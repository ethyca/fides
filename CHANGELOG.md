# Changelog

All notable changes to this project will be documented in this file.

The format is based on [Keep a Changelog](https://keepachangelog.com/en/)

The types of changes are:

- `Added` for new features.
- `Changed` for changes in existing functionality.
- `Developer Experience` for changes in developer workflow or tooling.
- `Deprecated` for soon-to-be removed features.
- `Docs` for documentation only changes.
- `Removed` for now removed features.
- `Fixed` for any bug fixes.
- `Security` in case of vulnerabilities.

## [Unreleased](https://github.com/ethyca/fides/compare/2.13.0...main)

### Changed

- Remove logging within the Celery creation function [#3303](https://github.com/ethyca/fides/pull/3303)
- Update how generic endpoint generation works [#3304](https://github.com/ethyca/fides/pull/3304)
- Restrict strack-trace logging when not in Dev mode [#3081](https://github.com/ethyca/fides/pull/3081)
- Moved all of the dirs from `fides.api.ops` into `fides.api` [#3318](https://github.com/ethyca/fides/pull/3318)

### Added

- Add an automated test to check for `/fides-consent.js` backwards compatibility [#3289](https://github.com/ethyca/fides/pull/3289)
- Add infrastructure for "overlay" consent components (Preact, CSS bundling, etc.) and initial version of consent banner [#3191](https://github.com/ethyca/fides/pull/3191)
- Support pseudonymous consent requests with `fides_user_device_id` for the new consent workflow [#3203](https://github.com/ethyca/fides/pull/3203)
<<<<<<< HEAD
- Added config-driven rendering to consent components [#3316](https://github.com/ethyca/fides/pull/3316)
=======
- Fides user device id filter to GET Privacy Experience List endpoint to stash user preferences on embedded notices [#3302](https://github.com/ethyca/fides/pull/3302)

### Changed

- Data model around PrivacyExperiences to better keep Privacy Notices and Experiences in sync [#3292](https://github.com/ethyca/fides/pull/3292)
- UI calls to support new PrivacyExperiences data model [#3313](https://github.com/ethyca/fides/pull/3313)
>>>>>>> 9a26ca13

## [2.13.0](https://github.com/ethyca/fides/compare/2.12.1...2.13.0)

### Added

- Connector for DynamoDB [#2998](https://github.com/ethyca/fides/pull/2998)
- Access and erasure support for Amplitude [#2569](https://github.com/ethyca/fides/pull/2569)
- Access and erasure support for Gorgias [#2444](https://github.com/ethyca/fides/pull/2444)
- Privacy Experience Bulk Create, Bulk Update, and Detail Endpoints [#3185](https://github.com/ethyca/fides/pull/3185)
- Initial privacy experience UI [#3186](https://github.com/ethyca/fides/pull/3186)
- A JavaScript modal to copy a script tag for `fides.js` [#3238](https://github.com/ethyca/fides/pull/3238)
- Access and erasure support for OneSignal [#3199](https://github.com/ethyca/fides/pull/3199)
- Add the ability to "inject" location into `/fides.js` bundles and cache responses for one hour [#3272](https://github.com/ethyca/fides/pull/3272)
- Added an `automigrate` database setting [#3220](https://github.com/ethyca/fides/pull/3220)

### Changed

- Merge instances of RTK `createApi` into one instance for better cache invalidation [#3059](https://github.com/ethyca/fides/pull/3059)
- Explicitly escape/unescape certain fields instead of using SafeStr [#3144](https://github.com/ethyca/fides/pull/3144)
- Update custom field definition uniqueness to be case insensitive name per resource type [#3215](https://github.com/ethyca/fides/pull/3215)
- Restrict where privacy notices of certain consent mechanisms must be displayed [#3195](https://github.com/ethyca/fides/pull/3195)
- Merged the `lib` submodule into the `api.ops` submodule [#3134](https://github.com/ethyca/fides/pull/3134)
- Merged duplicate privacy declaration components [#3254](https://github.com/ethyca/fides/pull/3254)
- Refactor client applications into a monorepo with turborepo, extract fides-js into a standalone package, and improve privacy-center to load configuration at runtime [#3105](https://github.com/ethyca/fides/pull/3105)

### Fixed

- Prevent ability to unintentionally show "default" Privacy Center configuration, styles, etc. [#3242](https://github.com/ethyca/fides/pull/3242)
- Fix broken links to docs site pages in Admin UI [#3232](https://github.com/ethyca/fides/pull/3232)
- Repoint legacy docs site links to the new and improved docs site [#3167](https://github.com/ethyca/fides/pull/3167)
- Fix Cookie House Privacy Center styles for fides deploy [#3283](https://github.com/ethyca/fides/pull/3283)
- Maintain casing differences within Snowflake datasets for proper DSR execution [#3245](https://github.com/ethyca/fides/pull/3245)

### Developer Experience

- Use prettier to format *all* source files in client packages [#3240](https://github.com/ethyca/fides/pull/3240)

### Deprecated

- Deprecate `fides export` CLI command as it is moving to `fidesplus` [#3264](https://github.com/ethyca/fides/pull/3264)

## [2.12.1](https://github.com/ethyca/fides/compare/2.12.0...2.12.1)

### Changed

- Updated how Docker version checks are handled and added an escape-hatch [#3218](https://github.com/ethyca/fides/pull/3218)

### Fixed

- Datamap export mitigation for deleted taxonomy elements referenced by declarations [#3214](https://github.com/ethyca/fides/pull/3214)
- Update datamap columns each time the page is visited [#3211](https://github.com/ethyca/fides/pull/3211)
- Ensure inactive custom fields are not returned for datamap response [#3223](https://github.com/ethyca/fides/pull/3223)

## [2.12.0](https://github.com/ethyca/fides/compare/2.11.0...2.12.0)

### Added

- Access and erasure support for Aircall [#2589](https://github.com/ethyca/fides/pull/2589)
- Access and erasure support for Klaviyo [#2501](https://github.com/ethyca/fides/pull/2501)
- Page to edit or add privacy notices [#3058](https://github.com/ethyca/fides/pull/3058)
- Side navigation bar can now also have children navigation links [#3099](https://github.com/ethyca/fides/pull/3099)
- Endpoints for consent reporting [#3095](https://github.com/ethyca/fides/pull/3095)
- Added manage custom fields page behind feature flag [#3089](https://github.com/ethyca/fides/pull/3089)
- Custom fields table [#3097](https://github.com/ethyca/fides/pull/3097)
- Custom fields form modal [#3165](https://github.com/ethyca/fides/pull/3165)
- Endpoints to save the new-style Privacy Preferences with respect to a fides user device id [#3132](https://github.com/ethyca/fides/pull/3132)
- Support `privacy_declaration` as a resource type for custom fields [#3149](https://github.com/ethyca/fides/pull/3149)
- Expose `id` field of embedded `privacy_declarations` on `system` API responses [#3157](https://github.com/ethyca/fides/pull/3157)
- Access and erasure support for Unbounce [#2697](https://github.com/ethyca/fides/pull/2697)
- Support pseudonymous consent requests with `fides_user_device_id` [#3158](https://github.com/ethyca/fides/pull/3158)
- Update `fides_consent` cookie format [#3158](https://github.com/ethyca/fides/pull/3158)
- Add custom fields to the data use declaration form [#3197](https://github.com/ethyca/fides/pull/3197)
- Added fides user device id as a ProvidedIdentityType [#3131](https://github.com/ethyca/fides/pull/3131)

### Changed

- The `cursor` pagination strategy now also searches for data outside of the `data_path` when determining the cursor value [#3068](https://github.com/ethyca/fides/pull/3068)
- Moved Privacy Declarations associated with Systems to their own DB table [#3098](https://github.com/ethyca/fides/pull/3098)
- More tests on data use validation for privacy notices within the same region [#3156](https://github.com/ethyca/fides/pull/3156)
- Improvements to export code for bugfixes and privacy declaration custom field support [#3184](https://github.com/ethyca/fides/pull/3184)
- Enabled privacy notice feature flag [#3192](https://github.com/ethyca/fides/pull/3192)
- Updated TS types - particularly with new privacy notices [#3054](https://github.com/ethyca/fides/pull/3054)
- Make name not required on privacy declaration [#3150](https://github.com/ethyca/fides/pull/3150)
- Let Rule Targets allow for custom data categories [#3147](https://github.com/ethyca/fides/pull/3147)

### Removed

- Removed the warning about access control migration [#3055](https://github.com/ethyca/fides/pull/3055)
- Remove `customFields` feature flag [#3080](https://github.com/ethyca/fides/pull/3080)
- Remove notification banner from the home page [#3088](https://github.com/ethyca/fides/pull/3088)

### Fixed

- Fix a typo in the Admin UI [#3166](https://github.com/ethyca/fides/pull/3166)
- The `--local` flag is now respected for the `scan dataset db` command [#3096](https://github.com/ethyca/fides/pull/3096)
- Fixing issue where connectors with external dataset references would fail to save [#3142](https://github.com/ethyca/fides/pull/3142)
- Ensure privacy declaration IDs are stable across updates through system API [#3188](https://github.com/ethyca/fides/pull/3188)
- Fixed unit tests for saas connector type endpoints now that we have >50 [#3101](https://github.com/ethyca/fides/pull/3101)
- Fixed nox docs link [#3121](https://github.com/ethyca/fides/pull/3121/files)


### Developer Experience

- Update fides deploy to use a new database.load_samples setting to initialize sample Systems, Datasets, and Connections for testing [#3102](https://github.com/ethyca/fides/pull/3102)
- Remove support for automatically configuring messaging (Mailgun) & storage (S3) using `.env` with `nox -s "fides_env(test)"` [#3102](https://github.com/ethyca/fides/pull/3102)
- Add smoke tests for consent management [#3158](https://github.com/ethyca/fides/pull/3158)
- Added nox command that opens dev docs [#3082](https://github.com/ethyca/fides/pull/3082)


## [2.11.0](https://github.com/ethyca/fides/compare/2.10.0...2.11.0)

### Added

- Access support for Shippo [#2484](https://github.com/ethyca/fides/pull/2484)
- Feature flags can be set such that they cannot be modified by the user [#2966](https://github.com/ethyca/fides/pull/2966)
- Added the datamap UI to make it open source [#2988](https://github.com/ethyca/fides/pull/2988)
- Introduced a `FixedLayout` component (from the datamap UI) for pages that need to be a fixed height and scroll within [#2992](https://github.com/ethyca/fides/pull/2992)
- Added preliminary privacy notice page [#2995](https://github.com/ethyca/fides/pull/2995)
- Table for privacy notices [#3001](https://github.com/ethyca/fides/pull/3001)
- Added connector template endpoint [#2946](https://github.com/ethyca/fides/pull/2946)
- Query params on connection type endpoint to filter by supported action type [#2996](https://github.com/ethyca/fides/pull/2996)
- Scope restrictions for privacy notice table in the UI [#3007](https://github.com/ethyca/fides/pull/3007)
- Toggle for enabling/disabling privacy notices in the UI [#3010](https://github.com/ethyca/fides/pull/3010)
- Add endpoint to retrieve privacy notices grouped by their associated data uses [#2956](https://github.com/ethyca/fides/pull/2956)
- Support for uploading custom connector templates via the UI [#2997](https://github.com/ethyca/fides/pull/2997)
- Add a backwards-compatible workflow for saving and propagating consent preferences with respect to Privacy Notices [#3016](https://github.com/ethyca/fides/pull/3016)
- Empty state for privacy notices [#3027](https://github.com/ethyca/fides/pull/3027)
- Added Data flow modal [#3008](https://github.com/ethyca/fides/pull/3008)
- Update datamap table export [#3038](https://github.com/ethyca/fides/pull/3038)
- Added more advanced privacy center styling [#2943](https://github.com/ethyca/fides/pull/2943)
- Backend privacy experiences foundation [#3146](https://github.com/ethyca/fides/pull/3146)

### Changed

- Set `privacyDeclarationDeprecatedFields` flags to false and set `userCannotModify` to true [2987](https://github.com/ethyca/fides/pull/2987)
- Restored `nav-config` back to the admin-ui [#2990](https://github.com/ethyca/fides/pull/2990)
- Bumped supported Python versions to 3.10.11, 3.9.16, and 3.8.14 [#2936](https://github.com/ethyca/fides/pull/2936)
- Modify privacy center default config to only request email identities, and add validation preventing requesting both email & phone identities [#2539](https://github.com/ethyca/fides/pull/2539)
- SaaS connector icons are now dynamically loaded from the connector templates [#3018](https://github.com/ethyca/fides/pull/3018)
- Updated consentmechanism Enum to rename "necessary" to "notice_only" [#3048](https://github.com/ethyca/fides/pull/3048)
- Updated test data for Mongo, CLI [#3011](https://github.com/ethyca/fides/pull/3011)
- Updated the check for if a user can assign owner roles to be scope-based instead of role-based [#2964](https://github.com/ethyca/fides/pull/2964)
- Replaced menu in user management table with delete icon [#2958](https://github.com/ethyca/fides/pull/2958)
- Added extra fields to webhook payloads [#2830](https://github.com/ethyca/fides/pull/2830)

### Removed

- Removed interzone navigation logic now that the datamap UI and admin UI are one app [#2990](https://github.com/ethyca/fides/pull/2990)
- Remove the `unknown` state for generated datasets displaying on fidesplus [#2957](https://github.com/ethyca/fides/pull/2957)
- Removed datamap export API [#2999](https://github.com/ethyca/fides/pull/2999)

### Developer Experience

- Nox commands for git tagging to support feature branch builds [#2979](https://github.com/ethyca/fides/pull/2979)
- Changed test environment (`nox -s fides_env`) to run `fides deploy` for local testing [#3071](https://github.com/ethyca/fides/pull/3017)
- Publish git-tag specific docker images [#3050](https://github.com/ethyca/fides/pull/3050)

## [2.10.0](https://github.com/ethyca/fides/compare/2.9.2...2.10.0)

### Added

- Allow users to configure their username and password via the config file [#2884](https://github.com/ethyca/fides/pull/2884)
- Add authentication to the `masking` endpoints as well as accompanying scopes [#2909](https://github.com/ethyca/fides/pull/2909)
- Add an Organization Management page (beta) [#2908](https://github.com/ethyca/fides/pull/2908)
- Adds assigned systems to user management table [#2922](https://github.com/ethyca/fides/pull/2922)
- APIs to support Privacy Notice management (create, read, update) [#2928](https://github.com/ethyca/fides/pull/2928)

### Changed

- Improved standard layout for large width screens and polished misc. pages [#2869](https://github.com/ethyca/fides/pull/2869)
- Changed UI paths in the admin-ui [#2869](https://github.com/ethyca/fides/pull/2892)
  - `/add-systems/new` --> `/add-systems/manual`
  - `/system` --> `/systems`
- Added individual ID routes for systems [#2902](https://github.com/ethyca/fides/pull/2902)
- Deprecated adding scopes to users directly; you can only add roles. [#2848](https://github.com/ethyca/fides/pull/2848/files)
- Changed About Fides page to say "Fides Core Version:" over "Version". [#2899](https://github.com/ethyca/fides/pull/2899)
- Polish Admin UI header & navigation [#2897](https://github.com/ethyca/fides/pull/2897)
- Give new users a "viewer" role by default [#2900](https://github.com/ethyca/fides/pull/2900)
- Tie together save states for user permissions and systems [#2913](https://github.com/ethyca/fides/pull/2913)
- Removing payment types from Stripe connector params [#2915](https://github.com/ethyca/fides/pull/2915)
- Viewer role can now access a restricted version of the user management page [#2933](https://github.com/ethyca/fides/pull/2933)
- Change Privacy Center email placeholder text [#2935](https://github.com/ethyca/fides/pull/2935)
- Restricted setting Approvers as System Managers [#2891](https://github.com/ethyca/fides/pull/2891)
- Adds confirmation modal when downgrading user to "approver" role via Admin UI [#2924](https://github.com/ethyca/fides/pull/2924)
- Changed the toast message for new users to include access control info [#2939](https://github.com/ethyca/fides/pull/2939)
- Add Data Stewards to datamap export [#2962](https://github.com/ethyca/fides/pull/2962)

### Fixed

- Restricted Contributors from being able to create Owners [#2888](https://github.com/ethyca/fides/pull/2888)
- Allow for dynamic aspect ratio for logo on Privacy Center 404 [#2895](https://github.com/ethyca/fides/pull/2895)
- Allow for dynamic aspect ratio for logo on consent page [#2895](https://github.com/ethyca/fides/pull/2895)
- Align role dscription drawer of Admin UI with top nav: [#2932](https://github.com/ethyca/fides/pull/2932)
- Fixed error message when a user is assigned to be an approver without any systems [#2953](https://github.com/ethyca/fides/pull/2953)

### Developer Experience

- Update frontend npm packages (admin-ui, privacy-center, cypress-e2e) [#2921](https://github.com/ethyca/fides/pull/2921)

## [2.9.2](https://github.com/ethyca/fides/compare/2.9.1...2.9.2)

### Fixed

- Allow multiple data uses as long as their processing activity name is different [#2905](https://github.com/ethyca/fides/pull/2905)
- use HTML property, not text, when dispatching Mailchimp Transactional emails [#2901](https://github.com/ethyca/fides/pull/2901)
- Remove policy key from Privacy Center submission modal [#2912](https://github.com/ethyca/fides/pull/2912)

## [2.9.1](https://github.com/ethyca/fides/compare/2.9.0...2.9.1)

### Added

- Added Attentive erasure email connector [#2782](https://github.com/ethyca/fides/pull/2782)

### Changed

- Removed dataset based email connectors [#2782](https://github.com/ethyca/fides/pull/2782)
- Changed Auth0's authentication strategy from `bearer` to `oauth2_client_credentials` [#2820](https://github.com/ethyca/fides/pull/2820)
- renamed the privacy declarations field "Privacy declaration name (deprecated)" to "Processing Activity" [#711](https://github.com/ethyca/fidesplus/issues/711)

### Fixed

- Fixed issue where the scopes list passed into FidesUserPermission could get mutated with the total_scopes call [#2883](https://github.com/ethyca/fides/pull/2883)

### Removed

- removed the `privacyDeclarationDeprecatedFields` flag [#711](https://github.com/ethyca/fidesplus/issues/711)

## [2.9.0](https://github.com/ethyca/fides/compare/2.8.3...2.9.0)

### Added

- The ability to assign users as system managers for a specific system [#2714](https://github.com/ethyca/fides/pull/2714)
- New endpoints to add and remove users as system managers [#2726](https://github.com/ethyca/fides/pull/2726)
- Warning about access control migration to the UI [#2842](https://github.com/ethyca/fides/pull/2842)
- Adds Role Assignment UI [#2739](https://github.com/ethyca/fides/pull/2739)
- Add an automated migration to give users a `viewer` role [#2821](https://github.com/ethyca/fides/pull/2821)

### Changed

- Removed "progressive" navigation that would hide Admin UI tabs until Systems / Connections were configured [#2762](https://github.com/ethyca/fides/pull/2762)
- Added `system.privacy_declaration.name` to datamap response [#2831](https://github.com/ethyca/fides/pull/2831/files)

### Developer Experience

- Retired legacy `navV2` feature flag [#2762](https://github.com/ethyca/fides/pull/2762)
- Update Admin UI Layout to fill viewport height [#2812](https://github.com/ethyca/fides/pull/2812)

### Fixed

- Fixed issue where unsaved changes warning would always show up when running fidesplus [#2788](https://github.com/ethyca/fides/issues/2788)
- Fixed problem in datamap export with datasets that had been updated via SaaS instantiation [#2841](https://github.com/ethyca/fides/pull/2841)
- Fixed problem in datamap export with inconsistent custom field ordering [#2859](https://github.com/ethyca/fides/pull/2859)

## [2.8.3](https://github.com/ethyca/fides/compare/2.8.2...2.8.3)

### Added

- Serialise `bson.ObjectId` types in SAR data packages [#2785](https://github.com/ethyca/fides/pull/2785)

### Fixed

- Fixed issue where more than 1 populated custom fields removed a system from the datamap export [#2825](https://github.com/ethyca/fides/pull/2825)

## [2.8.2](https://github.com/ethyca/fides/compare/2.8.1...2.8.2)

### Fixed

- Resolved a bug that stopped custom fields populating the visual datamap [#2775](https://github.com/ethyca/fides/pull/2775)
- Patch appconfig migration to handle existing db record [#2780](https://github.com/ethyca/fides/pull/2780)

## [2.8.1](https://github.com/ethyca/fides/compare/2.8.0...2.8.1)

### Fixed

- Disabled hiding Admin UI based on user scopes [#2771](https://github.com/ethyca/fides/pull/2771)

## [2.8.0](https://github.com/ethyca/fides/compare/2.7.1...2.8.0)

### Added

- Add API support for messaging config properties [#2551](https://github.com/ethyca/fides/pull/2551)
- Access and erasure support for Kustomer [#2520](https://github.com/ethyca/fides/pull/2520)
- Added the `erase_after` field on collections to be able to set the order for erasures [#2619](https://github.com/ethyca/fides/pull/2619)
- Add a toggle to filter the system classification to only return those with classification data [#2700](https://github.com/ethyca/fides/pull/2700)
- Added backend role-based permissions [#2671](https://github.com/ethyca/fides/pull/2671)
- Access and erasure for Vend SaaS Connector [#1869](https://github.com/ethyca/fides/issues/1869)
- Added endpoints for storage and messaging config setup status [#2690](https://github.com/ethyca/fides/pull/2690)
- Access and erasure for Jira SaaS Connector [#1871](https://github.com/ethyca/fides/issues/1871)
- Access and erasure support for Delighted [#2244](https://github.com/ethyca/fides/pull/2244)
- Improve "Upload a new dataset YAML" [#1531](https://github.com/ethyca/fides/pull/2258)
- Input validation and sanitization for Privacy Request fields [#2655](https://github.com/ethyca/fides/pull/2655)
- Access and erasure support for Yotpo [#2708](https://github.com/ethyca/fides/pull/2708)
- Custom Field Library Tab [#527](https://github.com/ethyca/fides/pull/2693)
- Allow SendGrid template usage [#2728](https://github.com/ethyca/fides/pull/2728)
- Added ConnectorRunner to simplify SaaS connector testing [#1795](https://github.com/ethyca/fides/pull/1795)
- Adds support for Mailchimp Transactional as a messaging config [#2742](https://github.com/ethyca/fides/pull/2742)

### Changed

- Admin UI
  - Add flow for selecting system types when manually creating a system [#2530](https://github.com/ethyca/fides/pull/2530)
  - Updated forms for privacy declarations [#2648](https://github.com/ethyca/fides/pull/2648)
  - Delete flow for privacy declarations [#2664](https://github.com/ethyca/fides/pull/2664)
  - Add framework to have UI elements respect the user's scopes [#2682](https://github.com/ethyca/fides/pull/2682)
  - "Manual Webhook" has been renamed to "Manual Process". [#2717](https://github.com/ethyca/fides/pull/2717)
- Convert all config values to Pydantic `Field` objects [#2613](https://github.com/ethyca/fides/pull/2613)
- Add warning to 'fides deploy' when installed outside of a virtual environment [#2641](https://github.com/ethyca/fides/pull/2641)
- Redesigned the default/init config file to be auto-documented. Also updates the `fides init` logic and analytics consent logic [#2694](https://github.com/ethyca/fides/pull/2694)
- Change how config creation/import is handled across the application [#2622](https://github.com/ethyca/fides/pull/2622)
- Update the CLI aesthetics & docstrings [#2703](https://github.com/ethyca/fides/pull/2703)
- Updates Roles->Scopes Mapping [#2744](https://github.com/ethyca/fides/pull/2744)
- Return user scopes as an enum, as well as total scopes [#2741](https://github.com/ethyca/fides/pull/2741)
- Update `MessagingServiceType` enum to be lowercased throughout [#2746](https://github.com/ethyca/fides/pull/2746)

### Developer Experience

- Set the security environment of the fides dev setup to `prod` instead of `dev` [#2588](https://github.com/ethyca/fides/pull/2588)
- Removed unexpected default Redis password [#2666](https://github.com/ethyca/fides/pull/2666)
- Privacy Center
  - Typechecking and validation of the `config.json` will be checked for backwards-compatibility. [#2661](https://github.com/ethyca/fides/pull/2661)
- Combined conftest.py files [#2669](https://github.com/ethyca/fides/pull/2669)

### Fixed

- Fix support for "redis.user" setting when authenticating to the Redis cache [#2666](https://github.com/ethyca/fides/pull/2666)
- Fix error with the classify dataset feature flag not writing the dataset to the server [#2675](https://github.com/ethyca/fides/pull/2675)
- Allow string dates to stay strings in cache decoding [#2695](https://github.com/ethyca/fides/pull/2695)
- Admin UI
  - Remove Identifiability (Data Qualifier) from taxonomy editor [2684](https://github.com/ethyca/fides/pull/2684)
- FE: Custom field selections binding issue on Taxonomy tabs [#2659](https://github.com/ethyca/fides/pull/2693/)
- Fix Privacy Request Status when submitting a consent request when identity verification is required [#2736](https://github.com/ethyca/fides/pull/2736)

## [2.7.1](https://github.com/ethyca/fides/compare/2.7.0...2.7.1)

- Fix error with the classify dataset feature flag not writing the dataset to the server [#2675](https://github.com/ethyca/fides/pull/2675)

## [2.7.0](https://github.com/ethyca/fides/compare/2.6.6...2.7.0)

- Fides API

  - Access and erasure support for Braintree [#2223](https://github.com/ethyca/fides/pull/2223)
  - Added route to send a test message [#2585](https://github.com/ethyca/fides/pull/2585)
  - Add default storage configuration functionality and associated APIs [#2438](https://github.com/ethyca/fides/pull/2438)

- Admin UI

  - Custom Metadata [#2536](https://github.com/ethyca/fides/pull/2536)
    - Create Custom Lists
    - Create Custom Field Definition
    - Create custom fields from a the taxonomy editor
    - Provide a custom field value in a resource
    - Bulk edit custom field values [#2612](https://github.com/ethyca/fides/issues/2612)
    - Custom metadata UI Polish [#2624](https://github.com/ethyca/fides/pull/2625)

- Privacy Center

  - The consent config default value can depend on whether Global Privacy Control is enabled. [#2341](https://github.com/ethyca/fides/pull/2341)
  - When GPC is enabled, the UI indicates which data uses are opted out by default. [#2596](https://github.com/ethyca/fides/pull/2596)
  - `inspectForBrowserIdentities` now also looks for `ljt_readerID`. [#2543](https://github.com/ethyca/fides/pull/2543)

### Added

- Added new Wunderkind Consent Saas Connector [#2600](https://github.com/ethyca/fides/pull/2600)
- Added new Sovrn Email Consent Connector [#2543](https://github.com/ethyca/fides/pull/2543/)
- Log Fides version at startup [#2566](https://github.com/ethyca/fides/pull/2566)

### Changed

- Update Admin UI to show all action types (access, erasure, consent, update) [#2523](https://github.com/ethyca/fides/pull/2523)
- Removes legacy `verify_oauth_client` function [#2527](https://github.com/ethyca/fides/pull/2527)
- Updated the UI for adding systems to a new design [#2490](https://github.com/ethyca/fides/pull/2490)
- Minor logging improvements [#2566](https://github.com/ethyca/fides/pull/2566)
- Various form components now take a `stacked` or `inline` variant [#2542](https://github.com/ethyca/fides/pull/2542)
- UX fixes for user management [#2537](https://github.com/ethyca/fides/pull/2537)
- Updating Firebase Auth connector to mask the user with a delete instead of an update [#2602](https://github.com/ethyca/fides/pull/2602)

### Fixed

- Fixed bug where refreshing a page in the UI would result in a 404 [#2502](https://github.com/ethyca/fides/pull/2502)
- Usernames are case insensitive now and prevent all duplicates [#2487](https://github.com/ethyca/fides/pull/2487)
  - This PR contains a migration that deletes duplicate users and keeps the oldest original account.
- Update Logos for shipped connectors [#2464](https://github.com/ethyca/fides/pull/2587)
- Search field on privacy request page isn't working [#2270](https://github.com/ethyca/fides/pull/2595)

### Developer Experience

- Added new Cypress E2E smoke tests [#2241](https://github.com/ethyca/fides/pull/2241)
- New command `nox -s e2e_test` which will spin up the test environment and run true E2E Cypress tests against it [#2417](https://github.com/ethyca/fides/pull/2417)
- Cypress E2E tests now run in CI and are reported to Cypress Cloud [#2417](https://github.com/ethyca/fides/pull/2417)
- Change from `randomint` to `uuid` in mongodb tests to reduce flakiness. [#2591](https://github.com/ethyca/fides/pull/2591)

### Removed

- Remove feature flagged config wizard stepper from Admin UI [#2553](https://github.com/ethyca/fides/pull/2553)

## [2.6.6](https://github.com/ethyca/fides/compare/2.6.5...2.6.6)

### Changed

- Improve Readability for Custom Masking Override Exceptions [#2593](https://github.com/ethyca/fides/pull/2593)

## [2.6.5](https://github.com/ethyca/fides/compare/2.6.4...2.6.5)

### Added

- Added config properties to override database Engine parameters [#2511](https://github.com/ethyca/fides/pull/2511)
- Increased default pool_size and max_overflow to 50 [#2560](https://github.com/ethyca/fides/pull/2560)

## [2.6.4](https://github.com/ethyca/fides/compare/2.6.3...2.6.4)

### Fixed

- Fixed bug for SMS completion notification not being sent [#2526](https://github.com/ethyca/fides/issues/2526)
- Fixed bug where refreshing a page in the UI would result in a 404 [#2502](https://github.com/ethyca/fides/pull/2502)

## [2.6.3](https://github.com/ethyca/fides/compare/2.6.2...2.6.3)

### Fixed

- Handle case where legacy dataset has meta: null [#2524](https://github.com/ethyca/fides/pull/2524)

## [2.6.2](https://github.com/ethyca/fides/compare/2.6.1...2.6.2)

### Fixed

- Issue addressing missing field in dataset migration [#2510](https://github.com/ethyca/fides/pull/2510)

## [2.6.1](https://github.com/ethyca/fides/compare/2.6.0...2.6.1)

### Fixed

- Fix errors when privacy requests execute concurrently without workers [#2489](https://github.com/ethyca/fides/pull/2489)
- Enable saas request overrides to run in worker runtime [#2489](https://github.com/ethyca/fides/pull/2489)

## [2.6.0](https://github.com/ethyca/fides/compare/2.5.1...2.6.0)

### Added

- Added the `env` option to the `security` configuration options to allow for users to completely secure the API endpoints [#2267](https://github.com/ethyca/fides/pull/2267)
- Unified Fides Resources
  - Added a dataset dropdown selector when configuring a connector to link an existing dataset to the connector configuration. [#2162](https://github.com/ethyca/fides/pull/2162)
  - Added new datasetconfig.ctl_dataset_id field to unify fides dataset resources [#2046](https://github.com/ethyca/fides/pull/2046)
- Add new connection config routes that couple them with systems [#2249](https://github.com/ethyca/fides/pull/2249)
- Add new select/deselect all permissions buttons [#2437](https://github.com/ethyca/fides/pull/2437)
- Endpoints to allow a user with the `user:password-reset` scope to reset users' passwords. In addition, users no longer require a scope to edit their own passwords. [#2373](https://github.com/ethyca/fides/pull/2373)
- New form to reset a user's password without knowing an old password [#2390](https://github.com/ethyca/fides/pull/2390)
- Approve & deny buttons on the "Request details" page. [#2473](https://github.com/ethyca/fides/pull/2473)
- Consent Propagation
  - Add the ability to execute Consent Requests via the Privacy Request Execution layer [#2125](https://github.com/ethyca/fides/pull/2125)
  - Add a Mailchimp Transactional Consent Connector [#2194](https://github.com/ethyca/fides/pull/2194)
  - Allow defining a list of opt-in and/or opt-out requests in consent connectors [#2315](https://github.com/ethyca/fides/pull/2315)
  - Add a Google Analytics Consent Connector for GA4 properties [#2302](https://github.com/ethyca/fides/pull/2302)
  - Pass the GA Cookie from the Privacy Center [#2337](https://github.com/ethyca/fides/pull/2337)
  - Rename "user_id" to more specific "ga_client_id" [#2356](https://github.com/ethyca/fides/pull/2356)
  - Patch Google Analytics Consent Connector to delete by client_id [#2355](https://github.com/ethyca/fides/pull/2355)
  - Add a "skip_param_values option" to optionally skip when we are missing param values in the body [#2384](https://github.com/ethyca/fides/pull/2384)
  - Adds a new Universal Analytics Connector that works with the UA Tracking Id
- Adds intake and storage of Global Privacy Control Signal props for Consent [#2599](https://github.com/ethyca/fides/pull/2599)

### Changed

- Unified Fides Resources
  - Removed several fidesops schemas for DSR's in favor of updated Fideslang schemas [#2009](https://github.com/ethyca/fides/pull/2009)
  - Removed DatasetConfig.dataset field [#2096](https://github.com/ethyca/fides/pull/2096)
  - Updated UI dataset config routes to use new unified routes [#2113](https://github.com/ethyca/fides/pull/2113)
  - Validate request body on crud endpoints on upsert. Validate dataset data categories before save. [#2134](https://github.com/ethyca/fides/pull/2134/)
  - Updated test env setup and quickstart to use new endpoints [#2225](https://github.com/ethyca/fides/pull/2225)
- Consent Propagation
  - Privacy Center consent options can now be marked as `executable` in order to propagate consent requests [#2193](https://github.com/ethyca/fides/pull/2193)
  - Add support for passing browser identities to consent request patches [#2304](https://github.com/ethyca/fides/pull/2304)
- Update fideslang to 1.3.3 [#2343](https://github.com/ethyca/fides/pull/2343)
- Display the request type instead of the policy name on the request table [#2382](https://github.com/ethyca/fides/pull/2382)
- Make denial reasons required [#2400](https://github.com/ethyca/fides/pull/2400)
- Display the policy key on the request details page [#2395](https://github.com/ethyca/fides/pull/2395)
- Updated CSV export [#2452](https://github.com/ethyca/fides/pull/2452)
- Privacy Request approval now uses a modal [#2443](https://github.com/ethyca/fides/pull/2443)

### Developer Experience

- `nox -s test_env` has been replaced with `nox -s "fides_env(dev)"`
- New command `nox -s "fides_env(test)"` creates a complete test environment with seed data (similar to `fides_env(dev)`) but with the production fides image so the built UI can be accessed at `localhost:8080` [#2399](https://github.com/ethyca/fides/pull/2399)
- Change from code climate to codecov for coverage reporting [#2402](https://github.com/ethyca/fides/pull/2402)

### Fixed

- Home screen header scaling and responsiveness issues [#2200](https://github.com/ethyca/fides/pull/2277)
- Privacy Center identity inputs validate even when they are optional. [#2308](https://github.com/ethyca/fides/pull/2308)
- The PII toggle defaults to false and PII will be hidden on page load [#2388](https://github.com/ethyca/fides/pull/2388)
- Fixed a CI bug caused by git security upgrades [#2441](https://github.com/ethyca/fides/pull/2441)
- Privacy Center
  - Identity inputs validate even when they are optional. [#2308](https://github.com/ethyca/fides/pull/2308)
  - Submit buttons show loading state and disable while submitting. [#2401](https://github.com/ethyca/fides/pull/2401)
  - Phone inputs no longer request country SVGs from external domain. [#2378](https://github.com/ethyca/fides/pull/2378)
  - Input validation errors no longer change the height of modals. [#2379](https://github.com/ethyca/fides/pull/2379)
- Patch masking strategies to better handle null and non-string inputs [#2307](https://github.com/ethyca/fides/pull/2377)
- Renamed prod pushes tag to be `latest` for privacy center and sample app [#2401](https://github.com/ethyca/fides/pull/2407)
- Update firebase connector to better handle non-existent users [#2439](https://github.com/ethyca/fides/pull/2439)

## [2.5.1](https://github.com/ethyca/fides/compare/2.5.0...2.5.1)

### Developer Experience

- Allow db resets only if `config.dev_mode` is `True` [#2321](https://github.com/ethyca/fides/pull/2321)

### Fixed

- Added a feature flag for the recent dataset classification UX changes [#2335](https://github.com/ethyca/fides/pull/2335)

### Security

- Add a check to the catchall path to prevent returning paths outside of the UI directory [#2330](https://github.com/ethyca/fides/pull/2330)

### Developer Experience

- Reduce size of local Docker images by fixing `.dockerignore` patterns [#2360](https://github.com/ethyca/fides/pull/2360)

## [2.5.0](https://github.com/ethyca/fides/compare/2.4.0...2.5.0)

### Docs

- Update the docs landing page and remove redundant docs [#2184](https://github.com/ethyca/fides/pull/2184)

### Added

- Added the `user` command group to the CLI. [#2153](https://github.com/ethyca/fides/pull/2153)
- Added `Code Climate` test coverage uploads. [#2198](https://github.com/ethyca/fides/pull/2198)
- Added the connection key to the execution log [#2100](https://github.com/ethyca/fides/pull/2100)
- Added endpoints to retrieve DSR `Rule`s and `Rule Target`s [#2116](https://github.com/ethyca/fides/pull/2116)
- Added Fides version number to account dropdown in the UI [#2140](https://github.com/ethyca/fides/pull/2140)
- Add link to Classify Systems page in nav side bar [#2128](https://github.com/ethyca/fides/pull/2128)
- Dataset classification UI now polls for results [#2123](https://github.com/ethyca/fides/pull/2123)
- Update Privacy Center Icons [#1800](https://github.com/ethyca/fides/pull/2139)
- Privacy Center `fides-consent.js`:
  - `Fides.shopify` integration function. [#2152](https://github.com/ethyca/fides/pull/2152)
  - Dedicated folder for integrations.
  - `Fides.meta` integration function (fbq). [#2217](https://github.com/ethyca/fides/pull/2217)
- Adds support for Twilio email service (Sendgrid) [#2154](https://github.com/ethyca/fides/pull/2154)
- Access and erasure support for Recharge [#1709](https://github.com/ethyca/fides/pull/1709)
- Access and erasure support for Friendbuy Nextgen [#2085](https://github.com/ethyca/fides/pull/2085)

### Changed

- Admin UI Feature Flags - [#2101](https://github.com/ethyca/fides/pull/2101)
  - Overrides can be saved in the browser.
  - Use `NEXT_PUBLIC_APP_ENV` for app-specific environment config.
  - No longer use `react-feature-flags` library.
  - Can have descriptions. [#2243](https://github.com/ethyca/fides/pull/2243)
- Made privacy declarations optional when adding systems manually - [#2173](https://github.com/ethyca/fides/pull/2173)
- Removed an unclear logging message. [#2266](https://github.com/ethyca/fides/pull/2266)
- Allow any user with `user:delete` scope to delete other users [#2148](https://github.com/ethyca/fides/pull/2148)
- Dynamic imports of custom overrides and SaaS test fixtures [#2169](https://github.com/ethyca/fides/pull/2169)
- Added `AuthenticatedClient` to custom request override interface [#2171](https://github.com/ethyca/fides/pull/2171)
- Only approve the specific collection instead of the entire dataset, display only top 1 classification by default [#2226](https://github.com/ethyca/fides/pull/2226)
- Update sample project resources for `fides evaluate` usage in `fides deploy` [#2253](https://github.com/ethyca/fides/pull/2253)

### Removed

- Removed unused object_name field on s3 storage config [#2133](https://github.com/ethyca/fides/pull/2133)

### Fixed

- Remove next-auth from privacy center to fix JS console error [#2090](https://github.com/ethyca/fides/pull/2090)
- Admin UI - Added Missing ability to assign `user:delete` in the permissions checkboxes [#2148](https://github.com/ethyca/fides/pull/2148)
- Nav bug: clicking on Privacy Request breadcrumb takes me to Home instead of /privacy-requests [#497](https://github.com/ethyca/fides/pull/2141)
- Side nav disappears when viewing request details [#2129](https://github.com/ethyca/fides/pull/2155)
- Remove usage of load dataset button and other dataset UI modifications [#2149](https://github.com/ethyca/fides/pull/2149)
- Improve readability for exceptions raised from custom request overrides [#2157](https://github.com/ethyca/fides/pull/2157)
- Importing custom request overrides on server startup [#2186](https://github.com/ethyca/fides/pull/2186)
- Remove warning when env vars default to blank strings in docker-compose [#2188](https://github.com/ethyca/fides/pull/2188)
- Fix Cookie House purchase modal flashing 'Error' in title [#2274](https://github.com/ethyca/fides/pull/2274)
- Stop dependency from upgrading `packaging` to version with known issue [#2273](https://github.com/ethyca/fides/pull/2273)
- Privacy center config no longer requires `identity_inputs` and will use `email` as a default [#2263](https://github.com/ethyca/fides/pull/2263)
- No longer display remaining days for privacy requests in terminal states [#2292](https://github.com/ethyca/fides/pull/2292)

### Removed

- Remove "Create New System" button when viewing systems. All systems can now be created via the "Add systems" button on the home page. [#2132](https://github.com/ethyca/fides/pull/2132)

## [2.4.0](https://github.com/ethyca/fides/compare/2.3.1...2.4.0)

### Developer Experience

- Include a pre-check workflow that collects the pytest suite [#2098](https://github.com/ethyca/fides/pull/2098)
- Write to the application db when running the app locally. Write to the test db when running pytest [#1731](https://github.com/ethyca/fides/pull/1731)

### Changed

- Move the `fides.ctl.core.` and `fides.ctl.connectors` modules into `fides.core` and `fides.connectors` respectively [#2097](https://github.com/ethyca/fides/pull/2097)
- Fides: Skip cypress tests due to nav bar 2.0 [#2102](https://github.com/ethyca/fides/pull/2103)

### Added

- Adds new erasure policy for complete user data masking [#1839](https://github.com/ethyca/fides/pull/1839)
- New Fides Home page [#1864](https://github.com/ethyca/fides/pull/2050)
- Nav 2.0 - Replace form flow side navs with top tabs [#2037](https://github.com/ethyca/fides/pull/2050)
- Adds new erasure policy for complete user data masking [#1839](https://github.com/ethyca/fides/pull/1839)
- Added ability to use Mailgun templates when sending emails. [#2039](https://github.com/ethyca/fides/pull/2039)
- Adds SMS id verification for consent [#2094](https://github.com/ethyca/fides/pull/2094)

### Fixed

- Store `fides_consent` cookie on the root domain of the Privacy Center [#2071](https://github.com/ethyca/fides/pull/2071)
- Properly set the expire-time for verification codes [#2105](https://github.com/ethyca/fides/pull/2105)

## [2.3.1](https://github.com/ethyca/fides/compare/2.3.0...2.3.1)

### Fixed

- Resolved an issue where the root_user was not being created [#2082](https://github.com/ethyca/fides/pull/2082)

### Added

- Nav redesign with sidebar groups. Feature flagged to only be visible in dev mode until release. [#2030](https://github.com/ethyca/fides/pull/2047)
- Improved error handling for incorrect app encryption key [#2089](https://github.com/ethyca/fides/pull/2089)
- Access and erasure support for Friendbuy API [#2019](https://github.com/ethyca/fides/pull/2019)

## [2.3.0](https://github.com/ethyca/fides/compare/2.2.2...2.3.0)

### Added

- Common Subscriptions for app-wide data and feature checks. [#2030](https://github.com/ethyca/fides/pull/2030)
- Send email alerts on privacy request failures once the specified threshold is reached. [#1793](https://github.com/ethyca/fides/pull/1793)
- DSR Notifications (toast) [#1895](https://github.com/ethyca/fides/pull/1895)
- DSR configure alerts btn [#1895](https://github.com/ethyca/fides/pull/1895)
- DSR configure alters (FE) [#1895](https://github.com/ethyca/fides/pull/1895)
- Add a `usage` session to Nox to print full session docstrings. [#2022](https://github.com/ethyca/fides/pull/2022)

### Added

- Adds notifications section to toml files [#2026](https://github.com/ethyca/fides/pull/2060)

### Changed

- Updated to use `loguru` logging library throughout codebase [#2031](https://github.com/ethyca/fides/pull/2031)
- Do not always create a `fides.toml` by default [#2023](https://github.com/ethyca/fides/pull/2023)
- The `fideslib` module has been merged into `fides`, code redundancies have been removed [#1859](https://github.com/ethyca/fides/pull/1859)
- Replace 'ingress' and 'egress' with 'sources' and 'destinations' across UI [#2044](https://github.com/ethyca/fides/pull/2044)
- Update the functionality of `fides pull -a <filename>` to include _all_ resource types. [#2083](https://github.com/ethyca/fides/pull/2083)

### Fixed

- Timing issues with bulk DSR reprocessing, specifically when analytics are enabled [#2015](https://github.com/ethyca/fides/pull/2015)
- Error caused by running erasure requests with disabled connectors [#2045](https://github.com/ethyca/fides/pull/2045)
- Changes the SlowAPI ratelimiter's backend to use memory instead of Redis [#2054](https://github.com/ethyca/fides/pull/2058)

## [2.2.2](https://github.com/ethyca/fides/compare/2.2.1...2.2.2)

### Docs

- Updated the readme to use new new [docs site](http://docs.ethyca.com) [#2020](https://github.com/ethyca/fides/pull/2020)

### Deprecated

- The documentation site hosted in the `/docs` directory has been deprecated. All documentation updates will be hosted at the new [docs site](http://docs.ethyca.com) [#2020](https://github.com/ethyca/fides/pull/2020)

### Fixed

- Fixed mypy and pylint errors [#2013](https://github.com/ethyca/fides/pull/2013)
- Update connection test endpoint to be effectively non-blocking [#2000](https://github.com/ethyca/fides/pull/2000)
- Update Fides connector to better handle children with no access results [#2012](https://github.com/ethyca/fides/pull/2012)

## [2.2.1](https://github.com/ethyca/fides/compare/2.2.0...2.2.1)

### Added

- Add health check indicator for data flow scanning option [#1973](https://github.com/ethyca/fides/pull/1973)

### Changed

- The `celery.toml` is no longer used, instead it is a subsection of the `fides.toml` file [#1990](https://github.com/ethyca/fides/pull/1990)
- Update sample project landing page copy to be version-agnostic [#1958](https://github.com/ethyca/fides/pull/1958)
- `get` and `ls` CLI commands now return valid `fides` object YAML [#1991](https://github.com/ethyca/fides/pull/1991)

### Developer Experience

- Remove duplicate fastapi-caching and pin version. [#1765](https://github.com/ethyca/fides/pull/1765)

## [2.2.0](https://github.com/ethyca/fides/compare/2.1.0...2.2.0)

### Added

- Send email alerts on privacy request failures once the specified threshold is reached. [#1793](https://github.com/ethyca/fides/pull/1793)
- Add authenticated privacy request route. [#1819](https://github.com/ethyca/fides/pull/1819)
- Enable the onboarding flow [#1836](https://github.com/ethyca/fides/pull/1836)
- Access and erasure support for Fullstory API [#1821](https://github.com/ethyca/fides/pull/1821)
- Add function to poll privacy request for completion [#1860](https://github.com/ethyca/fides/pull/1860)
- Added rescan flow for the data flow scanner [#1844](https://github.com/ethyca/fides/pull/1844)
- Add rescan flow for the data flow scanner [#1844](https://github.com/ethyca/fides/pull/1844)
- Add Fides connector to support parent-child Fides deployments [#1861](https://github.com/ethyca/fides/pull/1861)
- Classification UI now polls for updates to classifications [#1908](https://github.com/ethyca/fides/pull/1908)

### Changed

- The organization info form step is now skipped if the server already has organization info. [#1840](https://github.com/ethyca/fides/pull/1840)
- Removed the description column from the classify systems page. [#1867](https://github.com/ethyca/fides/pull/1867)
- Retrieve child results during fides connector execution [#1967](https://github.com/ethyca/fides/pull/1967)

### Fixed

- Fix error in parent user creation seeding. [#1832](https://github.com/ethyca/fides/issues/1832)
- Fix DSR error due to unfiltered empty identities [#1901](https://github.com/ethyca/fides/pull/1907)

### Docs

- Remove documentation about no-longer used connection string override [#1824](https://github.com/ethyca/fides/pull/1824)
- Fix typo in headings [#1824](https://github.com/ethyca/fides/pull/1824)
- Update documentation to reflect configs necessary for mailgun, twilio_sms and twilio_email service types [#1846](https://github.com/ethyca/fides/pull/1846)

...

## [2.1.0](https://github.com/ethyca/fides/compare/2.0.0...2.1.0)

### Added

- Classification flow for system data flows
- Classification is now triggered as part of data flow scanning
- Include `ingress` and `egress` fields on system export and `datamap/` endpoint [#1740](https://github.com/ethyca/fides/pull/1740)
- Repeatable unique identifier for dataset fides_keys and metadata [#1786](https://github.com/ethyca/fides/pull/1786)
- Adds SMS support for identity verification notifications [#1726](https://github.com/ethyca/fides/pull/1726)
- Added phone number validation in back-end and react phone number form in Privacy Center [#1745](https://github.com/ethyca/fides/pull/1745)
- Adds SMS message template for all subject notifications [#1743](https://github.com/ethyca/fides/pull/1743)
- Privacy-Center-Cypress workflow for CI checks of the Privacy Center. [#1722](https://github.com/ethyca/fides/pull/1722)
- Privacy Center `fides-consent.js` script for accessing consent on external pages. [Details](/clients/privacy-center/packages/fides-consent/README.md)
- Erasure support for Twilio Conversations API [#1673](https://github.com/ethyca/fides/pull/1673)
- Webserver port can now be configured via the CLI command [#1858](https://github.com/ethyca/fides/pull/1858)

### Changed

- Optional dependencies are no longer used for 3rd-party connectivity. Instead they are used to isolate dangerous dependencies. [#1679](https://github.com/ethyca/fides/pull/1679)
- All Next pages now automatically require login. [#1670](https://github.com/ethyca/fides/pull/1670)
- Running the `webserver` command no longer prompts the user to opt out/in to analytics[#1724](https://github.com/ethyca/fides/pull/1724)

### Developer Experience

- Admin-UI-Cypress tests that fail in CI will now upload screen recordings for debugging. [#1728](https://github.com/ethyca/fides/pull/1728/files/c23e62fea284f7910028c8483feff893903068b8#r1019491323)
- Enable remote debugging from VSCode of live dev app [#1780](https://github.com/ethyca/fides/pull/1780)

### Removed

- Removed the Privacy Center `cookieName` config introduced in 2.0.0. [#1756](https://github.com/ethyca/fides/pull/1756)

### Fixed

- Exceptions are no longer raised when sending analytics on Windows [#1666](https://github.com/ethyca/fides/pull/1666)
- Fixed wording on identity verification modal in the Privacy Center [#1674](https://github.com/ethyca/fides/pull/1674)
- Update system fides_key tooltip text [#1533](https://github.com/ethyca/fides/pull/1685)
- Removed local storage parsing that is redundant with redux-persist. [#1678](https://github.com/ethyca/fides/pull/1678)
- Show a helpful error message if Docker daemon is not running during "fides deploy" [#1694](https://github.com/ethyca/fides/pull/1694)
- Allow users to query their own permissions, including root user. [#1698](https://github.com/ethyca/fides/pull/1698)
- Single-select taxonomy fields legal basis and special category can be cleared. [#1712](https://github.com/ethyca/fides/pull/1712)
- Fixes the issue where the security config is not properly loading from environment variables. [#1718](https://github.com/ethyca/fides/pull/1718)
- Fixes the issue where the CLI can't run without the config values required by the webserver. [#1811](https://github.com/ethyca/fides/pull/1811)
- Correctly handle response from adobe jwt auth endpoint as milliseconds, rather than seconds. [#1754](https://github.com/ethyca/fides/pull/1754)
- Fixed styling issues with the `EditDrawer` component. [#1803](https://github.com/ethyca/fides/pull/1803)

### Security

- Bumped versions of packages that use OpenSSL [#1683](https://github.com/ethyca/fides/pull/1683)

## [2.0.0](https://github.com/ethyca/fides/compare/1.9.6...2.0.0)

### Added

- Allow delete-only SaaS connector endpoints [#1200](https://github.com/ethyca/fides/pull/1200)
- Privacy center consent choices store a browser cookie. [#1364](https://github.com/ethyca/fides/pull/1364)
  - The format is generic. A reasonable set of defaults will be added later: [#1444](https://github.com/ethyca/fides/issues/1444)
  - The cookie name defaults to `fides_consent` but can be configured under `config.json > consent > cookieName`.
  - Each consent option can provide an array of `cookieKeys`.
- Individually select and reprocess DSRs that have errored [#1203](https://github.com/ethyca/fides/pull/1489)
- Bulk select and reprocess DSRs that have errored [#1205](https://github.com/ethyca/fides/pull/1489)
- Config Wizard: AWS scan results populate in system review forms. [#1454](https://github.com/ethyca/fides/pull/1454)
- Integrate rate limiter with Saas Connectors. [#1433](https://github.com/ethyca/fides/pull/1433)
- Config Wizard: Added a column selector to the scan results page of the config wizard [#1590](https://github.com/ethyca/fides/pull/1590)
- Config Wizard: Flow for runtime scanner option [#1640](https://github.com/ethyca/fides/pull/1640)
- Access support for Twilio Conversations API [#1520](https://github.com/ethyca/fides/pull/1520)
- Message Config: Adds Twilio Email/SMS support [#1519](https://github.com/ethyca/fides/pull/1519)

### Changed

- Updated mypy to version 0.981 and Python to version 3.10.7 [#1448](https://github.com/ethyca/fides/pull/1448)

### Developer Experience

- Repository dispatch events are sent to fidesctl-plus and fidesops-plus [#1263](https://github.com/ethyca/fides/pull/1263)
- Only the `docs-authors` team members are specified as `CODEOWNERS` [#1446](https://github.com/ethyca/fides/pull/1446)
- Updates the default local configuration to not defer tasks to a worker node [#1552](https://github.com/ethyca/fides/pull/1552/)
- Updates the healthcheck to return health status of connected Celery workers [#1588](https://github.com/ethyca/fides/pull/1588)

### Docs

- Remove the tutorial to prepare for new update [#1543](https://github.com/ethyca/fides/pull/1543)
- Add system management via UI documentation [#1541](https://github.com/ethyca/fides/pull/1541)
- Added DSR quickstart docs, restructured docs navigation [#1651](https://github.com/ethyca/fides/pull/1651)
- Update privacy request execution overview docs [#1258](https://github.com/ethyca/fides/pull/1490)

### Fixed

- Fixed system dependencies appearing as "N/A" in the datamap endpoint when there are no privacy declarations [#1649](https://github.com/ethyca/fides/pull/1649)

## [1.9.6](https://github.com/ethyca/fides/compare/1.9.5...1.9.6)

### Fixed

- Include systems without a privacy declaration on data map [#1603](https://github.com/ethyca/fides/pull/1603)
- Handle malformed tokens [#1523](https://github.com/ethyca/fides/pull/1523)
- Remove thrown exception from getAllPrivacyRequests method [#1592](https://github.com/ethyca/fides/pull/1593)
- Include systems without a privacy declaration on data map [#1603](https://github.com/ethyca/fides/pull/1603)
- After editing a dataset, the table will stay on the previously selected collection instead of resetting to the first one. [#1511](https://github.com/ethyca/fides/pull/1511)
- Fix redis `db_index` config issue [#1647](https://github.com/ethyca/fides/pull/1647)

### Docs

- Add unlinked docs and fix any remaining broken links [#1266](https://github.com/ethyca/fides/pull/1266)
- Update privacy center docs to include consent information [#1537](https://github.com/ethyca/fides/pull/1537)
- Update UI docs to include DSR countdown information and additional descriptions/filtering [#1545](https://github.com/ethyca/fides/pull/1545)

### Changed

- Allow multiple masking strategies to be specified when using fides as a masking engine [#1647](https://github.com/ethyca/fides/pull/1647)

## [1.9.5](https://github.com/ethyca/fides/compare/1.9.4...1.9.5)

### Added

- The database includes a `plus_system_scans` relation, to track the status and results of System Scanner executions in fidesctl-plus [#1554](https://github.com/ethyca/fides/pull/1554)

## [1.9.4](https://github.com/ethyca/fides/compare/1.9.2...1.9.4)

### Fixed

- After editing a dataset, the table will stay on the previously selected collection instead of resetting to the first one. [#1511](https://github.com/ethyca/fides/pull/1511)

## [1.9.2](https://github.com/ethyca/fides/compare/1.9.1...1.9.2)

### Deprecated

- Added a deprecation warning for the entire package [#1244](https://github.com/ethyca/fides/pull/1244)

### Added

- Dataset generation enhancements using Fides Classify for Plus users:

  - Integrate Fides Plus API into placeholder features introduced in 1.9.0. [#1194](https://github.com/ethyca/fides/pull/1194)

- Fides Admin UI:

  - Configure Connector after creation [#1204](https://github.com/ethyca/fides/pull/1356)

### Fixed

- Privacy Center:
  - Handle error on startup if server isn't running [#1239](https://github.com/ethyca/fides/pull/1239)
  - Fix styling issue with cards [#1240](https://github.com/ethyca/fides/pull/1240)
  - Redirect to index on consent save [#1238](https://github.com/ethyca/fides/pull/1238)

## [1.9.1](https://github.com/ethyca/fides/compare/1.9.0...1.9.1)

### Changed

- Update fideslang to v1.3.1 [#1136](https://github.com/ethyca/fides/pull/1136)

### Changed

- Update fideslang to v1.3.1 [#1136](https://github.com/ethyca/fides/pull/1136)

## [1.9.0](https://github.com/ethyca/fides/compare/1.8.6...1.9.0) - 2022-09-29

### Added

- Dataset generation enhancements using Fides Classify for Plus users:
  - Added toggle for enabling classify during generation. [#1057](https://github.com/ethyca/fides/pull/1057)
  - Initial implementation of API request to kick off classify, with confirmation modal. [#1069](https://github.com/ethyca/fides/pull/1069)
  - Initial Classification & Review status for generated datasets. [#1074](https://github.com/ethyca/fides/pull/1074)
  - Component for choosing data categories based on classification results. [#1110](https://github.com/ethyca/fides/pull/1110)
  - The dataset fields table shows data categories from the classifier (if available). [#1088](https://github.com/ethyca/fides/pull/1088)
  - The "Approve" button can be used to update the dataset with the classifier's suggestions. [#1129](https://github.com/ethyca/fides/pull/1129)
- System management UI:
  - New page to add a system via yaml [#1062](https://github.com/ethyca/fides/pull/1062)
  - Skeleton of page to add a system manually [#1068](https://github.com/ethyca/fides/pull/1068)
  - Refactor config wizard system forms to be reused for system management [#1072](https://github.com/ethyca/fides/pull/1072)
  - Add additional optional fields to system management forms [#1082](https://github.com/ethyca/fides/pull/1082)
  - Delete a system through the UI [#1085](https://github.com/ethyca/fides/pull/1085)
  - Edit a system through the UI [#1096](https://github.com/ethyca/fides/pull/1096)
- Cypress component testing [#1106](https://github.com/ethyca/fides/pull/1106)

### Changed

- Changed behavior of `load_default_taxonomy` to append instead of upsert [#1040](https://github.com/ethyca/fides/pull/1040)
- Changed behavior of adding privacy declarations to decouple the actions of the "add" and "next" buttons [#1086](https://github.com/ethyca/fides/pull/1086)
- Moved system related UI components from the `config-wizard` directory to the `system` directory [#1097](https://github.com/ethyca/fides/pull/1097)
- Updated "type" on SaaS config to be a simple string type, not an enum [#1197](https://github.com/ethyca/fides/pull/1197)

### Developer Experience

- Optional dependencies may have their version defined only once, in `optional-requirements.txt` [#1171](https://github.com/ethyca/fides/pull/1171)

### Docs

- Updated the footer links [#1130](https://github.com/ethyca/fides/pull/1130)

### Fixed

- Fixed the "help" link in the UI header [#1078](https://github.com/ethyca/fides/pull/1078)
- Fixed a bug in Data Category Dropdowns where checking i.e. `user.biometric` would also check `user.biometric_health` [#1126](https://github.com/ethyca/fides/pull/1126)

### Security

- Upgraded pymysql to version `1.0.2` [#1094](https://github.com/ethyca/fides/pull/1094)

## [1.8.6](https://github.com/ethyca/fides/compare/1.8.5...1.8.6) - 2022-09-28

### Added

- Added classification tables for Plus users [#1060](https://github.com/ethyca/fides/pull/1060)

### Fixed

- Fixed a bug where rows were being excluded from a data map [#1124](https://github.com/ethyca/fides/pull/1124)

## [1.8.5](https://github.com/ethyca/fides/compare/1.8.4...1.8.5) - 2022-09-21

### Changed

- Update fideslang to v1.3.0 [#1103](https://github.com/ethyca/fides/pull/1103)

## [1.8.4](https://github.com/ethyca/fides/compare/1.8.3...1.8.4) - 2022-09-09

### Added

- Initial system management page [#1054](https://github.com/ethyca/fides/pull/1054)

### Changed

- Deleting a taxonomy field with children will now cascade delete all of its children as well. [#1042](https://github.com/ethyca/fides/pull/1042)

### Fixed

- Fixed navigating directly to frontend routes loading index page instead of the correct static page for the route.
- Fix truncated evaluation error messages [#1053](https://github.com/ethyca/fides/pull/1053)

## [1.8.3](https://github.com/ethyca/fides/compare/1.8.2...1.8.3) - 2022-09-06

### Added

- Added more taxonomy fields that can be edited via the UI [#1000](https://github.com/ethyca/fides/pull/1000) [#1028](https://github.com/ethyca/fides/pull/1028)
- Added the ability to add taxonomy fields via the UI [#1019](https://github.com/ethyca/fides/pull/1019)
- Added the ability to delete taxonomy fields via the UI [#1006](https://github.com/ethyca/fides/pull/1006)
  - Only non-default taxonomy entities can be deleted [#1023](https://github.com/ethyca/fides/pull/1023)
- Prevent deleting taxonomy `is_default` fields and from adding `is_default=True` fields via the API [#990](https://github.com/ethyca/fides/pull/990).
- Added a "Custom" tag to distinguish user defined taxonomy fields from default taxonomy fields in the UI [#1027](https://github.com/ethyca/fides/pull/1027)
- Added initial support for enabling Fides Plus [#1037](https://github.com/ethyca/fides/pull/1037)
  - The `useFeatures` hook can be used to check if `plus` is enabled.
  - Navigating to/from the Data Map page is gated behind this feature.
  - Plus endpoints are served from the private Plus image.

### Fixed

- Fixed failing mypy tests [#1030](https://github.com/ethyca/fides/pull/1030)
- Fixed an issue where `fides push --diff` would return a false positive diff [#1026](https://github.com/ethyca/fides/pull/1026)
- Pinned pydantic version to < 1.10.0 to fix an error in finding referenced fides keys [#1045](https://github.com/ethyca/fides/pull/1045)

### Fixed

- Fixed failing mypy tests [#1030](https://github.com/ethyca/fides/pull/1030)
- Fixed an issue where `fides push --diff` would return a false positive diff [#1026](https://github.com/ethyca/fides/pull/1026)

### Docs

- Minor formatting updates to [Policy Webhooks](https://ethyca.github.io/fidesops/guides/policy_webhooks/) documentation [#1114](https://github.com/ethyca/fidesops/pull/1114)

### Removed

- Removed create superuser [#1116](https://github.com/ethyca/fidesops/pull/1116)

## [1.8.2](https://github.com/ethyca/fides/compare/1.8.1...1.8.2) - 2022-08-18

### Added

- Added the ability to edit taxonomy fields via the UI [#977](https://github.com/ethyca/fides/pull/977) [#1028](https://github.com/ethyca/fides/pull/1028)
- New column `is_default` added to DataCategory, DataUse, DataSubject, and DataQualifier tables [#976](https://github.com/ethyca/fides/pull/976)
- Added the ability to add taxonomy fields via the UI [#1019](https://github.com/ethyca/fides/pull/1019)
- Added the ability to delete taxonomy fields via the UI [#1006](https://github.com/ethyca/fides/pull/1006)
  - Only non-default taxonomy entities can be deleted [#1023](https://github.com/ethyca/fides/pull/1023)
- Prevent deleting taxonomy `is_default` fields and from adding `is_default=True` fields via the API [#990](https://github.com/ethyca/fides/pull/990).
- Added a "Custom" tag to distinguish user defined taxonomy fields from default taxonomy fields in the UI [#1027](https://github.com/ethyca/fides/pull/1027)

### Changed

- Upgraded base Docker version to Python 3.9 and updated all other references from 3.8 -> 3.9 [#974](https://github.com/ethyca/fides/pull/974)
- Prepend all database tables with `ctl_` [#979](https://github.com/ethyca/fides/pull/979)
- Moved the `admin-ui` code down one level into a `ctl` subdir [#970](https://github.com/ethyca/fides/pull/970)
- Extended the `/datamap` endpoint to include extra metadata [#992](https://github.com/ethyca/fides/pull/992)

## [1.8.1](https://github.com/ethyca/fides/compare/1.8.0...1.8.1) - 2022-08-08

### Deprecated

- The following environment variables have been deprecated, and replaced with the new environment variable names indicated below. To avoid breaking existing workflows, the deprecated variables are still respected in v1.8.1. They will be removed in a future release.
  - `FIDESCTL__API__DATABASE_HOST` --> `FIDESCTL__DATABASE__SERVER`
  - `FIDESCTL__API__DATABASE_NAME` --> `FIDESCTL__DATABASE__DB`
  - `FIDESCTL__API__DATABASE_PASSWORD` --> `FIDESCTL__DATABASE__PASSWORD`
  - `FIDESCTL__API__DATABASE_PORT` --> `FIDESCTL__DATABASE__PORT`
  - `FIDESCTL__API__DATABASE_TEST_DATABASE_NAME` --> `FIDESCTL__DATABASE__TEST_DB`
  - `FIDESCTL__API__DATABASE_USER` --> `FIDESCTL__DATABASE__USER`

### Developer Experience

- The included `docker-compose.yml` no longer references outdated ENV variables [#964](https://github.com/ethyca/fides/pull/964)

### Docs

- Minor release documentation now reflects the desired patch release process [#955](https://github.com/ethyca/fides/pull/955)
- Updated references to ENV variables [#964](https://github.com/ethyca/fides/pull/964)

### Fixed

- Deprecated config options will continue to be respected when set via environment variables [#965](https://github.com/ethyca/fides/pull/965)
- The git cache is rebuilt within the Docker container [#962](https://github.com/ethyca/fides/pull/962)
- The `wheel` pypi build no longer has a dirty version tag [#962](https://github.com/ethyca/fides/pull/962)
- Add setuptools to dev-requirements to fix versioneer error [#983](https://github.com/ethyca/fides/pull/983)

## [1.8.0](https://github.com/ethyca/fides/compare/1.7.1...1.8.0) - 2022-08-04

### Added

- Initial configuration wizard UI view
  - System scanning step: AWS credentials form and initial `generate` API usage.
  - System scanning results: AWS systems are stored and can be selected for review
- CustomInput type "password" with show/hide icon.
- Pull CLI command now checks for untracked/unstaged files in the manifests dir [#869](https://github.com/ethyca/fides/pull/869)
- Pull CLI command has a flag to pull missing files from the server [#895](https://github.com/ethyca/fides/pull/895)
- Add BigQuery support for the `generate` command and `/generate` endpoint [#814](https://github.com/ethyca/fides/pull/814) & [#917](https://github.com/ethyca/fides/pull/917)
- Added user auth tables [915](https://github.com/ethyca/fides/pull/915)
- Standardized API error parsing under `~/types/errors`
- Added taxonomy page to UI [#902](https://github.com/ethyca/fides/pull/902)
  - Added a nested accordion component for displaying taxonomy data [#910](https://github.com/ethyca/fides/pull/910)
- Add lru cache to get_config [927](https://github.com/ethyca/fides/pull/927)
- Add support for deprecated API config values [#959](https://github.com/ethyca/fides/pull/959)
- `fides` is now an alias for `fidesctl` as a CLI entrypoint [#926](https://github.com/ethyca/fides/pull/926)
- Add user auth routes [929](https://github.com/ethyca/fides/pull/929)
- Bump fideslib to 3.0.1 and remove patch code[931](https://github.com/ethyca/fides/pull/931)
- Update the `fidesctl` python package to automatically serve the UI [#941](https://github.com/ethyca/fides/pull/941)
- Add `push` cli command alias for `apply` and deprecate `apply` [943](https://github.com/ethyca/fides/pull/943)
- Add resource groups tagging api as a source of system generation [939](https://github.com/ethyca/fides/pull/939)
- Add GitHub Action to publish the `fidesctl` package to testpypi on pushes to main [#951](https://github.com/ethyca/fides/pull/951)
- Added configWizardFlag to ui to hide the config wizard when false [[#1453](https://github.com/ethyca/fides/issues/1453)

### Changed

- Updated the `datamap` endpoint to return human-readable column names as the first response item [#779](https://github.com/ethyca/fides/pull/779)
- Remove the `obscure` requirement from the `generate` endpoint [#819](https://github.com/ethyca/fides/pull/819)
- Moved all files from `fidesapi` to `fidesctl/api` [#885](https://github.com/ethyca/fides/pull/885)
- Moved `scan` and `generate` to the list of commands that can be run in local mode [#841](https://github.com/ethyca/fides/pull/841)
- Upgraded the base docker images from Debian Buster to Bullseye [#958](https://github.com/ethyca/fides/pull/958)
- Removed `ipython` as a dev-requirement [#958](https://github.com/ethyca/fides/pull/958)
- Webserver dependencies now come as a standard part of the package [#881](https://github.com/ethyca/fides/pull/881)
- Initial configuration wizard UI view
  - Refactored step & form results management to use Redux Toolkit slice.
- Change `id` field in tables from an integer to a string [915](https://github.com/ethyca/fides/pull/915)
- Update `fideslang` to `1.1.0`, simplifying the default taxonomy and adding `tags` for resources [#865](https://github.com/ethyca/fides/pull/865)
- Merge existing configurations with `fideslib` library [#913](https://github.com/ethyca/fides/pull/913)
- Moved frontend static files to `src/fidesctl/ui-build/static` [#934](https://github.com/ethyca/fides/pull/934)
- Replicated the error response handling from the `/validate` endpoint to the `/generate` endpoint [#911](https://github.com/ethyca/fides/pull/911)

### Developer Experience

- Remove `API_PREFIX` from fidesctl/core/utils.py and change references to `API_PREFIX` in fidesctl/api/reoutes/util.py [922](https://github.com/ethyca/fides/pull/922)

### Fixed

- Dataset field columns show all columns by default in the UI [#898](https://github.com/ethyca/fides/pull/898)
- Fixed the missing `.fides./` directory when locating the default config [#933](https://github.com/ethyca/fides/pull/933)

## [1.7.1](https://github.com/ethyca/fides/compare/1.7.0...1.7.1) - 2022-07-28

### Added

- Add datasets via YAML in the UI [#813](https://github.com/ethyca/fides/pull/813)
- Add datasets via database connection [#834](https://github.com/ethyca/fides/pull/834) [#889](https://github.com/ethyca/fides/pull/889)
- Add delete confirmation when deleting a field or collection from a dataset [#809](https://github.com/ethyca/fides/pull/809)
- Add ability to delete datasets from the UI [#827](https://github.com/ethyca/fides/pull/827)
- Add Cypress for testing [713](https://github.com/ethyca/fides/pull/833)
- Add datasets via database connection (UI only) [#834](https://github.com/ethyca/fides/pull/834)
- Add Okta support to the `/generate` endpoint [#842](https://github.com/ethyca/fides/pull/842)
- Add db support to `/generate` endpoint [849](https://github.com/ethyca/fides/pull/849)
- Added OpenAPI TypeScript client generation for the UI app. See the [README](/clients/admin-ui/src/types/api/README.md) for more details.

### Changed

- Remove the `obscure` requirement from the `generate` endpoint [#819](https://github.com/ethyca/fides/pull/819)

### Developer Experience

- When releases are published, dispatch a repository webhook event to ethyca/fidesctl-plus [#938](https://github.com/ethyca/fides/pull/938)

### Docs

- recommend/replace pip installs with pipx [#874](https://github.com/ethyca/fides/pull/874)

### Fixed

- CustomSelect input tooltips appear next to selector instead of wrapping to a new row.
- Datasets without the `third_country_transfer` will not cause the editing dataset form to not render.
- Fixed a build issue causing an `unknown` version of `fidesctl` to be installed in published Docker images [#836](https://github.com/ethyca/fides/pull/836)
- Fixed an M1-related SQLAlchemy bug [#816](https://github.com/ethyca/fides/pull/891)
- Endpoints now work with or without a trailing slash. [#886](https://github.com/ethyca/fides/pull/886)
- Dataset field columns show all columns by default in the UI [#898](https://github.com/ethyca/fides/pull/898)
- Fixed the `tag` specific GitHub Action workflows for Docker and publishing docs. [#901](https://github.com/ethyca/fides/pull/901)

## [1.7.0](https://github.com/ethyca/fides/compare/1.6.1...1.7.0) - 2022-06-23

### Added

- Added dependabot to keep dependencies updated
- A warning now issues for any orphan datasets as part of the `apply` command [543](https://github.com/ethyca/fides/pull/543)
- Initial scaffolding of management UI [#561](https://github.com/ethyca/fides/pull/624)
- A new `audit` command for `system` and `organization` resources, checking data map attribute compliance [#548](https://github.com/ethyca/fides/pull/548)
- Static UI assets are now built with the docker container [#663](https://github.com/ethyca/fides/issues/663)
- Host static files via fidesapi [#621](https://github.com/ethyca/fides/pull/621)
- A new `generate` endpoint to enable capturing systems from infrastructure from the UI [#642](https://github.com/ethyca/fides/pull/642)
- A new `datamap` endpoint to enable visualizing a data map from the UI [#721](https://github.com/ethyca/fides/pull/721)
- Management UI navigation bar [#679](https://github.com/ethyca/fides/issues/679)
- Management UI integration [#736](https://github.com/ethyca/fides/pull/736)
  - Datasets
  - Systems
  - Taxonomy (data categories)
- Initial dataset UI view [#768](https://github.com/ethyca/fides/pull/768)
  - Add interaction for viewing a dataset collection
  - Add column picker
  - Add a data category checklist tree
  - Edit/delete dataset fields
  - Edit/delete dataset collections
  - Edit datasets
  - Add a component for Identifiability tags
  - Add tooltips for help on forms
  - Add geographic location (third_country_transfers) country selection. Supported by new dependency `i18n-iso-countries`.
- Okta, aws and database credentials can now come from `fidesctl.toml` config [#694](https://github.com/ethyca/fides/pull/694)
- New `validate` endpoint to test aws and okta credentials [#722](https://github.com/ethyca/fides/pull/722)
- Initial configuration wizard UI view
  - Manual entry steps added (name and describe organization, pick entry route, and describe system manually including privacy declarations)
- A new image tagged `ethyca/fidesctl:dev` is published on each push to `main` [781](https://github.com/ethyca/fides/pull/781)
- A new cli command (`fidesctl sync`) [#765](https://github.com/ethyca/fides/pull/765)

### Changed

- Comparing server and CLI versions ignores `.dirty` only differences, and is quiet on success when running general CLI commands [621](https://github.com/ethyca/fides/pull/621)
- All endpoints now prefixed by `/api/v1` [#623](https://github.com/ethyca/fides/issues/623)
- Allow AWS credentials to be passed to `generate system` via the API [#645](https://github.com/ethyca/fides/pull/645)
- Update the export of a datamap to load resources from the server instead of a manifest directory [#662](https://github.com/ethyca/fides/pull/662)
- Refactor `export` to remove CLI specific uses from the core modules and load resources[#725](https://github.com/ethyca/fides/pull/725)
- Bump version of FastAPI in `setup.py` to 0.77.1 to match `optional-requirements.txt` [#734](https://github.com/ethyca/fides/pull/734)
- Docker images are now only built and pushed on tags to match when released to pypi [#740](https://github.com/ethyca/fides/pull/740)
- Okta resource scanning and generation now works with systems instead of datasets [#751](https://github.com/ethyca/fides/pull/751)

### Developer Experience

- Replaced `make` with `nox` [#547](https://github.com/ethyca/fides/pull/547)
- Removed usage of `fideslang` module in favor of new [external package](https://github.com/ethyca/fideslang) shared across projects [#619](https://github.com/ethyca/fides/issues/619)
- Added a UI service to the docker-compose deployment [#757](https://github.com/ethyca/fides/pull/757)
- `TestClient` defined in and shared across test modules via `conftest.py` [#759](https://github.com/ethyca/fides/pull/759)

### Docs

- Replaced all references to `make` with `nox` [#547](https://github.com/ethyca/fides/pull/547)
- Removed config/schemas page [#613](https://github.com/ethyca/fides/issues/613)
- Dataset UI and config wizard docs added ([https://github.com/ethyca/fides/pull/697](https://github.com/ethyca/fides/pull/697))
- The fides README now walks through generating a datamap [#746](https://github.com/ethyca/fides/pull/746)

### Fixed

- Updated `fideslog` to v1.1.5, resolving an issue where some exceptions thrown by the SDK were not handled as expected [#609](https://github.com/ethyca/fides/issues/609)
- Updated the webserver so that it won't fail if the database is inaccessible [#649](https://github.com/ethyca/fides/pull/649)
- Updated external tests to handle complex characters [#661](https://github.com/ethyca/fides/pull/661)
- Evaluations now properly merge the default taxonomy into the user-defined taxonomy [#684](https://github.com/ethyca/fides/pull/684)
- The CLI can now be run without installing the webserver components [#715](https://github.com/ethyca/fides/pull/715)

## [1.6.1](https://github.com/ethyca/fides/compare/1.6.0...1.6.1) - 2022-06-15

### Docs

- Updated `Release Steps`

### Fixed

- Resolved a failure with populating applicable data subject rights to a data map
- Handle invalid characters when generating a `fides_key` [#761](https://github.com/ethyca/fides/pull/761)

## [1.6.0](https://github.com/ethyca/fides/compare/1.5.3...1.6.0) - 2022-05-02

### Added

- ESLint configuration changes [#514](https://github.com/ethyca/fidesops/pull/514)
- User creation, update and permissions in the Admin UI [#511](https://github.com/ethyca/fidesops/pull/511)
- Yaml support for dataset upload [#284](https://github.com/ethyca/fidesops/pull/284)

### Breaking Changes

- Update masking API to take multiple input values [#443](https://github.com/ethyca/fidesops/pull/443)

### Docs

- DRP feature documentation [#520](https://github.com/ethyca/fidesops/pull/520)

## [1.4.2](https://github.com/ethyca/fidesops/compare/1.4.1...1.4.2) - 2022-05-12

### Added

- GET routes for users [#405](https://github.com/ethyca/fidesops/pull/405)
- Username based search on GET route [#444](https://github.com/ethyca/fidesops/pull/444)
- FIDESOPS\_\_DEV_MODE for Easier SaaS Request Debugging [#363](https://github.com/ethyca/fidesops/pull/363)
- Track user privileges across sessions [#425](https://github.com/ethyca/fidesops/pull/425)
- Add first_name and last_name fields. Also add them along with created_at to FidesUser response [#465](https://github.com/ethyca/fidesops/pull/465)
- Denial reasons for DSR and user `AuditLog` [#463](https://github.com/ethyca/fidesops/pull/463)
- DRP action to Policy [#453](https://github.com/ethyca/fidesops/pull/453)
- `CHANGELOG.md` file[#484](https://github.com/ethyca/fidesops/pull/484)
- DRP status endpoint [#485](https://github.com/ethyca/fidesops/pull/485)
- DRP exerise endpoint [#496](https://github.com/ethyca/fidesops/pull/496)
- Frontend for privacy request denial reaons [#480](https://github.com/ethyca/fidesops/pull/480)
- Publish Fidesops to Pypi [#491](https://github.com/ethyca/fidesops/pull/491)
- DRP data rights endpoint [#526](https://github.com/ethyca/fidesops/pull/526)

### Changed

- Converted HTTP Status Codes to Starlette constant values [#438](https://github.com/ethyca/fidesops/pull/438)
- SaasConnector.send behavior on ignore_errors now returns raw response [#462](https://github.com/ethyca/fidesops/pull/462)
- Seed user permissions in `create_superuser.py` script [#468](https://github.com/ethyca/fidesops/pull/468)
- User API Endpoints (update fields and reset user passwords) [#471](https://github.com/ethyca/fidesops/pull/471)
- Format tests with `black` [#466](https://github.com/ethyca/fidesops/pull/466)
- Extract privacy request endpoint logic into separate service for DRP [#470](https://github.com/ethyca/fidesops/pull/470)
- Fixing inconsistent SaaS connector integration tests [#473](https://github.com/ethyca/fidesops/pull/473)
- Add user data to login response [#501](https://github.com/ethyca/fidesops/pull/501)

### Breaking Changes

- Update masking API to take multiple input values [#443](https://github.com/ethyca/fidesops/pull/443)

### Docs

- Added issue template for documentation updates [#442](https://github.com/ethyca/fidesops/pull/442)
- Clarify masking updates [#464](https://github.com/ethyca/fidesops/pull/464)
- Added dark mode [#476](https://github.com/ethyca/fidesops/pull/476)

### Fixed

- Removed miradb test warning [#436](https://github.com/ethyca/fidesops/pull/436)
- Added missing import [#448](https://github.com/ethyca/fidesops/pull/448)
- Removed pypi badge pointing to wrong package [#452](https://github.com/ethyca/fidesops/pull/452)
- Audit imports and references [#479](https://github.com/ethyca/fidesops/pull/479)
- Switch to using update method on PUT permission endpoint [#500](https://github.com/ethyca/fidesops/pull/500)

### Developer Experience

- added isort as a CI check
- Include `tests/` in all static code checks (e.g. `mypy`, `pylint`)

### Changed

- Published Docker image does a clean install of Fidesctl
- `with_analytics` is now a decorator

### Fixed

- Third-Country formatting on Data Map
- Potential Duplication on Data Map
- Exceptions are no longer raised when sending `AnalyticsEvent`s on Windows
- Running `fidesctl init` now generates a `server_host` and `server_protocol`
  rather than `server_url`<|MERGE_RESOLUTION|>--- conflicted
+++ resolved
@@ -29,16 +29,13 @@
 - Add an automated test to check for `/fides-consent.js` backwards compatibility [#3289](https://github.com/ethyca/fides/pull/3289)
 - Add infrastructure for "overlay" consent components (Preact, CSS bundling, etc.) and initial version of consent banner [#3191](https://github.com/ethyca/fides/pull/3191)
 - Support pseudonymous consent requests with `fides_user_device_id` for the new consent workflow [#3203](https://github.com/ethyca/fides/pull/3203)
-<<<<<<< HEAD
+- Fides user device id filter to GET Privacy Experience List endpoint to stash user preferences on embedded notices [#3302](https://github.com/ethyca/fides/pull/3302)
 - Added config-driven rendering to consent components [#3316](https://github.com/ethyca/fides/pull/3316)
-=======
-- Fides user device id filter to GET Privacy Experience List endpoint to stash user preferences on embedded notices [#3302](https://github.com/ethyca/fides/pull/3302)
 
 ### Changed
 
 - Data model around PrivacyExperiences to better keep Privacy Notices and Experiences in sync [#3292](https://github.com/ethyca/fides/pull/3292)
 - UI calls to support new PrivacyExperiences data model [#3313](https://github.com/ethyca/fides/pull/3313)
->>>>>>> 9a26ca13
 
 ## [2.13.0](https://github.com/ethyca/fides/compare/2.12.1...2.13.0)
 
