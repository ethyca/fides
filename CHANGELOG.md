# Changelog

All notable changes to this project will be documented in this file.

The format is based on [Keep a Changelog](https://keepachangelog.com/en/)

The types of changes are:

- `Added` for new features.
- `Changed` for changes in existing functionality.
- `Developer Experience` for changes in developer workflow or tooling.
- `Deprecated` for soon-to-be removed features.
- `Docs` for documentation only changes.
- `Removed` for now removed features.
- `Fixed` for any bug fixes.
- `Security` in case of vulnerabilities.

## [Unreleased](https://github.com/ethyca/fides/compare/2.50.0...main)

### Added
- Added new column for Action Type in privacy request event logs [#5546](https://github.com/ethyca/fides/pull/5546)
- Added `fides_consent_override` option in FidesJS SDK [#5541](https://github.com/ethyca/fides/pull/5541)
- Added new `script` ConsentMethod in FidesJS SDK for tracking automated consent [#5541](https://github.com/ethyca/fides/pull/5541)
<<<<<<< HEAD
- Added new erasure tests for BigQuery Enterprise [#5554](https://github.com/ethyca/fides/pull/5554)
=======
- Added a new page under system integrations to run standalone dataset tests (Fidesplus) [#5549](https://github.com/ethyca/fides/pull/5549)
>>>>>>> 966a0e32

### Changed
- Adding hashes to system tab URLs [#5535](https://github.com/ethyca/fides/pull/5535)
- Boolean inputs will now show as a select with true/false values in the connection form [#5555](https://github.com/ethyca/fides/pull/5555)
- Updated Cookie House to be responsive [#5541](https://github.com/ethyca/fides/pull/5541)

### Developer Experience
- Migrated remaining instances of Chakra's Select component to use Ant's Select component [#5502](https://github.com/ethyca/fides/pull/5502)

### Fixed
- Updating dataset PUT to allow deleting all datasets [#5524](https://github.com/ethyca/fides/pull/5524)
- Adds support for fides_key generation when parent_key is provided in Taxonomy create endpoints [#5542](https://github.com/ethyca/fides/pull/5542)
- An integration will no longer re-enable after saving the connection form [#5555](https://github.com/ethyca/fides/pull/5555)

### Removed
- Removed unnecessary debug logging from the load_file config helper [#5544](https://github.com/ethyca/fides/pull/5544)


## [2.50.0](https://github.com/ethyca/fides/compare/2.49.1...2.50.0)

### Added
- Added namespace support for Snowflake [#5486](https://github.com/ethyca/fides/pull/5486)
- Added support for field-level masking overrides [#5446](https://github.com/ethyca/fides/pull/5446)
- Added BigQuery Enterprise access request integration test [#5504](https://github.com/ethyca/fides/pull/5504)
- Added MD5 email hashing for Segment's Right to Forget endpoint requests [#5514](https://github.com/ethyca/fides/pull/5514)
- Added loading state to the toggle switches on the Privacy experiences page [#5529](https://github.com/ethyca/fides/pull/5529)
- Added new env variable to set a privacy center to default to a specific property  [#5532](https://github.com/ethyca/fides/pull/5532)

### Changed
- Allow hiding systems via a `hidden` parameter and add two flags on the `/system` api endpoint; `show_hidden` and `dnd_relevant`, to display only systems with integrations [#5484](https://github.com/ethyca/fides/pull/5484)
- The CMP override `fides_privacy_policy_url` will now apply even if the `fides_override_language` doesn't match [#5515](https://github.com/ethyca/fides/pull/5515)
- Updated POST taxonomy endpoints to handle creating resources without specifying fides_key [#5468](https://github.com/ethyca/fides/pull/5468)
- Disabled connection pooling for task workers and added retries and keep-alive configurations for database connections [#5448](https://github.com/ethyca/fides/pull/5448)
- Added timeout handling in the UI for async discovery monitor-related queries [#5519](https://github.com/ethyca/fides/pull/5519)

### Developer Experience
- Migrated several instances of Chakra's Select component to use Ant's Select component [#5475](https://github.com/ethyca/fides/pull/5475)
- Fixing BigQuery integration tests [#5491](https://github.com/ethyca/fides/pull/5491)
- Enhanced logging for privacy requests [#5500](https://github.com/ethyca/fides/pull/5500)

### Docs
- Added docs for PrivacyNoticeRegion type [#5488](https://github.com/ethyca/fides/pull/5488)

### Fixed
- Fixed deletion of ConnectionConfigs that have related MonitorConfigs [#5478](https://github.com/ethyca/fides/pull/5478)
- Fixed extra delete icon on Domains page [#5513](https://github.com/ethyca/fides/pull/5513)
- Fixed incorrect display names on some D&D resources [#5498](https://github.com/ethyca/fides/pull/5498)
- Fixed position of "Integration" button on system detail page [#5497](https://github.com/ethyca/fides/pull/5497)
- Fixing issue where "privacy request received" emails would not be sent if the request had custom identities [#5518](https://github.com/ethyca/fides/pull/5518)
- Fixed issue with long-running privacy request tasks losing their connection to the database [#5500](https://github.com/ethyca/fides/pull/5500)
- Fixed missing "Manage privacy preferences" button label option in TCF experience translations [#5528](https://github.com/ethyca/fides/pull/5528)
- Fixed privacy center not fetching the correct experience when using custom property paths  [#5532](https://github.com/ethyca/fides/pull/5532)

### Security
 - Password Policy is now Enforced in Accept Invite API [CVE-2024-52008](https://github.com/ethyca/fides/security/advisories/GHSA-v7vm-rhmg-8j2r)

## [2.49.1](https://github.com/ethyca/fides/compare/2.49.0...2.49.1)

### Added
- Added support for GPP national string to be used alongside state-by-state using a new approach option [#5480](https://github.com/ethyca/fides/pull/5480)
- Added "Powered by" branding link to privacy center and Layer 2 CMP [#5483](https://github.com/ethyca/fides/pull/5483)
- Added loading state to the toggle switches on the Manage privacy notices page [#5489](https://github.com/ethyca/fides/pull/5489)
- Support BlueConic objectives [#5479](https://github.com/ethyca/fides/pull/5479)

### Fixed
- Use BlueConic Profile API correctly. [#5487](https://github.com/ethyca/fides/pull/5487)
- Fixed a bug where branding link was sometimes misaligned [#5496](https://github.com/ethyca/fides/pull/5496)

## [2.49.0](https://github.com/ethyca/fides/compare/2.48.2...2.49.0)

### Added
- Added DataHub integration config [#5401](https://github.com/ethyca/fides/pull/5401)
- Added keepalive settings to the Redshift integration [#5433](https://github.com/ethyca/fides/pull/5433)
- Remediation endpoint `/datasets/clean` to clean up dataset names generated with previous version of fides nested field support [#5461](https://github.com/ethyca/fides/pull/5461)

### Changed
- Migrated the base Select component for Vendor selection to Ant Design [#5459](https://github.com/ethyca/fides/pull/5459)
- Added a security setting that must be set to true to enable the access request download feature [#5451](https://github.com/ethyca/fides/pull/5451)
- Preventing erasures for the Zendesk integration if there are any open tickets [#5429](https://github.com/ethyca/fides/pull/5429)
- Updated look/feel of all badges in the Data map report [#5464](https://github.com/ethyca/fides/pull/5464)
- Allow adding data categories to nested fields [#5434](https://github.com/ethyca/fides/pull/5434)

### Fixed
 - Fix rendering of subfield names in D&D tables [#5439](https://github.com/ethyca/fides/pull/5439)
 - Fix "Save" button on system source/destination page not working [#5469](https://github.com/ethyca/fides/pull/5469)
 - Updating Salesforce erasure request with overrides so it properly passes validation. Removing Account endpoint since it does not contain user data [#5452](https://github.com/ethyca/fides/pull/5452)
 - Fix Pytest-Ctl-External tests [#5457](https://github.com/ethyca/fides/pull/5457)

### Developer Experience
- Added Carbon Icons to FidesUI [#5416](https://github.com/ethyca/fides/pull/5416)
- Apply new color palette as scss module [#5453](https://github.com/ethyca/fides/pull/5453)
- Fixing external SaaS connector tests [#5463](https://github.com/ethyca/fides/pull/5463)
- Updating Paramiko to version 3.4.1 to prevent warning during server startup [#5467](https://github.com/ethyca/fides/pull/5467)

## [2.48.2](https://github.com/ethyca/fides/compare/2.48.1...2.48.2)

### Fixed
- Fixed ValidationError for datasets with a connection_type [#5447](https://github.com/ethyca/fides/pull/5447)

## [2.48.1](https://github.com/ethyca/fides/compare/2.48.0...2.48.1)

### Fixed
 - API router sanitizer being too aggressive with NextJS Catch-all Segments [#5438](https://github.com/ethyca/fides/pull/5438)
 - Fix BigQuery `partitioning` queries to properly support multiple identity clauses [#5432](https://github.com/ethyca/fides/pull/5432)

## [2.48.0](https://github.com/ethyca/fides/compare/2.47.1...2.48.0)

### Added
- Added Azure as an SSO provider. [#5402](https://github.com/ethyca/fides/pull/5402)
- Added endpoint to get privacy request access results urls [#5379](https://github.com/ethyca/fides/pull/5379)
- Added `connection_type` key in the `namespace` attribute of a Dataset's `fides_meta` [#5387](https://github.com/ethyca/fides/pull/5387)
- Added new RDS Postgres Connector [#5380](https://github.com/ethyca/fides/pull/5380)
- Added ability to customize column names in the Data Map report [#5400](https://github.com/ethyca/fides/pull/5400)
- Added Experience Config docs to the FidesJS documentation [#5405](https://github.com/ethyca/fides/pull/5405)
- Added UI for downloading privacy request access results [#5407](https://github.com/ethyca/fides/pull/5407)

### Fixed
- Fixed a bug where D&D tables were rendering stale data [#5372](https://github.com/ethyca/fides/pull/5372)
- Fixed issue where multiple login redirects could end up losing login return path [#5389](https://github.com/ethyca/fides/pull/5389)
- Fixed issue where Dataset with nested fields was unable to edit Categories [#5383](https://github.com/ethyca/fides/pull/5383)
- Fixed a visual bug where the "download" icon was off-center in some buttons [#5409](https://github.com/ethyca/fides/pull/5409)
- Fixed styling on "Dataset" field on system integration form [#5408](https://github.com/ethyca/fides/pull/5408)
- Fixed Snowflake DSR integration failing with syntax error [#5417](https://github.com/ethyca/fides/pull/5417)

### Changed
- The `Monitor` button trigger the same `confirmResourceMutation` (monitor, start classification) on muted parent resources as well as un-muted resources. Un-mute button for muted field resources which simply changes their status to `monitored`. [#5362](https://github.com/ethyca/fides/pull/5362)

### Developer Experience
- Fix warning messages from slowapi and docker [#5385](https://github.com/ethyca/fides/pull/5385)

## [2.47.1](https://github.com/ethyca/fides/compare/2.47.0...2.47.1)

### Added
- Adding access and erasure support for Gladly [#5346](https://github.com/ethyca/fides/pull/5346)
- Added icons for the Gladly, ShipStation, Microsoft Ads, and PowerReviews integrations [#5374](https://github.com/ethyca/fides/pull/5374)

### Changed
- Make the dbname in GoogleCloudSQLPostgresSchema optional [#5358](https://github.com/ethyca/fides/pull/5358)

### Fixed
- Fixed race condition where GPC being updated after FidesJS initialization caused Privacy Notices to be in the wrong state [#5384](https://github.com/ethyca/fides/pull/5384)
- Fixed issue where Dataset with nested fields was unable to edit Categories [#5383](https://github.com/ethyca/fides/pull/5383)
- Fixed button styling issues [#5386](https://github.com/ethyca/fides/pull/5386)
- Allow Responsys and Firebase connectors to ignore extra identities [#5388](https://github.com/ethyca/fides/pull/5388)
- Fixed cookies not deleting on opt-out [#5338](https://github.com/ethyca/fides/pull/5338)

## [2.47.0](https://github.com/ethyca/fides/compare/2.46.2...2.47.0)

### Added
- Make all "Description" table columns expandable in Admin UI tables [#5340](https://github.com/ethyca/fides/pull/5340)
- Added access support for Shipstation [#5343](https://github.com/ethyca/fides/pull/5343)
- Introduce custom reports to Data map report [#5352](https://github.com/ethyca/fides/pull/5352)
- Added models to support custom reports (Fidesplus) [#5344](https://github.com/ethyca/fides/pull/5344)

### Changed
- Updated the filter postprocessor (SaaS integration framework) to support dataset references [#5343](https://github.com/ethyca/fides/pull/5343)

### Developer Experience
- Migrate toggle switches from Chakra to Ant Design [#5323](https://github.com/ethyca/fides/pull/5323)
- Migrate buttons from Chakra to Ant Design [#5357](https://github.com/ethyca/fides/pull/5357)
- Replace `debugLog` with global scoped `fidesDebugger` for better debug experience and optimization of prod code [#5335](https://github.com/ethyca/fides/pull/5335)

### Fixed
- Updating the hash migration status check query to use the available indexes [#5336](https://github.com/ethyca/fides/pull/5336)
- Fixed column resize jank on all tables in Admin UI [#5340](https://github.com/ethyca/fides/pull/5340)
- Better handling of empty storage secrets in aws_util [#5347](https://github.com/ethyca/fides/pull/5347)
- Fix SSO Provider form saving when clicking the cancel button with a fully filled form [#5365](https://github.com/ethyca/fides/pull/5365)
- Fix bleedover of Data Categories into next column on Data map reporting [#5369](https://github.com/ethyca/fides/pull/5369)

### Removed
- Removing Adobe Campaign integration [#5364](https://github.com/ethyca/fides/pull/5364)

## [2.46.2](https://github.com/ethyca/fides/compare/2.46.1...2.46.2)

### Added
- Initial support for DSR requests against partitioned BigQuery tables [#5325](https://github.com/ethyca/fides/pull/5325)
- Added MySQL on RDS as a detection/discovery integration[#5275](https://github.com/ethyca/fides/pull/5275)
- Added new RDS MySQL Connector [#5343](https://github.com/ethyca/fides/pull/5343)

## [2.46.1](https://github.com/ethyca/fides/compare/2.46.0...2.46.1)

### Added
- Implement Soft Delete for PrivacyRequests [#5321](https://github.com/ethyca/fides/pull/5321/files)

### Removed
- Removing Shippo integration [#5349](https://github.com/ethyca/fides/pull/5349)

### Fixed
- Updated Attentive DSR integration [#5319](https://github.com/ethyca/fides/pull/5319)

## [2.46.0](https://github.com/ethyca/fides/compare/2.45.2...2.46.0)

### Fixed
- Ignore `400` errors from Talkable's `person` endpoint. [#5317](https://github.com/ethyca/fides/pull/5317)
- Fix Email Connector logs so they use configuration key instead of name [#5286](https://github.com/ethyca/fides/pull/5286)
- Updated Responsys and Firebase Auth integrations to allow multiple identities [#5318](https://github.com/ethyca/fides/pull/5318)
- Updated Shopify dataset in order to flag country, province, and other location values as read-only [#5282](https://github.com/ethyca/fides/pull/5282)
- Fix issues with cached or `window.fides_overrides` languages in the Minimal TCF banner [#5306](https://github.com/ethyca/fides/pull/5306)
- Fix issue with fides-js where the experience was incorrectly initialized as an empty object which appeared valid, when `undefined` was expected [#5309](https://github.com/ethyca/fides/pull/5309)
- Fix issue where newly added languages in Admin-UI were not being rendered in the preview [#5316](https://github.com/ethyca/fides/pull/5316)
- Fix bug where consent automation accordion shows for integrations that don't support consent automation [#5330](https://github.com/ethyca/fides/pull/5330)
- Fix issue where custom overrides (title, description, privacy policy url, etc.) were not being applied to the full TCF overlay [#5333](https://github.com/ethyca/fides/pull/5333)


### Added
- Added support for hierarchical notices in Privacy Center [#5291](https://github.com/ethyca/fides/pull/5291)
- Support row-level deletes for BigQuery and add erase_after support for database connectors [#5293](https://github.com/ethyca/fides/pull/5293)
- Added PUT endpoint for dataset configs [#5324](https://github.com/ethyca/fides/pull/5324)
- Namespace support for the BigQuery integration and datasets [#5294](https://github.com/ethyca/fides/pull/5294)
- Added ability to select multiple datasets on integrations in system integration view [#5327](https://github.com/ethyca/fides/pull/5327)
- Updated Fides.shopify() integration for Shopify Plus Consent [#5329](https://github.com/ethyca/fides/pull/5329)

### Changed
- Updated privacy notices to support notice hierarchies [#5272](https://github.com/ethyca/fides/pull/5272)
- Defaulting SecuritySettings.env to prod [#5326](https://github.com/ethyca/fides/pull/5326)

### Developer Experience
- Initialized Ant Design and Tailwindcss in Admin-UI to prepare for Design System migration [#5308](https://github.com/ethyca/fides/pull/5308)

## [2.45.2](https://github.com/ethyca/fides/compare/2.45.1...2.45.2)

### Fixed
- Updated the hash migration script to only run on tables with less than 1 million rows. [#5310](https://github.com/ethyca/fides/pull/5310)

## [2.45.1](https://github.com/ethyca/fides/compare/2.45.0...2.45.1)

### Added
- Support minimal GVL in minimal TCF response allowing Accept/Reject from banner before full GVL is loaded [#5298](https://github.com/ethyca/fides/pull/5298)

### Fixed
- Fixed discovery pagination [#5304](https://github.com/ethyca/fides/pull/5304)
- Fixed fides-no-scroll so it works in all browsers [#5299](https://github.com/ethyca/fides/pull/5299)

## [2.45.0](https://github.com/ethyca/fides/compare/2.44.0...2.45.0)

### Added
- Adding erasure support for PowerReviews [#5258](https://github.com/ethyca/fides/pull/5258)
- Adding erasure support for Attentive [#5258](https://github.com/ethyca/fides/pull/5261)
- Added a scheduled job to incrementally migrate from bcrypt hashes to SHA-256 hashes for stored identity values [#5256](https://github.com/ethyca/fides/pull/5256)
- Added the new Dynamic Erasure Email integrations [#5226](https://github.com/ethyca/fides/pull/5226)
- Add ability to edit dataset YAML from dataset view [#5262](https://github.com/ethyca/fides/pull/5262)
- Added support for "in progress" status in classification [#5248](https://github.com/ethyca/fides/pull/5248)
- Clarify GCP service account permissions when setting up Google Cloud SQL for Postgres in Admin-UI [#5245](https://github.com/ethyca/fides/pull/5266)
- Add onFidesEvent method for an alternative way to subscribe to Fides events [#5297](https://github.com/ethyca/fides/pull/5297)

### Changed
- Validate no path in `server_host` var for CLI config; if there is one then take only up until the first forward slash
- Update the Datamap report's Data categories column to support better expand/collapse behavior [#5265](https://github.com/ethyca/fides/pull/5265)
- Rename/refactor Privacy Notice Properties to support performance improvements [#5259](https://github.com/ethyca/fides/pull/5259)
- Improved logging and error visibility for TraversalErrors [#5263](https://github.com/ethyca/fides/pull/5263)

### Developer Experience
- Added performance mark timings to debug logs for fides.js [#5245](https://github.com/ethyca/fides/pull/5245)

### Fixed
- Fix wording in tooltip for Yotpo Reviews [#5274](https://github.com/ethyca/fides/pull/5274)
- Hardcode ConnectionConfigurationResponse.secrets [#5283](https://github.com/ethyca/fides/pull/5283)
- Fix Fides.shouldShouldShowExperience() to return false for modal-only experiences [#5281](https://github.com/ethyca/fides/pull/5281)

## [2.44.0](https://github.com/ethyca/fides/compare/2.43.1...2.44.0)

### Added
- Added Gzip Middleware for responses [#5225](https://github.com/ethyca/fides/pull/5225)
- Adding source and submitted_by fields to privacy requests (Fidesplus) [#5206](https://github.com/ethyca/fides/pull/5206)
- Added Action Required / Monitored / Unmonitored tabs to Data Detection & Discovery page [#5236](https://github.com/ethyca/fides/pull/5236)
- Adding erasure support for Microsoft Advertising [#5197](https://github.com/ethyca/fides/pull/5197)
- Implements fuzzy search for identities in Admin-UI Request Manager [#5232](https://github.com/ethyca/fides/pull/5232)
- New purpose header field for TCF banner [#5246](https://github.com/ethyca/fides/pull/5246)
- `fides` subcommand `pull` has resource name subcommands that take a `fides_key` argument allowing you to pull only one resource by name and type [#5260](https://github.com/ethyca/fides/pull/5260)

### Changed
- Removed unused `username` parameter from the Delighted integration configuration [#5220](https://github.com/ethyca/fides/pull/5220)
- Removed unused `ad_account_id` parameter from the Snap integration configuration [#5229](https://github.com/ethyca/fides/pull/5220)
- Updates to support consent signal processing (Fidesplus) [#5200](https://github.com/ethyca/fides/pull/5200)
- TCF Optimized for performance on initial load by offsetting most experience data until after banner is shown [#5230](https://github.com/ethyca/fides/pull/5230)
- Updates to support DynamoDB schema with Tokenless IAM auth [#5240](https://github.com/ethyca/fides/pull/5240)

### Developer Experience
- Sourcemaps are now working for fides-js in debug mode [#5222](https://github.com/ethyca/fides/pull/5222)

### Fixed
- Fix bug where Data Detection & Discovery table pagination fails to reset after navigating or searching  [#5234](https://github.com/ethyca/fides/pull/5234)
- Ignoring HTTP 400 error responses from the unsubscribe endpoint for HubSpot [#5237](https://github.com/ethyca/fides/pull/5237)
- Fix all `fides` API subcommands (`push`, `user`, etc) failing with an invalid server even when only passing `--help` [#5243](https://github.com/ethyca/fides/pull/5243)
- Fix bug where empty datasets / table wouldn't show a Monitor button  [#5249](https://github.com/ethyca/fides/pull/5249)

### Security
- Reduced timing differences in login endpoint [CVE-2024-45052](https://github.com/ethyca/fides/security/advisories/GHSA-2h46-8gf5-fmxv)
- Removed Jinja2 for email templates, the variables syntax changed from `{{variable_name}}` to `__VARIABLE_NAME__` [CVE-2024-45053](https://github.com/ethyca/fides/security/advisories/GHSA-c34r-238x-f7qx)


## [2.43.1](https://github.com/ethyca/fides/compare/2.43.0...2.43.1)

### Added
- Pydantic v1 -> Pydantic v2 upgrade [#5020](https://github.com/ethyca/fides/pull/5020)
- Added success toast on muting/ignoring resources in D&D tables [#5214](https://github.com/ethyca/fides/pull/5214)
- Added "data type" column to fields and subfields on D&D tables [#5218](https://github.com/ethyca/fides/pull/5218)
- Added support for navigating and editing nested fields in the Datasets page [#5216](https://github.com/ethyca/fides/pull/5216)

### Fixed
- Ignore `404` errors on Oracle Responsys deletions [#5203](https://github.com/ethyca/fides/pull/5203)
- Fix white screen issue when privacy request has null value for daysLeft [#5213](https://github.com/ethyca/fides/pull/5213)

### Changed
- Visual updates to badges in D&D result tables [#5212](https://github.com/ethyca/fides/pull/5212)
- Tweaked behavior of loading state on D&D table actions buttons [#5201](https://github.com/ethyca/fides/pull/5201)


## [2.43.0](https://github.com/ethyca/fides/compare/2.42.1...2.43.0)

### Added
- Added support for mapping a system's integration's consentable items to privacy notices [#5156](https://github.com/ethyca/fides/pull/5156)
- Added support for SSO Login with multiple providers (Fides Plus feature) [#5134](https://github.com/ethyca/fides/pull/5134)
- Adds user_read scope to approver role so that they can update their own password [#5178](https://github.com/ethyca/fides/pull/5178)
- Added PATCH endpoint for partially updating connection secrets [#5172](https://github.com/ethyca/fides/pull/5172)
- Add success toast on confirming classification in data discovery tables [#5182](https://github.com/ethyca/fides/pull/5182)
- Add function to return list of StagedResource objs according to list of URNs [#5192](https://github.com/ethyca/fides/pull/5192)
- Add DSR Support for ScyllaDB [#5140](https://github.com/ethyca/fides/pull/5140)
- Added support for nested fields in BigQuery in D&D result views [#5175](https://github.com/ethyca/fides/pull/5175)
- Added support for Vendor Count in Fides-JS overlay descriptions [#5210](https://github.com/ethyca/fides/pull/5210)

### Fixed
- Fixed the OAuth2 configuration for the Snap integration [#5158](https://github.com/ethyca/fides/pull/5158)
- Fixes a Marigold Sailthru error when a user does not exist [#5145](https://github.com/ethyca/fides/pull/5145)
- Fixed malformed HTML issue on switch components [#5166](https://github.com/ethyca/fides/pull/5166)
- Edit integration modal no longer requires reentering credentials when doing partial edits [#2436](https://github.com/ethyca/fides/pull/2436)
- Fixed a timing issue with tcf/gpp locator iframe naming [#5173](https://github.com/ethyca/fides/pull/5173)
- Detection & Discovery: The when column will now display the correct value with a tooltip showing the full date and time [#5177](https://github.com/ethyca/fides/pull/5177)
- Fixed minor issues with the SSO providers form [#5183](https://github.com/ethyca/fides/pull/5183)

### Changed
- Removed PRIVACY_REQUEST_READ scope from Viewer role [#5184](https://github.com/ethyca/fides/pull/5184)
- Asynchronously load GVL translations in FidesJS instead of blocking UI rendering [#5187](https://github.com/ethyca/fides/pull/5187)
- Model changes to support consent signals (Fidesplus) [#5190](https://github.com/ethyca/fides/pull/5190)
- Updated Datasets page with new UI for better usability and consistency with Detection and Discovery UI [#5191](https://github.com/ethyca/fides/pull/5191)
- Updated the Yotpo Reviews integration to use email and phone number identities instead of external ID [#5169](https://github.com/ethyca/fides/pull/5169)
- Update TCF banner button layout and styles [#5204](https://github.com/ethyca/fides/pull/5204)


### Developer Experience
- Fixes some ESLint configuration issues [#5176](https://github.com/ethyca/fides/pull/5176)

## [2.42.1](https://github.com/ethyca/fides/compare/2.42.0...2.42.1)

### Fixed
- Fixed language picker cut-off in mobile on CMP banner and modal [#5159](https://github.com/ethyca/fides/pull/5159)
- Fixed button sizes on CMP modal [#5161](https://github.com/ethyca/fides/pull/5161)

## [2.42.0](https://github.com/ethyca/fides/compare/2.41.0...2.42.0)

### Added
- Add AWS Tags in the meta field for Fides system when using `fides generate` [#4998](https://github.com/ethyca/fides/pull/4998)
- Added access and erasure support for Checkr integration [#5121](https://github.com/ethyca/fides/pull/5121)
- Added support for special characters in SaaS request payloads [#5099](https://github.com/ethyca/fides/pull/5099)
- Added support for displaying notices served in the Consent Banner [#5125](https://github.com/ethyca/fides/pull/5125)
- Added ability to choose whether to use Opt In/Out buttons or Acknowledge button in the Consent Banner [#5125](https://github.com/ethyca/fides/pull/5125)
- Add "status" field to detection & discovery tables [#5141](https://github.com/ethyca/fides/pull/5141)
- Added optional filters `exclude_saas_datasets` and `only_unlinked_datasets` to the list datasets endpoint [#5132](https://github.com/ethyca/fides/pull/5132)
- Add new config options to support notice-only banner and modal [#5136](https://github.com/ethyca/fides/pull/5136)
- Added models to support bidirectional consent (Fides Plus feature) [#5118](https://github.com/ethyca/fides/pull/5118)

### Changed
- Moving Privacy Center endpoint logging behind debug flag [#5103](https://github.com/ethyca/fides/pull/5103)
- Serve GVL languages as they are requested [#5112](https://github.com/ethyca/fides/pull/5112)
- Changed text on system integrations tab to direct to new integration management [#5097](https://github.com/ethyca/fides/pull/5097)
- Updates to consent experience styling [#5085](https://github.com/ethyca/fides/pull/5085)
- Updated the dataset page to display the new table and support pagination [#5130](https://github.com/ethyca/fides/pull/5130)
- Improve performance by removing the need to load every system into redux store [#5135](https://github.com/ethyca/fides/pull/5135)
- Use the `user_id` from a Segment Trait instead of an `email` when deleting a user in Segment [#5004](https://github.com/ethyca/fides/pull/5004)
- Moves some endpoints for property-specific messaging from OSS -> plus [#5069](https://github.com/ethyca/fides/pull/5069)
- Text changes in monitor config table and form [#5142](https://github.com/ethyca/fides/pull/5142)
- Improve API error messages when using is_default field on taxonomy resources [#5147](https://github.com/ethyca/fides/pull/5147)

### Developer Experience
- Add `.syncignore` to reduce file sync size with new volumes [#5104](https://github.com/ethyca/fides/pull/5104)
- Fix sourcemap generation in development version of FidesJS [#5119](https://github.com/ethyca/fides/pull/5119)
- Upgrade to Next.js v14 [#5111](https://github.com/ethyca/fides/pull/5111)
- Upgrade and consolidate linting and formatting tools [#5128](https://github.com/ethyca/fides/pull/5128)

### Fixed
- Resolved an issue pulling all blog authors for the Shopify integration [#5043](https://github.com/ethyca/fides/pull/5043)
- Fixed typo in the BigQuery integration description [#5120](https://github.com/ethyca/fides/pull/5120)
- Fixed default values of Experience config toggles [#5123](https://github.com/ethyca/fides/pull/5123)
- Skip indexing Custom Privacy Request Field array values [#5127](https://github.com/ethyca/fides/pull/5127)
- Fixed Admin UI issue where banner would disappear in Experience Preview with GPC enabled [#5131](https://github.com/ethyca/fides/pull/5131)
- Fixed not being able to edit a monitor from scheduled to not scheduled [#5114](https://github.com/ethyca/fides/pull/5114)
- Migrating missing Fideslang 2.0 data categories [#5073](https://github.com/ethyca/fides/pull/5073)
- Fixed wrong system count on Datamap page [#5151](https://github.com/ethyca/fides/pull/5151)
- Fixes some responsive styling issues in the consent banner on mobile sized screens [#5157](https://github.com/ethyca/fides/pull/5157)

## [2.41.0](https://github.com/ethyca/fides/compare/2.40.0...2.41.0)

### Added
- Added erasure support for Alchemer integration [#4925](https://github.com/ethyca/fides/pull/4925)
- Added new columns and action buttons to discovery monitors table [#5068](https://github.com/ethyca/fides/pull/5068)
- Added field to exclude databases on MonitorConfig [#5080](https://github.com/ethyca/fides/pull/5080)
- Added key pair authentication for the Snowflake integration [#5079](https://github.com/ethyca/fides/pull/5079)

### Changed
- Updated the sample dataset for the Amplitude integration [#5063](https://github.com/ethyca/fides/pull/5063)
- Updated System's page to display a table that uses a paginated endpoint [#5084](https://github.com/ethyca/fides/pull/5084)
- Messaging page now shows a notice if you have properties without any templates [#5077](https://github.com/ethyca/fides/pull/5077)
- Endpoints for listing systems (GET /system) and datasets (GET /dataset) now support optional pagination [#5071](https://github.com/ethyca/fides/pull/5071)
- Messaging page will now show a notice about using global mode [#5090](https://github.com/ethyca/fides/pull/5090)
- Changed behavior of project selection modal in discovery monitor form [#5092](https://github.com/ethyca/fides/pull/5092)
- Data category selector for Discovery results won't show disabled categories [#5102](https://github.com/ethyca/fides/pull/5102)

### Developer Experience
- Upgrade to React 18 and Chakra 2, including other dependencies [#5036](https://github.com/ethyca/fides/pull/5036)
- Added support for "output templates" in read SaaS requests [#5054](https://github.com/ethyca/fides/pull/5054)
- URL for deployment instructions when the webserver is running [#5088](https://github.com/ethyca/fides/pull/5088)
- Optimize TCF bundle with just-in-time GVL translations [#5074](https://github.com/ethyca/fides/pull/5074)
- Added `performance.mark()` to FidesJS events for performance testing. [#5105](https://github.com/ethyca/fides/pull/5105)

### Fixed
- Fixed bug with unescaped table names in mysql queries [#5072](https://github.com/ethyca/fides/pull/5072/)
- Fixed bug with unresponsive messaging ui [#5081](https://github.com/ethyca/fides/pull/5081/)
- Fixed FidesKey constructor bugs in CLI [#5113](https://github.com/ethyca/fides/pull/5113)


## [2.40.0](https://github.com/ethyca/fides/compare/2.39.2...2.40.0)

### Added
- Adds last_monitored and enabled attributes to MonitorConfig [#4991](https://github.com/ethyca/fides/pull/4991)
- New messaging page. Allows managing messaging templates for different properties. [#5005](https://github.com/ethyca/fides/pull/5005)
- Ability to configure "Enforcement Level" for Privacy Notices [#5025](https://github.com/ethyca/fides/pull/5025)
- BE cleanup for property-specific messaging [#5006](https://github.com/ethyca/fides/pull/5006)
- If property_id param was used, store it as part of the consent request [#4915](https://github.com/ethyca/fides/pull/4915)
- Invite users via email flow [#4539](https://github.com/ethyca/fides/pull/4539)
- Added new Google Cloud SQL for Postgres Connector [#5014](https://github.com/ethyca/fides/pull/5014)
- Added access and erasure support for the Twilio SMS integration [#4979](https://github.com/ethyca/fides/pull/4979)
- Added erasure support for Snap integration [#5011](https://github.com/ethyca/fides/pull/5011)

### Changed
- Navigation changes. 'Management' was renamed 'Settings'. Properties was moved to Settings section. [#5005](https://github.com/ethyca/fides/pull/5005)
- Changed discovery monitor form behavior around execution date/time selection [#5017](https://github.com/ethyca/fides/pull/5017)
- Changed integration form behavior when errors occur [#5023](https://github.com/ethyca/fides/pull/5023)
- Replaces typescript-cookie with js-cookie [#5022](https://github.com/ethyca/fides/pull/5022)
- Updated pymongo version to 4.7.3 [#5019](https://github.com/ethyca/fides/pull/5019)
- Upgraded Datamap instance of `react-table` to v8 [#5024](https://github.com/ethyca/fides/pull/5024)
- Updated create privacy request modal from admin-ui to include all custom fields  [#5029](https://github.com/ethyca/fides/pull/5029)
- Update name of Ingress/Egress columns in Datamap Report to Sources/Destinations [#5045](https://github.com/ethyca/fides/pull/5045)
- Datamap report now includes a 'cookies' column [#5052](https://github.com/ethyca/fides/pull/5052)
- Changed behavior of project selection UI in discovery monitor form [#5049](https://github.com/ethyca/fides/pull/5049)
- Updating DSR filtering to use collection-level data categories [#4999](https://github.com/ethyca/fides/pull/4999)
- Changed discovery monitor form to skip project selection UI when no projects exist [#5056](https://github.com/ethyca/fides/pull/5056)

### Fixed
- Fixed intermittent connection issues with Redshift by increasing timeout and preferring SSL in test connections [#4981](https://github.com/ethyca/fides/pull/4981)
- Fixed data detection & discovery results not displaying correctly across multiple pages[#5060](https://github.com/ethyca/fides/pull/5060)

### Developer Experience
- Fixed various environmental issues when running Cypress tests locally [#5040](https://github.com/ethyca/fides/pull/5040)

## [2.39.2](https://github.com/ethyca/fides/compare/2.39.1...2.39.2)

### Fixed
- Restrict Delete Systems API endpoint such that user must have "SYSTEM_DELETE" scope [#5037](https://github.com/ethyca/fides/pull/5037)

### Security
- Remove the SERVER_SIDE_FIDES_API_URL env variable from the client clientSettings [CVE-2024-31223](https://github.com/ethyca/fides/security/advisories/GHSA-53q7-4874-24qg)

## [2.39.1](https://github.com/ethyca/fides/compare/2.39.0...2.39.1)

### Fixed
- Fixed a bug where system information form was not loading for Viewer users [#5034](https://github.com/ethyca/fides/pull/5034)
- Fixed viewers being given the option to delete systems [#5035](https://github.com/ethyca/fides/pull/5035)
- Restrict Delete Systems API endpoint such that user must have "SYSTEM_DELETE" scope [#5037](https://github.com/ethyca/fides/pull/5037)

### Removed
- Removed the `fetch` polyfill from FidesJS [#5026](https://github.com/ethyca/fides/pull/5026)

### Security
- Removed FidesJS's exposure to `polyfill.io` supply chain attack [CVE-2024-38537](https://github.com/ethyca/fides/security/advisories/GHSA-cvw4-c69g-7v7m)

## [2.39.0](https://github.com/ethyca/fides/compare/2.38.1...2.39.0)

### Added
- Adds the start of the Scylla DB Integration [#4946](https://github.com/ethyca/fides/pull/4946)
- Added model and data migrations and CRUD-layer operations for property-specific messaging [#4901](https://github.com/ethyca/fides/pull/4901)
- Added option in FidesJS SDK to only disable notice-served API [#4965](https://github.com/ethyca/fides/pull/4965)
- External ID support for consent management [#4927](https://github.com/ethyca/fides/pull/4927)
- Added access and erasure support for the Greenhouse Harvest integration [#4945](https://github.com/ethyca/fides/pull/4945)
- Add an S3 connection type (currently used for discovery and detection only) [#4930](https://github.com/ethyca/fides/pull/4930)
- Support for Limited FIDES__CELERY__* Env Vars [#4980](https://github.com/ethyca/fides/pull/4980)
- Implement sending emails via property-specific messaging templates [#4950](https://github.com/ethyca/fides/pull/4950)
- New privacy request search to replace existing endpoint [#4987](https://github.com/ethyca/fides/pull/4987)
- Added new Google Cloud SQL for MySQL Connector [#4949](https://github.com/ethyca/fides/pull/4949)
- Add new options for integrations for discovery & detection [#5000](https://github.com/ethyca/fides/pull/5000)
- Add new `FidesInitializing` event for when FidesJS begins initialization [#5010](https://github.com/ethyca/fides/pull/5010)

### Changed
- Move new data map reporting table out of beta and remove old table from Data Lineage map. [#4963](https://github.com/ethyca/fides/pull/4963)
- Disable the 'connect to a database' button if the `dataDiscoveryAndDetection` feature flag is enabled [#1455](https://github.com/ethyca/fidesplus/pull/1455)
- Upgrade Privacy Request table to use FidesTable V2 [#4990](https://github.com/ethyca/fides/pull/4990)
- Add copy to project selection modal and tweak copy on discovery monitors table [#5007](https://github.com/ethyca/fides/pull/5007)

### Fixed
- Fixed an issue where the GPP signal status was prematurely set to `ready` in some scenarios [#4957](https://github.com/ethyca/fides/pull/4957)
- Removed exteraneous `/` from the several endpoint URLs [#4962](https://github.com/ethyca/fides/pull/4962)
- Fixed and optimized Database Icon SVGs used in Datamap [#4969](https://github.com/ethyca/fides/pull/4969)
- Masked "Keyfile credentials" input on integration config form [#4971](https://github.com/ethyca/fides/pull/4971)
- Fixed validations for privacy declaration taxonomy labels when creating/updating a System [#4982](https://github.com/ethyca/fides/pull/4982)
- Allow property-specific messaging to work with non-custom templates [#4986](https://github.com/ethyca/fides/pull/4986)
- Fixed an issue where config object was being passed twice to `fides.js` output [#5010](https://github.com/ethyca/fides/pull/5010)
- Disabling Fides initialization now also disables GPP initialization [#5010](https://github.com/ethyca/fides/pull/5010)
- Fixes Vendor table formatting [#5013](https://github.com/ethyca/fides/pull/5013)

## [2.38.1](https://github.com/ethyca/fides/compare/2.38.0...2.38.1)

### Changed
- Disable the 'connect to a database' button if the `dataDiscoveryAndDetection` feature flag is enabled [#4972](https://github.com/ethyca/fidesplus/pull/4972)
- Oracle Responsys: Include Profile Extension Tables in DSRs[#4937](https://github.com/ethyca/fides/pull/4937)

### Fixed
- Fixed "add" icons on some buttons being wrong size [#4975](https://github.com/ethyca/fides/pull/4975)
- Fixed ability to update consent preferences after they've previously been set [#4984](https://github.com/ethyca/fides/pull/4984)

## [2.38.0](https://github.com/ethyca/fides/compare/2.37.0...2.38.0)

### Added
- Deprecate LastServedNotice (lastservednoticev2) table [#4910](https://github.com/ethyca/fides/pull/4910)
- Added erasure support to the Recurly integration [#4891](https://github.com/ethyca/fides/pull/4891)
- Added UI for configuring integrations for detection/discovery [#4922](https://github.com/ethyca/fides/pull/4922)
- New queue for saving privacy preferences/notices served [#4931](https://github.com/ethyca/fides/pull/4931)
- Expose number of tasks in queue in worker health check [#4931](https://github.com/ethyca/fides/pull/4931)
- Track when preferences/notices served received [#4931](https://github.com/ethyca/fides/pull/4931)
- Request overrides for opt-in and opt-out consent requests [#4920](https://github.com/ethyca/fides/pull/4920)
- Added query_param_key to Privacy Center schema [#4939](https://github.com/ethyca/fides/pull/4939)
- Fill custom privacy request fields with query_param_key [#4948](https://github.com/ethyca/fides/pull/4948)
- Add `datasource_params` column to MonitorConfig DB model [#4951](https://github.com/ethyca/fides/pull/4951)
- Added ability to open system preview side panel from new data map table [#4944](https://github.com/ethyca/fides/pull/4944)
- Added success toast message after monitoring a resource [#4958](https://github.com/ethyca/fides/pull/4958)
- Added UI for displaying, adding and editing discovery monitors [#4954](https://github.com/ethyca/fides/pull/4954)

### Changed
- Set default ports for local development of client projects (:3001 for privacy center and :3000 for admin-ui) [#4912](https://github.com/ethyca/fides/pull/4912)
- Update privacy center port to :3001 for nox [#4918](https://github.com/ethyca/fides/pull/4918)
- Optimize speed by generating the uuids in the client side for consent requests [#4933](https://github.com/ethyca/fides/pull/4933)
- Update Privacy Center toast text for consistent capitalization [#4936](https://github.com/ethyca/fides/pull/4936)
- Update Custom Fields table and Domain Verification table to use FidesTable V2. Remove V1 components. [#4932](https://github.com/ethyca/fides/pull/4932)
- Updated how Fields are generated for DynamoDB, improved error handling [#4943](https://github.com/ethyca/fides/pull/4943)

### Fixed
- Fixed an issue where the test integration action failed for the Zendesk integration [#4929](https://github.com/ethyca/fides/pull/4929)
- Fixed an issue where language form field error message was not displaying properly [#4942](https://github.com/ethyca/fides/pull/4942)
- Fixed an issue where the consent cookie could not be set on multi-level root domain (e.g. co.uk, co.jp) [#4935](https://github.com/ethyca/fides/pull/4935)
- Fixed an issue where the unique device ID was not being retained when Fides.js was reinitialized [#4947](https://github.com/ethyca/fides/pull/4947)
- Fixed inconsistent font sizes on new integrations UI [#4959](https://github.com/ethyca/fides/pull/4959)

## [2.37.0](https://github.com/ethyca/fides/compare/2.36.0...2.37.0)

### Added
- Added initial version for Helios: Data Discovery and Detection [#4839](https://github.com/ethyca/fides/pull/4839)
- Added shouldShowExperience to the Fides global and FidesInitialized events [#4895](https://github.com/ethyca/fides/pull/4895)
- Enhancements to `MonitorConfig` DB model to support new functionality [#4888](https://github.com/ethyca/fides/pull/4888)
- Added developer option to disable auto-initialization on FidesJS bundles. [#4900](https://github.com/ethyca/fides/pull/4900)
- Adding property ID to served notice history and privacy preference history [#4886](https://github.com/ethyca/fides/pull/4886)
- Adding privacy_center_config and stylesheet fields to the Property model [#4879](https://github.com/ethyca/fides/pull/4879)
- Adds generic async callback integration support [#4865](https://github.com/ethyca/fides/pull/4865)
- Ability to `downgrade` the application DB through the `/admin/db` endpoint [#4893](https://github.com/ethyca/fides/pull/4893)
- Added support for custom property paths, configs and stylesheets for privacy center [#4907](https://github.com/ethyca/fides/pull/4907)
- Include the scopes required for a given action in `403` response when client does not have sufficient permissions [#4905](https://github.com/ethyca/fides/pull/4905)

### Changed
- Rename MinimalPrivacyExperience class and usages [#4889](https://github.com/ethyca/fides/pull/4889)
- Included fidesui as part of the monorepo [#4880](https://github.com/ethyca/fides/pull/4880)
- Improve `geolocation` and `property_id` error response to return 400 status instead of 500 server error on /fides.js endpoint [#4884](https://github.com/ethyca/fides/pull/4884)
- Fixing middleware logging in Fides.js to remove incorrect status codes and durations [#4885](https://github.com/ethyca/fides/pull/4885)
- Improve load performance and DOM monitoring for FidesJS [#4896](https://github.com/ethyca/fides/pull/4896)

### Fixed
- Fixed an issue with the Iterate connector returning at least one param_value references an invalid field for the 'update' request of user [#4528](https://github.com/ethyca/fides/pull/4528)
- Enhanced classification of the dataset used with Twilio [#4872](https://github.com/ethyca/fides/pull/4872)
- Reduce privacy center logging to not show response size limit when the /fides.js endpoint has a size bigger than 4MB [#4878](https://github.com/ethyca/fides/pull/4878)
- Fixed an issue where sourcemaps references were unintentionally included in the FidesJS bundle [#4887](https://github.com/ethyca/fides/pull/4887)
- Handle a 404 response from Segment when a user ID or email is not found [#4902](https://github.com/ethyca/fides/pull/4902)
- Fixed TCF styling issues [#4904](https://github.com/ethyca/fides/pull/4904)
- Fixed an issue where the Trigger Modal Link was not being populated correctly in the translation form [#4911](https://github.com/ethyca/fides/pull/4911)

### Security
- Escape SQLAlchemy passwords [CVE-2024-34715](https://github.com/ethyca/fides/security/advisories/GHSA-8cm5-jfj2-26q7)
- Properly mask nested BigQuery secrets in connection configuration endpoints [CVE-2024-35189](https://github.com/ethyca/fides/security/advisories/GHSA-rcvg-jj3g-rj7c)

## [2.36.0](https://github.com/ethyca/fides/compare/2.35.1...2.36.0)

### Added
- Added multiple language translations support for privacy center consent page [#4785](https://github.com/ethyca/fides/pull/4785)
- Added ability to export the contents of datamap report [#1545](https://ethyca.atlassian.net/browse/PROD-1545)
- Added `System` model support for new `vendor_deleted_date` field on Compass vendor records [#4818](https://github.com/ethyca/fides/pull/4818)
- Added custom JSON (de)serialization to shared DB engines to handle non-standard data types in JSONB columns [#4818](https://github.com/ethyca/fides/pull/4818)
- Added state persistence across sessions to the datamap report table [#4853](https://github.com/ethyca/fides/pull/4853)
- Removed currentprivacypreference and lastservednotice tables [#4846](https://github.com/ethyca/fides/pull/4846)
- Added initial version for Helios: Data Discovery and Detection [#4839](https://github.com/ethyca/fides/pull/4839)
- Adds new var to track fides js overlay types [#4869](https://github.com/ethyca/fides/pull/4869)

### Changed
- Changed filters on the data map report table to use checkbox collapsible tree view [#4864](https://github.com/ethyca/fides/pull/4864)

### Fixed
- Remove the extra 'white-space: normal' CSS for FidesJS HTML descriptions [#4850](https://github.com/ethyca/fides/pull/4850)
- Fixed data map report to display second level names from the taxonomy as primary (bold) label [#4856](https://github.com/ethyca/fides/pull/4856)
- Ignore invalid three-character country codes for FidesJS geolocation (e.g. "USA") [#4877](https://github.com/ethyca/fides/pull/4877)

### Developer Experience
- Update typedoc-plugin-markdown to 4.0.0 [#4870](https://github.com/ethyca/fides/pull/4870)

## [2.35.1](https://github.com/ethyca/fides/compare/2.35.0...2.35.1)

### Added
- Added access and erasure support for Marigold Engage by Sailthru integration [#4826](https://github.com/ethyca/fides/pull/4826)
- Update fides_disable_save_api option in FidesJS SDK to disable both privacy-preferences & notice-served APIs [#4860](https://github.com/ethyca/fides/pull/4860)

### Fixed
- Fixing issue where privacy requests not approved before upgrading to 2.34 couldn't be processed [#4855](https://github.com/ethyca/fides/pull/4855)
- Ensure only GVL vendors from Compass are labeled as such [#4857](https://github.com/ethyca/fides/pull/4857)
- Fix handling of some ISO-3166 geolocation edge cases in Privacy Center /fides.js endpoint [#4858](https://github.com/ethyca/fides/pull/4858)

### Changed
- Hydrates GTM datalayer to match supported FidesEvent Properties [#4847](https://github.com/ethyca/fides/pull/4847)
- Allows a SaaS integration request to process HTTP 204 No Content without erroring trying to unwrap the response. [#4834](https://github.com/ethyca/fides/pull/4834)
- Sets `sslmode` to prefer for Redshift connections when generating datasets [#4849](https://github.com/ethyca/fides/pull/4849)
- Included searching by `email` for the Segment integration [#4851](https://github.com/ethyca/fides/pull/4851)

## [2.35.0](https://github.com/ethyca/fides/compare/2.34.0...2.35.0)

### Added
- Added DSR 3.0 Scheduling which supports running DSR's in parallel with first-class request tasks [#4760](https://github.com/ethyca/fides/pull/4760)
- Added carets to collapsible sections in the overlay modal [#4793](https://github.com/ethyca/fides/pull/4793)
- Added erasure support for OpenWeb [#4735](https://github.com/ethyca/fides/pull/4735)
- Added support for configuration of pre-approval webhooks [#4795](https://github.com/ethyca/fides/pull/4795)
- Added fides_clear_cookie option to FidesJS SDK to load CMP without preferences on refresh [#4810](https://github.com/ethyca/fides/pull/4810)
- Added FidesUpdating event to FidesJS SDK [#4816](https://github.com/ethyca/fides/pull/4816)
- Added `reinitialize` method to FidesJS SDK [#4812](https://github.com/ethyca/fides/pull/4812)
- Added undeclared data category columns to data map report table [#4781](https://github.com/ethyca/fides/pull/4781)
- Fully implement pre-approval webhooks [#4822](https://github.com/ethyca/fides/pull/4822)
- Sync models and database for pre-approval webhooks [#4838](https://github.com/ethyca/fides/pull/4838)

### Changed
- Removed the Celery startup banner from the Fides worker logs [#4814](https://github.com/ethyca/fides/pull/4814)
- Improve performance of Snowflake schema generation [#4587](https://github.com/ethyca/fides/pull/4587)

### Fixed
- Fixed bug prevented adding new privacy center translations [#4786](https://github.com/ethyca/fides/pull/4786)
- Fixed bug where Privacy Policy links would be shown without a configured URL [#4801](https://github.com/ethyca/fides/pull/4801)
- Fixed bug prevented adding new privacy center translations [#4786](https://github.com/ethyca/fides/pull/4786)
- Fixed bug where Language selector button was overlapping other buttons when Privacy Policy wasn't present. [#4815](https://github.com/ethyca/fides/pull/4815)
- Fixed bug where icons of the Language selector were displayed too small on some sites [#4815](https://github.com/ethyca/fides/pull/4815)
- Fixed bug where GPP US National Section was incorrectly included when the State by State approach was selected [#4823]https://github.com/ethyca/fides/pull/4823
- Fixed DSR 3.0 Scheduling bug where Approved Privacy Requests that failed wouldn't change status [#4837](https://github.com/ethyca/fides/pull/4837)

## [2.34.0](https://github.com/ethyca/fides/compare/2.33.1...2.34.0)

### Added

- Added new field for modal trigger link translation [#4761](https://github.com/ethyca/fides/pull/4761)
- Added `getModalLinkLabel` method to global fides object [#4766](https://github.com/ethyca/fides/pull/4766)
- Added language switcher to fides overlay modal [#4773](https://github.com/ethyca/fides/pull/4773)
- Added modal link label to experience translation model [#4767](https://github.com/ethyca/fides/pull/4767)
- Added support for custom identities [#4764](https://github.com/ethyca/fides/pull/4764)
- Added developer option to force GPP API on FidesJS bundles [#4799](https://github.com/ethyca/fides/pull/4799)

### Changed

- Changed the Stripe integration for `Cards` to delete instead of update due to possible issues of a past expiration date [#4768](https://github.com/ethyca/fides/pull/4768)
- Changed display of Data Uses, Categories and Subjects to user friendly names in the Data map report [#4774](https://github.com/ethyca/fides/pull/4774)
- Update active disabled Fides.js toggle color to light grey [#4778](https://github.com/ethyca/fides/pull/4778)
- Update FidesJS fides_embed option to support embedding both banner & modal components [#4782](https://github.com/ethyca/fides/pull/4782)
- Add a few CSS classes to help with styling FidesJS button groups [#4789](https://github.com/ethyca/fides/pull/4789)
- Changed GPP extension to be pre-bundled in appropriate circumstances, as opposed to another fetch [#4780](https://github.com/ethyca/fides/pull/4780)

### Fixed

- Fixed select dropdowns being cut off by edges of modal forms [#4757](https://github.com/ethyca/fides/pull/4757)
- Changed "allow user to dismiss" toggle to show on config form for TCF experience [#4755](https://github.com/ethyca/fides/pull/4755)
- Fixed issue when loading the privacy request detail page [#4775](https://github.com/ethyca/fides/pull/4775)
- Fixed connection test for Aircall [#4756](https://github.com/ethyca/fides/pull/4756/pull)
- Fixed issues connecting to Redshift due to character encoding and SSL requirements [#4790](https://github.com/ethyca/fides/pull/4790)
- Fixed the way the name identity is handled in the Privacy Center [#4791](https://github.com/ethyca/fides/pull/4791)

### Developer Experience

- Build a `fides-types.d.ts` type declaration file to include alongside our FidesJS developer docs [#4772](https://github.com/ethyca/fides/pull/4772)

## [2.33.1](https://github.com/ethyca/fides/compare/2.33.0...2.33.1)

### Added

- Adds CUSTOM_OPTIONS_PATH to Privacy Center env vars [#4769](https://github.com/ethyca/fides/pull/4769)

## [2.33.0](https://github.com/ethyca/fides/compare/2.32.0...2.33.0)

### Added

- Added models for Privacy Center configuration (for plus users) [#4716](https://github.com/ethyca/fides/pull/4716)
- Added ability to delete properties [#4708](https://github.com/ethyca/fides/pull/4708)
- Add interface for submitting privacy requests in admin UI [#4738](https://github.com/ethyca/fides/pull/4738)
- Added language switching support to the FidesJS UI based on configured translations [#4737](https://github.com/ethyca/fides/pull/4737)
- Added ability to override some experience language and primary color [#4743](https://github.com/ethyca/fides/pull/4743)
- Generate FidesJS SDK Reference Docs from tsdoc comments [#4736](https://github.com/ethyca/fides/pull/4736)
- Added erasure support for Adyen [#4735](https://github.com/ethyca/fides/pull/4735)
- Added erasure support for Iterable [#4695](https://github.com/ethyca/fides/pull/4695)

### Changed

- Updated privacy notice & experience forms to hide translation UI when user doesn't have translation feature [#4728](https://github.com/ethyca/fides/pull/4728), [#4734](https://github.com/ethyca/fides/pull/4734)
- Custom privacy request fields now support list values [#4686](https://github.com/ethyca/fides/pull/4686)
- Update when GPP API reports signal status: ready [#4635](https://github.com/ethyca/fides/pull/4635)
- Update non-dismissable TCF and notice banners to show a black overlay and prevent scrolling [#4748](https://github.com/ethyca/fidesplus/pull/4748)
- Cleanup config vars for preview in Admin-UI [#4745](https://github.com/ethyca/fides/pull/4745)
- Show a "systems displayed" count on datamap map & table reporting page [#4752](https://github.com/ethyca/fides/pull/4752)
- Change default Canada Privacy Experience Config in migration to reference generic `ca` region [#4762](https://github.com/ethyca/fides/pull/4762)

### Fixed

- Fixed responsive issues with the buttons on the integration screen [#4729](https://github.com/ethyca/fides/pull/4729)
- Fixed hover/focus issues with the v2 tables [#4730](https://github.com/ethyca/fides/pull/4730)
- Disable editing of data use declaration name and type after creation [#4731](https://github.com/ethyca/fides/pull/4731)
- Cleaned up table borders [#4733](https://github.com/ethyca/fides/pull/4733)
- Initialization issues with ExperienceNotices (#4723)[https://github.com/ethyca/fides/pull/4723]
- Re-add CORS origin regex field to admin UI (#4742)[https://github.com/ethyca/fides/pull/4742]

### Developer Experience

- Added new script to allow recompiling of fides-js when the code changes [#4744](https://github.com/ethyca/fides/pull/4744)
- Update Cookie House to support for additional locations (Canada, Quebec, EEA) and a "property_id" override [#4750](https://github.com/ethyca/fides/pull/4750)

## [2.32.0](https://github.com/ethyca/fides/compare/2.31.1...2.32.0)

### Added

- Updated configuration pages for Experiences with live Preview of FidesJS banner & modal components [#4576](https://github.com/ethyca/fides/pull/4576)
- Added ability to configure multiple language translations for Notices & Experiences [#4576](https://github.com/ethyca/fides/pull/4576)
- Automatically localize all strings in FidesJS CMP UIs (banner, modal, and TCF overlay) based on user's locale and experience configuration [#4576](https://github.com/ethyca/fides/pull/4576)
- Added fides_locale option to override FidesJS locale detection [#4576](https://github.com/ethyca/fides/pull/4576)
- Update FidesJS to report notices served and preferences saved linked to the specific translations displayed [#4576](https://github.com/ethyca/fides/pull/4576)
- Added ability to prevent dismissal of FidesJS CMP UI via Experience configuration [#4576](https://github.com/ethyca/fides/pull/4576)
- Added ability to create & link Properties to support multiple Experiences in a single location [#4658](https://github.com/ethyca/fides/pull/4658)
- Added property_id query param to fides.js to filter experiences by Property when installed [#4676](https://github.com/ethyca/fides/pull/4676)
- Added Locations & Regulations pages to allow a wider selection of locations for consent [#4660](https://github.com/ethyca/fides/pull/4660)
- Erasure support for Simon Data [#4552](https://github.com/ethyca/fides/pull/4552)
- Added notice there will be no preview for Privacy Center types in the Experience preview [#4709](https://github.com/ethyca/fides/pull/4709)
- Removed properties beta flag [#4710](https://github.com/ethyca/fides/pull/4710)
- Add acknowledge button label to default Experience English form [#4714](https://github.com/ethyca/fides/pull/4714)
- Update FidesJS to support localizing CMP UI with configurable, non-English default locales [#4720](https://github.com/ethyca/fides/pull/4720)
- Add loading of template translations for notices and experiences [#4718](https://github.com/ethyca/fides/pull/4718)

### Changed

- Moved location-targeting from Notices to Experiences [#4576](https://github.com/ethyca/fides/pull/4576)
- Replaced previous default Notices & Experiences with new versions with updated locations, translations, etc. [#4576](https://github.com/ethyca/fides/pull/4576)
- Automatically migrate existing Notices & Experiences to updated model where possible [#4576](https://github.com/ethyca/fides/pull/4576)
- Replaced ability to configure banner "display configuration" to separate banner & modal components [#4576](https://github.com/ethyca/fides/pull/4576)
- Modify `fides user login` to not store plaintext password in `~/.fides-credentials` [#4661](https://github.com/ethyca/fides/pull/4661)
- Data model changes to support Notice and Experience-level translations [#4576](https://github.com/ethyca/fides/pull/4576)
- Data model changes to support Consent setup being Experience instead of Notice-driven [#4576](https://github.com/ethyca/fides/pull/4576)
- Build PrivacyNoticeRegion from locations and location groups [#4620](https://github.com/ethyca/fides/pull/4620)
- When saving locations, calculate and save location groups [#4620](https://github.com/ethyca/fides/pull/4620)
- Update privacy experiences page to use the new table component [#4652](https://github.com/ethyca/fides/pull/4652)
- Update privacy notices page to use the new table component [#4641](https://github.com/ethyca/fides/pull/4641)
- Bumped supported Python versions to `3.10.13`, `3.9.18`, and `3.8.18`. Bumped Debian base image from `-bullseye` to `-bookworm`. [#4630](https://github.com/ethyca/fides/pull/4630)
- Bumped Node.js base image from `16` to `20`. [#4684](https://github.com/ethyca/fides/pull/4684)

### Fixed

- Ignore 404 errors from Delighted and Kustomer when an erasure client is not found [#4593](https://github.com/ethyca/fides/pull/4593)
- Various FE fixes for Admin-UI experience config form [#4707](https://github.com/ethyca/fides/pull/4707)
- Fix modal preview in Admin-UI experience config form [#4712](https://github.com/ethyca/fides/pull/4712)
- Optimize FidesJS bundle size by only loading TCF static stings when needed [#4711](https://github.com/ethyca/fides/pull/4711)

## [2.31.0](https://github.com/ethyca/fides/compare/2.30.1...2.31.0)

### Added

- Add Great Britain as a consent option [#4628](https://github.com/ethyca/fides/pull/4628)
- Navbar update and new properties page [#4633](https://github.com/ethyca/fides/pull/4633)
- Access and erasure support for Oracle Responsys [#4618](https://github.com/ethyca/fides/pull/4618)

### Fixed

- Fix issue where "x" button on Fides.js components overwrites saved preferences [#4649](https://github.com/ethyca/fides/pull/4649)
- Initialize Fides.consent with default values from experience when saved consent cookie (fides_consent) does not exist [#4665](https://github.com/ethyca/fides/pull/4665)

### Changed

- Sets GPP applicableSections to -1 when a user visits from a state that is not part of the GPP [#4727](https://github.com/ethyca/fides/pull/4727)

## [2.30.1](https://github.com/ethyca/fides/compare/2.30.0...2.30.1)

### Fixed

- Configure logger correctly on worker initialization [#4624](https://github.com/ethyca/fides/pull/4624)

## [2.30.0](https://github.com/ethyca/fides/compare/2.29.0...2.30.0)

### Added

- Add enum and registry of supported languages [#4592](https://github.com/ethyca/fides/pull/4592)
- Access and erasure support for Talkable [#4589](https://github.com/ethyca/fides/pull/4589)
- Support temporary credentials in AWS generate + scan features [#4607](https://github.com/ethyca/fides/pull/4603), [#4608](https://github.com/ethyca/fides/pull/4608)
- Add ability to store and read Fides cookie in Base64 format [#4556](https://github.com/ethyca/fides/pull/4556)
- Structured logging for SaaS connector requests [#4594](https://github.com/ethyca/fides/pull/4594)
- Added Fides.showModal() to fides.js to allow programmatic opening of consent modals [#4617](https://github.com/ethyca/fides/pull/4617)

### Fixed

- Fixing issue when modifying Policies, Rules, or RuleTargets as a root user [#4582](https://github.com/ethyca/fides/pull/4582)

## [2.29.0](https://github.com/ethyca/fides/compare/2.28.0...2.29.0)

### Added

- View more modal to regulations page [#4574](https://github.com/ethyca/fides/pull/4574)
- Columns in data map reporting, adding multiple systems, and consent configuration tables can be resized. In the data map reporting table, fields with multiple values can show all or collapse all [#4569](https://github.com/ethyca/fides/pull/4569)
- Show custom fields in the data map report table [#4579](https://github.com/ethyca/fides/pull/4579)

### Changed

- Delay rendering the nav until all necessary queries are finished loading [#4571](https://github.com/ethyca/fides/pull/4571)
- Updating return value for crud.get_custom_fields_filtered [#4575](https://github.com/ethyca/fides/pull/4575)
- Updated user deletion confirmation flow to only require one confirmatory input [#4402](https://github.com/ethyca/fides/pull/4402)
- Moved `pymssl` to an optional dependency no longer installed by default with our python package [#4581](https://github.com/ethyca/fides/pull/4581)
- Fixed CORS domain update functionality [#4570](https://github.com/ethyca/fides/pull/4570)
- Update Domains page with ability to add/remove "organization" domains, view "administrator" domains set via security settings, and improve various UX bugs and copy [#4584](https://github.com/ethyca/fides/pull/4584)

### Fixed

- Fixed CORS domain update functionality [#4570](https://github.com/ethyca/fides/pull/4570)
- Completion emails are no longer attempted for consent requests [#4578](https://github.com/ethyca/fides/pull/4578)

## [2.28.0](https://github.com/ethyca/fides/compare/2.27.0...2.28.0)

### Added

- Erasure support for AppsFlyer [#4512](https://github.com/ethyca/fides/pull/4512)
- Datamap Reporting page [#4519](https://github.com/ethyca/fides/pull/4519)
- Consent support for Klaviyo [#4513](https://github.com/ethyca/fides/pull/4513)
- Form for configuring GPP settings [#4557](https://github.com/ethyca/fides/pull/4557)
- Custom privacy request field support for consent requests [#4546](https://github.com/ethyca/fides/pull/4546)
- Support GPP in privacy notices [#4554](https://github.com/ethyca/fides/pull/4554)

### Changed

- Redesigned nav bar for the admin UI [#4548](https://github.com/ethyca/fides/pull/4548)
- Fides.js GPP for US geographies now derives values from backend privacy notices [#4559](https://github.com/ethyca/fides/pull/4559)
- No longer generate the `vendors_disclosed` section of the TC string in `fides.js` [#4553](https://github.com/ethyca/fides/pull/4553)
- Changed consent management vendor add flow [#4550](https://github.com/ethyca/fides/pull/4550)

### Fixed

- Fixed an issue blocking Salesforce sandbox accounts from refreshing tokens [#4547](https://github.com/ethyca/fides/pull/4547)
- Fixed DSR zip packages to be unzippable on Windows [#4549](https://github.com/ethyca/fides/pull/4549)
- Fixed browser compatibility issues with Object.hasOwn [#4568](https://github.com/ethyca/fides/pull/4568)

### Developer Experience

- Switch to anyascii for unicode transliteration [#4550](https://github.com/ethyca/fides/pull/4564)

## [2.27.0](https://github.com/ethyca/fides/compare/2.26.0...2.27.0)

### Added

- Tooltip and styling for disabled rows in add multiple vendor view [#4498](https://github.com/ethyca/fides/pull/4498)
- Preliminary GPP support for US regions [#4498](https://github.com/ethyca/fides/pull/4504)
- Access and erasure support for Statsig Enterprise [#4429](https://github.com/ethyca/fides/pull/4429)
- New page for setting locations [#4517](https://github.com/ethyca/fides/pull/4517)
- New modal for setting granular locations [#4531](https://github.com/ethyca/fides/pull/4531)
- New page for setting regulations [#4530](https://github.com/ethyca/fides/pull/4530)
- Update fides.js to support multiple descriptions (banner, overlay) and render HTML descriptions [#4542](https://github.com/ethyca/fides/pull/4542)

### Fixed

- Fixed incorrect Compass button behavior in system form [#4508](https://github.com/ethyca/fides/pull/4508)
- Omit certain fields from system payload when empty [#4508](https://github.com/ethyca/fides/pull/4525)
- Fixed issues with Compass vendor selector behavior [#4521](https://github.com/ethyca/fides/pull/4521)
- Fixed an issue where the background overlay remained visible after saving consent preferences [#4515](https://github.com/ethyca/fides/pull/4515)
- Fixed system name being editable when editing GVL systems [#4533](https://github.com/ethyca/fides/pull/4533)
- Fixed an issue where a privacy policy link could not be removed from privacy experiences [#4542](https://github.com/ethyca/fides/pull/4542)

### Changed

- Upgrade to use Fideslang `3.0.0` and remove associated concepts [#4502](https://github.com/ethyca/fides/pull/4502)
- Model overhaul for saving privacy preferences and notices served [#4481](https://github.com/ethyca/fides/pull/4481)
- Moves served notice endpoints, consent reporting, purpose endpoints and TCF queries to plus [#4481](https://github.com/ethyca/fides/pull/4481)
- Moves served notice endpoints, consent reporting, and TCF queries to plus [#4481](https://github.com/ethyca/fides/pull/4481)
- Update frontend to account for changes to notices served and preferences saved APIs [#4518](https://github.com/ethyca/fides/pull/4518)
- `fides.js` now sets `supportsOOB` to `false` [#4516](https://github.com/ethyca/fides/pull/4516)
- Save consent method ("accept", "reject", "save", etc.) to `fides_consent` cookie as extra metadata [#4529](https://github.com/ethyca/fides/pull/4529)
- Allow CORS for privacy center `fides.js` and `fides-ext-gpp.js` endpoints
- Replace `GPP_EXT_PATH` env var in favor of a more flexible `FIDES_JS_BASE_URL` environment variable
- Change vendor add modal on consent configuration screen to use new vendor selector [#4532](https://github.com/ethyca/fides/pull/4532)
- Remove vendor add modal [#4535](https://github.com/ethyca/fides/pull/4535)

## [2.26.0](https://github.com/ethyca/fides/compare/2.25.0...main)

### Added

- Dynamic importing for GPP bundle [#4447](https://github.com/ethyca/fides/pull/4447)
- Paging to vendors in the TCF overlay [#4463](https://github.com/ethyca/fides/pull/4463)
- New purposes endpoint and indices to improve system lookups [#4452](https://github.com/ethyca/fides/pull/4452)
- Cypress tests for fides.js GPP extension [#4476](https://github.com/ethyca/fides/pull/4476)
- Add support for global TCF Purpose Overrides [#4464](https://github.com/ethyca/fides/pull/4464)
- TCF override management [#4484](https://github.com/ethyca/fides/pull/4484)
- Readonly consent management table and modal [#4456](https://github.com/ethyca/fides/pull/4456), [#4477](https://github.com/ethyca/fides/pull/4477)
- Access and erasure support for Gong [#4461](https://github.com/ethyca/fides/pull/4461)
- Add new UI for CSV consent reporting [#4488](https://github.com/ethyca/fides/pull/4488)
- Option to prevent the dismissal of the consent banner and modal [#4470](https://github.com/ethyca/fides/pull/4470)

### Changed

- Increased max number of preferences allowed in privacy preference API calls [#4469](https://github.com/ethyca/fides/pull/4469)
- Reduce size of tcf_consent payload in fides_consent cookie [#4480](https://github.com/ethyca/fides/pull/4480)
- Change log level for FidesUserPermission retrieval to `debug` [#4482](https://github.com/ethyca/fides/pull/4482)
- Remove Add Vendor button from the Manage your vendors page[#4509](https://github.com/ethyca/fides/pull/4509)

### Fixed

- Fix type errors when TCF vendors have no dataDeclaration [#4465](https://github.com/ethyca/fides/pull/4465)
- Fixed an error where editing an AC system would mistakenly lock it for GVL [#4471](https://github.com/ethyca/fides/pull/4471)
- Refactor custom Get Preferences function to occur after our CMP API initialization [#4466](https://github.com/ethyca/fides/pull/4466)
- Fix an error where a connector response value of None causes a DSR failure due to a missing value [#4483](https://github.com/ethyca/fides/pull/4483)
- Fixed system name being non-editable when locked for GVL [#4475](https://github.com/ethyca/fides/pull/4475)
- Fixed a bug with "null" values for retention period field on data uses [#4487](https://github.com/ethyca/fides/pull/4487)

## [2.25.0](https://github.com/ethyca/fides/compare/2.24.1...2.25.0)

### Added

- Stub for initial GPP support [#4431](https://github.com/ethyca/fides/pull/4431)
- Added confirmation modal on deleting a data use declaration [#4439](https://github.com/ethyca/fides/pull/4439)
- Added feature flag for separating system name and Compass vendor selector [#4437](https://github.com/ethyca/fides/pull/4437)
- Fire GPP events per spec [#4433](https://github.com/ethyca/fides/pull/4433)
- New override option `fides_tcf_gdpr_applies` for setting `gdprApplies` on the CMP API [#4453](https://github.com/ethyca/fides/pull/4453)

### Changed

- Improved bulk vendor adding table UX [#4425](https://github.com/ethyca/fides/pull/4425)
- Flexible legal basis for processing has a db default of True [#4434](https://github.com/ethyca/fides/pull/4434)
- Give contributor role access to config API, including cors origin updates [#4438](https://github.com/ethyca/fides/pull/4438)
- Disallow setting `*` and other non URL values for `security.cors_origins` config property via the API [#4438](https://github.com/ethyca/fides/pull/4438)
- Consent modal hides the opt-in/opt-out buttons if only one privacy notice is enabled [#4441](https://github.com/ethyca/fides/pull/4441)
- Initialize TCF stub earlier [#4453](https://github.com/ethyca/fides/pull/4453)
- Change focus outline color of form inputs [#4467](https://github.com/ethyca/fides/pull/4467)

### Fixed

- Fixed a bug where selected vendors in "configure consent" add vendor modal were unstyled [#4454](https://github.com/ethyca/fides/pull/4454)
- Use correct defaults when there is no associated preference in the cookie [#4451](https://github.com/ethyca/fides/pull/4451)
- IP Addresses behind load balancers for consent reporting [#4440](https://github.com/ethyca/fides/pull/4440)

## [2.24.1](https://github.com/ethyca/fides/compare/2.24.0...2.24.1)

### Added

- Logging when root user and client credentials are used [#4432](https://github.com/ethyca/fides/pull/4432)
- Allow for custom path at which to retrieve Fides override options [#4462](https://github.com/ethyca/fides/pull/4462)

### Changed

- Run fides with non-root user [#4421](https://github.com/ethyca/fides/pull/4421)

## [2.24.0](https://github.com/ethyca/fides/compare/2.23.3...2.24.0)

### Added

- Adds fides_disable_banner config option to Fides.js [#4378](https://github.com/ethyca/fides/pull/4378)
- Deletions that fail due to foreign key constraints will now be more clearly communicated [#4406](https://github.com/ethyca/fides/pull/4378)
- Added support for a custom get preferences API call provided through Fides.init [#4375](https://github.com/ethyca/fides/pull/4375)
- Hidden custom privacy request fields in the Privacy Center [#4370](https://github.com/ethyca/fides/pull/4370)
- Backend System-level Cookie Support [#4383](https://github.com/ethyca/fides/pull/4383)
- High Level Tracking of Compass System Sync [#4397](https://github.com/ethyca/fides/pull/4397)
- Erasure support for Qualtrics [#4371](https://github.com/ethyca/fides/pull/4371)
- Erasure support for Ada Chatbot [#4382](https://github.com/ethyca/fides/pull/4382)
- Erasure support for Typeform [#4366](https://github.com/ethyca/fides/pull/4366)
- Added notice that a system is GVL when adding/editing from system form [#4327](https://github.com/ethyca/fides/pull/4327)
- Added the ability to select the request types to enable per integration (for plus users) [#4374](https://github.com/ethyca/fides/pull/4374)
- Adds support for custom get experiences fn and custom patch notices served fn [#4410](https://github.com/ethyca/fides/pull/4410)
- Adds more granularity to tracking consent method, updates custom savePreferencesFn and FidesUpdated event to take consent method [#4419](https://github.com/ethyca/fides/pull/4419)

### Changed

- Add filtering and pagination to bulk vendor add table [#4351](https://github.com/ethyca/fides/pull/4351)
- Determine if the TCF overlay needs to surface based on backend calculated version hash [#4356](https://github.com/ethyca/fides/pull/4356)
- Moved Experiences and Preferences endpoints to Plus to take advantage of dynamic GVL [#4367](https://github.com/ethyca/fides/pull/4367)
- Add legal bases to Special Purpose schemas on the backend for display [#4387](https://github.com/ethyca/fides/pull/4387)
- "is_service_specific" default updated when building TC strings on the backend [#4377](https://github.com/ethyca/fides/pull/4377)
- "isServiceSpecific" default updated when building TC strings on the frontend [#4384](https://github.com/ethyca/fides/pull/4384)
- Redact cli, database, and redis configuration information from GET api/v1/config API request responses. [#4379](https://github.com/ethyca/fides/pull/4379)
- Button ordering in fides.js UI [#4407](https://github.com/ethyca/fides/pull/4407)
- Add different classnames to consent buttons for easier selection [#4411](https://github.com/ethyca/fides/pull/4411)
- Updates default consent preference to opt-out for TCF when fides_string exists [#4430](https://github.com/ethyca/fides/pull/4430)

### Fixed

- Persist bulk system add filter modal state [#4412](https://github.com/ethyca/fides/pull/4412)
- Fixing labels for request type field [#4414](https://github.com/ethyca/fides/pull/4414)
- User preferences from cookie should always override experience preferences [#4405](https://github.com/ethyca/fides/pull/4405)
- Allow fides_consent cookie to be set from a subdirectory [#4426](https://github.com/ethyca/fides/pull/4426)

### Security

-- Use a more cryptographically secure random function for security code generation

## [2.23.3](https://github.com/ethyca/fides/compare/2.23.2...2.23.3)

### Fixed

- Fix button arrangment and spacing for TCF and non-TCF consent overlay banner and modal [#4391](https://github.com/ethyca/fides/pull/4391)
- Replaced h1 element with div to use exisitng fides styles in consent modal [#4399](https://github.com/ethyca/fides/pull/4399)
- Fixed privacy policy alignment for non-TCF consent overlay banner and modal [#4403](https://github.com/ethyca/fides/pull/4403)
- Fix dynamic class name for TCF-variant of consent banner [#4404](https://github.com/ethyca/fides/pull/4403)

### Security

-- Fix an HTML Injection vulnerability in DSR Packages

## [2.23.2](https://github.com/ethyca/fides/compare/2.23.1...2.23.2)

### Fixed

- Fixed fides.css to vary banner width based on tcf [[#4381](https://github.com/ethyca/fides/issues/4381)]

## [2.23.1](https://github.com/ethyca/fides/compare/2.23.0...2.23.1)

### Changed

- Refactor Fides.js embedded modal to not use A11y dialog [#4355](https://github.com/ethyca/fides/pull/4355)
- Only call `FidesUpdated` when a preference has been saved, not during initialization [#4365](https://github.com/ethyca/fides/pull/4365)
- Updated double toggle styling in favor of single toggles with a radio group to select legal basis [#4376](https://github.com/ethyca/fides/pull/4376)

### Fixed

- Handle invalid `fides_string` when passed in as an override [#4350](https://github.com/ethyca/fides/pull/4350)
- Bug where vendor opt-ins would not initialize properly based on a `fides_string` in the TCF overlay [#4368](https://github.com/ethyca/fides/pull/4368)

## [2.23.0](https://github.com/ethyca/fides/compare/2.22.1...2.23.0)

### Added

- Added support for 3 additional config variables in Fides.js: fidesEmbed, fidesDisableSaveApi, and fidesTcString [#4262](https://github.com/ethyca/fides/pull/4262)
- Added support for fidesEmbed, fidesDisableSaveApi, and fidesTcString to be passed into Fides.js via query param, cookie, or window object [#4297](https://github.com/ethyca/fides/pull/4297)
- New privacy center environment variables `FIDES_PRIVACY_CENTER__IS_FORCED_TCF` which can make the privacy center always return the TCF bundle (`fides-tcf.js`) [#4312](https://github.com/ethyca/fides/pull/4312)
- Added a `FidesUIChanged` event to Fides.js to track when user preferences change without being saved [#4314](https://github.com/ethyca/fides/pull/4314) and [#4253](https://github.com/ethyca/fides/pull/4253)
- Add AC Systems to the TCF Overlay under Vendor Consents section [#4266](https://github.com/ethyca/fides/pull/4266/)
- Added bulk system/vendor creation component [#4309](https://github.com/ethyca/fides/pull/4309/)
- Support for passing in an AC string as part of a fides string for the TCF overlay [#4308](https://github.com/ethyca/fides/pull/4308)
- Added support for overriding the save user preferences API call with a custom fn provided through Fides.init [#4318](https://github.com/ethyca/fides/pull/4318)
- Return AC strings in GET Privacy Experience meta and allow saving preferences against AC strings [#4295](https://github.com/ethyca/fides/pull/4295)
- New GET Privacy Experience Meta Endpoint [#4328](https://github.com/ethyca/fides/pull/4328)
- Access and erasure support for SparkPost [#4328](https://github.com/ethyca/fides/pull/4238)
- Access and erasure support for Iterate [#4332](https://github.com/ethyca/fides/pull/4332)
- SSH Support for MySQL connections [#4310](https://github.com/ethyca/fides/pull/4310)
- Added served notice history IDs to the TCF privacy preference API calls [#4161](https://github.com/ethyca/fides/pull/4161)

### Fixed

- Cleans up CSS for fidesEmbed mode [#4306](https://github.com/ethyca/fides/pull/4306)
- Stacks that do not have any purposes will no longer render an empty purpose block [#4278](https://github.com/ethyca/fides/pull/4278)
- Forcing hidden sections to use display none [#4299](https://github.com/ethyca/fides/pull/4299)
- Handles Hubspot requiring and email to be formatted as email when processing an erasure [#4322](https://github.com/ethyca/fides/pull/4322)
- Minor CSS improvements for the consent/TCF banners and modals [#4334](https://github.com/ethyca/fides/pull/4334)
- Consistent font sizes for labels in the system form and data use forms in the Admin UI [#4346](https://github.com/ethyca/fides/pull/4346)
- Bug where not all system forms would appear to save when used with Compass [#4347](https://github.com/ethyca/fides/pull/4347)
- Restrict TCF Privacy Experience Config if TCF is disabled [#4348](https://github.com/ethyca/fides/pull/4348)
- Removes overflow styling for embedded modal in Fides.js [#4345](https://github.com/ethyca/fides/pull/4345)

### Changed

- Derive cookie storage info, privacy policy and legitimate interest disclosure URLs, and data retention data from the data map instead of directly from gvl.json [#4286](https://github.com/ethyca/fides/pull/4286)
- Updated TCF Version for backend consent reporting [#4305](https://github.com/ethyca/fides/pull/4305)
- Update Version Hash Contents [#4313](https://github.com/ethyca/fides/pull/4313)
- Change vendor selector on system information form to typeahead[#4333](https://github.com/ethyca/fides/pull/4333)
- Updates experience API calls from Fides.js to include new meta field [#4335](https://github.com/ethyca/fides/pull/4335)

## [2.22.1](https://github.com/ethyca/fides/compare/2.22.0...2.22.1)

### Added

- Custom fields are now included in system history change tracking [#4294](https://github.com/ethyca/fides/pull/4294)

### Security

- Added hostname checks for external SaaS connector URLs [CVE-2023-46124](https://github.com/ethyca/fides/security/advisories/GHSA-jq3w-9mgf-43m4)
- Use a Pydantic URL type for privacy policy URLs [CVE-2023-46126](https://github.com/ethyca/fides/security/advisories/GHSA-fgjj-5jmr-gh83)
- Remove the CONFIG_READ scope from the Viewer role [CVE-2023-46125](https://github.com/ethyca/fides/security/advisories/GHSA-rjxg-rpg3-9r89)

## [2.22.0](https://github.com/ethyca/fides/compare/2.21.0...2.22.0)

### Added

- Added an option to link to vendor tab from an experience config description [#4191](https://github.com/ethyca/fides/pull/4191)
- Added two toggles for vendors in the TCF overlay, one for Consent, and one for Legitimate Interest [#4189](https://github.com/ethyca/fides/pull/4189)
- Added two toggles for purposes in the TCF overlay, one for Consent, and one for Legitimate Interest [#4234](https://github.com/ethyca/fides/pull/4234)
- Added support for new TCF-related fields on `System` and `PrivacyDeclaration` models [#4228](https://github.com/ethyca/fides/pull/4228)
- Support for AC string to `fides-tcf` [#4244](https://github.com/ethyca/fides/pull/4244)
- Support for `gvl` prefixed vendor IDs [#4247](https://github.com/ethyca/fides/pull/4247)

### Changed

- Removed `TCF_ENABLED` environment variable from the privacy center in favor of dynamically figuring out which `fides-js` bundle to send [#4131](https://github.com/ethyca/fides/pull/4131)
- Updated copy of info boxes on each TCF tab [#4191](https://github.com/ethyca/fides/pull/4191)
- Clarified messages for error messages presented during connector upload [#4198](https://github.com/ethyca/fides/pull/4198)
- Refactor legal basis dimension regarding how TCF preferences are saved and how the experience is built [#4201](https://github.com/ethyca/fides/pull/4201/)
- Add saving privacy preferences via a TC string [#4221](https://github.com/ethyca/fides/pull/4221)
- Updated fides server to use an environment variable for turning TCF on and off [#4220](https://github.com/ethyca/fides/pull/4220)
- Update frontend to use new legal basis dimension on vendors [#4216](https://github.com/ethyca/fides/pull/4216)
- Updated privacy center patch preferences call to handle updated API response [#4235](https://github.com/ethyca/fides/pull/4235)
- Added our CMP ID [#4233](https://github.com/ethyca/fides/pull/4233)
- Allow Admin UI users to turn on Configure Consent flag [#4246](https://github.com/ethyca/fides/pull/4246)
- Styling improvements for the fides.js consent banners and modals [#4222](https://github.com/ethyca/fides/pull/4222)
- Update frontend to handle updated Compass schema [#4254](https://github.com/ethyca/fides/pull/4254)
- Assume Universal Vendor ID usage in TC String translation [#4256](https://github.com/ethyca/fides/pull/4256)
- Changed vendor form on configuring consent page to use two-part selection for consent uses [#4251](https://github.com/ethyca/fides/pull/4251)
- Updated system form to have new TCF fields [#4271](https://github.com/ethyca/fides/pull/4271)
- Vendors disclosed string is now narrowed to only the vendors shown in the UI, not the whole GVL [#4250](https://github.com/ethyca/fides/pull/4250)
- Changed naming convention "fides_string" instead of "tc_string" for developer friendly consent API's [#4267](https://github.com/ethyca/fides/pull/4267)

### Fixed

- TCF overlay can initialize its consent preferences from a cookie [#4124](https://github.com/ethyca/fides/pull/4124)
- Various improvements to the TCF modal such as vendor storage disclosures, vendor counts, privacy policies, etc. [#4167](https://github.com/ethyca/fides/pull/4167)
- An issue where Braze could not mask an email due to formatting [#4187](https://github.com/ethyca/fides/pull/4187)
- An issue where email was not being overridden correctly for Braze and Domo [#4196](https://github.com/ethyca/fides/pull/4196)
- Use `stdRetention` when there is not a specific value for a purpose's data retention [#4199](https://github.com/ethyca/fides/pull/4199)
- Updating the unflatten_dict util to accept flattened dict values [#4200](https://github.com/ethyca/fides/pull/4200)
- Minor CSS styling fixes for the consent modal [#4252](https://github.com/ethyca/fides/pull/4252)
- Additional styling fixes for issues caused by a CSS reset [#4268](https://github.com/ethyca/fides/pull/4268)
- Bug where vendor legitimate interests would not be set unless vendor consents were first set [#4250](https://github.com/ethyca/fides/pull/4250)
- Vendor count over-counting in TCF overlay [#4275](https://github.com/ethyca/fides/pull/4275)

## [2.21.0](https://github.com/ethyca/fides/compare/2.20.2...2.21.0)

### Added

- "Add a vendor" flow to configuring consent page [#4107](https://github.com/ethyca/fides/pull/4107)
- Initial TCF Backend Support [#3804](https://github.com/ethyca/fides/pull/3804)
- Add initial layer to TCF modal [#3956](https://github.com/ethyca/fides/pull/3956)
- Support for rendering in the TCF modal whether or not a vendor is part of the GVL [#3972](https://github.com/ethyca/fides/pull/3972)
- Features and legal bases dropdown for TCF modal [#3995](https://github.com/ethyca/fides/pull/3995)
- TCF CMP stub API [#4000](https://github.com/ethyca/fides/pull/4000)
- Fides-js can now display preliminary TCF data [#3879](https://github.com/ethyca/fides/pull/3879)
- Fides-js can persist TCF preferences to the backend [#3887](https://github.com/ethyca/fides/pull/3887)
- TCF modal now supports setting legitimate interest fields [#4037](https://github.com/ethyca/fides/pull/4037)
- Embed the GVL in the GET Experiences response [#4143](https://github.com/ethyca/fides/pull/4143)
- Button to view how many vendors and to open the vendor tab in the TCF modal [#4144](https://github.com/ethyca/fides/pull/4144)
- "Edit vendor" flow to configuring consent page [#4162](https://github.com/ethyca/fides/pull/4162)
- TCF overlay description updates [#4051] https://github.com/ethyca/fides/pull/4151
- Added developer-friendly TCF information under Experience meta [#4160](https://github.com/ethyca/fides/pull/4160/)
- Added fides.css customization for Plus users [#4136](https://github.com/ethyca/fides/pull/4136)

### Changed

- Added further config options to customize the privacy center [#4090](https://github.com/ethyca/fides/pull/4090)
- CORS configuration page [#4073](https://github.com/ethyca/fides/pull/4073)
- Refactored `fides.js` components so that they can take data structures that are not necessarily privacy notices [#3870](https://github.com/ethyca/fides/pull/3870)
- Use hosted GVL.json from the backend [#4159](https://github.com/ethyca/fides/pull/4159)
- Features and Special Purposes in the TCF modal do not render toggles [#4139](https://github.com/ethyca/fides/pull/4139)
- Moved the initial TCF layer to the banner [#4142](https://github.com/ethyca/fides/pull/4142)
- Misc copy changes for the system history table and modal [#4146](https://github.com/ethyca/fides/pull/4146)

### Fixed

- Allows CDN to cache empty experience responses from fides.js API [#4113](https://github.com/ethyca/fides/pull/4113)
- Fixed `identity_special_purpose` unique constraint definition [#4174](https://github.com/ethyca/fides/pull/4174/files)

## [2.20.2](https://github.com/ethyca/fides/compare/2.20.1...2.20.2)

### Fixed

- added version_added, version_deprecated, and replaced_by to data use, data subject, and data category APIs [#4135](https://github.com/ethyca/fides/pull/4135)
- Update fides.js to not fetch experience client-side if pre-fetched experience is empty [#4149](https://github.com/ethyca/fides/pull/4149)
- Erasure privacy requests now pause for input if there are any manual process integrations [#4115](https://github.com/ethyca/fides/pull/4115)
- Caching the values of authorization_required and user_guide on the connector templates to improve performance [#4128](https://github.com/ethyca/fides/pull/4128)

## [2.20.1](https://github.com/ethyca/fides/compare/2.20.0...2.20.1)

### Fixed

- Avoid un-optimized query pattern in bulk `GET /system` endpoint [#4120](https://github.com/ethyca/fides/pull/4120)

## [2.20.0](https://github.com/ethyca/fides/compare/2.19.1...2.20.0)

### Added

- Initial page for configuring consent [#4069](https://github.com/ethyca/fides/pull/4069)
- Vendor cookie table for configuring consent [#4082](https://github.com/ethyca/fides/pull/4082)

### Changed

- Refactor how multiplatform builds are handled [#4024](https://github.com/ethyca/fides/pull/4024)
- Added new Performance-related nox commands and included them as part of the CI suite [#3997](https://github.com/ethyca/fides/pull/3997)
- Added dictionary suggestions for data uses [4035](https://github.com/ethyca/fides/pull/4035)
- Privacy notice regions now render human readable names instead of country codes [#4029](https://github.com/ethyca/fides/pull/4029)
- Privacy notice templates are disabled by default [#4010](https://github.com/ethyca/fides/pull/4010)
- Added optional "skip_processing" flag to collections for DSR processing [#4047](https://github.com/ethyca/fides/pull/4047)
- Admin UI now shows all privacy notices with an indicator of whether they apply to any systems [#4010](https://github.com/ethyca/fides/pull/4010)
- Add case-insensitive privacy experience region filtering [#4058](https://github.com/ethyca/fides/pull/4058)
- Adds check for fetch before loading fetch polyfill for fides.js [#4074](https://github.com/ethyca/fides/pull/4074)
- Updated to support Fideslang 2.0, including data migrations [#3933](https://github.com/ethyca/fides/pull/3933)
- Disable notices that are not systems applicable to support new UI [#4094](https://github.com/ethyca/fides/issues/4094)

### Fixed

- Ensures that fides.js toggles are not hidden by other CSS libs [#4075](https://github.com/ethyca/fides/pull/4075)
- Migrate system > meta > vendor > id to system > meta [#4088](https://github.com/ethyca/fides/pull/4088)
- Enable toggles in various tables now render an error toast if an error occurs [#4095](https://github.com/ethyca/fides/pull/4095)
- Fixed a bug where an unsaved changes notification modal would appear even without unsaved changes [#4095](https://github.com/ethyca/fides/pull/4070)

## [2.19.1](https://github.com/ethyca/fides/compare/2.19.0...2.19.1)

### Fixed

- re-enable custom fields for new data use form [#4050](https://github.com/ethyca/fides/pull/4050)
- fix issue with saving source and destination systems [#4065](https://github.com/ethyca/fides/pull/4065)

### Added

- System history UI with diff modal [#4021](https://github.com/ethyca/fides/pull/4021)
- Relax system legal basis for transfers to be any string [#4049](https://github.com/ethyca/fides/pull/4049)

## [2.19.0](https://github.com/ethyca/fides/compare/2.18.0...2.19.0)

### Added

- Add dictionary suggestions [#3937](https://github.com/ethyca/fides/pull/3937), [#3988](https://github.com/ethyca/fides/pull/3988)
- Added new endpoints for healthchecks [#3947](https://github.com/ethyca/fides/pull/3947)
- Added vendor list dropdown [#3857](https://github.com/ethyca/fides/pull/3857)
- Access support for Adobe Sign [#3504](https://github.com/ethyca/fides/pull/3504)

### Fixed

- Fixed issue when generating masked values for invalid data paths [#3906](https://github.com/ethyca/fides/pull/3906)
- Code reload now works when running `nox -s dev` [#3914](https://github.com/ethyca/fides/pull/3914)
- Reduce verbosity of privacy center logging further [#3915](https://github.com/ethyca/fides/pull/3915)
- Resolved an issue where the integration dropdown input lost focus during typing. [#3917](https://github.com/ethyca/fides/pull/3917)
- Fixed dataset issue that was preventing the Vend connector from loading during server startup [#3923](https://github.com/ethyca/fides/pull/3923)
- Adding version check to version-dependent migration script [#3951](https://github.com/ethyca/fides/pull/3951)
- Fixed a bug where some fields were not saving correctly on the system form [#3975](https://github.com/ethyca/fides/pull/3975)
- Changed "retention period" field in privacy declaration form from number input to text input [#3980](https://github.com/ethyca/fides/pull/3980)
- Fixed issue where unsaved changes modal appears incorrectly [#4005](https://github.com/ethyca/fides/pull/4005)
- Fixed banner resurfacing after user consent for pre-fetch experience [#4009](https://github.com/ethyca/fides/pull/4009)

### Changed

- Systems and Privacy Declaration schema and data migration to support the Dictionary [#3901](https://github.com/ethyca/fides/pull/3901)
- The integration search dropdown is now case-insensitive [#3916](https://github.com/ethyca/fides/pull/3916)
- Removed deprecated fields from the taxonomy editor [#3909](https://github.com/ethyca/fides/pull/3909)
- Bump PyMSSQL version and remove workarounds [#3996](https://github.com/ethyca/fides/pull/3996)
- Removed reset suggestions button [#4007](https://github.com/ethyca/fides/pull/4007)
- Admin ui supports fides cloud config API [#4034](https://github.com/ethyca/fides/pull/4034)

### Security

- Resolve custom integration upload RCE vulnerability [CVE-2023-41319](https://github.com/ethyca/fides/security/advisories/GHSA-p6p2-qq95-vq5h)

## [2.18.0](https://github.com/ethyca/fides/compare/2.17.0...2.18.0)

### Added

- Additional consent reporting calls from `fides-js` [#3845](https://github.com/ethyca/fides/pull/3845)
- Additional consent reporting calls from privacy center [#3847](https://github.com/ethyca/fides/pull/3847)
- Access support for Recurly [#3595](https://github.com/ethyca/fides/pull/3595)
- HTTP Logging for the Privacy Center [#3783](https://github.com/ethyca/fides/pull/3783)
- UI support for OAuth2 authorization flow [#3819](https://github.com/ethyca/fides/pull/3819)
- Changes in the `data` directory now trigger a server reload (for local development) [#3874](https://github.com/ethyca/fides/pull/3874)

### Fixed

- Fix datamap zoom for low system counts [#3835](https://github.com/ethyca/fides/pull/3835)
- Fixed connector forms with external dataset reference fields [#3873](https://github.com/ethyca/fides/pull/3873)
- Fix ability to make server side API calls from privacy-center [#3895](https://github.com/ethyca/fides/pull/3895)

### Changed

- Simplified the file structure for HTML DSR packages [#3848](https://github.com/ethyca/fides/pull/3848)
- Simplified the database health check to improve `/health` performance [#3884](https://github.com/ethyca/fides/pull/3884)
- Changed max width of form components in "system information" form tab [#3864](https://github.com/ethyca/fides/pull/3864)
- Remove manual system selection screen [#3865](https://github.com/ethyca/fides/pull/3865)
- System and integration identifiers are now auto-generated [#3868](https://github.com/ethyca/fides/pull/3868)

## [2.17.0](https://github.com/ethyca/fides/compare/2.16.0...2.17.0)

### Added

- Tab component for `fides-js` [#3782](https://github.com/ethyca/fides/pull/3782)
- Added toast for successfully linking an existing integration to a system [#3826](https://github.com/ethyca/fides/pull/3826)
- Various other UI components for `fides-js` to support upcoming TCF modal [#3803](https://github.com/ethyca/fides/pull/3803)
- Allow items in taxonomy to be enabled or disabled [#3844](https://github.com/ethyca/fides/pull/3844)

### Developer Experience

- Changed where db-dependent routers were imported to avoid dependency issues [#3741](https://github.com/ethyca/fides/pull/3741)

### Changed

- Bumped supported Python versions to `3.10.12`, `3.9.17`, and `3.8.17` [#3733](https://github.com/ethyca/fides/pull/3733)
- Logging Updates [#3758](https://github.com/ethyca/fides/pull/3758)
- Add polyfill service to fides-js route [#3759](https://github.com/ethyca/fides/pull/3759)
- Show/hide integration values [#3775](https://github.com/ethyca/fides/pull/3775)
- Sort system cards alphabetically by name on "View systems" page [#3781](https://github.com/ethyca/fides/pull/3781)
- Update admin ui to use new integration delete route [#3785](https://github.com/ethyca/fides/pull/3785)
- Pinned `pymssql` and `cython` dependencies to avoid build issues on ARM machines [#3829](https://github.com/ethyca/fides/pull/3829)

### Removed

- Removed "Custom field(s) successfully saved" toast [#3779](https://github.com/ethyca/fides/pull/3779)

### Added

- Record when consent is served [#3777](https://github.com/ethyca/fides/pull/3777)
- Add an `active` property to taxonomy elements [#3784](https://github.com/ethyca/fides/pull/3784)
- Erasure support for Heap [#3599](https://github.com/ethyca/fides/pull/3599)

### Fixed

- Privacy notice UI's list of possible regions now matches the backend's list [#3787](https://github.com/ethyca/fides/pull/3787)
- Admin UI "property does not existing" build issue [#3831](https://github.com/ethyca/fides/pull/3831)
- Flagging sensitive inputs as passwords to mask values during entry [#3843](https://github.com/ethyca/fides/pull/3843)

## [2.16.0](https://github.com/ethyca/fides/compare/2.15.1...2.16.0)

### Added

- Empty state for when there are no relevant privacy notices in the privacy center [#3640](https://github.com/ethyca/fides/pull/3640)
- GPC indicators in fides-js banner and modal [#3673](https://github.com/ethyca/fides/pull/3673)
- Include `data_use` and `data_category` metadata in `upload` of access results [#3674](https://github.com/ethyca/fides/pull/3674)
- Add enable/disable toggle to integration tab [#3593] (https://github.com/ethyca/fides/pull/3593)

### Fixed

- Render linebreaks in the Fides.js overlay descriptions, etc. [#3665](https://github.com/ethyca/fides/pull/3665)
- Broken link to Fides docs site on the About Fides page in Admin UI [#3643](https://github.com/ethyca/fides/pull/3643)
- Add Systems Applicable Filter to Privacy Experience List [#3654](https://github.com/ethyca/fides/pull/3654)
- Privacy center and fides-js now pass in `Unescape-Safestr` as a header so that special characters can be rendered properly [#3706](https://github.com/ethyca/fides/pull/3706)
- Fixed ValidationError for saving PrivacyPreferences [#3719](https://github.com/ethyca/fides/pull/3719)
- Fixed issue preventing ConnectionConfigs with duplicate names from saving [#3770](https://github.com/ethyca/fides/pull/3770)
- Fixed creating and editing manual integrations [#3772](https://github.com/ethyca/fides/pull/3772)
- Fix lingering integration artifacts by cascading deletes from System [#3771](https://github.com/ethyca/fides/pull/3771)

### Developer Experience

- Reorganized some `api.api.v1` code to avoid circular dependencies on `quickstart` [#3692](https://github.com/ethyca/fides/pull/3692)
- Treat underscores as special characters in user passwords [#3717](https://github.com/ethyca/fides/pull/3717)
- Allow Privacy Notices banner and modal to scroll as needed [#3713](https://github.com/ethyca/fides/pull/3713)
- Make malicious url test more robust to environmental differences [#3748](https://github.com/ethyca/fides/pull/3748)
- Ignore type checker on click decorators to bypass known issue with `click` version `8.1.4` [#3746](https://github.com/ethyca/fides/pull/3746)

### Changed

- Moved GPC preferences slightly earlier in Fides.js lifecycle [#3561](https://github.com/ethyca/fides/pull/3561)
- Changed results from clicking "Test connection" to be a toast instead of statically displayed on the page [#3700](https://github.com/ethyca/fides/pull/3700)
- Moved "management" tab from nav into settings icon in top right [#3701](https://github.com/ethyca/fides/pull/3701)
- Remove name and description fields from integration form [#3684](https://github.com/ethyca/fides/pull/3684)
- Update EU PrivacyNoticeRegion codes and allow experience filtering to drop back to country filtering if region not found [#3630](https://github.com/ethyca/fides/pull/3630)
- Fields with default fields are now flagged as required in the front-end [#3694](https://github.com/ethyca/fides/pull/3694)
- In "view systems", system cards can now be clicked and link to that system's `configure/[id]` page [#3734](https://github.com/ethyca/fides/pull/3734)
- Enable privacy notice and privacy experience feature flags by default [#3773](https://github.com/ethyca/fides/pull/3773)

### Security

- Resolve Zip bomb file upload vulnerability [CVE-2023-37480](https://github.com/ethyca/fides/security/advisories/GHSA-g95c-2jgm-hqc6)
- Resolve SVG bomb (billion laughs) file upload vulnerability [CVE-2023-37481](https://github.com/ethyca/fides/security/advisories/GHSA-3rw2-wfc8-wmj5)

## [2.15.1](https://github.com/ethyca/fides/compare/2.15.0...2.15.1)

### Added

- Set `sslmode` to `prefer` if connecting to Redshift via ssh [#3685](https://github.com/ethyca/fides/pull/3685)

### Changed

- Privacy center action cards are now able to expand to accommodate longer text [#3669](https://github.com/ethyca/fides/pull/3669)
- Update integration endpoint permissions [#3707](https://github.com/ethyca/fides/pull/3707)

### Fixed

- Handle names with a double underscore when processing access and erasure requests [#3688](https://github.com/ethyca/fides/pull/3688)
- Allow Privacy Notices banner and modal to scroll as needed [#3713](https://github.com/ethyca/fides/pull/3713)

### Security

- Resolve path traversal vulnerability in webserver API [CVE-2023-36827](https://github.com/ethyca/fides/security/advisories/GHSA-r25m-cr6v-p9hq)

## [2.15.0](https://github.com/ethyca/fides/compare/2.14.1...2.15.0)

### Added

- Privacy center can now render its consent values based on Privacy Notices and Privacy Experiences [#3411](https://github.com/ethyca/fides/pull/3411)
- Add Google Tag Manager and Privacy Center ENV vars to sample app [#2949](https://github.com/ethyca/fides/pull/2949)
- Add `notice_key` field to Privacy Notice UI form [#3403](https://github.com/ethyca/fides/pull/3403)
- Add `identity` query param to the consent reporting API view [#3418](https://github.com/ethyca/fides/pull/3418)
- Use `rollup-plugin-postcss` to bundle and optimize the `fides.js` components CSS [#3411](https://github.com/ethyca/fides/pull/3411)
- Dispatch Fides.js lifecycle events on window (FidesInitialized, FidesUpdated) and cross-publish to Fides.gtm() integration [#3411](https://github.com/ethyca/fides/pull/3411)
- Added the ability to use custom CAs with Redis via TLS [#3451](https://github.com/ethyca/fides/pull/3451)
- Add default experience configs on startup [#3449](https://github.com/ethyca/fides/pull/3449)
- Load default privacy notices on startup [#3401](https://github.com/ethyca/fides/pull/3401)
- Add ability for users to pass in additional parameters for application database connection [#3450](https://github.com/ethyca/fides/pull/3450)
- Load default privacy notices on startup [#3401](https://github.com/ethyca/fides/pull/3401/files)
- Add ability for `fides-js` to make API calls to Fides [#3411](https://github.com/ethyca/fides/pull/3411)
- `fides-js` banner is now responsive across different viewport widths [#3411](https://github.com/ethyca/fides/pull/3411)
- Add ability to close `fides-js` banner and modal via a button or ESC [#3411](https://github.com/ethyca/fides/pull/3411)
- Add ability to open the `fides-js` modal from a link on the host site [#3411](https://github.com/ethyca/fides/pull/3411)
- GPC preferences are automatically applied via `fides-js` [#3411](https://github.com/ethyca/fides/pull/3411)
- Add new dataset route that has additional filters [#3558](https://github.com/ethyca/fides/pull/3558)
- Update dataset dropdown to use new api filter [#3565](https://github.com/ethyca/fides/pull/3565)
- Filter out saas datasets from the rest of the UI [#3568](https://github.com/ethyca/fides/pull/3568)
- Included optional env vars to have postgres or Redshift connected via bastion host [#3374](https://github.com/ethyca/fides/pull/3374/)
- Support for acknowledge button for notice-only Privacy Notices and to disable toggling them off [#3546](https://github.com/ethyca/fides/pull/3546)
- HTML format for privacy request storage destinations [#3427](https://github.com/ethyca/fides/pull/3427)
- Persistent message showing result and timestamp of last integration test to "Integrations" tab in system view [#3628](https://github.com/ethyca/fides/pull/3628)
- Access and erasure support for SurveyMonkey [#3590](https://github.com/ethyca/fides/pull/3590)
- New Cookies Table for storing cookies associated with systems and privacy declarations [#3572](https://github.com/ethyca/fides/pull/3572)
- `fides-js` and privacy center now delete cookies associated with notices that were opted out of [#3569](https://github.com/ethyca/fides/pull/3569)
- Cookie input field on system data use tab [#3571](https://github.com/ethyca/fides/pull/3571)

### Fixed

- Fix sample app `DATABASE_*` ENV vars for backwards compatibility [#3406](https://github.com/ethyca/fides/pull/3406)
- Fix overlay rendering issue by finding/creating a dedicated parent element for Preact [#3397](https://github.com/ethyca/fides/pull/3397)
- Fix the sample app privacy center link to be configurable [#3409](https://github.com/ethyca/fides/pull/3409)
- Fix CLI output showing a version warning for Snowflake [#3434](https://github.com/ethyca/fides/pull/3434)
- Flaky custom field Cypress test on systems page [#3408](https://github.com/ethyca/fides/pull/3408)
- Fix NextJS errors & warnings for Cookie House sample app [#3411](https://github.com/ethyca/fides/pull/3411)
- Fix bug where `fides-js` toggles were not reflecting changes from rejecting or accepting all notices [#3522](https://github.com/ethyca/fides/pull/3522)
- Remove the `fides-js` banner from tab order when it is hidden and move the overlay components to the top of the tab order. [#3510](https://github.com/ethyca/fides/pull/3510)
- Fix bug where `fides-js` toggle states did not always initialize properly [#3597](https://github.com/ethyca/fides/pull/3597)
- Fix race condition with consent modal link rendering [#3521](https://github.com/ethyca/fides/pull/3521)
- Hide custom fields section when there are no custom fields created [#3554](https://github.com/ethyca/fides/pull/3554)
- Disable connector dropdown in integration tab on save [#3552](https://github.com/ethyca/fides/pull/3552)
- Handles an edge case for non-existent identities with the Kustomer API [#3513](https://github.com/ethyca/fides/pull/3513)
- remove the configure privacy request tile from the home screen [#3555](https://github.com/ethyca/fides/pull/3555)
- Updated Privacy Experience Safe Strings Serialization [#3600](https://github.com/ethyca/fides/pull/3600/)
- Only create default experience configs on startup, not update [#3605](https://github.com/ethyca/fides/pull/3605)
- Update to latest asyncpg dependency to avoid build error [#3614](https://github.com/ethyca/fides/pull/3614)
- Fix bug where editing a data use on a system could delete existing data uses [#3627](https://github.com/ethyca/fides/pull/3627)
- Restrict Privacy Center debug logging to development-only [#3638](https://github.com/ethyca/fides/pull/3638)
- Fix bug where linking an integration would not update the tab when creating a new system [#3662](https://github.com/ethyca/fides/pull/3662)
- Fix dataset yaml not properly reflecting the dataset in the dropdown of system integrations tab [#3666](https://github.com/ethyca/fides/pull/3666)
- Fix privacy notices not being able to be edited via the UI after the addition of the `cookies` field [#3670](https://github.com/ethyca/fides/pull/3670)
- Add a transform in the case of `null` name fields in privacy declarations for the data use forms [#3683](https://github.com/ethyca/fides/pull/3683)

### Changed

- Enabled Privacy Experience beta flag [#3364](https://github.com/ethyca/fides/pull/3364)
- Reorganize CLI Command Source Files [#3491](https://github.com/ethyca/fides/pull/3491)
- Removed ExperienceConfig.delivery_mechanism constraint [#3387](https://github.com/ethyca/fides/pull/3387)
- Updated privacy experience UI forms to reflect updated experience config fields [#3402](https://github.com/ethyca/fides/pull/3402)
- Use a venv in the Dockerfile for installing Python deps [#3452](https://github.com/ethyca/fides/pull/3452)
- Bump SlowAPI Version [#3456](https://github.com/ethyca/fides/pull/3456)
- Bump Psycopg2-binary Version [#3473](https://github.com/ethyca/fides/pull/3473)
- Reduced duplication between PrivacyExperience and PrivacyExperienceConfig [#3470](https://github.com/ethyca/fides/pull/3470)
- Update privacy centre email and phone validation to allow for both to be blank [#3432](https://github.com/ethyca/fides/pull/3432)
- Moved connection configuration into the system portal [#3407](https://github.com/ethyca/fides/pull/3407)
- Update `fideslang` to `1.4.1` to allow arbitrary nested metadata on `System`s and `Dataset`s `meta` property [#3463](https://github.com/ethyca/fides/pull/3463)
- Remove form validation to allow both email & phone inputs for consent requests [#3529](https://github.com/ethyca/fides/pull/3529)
- Removed dataset dropdown from saas connector configuration [#3563](https://github.com/ethyca/fides/pull/3563)
- Removed `pyodbc` in favor of `pymssql` for handling SQL Server connections [#3435](https://github.com/ethyca/fides/pull/3435)
- Only create a PrivacyRequest when saving consent if at least one notice has system-wide enforcement [#3626](https://github.com/ethyca/fides/pull/3626)
- Increased the character limit for the `SafeStr` type from 500 to 32000 [#3647](https://github.com/ethyca/fides/pull/3647)
- Changed "connection" to "integration" on system view and edit pages [#3659](https://github.com/ethyca/fides/pull/3659)

### Developer Experience

- Add ability to pass ENV vars to both privacy center and sample app during `fides deploy` via `.env` [#2949](https://github.com/ethyca/fides/pull/2949)
- Handle an edge case when generating tags that finds them out of sequence [#3405](https://github.com/ethyca/fides/pull/3405)
- Add support for pushing `prerelease` and `rc` tagged images to Dockerhub [#3474](https://github.com/ethyca/fides/pull/3474)
- Optimize GitHub workflows used for docker image publishing [#3526](https://github.com/ethyca/fides/pull/3526)

### Removed

- Removed the deprecated `system_dependencies` from `System` resources, migrating to `egress` [#3285](https://github.com/ethyca/fides/pull/3285)

### Docs

- Updated developer docs for ARM platform users related to `pymssql` [#3615](https://github.com/ethyca/fides/pull/3615)

## [2.14.1](https://github.com/ethyca/fides/compare/2.14.0...2.14.1)

### Added

- Add `identity` query param to the consent reporting API view [#3418](https://github.com/ethyca/fides/pull/3418)
- Add privacy centre button text customisations [#3432](https://github.com/ethyca/fides/pull/3432)
- Add privacy centre favicon customisation [#3432](https://github.com/ethyca/fides/pull/3432)

### Changed

- Update privacy centre email and phone validation to allow for both to be blank [#3432](https://github.com/ethyca/fides/pull/3432)

## [2.14.0](https://github.com/ethyca/fides/compare/2.13.0...2.14.0)

### Added

- Add an automated test to check for `/fides-consent.js` backwards compatibility [#3289](https://github.com/ethyca/fides/pull/3289)
- Add infrastructure for "overlay" consent components (Preact, CSS bundling, etc.) and initial version of consent banner [#3191](https://github.com/ethyca/fides/pull/3191)
- Add the modal component of the "overlay" consent components [#3291](https://github.com/ethyca/fides/pull/3291)
- Added an `automigrate` database setting [#3220](https://github.com/ethyca/fides/pull/3220)
- Track Privacy Experience with Privacy Preferences [#3311](https://github.com/ethyca/fides/pull/3311)
- Add ability for `fides-js` to fetch its own geolocation [#3356](https://github.com/ethyca/fides/pull/3356)
- Add ability to select different locations in the "Cookie House" sample app [#3362](https://github.com/ethyca/fides/pull/3362)
- Added optional logging of resource changes on the server [#3331](https://github.com/ethyca/fides/pull/3331)

### Fixed

- Maintain casing differences within Snowflake datasets for proper DSR execution [#3245](https://github.com/ethyca/fides/pull/3245)
- Handle DynamoDB edge case where no attributes are defined [#3299](https://github.com/ethyca/fides/pull/3299)
- Support pseudonymous consent requests with `fides_user_device_id` for the new consent workflow [#3203](https://github.com/ethyca/fides/pull/3203)
- Fides user device id filter to GET Privacy Experience List endpoint to stash user preferences on embedded notices [#3302](https://github.com/ethyca/fides/pull/3302)
- Support for data categories on manual webhook fields [#3330](https://github.com/ethyca/fides/pull/3330)
- Added config-driven rendering to consent components [#3316](https://github.com/ethyca/fides/pull/3316)
- Pin `typing_extensions` dependency to `4.5.0` to work around a pydantic bug [#3357](https://github.com/ethyca/fides/pull/3357)

### Changed

- Explicitly escape/unescape certain fields instead of using SafeStr [#3144](https://github.com/ethyca/fides/pull/3144)
- Updated DynamoDB icon [#3296](https://github.com/ethyca/fides/pull/3296)
- Increased default page size for the connection type endpoint to 100 [#3298](https://github.com/ethyca/fides/pull/3298)
- Data model around PrivacyExperiences to better keep Privacy Notices and Experiences in sync [#3292](https://github.com/ethyca/fides/pull/3292)
- UI calls to support new PrivacyExperiences data model [#3313](https://github.com/ethyca/fides/pull/3313)
- Ensure email connectors respect the `notifications.notification_service_type` app config property if set [#3355](https://github.com/ethyca/fides/pull/3355)
- Rework Delighted connector so the `survey_response` endpoint depends on the `person` endpoint [3385](https://github.com/ethyca/fides/pull/3385)
- Remove logging within the Celery creation function [#3303](https://github.com/ethyca/fides/pull/3303)
- Update how generic endpoint generation works [#3304](https://github.com/ethyca/fides/pull/3304)
- Restrict strack-trace logging when not in Dev mode [#3081](https://github.com/ethyca/fides/pull/3081)
- Refactor CSS variables for `fides-js` to match brandable color palette [#3321](https://github.com/ethyca/fides/pull/3321)
- Moved all of the dirs from `fides.api.ops` into `fides.api` [#3318](https://github.com/ethyca/fides/pull/3318)
- Put global settings for fides.js on privacy center settings [#3333](https://github.com/ethyca/fides/pull/3333)
- Changed `fides db migrate` to `fides db upgrade` [#3342](https://github.com/ethyca/fides/pull/3342)
- Add required notice key to privacy notices [#3337](https://github.com/ethyca/fides/pull/3337)
- Make Privacy Experience List public, and separate public endpoint rate limiting [#3339](https://github.com/ethyca/fides/pull/3339)

### Developer Experience

- Add dispatch event when publishing a non-prod tag [#3317](https://github.com/ethyca/fides/pull/3317)
- Add OpenAPI (Swagger) documentation for Fides Privacy Center API endpoints (/fides.js) [#3341](https://github.com/ethyca/fides/pull/3341)

### Removed

- Remove `fides export` command and backing code [#3256](https://github.com/ethyca/fides/pull/3256)

## [2.13.0](https://github.com/ethyca/fides/compare/2.12.1...2.13.0)

### Added

- Connector for DynamoDB [#2998](https://github.com/ethyca/fides/pull/2998)
- Access and erasure support for Amplitude [#2569](https://github.com/ethyca/fides/pull/2569)
- Access and erasure support for Gorgias [#2444](https://github.com/ethyca/fides/pull/2444)
- Privacy Experience Bulk Create, Bulk Update, and Detail Endpoints [#3185](https://github.com/ethyca/fides/pull/3185)
- Initial privacy experience UI [#3186](https://github.com/ethyca/fides/pull/3186)
- A JavaScript modal to copy a script tag for `fides.js` [#3238](https://github.com/ethyca/fides/pull/3238)
- Access and erasure support for OneSignal [#3199](https://github.com/ethyca/fides/pull/3199)
- Add the ability to "inject" location into `/fides.js` bundles and cache responses for one hour [#3272](https://github.com/ethyca/fides/pull/3272)
- Prevent column sorts from resetting when data changes [#3290](https://github.com/ethyca/fides/pull/3290)

### Changed

- Merge instances of RTK `createApi` into one instance for better cache invalidation [#3059](https://github.com/ethyca/fides/pull/3059)
- Update custom field definition uniqueness to be case insensitive name per resource type [#3215](https://github.com/ethyca/fides/pull/3215)
- Restrict where privacy notices of certain consent mechanisms must be displayed [#3195](https://github.com/ethyca/fides/pull/3195)
- Merged the `lib` submodule into the `api.ops` submodule [#3134](https://github.com/ethyca/fides/pull/3134)
- Merged duplicate privacy declaration components [#3254](https://github.com/ethyca/fides/pull/3254)
- Refactor client applications into a monorepo with turborepo, extract fides-js into a standalone package, and improve privacy-center to load configuration at runtime [#3105](https://github.com/ethyca/fides/pull/3105)

### Fixed

- Prevent ability to unintentionally show "default" Privacy Center configuration, styles, etc. [#3242](https://github.com/ethyca/fides/pull/3242)
- Fix broken links to docs site pages in Admin UI [#3232](https://github.com/ethyca/fides/pull/3232)
- Repoint legacy docs site links to the new and improved docs site [#3167](https://github.com/ethyca/fides/pull/3167)
- Fix Cookie House Privacy Center styles for fides deploy [#3283](https://github.com/ethyca/fides/pull/3283)
- Maintain casing differences within Snowflake datasets for proper DSR execution [#3245](https://github.com/ethyca/fides/pull/3245)

### Developer Experience

- Use prettier to format _all_ source files in client packages [#3240](https://github.com/ethyca/fides/pull/3240)

### Deprecated

- Deprecate `fides export` CLI command as it is moving to `fidesplus` [#3264](https://github.com/ethyca/fides/pull/3264)

## [2.12.1](https://github.com/ethyca/fides/compare/2.12.0...2.12.1)

### Changed

- Updated how Docker version checks are handled and added an escape-hatch [#3218](https://github.com/ethyca/fides/pull/3218)

### Fixed

- Datamap export mitigation for deleted taxonomy elements referenced by declarations [#3214](https://github.com/ethyca/fides/pull/3214)
- Update datamap columns each time the page is visited [#3211](https://github.com/ethyca/fides/pull/3211)
- Ensure inactive custom fields are not returned for datamap response [#3223](https://github.com/ethyca/fides/pull/3223)

## [2.12.0](https://github.com/ethyca/fides/compare/2.11.0...2.12.0)

### Added

- Access and erasure support for Aircall [#2589](https://github.com/ethyca/fides/pull/2589)
- Access and erasure support for Klaviyo [#2501](https://github.com/ethyca/fides/pull/2501)
- Page to edit or add privacy notices [#3058](https://github.com/ethyca/fides/pull/3058)
- Side navigation bar can now also have children navigation links [#3099](https://github.com/ethyca/fides/pull/3099)
- Endpoints for consent reporting [#3095](https://github.com/ethyca/fides/pull/3095)
- Added manage custom fields page behind feature flag [#3089](https://github.com/ethyca/fides/pull/3089)
- Custom fields table [#3097](https://github.com/ethyca/fides/pull/3097)
- Custom fields form modal [#3165](https://github.com/ethyca/fides/pull/3165)
- Endpoints to save the new-style Privacy Preferences with respect to a fides user device id [#3132](https://github.com/ethyca/fides/pull/3132)
- Support `privacy_declaration` as a resource type for custom fields [#3149](https://github.com/ethyca/fides/pull/3149)
- Expose `id` field of embedded `privacy_declarations` on `system` API responses [#3157](https://github.com/ethyca/fides/pull/3157)
- Access and erasure support for Unbounce [#2697](https://github.com/ethyca/fides/pull/2697)
- Support pseudonymous consent requests with `fides_user_device_id` [#3158](https://github.com/ethyca/fides/pull/3158)
- Update `fides_consent` cookie format [#3158](https://github.com/ethyca/fides/pull/3158)
- Add custom fields to the data use declaration form [#3197](https://github.com/ethyca/fides/pull/3197)
- Added fides user device id as a ProvidedIdentityType [#3131](https://github.com/ethyca/fides/pull/3131)

### Changed

- The `cursor` pagination strategy now also searches for data outside of the `data_path` when determining the cursor value [#3068](https://github.com/ethyca/fides/pull/3068)
- Moved Privacy Declarations associated with Systems to their own DB table [#3098](https://github.com/ethyca/fides/pull/3098)
- More tests on data use validation for privacy notices within the same region [#3156](https://github.com/ethyca/fides/pull/3156)
- Improvements to export code for bugfixes and privacy declaration custom field support [#3184](https://github.com/ethyca/fides/pull/3184)
- Enabled privacy notice feature flag [#3192](https://github.com/ethyca/fides/pull/3192)
- Updated TS types - particularly with new privacy notices [#3054](https://github.com/ethyca/fides/pull/3054)
- Make name not required on privacy declaration [#3150](https://github.com/ethyca/fides/pull/3150)
- Let Rule Targets allow for custom data categories [#3147](https://github.com/ethyca/fides/pull/3147)

### Removed

- Removed the warning about access control migration [#3055](https://github.com/ethyca/fides/pull/3055)
- Remove `customFields` feature flag [#3080](https://github.com/ethyca/fides/pull/3080)
- Remove notification banner from the home page [#3088](https://github.com/ethyca/fides/pull/3088)

### Fixed

- Fix a typo in the Admin UI [#3166](https://github.com/ethyca/fides/pull/3166)
- The `--local` flag is now respected for the `scan dataset db` command [#3096](https://github.com/ethyca/fides/pull/3096)
- Fixing issue where connectors with external dataset references would fail to save [#3142](https://github.com/ethyca/fides/pull/3142)
- Ensure privacy declaration IDs are stable across updates through system API [#3188](https://github.com/ethyca/fides/pull/3188)
- Fixed unit tests for saas connector type endpoints now that we have >50 [#3101](https://github.com/ethyca/fides/pull/3101)
- Fixed nox docs link [#3121](https://github.com/ethyca/fides/pull/3121/files)

### Developer Experience

- Update fides deploy to use a new database.load_samples setting to initialize sample Systems, Datasets, and Connections for testing [#3102](https://github.com/ethyca/fides/pull/3102)
- Remove support for automatically configuring messaging (Mailgun) & storage (S3) using `.env` with `nox -s "fides_env(test)"` [#3102](https://github.com/ethyca/fides/pull/3102)
- Add smoke tests for consent management [#3158](https://github.com/ethyca/fides/pull/3158)
- Added nox command that opens dev docs [#3082](https://github.com/ethyca/fides/pull/3082)

## [2.11.0](https://github.com/ethyca/fides/compare/2.10.0...2.11.0)

### Added

- Access support for Shippo [#2484](https://github.com/ethyca/fides/pull/2484)
- Feature flags can be set such that they cannot be modified by the user [#2966](https://github.com/ethyca/fides/pull/2966)
- Added the datamap UI to make it open source [#2988](https://github.com/ethyca/fides/pull/2988)
- Introduced a `FixedLayout` component (from the datamap UI) for pages that need to be a fixed height and scroll within [#2992](https://github.com/ethyca/fides/pull/2992)
- Added preliminary privacy notice page [#2995](https://github.com/ethyca/fides/pull/2995)
- Table for privacy notices [#3001](https://github.com/ethyca/fides/pull/3001)
- Added connector template endpoint [#2946](https://github.com/ethyca/fides/pull/2946)
- Query params on connection type endpoint to filter by supported action type [#2996](https://github.com/ethyca/fides/pull/2996)
- Scope restrictions for privacy notice table in the UI [#3007](https://github.com/ethyca/fides/pull/3007)
- Toggle for enabling/disabling privacy notices in the UI [#3010](https://github.com/ethyca/fides/pull/3010)
- Add endpoint to retrieve privacy notices grouped by their associated data uses [#2956](https://github.com/ethyca/fides/pull/2956)
- Support for uploading custom connector templates via the UI [#2997](https://github.com/ethyca/fides/pull/2997)
- Add a backwards-compatible workflow for saving and propagating consent preferences with respect to Privacy Notices [#3016](https://github.com/ethyca/fides/pull/3016)
- Empty state for privacy notices [#3027](https://github.com/ethyca/fides/pull/3027)
- Added Data flow modal [#3008](https://github.com/ethyca/fides/pull/3008)
- Update datamap table export [#3038](https://github.com/ethyca/fides/pull/3038)
- Added more advanced privacy center styling [#2943](https://github.com/ethyca/fides/pull/2943)
- Backend privacy experiences foundation [#3146](https://github.com/ethyca/fides/pull/3146)

### Changed

- Set `privacyDeclarationDeprecatedFields` flags to false and set `userCannotModify` to true [2987](https://github.com/ethyca/fides/pull/2987)
- Restored `nav-config` back to the admin-ui [#2990](https://github.com/ethyca/fides/pull/2990)
- Bumped supported Python versions to 3.10.11, 3.9.16, and 3.8.14 [#2936](https://github.com/ethyca/fides/pull/2936)
- Modify privacy center default config to only request email identities, and add validation preventing requesting both email & phone identities [#2539](https://github.com/ethyca/fides/pull/2539)
- SaaS connector icons are now dynamically loaded from the connector templates [#3018](https://github.com/ethyca/fides/pull/3018)
- Updated consentmechanism Enum to rename "necessary" to "notice_only" [#3048](https://github.com/ethyca/fides/pull/3048)
- Updated test data for Mongo, CLI [#3011](https://github.com/ethyca/fides/pull/3011)
- Updated the check for if a user can assign owner roles to be scope-based instead of role-based [#2964](https://github.com/ethyca/fides/pull/2964)
- Replaced menu in user management table with delete icon [#2958](https://github.com/ethyca/fides/pull/2958)
- Added extra fields to webhook payloads [#2830](https://github.com/ethyca/fides/pull/2830)

### Removed

- Removed interzone navigation logic now that the datamap UI and admin UI are one app [#2990](https://github.com/ethyca/fides/pull/2990)
- Remove the `unknown` state for generated datasets displaying on fidesplus [#2957](https://github.com/ethyca/fides/pull/2957)
- Removed datamap export API [#2999](https://github.com/ethyca/fides/pull/2999)

### Developer Experience

- Nox commands for git tagging to support feature branch builds [#2979](https://github.com/ethyca/fides/pull/2979)
- Changed test environment (`nox -s fides_env`) to run `fides deploy` for local testing [#3071](https://github.com/ethyca/fides/pull/3017)
- Publish git-tag specific docker images [#3050](https://github.com/ethyca/fides/pull/3050)

## [2.10.0](https://github.com/ethyca/fides/compare/2.9.2...2.10.0)

### Added

- Allow users to configure their username and password via the config file [#2884](https://github.com/ethyca/fides/pull/2884)
- Add authentication to the `masking` endpoints as well as accompanying scopes [#2909](https://github.com/ethyca/fides/pull/2909)
- Add an Organization Management page (beta) [#2908](https://github.com/ethyca/fides/pull/2908)
- Adds assigned systems to user management table [#2922](https://github.com/ethyca/fides/pull/2922)
- APIs to support Privacy Notice management (create, read, update) [#2928](https://github.com/ethyca/fides/pull/2928)

### Changed

- Improved standard layout for large width screens and polished misc. pages [#2869](https://github.com/ethyca/fides/pull/2869)
- Changed UI paths in the admin-ui [#2869](https://github.com/ethyca/fides/pull/2892)
  - `/add-systems/new` --> `/add-systems/manual`
  - `/system` --> `/systems`
- Added individual ID routes for systems [#2902](https://github.com/ethyca/fides/pull/2902)
- Deprecated adding scopes to users directly; you can only add roles. [#2848](https://github.com/ethyca/fides/pull/2848/files)
- Changed About Fides page to say "Fides Core Version:" over "Version". [#2899](https://github.com/ethyca/fides/pull/2899)
- Polish Admin UI header & navigation [#2897](https://github.com/ethyca/fides/pull/2897)
- Give new users a "viewer" role by default [#2900](https://github.com/ethyca/fides/pull/2900)
- Tie together save states for user permissions and systems [#2913](https://github.com/ethyca/fides/pull/2913)
- Removing payment types from Stripe connector params [#2915](https://github.com/ethyca/fides/pull/2915)
- Viewer role can now access a restricted version of the user management page [#2933](https://github.com/ethyca/fides/pull/2933)
- Change Privacy Center email placeholder text [#2935](https://github.com/ethyca/fides/pull/2935)
- Restricted setting Approvers as System Managers [#2891](https://github.com/ethyca/fides/pull/2891)
- Adds confirmation modal when downgrading user to "approver" role via Admin UI [#2924](https://github.com/ethyca/fides/pull/2924)
- Changed the toast message for new users to include access control info [#2939](https://github.com/ethyca/fides/pull/2939)
- Add Data Stewards to datamap export [#2962](https://github.com/ethyca/fides/pull/2962)

### Fixed

- Restricted Contributors from being able to create Owners [#2888](https://github.com/ethyca/fides/pull/2888)
- Allow for dynamic aspect ratio for logo on Privacy Center 404 [#2895](https://github.com/ethyca/fides/pull/2895)
- Allow for dynamic aspect ratio for logo on consent page [#2895](https://github.com/ethyca/fides/pull/2895)
- Align role dscription drawer of Admin UI with top nav: [#2932](https://github.com/ethyca/fides/pull/2932)
- Fixed error message when a user is assigned to be an approver without any systems [#2953](https://github.com/ethyca/fides/pull/2953)

### Developer Experience

- Update frontend npm packages (admin-ui, privacy-center, cypress-e2e) [#2921](https://github.com/ethyca/fides/pull/2921)

## [2.9.2](https://github.com/ethyca/fides/compare/2.9.1...2.9.2)

### Fixed

- Allow multiple data uses as long as their processing activity name is different [#2905](https://github.com/ethyca/fides/pull/2905)
- use HTML property, not text, when dispatching Mailchimp Transactional emails [#2901](https://github.com/ethyca/fides/pull/2901)
- Remove policy key from Privacy Center submission modal [#2912](https://github.com/ethyca/fides/pull/2912)

## [2.9.1](https://github.com/ethyca/fides/compare/2.9.0...2.9.1)

### Added

- Added Attentive erasure email connector [#2782](https://github.com/ethyca/fides/pull/2782)

### Changed

- Removed dataset based email connectors [#2782](https://github.com/ethyca/fides/pull/2782)
- Changed Auth0's authentication strategy from `bearer` to `oauth2_client_credentials` [#2820](https://github.com/ethyca/fides/pull/2820)
- renamed the privacy declarations field "Privacy declaration name (deprecated)" to "Processing Activity" [#711](https://github.com/ethyca/fidesplus/issues/711)

### Fixed

- Fixed issue where the scopes list passed into FidesUserPermission could get mutated with the total_scopes call [#2883](https://github.com/ethyca/fides/pull/2883)

### Removed

- removed the `privacyDeclarationDeprecatedFields` flag [#711](https://github.com/ethyca/fidesplus/issues/711)

## [2.9.0](https://github.com/ethyca/fides/compare/2.8.3...2.9.0)

### Added

- The ability to assign users as system managers for a specific system [#2714](https://github.com/ethyca/fides/pull/2714)
- New endpoints to add and remove users as system managers [#2726](https://github.com/ethyca/fides/pull/2726)
- Warning about access control migration to the UI [#2842](https://github.com/ethyca/fides/pull/2842)
- Adds Role Assignment UI [#2739](https://github.com/ethyca/fides/pull/2739)
- Add an automated migration to give users a `viewer` role [#2821](https://github.com/ethyca/fides/pull/2821)

### Changed

- Removed "progressive" navigation that would hide Admin UI tabs until Systems / Connections were configured [#2762](https://github.com/ethyca/fides/pull/2762)
- Added `system.privacy_declaration.name` to datamap response [#2831](https://github.com/ethyca/fides/pull/2831/files)

### Developer Experience

- Retired legacy `navV2` feature flag [#2762](https://github.com/ethyca/fides/pull/2762)
- Update Admin UI Layout to fill viewport height [#2812](https://github.com/ethyca/fides/pull/2812)

### Fixed

- Fixed issue where unsaved changes warning would always show up when running fidesplus [#2788](https://github.com/ethyca/fides/issues/2788)
- Fixed problem in datamap export with datasets that had been updated via SaaS instantiation [#2841](https://github.com/ethyca/fides/pull/2841)
- Fixed problem in datamap export with inconsistent custom field ordering [#2859](https://github.com/ethyca/fides/pull/2859)

## [2.8.3](https://github.com/ethyca/fides/compare/2.8.2...2.8.3)

### Added

- Serialise `bson.ObjectId` types in SAR data packages [#2785](https://github.com/ethyca/fides/pull/2785)

### Fixed

- Fixed issue where more than 1 populated custom fields removed a system from the datamap export [#2825](https://github.com/ethyca/fides/pull/2825)

## [2.8.2](https://github.com/ethyca/fides/compare/2.8.1...2.8.2)

### Fixed

- Resolved a bug that stopped custom fields populating the visual datamap [#2775](https://github.com/ethyca/fides/pull/2775)
- Patch appconfig migration to handle existing db record [#2780](https://github.com/ethyca/fides/pull/2780)

## [2.8.1](https://github.com/ethyca/fides/compare/2.8.0...2.8.1)

### Fixed

- Disabled hiding Admin UI based on user scopes [#2771](https://github.com/ethyca/fides/pull/2771)

## [2.8.0](https://github.com/ethyca/fides/compare/2.7.1...2.8.0)

### Added

- Add API support for messaging config properties [#2551](https://github.com/ethyca/fides/pull/2551)
- Access and erasure support for Kustomer [#2520](https://github.com/ethyca/fides/pull/2520)
- Added the `erase_after` field on collections to be able to set the order for erasures [#2619](https://github.com/ethyca/fides/pull/2619)
- Add a toggle to filter the system classification to only return those with classification data [#2700](https://github.com/ethyca/fides/pull/2700)
- Added backend role-based permissions [#2671](https://github.com/ethyca/fides/pull/2671)
- Access and erasure for Vend SaaS Connector [#1869](https://github.com/ethyca/fides/issues/1869)
- Added endpoints for storage and messaging config setup status [#2690](https://github.com/ethyca/fides/pull/2690)
- Access and erasure for Jira SaaS Connector [#1871](https://github.com/ethyca/fides/issues/1871)
- Access and erasure support for Delighted [#2244](https://github.com/ethyca/fides/pull/2244)
- Improve "Upload a new dataset YAML" [#1531](https://github.com/ethyca/fides/pull/2258)
- Input validation and sanitization for Privacy Request fields [#2655](https://github.com/ethyca/fides/pull/2655)
- Access and erasure support for Yotpo [#2708](https://github.com/ethyca/fides/pull/2708)
- Custom Field Library Tab [#527](https://github.com/ethyca/fides/pull/2693)
- Allow SendGrid template usage [#2728](https://github.com/ethyca/fides/pull/2728)
- Added ConnectorRunner to simplify SaaS connector testing [#1795](https://github.com/ethyca/fides/pull/1795)
- Adds support for Mailchimp Transactional as a messaging config [#2742](https://github.com/ethyca/fides/pull/2742)

### Changed

- Admin UI
  - Add flow for selecting system types when manually creating a system [#2530](https://github.com/ethyca/fides/pull/2530)
  - Updated forms for privacy declarations [#2648](https://github.com/ethyca/fides/pull/2648)
  - Delete flow for privacy declarations [#2664](https://github.com/ethyca/fides/pull/2664)
  - Add framework to have UI elements respect the user's scopes [#2682](https://github.com/ethyca/fides/pull/2682)
  - "Manual Webhook" has been renamed to "Manual Process". [#2717](https://github.com/ethyca/fides/pull/2717)
- Convert all config values to Pydantic `Field` objects [#2613](https://github.com/ethyca/fides/pull/2613)
- Add warning to 'fides deploy' when installed outside of a virtual environment [#2641](https://github.com/ethyca/fides/pull/2641)
- Redesigned the default/init config file to be auto-documented. Also updates the `fides init` logic and analytics consent logic [#2694](https://github.com/ethyca/fides/pull/2694)
- Change how config creation/import is handled across the application [#2622](https://github.com/ethyca/fides/pull/2622)
- Update the CLI aesthetics & docstrings [#2703](https://github.com/ethyca/fides/pull/2703)
- Updates Roles->Scopes Mapping [#2744](https://github.com/ethyca/fides/pull/2744)
- Return user scopes as an enum, as well as total scopes [#2741](https://github.com/ethyca/fides/pull/2741)
- Update `MessagingServiceType` enum to be lowercased throughout [#2746](https://github.com/ethyca/fides/pull/2746)

### Developer Experience

- Set the security environment of the fides dev setup to `prod` instead of `dev` [#2588](https://github.com/ethyca/fides/pull/2588)
- Removed unexpected default Redis password [#2666](https://github.com/ethyca/fides/pull/2666)
- Privacy Center
  - Typechecking and validation of the `config.json` will be checked for backwards-compatibility. [#2661](https://github.com/ethyca/fides/pull/2661)
- Combined conftest.py files [#2669](https://github.com/ethyca/fides/pull/2669)

### Fixed

- Fix support for "redis.user" setting when authenticating to the Redis cache [#2666](https://github.com/ethyca/fides/pull/2666)
- Fix error with the classify dataset feature flag not writing the dataset to the server [#2675](https://github.com/ethyca/fides/pull/2675)
- Allow string dates to stay strings in cache decoding [#2695](https://github.com/ethyca/fides/pull/2695)
- Admin UI
  - Remove Identifiability (Data Qualifier) from taxonomy editor [2684](https://github.com/ethyca/fides/pull/2684)
- FE: Custom field selections binding issue on Taxonomy tabs [#2659](https://github.com/ethyca/fides/pull/2693/)
- Fix Privacy Request Status when submitting a consent request when identity verification is required [#2736](https://github.com/ethyca/fides/pull/2736)

## [2.7.1](https://github.com/ethyca/fides/compare/2.7.0...2.7.1)

- Fix error with the classify dataset feature flag not writing the dataset to the server [#2675](https://github.com/ethyca/fides/pull/2675)

## [2.7.0](https://github.com/ethyca/fides/compare/2.6.6...2.7.0)

- Fides API

  - Access and erasure support for Braintree [#2223](https://github.com/ethyca/fides/pull/2223)
  - Added route to send a test message [#2585](https://github.com/ethyca/fides/pull/2585)
  - Add default storage configuration functionality and associated APIs [#2438](https://github.com/ethyca/fides/pull/2438)

- Admin UI

  - Custom Metadata [#2536](https://github.com/ethyca/fides/pull/2536)
    - Create Custom Lists
    - Create Custom Field Definition
    - Create custom fields from a the taxonomy editor
    - Provide a custom field value in a resource
    - Bulk edit custom field values [#2612](https://github.com/ethyca/fides/issues/2612)
    - Custom metadata UI Polish [#2624](https://github.com/ethyca/fides/pull/2625)

- Privacy Center

  - The consent config default value can depend on whether Global Privacy Control is enabled. [#2341](https://github.com/ethyca/fides/pull/2341)
  - When GPC is enabled, the UI indicates which data uses are opted out by default. [#2596](https://github.com/ethyca/fides/pull/2596)
  - `inspectForBrowserIdentities` now also looks for `ljt_readerID`. [#2543](https://github.com/ethyca/fides/pull/2543)

### Added

- Added new Wunderkind Consent Saas Connector [#2600](https://github.com/ethyca/fides/pull/2600)
- Added new Sovrn Email Consent Connector [#2543](https://github.com/ethyca/fides/pull/2543/)
- Log Fides version at startup [#2566](https://github.com/ethyca/fides/pull/2566)

### Changed

- Update Admin UI to show all action types (access, erasure, consent, update) [#2523](https://github.com/ethyca/fides/pull/2523)
- Removes legacy `verify_oauth_client` function [#2527](https://github.com/ethyca/fides/pull/2527)
- Updated the UI for adding systems to a new design [#2490](https://github.com/ethyca/fides/pull/2490)
- Minor logging improvements [#2566](https://github.com/ethyca/fides/pull/2566)
- Various form components now take a `stacked` or `inline` variant [#2542](https://github.com/ethyca/fides/pull/2542)
- UX fixes for user management [#2537](https://github.com/ethyca/fides/pull/2537)
- Updating Firebase Auth connector to mask the user with a delete instead of an update [#2602](https://github.com/ethyca/fides/pull/2602)

### Fixed

- Fixed bug where refreshing a page in the UI would result in a 404 [#2502](https://github.com/ethyca/fides/pull/2502)
- Usernames are case insensitive now and prevent all duplicates [#2487](https://github.com/ethyca/fides/pull/2487)
  - This PR contains a migration that deletes duplicate users and keeps the oldest original account.
- Update Logos for shipped connectors [#2464](https://github.com/ethyca/fides/pull/2587)
- Search field on privacy request page isn't working [#2270](https://github.com/ethyca/fides/pull/2595)
- Fix connection dropdown in integration table to not be disabled add system creation [#3589](https://github.com/ethyca/fides/pull/3589)

### Developer Experience

- Added new Cypress E2E smoke tests [#2241](https://github.com/ethyca/fides/pull/2241)
- New command `nox -s e2e_test` which will spin up the test environment and run true E2E Cypress tests against it [#2417](https://github.com/ethyca/fides/pull/2417)
- Cypress E2E tests now run in CI and are reported to Cypress Cloud [#2417](https://github.com/ethyca/fides/pull/2417)
- Change from `randomint` to `uuid` in mongodb tests to reduce flakiness. [#2591](https://github.com/ethyca/fides/pull/2591)

### Removed

- Remove feature flagged config wizard stepper from Admin UI [#2553](https://github.com/ethyca/fides/pull/2553)

## [2.6.6](https://github.com/ethyca/fides/compare/2.6.5...2.6.6)

### Changed

- Improve Readability for Custom Masking Override Exceptions [#2593](https://github.com/ethyca/fides/pull/2593)

## [2.6.5](https://github.com/ethyca/fides/compare/2.6.4...2.6.5)

### Added

- Added config properties to override database Engine parameters [#2511](https://github.com/ethyca/fides/pull/2511)
- Increased default pool_size and max_overflow to 50 [#2560](https://github.com/ethyca/fides/pull/2560)

## [2.6.4](https://github.com/ethyca/fides/compare/2.6.3...2.6.4)

### Fixed

- Fixed bug for SMS completion notification not being sent [#2526](https://github.com/ethyca/fides/issues/2526)
- Fixed bug where refreshing a page in the UI would result in a 404 [#2502](https://github.com/ethyca/fides/pull/2502)

## [2.6.3](https://github.com/ethyca/fides/compare/2.6.2...2.6.3)

### Fixed

- Handle case where legacy dataset has meta: null [#2524](https://github.com/ethyca/fides/pull/2524)

## [2.6.2](https://github.com/ethyca/fides/compare/2.6.1...2.6.2)

### Fixed

- Issue addressing missing field in dataset migration [#2510](https://github.com/ethyca/fides/pull/2510)

## [2.6.1](https://github.com/ethyca/fides/compare/2.6.0...2.6.1)

### Fixed

- Fix errors when privacy requests execute concurrently without workers [#2489](https://github.com/ethyca/fides/pull/2489)
- Enable saas request overrides to run in worker runtime [#2489](https://github.com/ethyca/fides/pull/2489)

## [2.6.0](https://github.com/ethyca/fides/compare/2.5.1...2.6.0)

### Added

- Added the `env` option to the `security` configuration options to allow for users to completely secure the API endpoints [#2267](https://github.com/ethyca/fides/pull/2267)
- Unified Fides Resources
  - Added a dataset dropdown selector when configuring a connector to link an existing dataset to the connector configuration. [#2162](https://github.com/ethyca/fides/pull/2162)
  - Added new datasetconfig.ctl_dataset_id field to unify fides dataset resources [#2046](https://github.com/ethyca/fides/pull/2046)
- Add new connection config routes that couple them with systems [#2249](https://github.com/ethyca/fides/pull/2249)
- Add new select/deselect all permissions buttons [#2437](https://github.com/ethyca/fides/pull/2437)
- Endpoints to allow a user with the `user:password-reset` scope to reset users' passwords. In addition, users no longer require a scope to edit their own passwords. [#2373](https://github.com/ethyca/fides/pull/2373)
- New form to reset a user's password without knowing an old password [#2390](https://github.com/ethyca/fides/pull/2390)
- Approve & deny buttons on the "Request details" page. [#2473](https://github.com/ethyca/fides/pull/2473)
- Consent Propagation
  - Add the ability to execute Consent Requests via the Privacy Request Execution layer [#2125](https://github.com/ethyca/fides/pull/2125)
  - Add a Mailchimp Transactional Consent Connector [#2194](https://github.com/ethyca/fides/pull/2194)
  - Allow defining a list of opt-in and/or opt-out requests in consent connectors [#2315](https://github.com/ethyca/fides/pull/2315)
  - Add a Google Analytics Consent Connector for GA4 properties [#2302](https://github.com/ethyca/fides/pull/2302)
  - Pass the GA Cookie from the Privacy Center [#2337](https://github.com/ethyca/fides/pull/2337)
  - Rename "user_id" to more specific "ga_client_id" [#2356](https://github.com/ethyca/fides/pull/2356)
  - Patch Google Analytics Consent Connector to delete by client_id [#2355](https://github.com/ethyca/fides/pull/2355)
  - Add a "skip_param_values option" to optionally skip when we are missing param values in the body [#2384](https://github.com/ethyca/fides/pull/2384)
  - Adds a new Universal Analytics Connector that works with the UA Tracking Id
- Adds intake and storage of Global Privacy Control Signal props for Consent [#2599](https://github.com/ethyca/fides/pull/2599)

### Changed

- Unified Fides Resources
  - Removed several fidesops schemas for DSR's in favor of updated Fideslang schemas [#2009](https://github.com/ethyca/fides/pull/2009)
  - Removed DatasetConfig.dataset field [#2096](https://github.com/ethyca/fides/pull/2096)
  - Updated UI dataset config routes to use new unified routes [#2113](https://github.com/ethyca/fides/pull/2113)
  - Validate request body on crud endpoints on upsert. Validate dataset data categories before save. [#2134](https://github.com/ethyca/fides/pull/2134/)
  - Updated test env setup and quickstart to use new endpoints [#2225](https://github.com/ethyca/fides/pull/2225)
- Consent Propagation
  - Privacy Center consent options can now be marked as `executable` in order to propagate consent requests [#2193](https://github.com/ethyca/fides/pull/2193)
  - Add support for passing browser identities to consent request patches [#2304](https://github.com/ethyca/fides/pull/2304)
- Update fideslang to 1.3.3 [#2343](https://github.com/ethyca/fides/pull/2343)
- Display the request type instead of the policy name on the request table [#2382](https://github.com/ethyca/fides/pull/2382)
- Make denial reasons required [#2400](https://github.com/ethyca/fides/pull/2400)
- Display the policy key on the request details page [#2395](https://github.com/ethyca/fides/pull/2395)
- Updated CSV export [#2452](https://github.com/ethyca/fides/pull/2452)
- Privacy Request approval now uses a modal [#2443](https://github.com/ethyca/fides/pull/2443)

### Developer Experience

- `nox -s test_env` has been replaced with `nox -s "fides_env(dev)"`
- New command `nox -s "fides_env(test)"` creates a complete test environment with seed data (similar to `fides_env(dev)`) but with the production fides image so the built UI can be accessed at `localhost:8080` [#2399](https://github.com/ethyca/fides/pull/2399)
- Change from code climate to codecov for coverage reporting [#2402](https://github.com/ethyca/fides/pull/2402)

### Fixed

- Home screen header scaling and responsiveness issues [#2200](https://github.com/ethyca/fides/pull/2277)
- Privacy Center identity inputs validate even when they are optional. [#2308](https://github.com/ethyca/fides/pull/2308)
- The PII toggle defaults to false and PII will be hidden on page load [#2388](https://github.com/ethyca/fides/pull/2388)
- Fixed a CI bug caused by git security upgrades [#2441](https://github.com/ethyca/fides/pull/2441)
- Privacy Center
  - Identity inputs validate even when they are optional. [#2308](https://github.com/ethyca/fides/pull/2308)
  - Submit buttons show loading state and disable while submitting. [#2401](https://github.com/ethyca/fides/pull/2401)
  - Phone inputs no longer request country SVGs from external domain. [#2378](https://github.com/ethyca/fides/pull/2378)
  - Input validation errors no longer change the height of modals. [#2379](https://github.com/ethyca/fides/pull/2379)
- Patch masking strategies to better handle null and non-string inputs [#2307](https://github.com/ethyca/fides/pull/2377)
- Renamed prod pushes tag to be `latest` for privacy center and sample app [#2401](https://github.com/ethyca/fides/pull/2407)
- Update firebase connector to better handle non-existent users [#2439](https://github.com/ethyca/fides/pull/2439)

## [2.5.1](https://github.com/ethyca/fides/compare/2.5.0...2.5.1)

### Developer Experience

- Allow db resets only if `config.dev_mode` is `True` [#2321](https://github.com/ethyca/fides/pull/2321)

### Fixed

- Added a feature flag for the recent dataset classification UX changes [#2335](https://github.com/ethyca/fides/pull/2335)

### Security

- Add a check to the catchall path to prevent returning paths outside of the UI directory [#2330](https://github.com/ethyca/fides/pull/2330)

### Developer Experience

- Reduce size of local Docker images by fixing `.dockerignore` patterns [#2360](https://github.com/ethyca/fides/pull/2360)

## [2.5.0](https://github.com/ethyca/fides/compare/2.4.0...2.5.0)

### Docs

- Update the docs landing page and remove redundant docs [#2184](https://github.com/ethyca/fides/pull/2184)

### Added

- Added the `user` command group to the CLI. [#2153](https://github.com/ethyca/fides/pull/2153)
- Added `Code Climate` test coverage uploads. [#2198](https://github.com/ethyca/fides/pull/2198)
- Added the connection key to the execution log [#2100](https://github.com/ethyca/fides/pull/2100)
- Added endpoints to retrieve DSR `Rule`s and `Rule Target`s [#2116](https://github.com/ethyca/fides/pull/2116)
- Added Fides version number to account dropdown in the UI [#2140](https://github.com/ethyca/fides/pull/2140)
- Add link to Classify Systems page in nav side bar [#2128](https://github.com/ethyca/fides/pull/2128)
- Dataset classification UI now polls for results [#2123](https://github.com/ethyca/fides/pull/2123)
- Update Privacy Center Icons [#1800](https://github.com/ethyca/fides/pull/2139)
- Privacy Center `fides-consent.js`:
  - `Fides.shopify` integration function. [#2152](https://github.com/ethyca/fides/pull/2152)
  - Dedicated folder for integrations.
  - `Fides.meta` integration function (fbq). [#2217](https://github.com/ethyca/fides/pull/2217)
- Adds support for Twilio email service (Sendgrid) [#2154](https://github.com/ethyca/fides/pull/2154)
- Access and erasure support for Recharge [#1709](https://github.com/ethyca/fides/pull/1709)
- Access and erasure support for Friendbuy Nextgen [#2085](https://github.com/ethyca/fides/pull/2085)

### Changed

- Admin UI Feature Flags - [#2101](https://github.com/ethyca/fides/pull/2101)
  - Overrides can be saved in the browser.
  - Use `NEXT_PUBLIC_APP_ENV` for app-specific environment config.
  - No longer use `react-feature-flags` library.
  - Can have descriptions. [#2243](https://github.com/ethyca/fides/pull/2243)
- Made privacy declarations optional when adding systems manually - [#2173](https://github.com/ethyca/fides/pull/2173)
- Removed an unclear logging message. [#2266](https://github.com/ethyca/fides/pull/2266)
- Allow any user with `user:delete` scope to delete other users [#2148](https://github.com/ethyca/fides/pull/2148)
- Dynamic imports of custom overrides and SaaS test fixtures [#2169](https://github.com/ethyca/fides/pull/2169)
- Added `AuthenticatedClient` to custom request override interface [#2171](https://github.com/ethyca/fides/pull/2171)
- Only approve the specific collection instead of the entire dataset, display only top 1 classification by default [#2226](https://github.com/ethyca/fides/pull/2226)
- Update sample project resources for `fides evaluate` usage in `fides deploy` [#2253](https://github.com/ethyca/fides/pull/2253)

### Removed

- Removed unused object_name field on s3 storage config [#2133](https://github.com/ethyca/fides/pull/2133)

### Fixed

- Remove next-auth from privacy center to fix JS console error [#2090](https://github.com/ethyca/fides/pull/2090)
- Admin UI - Added Missing ability to assign `user:delete` in the permissions checkboxes [#2148](https://github.com/ethyca/fides/pull/2148)
- Nav bug: clicking on Privacy Request breadcrumb takes me to Home instead of /privacy-requests [#497](https://github.com/ethyca/fides/pull/2141)
- Side nav disappears when viewing request details [#2129](https://github.com/ethyca/fides/pull/2155)
- Remove usage of load dataset button and other dataset UI modifications [#2149](https://github.com/ethyca/fides/pull/2149)
- Improve readability for exceptions raised from custom request overrides [#2157](https://github.com/ethyca/fides/pull/2157)
- Importing custom request overrides on server startup [#2186](https://github.com/ethyca/fides/pull/2186)
- Remove warning when env vars default to blank strings in docker-compose [#2188](https://github.com/ethyca/fides/pull/2188)
- Fix Cookie House purchase modal flashing 'Error' in title [#2274](https://github.com/ethyca/fides/pull/2274)
- Stop dependency from upgrading `packaging` to version with known issue [#2273](https://github.com/ethyca/fides/pull/2273)
- Privacy center config no longer requires `identity_inputs` and will use `email` as a default [#2263](https://github.com/ethyca/fides/pull/2263)
- No longer display remaining days for privacy requests in terminal states [#2292](https://github.com/ethyca/fides/pull/2292)

### Removed

- Remove "Create New System" button when viewing systems. All systems can now be created via the "Add systems" button on the home page. [#2132](https://github.com/ethyca/fides/pull/2132)

## [2.4.0](https://github.com/ethyca/fides/compare/2.3.1...2.4.0)

### Developer Experience

- Include a pre-check workflow that collects the pytest suite [#2098](https://github.com/ethyca/fides/pull/2098)
- Write to the application db when running the app locally. Write to the test db when running pytest [#1731](https://github.com/ethyca/fides/pull/1731)

### Changed

- Move the `fides.ctl.core.` and `fides.ctl.connectors` modules into `fides.core` and `fides.connectors` respectively [#2097](https://github.com/ethyca/fides/pull/2097)
- Fides: Skip cypress tests due to nav bar 2.0 [#2102](https://github.com/ethyca/fides/pull/2103)

### Added

- Adds new erasure policy for complete user data masking [#1839](https://github.com/ethyca/fides/pull/1839)
- New Fides Home page [#1864](https://github.com/ethyca/fides/pull/2050)
- Nav 2.0 - Replace form flow side navs with top tabs [#2037](https://github.com/ethyca/fides/pull/2050)
- Adds new erasure policy for complete user data masking [#1839](https://github.com/ethyca/fides/pull/1839)
- Added ability to use Mailgun templates when sending emails. [#2039](https://github.com/ethyca/fides/pull/2039)
- Adds SMS id verification for consent [#2094](https://github.com/ethyca/fides/pull/2094)

### Fixed

- Store `fides_consent` cookie on the root domain of the Privacy Center [#2071](https://github.com/ethyca/fides/pull/2071)
- Properly set the expire-time for verification codes [#2105](https://github.com/ethyca/fides/pull/2105)

## [2.3.1](https://github.com/ethyca/fides/compare/2.3.0...2.3.1)

### Fixed

- Resolved an issue where the root_user was not being created [#2082](https://github.com/ethyca/fides/pull/2082)

### Added

- Nav redesign with sidebar groups. Feature flagged to only be visible in dev mode until release. [#2030](https://github.com/ethyca/fides/pull/2047)
- Improved error handling for incorrect app encryption key [#2089](https://github.com/ethyca/fides/pull/2089)
- Access and erasure support for Friendbuy API [#2019](https://github.com/ethyca/fides/pull/2019)

## [2.3.0](https://github.com/ethyca/fides/compare/2.2.2...2.3.0)

### Added

- Common Subscriptions for app-wide data and feature checks. [#2030](https://github.com/ethyca/fides/pull/2030)
- Send email alerts on privacy request failures once the specified threshold is reached. [#1793](https://github.com/ethyca/fides/pull/1793)
- DSR Notifications (toast) [#1895](https://github.com/ethyca/fides/pull/1895)
- DSR configure alerts btn [#1895](https://github.com/ethyca/fides/pull/1895)
- DSR configure alters (FE) [#1895](https://github.com/ethyca/fides/pull/1895)
- Add a `usage` session to Nox to print full session docstrings. [#2022](https://github.com/ethyca/fides/pull/2022)

### Added

- Adds notifications section to toml files [#2026](https://github.com/ethyca/fides/pull/2060)

### Changed

- Updated to use `loguru` logging library throughout codebase [#2031](https://github.com/ethyca/fides/pull/2031)
- Do not always create a `fides.toml` by default [#2023](https://github.com/ethyca/fides/pull/2023)
- The `fideslib` module has been merged into `fides`, code redundancies have been removed [#1859](https://github.com/ethyca/fides/pull/1859)
- Replace 'ingress' and 'egress' with 'sources' and 'destinations' across UI [#2044](https://github.com/ethyca/fides/pull/2044)
- Update the functionality of `fides pull -a <filename>` to include _all_ resource types. [#2083](https://github.com/ethyca/fides/pull/2083)

### Fixed

- Timing issues with bulk DSR reprocessing, specifically when analytics are enabled [#2015](https://github.com/ethyca/fides/pull/2015)
- Error caused by running erasure requests with disabled connectors [#2045](https://github.com/ethyca/fides/pull/2045)
- Changes the SlowAPI ratelimiter's backend to use memory instead of Redis [#2054](https://github.com/ethyca/fides/pull/2058)

## [2.2.2](https://github.com/ethyca/fides/compare/2.2.1...2.2.2)

### Docs

- Updated the readme to use new new [docs site](http://docs.ethyca.com) [#2020](https://github.com/ethyca/fides/pull/2020)

### Deprecated

- The documentation site hosted in the `/docs` directory has been deprecated. All documentation updates will be hosted at the new [docs site](http://docs.ethyca.com) [#2020](https://github.com/ethyca/fides/pull/2020)

### Fixed

- Fixed mypy and pylint errors [#2013](https://github.com/ethyca/fides/pull/2013)
- Update connection test endpoint to be effectively non-blocking [#2000](https://github.com/ethyca/fides/pull/2000)
- Update Fides connector to better handle children with no access results [#2012](https://github.com/ethyca/fides/pull/2012)

## [2.2.1](https://github.com/ethyca/fides/compare/2.2.0...2.2.1)

### Added

- Add health check indicator for data flow scanning option [#1973](https://github.com/ethyca/fides/pull/1973)

### Changed

- The `celery.toml` is no longer used, instead it is a subsection of the `fides.toml` file [#1990](https://github.com/ethyca/fides/pull/1990)
- Update sample project landing page copy to be version-agnostic [#1958](https://github.com/ethyca/fides/pull/1958)
- `get` and `ls` CLI commands now return valid `fides` object YAML [#1991](https://github.com/ethyca/fides/pull/1991)

### Developer Experience

- Remove duplicate fastapi-caching and pin version. [#1765](https://github.com/ethyca/fides/pull/1765)

## [2.2.0](https://github.com/ethyca/fides/compare/2.1.0...2.2.0)

### Added

- Send email alerts on privacy request failures once the specified threshold is reached. [#1793](https://github.com/ethyca/fides/pull/1793)
- Add authenticated privacy request route. [#1819](https://github.com/ethyca/fides/pull/1819)
- Enable the onboarding flow [#1836](https://github.com/ethyca/fides/pull/1836)
- Access and erasure support for Fullstory API [#1821](https://github.com/ethyca/fides/pull/1821)
- Add function to poll privacy request for completion [#1860](https://github.com/ethyca/fides/pull/1860)
- Added rescan flow for the data flow scanner [#1844](https://github.com/ethyca/fides/pull/1844)
- Add rescan flow for the data flow scanner [#1844](https://github.com/ethyca/fides/pull/1844)
- Add Fides connector to support parent-child Fides deployments [#1861](https://github.com/ethyca/fides/pull/1861)
- Classification UI now polls for updates to classifications [#1908](https://github.com/ethyca/fides/pull/1908)

### Changed

- The organization info form step is now skipped if the server already has organization info. [#1840](https://github.com/ethyca/fides/pull/1840)
- Removed the description column from the classify systems page. [#1867](https://github.com/ethyca/fides/pull/1867)
- Retrieve child results during fides connector execution [#1967](https://github.com/ethyca/fides/pull/1967)

### Fixed

- Fix error in parent user creation seeding. [#1832](https://github.com/ethyca/fides/issues/1832)
- Fix DSR error due to unfiltered empty identities [#1901](https://github.com/ethyca/fides/pull/1907)

### Docs

- Remove documentation about no-longer used connection string override [#1824](https://github.com/ethyca/fides/pull/1824)
- Fix typo in headings [#1824](https://github.com/ethyca/fides/pull/1824)
- Update documentation to reflect configs necessary for mailgun, twilio_sms and twilio_email service types [#1846](https://github.com/ethyca/fides/pull/1846)

...

## [2.1.0](https://github.com/ethyca/fides/compare/2.0.0...2.1.0)

### Added

- Classification flow for system data flows
- Classification is now triggered as part of data flow scanning
- Include `ingress` and `egress` fields on system export and `datamap/` endpoint [#1740](https://github.com/ethyca/fides/pull/1740)
- Repeatable unique identifier for dataset fides_keys and metadata [#1786](https://github.com/ethyca/fides/pull/1786)
- Adds SMS support for identity verification notifications [#1726](https://github.com/ethyca/fides/pull/1726)
- Added phone number validation in back-end and react phone number form in Privacy Center [#1745](https://github.com/ethyca/fides/pull/1745)
- Adds SMS message template for all subject notifications [#1743](https://github.com/ethyca/fides/pull/1743)
- Privacy-Center-Cypress workflow for CI checks of the Privacy Center. [#1722](https://github.com/ethyca/fides/pull/1722)
- Privacy Center `fides-consent.js` script for accessing consent on external pages. [Details](/clients/privacy-center/packages/fides-consent/README.md)
- Erasure support for Twilio Conversations API [#1673](https://github.com/ethyca/fides/pull/1673)
- Webserver port can now be configured via the CLI command [#1858](https://github.com/ethyca/fides/pull/1858)

### Changed

- Optional dependencies are no longer used for 3rd-party connectivity. Instead they are used to isolate dangerous dependencies. [#1679](https://github.com/ethyca/fides/pull/1679)
- All Next pages now automatically require login. [#1670](https://github.com/ethyca/fides/pull/1670)
- Running the `webserver` command no longer prompts the user to opt out/in to analytics[#1724](https://github.com/ethyca/fides/pull/1724)

### Developer Experience

- Admin-UI-Cypress tests that fail in CI will now upload screen recordings for debugging. [#1728](https://github.com/ethyca/fides/pull/1728/files/c23e62fea284f7910028c8483feff893903068b8#r1019491323)
- Enable remote debugging from VSCode of live dev app [#1780](https://github.com/ethyca/fides/pull/1780)

### Removed

- Removed the Privacy Center `cookieName` config introduced in 2.0.0. [#1756](https://github.com/ethyca/fides/pull/1756)

### Fixed

- Exceptions are no longer raised when sending analytics on Windows [#1666](https://github.com/ethyca/fides/pull/1666)
- Fixed wording on identity verification modal in the Privacy Center [#1674](https://github.com/ethyca/fides/pull/1674)
- Update system fides_key tooltip text [#1533](https://github.com/ethyca/fides/pull/1685)
- Removed local storage parsing that is redundant with redux-persist. [#1678](https://github.com/ethyca/fides/pull/1678)
- Show a helpful error message if Docker daemon is not running during "fides deploy" [#1694](https://github.com/ethyca/fides/pull/1694)
- Allow users to query their own permissions, including root user. [#1698](https://github.com/ethyca/fides/pull/1698)
- Single-select taxonomy fields legal basis and special category can be cleared. [#1712](https://github.com/ethyca/fides/pull/1712)
- Fixes the issue where the security config is not properly loading from environment variables. [#1718](https://github.com/ethyca/fides/pull/1718)
- Fixes the issue where the CLI can't run without the config values required by the webserver. [#1811](https://github.com/ethyca/fides/pull/1811)
- Correctly handle response from adobe jwt auth endpoint as milliseconds, rather than seconds. [#1754](https://github.com/ethyca/fides/pull/1754)
- Fixed styling issues with the `EditDrawer` component. [#1803](https://github.com/ethyca/fides/pull/1803)

### Security

- Bumped versions of packages that use OpenSSL [#1683](https://github.com/ethyca/fides/pull/1683)

## [2.0.0](https://github.com/ethyca/fides/compare/1.9.6...2.0.0)

### Added

- Allow delete-only SaaS connector endpoints [#1200](https://github.com/ethyca/fides/pull/1200)
- Privacy center consent choices store a browser cookie. [#1364](https://github.com/ethyca/fides/pull/1364)
  - The format is generic. A reasonable set of defaults will be added later: [#1444](https://github.com/ethyca/fides/issues/1444)
  - The cookie name defaults to `fides_consent` but can be configured under `config.json > consent > cookieName`.
  - Each consent option can provide an array of `cookieKeys`.
- Individually select and reprocess DSRs that have errored [#1203](https://github.com/ethyca/fides/pull/1489)
- Bulk select and reprocess DSRs that have errored [#1205](https://github.com/ethyca/fides/pull/1489)
- Config Wizard: AWS scan results populate in system review forms. [#1454](https://github.com/ethyca/fides/pull/1454)
- Integrate rate limiter with Saas Connectors. [#1433](https://github.com/ethyca/fides/pull/1433)
- Config Wizard: Added a column selector to the scan results page of the config wizard [#1590](https://github.com/ethyca/fides/pull/1590)
- Config Wizard: Flow for runtime scanner option [#1640](https://github.com/ethyca/fides/pull/1640)
- Access support for Twilio Conversations API [#1520](https://github.com/ethyca/fides/pull/1520)
- Message Config: Adds Twilio Email/SMS support [#1519](https://github.com/ethyca/fides/pull/1519)

### Changed

- Updated mypy to version 0.981 and Python to version 3.10.7 [#1448](https://github.com/ethyca/fides/pull/1448)

### Developer Experience

- Repository dispatch events are sent to fidesctl-plus and fidesops-plus [#1263](https://github.com/ethyca/fides/pull/1263)
- Only the `docs-authors` team members are specified as `CODEOWNERS` [#1446](https://github.com/ethyca/fides/pull/1446)
- Updates the default local configuration to not defer tasks to a worker node [#1552](https://github.com/ethyca/fides/pull/1552/)
- Updates the healthcheck to return health status of connected Celery workers [#1588](https://github.com/ethyca/fides/pull/1588)

### Docs

- Remove the tutorial to prepare for new update [#1543](https://github.com/ethyca/fides/pull/1543)
- Add system management via UI documentation [#1541](https://github.com/ethyca/fides/pull/1541)
- Added DSR quickstart docs, restructured docs navigation [#1651](https://github.com/ethyca/fides/pull/1651)
- Update privacy request execution overview docs [#1258](https://github.com/ethyca/fides/pull/1490)

### Fixed

- Fixed system dependencies appearing as "N/A" in the datamap endpoint when there are no privacy declarations [#1649](https://github.com/ethyca/fides/pull/1649)

## [1.9.6](https://github.com/ethyca/fides/compare/1.9.5...1.9.6)

### Fixed

- Include systems without a privacy declaration on data map [#1603](https://github.com/ethyca/fides/pull/1603)
- Handle malformed tokens [#1523](https://github.com/ethyca/fides/pull/1523)
- Remove thrown exception from getAllPrivacyRequests method [#1592](https://github.com/ethyca/fides/pull/1593)
- Include systems without a privacy declaration on data map [#1603](https://github.com/ethyca/fides/pull/1603)
- After editing a dataset, the table will stay on the previously selected collection instead of resetting to the first one. [#1511](https://github.com/ethyca/fides/pull/1511)
- Fix redis `db_index` config issue [#1647](https://github.com/ethyca/fides/pull/1647)

### Docs

- Add unlinked docs and fix any remaining broken links [#1266](https://github.com/ethyca/fides/pull/1266)
- Update privacy center docs to include consent information [#1537](https://github.com/ethyca/fides/pull/1537)
- Update UI docs to include DSR countdown information and additional descriptions/filtering [#1545](https://github.com/ethyca/fides/pull/1545)

### Changed

- Allow multiple masking strategies to be specified when using fides as a masking engine [#1647](https://github.com/ethyca/fides/pull/1647)

## [1.9.5](https://github.com/ethyca/fides/compare/1.9.4...1.9.5)

### Added

- The database includes a `plus_system_scans` relation, to track the status and results of System Scanner executions in fidesctl-plus [#1554](https://github.com/ethyca/fides/pull/1554)

## [1.9.4](https://github.com/ethyca/fides/compare/1.9.2...1.9.4)

### Fixed

- After editing a dataset, the table will stay on the previously selected collection instead of resetting to the first one. [#1511](https://github.com/ethyca/fides/pull/1511)

## [1.9.2](https://github.com/ethyca/fides/compare/1.9.1...1.9.2)

### Deprecated

- Added a deprecation warning for the entire package [#1244](https://github.com/ethyca/fides/pull/1244)

### Added

- Dataset generation enhancements using Fides Classify for Plus users:

  - Integrate Fides Plus API into placeholder features introduced in 1.9.0. [#1194](https://github.com/ethyca/fides/pull/1194)

- Fides Admin UI:

  - Configure Connector after creation [#1204](https://github.com/ethyca/fides/pull/1356)

### Fixed

- Privacy Center:
  - Handle error on startup if server isn't running [#1239](https://github.com/ethyca/fides/pull/1239)
  - Fix styling issue with cards [#1240](https://github.com/ethyca/fides/pull/1240)
  - Redirect to index on consent save [#1238](https://github.com/ethyca/fides/pull/1238)

## [1.9.1](https://github.com/ethyca/fides/compare/1.9.0...1.9.1)

### Changed

- Update fideslang to v1.3.1 [#1136](https://github.com/ethyca/fides/pull/1136)

### Changed

- Update fideslang to v1.3.1 [#1136](https://github.com/ethyca/fides/pull/1136)

## [1.9.0](https://github.com/ethyca/fides/compare/1.8.6...1.9.0) - 2022-09-29

### Added

- Dataset generation enhancements using Fides Classify for Plus users:
  - Added toggle for enabling classify during generation. [#1057](https://github.com/ethyca/fides/pull/1057)
  - Initial implementation of API request to kick off classify, with confirmation modal. [#1069](https://github.com/ethyca/fides/pull/1069)
  - Initial Classification & Review status for generated datasets. [#1074](https://github.com/ethyca/fides/pull/1074)
  - Component for choosing data categories based on classification results. [#1110](https://github.com/ethyca/fides/pull/1110)
  - The dataset fields table shows data categories from the classifier (if available). [#1088](https://github.com/ethyca/fides/pull/1088)
  - The "Approve" button can be used to update the dataset with the classifier's suggestions. [#1129](https://github.com/ethyca/fides/pull/1129)
- System management UI:
  - New page to add a system via yaml [#1062](https://github.com/ethyca/fides/pull/1062)
  - Skeleton of page to add a system manually [#1068](https://github.com/ethyca/fides/pull/1068)
  - Refactor config wizard system forms to be reused for system management [#1072](https://github.com/ethyca/fides/pull/1072)
  - Add additional optional fields to system management forms [#1082](https://github.com/ethyca/fides/pull/1082)
  - Delete a system through the UI [#1085](https://github.com/ethyca/fides/pull/1085)
  - Edit a system through the UI [#1096](https://github.com/ethyca/fides/pull/1096)
- Cypress component testing [#1106](https://github.com/ethyca/fides/pull/1106)

### Changed

- Changed behavior of `load_default_taxonomy` to append instead of upsert [#1040](https://github.com/ethyca/fides/pull/1040)
- Changed behavior of adding privacy declarations to decouple the actions of the "add" and "next" buttons [#1086](https://github.com/ethyca/fides/pull/1086)
- Moved system related UI components from the `config-wizard` directory to the `system` directory [#1097](https://github.com/ethyca/fides/pull/1097)
- Updated "type" on SaaS config to be a simple string type, not an enum [#1197](https://github.com/ethyca/fides/pull/1197)

### Developer Experience

- Optional dependencies may have their version defined only once, in `optional-requirements.txt` [#1171](https://github.com/ethyca/fides/pull/1171)

### Docs

- Updated the footer links [#1130](https://github.com/ethyca/fides/pull/1130)

### Fixed

- Fixed the "help" link in the UI header [#1078](https://github.com/ethyca/fides/pull/1078)
- Fixed a bug in Data Category Dropdowns where checking i.e. `user.biometric` would also check `user.biometric_health` [#1126](https://github.com/ethyca/fides/pull/1126)

### Security

- Upgraded pymysql to version `1.0.2` [#1094](https://github.com/ethyca/fides/pull/1094)

## [1.8.6](https://github.com/ethyca/fides/compare/1.8.5...1.8.6) - 2022-09-28

### Added

- Added classification tables for Plus users [#1060](https://github.com/ethyca/fides/pull/1060)

### Fixed

- Fixed a bug where rows were being excluded from a data map [#1124](https://github.com/ethyca/fides/pull/1124)

## [1.8.5](https://github.com/ethyca/fides/compare/1.8.4...1.8.5) - 2022-09-21

### Changed

- Update fideslang to v1.3.0 [#1103](https://github.com/ethyca/fides/pull/1103)

## [1.8.4](https://github.com/ethyca/fides/compare/1.8.3...1.8.4) - 2022-09-09

### Added

- Initial system management page [#1054](https://github.com/ethyca/fides/pull/1054)

### Changed

- Deleting a taxonomy field with children will now cascade delete all of its children as well. [#1042](https://github.com/ethyca/fides/pull/1042)

### Fixed

- Fixed navigating directly to frontend routes loading index page instead of the correct static page for the route.
- Fix truncated evaluation error messages [#1053](https://github.com/ethyca/fides/pull/1053)

## [1.8.3](https://github.com/ethyca/fides/compare/1.8.2...1.8.3) - 2022-09-06

### Added

- Added more taxonomy fields that can be edited via the UI [#1000](https://github.com/ethyca/fides/pull/1000) [#1028](https://github.com/ethyca/fides/pull/1028)
- Added the ability to add taxonomy fields via the UI [#1019](https://github.com/ethyca/fides/pull/1019)
- Added the ability to delete taxonomy fields via the UI [#1006](https://github.com/ethyca/fides/pull/1006)
  - Only non-default taxonomy entities can be deleted [#1023](https://github.com/ethyca/fides/pull/1023)
- Prevent deleting taxonomy `is_default` fields and from adding `is_default=True` fields via the API [#990](https://github.com/ethyca/fides/pull/990).
- Added a "Custom" tag to distinguish user defined taxonomy fields from default taxonomy fields in the UI [#1027](https://github.com/ethyca/fides/pull/1027)
- Added initial support for enabling Fides Plus [#1037](https://github.com/ethyca/fides/pull/1037)
  - The `useFeatures` hook can be used to check if `plus` is enabled.
  - Navigating to/from the Data Map page is gated behind this feature.
  - Plus endpoints are served from the private Plus image.

### Fixed

- Fixed failing mypy tests [#1030](https://github.com/ethyca/fides/pull/1030)
- Fixed an issue where `fides push --diff` would return a false positive diff [#1026](https://github.com/ethyca/fides/pull/1026)
- Pinned pydantic version to < 1.10.0 to fix an error in finding referenced fides keys [#1045](https://github.com/ethyca/fides/pull/1045)

### Fixed

- Fixed failing mypy tests [#1030](https://github.com/ethyca/fides/pull/1030)
- Fixed an issue where `fides push --diff` would return a false positive diff [#1026](https://github.com/ethyca/fides/pull/1026)

### Docs

- Minor formatting updates to [Policy Webhooks](https://ethyca.github.io/fidesops/guides/policy_webhooks/) documentation [#1114](https://github.com/ethyca/fidesops/pull/1114)

### Removed

- Removed create superuser [#1116](https://github.com/ethyca/fidesops/pull/1116)

## [1.8.2](https://github.com/ethyca/fides/compare/1.8.1...1.8.2) - 2022-08-18

### Added

- Added the ability to edit taxonomy fields via the UI [#977](https://github.com/ethyca/fides/pull/977) [#1028](https://github.com/ethyca/fides/pull/1028)
- New column `is_default` added to DataCategory, DataUse, DataSubject, and DataQualifier tables [#976](https://github.com/ethyca/fides/pull/976)
- Added the ability to add taxonomy fields via the UI [#1019](https://github.com/ethyca/fides/pull/1019)
- Added the ability to delete taxonomy fields via the UI [#1006](https://github.com/ethyca/fides/pull/1006)
  - Only non-default taxonomy entities can be deleted [#1023](https://github.com/ethyca/fides/pull/1023)
- Prevent deleting taxonomy `is_default` fields and from adding `is_default=True` fields via the API [#990](https://github.com/ethyca/fides/pull/990).
- Added a "Custom" tag to distinguish user defined taxonomy fields from default taxonomy fields in the UI [#1027](https://github.com/ethyca/fides/pull/1027)

### Changed

- Upgraded base Docker version to Python 3.9 and updated all other references from 3.8 -> 3.9 [#974](https://github.com/ethyca/fides/pull/974)
- Prepend all database tables with `ctl_` [#979](https://github.com/ethyca/fides/pull/979)
- Moved the `admin-ui` code down one level into a `ctl` subdir [#970](https://github.com/ethyca/fides/pull/970)
- Extended the `/datamap` endpoint to include extra metadata [#992](https://github.com/ethyca/fides/pull/992)

## [1.8.1](https://github.com/ethyca/fides/compare/1.8.0...1.8.1) - 2022-08-08

### Deprecated

- The following environment variables have been deprecated, and replaced with the new environment variable names indicated below. To avoid breaking existing workflows, the deprecated variables are still respected in v1.8.1. They will be removed in a future release.
  - `FIDESCTL__API__DATABASE_HOST` --> `FIDESCTL__DATABASE__SERVER`
  - `FIDESCTL__API__DATABASE_NAME` --> `FIDESCTL__DATABASE__DB`
  - `FIDESCTL__API__DATABASE_PASSWORD` --> `FIDESCTL__DATABASE__PASSWORD`
  - `FIDESCTL__API__DATABASE_PORT` --> `FIDESCTL__DATABASE__PORT`
  - `FIDESCTL__API__DATABASE_TEST_DATABASE_NAME` --> `FIDESCTL__DATABASE__TEST_DB`
  - `FIDESCTL__API__DATABASE_USER` --> `FIDESCTL__DATABASE__USER`

### Developer Experience

- The included `docker-compose.yml` no longer references outdated ENV variables [#964](https://github.com/ethyca/fides/pull/964)

### Docs

- Minor release documentation now reflects the desired patch release process [#955](https://github.com/ethyca/fides/pull/955)
- Updated references to ENV variables [#964](https://github.com/ethyca/fides/pull/964)

### Fixed

- Deprecated config options will continue to be respected when set via environment variables [#965](https://github.com/ethyca/fides/pull/965)
- The git cache is rebuilt within the Docker container [#962](https://github.com/ethyca/fides/pull/962)
- The `wheel` pypi build no longer has a dirty version tag [#962](https://github.com/ethyca/fides/pull/962)
- Add setuptools to dev-requirements to fix versioneer error [#983](https://github.com/ethyca/fides/pull/983)

## [1.8.0](https://github.com/ethyca/fides/compare/1.7.1...1.8.0) - 2022-08-04

### Added

- Initial configuration wizard UI view
  - System scanning step: AWS credentials form and initial `generate` API usage.
  - System scanning results: AWS systems are stored and can be selected for review
- CustomInput type "password" with show/hide icon.
- Pull CLI command now checks for untracked/unstaged files in the manifests dir [#869](https://github.com/ethyca/fides/pull/869)
- Pull CLI command has a flag to pull missing files from the server [#895](https://github.com/ethyca/fides/pull/895)
- Add BigQuery support for the `generate` command and `/generate` endpoint [#814](https://github.com/ethyca/fides/pull/814) & [#917](https://github.com/ethyca/fides/pull/917)
- Added user auth tables [915](https://github.com/ethyca/fides/pull/915)
- Standardized API error parsing under `~/types/errors`
- Added taxonomy page to UI [#902](https://github.com/ethyca/fides/pull/902)
  - Added a nested accordion component for displaying taxonomy data [#910](https://github.com/ethyca/fides/pull/910)
- Add lru cache to get_config [927](https://github.com/ethyca/fides/pull/927)
- Add support for deprecated API config values [#959](https://github.com/ethyca/fides/pull/959)
- `fides` is now an alias for `fidesctl` as a CLI entrypoint [#926](https://github.com/ethyca/fides/pull/926)
- Add user auth routes [929](https://github.com/ethyca/fides/pull/929)
- Bump fideslib to 3.0.1 and remove patch code[931](https://github.com/ethyca/fides/pull/931)
- Update the `fidesctl` python package to automatically serve the UI [#941](https://github.com/ethyca/fides/pull/941)
- Add `push` cli command alias for `apply` and deprecate `apply` [943](https://github.com/ethyca/fides/pull/943)
- Add resource groups tagging api as a source of system generation [939](https://github.com/ethyca/fides/pull/939)
- Add GitHub Action to publish the `fidesctl` package to testpypi on pushes to main [#951](https://github.com/ethyca/fides/pull/951)
- Added configWizardFlag to ui to hide the config wizard when false [[#1453](https://github.com/ethyca/fides/issues/1453)

### Changed

- Updated the `datamap` endpoint to return human-readable column names as the first response item [#779](https://github.com/ethyca/fides/pull/779)
- Remove the `obscure` requirement from the `generate` endpoint [#819](https://github.com/ethyca/fides/pull/819)
- Moved all files from `fidesapi` to `fidesctl/api` [#885](https://github.com/ethyca/fides/pull/885)
- Moved `scan` and `generate` to the list of commands that can be run in local mode [#841](https://github.com/ethyca/fides/pull/841)
- Upgraded the base docker images from Debian Buster to Bullseye [#958](https://github.com/ethyca/fides/pull/958)
- Removed `ipython` as a dev-requirement [#958](https://github.com/ethyca/fides/pull/958)
- Webserver dependencies now come as a standard part of the package [#881](https://github.com/ethyca/fides/pull/881)
- Initial configuration wizard UI view
  - Refactored step & form results management to use Redux Toolkit slice.
- Change `id` field in tables from an integer to a string [915](https://github.com/ethyca/fides/pull/915)
- Update `fideslang` to `1.1.0`, simplifying the default taxonomy and adding `tags` for resources [#865](https://github.com/ethyca/fides/pull/865)
- Merge existing configurations with `fideslib` library [#913](https://github.com/ethyca/fides/pull/913)
- Moved frontend static files to `src/fidesctl/ui-build/static` [#934](https://github.com/ethyca/fides/pull/934)
- Replicated the error response handling from the `/validate` endpoint to the `/generate` endpoint [#911](https://github.com/ethyca/fides/pull/911)

### Developer Experience

- Remove `API_PREFIX` from fidesctl/core/utils.py and change references to `API_PREFIX` in fidesctl/api/reoutes/util.py [922](https://github.com/ethyca/fides/pull/922)

### Fixed

- Dataset field columns show all columns by default in the UI [#898](https://github.com/ethyca/fides/pull/898)
- Fixed the missing `.fides./` directory when locating the default config [#933](https://github.com/ethyca/fides/pull/933)

## [1.7.1](https://github.com/ethyca/fides/compare/1.7.0...1.7.1) - 2022-07-28

### Added

- Add datasets via YAML in the UI [#813](https://github.com/ethyca/fides/pull/813)
- Add datasets via database connection [#834](https://github.com/ethyca/fides/pull/834) [#889](https://github.com/ethyca/fides/pull/889)
- Add delete confirmation when deleting a field or collection from a dataset [#809](https://github.com/ethyca/fides/pull/809)
- Add ability to delete datasets from the UI [#827](https://github.com/ethyca/fides/pull/827)
- Add Cypress for testing [713](https://github.com/ethyca/fides/pull/833)
- Add datasets via database connection (UI only) [#834](https://github.com/ethyca/fides/pull/834)
- Add Okta support to the `/generate` endpoint [#842](https://github.com/ethyca/fides/pull/842)
- Add db support to `/generate` endpoint [849](https://github.com/ethyca/fides/pull/849)
- Added OpenAPI TypeScript client generation for the UI app. See the [README](/clients/admin-ui/src/types/api/README.md) for more details.

### Changed

- Remove the `obscure` requirement from the `generate` endpoint [#819](https://github.com/ethyca/fides/pull/819)

### Developer Experience

- When releases are published, dispatch a repository webhook event to ethyca/fidesctl-plus [#938](https://github.com/ethyca/fides/pull/938)

### Docs

- recommend/replace pip installs with pipx [#874](https://github.com/ethyca/fides/pull/874)

### Fixed

- CustomSelect input tooltips appear next to selector instead of wrapping to a new row.
- Datasets without the `third_country_transfer` will not cause the editing dataset form to not render.
- Fixed a build issue causing an `unknown` version of `fidesctl` to be installed in published Docker images [#836](https://github.com/ethyca/fides/pull/836)
- Fixed an M1-related SQLAlchemy bug [#816](https://github.com/ethyca/fides/pull/891)
- Endpoints now work with or without a trailing slash. [#886](https://github.com/ethyca/fides/pull/886)
- Dataset field columns show all columns by default in the UI [#898](https://github.com/ethyca/fides/pull/898)
- Fixed the `tag` specific GitHub Action workflows for Docker and publishing docs. [#901](https://github.com/ethyca/fides/pull/901)

## [1.7.0](https://github.com/ethyca/fides/compare/1.6.1...1.7.0) - 2022-06-23

### Added

- Added dependabot to keep dependencies updated
- A warning now issues for any orphan datasets as part of the `apply` command [543](https://github.com/ethyca/fides/pull/543)
- Initial scaffolding of management UI [#561](https://github.com/ethyca/fides/pull/624)
- A new `audit` command for `system` and `organization` resources, checking data map attribute compliance [#548](https://github.com/ethyca/fides/pull/548)
- Static UI assets are now built with the docker container [#663](https://github.com/ethyca/fides/issues/663)
- Host static files via fidesapi [#621](https://github.com/ethyca/fides/pull/621)
- A new `generate` endpoint to enable capturing systems from infrastructure from the UI [#642](https://github.com/ethyca/fides/pull/642)
- A new `datamap` endpoint to enable visualizing a data map from the UI [#721](https://github.com/ethyca/fides/pull/721)
- Management UI navigation bar [#679](https://github.com/ethyca/fides/issues/679)
- Management UI integration [#736](https://github.com/ethyca/fides/pull/736)
  - Datasets
  - Systems
  - Taxonomy (data categories)
- Initial dataset UI view [#768](https://github.com/ethyca/fides/pull/768)
  - Add interaction for viewing a dataset collection
  - Add column picker
  - Add a data category checklist tree
  - Edit/delete dataset fields
  - Edit/delete dataset collections
  - Edit datasets
  - Add a component for Identifiability tags
  - Add tooltips for help on forms
  - Add geographic location (third_country_transfers) country selection. Supported by new dependency `i18n-iso-countries`.
- Okta, aws and database credentials can now come from `fidesctl.toml` config [#694](https://github.com/ethyca/fides/pull/694)
- New `validate` endpoint to test aws and okta credentials [#722](https://github.com/ethyca/fides/pull/722)
- Initial configuration wizard UI view
  - Manual entry steps added (name and describe organization, pick entry route, and describe system manually including privacy declarations)
- A new image tagged `ethyca/fidesctl:dev` is published on each push to `main` [781](https://github.com/ethyca/fides/pull/781)
- A new cli command (`fidesctl sync`) [#765](https://github.com/ethyca/fides/pull/765)

### Changed

- Comparing server and CLI versions ignores `.dirty` only differences, and is quiet on success when running general CLI commands [621](https://github.com/ethyca/fides/pull/621)
- All endpoints now prefixed by `/api/v1` [#623](https://github.com/ethyca/fides/issues/623)
- Allow AWS credentials to be passed to `generate system` via the API [#645](https://github.com/ethyca/fides/pull/645)
- Update the export of a datamap to load resources from the server instead of a manifest directory [#662](https://github.com/ethyca/fides/pull/662)
- Refactor `export` to remove CLI specific uses from the core modules and load resources[#725](https://github.com/ethyca/fides/pull/725)
- Bump version of FastAPI in `setup.py` to 0.77.1 to match `optional-requirements.txt` [#734](https://github.com/ethyca/fides/pull/734)
- Docker images are now only built and pushed on tags to match when released to pypi [#740](https://github.com/ethyca/fides/pull/740)
- Okta resource scanning and generation now works with systems instead of datasets [#751](https://github.com/ethyca/fides/pull/751)

### Developer Experience

- Replaced `make` with `nox` [#547](https://github.com/ethyca/fides/pull/547)
- Removed usage of `fideslang` module in favor of new [external package](https://github.com/ethyca/fideslang) shared across projects [#619](https://github.com/ethyca/fides/issues/619)
- Added a UI service to the docker-compose deployment [#757](https://github.com/ethyca/fides/pull/757)
- `TestClient` defined in and shared across test modules via `conftest.py` [#759](https://github.com/ethyca/fides/pull/759)

### Docs

- Replaced all references to `make` with `nox` [#547](https://github.com/ethyca/fides/pull/547)
- Removed config/schemas page [#613](https://github.com/ethyca/fides/issues/613)
- Dataset UI and config wizard docs added ([https://github.com/ethyca/fides/pull/697](https://github.com/ethyca/fides/pull/697))
- The fides README now walks through generating a datamap [#746](https://github.com/ethyca/fides/pull/746)

### Fixed

- Updated `fideslog` to v1.1.5, resolving an issue where some exceptions thrown by the SDK were not handled as expected [#609](https://github.com/ethyca/fides/issues/609)
- Updated the webserver so that it won't fail if the database is inaccessible [#649](https://github.com/ethyca/fides/pull/649)
- Updated external tests to handle complex characters [#661](https://github.com/ethyca/fides/pull/661)
- Evaluations now properly merge the default taxonomy into the user-defined taxonomy [#684](https://github.com/ethyca/fides/pull/684)
- The CLI can now be run without installing the webserver components [#715](https://github.com/ethyca/fides/pull/715)

## [1.6.1](https://github.com/ethyca/fides/compare/1.6.0...1.6.1) - 2022-06-15

### Docs

- Updated `Release Steps`

### Fixed

- Resolved a failure with populating applicable data subject rights to a data map
- Handle invalid characters when generating a `fides_key` [#761](https://github.com/ethyca/fides/pull/761)

## [1.6.0](https://github.com/ethyca/fides/compare/1.5.3...1.6.0) - 2022-05-02

### Added

- ESLint configuration changes [#514](https://github.com/ethyca/fidesops/pull/514)
- User creation, update and permissions in the Admin UI [#511](https://github.com/ethyca/fidesops/pull/511)
- Yaml support for dataset upload [#284](https://github.com/ethyca/fidesops/pull/284)

### Breaking Changes

- Update masking API to take multiple input values [#443](https://github.com/ethyca/fidesops/pull/443)

### Docs

- DRP feature documentation [#520](https://github.com/ethyca/fidesops/pull/520)

## [1.4.2](https://github.com/ethyca/fidesops/compare/1.4.1...1.4.2) - 2022-05-12

### Added

- GET routes for users [#405](https://github.com/ethyca/fidesops/pull/405)
- Username based search on GET route [#444](https://github.com/ethyca/fidesops/pull/444)
- FIDESOPS\_\_DEV_MODE for Easier SaaS Request Debugging [#363](https://github.com/ethyca/fidesops/pull/363)
- Track user privileges across sessions [#425](https://github.com/ethyca/fidesops/pull/425)
- Add first_name and last_name fields. Also add them along with created_at to FidesUser response [#465](https://github.com/ethyca/fidesops/pull/465)
- Denial reasons for DSR and user `AuditLog` [#463](https://github.com/ethyca/fidesops/pull/463)
- DRP action to Policy [#453](https://github.com/ethyca/fidesops/pull/453)
- `CHANGELOG.md` file[#484](https://github.com/ethyca/fidesops/pull/484)
- DRP status endpoint [#485](https://github.com/ethyca/fidesops/pull/485)
- DRP exerise endpoint [#496](https://github.com/ethyca/fidesops/pull/496)
- Frontend for privacy request denial reaons [#480](https://github.com/ethyca/fidesops/pull/480)
- Publish Fidesops to Pypi [#491](https://github.com/ethyca/fidesops/pull/491)
- DRP data rights endpoint [#526](https://github.com/ethyca/fidesops/pull/526)

### Changed

- Converted HTTP Status Codes to Starlette constant values [#438](https://github.com/ethyca/fidesops/pull/438)
- SaasConnector.send behavior on ignore_errors now returns raw response [#462](https://github.com/ethyca/fidesops/pull/462)
- Seed user permissions in `create_superuser.py` script [#468](https://github.com/ethyca/fidesops/pull/468)
- User API Endpoints (update fields and reset user passwords) [#471](https://github.com/ethyca/fidesops/pull/471)
- Format tests with `black` [#466](https://github.com/ethyca/fidesops/pull/466)
- Extract privacy request endpoint logic into separate service for DRP [#470](https://github.com/ethyca/fidesops/pull/470)
- Fixing inconsistent SaaS connector integration tests [#473](https://github.com/ethyca/fidesops/pull/473)
- Add user data to login response [#501](https://github.com/ethyca/fidesops/pull/501)

### Breaking Changes

- Update masking API to take multiple input values [#443](https://github.com/ethyca/fidesops/pull/443)

### Docs

- Added issue template for documentation updates [#442](https://github.com/ethyca/fidesops/pull/442)
- Clarify masking updates [#464](https://github.com/ethyca/fidesops/pull/464)
- Added dark mode [#476](https://github.com/ethyca/fidesops/pull/476)

### Fixed

- Removed miradb test warning [#436](https://github.com/ethyca/fidesops/pull/436)
- Added missing import [#448](https://github.com/ethyca/fidesops/pull/448)
- Removed pypi badge pointing to wrong package [#452](https://github.com/ethyca/fidesops/pull/452)
- Audit imports and references [#479](https://github.com/ethyca/fidesops/pull/479)
- Switch to using update method on PUT permission endpoint [#500](https://github.com/ethyca/fidesops/pull/500)

### Developer Experience

- added isort as a CI check
- Include `tests/` in all static code checks (e.g. `mypy`, `pylint`)

### Changed

- Published Docker image does a clean install of Fidesctl
- `with_analytics` is now a decorator

### Fixed

- Third-Country formatting on Data Map
- Potential Duplication on Data Map
- Exceptions are no longer raised when sending `AnalyticsEvent`s on Windows
- Running `fidesctl init` now generates a `server_host` and `server_protocol`
  rather than `server_url`<|MERGE_RESOLUTION|>--- conflicted
+++ resolved
@@ -21,11 +21,8 @@
 - Added new column for Action Type in privacy request event logs [#5546](https://github.com/ethyca/fides/pull/5546)
 - Added `fides_consent_override` option in FidesJS SDK [#5541](https://github.com/ethyca/fides/pull/5541)
 - Added new `script` ConsentMethod in FidesJS SDK for tracking automated consent [#5541](https://github.com/ethyca/fides/pull/5541)
-<<<<<<< HEAD
+- Added a new page under system integrations to run standalone dataset tests (Fidesplus) [#5549](https://github.com/ethyca/fides/pull/5549)
 - Added new erasure tests for BigQuery Enterprise [#5554](https://github.com/ethyca/fides/pull/5554)
-=======
-- Added a new page under system integrations to run standalone dataset tests (Fidesplus) [#5549](https://github.com/ethyca/fides/pull/5549)
->>>>>>> 966a0e32
 
 ### Changed
 - Adding hashes to system tab URLs [#5535](https://github.com/ethyca/fides/pull/5535)
