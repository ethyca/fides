--- conflicted
+++ resolved
@@ -18,13 +18,6 @@
 ## [Unreleased](https://github.com/ethyca/fides/compare/2.10.0...main)
 
 ### Added
-<<<<<<< HEAD
-* Access support for Shippo [#2484](https://github.com/ethyca/fides/pull/2484)
-* Feature flags can be set such that they cannot be modified by the user [#2966](https://github.com/ethyca/fides/pull/2966)
-* Added the datamap UI to make it open source [#2988](https://github.com/ethyca/fides/pull/2988)
-* Introduced a `FixedLayout` component (from the datamap UI) for pages that need to be a fixed height and scroll within [#2992](https://github.com/ethyca/fides/pull/2992)
-* Support for uploading custom connector templates via the UI [#2997](https://github.com/ethyca/fides/pull/2997)
-=======
 
 - Access support for Shippo [#2484](https://github.com/ethyca/fides/pull/2484)
 - Feature flags can be set such that they cannot be modified by the user [#2966](https://github.com/ethyca/fides/pull/2966)
@@ -33,7 +26,7 @@
 - Added preliminary privacy notice page [#2995](https://github.com/ethyca/fides/pull/2995)
 - Table for privacy notices [#3001](https://github.com/ethyca/fides/pull/3001)
 - Query params on connection type endpoint to filter by supported action type [#2996](https://github.com/ethyca/fides/pull/2996)
->>>>>>> 241f6e03
+- Support for uploading custom connector templates via the UI [#2997](https://github.com/ethyca/fides/pull/2997)
 
 ### Changed
 
