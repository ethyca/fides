--- conflicted
+++ resolved
@@ -39,11 +39,8 @@
 - Updates the API so respondents will only be able to see their own user info [#6368](https://github.com/ethyca/fides/pull/6368)
 - Moved masking secrets from Redis to database [#6002](https://github.com/ethyca/fides/pull/6002)
 - Pass `IS_TEST` build parameter to Dockfile for dev builds to preserve dev `data-testid` attributes [#6382] (https://github.com/ethyca/fides/pull/6382)
-<<<<<<< HEAD
 - Migrated datamap lineage visualization from Cytoscape.js to ReactFlow with Dagre layout engine [#6381](https://github.com/ethyca/fides/pull/6381)
-=======
 - Created new module for ManualTaskAddress and updated ManualTaskGraphTask functionality using unique constraints on ManualTask parent_entity. [#6383](https://github.com/ethyca/fides/pull/6383)
->>>>>>> 4ba0450a
 
 
 ### Developer Experience
