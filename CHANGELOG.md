--- conflicted
+++ resolved
@@ -19,18 +19,14 @@
 ## [Unreleased](https://github.com/ethyca/fides/compare/2.15.0...main)
 
 ### Fixed
-<<<<<<< HEAD
-- Handles an edge case for non-existent identities with the Kustomer API [#3513](https://github.com/ethyca/fides/pull/3513)
-=======
 - Fix race condition with consent modal link rendering [#3521](https://github.com/ethyca/fides/pull/3521)
 - Remove the `fides-js` banner from tab order when it is hidden and move the overlay components to the top of the tab order. [#3510](https://github.com/ethyca/fides/pull/3510)
 - Disable connector dropdown in integration tab on save [#3552](https://github.com/ethyca/fides/pull/3552)
+- Handles an edge case for non-existent identities with the Kustomer API [#3513](https://github.com/ethyca/fides/pull/3513)
 
 ### Developer Experience
 
 - Optimize GitHub workflows used for docker image publishing [#3526](https://github.com/ethyca/fides/pull/3526)
-
->>>>>>> 06263753
 
 
 ## [2.15.0](https://github.com/ethyca/fides/compare/2.14.1...2.15.0)
