--- conflicted
+++ resolved
@@ -26,11 +26,8 @@
 * System management UI:
   * New page to add a system via yaml [#1062](https://github.com/ethyca/fides/pull/1062)
   * Skeleton of page to add a system manually [#1068](https://github.com/ethyca/fides/pull/1068)
-<<<<<<< HEAD
+  * Refactor config wizard system forms to be reused for system management [#1072](https://github.com/ethyca/fides/pull/1072)
   * Delete a system through the UI [#1085](https://github.com/ethyca/fides/pull/1085)
-=======
-  * Refactor config wizard system forms to be reused for system management [#1072](https://github.com/ethyca/fides/pull/1072)
->>>>>>> 67e1f6e7
 
 ### Changed
 
