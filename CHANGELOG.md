# Changelog

All notable changes to this project will be documented in this file.

The format is based on [Keep a Changelog](https://keepachangelog.com/en/)

The types of changes are:

- `Added` for new features.
- `Changed` for changes in existing functionality.
- `Developer Experience` for changes in developer workflow or tooling.
- `Deprecated` for soon-to-be removed features.
- `Docs` for documentation only changes.
- `Removed` for now removed features.
- `Fixed` for any bug fixes.
- `Security` in case of vulnerabilities.

## [Unreleased](https://github.com/ethyca/fides/compare/2.20.1...main)

### Added
- "Add a vendor" flow to configuring consent page [#4107](https://github.com/ethyca/fides/pull/4107)
- Initial TCF Backend Support [#3804](https://github.com/ethyca/fides/pull/3804)
- Add initial layer to TCF modal [#3956](https://github.com/ethyca/fides/pull/3956)
- Support for rendering in the TCF modal whether or not a vendor is part of the GVL [#3972](https://github.com/ethyca/fides/pull/3972)
- Features and legal bases dropdown for TCF modal [#3995](https://github.com/ethyca/fides/pull/3995)
- TCF CMP stub API [#4000](https://github.com/ethyca/fides/pull/4000)
- Fides-js can now display preliminary TCF data [#3879](https://github.com/ethyca/fides/pull/3879)
- Fides-js can persist TCF preferences to the backend [#3887](https://github.com/ethyca/fides/pull/3887)
- TCF modal now supports setting legitimate interest fields [#4037](https://github.com/ethyca/fides/pull/4037)

### Changed
- Added further config options to customize the privacy center [#4090](https://github.com/ethyca/fides/pull/4090)
<<<<<<< HEAD
- CORS configuration page [#4073](https://github.com/ethyca/fides/pull/4073)
=======
- Refactored `fides.js` components so that they can take data structures that are not necessarily privacy notices [#3870](https://github.com/ethyca/fides/pull/3870)

### Fixed
- Allows CDN to cache empty experience responses from fides.js API  [#4113](https://github.com/ethyca/fides/pull/4113)

## [2.20.1](https://github.com/ethyca/fides/compare/2.20.0...2.20.1)

### Fixed

- Avoid un-optimized query pattern in bulk `GET /system` endpoint [#4120](https://github.com/ethyca/fides/pull/4120)
>>>>>>> 37c32f8c

## [2.20.0](https://github.com/ethyca/fides/compare/2.19.1...2.20.0)

### Added
- Initial page for configuring consent [#4069](https://github.com/ethyca/fides/pull/4069)
- Vendor cookie table for configuring consent [#4082](https://github.com/ethyca/fides/pull/4082)

### Changed

- Refactor how multiplatform builds are handled [#4024](https://github.com/ethyca/fides/pull/4024)
- Added new Performance-related nox commands and included them as part of the CI suite [#3997](https://github.com/ethyca/fides/pull/3997)
- Added dictionary suggestions for data uses [4035](https://github.com/ethyca/fides/pull/4035)
- Privacy notice regions now render human readable names instead of country codes [#4029](https://github.com/ethyca/fides/pull/4029)
- Privacy notice templates are disabled by default [#4010](https://github.com/ethyca/fides/pull/4010)
- Added optional "skip_processing" flag to collections for DSR processing [#4047](https://github.com/ethyca/fides/pull/4047)
- Admin UI now shows all privacy notices with an indicator of whether they apply to any systems [#4010](https://github.com/ethyca/fides/pull/4010)
- Add case-insensitive privacy experience region filtering [#4058](https://github.com/ethyca/fides/pull/4058)
- Adds check for fetch before loading fetch polyfill for fides.js [#4074](https://github.com/ethyca/fides/pull/4074)
- Updated to support Fideslang 2.0, including data migrations [#3933](https://github.com/ethyca/fides/pull/3933)
- Disable notices that are not systems applicable to support new UI [#4094](https://github.com/ethyca/fides/issues/4094)

### Fixed

- Ensures that fides.js toggles are not hidden by other CSS libs [#4075](https://github.com/ethyca/fides/pull/4075)
- Migrate system > meta > vendor > id to system > meta [#4088](https://github.com/ethyca/fides/pull/4088)
- Enable toggles in various tables now render an error toast if an error occurs [#4095](https://github.com/ethyca/fides/pull/4095)
- Fixed a bug where an unsaved changes notification modal would appear even without unsaved changes [#4095](https://github.com/ethyca/fides/pull/4070)

## [2.19.1](https://github.com/ethyca/fides/compare/2.19.0...2.19.1)

### Fixed

- re-enable custom fields for new data use form [#4050](https://github.com/ethyca/fides/pull/4050)
- fix issue with saving source and destination systems [#4065](https://github.com/ethyca/fides/pull/4065)

### Added

- System history UI with diff modal [#4021](https://github.com/ethyca/fides/pull/4021)
- Relax system legal basis for transfers to be any string [#4049](https://github.com/ethyca/fides/pull/4049)


## [2.19.0](https://github.com/ethyca/fides/compare/2.18.0...2.19.0)

### Added

- Add dictionary suggestions [#3937](https://github.com/ethyca/fides/pull/3937), [#3988](https://github.com/ethyca/fides/pull/3988)
- Added new endpoints for healthchecks [#3947](https://github.com/ethyca/fides/pull/3947)
- Added vendor list dropdown [#3857](https://github.com/ethyca/fides/pull/3857)
- Access support for Adobe Sign [#3504](https://github.com/ethyca/fides/pull/3504)

### Fixed

- Fixed issue when generating masked values for invalid data paths [#3906](https://github.com/ethyca/fides/pull/3906)
- Code reload now works when running `nox -s dev` [#3914](https://github.com/ethyca/fides/pull/3914)
- Reduce verbosity of privacy center logging further [#3915](https://github.com/ethyca/fides/pull/3915)
- Resolved an issue where the integration dropdown input lost focus during typing. [#3917](https://github.com/ethyca/fides/pull/3917)
- Fixed dataset issue that was preventing the Vend connector from loading during server startup [#3923](https://github.com/ethyca/fides/pull/3923)
- Adding version check to version-dependent migration script [#3951](https://github.com/ethyca/fides/pull/3951)
- Fixed a bug where some fields were not saving correctly on the system form [#3975](https://github.com/ethyca/fides/pull/3975)
- Changed "retention period" field in privacy declaration form from number input to text input  [#3980](https://github.com/ethyca/fides/pull/3980)
- Fixed issue where unsaved changes modal appears incorrectly [#4005](https://github.com/ethyca/fides/pull/4005)
- Fixed banner resurfacing after user consent for pre-fetch experience [#4009](https://github.com/ethyca/fides/pull/4009)

### Changed

- Systems and Privacy Declaration schema and data migration to support the Dictionary [#3901](https://github.com/ethyca/fides/pull/3901)
- The integration search dropdown is now case-insensitive [#3916](https://github.com/ethyca/fides/pull/3916)
- Removed deprecated fields from the taxonomy editor [#3909](https://github.com/ethyca/fides/pull/3909)
- Bump PyMSSQL version and remove workarounds [#3996](https://github.com/ethyca/fides/pull/3996)
- Removed reset suggestions button [#4007](https://github.com/ethyca/fides/pull/4007)
- Admin ui supports fides cloud config API [#4034](https://github.com/ethyca/fides/pull/4034)

### Security
- Resolve custom integration upload RCE vulnerability [CVE-2023-41319](https://github.com/ethyca/fides/security/advisories/GHSA-p6p2-qq95-vq5h)

## [2.18.0](https://github.com/ethyca/fides/compare/2.17.0...2.18.0)

### Added

- Additional consent reporting calls from `fides-js` [#3845](https://github.com/ethyca/fides/pull/3845)
- Additional consent reporting calls from privacy center [#3847](https://github.com/ethyca/fides/pull/3847)
- Access support for Recurly [#3595](https://github.com/ethyca/fides/pull/3595)
- HTTP Logging for the Privacy Center [#3783](https://github.com/ethyca/fides/pull/3783)
- UI support for OAuth2 authorization flow [#3819](https://github.com/ethyca/fides/pull/3819)
- Changes in the `data` directory now trigger a server reload (for local development) [#3874](https://github.com/ethyca/fides/pull/3874)

### Fixed
- Fix datamap zoom for low system counts [#3835](https://github.com/ethyca/fides/pull/3835)
- Fixed connector forms with external dataset reference fields [#3873](https://github.com/ethyca/fides/pull/3873)
- Fix ability to make server side API calls from privacy-center [#3895](https://github.com/ethyca/fides/pull/3895)

### Changed

- Simplified the file structure for HTML DSR packages [#3848](https://github.com/ethyca/fides/pull/3848)
- Simplified the database health check to improve `/health` performance [#3884](https://github.com/ethyca/fides/pull/3884)
- Changed max width of form components in "system information" form tab [#3864](https://github.com/ethyca/fides/pull/3864)
- Remove manual system selection screen [#3865](https://github.com/ethyca/fides/pull/3865)
- System and integration identifiers are now auto-generated [#3868](https://github.com/ethyca/fides/pull/3868)

## [2.17.0](https://github.com/ethyca/fides/compare/2.16.0...2.17.0)

### Added

- Tab component for `fides-js` [#3782](https://github.com/ethyca/fides/pull/3782)
- Added toast for successfully linking an existing integration to a system [#3826](https://github.com/ethyca/fides/pull/3826)
- Various other UI components for `fides-js` to support upcoming TCF modal [#3803](https://github.com/ethyca/fides/pull/3803)
- Allow items in taxonomy to be enabled or disabled [#3844](https://github.com/ethyca/fides/pull/3844)

### Developer Experience

- Changed where db-dependent routers were imported to avoid dependency issues [#3741](https://github.com/ethyca/fides/pull/3741)

### Changed

- Bumped supported Python versions to `3.10.12`, `3.9.17`, and `3.8.17` [#3733](https://github.com/ethyca/fides/pull/3733)
- Logging Updates [#3758](https://github.com/ethyca/fides/pull/3758)
- Add polyfill service to fides-js route [#3759](https://github.com/ethyca/fides/pull/3759)
- Show/hide integration values [#3775](https://github.com/ethyca/fides/pull/3775)
- Sort system cards alphabetically by name on "View systems" page [#3781](https://github.com/ethyca/fides/pull/3781)
- Update admin ui to use new integration delete route [#3785](https://github.com/ethyca/fides/pull/3785)
- Pinned `pymssql` and `cython` dependencies to avoid build issues on ARM machines [#3829](https://github.com/ethyca/fides/pull/3829)

### Removed

- Removed "Custom field(s) successfully saved" toast [#3779](https://github.com/ethyca/fides/pull/3779)

### Added

- Record when consent is served [#3777](https://github.com/ethyca/fides/pull/3777)
- Add an `active` property to taxonomy elements [#3784](https://github.com/ethyca/fides/pull/3784)
- Erasure support for Heap [#3599](https://github.com/ethyca/fides/pull/3599)

### Fixed
- Privacy notice UI's list of possible regions now matches the backend's list [#3787](https://github.com/ethyca/fides/pull/3787)
- Admin UI "property does not existing" build issue [#3831](https://github.com/ethyca/fides/pull/3831)
- Flagging sensitive inputs as passwords to mask values during entry [#3843](https://github.com/ethyca/fides/pull/3843)

## [2.16.0](https://github.com/ethyca/fides/compare/2.15.1...2.16.0)

### Added

- Empty state for when there are no relevant privacy notices in the privacy center [#3640](https://github.com/ethyca/fides/pull/3640)
- GPC indicators in fides-js banner and modal [#3673](https://github.com/ethyca/fides/pull/3673)
- Include `data_use` and `data_category` metadata in `upload` of access results [#3674](https://github.com/ethyca/fides/pull/3674)
- Add enable/disable toggle to integration tab [#3593] (https://github.com/ethyca/fides/pull/3593)

### Fixed

- Render linebreaks in the Fides.js overlay descriptions, etc. [#3665](https://github.com/ethyca/fides/pull/3665)
- Broken link to Fides docs site on the About Fides page in Admin UI [#3643](https://github.com/ethyca/fides/pull/3643)
- Add Systems Applicable Filter to Privacy Experience List [#3654](https://github.com/ethyca/fides/pull/3654)
- Privacy center and fides-js now pass in `Unescape-Safestr` as a header so that special characters can be rendered properly [#3706](https://github.com/ethyca/fides/pull/3706)
- Fixed ValidationError for saving PrivacyPreferences [#3719](https://github.com/ethyca/fides/pull/3719)
- Fixed issue preventing ConnectionConfigs with duplicate names from saving [#3770](https://github.com/ethyca/fides/pull/3770)
- Fixed creating and editing manual integrations [#3772](https://github.com/ethyca/fides/pull/3772)
- Fix lingering integration artifacts by cascading deletes from System [#3771](https://github.com/ethyca/fides/pull/3771)

### Developer Experience

- Reorganized some `api.api.v1` code to avoid circular dependencies on `quickstart` [#3692](https://github.com/ethyca/fides/pull/3692)
- Treat underscores as special characters in user passwords [#3717](https://github.com/ethyca/fides/pull/3717)
- Allow Privacy Notices banner and modal to scroll as needed [#3713](https://github.com/ethyca/fides/pull/3713)
- Make malicious url test more robust to environmental differences [#3748](https://github.com/ethyca/fides/pull/3748)
- Ignore type checker on click decorators to bypass known issue with `click` version `8.1.4` [#3746](https://github.com/ethyca/fides/pull/3746)

### Changed

- Moved GPC preferences slightly earlier in Fides.js lifecycle [#3561](https://github.com/ethyca/fides/pull/3561)
- Changed results from clicking "Test connection" to be a toast instead of statically displayed on the page [#3700](https://github.com/ethyca/fides/pull/3700)
- Moved "management" tab from nav into settings icon in top right [#3701](https://github.com/ethyca/fides/pull/3701)
- Remove name and description fields from integration form [#3684](https://github.com/ethyca/fides/pull/3684)
- Update EU PrivacyNoticeRegion codes and allow experience filtering to drop back to country filtering if region not found [#3630](https://github.com/ethyca/fides/pull/3630)
- Fields with default fields are now flagged as required in the front-end [#3694](https://github.com/ethyca/fides/pull/3694)
- In "view systems", system cards can now be clicked and link to that system's `configure/[id]` page [#3734](https://github.com/ethyca/fides/pull/3734)
- Enable privacy notice and privacy experience feature flags by default [#3773](https://github.com/ethyca/fides/pull/3773)

### Security
- Resolve Zip bomb file upload vulnerability [CVE-2023-37480](https://github.com/ethyca/fides/security/advisories/GHSA-g95c-2jgm-hqc6)
- Resolve SVG bomb (billion laughs) file upload vulnerability [CVE-2023-37481](https://github.com/ethyca/fides/security/advisories/GHSA-3rw2-wfc8-wmj5)

## [2.15.1](https://github.com/ethyca/fides/compare/2.15.0...2.15.1)

### Added
- Set `sslmode` to `prefer` if connecting to Redshift via ssh [#3685](https://github.com/ethyca/fides/pull/3685)

### Changed
- Privacy center action cards are now able to expand to accommodate longer text [#3669](https://github.com/ethyca/fides/pull/3669)
- Update integration endpoint permissions [#3707](https://github.com/ethyca/fides/pull/3707)

### Fixed
- Handle names with a double underscore when processing access and erasure requests [#3688](https://github.com/ethyca/fides/pull/3688)
- Allow Privacy Notices banner and modal to scroll as needed [#3713](https://github.com/ethyca/fides/pull/3713)

### Security
- Resolve path traversal vulnerability in webserver API [CVE-2023-36827](https://github.com/ethyca/fides/security/advisories/GHSA-r25m-cr6v-p9hq)

## [2.15.0](https://github.com/ethyca/fides/compare/2.14.1...2.15.0)

### Added

- Privacy center can now render its consent values based on Privacy Notices and Privacy Experiences [#3411](https://github.com/ethyca/fides/pull/3411)
- Add Google Tag Manager and Privacy Center ENV vars to sample app [#2949](https://github.com/ethyca/fides/pull/2949)
- Add `notice_key` field to Privacy Notice UI form [#3403](https://github.com/ethyca/fides/pull/3403)
- Add `identity` query param to the consent reporting API view [#3418](https://github.com/ethyca/fides/pull/3418)
- Use `rollup-plugin-postcss` to bundle and optimize the `fides.js` components CSS [#3411](https://github.com/ethyca/fides/pull/3411)
- Dispatch Fides.js lifecycle events on window (FidesInitialized, FidesUpdated) and cross-publish to Fides.gtm() integration [#3411](https://github.com/ethyca/fides/pull/3411)
- Added the ability to use custom CAs with Redis via TLS [#3451](https://github.com/ethyca/fides/pull/3451)
- Add default experience configs on startup [#3449](https://github.com/ethyca/fides/pull/3449)
- Load default privacy notices on startup [#3401](https://github.com/ethyca/fides/pull/3401)
- Add ability for users to pass in additional parameters for application database connection [#3450](https://github.com/ethyca/fides/pull/3450)
- Load default privacy notices on startup [#3401](https://github.com/ethyca/fides/pull/3401/files)
- Add ability for `fides-js` to make API calls to Fides [#3411](https://github.com/ethyca/fides/pull/3411)
- `fides-js` banner is now responsive across different viewport widths [#3411](https://github.com/ethyca/fides/pull/3411)
- Add ability to close `fides-js` banner and modal via a button or ESC [#3411](https://github.com/ethyca/fides/pull/3411)
- Add ability to open the `fides-js` modal from a link on the host site [#3411](https://github.com/ethyca/fides/pull/3411)
- GPC preferences are automatically applied via `fides-js` [#3411](https://github.com/ethyca/fides/pull/3411)
- Add new dataset route that has additional filters [#3558](https://github.com/ethyca/fides/pull/3558)
- Update dataset dropdown to use new api filter [#3565](https://github.com/ethyca/fides/pull/3565)
- Filter out saas datasets from the rest of the UI [#3568](https://github.com/ethyca/fides/pull/3568)
- Included optional env vars to have postgres or Redshift connected via bastion host [#3374](https://github.com/ethyca/fides/pull/3374/)
- Support for acknowledge button for notice-only Privacy Notices and to disable toggling them off [#3546](https://github.com/ethyca/fides/pull/3546)
- HTML format for privacy request storage destinations [#3427](https://github.com/ethyca/fides/pull/3427)
- Persistent message showing result and timestamp of last integration test to "Integrations" tab in system view [#3628](https://github.com/ethyca/fides/pull/3628)
- Access and erasure support for SurveyMonkey [#3590](https://github.com/ethyca/fides/pull/3590)
- New Cookies Table for storing cookies associated with systems and privacy declarations [#3572](https://github.com/ethyca/fides/pull/3572)
- `fides-js` and privacy center now delete cookies associated with notices that were opted out of [#3569](https://github.com/ethyca/fides/pull/3569)
- Cookie input field on system data use tab [#3571](https://github.com/ethyca/fides/pull/3571)

### Fixed

- Fix sample app `DATABASE_*` ENV vars for backwards compatibility [#3406](https://github.com/ethyca/fides/pull/3406)
- Fix overlay rendering issue by finding/creating a dedicated parent element for Preact [#3397](https://github.com/ethyca/fides/pull/3397)
- Fix the sample app privacy center link to be configurable [#3409](https://github.com/ethyca/fides/pull/3409)
- Fix CLI output showing a version warning for Snowflake [#3434](https://github.com/ethyca/fides/pull/3434)
- Flaky custom field Cypress test on systems page [#3408](https://github.com/ethyca/fides/pull/3408)
- Fix NextJS errors & warnings for Cookie House sample app [#3411](https://github.com/ethyca/fides/pull/3411)
- Fix bug where `fides-js` toggles were not reflecting changes from rejecting or accepting all notices [#3522](https://github.com/ethyca/fides/pull/3522)
- Remove the `fides-js` banner from tab order when it is hidden and move the overlay components to the top of the tab order. [#3510](https://github.com/ethyca/fides/pull/3510)
- Fix bug where `fides-js` toggle states did not always initialize properly [#3597](https://github.com/ethyca/fides/pull/3597)
- Fix race condition with consent modal link rendering [#3521](https://github.com/ethyca/fides/pull/3521)
- Hide custom fields section when there are no custom fields created [#3554](https://github.com/ethyca/fides/pull/3554)
- Disable connector dropdown in integration tab on save [#3552](https://github.com/ethyca/fides/pull/3552)
- Handles an edge case for non-existent identities with the Kustomer API [#3513](https://github.com/ethyca/fides/pull/3513)
- remove the configure privacy request tile from the home screen [#3555](https://github.com/ethyca/fides/pull/3555)
- Updated Privacy Experience Safe Strings Serialization [#3600](https://github.com/ethyca/fides/pull/3600/)
- Only create default experience configs on startup, not update [#3605](https://github.com/ethyca/fides/pull/3605)
- Update to latest asyncpg dependency to avoid build error [#3614](https://github.com/ethyca/fides/pull/3614)
- Fix bug where editing a data use on a system could delete existing data uses [#3627](https://github.com/ethyca/fides/pull/3627)
- Restrict Privacy Center debug logging to development-only [#3638](https://github.com/ethyca/fides/pull/3638)
- Fix bug where linking an integration would not update the tab when creating a new system [#3662](https://github.com/ethyca/fides/pull/3662)
- Fix dataset yaml not properly reflecting the dataset in the dropdown of system integrations tab [#3666](https://github.com/ethyca/fides/pull/3666)
- Fix privacy notices not being able to be edited via the UI after the addition of the `cookies` field [#3670](https://github.com/ethyca/fides/pull/3670)
- Add a transform in the case of `null` name fields in privacy declarations for the data use forms [#3683](https://github.com/ethyca/fides/pull/3683)

### Changed

- Enabled Privacy Experience beta flag [#3364](https://github.com/ethyca/fides/pull/3364)
- Reorganize CLI Command Source Files [#3491](https://github.com/ethyca/fides/pull/3491)
- Removed ExperienceConfig.delivery_mechanism constraint [#3387](https://github.com/ethyca/fides/pull/3387)
- Updated privacy experience UI forms to reflect updated experience config fields [#3402](https://github.com/ethyca/fides/pull/3402)
- Use a venv in the Dockerfile for installing Python deps [#3452](https://github.com/ethyca/fides/pull/3452)
- Bump SlowAPI Version [#3456](https://github.com/ethyca/fides/pull/3456)
- Bump Psycopg2-binary Version [#3473](https://github.com/ethyca/fides/pull/3473)
- Reduced duplication between PrivacyExperience and PrivacyExperienceConfig [#3470](https://github.com/ethyca/fides/pull/3470)
- Update privacy centre email and phone validation to allow for both to be blank [#3432](https://github.com/ethyca/fides/pull/3432)
- Moved connection configuration into the system portal [#3407](https://github.com/ethyca/fides/pull/3407)
- Update `fideslang` to `1.4.1` to allow arbitrary nested metadata on `System`s and `Dataset`s `meta` property [#3463](https://github.com/ethyca/fides/pull/3463)
- Remove form validation to allow both email & phone inputs for consent requests [#3529](https://github.com/ethyca/fides/pull/3529)
- Removed dataset dropdown from saas connector configuration [#3563](https://github.com/ethyca/fides/pull/3563)
- Removed `pyodbc` in favor of `pymssql` for handling SQL Server connections [#3435](https://github.com/ethyca/fides/pull/3435)
- Only create a PrivacyRequest when saving consent if at least one notice has system-wide enforcement [#3626](https://github.com/ethyca/fides/pull/3626)
- Increased the character limit for the `SafeStr` type from 500 to 32000 [#3647](https://github.com/ethyca/fides/pull/3647)
- Changed "connection" to "integration" on system view and edit pages [#3659](https://github.com/ethyca/fides/pull/3659)

### Developer Experience

- Add ability to pass ENV vars to both privacy center and sample app during `fides deploy` via `.env` [#2949](https://github.com/ethyca/fides/pull/2949)
- Handle an edge case when generating tags that finds them out of sequence [#3405](https://github.com/ethyca/fides/pull/3405)
- Add support for pushing `prerelease` and `rc` tagged images to Dockerhub [#3474](https://github.com/ethyca/fides/pull/3474)
- Optimize GitHub workflows used for docker image publishing [#3526](https://github.com/ethyca/fides/pull/3526)

### Removed

- Removed the deprecated `system_dependencies` from `System` resources, migrating to `egress` [#3285](https://github.com/ethyca/fides/pull/3285)

### Docs

- Updated developer docs for ARM platform users related to `pymssql` [#3615](https://github.com/ethyca/fides/pull/3615)

## [2.14.1](https://github.com/ethyca/fides/compare/2.14.0...2.14.1)

### Added

- Add `identity` query param to the consent reporting API view [#3418](https://github.com/ethyca/fides/pull/3418)
- Add privacy centre button text customisations [#3432](https://github.com/ethyca/fides/pull/3432)
- Add privacy centre favicon customisation [#3432](https://github.com/ethyca/fides/pull/3432)

### Changed

- Update privacy centre email and phone validation to allow for both to be blank [#3432](https://github.com/ethyca/fides/pull/3432)

## [2.14.0](https://github.com/ethyca/fides/compare/2.13.0...2.14.0)

### Added

- Add an automated test to check for `/fides-consent.js` backwards compatibility [#3289](https://github.com/ethyca/fides/pull/3289)
- Add infrastructure for "overlay" consent components (Preact, CSS bundling, etc.) and initial version of consent banner [#3191](https://github.com/ethyca/fides/pull/3191)
- Add the modal component of the "overlay" consent components [#3291](https://github.com/ethyca/fides/pull/3291)
- Added an `automigrate` database setting [#3220](https://github.com/ethyca/fides/pull/3220)
- Track Privacy Experience with Privacy Preferences [#3311](https://github.com/ethyca/fides/pull/3311)
- Add ability for `fides-js` to fetch its own geolocation [#3356](https://github.com/ethyca/fides/pull/3356)
- Add ability to select different locations in the "Cookie House" sample app [#3362](https://github.com/ethyca/fides/pull/3362)
- Added optional logging of resource changes on the server [#3331](https://github.com/ethyca/fides/pull/3331)

### Fixed

- Maintain casing differences within Snowflake datasets for proper DSR execution [#3245](https://github.com/ethyca/fides/pull/3245)
- Handle DynamoDB edge case where no attributes are defined [#3299](https://github.com/ethyca/fides/pull/3299)
- Support pseudonymous consent requests with `fides_user_device_id` for the new consent workflow [#3203](https://github.com/ethyca/fides/pull/3203)
- Fides user device id filter to GET Privacy Experience List endpoint to stash user preferences on embedded notices [#3302](https://github.com/ethyca/fides/pull/3302)
- Support for data categories on manual webhook fields [#3330](https://github.com/ethyca/fides/pull/3330)
- Added config-driven rendering to consent components [#3316](https://github.com/ethyca/fides/pull/3316)
- Pin `typing_extensions` dependency to `4.5.0` to work around a pydantic bug [#3357](https://github.com/ethyca/fides/pull/3357)

### Changed

- Explicitly escape/unescape certain fields instead of using SafeStr [#3144](https://github.com/ethyca/fides/pull/3144)
- Updated DynamoDB icon [#3296](https://github.com/ethyca/fides/pull/3296)
- Increased default page size for the connection type endpoint to 100 [#3298](https://github.com/ethyca/fides/pull/3298)
- Data model around PrivacyExperiences to better keep Privacy Notices and Experiences in sync [#3292](https://github.com/ethyca/fides/pull/3292)
- UI calls to support new PrivacyExperiences data model [#3313](https://github.com/ethyca/fides/pull/3313)
- Ensure email connectors respect the `notifications.notification_service_type` app config property if set [#3355](https://github.com/ethyca/fides/pull/3355)
- Rework Delighted connector so the `survey_response` endpoint depends on the `person` endpoint [3385](https://github.com/ethyca/fides/pull/3385)
- Remove logging within the Celery creation function [#3303](https://github.com/ethyca/fides/pull/3303)
- Update how generic endpoint generation works [#3304](https://github.com/ethyca/fides/pull/3304)
- Restrict strack-trace logging when not in Dev mode [#3081](https://github.com/ethyca/fides/pull/3081)
- Refactor CSS variables for `fides-js` to match brandable color palette [#3321](https://github.com/ethyca/fides/pull/3321)
- Moved all of the dirs from `fides.api.ops` into `fides.api` [#3318](https://github.com/ethyca/fides/pull/3318)
- Put global settings for fides.js on privacy center settings [#3333](https://github.com/ethyca/fides/pull/3333)
- Changed `fides db migrate` to `fides db upgrade` [#3342](https://github.com/ethyca/fides/pull/3342)
- Add required notice key to privacy notices [#3337](https://github.com/ethyca/fides/pull/3337)
- Make Privacy Experience List public, and separate public endpoint rate limiting [#3339](https://github.com/ethyca/fides/pull/3339)

### Developer Experience

- Add dispatch event when publishing a non-prod tag [#3317](https://github.com/ethyca/fides/pull/3317)
- Add OpenAPI (Swagger) documentation for Fides Privacy Center API endpoints (/fides.js) [#3341](https://github.com/ethyca/fides/pull/3341)

### Removed

- Remove `fides export` command and backing code [#3256](https://github.com/ethyca/fides/pull/3256)

## [2.13.0](https://github.com/ethyca/fides/compare/2.12.1...2.13.0)

### Added

- Connector for DynamoDB [#2998](https://github.com/ethyca/fides/pull/2998)
- Access and erasure support for Amplitude [#2569](https://github.com/ethyca/fides/pull/2569)
- Access and erasure support for Gorgias [#2444](https://github.com/ethyca/fides/pull/2444)
- Privacy Experience Bulk Create, Bulk Update, and Detail Endpoints [#3185](https://github.com/ethyca/fides/pull/3185)
- Initial privacy experience UI [#3186](https://github.com/ethyca/fides/pull/3186)
- A JavaScript modal to copy a script tag for `fides.js` [#3238](https://github.com/ethyca/fides/pull/3238)
- Access and erasure support for OneSignal [#3199](https://github.com/ethyca/fides/pull/3199)
- Add the ability to "inject" location into `/fides.js` bundles and cache responses for one hour [#3272](https://github.com/ethyca/fides/pull/3272)
- Prevent column sorts from resetting when data changes [#3290](https://github.com/ethyca/fides/pull/3290)

### Changed

- Merge instances of RTK `createApi` into one instance for better cache invalidation [#3059](https://github.com/ethyca/fides/pull/3059)
- Update custom field definition uniqueness to be case insensitive name per resource type [#3215](https://github.com/ethyca/fides/pull/3215)
- Restrict where privacy notices of certain consent mechanisms must be displayed [#3195](https://github.com/ethyca/fides/pull/3195)
- Merged the `lib` submodule into the `api.ops` submodule [#3134](https://github.com/ethyca/fides/pull/3134)
- Merged duplicate privacy declaration components [#3254](https://github.com/ethyca/fides/pull/3254)
- Refactor client applications into a monorepo with turborepo, extract fides-js into a standalone package, and improve privacy-center to load configuration at runtime [#3105](https://github.com/ethyca/fides/pull/3105)

### Fixed

- Prevent ability to unintentionally show "default" Privacy Center configuration, styles, etc. [#3242](https://github.com/ethyca/fides/pull/3242)
- Fix broken links to docs site pages in Admin UI [#3232](https://github.com/ethyca/fides/pull/3232)
- Repoint legacy docs site links to the new and improved docs site [#3167](https://github.com/ethyca/fides/pull/3167)
- Fix Cookie House Privacy Center styles for fides deploy [#3283](https://github.com/ethyca/fides/pull/3283)
- Maintain casing differences within Snowflake datasets for proper DSR execution [#3245](https://github.com/ethyca/fides/pull/3245)

### Developer Experience

- Use prettier to format _all_ source files in client packages [#3240](https://github.com/ethyca/fides/pull/3240)

### Deprecated

- Deprecate `fides export` CLI command as it is moving to `fidesplus` [#3264](https://github.com/ethyca/fides/pull/3264)

## [2.12.1](https://github.com/ethyca/fides/compare/2.12.0...2.12.1)

### Changed

- Updated how Docker version checks are handled and added an escape-hatch [#3218](https://github.com/ethyca/fides/pull/3218)

### Fixed

- Datamap export mitigation for deleted taxonomy elements referenced by declarations [#3214](https://github.com/ethyca/fides/pull/3214)
- Update datamap columns each time the page is visited [#3211](https://github.com/ethyca/fides/pull/3211)
- Ensure inactive custom fields are not returned for datamap response [#3223](https://github.com/ethyca/fides/pull/3223)

## [2.12.0](https://github.com/ethyca/fides/compare/2.11.0...2.12.0)

### Added

- Access and erasure support for Aircall [#2589](https://github.com/ethyca/fides/pull/2589)
- Access and erasure support for Klaviyo [#2501](https://github.com/ethyca/fides/pull/2501)
- Page to edit or add privacy notices [#3058](https://github.com/ethyca/fides/pull/3058)
- Side navigation bar can now also have children navigation links [#3099](https://github.com/ethyca/fides/pull/3099)
- Endpoints for consent reporting [#3095](https://github.com/ethyca/fides/pull/3095)
- Added manage custom fields page behind feature flag [#3089](https://github.com/ethyca/fides/pull/3089)
- Custom fields table [#3097](https://github.com/ethyca/fides/pull/3097)
- Custom fields form modal [#3165](https://github.com/ethyca/fides/pull/3165)
- Endpoints to save the new-style Privacy Preferences with respect to a fides user device id [#3132](https://github.com/ethyca/fides/pull/3132)
- Support `privacy_declaration` as a resource type for custom fields [#3149](https://github.com/ethyca/fides/pull/3149)
- Expose `id` field of embedded `privacy_declarations` on `system` API responses [#3157](https://github.com/ethyca/fides/pull/3157)
- Access and erasure support for Unbounce [#2697](https://github.com/ethyca/fides/pull/2697)
- Support pseudonymous consent requests with `fides_user_device_id` [#3158](https://github.com/ethyca/fides/pull/3158)
- Update `fides_consent` cookie format [#3158](https://github.com/ethyca/fides/pull/3158)
- Add custom fields to the data use declaration form [#3197](https://github.com/ethyca/fides/pull/3197)
- Added fides user device id as a ProvidedIdentityType [#3131](https://github.com/ethyca/fides/pull/3131)

### Changed

- The `cursor` pagination strategy now also searches for data outside of the `data_path` when determining the cursor value [#3068](https://github.com/ethyca/fides/pull/3068)
- Moved Privacy Declarations associated with Systems to their own DB table [#3098](https://github.com/ethyca/fides/pull/3098)
- More tests on data use validation for privacy notices within the same region [#3156](https://github.com/ethyca/fides/pull/3156)
- Improvements to export code for bugfixes and privacy declaration custom field support [#3184](https://github.com/ethyca/fides/pull/3184)
- Enabled privacy notice feature flag [#3192](https://github.com/ethyca/fides/pull/3192)
- Updated TS types - particularly with new privacy notices [#3054](https://github.com/ethyca/fides/pull/3054)
- Make name not required on privacy declaration [#3150](https://github.com/ethyca/fides/pull/3150)
- Let Rule Targets allow for custom data categories [#3147](https://github.com/ethyca/fides/pull/3147)

### Removed

- Removed the warning about access control migration [#3055](https://github.com/ethyca/fides/pull/3055)
- Remove `customFields` feature flag [#3080](https://github.com/ethyca/fides/pull/3080)
- Remove notification banner from the home page [#3088](https://github.com/ethyca/fides/pull/3088)

### Fixed

- Fix a typo in the Admin UI [#3166](https://github.com/ethyca/fides/pull/3166)
- The `--local` flag is now respected for the `scan dataset db` command [#3096](https://github.com/ethyca/fides/pull/3096)
- Fixing issue where connectors with external dataset references would fail to save [#3142](https://github.com/ethyca/fides/pull/3142)
- Ensure privacy declaration IDs are stable across updates through system API [#3188](https://github.com/ethyca/fides/pull/3188)
- Fixed unit tests for saas connector type endpoints now that we have >50 [#3101](https://github.com/ethyca/fides/pull/3101)
- Fixed nox docs link [#3121](https://github.com/ethyca/fides/pull/3121/files)

### Developer Experience

- Update fides deploy to use a new database.load_samples setting to initialize sample Systems, Datasets, and Connections for testing [#3102](https://github.com/ethyca/fides/pull/3102)
- Remove support for automatically configuring messaging (Mailgun) & storage (S3) using `.env` with `nox -s "fides_env(test)"` [#3102](https://github.com/ethyca/fides/pull/3102)
- Add smoke tests for consent management [#3158](https://github.com/ethyca/fides/pull/3158)
- Added nox command that opens dev docs [#3082](https://github.com/ethyca/fides/pull/3082)

## [2.11.0](https://github.com/ethyca/fides/compare/2.10.0...2.11.0)

### Added

- Access support for Shippo [#2484](https://github.com/ethyca/fides/pull/2484)
- Feature flags can be set such that they cannot be modified by the user [#2966](https://github.com/ethyca/fides/pull/2966)
- Added the datamap UI to make it open source [#2988](https://github.com/ethyca/fides/pull/2988)
- Introduced a `FixedLayout` component (from the datamap UI) for pages that need to be a fixed height and scroll within [#2992](https://github.com/ethyca/fides/pull/2992)
- Added preliminary privacy notice page [#2995](https://github.com/ethyca/fides/pull/2995)
- Table for privacy notices [#3001](https://github.com/ethyca/fides/pull/3001)
- Added connector template endpoint [#2946](https://github.com/ethyca/fides/pull/2946)
- Query params on connection type endpoint to filter by supported action type [#2996](https://github.com/ethyca/fides/pull/2996)
- Scope restrictions for privacy notice table in the UI [#3007](https://github.com/ethyca/fides/pull/3007)
- Toggle for enabling/disabling privacy notices in the UI [#3010](https://github.com/ethyca/fides/pull/3010)
- Add endpoint to retrieve privacy notices grouped by their associated data uses [#2956](https://github.com/ethyca/fides/pull/2956)
- Support for uploading custom connector templates via the UI [#2997](https://github.com/ethyca/fides/pull/2997)
- Add a backwards-compatible workflow for saving and propagating consent preferences with respect to Privacy Notices [#3016](https://github.com/ethyca/fides/pull/3016)
- Empty state for privacy notices [#3027](https://github.com/ethyca/fides/pull/3027)
- Added Data flow modal [#3008](https://github.com/ethyca/fides/pull/3008)
- Update datamap table export [#3038](https://github.com/ethyca/fides/pull/3038)
- Added more advanced privacy center styling [#2943](https://github.com/ethyca/fides/pull/2943)
- Backend privacy experiences foundation [#3146](https://github.com/ethyca/fides/pull/3146)

### Changed

- Set `privacyDeclarationDeprecatedFields` flags to false and set `userCannotModify` to true [2987](https://github.com/ethyca/fides/pull/2987)
- Restored `nav-config` back to the admin-ui [#2990](https://github.com/ethyca/fides/pull/2990)
- Bumped supported Python versions to 3.10.11, 3.9.16, and 3.8.14 [#2936](https://github.com/ethyca/fides/pull/2936)
- Modify privacy center default config to only request email identities, and add validation preventing requesting both email & phone identities [#2539](https://github.com/ethyca/fides/pull/2539)
- SaaS connector icons are now dynamically loaded from the connector templates [#3018](https://github.com/ethyca/fides/pull/3018)
- Updated consentmechanism Enum to rename "necessary" to "notice_only" [#3048](https://github.com/ethyca/fides/pull/3048)
- Updated test data for Mongo, CLI [#3011](https://github.com/ethyca/fides/pull/3011)
- Updated the check for if a user can assign owner roles to be scope-based instead of role-based [#2964](https://github.com/ethyca/fides/pull/2964)
- Replaced menu in user management table with delete icon [#2958](https://github.com/ethyca/fides/pull/2958)
- Added extra fields to webhook payloads [#2830](https://github.com/ethyca/fides/pull/2830)

### Removed

- Removed interzone navigation logic now that the datamap UI and admin UI are one app [#2990](https://github.com/ethyca/fides/pull/2990)
- Remove the `unknown` state for generated datasets displaying on fidesplus [#2957](https://github.com/ethyca/fides/pull/2957)
- Removed datamap export API [#2999](https://github.com/ethyca/fides/pull/2999)

### Developer Experience

- Nox commands for git tagging to support feature branch builds [#2979](https://github.com/ethyca/fides/pull/2979)
- Changed test environment (`nox -s fides_env`) to run `fides deploy` for local testing [#3071](https://github.com/ethyca/fides/pull/3017)
- Publish git-tag specific docker images [#3050](https://github.com/ethyca/fides/pull/3050)

## [2.10.0](https://github.com/ethyca/fides/compare/2.9.2...2.10.0)

### Added

- Allow users to configure their username and password via the config file [#2884](https://github.com/ethyca/fides/pull/2884)
- Add authentication to the `masking` endpoints as well as accompanying scopes [#2909](https://github.com/ethyca/fides/pull/2909)
- Add an Organization Management page (beta) [#2908](https://github.com/ethyca/fides/pull/2908)
- Adds assigned systems to user management table [#2922](https://github.com/ethyca/fides/pull/2922)
- APIs to support Privacy Notice management (create, read, update) [#2928](https://github.com/ethyca/fides/pull/2928)

### Changed

- Improved standard layout for large width screens and polished misc. pages [#2869](https://github.com/ethyca/fides/pull/2869)
- Changed UI paths in the admin-ui [#2869](https://github.com/ethyca/fides/pull/2892)
  - `/add-systems/new` --> `/add-systems/manual`
  - `/system` --> `/systems`
- Added individual ID routes for systems [#2902](https://github.com/ethyca/fides/pull/2902)
- Deprecated adding scopes to users directly; you can only add roles. [#2848](https://github.com/ethyca/fides/pull/2848/files)
- Changed About Fides page to say "Fides Core Version:" over "Version". [#2899](https://github.com/ethyca/fides/pull/2899)
- Polish Admin UI header & navigation [#2897](https://github.com/ethyca/fides/pull/2897)
- Give new users a "viewer" role by default [#2900](https://github.com/ethyca/fides/pull/2900)
- Tie together save states for user permissions and systems [#2913](https://github.com/ethyca/fides/pull/2913)
- Removing payment types from Stripe connector params [#2915](https://github.com/ethyca/fides/pull/2915)
- Viewer role can now access a restricted version of the user management page [#2933](https://github.com/ethyca/fides/pull/2933)
- Change Privacy Center email placeholder text [#2935](https://github.com/ethyca/fides/pull/2935)
- Restricted setting Approvers as System Managers [#2891](https://github.com/ethyca/fides/pull/2891)
- Adds confirmation modal when downgrading user to "approver" role via Admin UI [#2924](https://github.com/ethyca/fides/pull/2924)
- Changed the toast message for new users to include access control info [#2939](https://github.com/ethyca/fides/pull/2939)
- Add Data Stewards to datamap export [#2962](https://github.com/ethyca/fides/pull/2962)

### Fixed

- Restricted Contributors from being able to create Owners [#2888](https://github.com/ethyca/fides/pull/2888)
- Allow for dynamic aspect ratio for logo on Privacy Center 404 [#2895](https://github.com/ethyca/fides/pull/2895)
- Allow for dynamic aspect ratio for logo on consent page [#2895](https://github.com/ethyca/fides/pull/2895)
- Align role dscription drawer of Admin UI with top nav: [#2932](https://github.com/ethyca/fides/pull/2932)
- Fixed error message when a user is assigned to be an approver without any systems [#2953](https://github.com/ethyca/fides/pull/2953)

### Developer Experience

- Update frontend npm packages (admin-ui, privacy-center, cypress-e2e) [#2921](https://github.com/ethyca/fides/pull/2921)

## [2.9.2](https://github.com/ethyca/fides/compare/2.9.1...2.9.2)

### Fixed

- Allow multiple data uses as long as their processing activity name is different [#2905](https://github.com/ethyca/fides/pull/2905)
- use HTML property, not text, when dispatching Mailchimp Transactional emails [#2901](https://github.com/ethyca/fides/pull/2901)
- Remove policy key from Privacy Center submission modal [#2912](https://github.com/ethyca/fides/pull/2912)

## [2.9.1](https://github.com/ethyca/fides/compare/2.9.0...2.9.1)

### Added

- Added Attentive erasure email connector [#2782](https://github.com/ethyca/fides/pull/2782)

### Changed

- Removed dataset based email connectors [#2782](https://github.com/ethyca/fides/pull/2782)
- Changed Auth0's authentication strategy from `bearer` to `oauth2_client_credentials` [#2820](https://github.com/ethyca/fides/pull/2820)
- renamed the privacy declarations field "Privacy declaration name (deprecated)" to "Processing Activity" [#711](https://github.com/ethyca/fidesplus/issues/711)

### Fixed

- Fixed issue where the scopes list passed into FidesUserPermission could get mutated with the total_scopes call [#2883](https://github.com/ethyca/fides/pull/2883)

### Removed

- removed the `privacyDeclarationDeprecatedFields` flag [#711](https://github.com/ethyca/fidesplus/issues/711)

## [2.9.0](https://github.com/ethyca/fides/compare/2.8.3...2.9.0)

### Added

- The ability to assign users as system managers for a specific system [#2714](https://github.com/ethyca/fides/pull/2714)
- New endpoints to add and remove users as system managers [#2726](https://github.com/ethyca/fides/pull/2726)
- Warning about access control migration to the UI [#2842](https://github.com/ethyca/fides/pull/2842)
- Adds Role Assignment UI [#2739](https://github.com/ethyca/fides/pull/2739)
- Add an automated migration to give users a `viewer` role [#2821](https://github.com/ethyca/fides/pull/2821)

### Changed

- Removed "progressive" navigation that would hide Admin UI tabs until Systems / Connections were configured [#2762](https://github.com/ethyca/fides/pull/2762)
- Added `system.privacy_declaration.name` to datamap response [#2831](https://github.com/ethyca/fides/pull/2831/files)

### Developer Experience

- Retired legacy `navV2` feature flag [#2762](https://github.com/ethyca/fides/pull/2762)
- Update Admin UI Layout to fill viewport height [#2812](https://github.com/ethyca/fides/pull/2812)

### Fixed

- Fixed issue where unsaved changes warning would always show up when running fidesplus [#2788](https://github.com/ethyca/fides/issues/2788)
- Fixed problem in datamap export with datasets that had been updated via SaaS instantiation [#2841](https://github.com/ethyca/fides/pull/2841)
- Fixed problem in datamap export with inconsistent custom field ordering [#2859](https://github.com/ethyca/fides/pull/2859)

## [2.8.3](https://github.com/ethyca/fides/compare/2.8.2...2.8.3)

### Added

- Serialise `bson.ObjectId` types in SAR data packages [#2785](https://github.com/ethyca/fides/pull/2785)

### Fixed

- Fixed issue where more than 1 populated custom fields removed a system from the datamap export [#2825](https://github.com/ethyca/fides/pull/2825)

## [2.8.2](https://github.com/ethyca/fides/compare/2.8.1...2.8.2)

### Fixed

- Resolved a bug that stopped custom fields populating the visual datamap [#2775](https://github.com/ethyca/fides/pull/2775)
- Patch appconfig migration to handle existing db record [#2780](https://github.com/ethyca/fides/pull/2780)

## [2.8.1](https://github.com/ethyca/fides/compare/2.8.0...2.8.1)

### Fixed

- Disabled hiding Admin UI based on user scopes [#2771](https://github.com/ethyca/fides/pull/2771)

## [2.8.0](https://github.com/ethyca/fides/compare/2.7.1...2.8.0)

### Added

- Add API support for messaging config properties [#2551](https://github.com/ethyca/fides/pull/2551)
- Access and erasure support for Kustomer [#2520](https://github.com/ethyca/fides/pull/2520)
- Added the `erase_after` field on collections to be able to set the order for erasures [#2619](https://github.com/ethyca/fides/pull/2619)
- Add a toggle to filter the system classification to only return those with classification data [#2700](https://github.com/ethyca/fides/pull/2700)
- Added backend role-based permissions [#2671](https://github.com/ethyca/fides/pull/2671)
- Access and erasure for Vend SaaS Connector [#1869](https://github.com/ethyca/fides/issues/1869)
- Added endpoints for storage and messaging config setup status [#2690](https://github.com/ethyca/fides/pull/2690)
- Access and erasure for Jira SaaS Connector [#1871](https://github.com/ethyca/fides/issues/1871)
- Access and erasure support for Delighted [#2244](https://github.com/ethyca/fides/pull/2244)
- Improve "Upload a new dataset YAML" [#1531](https://github.com/ethyca/fides/pull/2258)
- Input validation and sanitization for Privacy Request fields [#2655](https://github.com/ethyca/fides/pull/2655)
- Access and erasure support for Yotpo [#2708](https://github.com/ethyca/fides/pull/2708)
- Custom Field Library Tab [#527](https://github.com/ethyca/fides/pull/2693)
- Allow SendGrid template usage [#2728](https://github.com/ethyca/fides/pull/2728)
- Added ConnectorRunner to simplify SaaS connector testing [#1795](https://github.com/ethyca/fides/pull/1795)
- Adds support for Mailchimp Transactional as a messaging config [#2742](https://github.com/ethyca/fides/pull/2742)

### Changed

- Admin UI
  - Add flow for selecting system types when manually creating a system [#2530](https://github.com/ethyca/fides/pull/2530)
  - Updated forms for privacy declarations [#2648](https://github.com/ethyca/fides/pull/2648)
  - Delete flow for privacy declarations [#2664](https://github.com/ethyca/fides/pull/2664)
  - Add framework to have UI elements respect the user's scopes [#2682](https://github.com/ethyca/fides/pull/2682)
  - "Manual Webhook" has been renamed to "Manual Process". [#2717](https://github.com/ethyca/fides/pull/2717)
- Convert all config values to Pydantic `Field` objects [#2613](https://github.com/ethyca/fides/pull/2613)
- Add warning to 'fides deploy' when installed outside of a virtual environment [#2641](https://github.com/ethyca/fides/pull/2641)
- Redesigned the default/init config file to be auto-documented. Also updates the `fides init` logic and analytics consent logic [#2694](https://github.com/ethyca/fides/pull/2694)
- Change how config creation/import is handled across the application [#2622](https://github.com/ethyca/fides/pull/2622)
- Update the CLI aesthetics & docstrings [#2703](https://github.com/ethyca/fides/pull/2703)
- Updates Roles->Scopes Mapping [#2744](https://github.com/ethyca/fides/pull/2744)
- Return user scopes as an enum, as well as total scopes [#2741](https://github.com/ethyca/fides/pull/2741)
- Update `MessagingServiceType` enum to be lowercased throughout [#2746](https://github.com/ethyca/fides/pull/2746)

### Developer Experience

- Set the security environment of the fides dev setup to `prod` instead of `dev` [#2588](https://github.com/ethyca/fides/pull/2588)
- Removed unexpected default Redis password [#2666](https://github.com/ethyca/fides/pull/2666)
- Privacy Center
  - Typechecking and validation of the `config.json` will be checked for backwards-compatibility. [#2661](https://github.com/ethyca/fides/pull/2661)
- Combined conftest.py files [#2669](https://github.com/ethyca/fides/pull/2669)

### Fixed

- Fix support for "redis.user" setting when authenticating to the Redis cache [#2666](https://github.com/ethyca/fides/pull/2666)
- Fix error with the classify dataset feature flag not writing the dataset to the server [#2675](https://github.com/ethyca/fides/pull/2675)
- Allow string dates to stay strings in cache decoding [#2695](https://github.com/ethyca/fides/pull/2695)
- Admin UI
  - Remove Identifiability (Data Qualifier) from taxonomy editor [2684](https://github.com/ethyca/fides/pull/2684)
- FE: Custom field selections binding issue on Taxonomy tabs [#2659](https://github.com/ethyca/fides/pull/2693/)
- Fix Privacy Request Status when submitting a consent request when identity verification is required [#2736](https://github.com/ethyca/fides/pull/2736)

## [2.7.1](https://github.com/ethyca/fides/compare/2.7.0...2.7.1)

- Fix error with the classify dataset feature flag not writing the dataset to the server [#2675](https://github.com/ethyca/fides/pull/2675)

## [2.7.0](https://github.com/ethyca/fides/compare/2.6.6...2.7.0)

- Fides API

  - Access and erasure support for Braintree [#2223](https://github.com/ethyca/fides/pull/2223)
  - Added route to send a test message [#2585](https://github.com/ethyca/fides/pull/2585)
  - Add default storage configuration functionality and associated APIs [#2438](https://github.com/ethyca/fides/pull/2438)

- Admin UI

  - Custom Metadata [#2536](https://github.com/ethyca/fides/pull/2536)
    - Create Custom Lists
    - Create Custom Field Definition
    - Create custom fields from a the taxonomy editor
    - Provide a custom field value in a resource
    - Bulk edit custom field values [#2612](https://github.com/ethyca/fides/issues/2612)
    - Custom metadata UI Polish [#2624](https://github.com/ethyca/fides/pull/2625)

- Privacy Center

  - The consent config default value can depend on whether Global Privacy Control is enabled. [#2341](https://github.com/ethyca/fides/pull/2341)
  - When GPC is enabled, the UI indicates which data uses are opted out by default. [#2596](https://github.com/ethyca/fides/pull/2596)
  - `inspectForBrowserIdentities` now also looks for `ljt_readerID`. [#2543](https://github.com/ethyca/fides/pull/2543)

### Added

- Added new Wunderkind Consent Saas Connector [#2600](https://github.com/ethyca/fides/pull/2600)
- Added new Sovrn Email Consent Connector [#2543](https://github.com/ethyca/fides/pull/2543/)
- Log Fides version at startup [#2566](https://github.com/ethyca/fides/pull/2566)

### Changed

- Update Admin UI to show all action types (access, erasure, consent, update) [#2523](https://github.com/ethyca/fides/pull/2523)
- Removes legacy `verify_oauth_client` function [#2527](https://github.com/ethyca/fides/pull/2527)
- Updated the UI for adding systems to a new design [#2490](https://github.com/ethyca/fides/pull/2490)
- Minor logging improvements [#2566](https://github.com/ethyca/fides/pull/2566)
- Various form components now take a `stacked` or `inline` variant [#2542](https://github.com/ethyca/fides/pull/2542)
- UX fixes for user management [#2537](https://github.com/ethyca/fides/pull/2537)
- Updating Firebase Auth connector to mask the user with a delete instead of an update [#2602](https://github.com/ethyca/fides/pull/2602)

### Fixed

- Fixed bug where refreshing a page in the UI would result in a 404 [#2502](https://github.com/ethyca/fides/pull/2502)
- Usernames are case insensitive now and prevent all duplicates [#2487](https://github.com/ethyca/fides/pull/2487)
  - This PR contains a migration that deletes duplicate users and keeps the oldest original account.
- Update Logos for shipped connectors [#2464](https://github.com/ethyca/fides/pull/2587)
- Search field on privacy request page isn't working [#2270](https://github.com/ethyca/fides/pull/2595)
- Fix connection dropdown in integration table to not be disabled add system creation [#3589](https://github.com/ethyca/fides/pull/3589)

### Developer Experience

- Added new Cypress E2E smoke tests [#2241](https://github.com/ethyca/fides/pull/2241)
- New command `nox -s e2e_test` which will spin up the test environment and run true E2E Cypress tests against it [#2417](https://github.com/ethyca/fides/pull/2417)
- Cypress E2E tests now run in CI and are reported to Cypress Cloud [#2417](https://github.com/ethyca/fides/pull/2417)
- Change from `randomint` to `uuid` in mongodb tests to reduce flakiness. [#2591](https://github.com/ethyca/fides/pull/2591)

### Removed

- Remove feature flagged config wizard stepper from Admin UI [#2553](https://github.com/ethyca/fides/pull/2553)

## [2.6.6](https://github.com/ethyca/fides/compare/2.6.5...2.6.6)

### Changed

- Improve Readability for Custom Masking Override Exceptions [#2593](https://github.com/ethyca/fides/pull/2593)

## [2.6.5](https://github.com/ethyca/fides/compare/2.6.4...2.6.5)

### Added

- Added config properties to override database Engine parameters [#2511](https://github.com/ethyca/fides/pull/2511)
- Increased default pool_size and max_overflow to 50 [#2560](https://github.com/ethyca/fides/pull/2560)

## [2.6.4](https://github.com/ethyca/fides/compare/2.6.3...2.6.4)

### Fixed

- Fixed bug for SMS completion notification not being sent [#2526](https://github.com/ethyca/fides/issues/2526)
- Fixed bug where refreshing a page in the UI would result in a 404 [#2502](https://github.com/ethyca/fides/pull/2502)

## [2.6.3](https://github.com/ethyca/fides/compare/2.6.2...2.6.3)

### Fixed

- Handle case where legacy dataset has meta: null [#2524](https://github.com/ethyca/fides/pull/2524)

## [2.6.2](https://github.com/ethyca/fides/compare/2.6.1...2.6.2)

### Fixed

- Issue addressing missing field in dataset migration [#2510](https://github.com/ethyca/fides/pull/2510)

## [2.6.1](https://github.com/ethyca/fides/compare/2.6.0...2.6.1)

### Fixed

- Fix errors when privacy requests execute concurrently without workers [#2489](https://github.com/ethyca/fides/pull/2489)
- Enable saas request overrides to run in worker runtime [#2489](https://github.com/ethyca/fides/pull/2489)

## [2.6.0](https://github.com/ethyca/fides/compare/2.5.1...2.6.0)

### Added

- Added the `env` option to the `security` configuration options to allow for users to completely secure the API endpoints [#2267](https://github.com/ethyca/fides/pull/2267)
- Unified Fides Resources
  - Added a dataset dropdown selector when configuring a connector to link an existing dataset to the connector configuration. [#2162](https://github.com/ethyca/fides/pull/2162)
  - Added new datasetconfig.ctl_dataset_id field to unify fides dataset resources [#2046](https://github.com/ethyca/fides/pull/2046)
- Add new connection config routes that couple them with systems [#2249](https://github.com/ethyca/fides/pull/2249)
- Add new select/deselect all permissions buttons [#2437](https://github.com/ethyca/fides/pull/2437)
- Endpoints to allow a user with the `user:password-reset` scope to reset users' passwords. In addition, users no longer require a scope to edit their own passwords. [#2373](https://github.com/ethyca/fides/pull/2373)
- New form to reset a user's password without knowing an old password [#2390](https://github.com/ethyca/fides/pull/2390)
- Approve & deny buttons on the "Request details" page. [#2473](https://github.com/ethyca/fides/pull/2473)
- Consent Propagation
  - Add the ability to execute Consent Requests via the Privacy Request Execution layer [#2125](https://github.com/ethyca/fides/pull/2125)
  - Add a Mailchimp Transactional Consent Connector [#2194](https://github.com/ethyca/fides/pull/2194)
  - Allow defining a list of opt-in and/or opt-out requests in consent connectors [#2315](https://github.com/ethyca/fides/pull/2315)
  - Add a Google Analytics Consent Connector for GA4 properties [#2302](https://github.com/ethyca/fides/pull/2302)
  - Pass the GA Cookie from the Privacy Center [#2337](https://github.com/ethyca/fides/pull/2337)
  - Rename "user_id" to more specific "ga_client_id" [#2356](https://github.com/ethyca/fides/pull/2356)
  - Patch Google Analytics Consent Connector to delete by client_id [#2355](https://github.com/ethyca/fides/pull/2355)
  - Add a "skip_param_values option" to optionally skip when we are missing param values in the body [#2384](https://github.com/ethyca/fides/pull/2384)
  - Adds a new Universal Analytics Connector that works with the UA Tracking Id
- Adds intake and storage of Global Privacy Control Signal props for Consent [#2599](https://github.com/ethyca/fides/pull/2599)

### Changed

- Unified Fides Resources
  - Removed several fidesops schemas for DSR's in favor of updated Fideslang schemas [#2009](https://github.com/ethyca/fides/pull/2009)
  - Removed DatasetConfig.dataset field [#2096](https://github.com/ethyca/fides/pull/2096)
  - Updated UI dataset config routes to use new unified routes [#2113](https://github.com/ethyca/fides/pull/2113)
  - Validate request body on crud endpoints on upsert. Validate dataset data categories before save. [#2134](https://github.com/ethyca/fides/pull/2134/)
  - Updated test env setup and quickstart to use new endpoints [#2225](https://github.com/ethyca/fides/pull/2225)
- Consent Propagation
  - Privacy Center consent options can now be marked as `executable` in order to propagate consent requests [#2193](https://github.com/ethyca/fides/pull/2193)
  - Add support for passing browser identities to consent request patches [#2304](https://github.com/ethyca/fides/pull/2304)
- Update fideslang to 1.3.3 [#2343](https://github.com/ethyca/fides/pull/2343)
- Display the request type instead of the policy name on the request table [#2382](https://github.com/ethyca/fides/pull/2382)
- Make denial reasons required [#2400](https://github.com/ethyca/fides/pull/2400)
- Display the policy key on the request details page [#2395](https://github.com/ethyca/fides/pull/2395)
- Updated CSV export [#2452](https://github.com/ethyca/fides/pull/2452)
- Privacy Request approval now uses a modal [#2443](https://github.com/ethyca/fides/pull/2443)

### Developer Experience

- `nox -s test_env` has been replaced with `nox -s "fides_env(dev)"`
- New command `nox -s "fides_env(test)"` creates a complete test environment with seed data (similar to `fides_env(dev)`) but with the production fides image so the built UI can be accessed at `localhost:8080` [#2399](https://github.com/ethyca/fides/pull/2399)
- Change from code climate to codecov for coverage reporting [#2402](https://github.com/ethyca/fides/pull/2402)

### Fixed

- Home screen header scaling and responsiveness issues [#2200](https://github.com/ethyca/fides/pull/2277)
- Privacy Center identity inputs validate even when they are optional. [#2308](https://github.com/ethyca/fides/pull/2308)
- The PII toggle defaults to false and PII will be hidden on page load [#2388](https://github.com/ethyca/fides/pull/2388)
- Fixed a CI bug caused by git security upgrades [#2441](https://github.com/ethyca/fides/pull/2441)
- Privacy Center
  - Identity inputs validate even when they are optional. [#2308](https://github.com/ethyca/fides/pull/2308)
  - Submit buttons show loading state and disable while submitting. [#2401](https://github.com/ethyca/fides/pull/2401)
  - Phone inputs no longer request country SVGs from external domain. [#2378](https://github.com/ethyca/fides/pull/2378)
  - Input validation errors no longer change the height of modals. [#2379](https://github.com/ethyca/fides/pull/2379)
- Patch masking strategies to better handle null and non-string inputs [#2307](https://github.com/ethyca/fides/pull/2377)
- Renamed prod pushes tag to be `latest` for privacy center and sample app [#2401](https://github.com/ethyca/fides/pull/2407)
- Update firebase connector to better handle non-existent users [#2439](https://github.com/ethyca/fides/pull/2439)

## [2.5.1](https://github.com/ethyca/fides/compare/2.5.0...2.5.1)

### Developer Experience

- Allow db resets only if `config.dev_mode` is `True` [#2321](https://github.com/ethyca/fides/pull/2321)

### Fixed

- Added a feature flag for the recent dataset classification UX changes [#2335](https://github.com/ethyca/fides/pull/2335)

### Security

- Add a check to the catchall path to prevent returning paths outside of the UI directory [#2330](https://github.com/ethyca/fides/pull/2330)

### Developer Experience

- Reduce size of local Docker images by fixing `.dockerignore` patterns [#2360](https://github.com/ethyca/fides/pull/2360)

## [2.5.0](https://github.com/ethyca/fides/compare/2.4.0...2.5.0)

### Docs

- Update the docs landing page and remove redundant docs [#2184](https://github.com/ethyca/fides/pull/2184)

### Added

- Added the `user` command group to the CLI. [#2153](https://github.com/ethyca/fides/pull/2153)
- Added `Code Climate` test coverage uploads. [#2198](https://github.com/ethyca/fides/pull/2198)
- Added the connection key to the execution log [#2100](https://github.com/ethyca/fides/pull/2100)
- Added endpoints to retrieve DSR `Rule`s and `Rule Target`s [#2116](https://github.com/ethyca/fides/pull/2116)
- Added Fides version number to account dropdown in the UI [#2140](https://github.com/ethyca/fides/pull/2140)
- Add link to Classify Systems page in nav side bar [#2128](https://github.com/ethyca/fides/pull/2128)
- Dataset classification UI now polls for results [#2123](https://github.com/ethyca/fides/pull/2123)
- Update Privacy Center Icons [#1800](https://github.com/ethyca/fides/pull/2139)
- Privacy Center `fides-consent.js`:
  - `Fides.shopify` integration function. [#2152](https://github.com/ethyca/fides/pull/2152)
  - Dedicated folder for integrations.
  - `Fides.meta` integration function (fbq). [#2217](https://github.com/ethyca/fides/pull/2217)
- Adds support for Twilio email service (Sendgrid) [#2154](https://github.com/ethyca/fides/pull/2154)
- Access and erasure support for Recharge [#1709](https://github.com/ethyca/fides/pull/1709)
- Access and erasure support for Friendbuy Nextgen [#2085](https://github.com/ethyca/fides/pull/2085)

### Changed

- Admin UI Feature Flags - [#2101](https://github.com/ethyca/fides/pull/2101)
  - Overrides can be saved in the browser.
  - Use `NEXT_PUBLIC_APP_ENV` for app-specific environment config.
  - No longer use `react-feature-flags` library.
  - Can have descriptions. [#2243](https://github.com/ethyca/fides/pull/2243)
- Made privacy declarations optional when adding systems manually - [#2173](https://github.com/ethyca/fides/pull/2173)
- Removed an unclear logging message. [#2266](https://github.com/ethyca/fides/pull/2266)
- Allow any user with `user:delete` scope to delete other users [#2148](https://github.com/ethyca/fides/pull/2148)
- Dynamic imports of custom overrides and SaaS test fixtures [#2169](https://github.com/ethyca/fides/pull/2169)
- Added `AuthenticatedClient` to custom request override interface [#2171](https://github.com/ethyca/fides/pull/2171)
- Only approve the specific collection instead of the entire dataset, display only top 1 classification by default [#2226](https://github.com/ethyca/fides/pull/2226)
- Update sample project resources for `fides evaluate` usage in `fides deploy` [#2253](https://github.com/ethyca/fides/pull/2253)

### Removed

- Removed unused object_name field on s3 storage config [#2133](https://github.com/ethyca/fides/pull/2133)

### Fixed

- Remove next-auth from privacy center to fix JS console error [#2090](https://github.com/ethyca/fides/pull/2090)
- Admin UI - Added Missing ability to assign `user:delete` in the permissions checkboxes [#2148](https://github.com/ethyca/fides/pull/2148)
- Nav bug: clicking on Privacy Request breadcrumb takes me to Home instead of /privacy-requests [#497](https://github.com/ethyca/fides/pull/2141)
- Side nav disappears when viewing request details [#2129](https://github.com/ethyca/fides/pull/2155)
- Remove usage of load dataset button and other dataset UI modifications [#2149](https://github.com/ethyca/fides/pull/2149)
- Improve readability for exceptions raised from custom request overrides [#2157](https://github.com/ethyca/fides/pull/2157)
- Importing custom request overrides on server startup [#2186](https://github.com/ethyca/fides/pull/2186)
- Remove warning when env vars default to blank strings in docker-compose [#2188](https://github.com/ethyca/fides/pull/2188)
- Fix Cookie House purchase modal flashing 'Error' in title [#2274](https://github.com/ethyca/fides/pull/2274)
- Stop dependency from upgrading `packaging` to version with known issue [#2273](https://github.com/ethyca/fides/pull/2273)
- Privacy center config no longer requires `identity_inputs` and will use `email` as a default [#2263](https://github.com/ethyca/fides/pull/2263)
- No longer display remaining days for privacy requests in terminal states [#2292](https://github.com/ethyca/fides/pull/2292)

### Removed

- Remove "Create New System" button when viewing systems. All systems can now be created via the "Add systems" button on the home page. [#2132](https://github.com/ethyca/fides/pull/2132)

## [2.4.0](https://github.com/ethyca/fides/compare/2.3.1...2.4.0)

### Developer Experience

- Include a pre-check workflow that collects the pytest suite [#2098](https://github.com/ethyca/fides/pull/2098)
- Write to the application db when running the app locally. Write to the test db when running pytest [#1731](https://github.com/ethyca/fides/pull/1731)

### Changed

- Move the `fides.ctl.core.` and `fides.ctl.connectors` modules into `fides.core` and `fides.connectors` respectively [#2097](https://github.com/ethyca/fides/pull/2097)
- Fides: Skip cypress tests due to nav bar 2.0 [#2102](https://github.com/ethyca/fides/pull/2103)

### Added

- Adds new erasure policy for complete user data masking [#1839](https://github.com/ethyca/fides/pull/1839)
- New Fides Home page [#1864](https://github.com/ethyca/fides/pull/2050)
- Nav 2.0 - Replace form flow side navs with top tabs [#2037](https://github.com/ethyca/fides/pull/2050)
- Adds new erasure policy for complete user data masking [#1839](https://github.com/ethyca/fides/pull/1839)
- Added ability to use Mailgun templates when sending emails. [#2039](https://github.com/ethyca/fides/pull/2039)
- Adds SMS id verification for consent [#2094](https://github.com/ethyca/fides/pull/2094)

### Fixed

- Store `fides_consent` cookie on the root domain of the Privacy Center [#2071](https://github.com/ethyca/fides/pull/2071)
- Properly set the expire-time for verification codes [#2105](https://github.com/ethyca/fides/pull/2105)

## [2.3.1](https://github.com/ethyca/fides/compare/2.3.0...2.3.1)

### Fixed

- Resolved an issue where the root_user was not being created [#2082](https://github.com/ethyca/fides/pull/2082)

### Added

- Nav redesign with sidebar groups. Feature flagged to only be visible in dev mode until release. [#2030](https://github.com/ethyca/fides/pull/2047)
- Improved error handling for incorrect app encryption key [#2089](https://github.com/ethyca/fides/pull/2089)
- Access and erasure support for Friendbuy API [#2019](https://github.com/ethyca/fides/pull/2019)

## [2.3.0](https://github.com/ethyca/fides/compare/2.2.2...2.3.0)

### Added

- Common Subscriptions for app-wide data and feature checks. [#2030](https://github.com/ethyca/fides/pull/2030)
- Send email alerts on privacy request failures once the specified threshold is reached. [#1793](https://github.com/ethyca/fides/pull/1793)
- DSR Notifications (toast) [#1895](https://github.com/ethyca/fides/pull/1895)
- DSR configure alerts btn [#1895](https://github.com/ethyca/fides/pull/1895)
- DSR configure alters (FE) [#1895](https://github.com/ethyca/fides/pull/1895)
- Add a `usage` session to Nox to print full session docstrings. [#2022](https://github.com/ethyca/fides/pull/2022)

### Added

- Adds notifications section to toml files [#2026](https://github.com/ethyca/fides/pull/2060)

### Changed

- Updated to use `loguru` logging library throughout codebase [#2031](https://github.com/ethyca/fides/pull/2031)
- Do not always create a `fides.toml` by default [#2023](https://github.com/ethyca/fides/pull/2023)
- The `fideslib` module has been merged into `fides`, code redundancies have been removed [#1859](https://github.com/ethyca/fides/pull/1859)
- Replace 'ingress' and 'egress' with 'sources' and 'destinations' across UI [#2044](https://github.com/ethyca/fides/pull/2044)
- Update the functionality of `fides pull -a <filename>` to include _all_ resource types. [#2083](https://github.com/ethyca/fides/pull/2083)

### Fixed

- Timing issues with bulk DSR reprocessing, specifically when analytics are enabled [#2015](https://github.com/ethyca/fides/pull/2015)
- Error caused by running erasure requests with disabled connectors [#2045](https://github.com/ethyca/fides/pull/2045)
- Changes the SlowAPI ratelimiter's backend to use memory instead of Redis [#2054](https://github.com/ethyca/fides/pull/2058)

## [2.2.2](https://github.com/ethyca/fides/compare/2.2.1...2.2.2)

### Docs

- Updated the readme to use new new [docs site](http://docs.ethyca.com) [#2020](https://github.com/ethyca/fides/pull/2020)

### Deprecated

- The documentation site hosted in the `/docs` directory has been deprecated. All documentation updates will be hosted at the new [docs site](http://docs.ethyca.com) [#2020](https://github.com/ethyca/fides/pull/2020)

### Fixed

- Fixed mypy and pylint errors [#2013](https://github.com/ethyca/fides/pull/2013)
- Update connection test endpoint to be effectively non-blocking [#2000](https://github.com/ethyca/fides/pull/2000)
- Update Fides connector to better handle children with no access results [#2012](https://github.com/ethyca/fides/pull/2012)

## [2.2.1](https://github.com/ethyca/fides/compare/2.2.0...2.2.1)

### Added

- Add health check indicator for data flow scanning option [#1973](https://github.com/ethyca/fides/pull/1973)

### Changed

- The `celery.toml` is no longer used, instead it is a subsection of the `fides.toml` file [#1990](https://github.com/ethyca/fides/pull/1990)
- Update sample project landing page copy to be version-agnostic [#1958](https://github.com/ethyca/fides/pull/1958)
- `get` and `ls` CLI commands now return valid `fides` object YAML [#1991](https://github.com/ethyca/fides/pull/1991)

### Developer Experience

- Remove duplicate fastapi-caching and pin version. [#1765](https://github.com/ethyca/fides/pull/1765)

## [2.2.0](https://github.com/ethyca/fides/compare/2.1.0...2.2.0)

### Added

- Send email alerts on privacy request failures once the specified threshold is reached. [#1793](https://github.com/ethyca/fides/pull/1793)
- Add authenticated privacy request route. [#1819](https://github.com/ethyca/fides/pull/1819)
- Enable the onboarding flow [#1836](https://github.com/ethyca/fides/pull/1836)
- Access and erasure support for Fullstory API [#1821](https://github.com/ethyca/fides/pull/1821)
- Add function to poll privacy request for completion [#1860](https://github.com/ethyca/fides/pull/1860)
- Added rescan flow for the data flow scanner [#1844](https://github.com/ethyca/fides/pull/1844)
- Add rescan flow for the data flow scanner [#1844](https://github.com/ethyca/fides/pull/1844)
- Add Fides connector to support parent-child Fides deployments [#1861](https://github.com/ethyca/fides/pull/1861)
- Classification UI now polls for updates to classifications [#1908](https://github.com/ethyca/fides/pull/1908)

### Changed

- The organization info form step is now skipped if the server already has organization info. [#1840](https://github.com/ethyca/fides/pull/1840)
- Removed the description column from the classify systems page. [#1867](https://github.com/ethyca/fides/pull/1867)
- Retrieve child results during fides connector execution [#1967](https://github.com/ethyca/fides/pull/1967)

### Fixed

- Fix error in parent user creation seeding. [#1832](https://github.com/ethyca/fides/issues/1832)
- Fix DSR error due to unfiltered empty identities [#1901](https://github.com/ethyca/fides/pull/1907)

### Docs

- Remove documentation about no-longer used connection string override [#1824](https://github.com/ethyca/fides/pull/1824)
- Fix typo in headings [#1824](https://github.com/ethyca/fides/pull/1824)
- Update documentation to reflect configs necessary for mailgun, twilio_sms and twilio_email service types [#1846](https://github.com/ethyca/fides/pull/1846)

...

## [2.1.0](https://github.com/ethyca/fides/compare/2.0.0...2.1.0)

### Added

- Classification flow for system data flows
- Classification is now triggered as part of data flow scanning
- Include `ingress` and `egress` fields on system export and `datamap/` endpoint [#1740](https://github.com/ethyca/fides/pull/1740)
- Repeatable unique identifier for dataset fides_keys and metadata [#1786](https://github.com/ethyca/fides/pull/1786)
- Adds SMS support for identity verification notifications [#1726](https://github.com/ethyca/fides/pull/1726)
- Added phone number validation in back-end and react phone number form in Privacy Center [#1745](https://github.com/ethyca/fides/pull/1745)
- Adds SMS message template for all subject notifications [#1743](https://github.com/ethyca/fides/pull/1743)
- Privacy-Center-Cypress workflow for CI checks of the Privacy Center. [#1722](https://github.com/ethyca/fides/pull/1722)
- Privacy Center `fides-consent.js` script for accessing consent on external pages. [Details](/clients/privacy-center/packages/fides-consent/README.md)
- Erasure support for Twilio Conversations API [#1673](https://github.com/ethyca/fides/pull/1673)
- Webserver port can now be configured via the CLI command [#1858](https://github.com/ethyca/fides/pull/1858)

### Changed

- Optional dependencies are no longer used for 3rd-party connectivity. Instead they are used to isolate dangerous dependencies. [#1679](https://github.com/ethyca/fides/pull/1679)
- All Next pages now automatically require login. [#1670](https://github.com/ethyca/fides/pull/1670)
- Running the `webserver` command no longer prompts the user to opt out/in to analytics[#1724](https://github.com/ethyca/fides/pull/1724)

### Developer Experience

- Admin-UI-Cypress tests that fail in CI will now upload screen recordings for debugging. [#1728](https://github.com/ethyca/fides/pull/1728/files/c23e62fea284f7910028c8483feff893903068b8#r1019491323)
- Enable remote debugging from VSCode of live dev app [#1780](https://github.com/ethyca/fides/pull/1780)

### Removed

- Removed the Privacy Center `cookieName` config introduced in 2.0.0. [#1756](https://github.com/ethyca/fides/pull/1756)

### Fixed

- Exceptions are no longer raised when sending analytics on Windows [#1666](https://github.com/ethyca/fides/pull/1666)
- Fixed wording on identity verification modal in the Privacy Center [#1674](https://github.com/ethyca/fides/pull/1674)
- Update system fides_key tooltip text [#1533](https://github.com/ethyca/fides/pull/1685)
- Removed local storage parsing that is redundant with redux-persist. [#1678](https://github.com/ethyca/fides/pull/1678)
- Show a helpful error message if Docker daemon is not running during "fides deploy" [#1694](https://github.com/ethyca/fides/pull/1694)
- Allow users to query their own permissions, including root user. [#1698](https://github.com/ethyca/fides/pull/1698)
- Single-select taxonomy fields legal basis and special category can be cleared. [#1712](https://github.com/ethyca/fides/pull/1712)
- Fixes the issue where the security config is not properly loading from environment variables. [#1718](https://github.com/ethyca/fides/pull/1718)
- Fixes the issue where the CLI can't run without the config values required by the webserver. [#1811](https://github.com/ethyca/fides/pull/1811)
- Correctly handle response from adobe jwt auth endpoint as milliseconds, rather than seconds. [#1754](https://github.com/ethyca/fides/pull/1754)
- Fixed styling issues with the `EditDrawer` component. [#1803](https://github.com/ethyca/fides/pull/1803)

### Security

- Bumped versions of packages that use OpenSSL [#1683](https://github.com/ethyca/fides/pull/1683)

## [2.0.0](https://github.com/ethyca/fides/compare/1.9.6...2.0.0)

### Added

- Allow delete-only SaaS connector endpoints [#1200](https://github.com/ethyca/fides/pull/1200)
- Privacy center consent choices store a browser cookie. [#1364](https://github.com/ethyca/fides/pull/1364)
  - The format is generic. A reasonable set of defaults will be added later: [#1444](https://github.com/ethyca/fides/issues/1444)
  - The cookie name defaults to `fides_consent` but can be configured under `config.json > consent > cookieName`.
  - Each consent option can provide an array of `cookieKeys`.
- Individually select and reprocess DSRs that have errored [#1203](https://github.com/ethyca/fides/pull/1489)
- Bulk select and reprocess DSRs that have errored [#1205](https://github.com/ethyca/fides/pull/1489)
- Config Wizard: AWS scan results populate in system review forms. [#1454](https://github.com/ethyca/fides/pull/1454)
- Integrate rate limiter with Saas Connectors. [#1433](https://github.com/ethyca/fides/pull/1433)
- Config Wizard: Added a column selector to the scan results page of the config wizard [#1590](https://github.com/ethyca/fides/pull/1590)
- Config Wizard: Flow for runtime scanner option [#1640](https://github.com/ethyca/fides/pull/1640)
- Access support for Twilio Conversations API [#1520](https://github.com/ethyca/fides/pull/1520)
- Message Config: Adds Twilio Email/SMS support [#1519](https://github.com/ethyca/fides/pull/1519)

### Changed

- Updated mypy to version 0.981 and Python to version 3.10.7 [#1448](https://github.com/ethyca/fides/pull/1448)

### Developer Experience

- Repository dispatch events are sent to fidesctl-plus and fidesops-plus [#1263](https://github.com/ethyca/fides/pull/1263)
- Only the `docs-authors` team members are specified as `CODEOWNERS` [#1446](https://github.com/ethyca/fides/pull/1446)
- Updates the default local configuration to not defer tasks to a worker node [#1552](https://github.com/ethyca/fides/pull/1552/)
- Updates the healthcheck to return health status of connected Celery workers [#1588](https://github.com/ethyca/fides/pull/1588)

### Docs

- Remove the tutorial to prepare for new update [#1543](https://github.com/ethyca/fides/pull/1543)
- Add system management via UI documentation [#1541](https://github.com/ethyca/fides/pull/1541)
- Added DSR quickstart docs, restructured docs navigation [#1651](https://github.com/ethyca/fides/pull/1651)
- Update privacy request execution overview docs [#1258](https://github.com/ethyca/fides/pull/1490)

### Fixed

- Fixed system dependencies appearing as "N/A" in the datamap endpoint when there are no privacy declarations [#1649](https://github.com/ethyca/fides/pull/1649)

## [1.9.6](https://github.com/ethyca/fides/compare/1.9.5...1.9.6)

### Fixed

- Include systems without a privacy declaration on data map [#1603](https://github.com/ethyca/fides/pull/1603)
- Handle malformed tokens [#1523](https://github.com/ethyca/fides/pull/1523)
- Remove thrown exception from getAllPrivacyRequests method [#1592](https://github.com/ethyca/fides/pull/1593)
- Include systems without a privacy declaration on data map [#1603](https://github.com/ethyca/fides/pull/1603)
- After editing a dataset, the table will stay on the previously selected collection instead of resetting to the first one. [#1511](https://github.com/ethyca/fides/pull/1511)
- Fix redis `db_index` config issue [#1647](https://github.com/ethyca/fides/pull/1647)

### Docs

- Add unlinked docs and fix any remaining broken links [#1266](https://github.com/ethyca/fides/pull/1266)
- Update privacy center docs to include consent information [#1537](https://github.com/ethyca/fides/pull/1537)
- Update UI docs to include DSR countdown information and additional descriptions/filtering [#1545](https://github.com/ethyca/fides/pull/1545)

### Changed

- Allow multiple masking strategies to be specified when using fides as a masking engine [#1647](https://github.com/ethyca/fides/pull/1647)

## [1.9.5](https://github.com/ethyca/fides/compare/1.9.4...1.9.5)

### Added

- The database includes a `plus_system_scans` relation, to track the status and results of System Scanner executions in fidesctl-plus [#1554](https://github.com/ethyca/fides/pull/1554)

## [1.9.4](https://github.com/ethyca/fides/compare/1.9.2...1.9.4)

### Fixed

- After editing a dataset, the table will stay on the previously selected collection instead of resetting to the first one. [#1511](https://github.com/ethyca/fides/pull/1511)

## [1.9.2](https://github.com/ethyca/fides/compare/1.9.1...1.9.2)

### Deprecated

- Added a deprecation warning for the entire package [#1244](https://github.com/ethyca/fides/pull/1244)

### Added

- Dataset generation enhancements using Fides Classify for Plus users:

  - Integrate Fides Plus API into placeholder features introduced in 1.9.0. [#1194](https://github.com/ethyca/fides/pull/1194)

- Fides Admin UI:

  - Configure Connector after creation [#1204](https://github.com/ethyca/fides/pull/1356)

### Fixed

- Privacy Center:
  - Handle error on startup if server isn't running [#1239](https://github.com/ethyca/fides/pull/1239)
  - Fix styling issue with cards [#1240](https://github.com/ethyca/fides/pull/1240)
  - Redirect to index on consent save [#1238](https://github.com/ethyca/fides/pull/1238)

## [1.9.1](https://github.com/ethyca/fides/compare/1.9.0...1.9.1)

### Changed

- Update fideslang to v1.3.1 [#1136](https://github.com/ethyca/fides/pull/1136)

### Changed

- Update fideslang to v1.3.1 [#1136](https://github.com/ethyca/fides/pull/1136)

## [1.9.0](https://github.com/ethyca/fides/compare/1.8.6...1.9.0) - 2022-09-29

### Added

- Dataset generation enhancements using Fides Classify for Plus users:
  - Added toggle for enabling classify during generation. [#1057](https://github.com/ethyca/fides/pull/1057)
  - Initial implementation of API request to kick off classify, with confirmation modal. [#1069](https://github.com/ethyca/fides/pull/1069)
  - Initial Classification & Review status for generated datasets. [#1074](https://github.com/ethyca/fides/pull/1074)
  - Component for choosing data categories based on classification results. [#1110](https://github.com/ethyca/fides/pull/1110)
  - The dataset fields table shows data categories from the classifier (if available). [#1088](https://github.com/ethyca/fides/pull/1088)
  - The "Approve" button can be used to update the dataset with the classifier's suggestions. [#1129](https://github.com/ethyca/fides/pull/1129)
- System management UI:
  - New page to add a system via yaml [#1062](https://github.com/ethyca/fides/pull/1062)
  - Skeleton of page to add a system manually [#1068](https://github.com/ethyca/fides/pull/1068)
  - Refactor config wizard system forms to be reused for system management [#1072](https://github.com/ethyca/fides/pull/1072)
  - Add additional optional fields to system management forms [#1082](https://github.com/ethyca/fides/pull/1082)
  - Delete a system through the UI [#1085](https://github.com/ethyca/fides/pull/1085)
  - Edit a system through the UI [#1096](https://github.com/ethyca/fides/pull/1096)
- Cypress component testing [#1106](https://github.com/ethyca/fides/pull/1106)

### Changed

- Changed behavior of `load_default_taxonomy` to append instead of upsert [#1040](https://github.com/ethyca/fides/pull/1040)
- Changed behavior of adding privacy declarations to decouple the actions of the "add" and "next" buttons [#1086](https://github.com/ethyca/fides/pull/1086)
- Moved system related UI components from the `config-wizard` directory to the `system` directory [#1097](https://github.com/ethyca/fides/pull/1097)
- Updated "type" on SaaS config to be a simple string type, not an enum [#1197](https://github.com/ethyca/fides/pull/1197)

### Developer Experience

- Optional dependencies may have their version defined only once, in `optional-requirements.txt` [#1171](https://github.com/ethyca/fides/pull/1171)

### Docs

- Updated the footer links [#1130](https://github.com/ethyca/fides/pull/1130)

### Fixed

- Fixed the "help" link in the UI header [#1078](https://github.com/ethyca/fides/pull/1078)
- Fixed a bug in Data Category Dropdowns where checking i.e. `user.biometric` would also check `user.biometric_health` [#1126](https://github.com/ethyca/fides/pull/1126)

### Security

- Upgraded pymysql to version `1.0.2` [#1094](https://github.com/ethyca/fides/pull/1094)

## [1.8.6](https://github.com/ethyca/fides/compare/1.8.5...1.8.6) - 2022-09-28

### Added

- Added classification tables for Plus users [#1060](https://github.com/ethyca/fides/pull/1060)

### Fixed

- Fixed a bug where rows were being excluded from a data map [#1124](https://github.com/ethyca/fides/pull/1124)

## [1.8.5](https://github.com/ethyca/fides/compare/1.8.4...1.8.5) - 2022-09-21

### Changed

- Update fideslang to v1.3.0 [#1103](https://github.com/ethyca/fides/pull/1103)

## [1.8.4](https://github.com/ethyca/fides/compare/1.8.3...1.8.4) - 2022-09-09

### Added

- Initial system management page [#1054](https://github.com/ethyca/fides/pull/1054)

### Changed

- Deleting a taxonomy field with children will now cascade delete all of its children as well. [#1042](https://github.com/ethyca/fides/pull/1042)

### Fixed

- Fixed navigating directly to frontend routes loading index page instead of the correct static page for the route.
- Fix truncated evaluation error messages [#1053](https://github.com/ethyca/fides/pull/1053)

## [1.8.3](https://github.com/ethyca/fides/compare/1.8.2...1.8.3) - 2022-09-06

### Added

- Added more taxonomy fields that can be edited via the UI [#1000](https://github.com/ethyca/fides/pull/1000) [#1028](https://github.com/ethyca/fides/pull/1028)
- Added the ability to add taxonomy fields via the UI [#1019](https://github.com/ethyca/fides/pull/1019)
- Added the ability to delete taxonomy fields via the UI [#1006](https://github.com/ethyca/fides/pull/1006)
  - Only non-default taxonomy entities can be deleted [#1023](https://github.com/ethyca/fides/pull/1023)
- Prevent deleting taxonomy `is_default` fields and from adding `is_default=True` fields via the API [#990](https://github.com/ethyca/fides/pull/990).
- Added a "Custom" tag to distinguish user defined taxonomy fields from default taxonomy fields in the UI [#1027](https://github.com/ethyca/fides/pull/1027)
- Added initial support for enabling Fides Plus [#1037](https://github.com/ethyca/fides/pull/1037)
  - The `useFeatures` hook can be used to check if `plus` is enabled.
  - Navigating to/from the Data Map page is gated behind this feature.
  - Plus endpoints are served from the private Plus image.

### Fixed

- Fixed failing mypy tests [#1030](https://github.com/ethyca/fides/pull/1030)
- Fixed an issue where `fides push --diff` would return a false positive diff [#1026](https://github.com/ethyca/fides/pull/1026)
- Pinned pydantic version to < 1.10.0 to fix an error in finding referenced fides keys [#1045](https://github.com/ethyca/fides/pull/1045)

### Fixed

- Fixed failing mypy tests [#1030](https://github.com/ethyca/fides/pull/1030)
- Fixed an issue where `fides push --diff` would return a false positive diff [#1026](https://github.com/ethyca/fides/pull/1026)

### Docs

- Minor formatting updates to [Policy Webhooks](https://ethyca.github.io/fidesops/guides/policy_webhooks/) documentation [#1114](https://github.com/ethyca/fidesops/pull/1114)

### Removed

- Removed create superuser [#1116](https://github.com/ethyca/fidesops/pull/1116)

## [1.8.2](https://github.com/ethyca/fides/compare/1.8.1...1.8.2) - 2022-08-18

### Added

- Added the ability to edit taxonomy fields via the UI [#977](https://github.com/ethyca/fides/pull/977) [#1028](https://github.com/ethyca/fides/pull/1028)
- New column `is_default` added to DataCategory, DataUse, DataSubject, and DataQualifier tables [#976](https://github.com/ethyca/fides/pull/976)
- Added the ability to add taxonomy fields via the UI [#1019](https://github.com/ethyca/fides/pull/1019)
- Added the ability to delete taxonomy fields via the UI [#1006](https://github.com/ethyca/fides/pull/1006)
  - Only non-default taxonomy entities can be deleted [#1023](https://github.com/ethyca/fides/pull/1023)
- Prevent deleting taxonomy `is_default` fields and from adding `is_default=True` fields via the API [#990](https://github.com/ethyca/fides/pull/990).
- Added a "Custom" tag to distinguish user defined taxonomy fields from default taxonomy fields in the UI [#1027](https://github.com/ethyca/fides/pull/1027)

### Changed

- Upgraded base Docker version to Python 3.9 and updated all other references from 3.8 -> 3.9 [#974](https://github.com/ethyca/fides/pull/974)
- Prepend all database tables with `ctl_` [#979](https://github.com/ethyca/fides/pull/979)
- Moved the `admin-ui` code down one level into a `ctl` subdir [#970](https://github.com/ethyca/fides/pull/970)
- Extended the `/datamap` endpoint to include extra metadata [#992](https://github.com/ethyca/fides/pull/992)

## [1.8.1](https://github.com/ethyca/fides/compare/1.8.0...1.8.1) - 2022-08-08

### Deprecated

- The following environment variables have been deprecated, and replaced with the new environment variable names indicated below. To avoid breaking existing workflows, the deprecated variables are still respected in v1.8.1. They will be removed in a future release.
  - `FIDESCTL__API__DATABASE_HOST` --> `FIDESCTL__DATABASE__SERVER`
  - `FIDESCTL__API__DATABASE_NAME` --> `FIDESCTL__DATABASE__DB`
  - `FIDESCTL__API__DATABASE_PASSWORD` --> `FIDESCTL__DATABASE__PASSWORD`
  - `FIDESCTL__API__DATABASE_PORT` --> `FIDESCTL__DATABASE__PORT`
  - `FIDESCTL__API__DATABASE_TEST_DATABASE_NAME` --> `FIDESCTL__DATABASE__TEST_DB`
  - `FIDESCTL__API__DATABASE_USER` --> `FIDESCTL__DATABASE__USER`

### Developer Experience

- The included `docker-compose.yml` no longer references outdated ENV variables [#964](https://github.com/ethyca/fides/pull/964)

### Docs

- Minor release documentation now reflects the desired patch release process [#955](https://github.com/ethyca/fides/pull/955)
- Updated references to ENV variables [#964](https://github.com/ethyca/fides/pull/964)

### Fixed

- Deprecated config options will continue to be respected when set via environment variables [#965](https://github.com/ethyca/fides/pull/965)
- The git cache is rebuilt within the Docker container [#962](https://github.com/ethyca/fides/pull/962)
- The `wheel` pypi build no longer has a dirty version tag [#962](https://github.com/ethyca/fides/pull/962)
- Add setuptools to dev-requirements to fix versioneer error [#983](https://github.com/ethyca/fides/pull/983)

## [1.8.0](https://github.com/ethyca/fides/compare/1.7.1...1.8.0) - 2022-08-04

### Added

- Initial configuration wizard UI view
  - System scanning step: AWS credentials form and initial `generate` API usage.
  - System scanning results: AWS systems are stored and can be selected for review
- CustomInput type "password" with show/hide icon.
- Pull CLI command now checks for untracked/unstaged files in the manifests dir [#869](https://github.com/ethyca/fides/pull/869)
- Pull CLI command has a flag to pull missing files from the server [#895](https://github.com/ethyca/fides/pull/895)
- Add BigQuery support for the `generate` command and `/generate` endpoint [#814](https://github.com/ethyca/fides/pull/814) & [#917](https://github.com/ethyca/fides/pull/917)
- Added user auth tables [915](https://github.com/ethyca/fides/pull/915)
- Standardized API error parsing under `~/types/errors`
- Added taxonomy page to UI [#902](https://github.com/ethyca/fides/pull/902)
  - Added a nested accordion component for displaying taxonomy data [#910](https://github.com/ethyca/fides/pull/910)
- Add lru cache to get_config [927](https://github.com/ethyca/fides/pull/927)
- Add support for deprecated API config values [#959](https://github.com/ethyca/fides/pull/959)
- `fides` is now an alias for `fidesctl` as a CLI entrypoint [#926](https://github.com/ethyca/fides/pull/926)
- Add user auth routes [929](https://github.com/ethyca/fides/pull/929)
- Bump fideslib to 3.0.1 and remove patch code[931](https://github.com/ethyca/fides/pull/931)
- Update the `fidesctl` python package to automatically serve the UI [#941](https://github.com/ethyca/fides/pull/941)
- Add `push` cli command alias for `apply` and deprecate `apply` [943](https://github.com/ethyca/fides/pull/943)
- Add resource groups tagging api as a source of system generation [939](https://github.com/ethyca/fides/pull/939)
- Add GitHub Action to publish the `fidesctl` package to testpypi on pushes to main [#951](https://github.com/ethyca/fides/pull/951)
- Added configWizardFlag to ui to hide the config wizard when false [[#1453](https://github.com/ethyca/fides/issues/1453)

### Changed

- Updated the `datamap` endpoint to return human-readable column names as the first response item [#779](https://github.com/ethyca/fides/pull/779)
- Remove the `obscure` requirement from the `generate` endpoint [#819](https://github.com/ethyca/fides/pull/819)
- Moved all files from `fidesapi` to `fidesctl/api` [#885](https://github.com/ethyca/fides/pull/885)
- Moved `scan` and `generate` to the list of commands that can be run in local mode [#841](https://github.com/ethyca/fides/pull/841)
- Upgraded the base docker images from Debian Buster to Bullseye [#958](https://github.com/ethyca/fides/pull/958)
- Removed `ipython` as a dev-requirement [#958](https://github.com/ethyca/fides/pull/958)
- Webserver dependencies now come as a standard part of the package [#881](https://github.com/ethyca/fides/pull/881)
- Initial configuration wizard UI view
  - Refactored step & form results management to use Redux Toolkit slice.
- Change `id` field in tables from an integer to a string [915](https://github.com/ethyca/fides/pull/915)
- Update `fideslang` to `1.1.0`, simplifying the default taxonomy and adding `tags` for resources [#865](https://github.com/ethyca/fides/pull/865)
- Merge existing configurations with `fideslib` library [#913](https://github.com/ethyca/fides/pull/913)
- Moved frontend static files to `src/fidesctl/ui-build/static` [#934](https://github.com/ethyca/fides/pull/934)
- Replicated the error response handling from the `/validate` endpoint to the `/generate` endpoint [#911](https://github.com/ethyca/fides/pull/911)

### Developer Experience

- Remove `API_PREFIX` from fidesctl/core/utils.py and change references to `API_PREFIX` in fidesctl/api/reoutes/util.py [922](https://github.com/ethyca/fides/pull/922)

### Fixed

- Dataset field columns show all columns by default in the UI [#898](https://github.com/ethyca/fides/pull/898)
- Fixed the missing `.fides./` directory when locating the default config [#933](https://github.com/ethyca/fides/pull/933)

## [1.7.1](https://github.com/ethyca/fides/compare/1.7.0...1.7.1) - 2022-07-28

### Added

- Add datasets via YAML in the UI [#813](https://github.com/ethyca/fides/pull/813)
- Add datasets via database connection [#834](https://github.com/ethyca/fides/pull/834) [#889](https://github.com/ethyca/fides/pull/889)
- Add delete confirmation when deleting a field or collection from a dataset [#809](https://github.com/ethyca/fides/pull/809)
- Add ability to delete datasets from the UI [#827](https://github.com/ethyca/fides/pull/827)
- Add Cypress for testing [713](https://github.com/ethyca/fides/pull/833)
- Add datasets via database connection (UI only) [#834](https://github.com/ethyca/fides/pull/834)
- Add Okta support to the `/generate` endpoint [#842](https://github.com/ethyca/fides/pull/842)
- Add db support to `/generate` endpoint [849](https://github.com/ethyca/fides/pull/849)
- Added OpenAPI TypeScript client generation for the UI app. See the [README](/clients/admin-ui/src/types/api/README.md) for more details.

### Changed

- Remove the `obscure` requirement from the `generate` endpoint [#819](https://github.com/ethyca/fides/pull/819)

### Developer Experience

- When releases are published, dispatch a repository webhook event to ethyca/fidesctl-plus [#938](https://github.com/ethyca/fides/pull/938)

### Docs

- recommend/replace pip installs with pipx [#874](https://github.com/ethyca/fides/pull/874)

### Fixed

- CustomSelect input tooltips appear next to selector instead of wrapping to a new row.
- Datasets without the `third_country_transfer` will not cause the editing dataset form to not render.
- Fixed a build issue causing an `unknown` version of `fidesctl` to be installed in published Docker images [#836](https://github.com/ethyca/fides/pull/836)
- Fixed an M1-related SQLAlchemy bug [#816](https://github.com/ethyca/fides/pull/891)
- Endpoints now work with or without a trailing slash. [#886](https://github.com/ethyca/fides/pull/886)
- Dataset field columns show all columns by default in the UI [#898](https://github.com/ethyca/fides/pull/898)
- Fixed the `tag` specific GitHub Action workflows for Docker and publishing docs. [#901](https://github.com/ethyca/fides/pull/901)

## [1.7.0](https://github.com/ethyca/fides/compare/1.6.1...1.7.0) - 2022-06-23

### Added

- Added dependabot to keep dependencies updated
- A warning now issues for any orphan datasets as part of the `apply` command [543](https://github.com/ethyca/fides/pull/543)
- Initial scaffolding of management UI [#561](https://github.com/ethyca/fides/pull/624)
- A new `audit` command for `system` and `organization` resources, checking data map attribute compliance [#548](https://github.com/ethyca/fides/pull/548)
- Static UI assets are now built with the docker container [#663](https://github.com/ethyca/fides/issues/663)
- Host static files via fidesapi [#621](https://github.com/ethyca/fides/pull/621)
- A new `generate` endpoint to enable capturing systems from infrastructure from the UI [#642](https://github.com/ethyca/fides/pull/642)
- A new `datamap` endpoint to enable visualizing a data map from the UI [#721](https://github.com/ethyca/fides/pull/721)
- Management UI navigation bar [#679](https://github.com/ethyca/fides/issues/679)
- Management UI integration [#736](https://github.com/ethyca/fides/pull/736)
  - Datasets
  - Systems
  - Taxonomy (data categories)
- Initial dataset UI view [#768](https://github.com/ethyca/fides/pull/768)
  - Add interaction for viewing a dataset collection
  - Add column picker
  - Add a data category checklist tree
  - Edit/delete dataset fields
  - Edit/delete dataset collections
  - Edit datasets
  - Add a component for Identifiability tags
  - Add tooltips for help on forms
  - Add geographic location (third_country_transfers) country selection. Supported by new dependency `i18n-iso-countries`.
- Okta, aws and database credentials can now come from `fidesctl.toml` config [#694](https://github.com/ethyca/fides/pull/694)
- New `validate` endpoint to test aws and okta credentials [#722](https://github.com/ethyca/fides/pull/722)
- Initial configuration wizard UI view
  - Manual entry steps added (name and describe organization, pick entry route, and describe system manually including privacy declarations)
- A new image tagged `ethyca/fidesctl:dev` is published on each push to `main` [781](https://github.com/ethyca/fides/pull/781)
- A new cli command (`fidesctl sync`) [#765](https://github.com/ethyca/fides/pull/765)

### Changed

- Comparing server and CLI versions ignores `.dirty` only differences, and is quiet on success when running general CLI commands [621](https://github.com/ethyca/fides/pull/621)
- All endpoints now prefixed by `/api/v1` [#623](https://github.com/ethyca/fides/issues/623)
- Allow AWS credentials to be passed to `generate system` via the API [#645](https://github.com/ethyca/fides/pull/645)
- Update the export of a datamap to load resources from the server instead of a manifest directory [#662](https://github.com/ethyca/fides/pull/662)
- Refactor `export` to remove CLI specific uses from the core modules and load resources[#725](https://github.com/ethyca/fides/pull/725)
- Bump version of FastAPI in `setup.py` to 0.77.1 to match `optional-requirements.txt` [#734](https://github.com/ethyca/fides/pull/734)
- Docker images are now only built and pushed on tags to match when released to pypi [#740](https://github.com/ethyca/fides/pull/740)
- Okta resource scanning and generation now works with systems instead of datasets [#751](https://github.com/ethyca/fides/pull/751)

### Developer Experience

- Replaced `make` with `nox` [#547](https://github.com/ethyca/fides/pull/547)
- Removed usage of `fideslang` module in favor of new [external package](https://github.com/ethyca/fideslang) shared across projects [#619](https://github.com/ethyca/fides/issues/619)
- Added a UI service to the docker-compose deployment [#757](https://github.com/ethyca/fides/pull/757)
- `TestClient` defined in and shared across test modules via `conftest.py` [#759](https://github.com/ethyca/fides/pull/759)

### Docs

- Replaced all references to `make` with `nox` [#547](https://github.com/ethyca/fides/pull/547)
- Removed config/schemas page [#613](https://github.com/ethyca/fides/issues/613)
- Dataset UI and config wizard docs added ([https://github.com/ethyca/fides/pull/697](https://github.com/ethyca/fides/pull/697))
- The fides README now walks through generating a datamap [#746](https://github.com/ethyca/fides/pull/746)

### Fixed

- Updated `fideslog` to v1.1.5, resolving an issue where some exceptions thrown by the SDK were not handled as expected [#609](https://github.com/ethyca/fides/issues/609)
- Updated the webserver so that it won't fail if the database is inaccessible [#649](https://github.com/ethyca/fides/pull/649)
- Updated external tests to handle complex characters [#661](https://github.com/ethyca/fides/pull/661)
- Evaluations now properly merge the default taxonomy into the user-defined taxonomy [#684](https://github.com/ethyca/fides/pull/684)
- The CLI can now be run without installing the webserver components [#715](https://github.com/ethyca/fides/pull/715)

## [1.6.1](https://github.com/ethyca/fides/compare/1.6.0...1.6.1) - 2022-06-15

### Docs

- Updated `Release Steps`

### Fixed

- Resolved a failure with populating applicable data subject rights to a data map
- Handle invalid characters when generating a `fides_key` [#761](https://github.com/ethyca/fides/pull/761)

## [1.6.0](https://github.com/ethyca/fides/compare/1.5.3...1.6.0) - 2022-05-02

### Added

- ESLint configuration changes [#514](https://github.com/ethyca/fidesops/pull/514)
- User creation, update and permissions in the Admin UI [#511](https://github.com/ethyca/fidesops/pull/511)
- Yaml support for dataset upload [#284](https://github.com/ethyca/fidesops/pull/284)

### Breaking Changes

- Update masking API to take multiple input values [#443](https://github.com/ethyca/fidesops/pull/443)

### Docs

- DRP feature documentation [#520](https://github.com/ethyca/fidesops/pull/520)

## [1.4.2](https://github.com/ethyca/fidesops/compare/1.4.1...1.4.2) - 2022-05-12

### Added

- GET routes for users [#405](https://github.com/ethyca/fidesops/pull/405)
- Username based search on GET route [#444](https://github.com/ethyca/fidesops/pull/444)
- FIDESOPS\_\_DEV_MODE for Easier SaaS Request Debugging [#363](https://github.com/ethyca/fidesops/pull/363)
- Track user privileges across sessions [#425](https://github.com/ethyca/fidesops/pull/425)
- Add first_name and last_name fields. Also add them along with created_at to FidesUser response [#465](https://github.com/ethyca/fidesops/pull/465)
- Denial reasons for DSR and user `AuditLog` [#463](https://github.com/ethyca/fidesops/pull/463)
- DRP action to Policy [#453](https://github.com/ethyca/fidesops/pull/453)
- `CHANGELOG.md` file[#484](https://github.com/ethyca/fidesops/pull/484)
- DRP status endpoint [#485](https://github.com/ethyca/fidesops/pull/485)
- DRP exerise endpoint [#496](https://github.com/ethyca/fidesops/pull/496)
- Frontend for privacy request denial reaons [#480](https://github.com/ethyca/fidesops/pull/480)
- Publish Fidesops to Pypi [#491](https://github.com/ethyca/fidesops/pull/491)
- DRP data rights endpoint [#526](https://github.com/ethyca/fidesops/pull/526)

### Changed

- Converted HTTP Status Codes to Starlette constant values [#438](https://github.com/ethyca/fidesops/pull/438)
- SaasConnector.send behavior on ignore_errors now returns raw response [#462](https://github.com/ethyca/fidesops/pull/462)
- Seed user permissions in `create_superuser.py` script [#468](https://github.com/ethyca/fidesops/pull/468)
- User API Endpoints (update fields and reset user passwords) [#471](https://github.com/ethyca/fidesops/pull/471)
- Format tests with `black` [#466](https://github.com/ethyca/fidesops/pull/466)
- Extract privacy request endpoint logic into separate service for DRP [#470](https://github.com/ethyca/fidesops/pull/470)
- Fixing inconsistent SaaS connector integration tests [#473](https://github.com/ethyca/fidesops/pull/473)
- Add user data to login response [#501](https://github.com/ethyca/fidesops/pull/501)

### Breaking Changes

- Update masking API to take multiple input values [#443](https://github.com/ethyca/fidesops/pull/443)

### Docs

- Added issue template for documentation updates [#442](https://github.com/ethyca/fidesops/pull/442)
- Clarify masking updates [#464](https://github.com/ethyca/fidesops/pull/464)
- Added dark mode [#476](https://github.com/ethyca/fidesops/pull/476)

### Fixed

- Removed miradb test warning [#436](https://github.com/ethyca/fidesops/pull/436)
- Added missing import [#448](https://github.com/ethyca/fidesops/pull/448)
- Removed pypi badge pointing to wrong package [#452](https://github.com/ethyca/fidesops/pull/452)
- Audit imports and references [#479](https://github.com/ethyca/fidesops/pull/479)
- Switch to using update method on PUT permission endpoint [#500](https://github.com/ethyca/fidesops/pull/500)

### Developer Experience

- added isort as a CI check
- Include `tests/` in all static code checks (e.g. `mypy`, `pylint`)

### Changed

- Published Docker image does a clean install of Fidesctl
- `with_analytics` is now a decorator

### Fixed

- Third-Country formatting on Data Map
- Potential Duplication on Data Map
- Exceptions are no longer raised when sending `AnalyticsEvent`s on Windows
- Running `fidesctl init` now generates a `server_host` and `server_protocol`
  rather than `server_url`<|MERGE_RESOLUTION|>--- conflicted
+++ resolved
@@ -30,9 +30,7 @@
 
 ### Changed
 - Added further config options to customize the privacy center [#4090](https://github.com/ethyca/fides/pull/4090)
-<<<<<<< HEAD
 - CORS configuration page [#4073](https://github.com/ethyca/fides/pull/4073)
-=======
 - Refactored `fides.js` components so that they can take data structures that are not necessarily privacy notices [#3870](https://github.com/ethyca/fides/pull/3870)
 
 ### Fixed
@@ -43,7 +41,6 @@
 ### Fixed
 
 - Avoid un-optimized query pattern in bulk `GET /system` endpoint [#4120](https://github.com/ethyca/fides/pull/4120)
->>>>>>> 37c32f8c
 
 ## [2.20.0](https://github.com/ethyca/fides/compare/2.19.1...2.20.0)
 
