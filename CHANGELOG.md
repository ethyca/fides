# Changelog

All notable changes to this project will be documented in this file.

The format is based on [Keep a Changelog](https://keepachangelog.com/en/)

The types of changes are:

- `Added` for new features.
- `Changed` for changes in existing functionality.
- `Developer Experience` for changes in developer workflow or tooling.
- `Deprecated` for soon-to-be removed features.
- `Docs` for documentation only changes.
- `Removed` for now removed features.
- `Fixed` for any bug fixes.
- `Security` in case of vulnerabilities.

Changes can also be flagged with a GitHub label for tracking purposes. The URL of the label should be put at the end of the entry. The possible labels are:
- https://github.com/ethyca/fides/labels/high-risk: to indicate that a change is a "high-risk" change that could potentially lead to unanticipated regressions or degradations
- https://github.com/ethyca/fides/labels/db-migration: to indicate that a given change includes a DB migration

## [Unreleased](https://github.com/ethyca/fides/compare/2.59.0...main)

### Fixed
- Fixed typo in Vermont US state name [#6029](https://github.com/ethyca/fides/pull/6029)

## [2.59.0](https://github.com/ethyca/fides/compare/2.58.2...2.59.0)

### Added
- Added `reject_all_mechanism` to `PrivacyExperienceConfig` [#5952](https://github.com/ethyca/fides/pull/5952) https://github.com/ethyca/fides/labels/db-migration
- Added DataHub dataset sync functionality UI with feedback and error handling [#5949](https://github.com/ethyca/fides/pull/5949)
- Added support for TCF preview in Admin UI experience form [#5962](https://github.com/ethyca/fides/pull/5962)
- Added `opt_in_only` to `Layer1ButtonOption` [#5958](https://github.com/ethyca/fides/pull/5958)
- Added support for links in `<a>` tags on the custom HTML description [#5960](https://github.com/ethyca/fides/pull/5960)
- Added "Reject all" behavior and visibility options to TCF Experience config form [#5964](https://github.com/ethyca/fides/pull/5964)
- Added `TCFConfiguration` and `TCFPublisherRestriction` models [#5983](https://github.com/ethyca/fides/pull/5983) https://github.com/ethyca/fides/labels/db-migration
- Added tab navigation to action center system aggregate table [#6011](https://github.com/ethyca/fides/pull/6011)
- Support `Quarterly` and `Yearly` monitor scheduling [#5981](https://github.com/ethyca/fides/pull/5981)
- Adds integration tests for Enterprise Bigquery DSR nested fields [#5969](https://github.com/ethyca/fides/pull/5969)
- Added `tcf_configuration_id` to `PrivacyExperienceConfig` and fixes `TCFPublisherRestriction` validations [#6012](https://github.com/ethyca/fides/pull/6012) https://github.com/ethyca/fides/labels/db-migration
- Added a `--separate-files` flag to the `fides pull dataset` CLI command to pull each dataset into its own file [#6007](https://github.com/ethyca/fides/pull/6007)
- Added a `readonly_server` database setting to support specifying a read-only database [#6023](https://github.com/ethyca/fides/pull/6023)
- Added PostgreSQL connection config form to the "integrations" page to support use with discovery monitors [#6018](https://github.com/ethyca/fides/pull/6018)

### Changed
- Bumped Next.js for all frontend apps to latest patch versions. [#5946](https://github.com/ethyca/fides/pull/5946)
- Updating UI for Integrations, the tags now represent capabilities of the integrations [#5973](https://github.com/ethyca/fides/pull/5973)
- Changed action center result tables to use expandable cells for multi-value results [#5963](https://github.com/ethyca/fides/pull/5963)
- Changed action center homepage to use CSS grid layout [#5982](https://github.com/ethyca/fides/pull/5982)
- Updated the UI for the activity tab of the privacy request detail page [#6005](https://github.com/ethyca/fides/pull/6005)
- Unified frontend formatKey method, so its behavior is closer to the backend behavior [#6010](https://github.com/ethyca/fides/pull/6010)
<<<<<<< HEAD
- Removed `dbname` as a required field for PostgreSQL connection configs to support use with discovery monitors [#6018](https://github.com/ethyca/fides/pull/6018)

=======
- Action center table's checkboxes were improved, also improved change indications [#6021](https://github.com/ethyca/fides/pull/6021)
- Changed how TCF Publisher Overrides gets configured in consent settings [#6013](https://github.com/ethyca/fides/pull/6013)

### Developer Experience
- Reduced animations on Cypress tests in Privacy Center for quicker results [#5976](https://github.com/ethyca/fides/pull/5976)
>>>>>>> a76df4a6

### Fixed
- Updated relationships for Comments, Attachments and PrivacyRequests to remove overlap sqlalchemy error. [#5929](https://github.com/ethyca/fides/pull/5929)
- Hide "Reclassify" option on fields in D&D tables [#5956](https://github.com/ethyca/fides/pull/5956)
- Fix D&D action errors not surfacing in UI [#5997](https://github.com/ethyca/fides/pull/5997)
- Fixes translation bug in TCF custom notices [#6003](https://github.com/ethyca/fides/pull/6003)
- Fixed issue with SaaS integration update payloads [#6001](https://github.com/ethyca/fides/pull/6001)
- Fix non-consent-category data uses showing up in system assets table [#5999](https://github.com/ethyca/fides/pull/5999)
- Fix `TCFConfiguration` relationship definitions [#6031](https://github.com/ethyca/fides/pull/6031)

### Removed
- Removed datasetClassificationUpdates flag from admin UI. [#5950](https://github.com/ethyca/fides/pull/5950)

## [2.58.2](https://github.com/ethyca/fides/compare/2.58.1...2.58.2)

### Changed
- Writes fides consent cookie during OT consent migration [#6009](https://github.com/ethyca/fides/pull/6009)

## [2.58.1](https://github.com/ethyca/fides/compare/2.58.0...2.58.1)

### Fixed
- Fixed an issue with banner dismisal resulting in resurfaced banner [#5979](https://github.com/ethyca/fides/pull/5979)

## [2.58.0](https://github.com/ethyca/fides/compare/2.57.1...2.58.0)

### Added
- Support for location based privacy center actions [#5803](https://github.com/ethyca/fides/pull/5803)
- Added `is_country` field on locations [#5885](https://github.com/ethyca/fides/pull/5885)
- Added `page` column to `Asset` table/model [#5898](https://github.com/ethyca/fides/pull/5898) https://github.com/ethyca/fides/labels/db-migration
- Added new `has_next` parameter for the `cursor` pagination strategy [#5888](https://github.com/ethyca/fides/pull/5888)
- Support `FIDES_PRIVACY_CENTER__FIDES_JS_MAX_AGE_SECONDS` configuration option for `fides-privacy-center` to override default cache duration for /fides.js [#5909](https://github.com/ethyca/fides/pull/5909)
- Add properties for user assigned systems/data_uses on staged resources [5841](https://github.com/ethyca/fides/pull/5841) https://github.com/ethyca/fides/labels/db-migration
- Added tooltips to the buttons in the dataset test UI [#5899](https://github.com/ethyca/fides/pull/5899)
- Added the ability to stop a test privacy request in the dataset test UI [#5901](https://github.com/ethyca/fides/pull/5901)
- Support setting publisher country code in Consent Settings [#5902](https://github.com/ethyca/fides/pull/5902)
- Added option for disabling consent notice toggles [#5872](https://github.com/ethyca/fides/pull/5872)
- Added UI to manually update Assets in the system asset view [#5914](https://github.com/ethyca/fides/pull/5914)
- Use the experience's `tcf_publisher_country_code` when building TC strings [#5921](https://github.com/ethyca/fides/pull/5921)
- Added size thresholds to S3 upload and retrieval methods for more efficient document processing. [#5922](https://github.com/ethyca/fides/pull/5922)
- Added support for Notice Consent String integration in Fides String [#5895](https://github.com/ethyca/fides/pull/5895)
- Added support for new options for Fides.gtm method [#5917](https://github.com/ethyca/fides/pull/5917)
- Added tab-based filtering and row persistence to web monitor assets table [#5933](https://github.com/ethyca/fides/pull/5933)
- Add inline editing for system assets table [#5940](https://github.com/ethyca/fides/pull/5940)

### Changed
- Privacy Center was updated to use React 19 and Nextjs 15 [#5803](https://github.com/ethyca/fides/pull/5803) https://github.com/ethyca/fides/labels/high-risk
- Change `Browser Request` values to `Browser request` in Asset and StagedResource models [#5898](https://github.com/ethyca/fides/pull/5898) https://github.com/ethyca/fides/labels/db-migration
- Changed discovered asset "system" cell to use `user_assigned_system_key` property [#5908](https://github.com/ethyca/fides/pull/5908)
- Changed Dataset endpoint, it now has `minimal` parameter, and can be filtered by `fides_meta.namespace.connection_type` [#5915](https://github.com/ethyca/fides/pull/5915)
- Datahub integration now allows datasets to be selected [#5926](https://github.com/ethyca/fides/pull/5926)
- Enable Consent Reporting screen by default. Update consent lookup table column. [#5936](https://github.com/ethyca/fides/pull/5936)

### Fixed
- Fixed UX issues with website monitor form [#5884](https://github.com/ethyca/fides/pull/5884)
- Fixed consent reporting table issues, add external id column [#5918](https://github.com/ethyca/fides/pull/5918)
- Removed excessive authorization debug logs [#5920](https://github.com/ethyca/fides/pull/5920)
- Fixed fix incorrect calls to TCF api update method [#5916](https://github.com/ethyca/fides/pull/5916)
- Fixed "unvisited edges" error when dealing with optional identities [#5923](https://github.com/ethyca/fides/pull/5923)
- Fixed issue where sometimes an experience translation couldn't be added [#5942](https://github.com/ethyca/fides/pull/5942)

### Removed
- Removed beta flag for Datahub feature [#5937](https://github.com/ethyca/fides/pull/5937)

## [2.57.1](https://github.com/ethyca/fides/compare/2.57.0...2.57.1)

### Changed
- Added extra debug logging and fixed handler time calculation [#5927](https://github.com/ethyca/fides/pull/5927)

## [2.57.0](https://github.com/ethyca/fides/compare/2.56.2...2.57.0)

### Added
- DB model support for Attachments [#5784](https://github.com/ethyca/fides/pull/5784) https://github.com/ethyca/fides/labels/db-migration
- DB migration to add `description` column to `asset` [#5822](https://github.com/ethyca/fides/pull/5822) https://github.com/ethyca/fides/labels/db-migration
- DB model support for messages on `MonitorExecution` records [#5846](https://github.com/ethyca/fides/pull/5846) https://github.com/ethyca/fides/labels/db-migration
- Added support for GPP String integration in Fides String [#5845](https://github.com/ethyca/fides/pull/5845)
- Attachments storage capabilities (S3 or local) [#5812](https://github.com/ethyca/fides/pull/5812) https://github.com/ethyca/fides/labels/db-migration
- DB model support for Comments [#5833](https://github.com/ethyca/fides/pull/5833/files) https://github.com/ethyca/fides/labels/db-migration
- Added UI for configuring website integrations and monitors [#5867](https://github.com/ethyca/fides/pull/5867)
- Adding support for BigQuery struct updates [#5849](https://github.com/ethyca/fides/pull/5849)
- Added support for OneTrust Consent Migration [#5873](https://github.com/ethyca/fides/pull/5873)

### Changed
- Bumped supported Python versions to `3.10.16` and `3.9.21` [#5840](https://github.com/ethyca/fides/pull/5840)
- Update the privacy request detail page to a new layout and improved styling [#5824](https://github.com/ethyca/fides/pull/5824)
- Updated privacy request handling to still succeed if not all identities are provided [#5836](https://github.com/ethyca/fides/pull/5836)
- Refactored privacy request processing to never re-use sessions [#5862](https://github.com/ethyca/fides/pull/5862)
- Updated hover state of menu items to be more visible [#5868](https://github.com/ethyca/fides/pull/5868)
- Use `gpp_settings.cmp_api_required` to determine if GPP CMP API should be included in bundle [#5883](https://github.com/ethyca/fides/pull/5883)
- Updates Fides interface docs to expose additional fields [#5878](https://github.com/ethyca/fides/pull/5878)

### Developer Experience
- Moved non-prod Admin UI dependencies to devDependencies [#5832](https://github.com/ethyca/fides/pull/5832)
- Prevent Admin UI and Privacy Center from starting when running `nox -s dev` with datastore params [#5843](https://github.com/ethyca/fides/pull/5843)
- Remove plotly (unused package) to reduce fides image size [#5852](https://github.com/ethyca/fides/pull/5852)
- Fixed issue where the log_context decorator didn't support positional arguments [#5866](https://github.com/ethyca/fides/pull/5866)

### Fixed
- Fixed pagination bugs on some tables [#5819](https://github.com/ethyca/fides/pull/5819)
- Fixed load_samples to wrap variables in quotes to prevent YAML parsing errors [#5857](https://github.com/ethyca/fides/pull/5857)
- Fixed incorrect value being set for `MonitorExecution.started` column [#5864](https://github.com/ethyca/fides/pull/5864)
- Improved the behavior and state management of MSPA-related settings [#5861](https://github.com/ethyca/fides/pull/5861)
- Fixed CORS origins handling to be more consistent across config (toml/env var) and API settings; allow `0.0.0.0` as an origin [#5853](https://github.com/ethyca/fides/pull/5853)
- Fixed an issue with the update payloads for select SaaS integrations [#5860](https://github.com/ethyca/fides/pull/5860)
- Fixed `/privacy-request/<id>/resubmit` endpoint so it doesn't queue the request twice [#5870](https://github.com/ethyca/fides/pull/5870)
- Fixed the system assets table being the wrong width [#5879](https://github.com/ethyca/fides/pull/5879)
- Fixed vendor override handling in FidesJS CMP [#5886](https://github.com/ethyca/fides/pull/5886)
- Fix `extraDetails.preference` on `FidesUIChanged` events from FidesJS SDK to include the correct `notice_key` when using custom purposes in TCF experience [#5892](https://github.com/ethyca/fides/pull/5892)

## [2.56.2](https://github.com/ethyca/fides/compare/2.56.1...2.56.2)

### Added
- Update FidesJS to push all `FidesEvent` types to GTM (except `FidesInitializing`) [#5821](https://github.com/ethyca/fides/pull/5821)
- Added a consent reporting table and consent lookup feature [#5839](https://github.com/ethyca/fides/pull/5839)
- Added a high-precision `timestamp` to all `FidesEvents` from FidesJS SDK [#5859](https://github.com/ethyca/fides/pull/5859)
- Added a `extraDetails.trigger` to `FidesUIChanged` events from FidesJS SDK with info about the UI element that triggered the event [#5859](https://github.com/ethyca/fides/pull/5859)
- Added a `extraDetails.preference` to `FidesUIChanged` events from FidesJS SDK with info about the preference that was changed (notice, TCF purpose, TCF vendor, etc.) [#5859](https://github.com/ethyca/fides/pull/5859)

### Fixed
- Addressed TCModel console error when opting into some purposes [#5850](https://github.com/ethyca/fides/pull/5850)
- Opt out of all in TCF no longer affects "notice only" notices [#5850](https://github.com/ethyca/fides/pull/5850)
- Corrected the Tag color for some columns of the Privacy requests table. [#5848](https://github.com/ethyca/fides/pull/5848)

## [2.56.1](https://github.com/ethyca/fides/compare/2.56.0...2.56.1)

### Changed
- Custom TCF purposes respect NOTICE_ONLY [#5830](https://github.com/ethyca/fides/pull/5830)

### Fixed
- Fixed usage of stale DB sessions when running privacy requests [#5834](https://github.com/ethyca/fides/pull/5834)

## [2.56.0](https://github.com/ethyca/fides/compare/2.55.4...2.56.0)

### Added
- DB model support for Web Monitoring [#5616](https://github.com/ethyca/fides/pull/5616) https://github.com/ethyca/fides/labels/db-migration
- Added support for queue-specific Celery workers [#5761](https://github.com/ethyca/fides/pull/5761)
- Added support for AWS SES as an email provider [#5804](https://github.com/ethyca/fides/pull/5804)
- Nested identity query support for BigQuery [#5814](https://github.com/ethyca/fides/pull/5814)
- Added job that automatically requeues interrupted tasks for in progress privacy requests [#5800](https://github.com/ethyca/fides/pull/5800)
- Added "Assets" tab on system view for web monitor assets [#5811](https://github.com/ethyca/fides/pull/5811)
- Support for MySQL Data Detection & Discovery Monitors [#5798](https://github.com/ethyca/fides/pull/5798)

### Changed
- Improved dataset validation for namespace metadata and dataset reachability [#5744](https://github.com/ethyca/fides/pull/5744)
- Taxonomy page can now be accessed by users with only read permissions [#5815](https://github.com/ethyca/fides/pull/5815)

### Developer Experience
- Modified Dependabot configuration to support monorepo security updates [#5810](https://github.com/ethyca/fides/pull/5810)
- Fix load_samples to correctly collect & load sample connections with "False" secret values [#5828](https://github.com/ethyca/fides/pull/5828)

### Docs
- Removed version pins in LDFLAGS & CFLAGS for local MSSQL builds [#5760](https://github.com/ethyca/fides/pull/5760)

### Fixed
- Fixed background color of the message indicating the rows selected [#5847](https://github.com/ethyca/fides/pull/5847)
- Fixed bug with D&D table column widths [#5813](https://github.com/ethyca/fides/pull/5813)
- Fixed `poll_for_exited_privacy_request_tasks` for DSR-processing improvements [#5820](https://github.com/ethyca/fides/pull/5820)

## [2.55.4](https://github.com/ethyca/fides/compare/2.55.3...2.55.4)

### Added
- Added setting to control fuzzy search for privacy requests [#5748](https://github.com/ethyca/fides/pull/5748)

### Fixed
- Fixed BQ partition clause validation to allow `-` characters in operands [#5796](https://github.com/ethyca/fides/pull/5796)

## [2.55.3](https://github.com/ethyca/fides/compare/2.55.2...2.55.3)

### Fixed
- Fixed BigQuery DSR integration generates invalid queries when having a dataset with nested fields [#5785](https://github.com/ethyca/fides/pull/5785)

## [2.55.2](https://github.com/ethyca/fides/compare/2.55.1...2.55.2)

### Changed
- Release version bump. No code changes.

## [2.55.1](https://github.com/ethyca/fides/compare/2.55.0...2.55.1)

### Fixed
- Fixed GPP string and section inconsistencies [#5765](https://github.com/ethyca/fides/pull/5765)
- Fixed sending of notifications for privacy request receipts [#5777](https://github.com/ethyca/fides/pull/5777)
- Fixed create systems with vendor_deleted_at field [#5786](https://github.com/ethyca/fides/pull/5786)

## [2.55.0](https://github.com/ethyca/fides/compare/2.54.0...2.55.0)

### Added
- Added editing support for categories of consent on discovered assets [#5739](https://github.com/ethyca/fides/pull/5739)
- Added a read-only consent category cell to Action Center aggregate system results table [#5737](https://github.com/ethyca/fides/pull/5737)
- Added detail trays to items in data catalog view [#5729](https://github.com/ethyca/fides/pull/5729)
- Support rendering and saving consent from custom notices in TCF Overlay [#5742](https://github.com/ethyca/fides/pull/5742)
- Added worker stats endpoint to monitor worker status and task queue length [#5725](https://github.com/ethyca/fides/pull/5725)
- New "Headless" experience type to support custom UI implementations [#5751](https://github.com/ethyca/fides/pull/5751)

### Changed
- Added frequency field to DataHubSchema integration config [#5716](https://github.com/ethyca/fides/pull/5716)
- Added glossary_node field to DataHubSchema integration config [#5734](https://github.com/ethyca/fides/pull/5734)
- Added initial support for upcoming "headless" CMP experience type [#5731](https://github.com/ethyca/fides/pull/5731)
- All Select dropdowns will now allow searching to narrow down the options by default [#5738](https://github.com/ethyca/fides/pull/5738)
- Exposes privacy notice picker for TCF components [#5730](https://github.com/ethyca/fides/pull/5730)
- Model changes to support new privacy center config options [5732](https://github.com/ethyca/fides/pull/5732)

### Fixed
- Fixed `fides annotate dataset` command enters incorrect value on the `direction` field. [#5727](https://github.com/ethyca/fides/pull/5727)
- Fixed Bigquery flakey tests. [#5713](https://github.com/ethyca/fides/pull/5713)
- Fixed breadcrumb navigation issues in data catalog view [#5717](https://github.com/ethyca/fides/pull/5717)
- Fixed `window.Fides.experience` of FidesJS to be a merged version of the minimal and full experience. [#5726](https://github.com/ethyca/fides/pull/5726)
- Fixed vendor count template string on FidesJS embedded layer 2 descriptions [#5736](https://github.com/ethyca/fides/pull/5736)
- Allowing a list with a single dataset in the YAML dataset editor [#5750](https://github.com/ethyca/fides/pull/5750)
- Fixed edge case translation string issue on FidesJS embedded layer 2 [#5749](https://github.com/ethyca/fides/pull/5749)
- Standardized taxonomy endpoint behavior for URLs with and without trailing slashes to ensure all endpoints properly enforce the latest data validation rules [#5753](https://github.com/ethyca/fides/pull/5753)

## [2.54.0](https://github.com/ethyca/fides/compare/2.53.0...2.54.0)

### Added
- Migration to add the `data_uses` column to `stagedresource` table, prereqs for Data Catalog work in Fidesplus [#5600](https://github.com/ethyca/fides/pull/5600/) https://github.com/ethyca/fides/labels/db-migration
- Added a new endpoint to fully resubmit any errored privacy requests [#5658](https://github.com/ethyca/fides/pull/5658) https://github.com/ethyca/fides/labels/db-migration
- Migration to add the `monitorexecution` table used by fidesplus to persist `MonitorExecution` records to DB [#5704](https://github.com/ethyca/fides/pull/5704) https://github.com/ethyca/fides/labels/db-migration

### Changed
- Updated UI colors to new brand. Update logo, homepage cards. [#5668](https://github.com/ethyca/fides/pull/5668)
- Privacy request status tags colors have been updated [#5699](https://github.com/ethyca/fides/pull/5699)
- The privacy declarations for a system are now sorted alphabetically by name. [#5683](https://github.com/ethyca/fides/pull/5683)
- Upgraded GPP library to `3.1.5` and added support for all available state sections (ustx, usde, usia, etc.) [#5696](https://github.com/ethyca/fides/pull/5696)
- Updating DSR execution to allow collections to be unreachable when they don't contain policy-relevant data categories [#5689](https://github.com/ethyca/fides/pull/5689)
- Added "All activity" root breadcrumb to D&D results tables [#5694](https://github.com/ethyca/fides/pull/5694)

### Developer Experience
- Migrated radio buttons and groups to Ant Design [#5681](https://github.com/ethyca/fides/pull/5681)

### Fixed
- Updating mongodb connectors so it can support usernames and password with URL encoded characters [#5682](https://github.com/ethyca/fides/pull/5682)
- After creating a new system, the url is now updated correctly to the new system edit page [#5701](https://github.com/ethyca/fides/pull/5701)
- Visual fixes for table header buttons [#5693](https://github.com/ethyca/fides/pull/5693)

## [2.53.0](https://github.com/ethyca/fides/compare/2.52.0...2.53.0)

### Added
- Added Action Center MVP behind new feature flag [#5622](https://github.com/ethyca/fides/pull/5622)
- Added Data Catalog MVP behind new feature flag [#5628](https://github.com/ethyca/fides/pull/5628)
- Added cache-clearing methods to the `DBCache` model to allow deleting cache entries [#5629](https://github.com/ethyca/fides/pull/5629)
- Adds partitioning, custom identities, multiple identities to test coverage for BigQuery Enterprise [#5618](https://github.com/ethyca/fides/pull/5618)
- Added Datahub groundwork required by Fidesplus [#5666](https://github.com/ethyca/fides/pull/5666)

### Changed
- Updated brand link url [#5656](https://github.com/ethyca/fides/pull/5656)
- Changed "Reclassify" D&D button to show in an overflow menu when row actions are overcrowded [#5655](https://github.com/ethyca/fides/pull/5655)
- Removed primary key requirements for BigQuery and Postgres erasures [#5591](https://github.com/ethyca/fides/pull/5591)
- Updated `DBCache` model so setting cache value always updates the updated_at field [#5669](https://github.com/ethyca/fides/pull/5669)
- Changed sizes of buttons in table headers [#5654](https://github.com/ethyca/fides/pull/5654)
- Adds new config for max number of rows in DSR download through Admin-UI [#5671](https://github.com/ethyca/fides/pull/5671)
- Added CSS variable to FidesJS: `--fides-base-font-size: 16px` for better consistency. Overriding this variable with "1rem" will mimic legacy behavior. [#5673](https://github.com/ethyca/fides/pull/5673) https://github.com/ethyca/fides/labels/high-risk

### Fixed
- Fixed issue where the custom report "reset" button was not working as expected [#5649](https://github.com/ethyca/fides/pull/5649)
- Fixed column ordering issue in the Data Map report [#5649](https://github.com/ethyca/fides/pull/5649)
- Fixed issue where the Data Map report filter dialog was missing an Accordion item label [#5649](https://github.com/ethyca/fides/pull/5649)
- Improved database session management for long running access request tasks [#5667](https://github.com/ethyca/fides/pull/5667)
- Ensured decode_password function properly handles plaintext but valid base64 passwords [#5698](https://github.com/ethyca/fides/pull/5698)

## [2.52.0](https://github.com/ethyca/fides/compare/2.51.2...2.52.0)

### Added
- New page in the Cookie House sample app to demonstrate the use of embedding the FidesJS SDK on the page [#5564](https://github.com/ethyca/fides/pull/5564)
- Added event based communication example to the Cookie House sample app [#5597](https://github.com/ethyca/fides/pull/5597)
- Added new erasure tests for BigQuery Enterprise [#5554](https://github.com/ethyca/fides/pull/5554)
- Added new `has_next` parameter for the `link` pagination strategy [#5596](https://github.com/ethyca/fides/pull/5596)
- Added a `DBCache` model for database-backed caching [#5613](https://github.com/ethyca/fides/pull/5613) https://github.com/ethyca/fides/labels/db-migration
- Adds "reclassify" button to discovery result tables [#5574](https://github.com/ethyca/fides/pull/5574)
- Added support for exporting datamaps with column renaming, reordering and visibility options [#5543](https://github.com/ethyca/fides/pull/5543)

### Changed
- Adjusted Ant's Select component colors and icon [#5594](https://github.com/ethyca/fides/pull/5594)
- Replaced taxonomies page with new UI based on an interactive tree visualization [#5602](https://github.com/ethyca/fides/pull/5602)
- Adjusted functionality around updating taxonomy active field, includes data migration to re-activate taxonomy nodes [#5617](https://github.com/ethyca/fides/pull/5617)
- Migrated breadcrumbs to Ant Design [#5610](https://github.com/ethyca/fides/pull/5610)
- Updated `CustomReportConfig` to be more intuitive on its contents [#5543](https://github.com/ethyca/fides/pull/5543)

### Fixed
- Fixing quickstart.py script [#5585](https://github.com/ethyca/fides/pull/5585)
- Removed unnecessary double notification when updating database integrations [#5612](https://github.com/ethyca/fides/pull/5612)

## [2.51.2](https://github.com/ethyca/fides/compare/2.51.1...2.51.2)

### Fixed
- Fixed miscellaneous performance issues with Systems and PrivacyDeclarations [#5601](https://github.com/ethyca/fides/pull/5601)

## [2.51.1](https://github.com/ethyca/fides/compare/2.51.0...2.51.1)

### Fixed
- SaaS integrations using `oauth_client_credentials` now properly update their access token when editing the secrets. [#5548](https://github.com/ethyca/fides/pull/5548)
- Saas integrations using `oauth_client_credentials` now properly refresh their access token when the current token expires [#5569](https://github.com/ethyca/fides/pull/5569)
- Adding `dsr_testing_tools_enabled` security setting [#5573](https://github.com/ethyca/fides/pull/5573)
- Reverted elimination of connection pool in worker tasks to prevent DB performance issues [#5592](https://github.com/ethyca/fides/pull/5592)

## [2.51.0](https://github.com/ethyca/fides/compare/2.50.0...2.51.0)

### Added
- Added new column for Action Type in privacy request event logs [#5546](https://github.com/ethyca/fides/pull/5546)
- Added `fides_consent_override` option in FidesJS SDK [#5541](https://github.com/ethyca/fides/pull/5541)
- Added new `script` ConsentMethod in FidesJS SDK for tracking automated consent [#5541](https://github.com/ethyca/fides/pull/5541)
- Added a new page under system integrations to run standalone dataset tests (Fidesplus) [#5549](https://github.com/ethyca/fides/pull/5549)

### Changed
- Adding hashes to system tab URLs [#5535](https://github.com/ethyca/fides/pull/5535)
- Boolean inputs will now show as a select with true/false values in the connection form [#5555](https://github.com/ethyca/fides/pull/5555)
- Updated Cookie House to be responsive [#5541](https://github.com/ethyca/fides/pull/5541)
- Updated `/system` endpoint to filter vendor deleted systems [#5553](https://github.com/ethyca/fides/pull/5553)

### Developer Experience
- Migrated remaining instances of Chakra's Select component to use Ant's Select component [#5502](https://github.com/ethyca/fides/pull/5502)

### Fixed
- Updating dataset PUT to allow deleting all datasets [#5524](https://github.com/ethyca/fides/pull/5524)
- Adds support for fides_key generation when parent_key is provided in Taxonomy create endpoints [#5542](https://github.com/ethyca/fides/pull/5542)
- An integration will no longer re-enable after saving the connection form [#5555](https://github.com/ethyca/fides/pull/5555)
- Fixed positioning of Fides brand link in privacy center [#5572](https://github.com/ethyca/fides/pull/5572)

### Removed
- Removed unnecessary debug logging from the load_file config helper [#5544](https://github.com/ethyca/fides/pull/5544)


## [2.50.0](https://github.com/ethyca/fides/compare/2.49.1...2.50.0)

### Added
- Added namespace support for Snowflake [#5486](https://github.com/ethyca/fides/pull/5486)
- Added support for field-level masking overrides [#5446](https://github.com/ethyca/fides/pull/5446)
- Added BigQuery Enterprise access request integration test [#5504](https://github.com/ethyca/fides/pull/5504)
- Added MD5 email hashing for Segment's Right to Forget endpoint requests [#5514](https://github.com/ethyca/fides/pull/5514)
- Added loading state to the toggle switches on the Privacy experiences page [#5529](https://github.com/ethyca/fides/pull/5529)
- Added new env variable to set a privacy center to default to a specific property  [#5532](https://github.com/ethyca/fides/pull/5532)

### Changed
- Allow hiding systems via a `hidden` parameter and add two flags on the `/system` api endpoint; `show_hidden` and `dnd_relevant`, to display only systems with integrations [#5484](https://github.com/ethyca/fides/pull/5484)
- The CMP override `fides_privacy_policy_url` will now apply even if the `fides_override_language` doesn't match [#5515](https://github.com/ethyca/fides/pull/5515)
- Updated POST taxonomy endpoints to handle creating resources without specifying fides_key [#5468](https://github.com/ethyca/fides/pull/5468)
- Disabled connection pooling for task workers and added retries and keep-alive configurations for database connections [#5448](https://github.com/ethyca/fides/pull/5448) https://github.com/ethyca/fides/labels/high-risk
- Added timeout handling in the UI for async discovery monitor-related queries [#5519](https://github.com/ethyca/fides/pull/5519)

### Developer Experience
- Migrated several instances of Chakra's Select component to use Ant's Select component [#5475](https://github.com/ethyca/fides/pull/5475)
- Fixing BigQuery integration tests [#5491](https://github.com/ethyca/fides/pull/5491)
- Enhanced logging for privacy requests [#5500](https://github.com/ethyca/fides/pull/5500)

### Docs
- Added docs for PrivacyNoticeRegion type [#5488](https://github.com/ethyca/fides/pull/5488)

### Fixed
- Fixed deletion of ConnectionConfigs that have related MonitorConfigs [#5478](https://github.com/ethyca/fides/pull/5478)
- Fixed extra delete icon on Domains page [#5513](https://github.com/ethyca/fides/pull/5513)
- Fixed incorrect display names on some D&D resources [#5498](https://github.com/ethyca/fides/pull/5498)
- Fixed position of "Integration" button on system detail page [#5497](https://github.com/ethyca/fides/pull/5497)
- Fixing issue where "privacy request received" emails would not be sent if the request had custom identities [#5518](https://github.com/ethyca/fides/pull/5518)
- Fixed issue with long-running privacy request tasks losing their connection to the database [#5500](https://github.com/ethyca/fides/pull/5500)
- Fixed missing "Manage privacy preferences" button label option in TCF experience translations [#5528](https://github.com/ethyca/fides/pull/5528)
- Fixed privacy center not fetching the correct experience when using custom property paths  [#5532](https://github.com/ethyca/fides/pull/5532)

### Security
 - Password Policy is now Enforced in Accept Invite API [CVE-2024-52008](https://github.com/ethyca/fides/security/advisories/GHSA-v7vm-rhmg-8j2r)

## [2.49.1](https://github.com/ethyca/fides/compare/2.49.0...2.49.1)

### Added
- Added support for GPP national string to be used alongside state-by-state using a new approach option [#5480](https://github.com/ethyca/fides/pull/5480)
- Added "Powered by" branding link to privacy center and Layer 2 CMP [#5483](https://github.com/ethyca/fides/pull/5483)
- Added loading state to the toggle switches on the Manage privacy notices page [#5489](https://github.com/ethyca/fides/pull/5489)
- Support BlueConic objectives [#5479](https://github.com/ethyca/fides/pull/5479)

### Fixed
- Use BlueConic Profile API correctly. [#5487](https://github.com/ethyca/fides/pull/5487)
- Fixed a bug where branding link was sometimes misaligned [#5496](https://github.com/ethyca/fides/pull/5496)

## [2.49.0](https://github.com/ethyca/fides/compare/2.48.2...2.49.0)

### Added
- Added DataHub integration config [#5401](https://github.com/ethyca/fides/pull/5401)
- Added keepalive settings to the Redshift integration [#5433](https://github.com/ethyca/fides/pull/5433)
- Remediation endpoint `/datasets/clean` to clean up dataset names generated with previous version of fides nested field support [#5461](https://github.com/ethyca/fides/pull/5461)

### Changed
- Migrated the base Select component for Vendor selection to Ant Design [#5459](https://github.com/ethyca/fides/pull/5459)
- Added a security setting that must be set to true to enable the access request download feature [#5451](https://github.com/ethyca/fides/pull/5451)
- Preventing erasures for the Zendesk integration if there are any open tickets [#5429](https://github.com/ethyca/fides/pull/5429)
- Updated look/feel of all badges in the Data map report [#5464](https://github.com/ethyca/fides/pull/5464)
- Allow adding data categories to nested fields [#5434](https://github.com/ethyca/fides/pull/5434)

### Fixed
 - Fix rendering of subfield names in D&D tables [#5439](https://github.com/ethyca/fides/pull/5439)
 - Fix "Save" button on system source/destination page not working [#5469](https://github.com/ethyca/fides/pull/5469)
 - Updating Salesforce erasure request with overrides so it properly passes validation. Removing Account endpoint since it does not contain user data [#5452](https://github.com/ethyca/fides/pull/5452)
 - Fix Pytest-Ctl-External tests [#5457](https://github.com/ethyca/fides/pull/5457)

### Developer Experience
- Added Carbon Icons to FidesUI [#5416](https://github.com/ethyca/fides/pull/5416)
- Apply new color palette as scss module [#5453](https://github.com/ethyca/fides/pull/5453)
- Fixing external SaaS connector tests [#5463](https://github.com/ethyca/fides/pull/5463)
- Updating Paramiko to version 3.4.1 to prevent warning during server startup [#5467](https://github.com/ethyca/fides/pull/5467)

## [2.48.2](https://github.com/ethyca/fides/compare/2.48.1...2.48.2)

### Fixed
- Fixed ValidationError for datasets with a connection_type [#5447](https://github.com/ethyca/fides/pull/5447)

## [2.48.1](https://github.com/ethyca/fides/compare/2.48.0...2.48.1)

### Fixed
 - API router sanitizer being too aggressive with NextJS Catch-all Segments [#5438](https://github.com/ethyca/fides/pull/5438)
 - Fix rendering of subfield names in D&D tables [#5439](https://github.com/ethyca/fides/pull/5439)
 - Fix BigQuery `partitioning` queries to properly support multiple identity clauses [#5432](https://github.com/ethyca/fides/pull/5432)

## [2.48.0](https://github.com/ethyca/fides/compare/2.47.1...2.48.0)

### Added
- Added Azure as an SSO provider. [#5402](https://github.com/ethyca/fides/pull/5402)
- Added endpoint to get privacy request access results urls [#5379](https://github.com/ethyca/fides/pull/5379)
- Added `connection_type` key in the `namespace` attribute of a Dataset's `fides_meta` [#5387](https://github.com/ethyca/fides/pull/5387)
- Added new RDS Postgres Connector [#5380](https://github.com/ethyca/fides/pull/5380)
- Added ability to customize column names in the Data Map report [#5400](https://github.com/ethyca/fides/pull/5400)
- Added Experience Config docs to the FidesJS documentation [#5405](https://github.com/ethyca/fides/pull/5405)
- Added UI for downloading privacy request access results [#5407](https://github.com/ethyca/fides/pull/5407)

### Fixed
- Fixed a bug where D&D tables were rendering stale data [#5372](https://github.com/ethyca/fides/pull/5372)
- Fixed issue where multiple login redirects could end up losing login return path [#5389](https://github.com/ethyca/fides/pull/5389)
- Fixed issue where Dataset with nested fields was unable to edit Categories [#5383](https://github.com/ethyca/fides/pull/5383)
- Fixed a visual bug where the "download" icon was off-center in some buttons [#5409](https://github.com/ethyca/fides/pull/5409)
- Fixed styling on "Dataset" field on system integration form [#5408](https://github.com/ethyca/fides/pull/5408)
- Fixed Snowflake DSR integration failing with syntax error [#5417](https://github.com/ethyca/fides/pull/5417)

### Changed
- The `Monitor` button trigger the same `confirmResourceMutation` (monitor, start classification) on muted parent resources as well as un-muted resources. Un-mute button for muted field resources which simply changes their status to `monitored`. [#5362](https://github.com/ethyca/fides/pull/5362)

### Developer Experience
- Fix warning messages from slowapi and docker [#5385](https://github.com/ethyca/fides/pull/5385)

## [2.47.1](https://github.com/ethyca/fides/compare/2.47.0...2.47.1)

### Added
- Adding access and erasure support for Gladly [#5346](https://github.com/ethyca/fides/pull/5346)
- Added icons for the Gladly, ShipStation, Microsoft Ads, and PowerReviews integrations [#5374](https://github.com/ethyca/fides/pull/5374)

### Changed
- Make the dbname in GoogleCloudSQLPostgresSchema optional [#5358](https://github.com/ethyca/fides/pull/5358)

### Fixed
- Fixed race condition where GPC being updated after FidesJS initialization caused Privacy Notices to be in the wrong state [#5384](https://github.com/ethyca/fides/pull/5384)
- Fixed issue where Dataset with nested fields was unable to edit Categories [#5383](https://github.com/ethyca/fides/pull/5383)
- Fixed button styling issues [#5386](https://github.com/ethyca/fides/pull/5386)
- Allow Responsys and Firebase connectors to ignore extra identities [#5388](https://github.com/ethyca/fides/pull/5388)
- Fixed cookies not deleting on opt-out [#5338](https://github.com/ethyca/fides/pull/5338)

## [2.47.0](https://github.com/ethyca/fides/compare/2.46.2...2.47.0)

### Added
- Make all "Description" table columns expandable in Admin UI tables [#5340](https://github.com/ethyca/fides/pull/5340)
- Added access support for Shipstation [#5343](https://github.com/ethyca/fides/pull/5343)
- Introduce custom reports to Data map report [#5352](https://github.com/ethyca/fides/pull/5352)
- Added models to support custom reports (Fidesplus) [#5344](https://github.com/ethyca/fides/pull/5344)

### Changed
- Updated the filter postprocessor (SaaS integration framework) to support dataset references [#5343](https://github.com/ethyca/fides/pull/5343)

### Developer Experience
- Migrate toggle switches from Chakra to Ant Design [#5323](https://github.com/ethyca/fides/pull/5323)
- Migrate buttons from Chakra to Ant Design [#5357](https://github.com/ethyca/fides/pull/5357)
- Replace `debugLog` with global scoped `fidesDebugger` for better debug experience and optimization of prod code [#5335](https://github.com/ethyca/fides/pull/5335)

### Fixed
- Updating the hash migration status check query to use the available indexes [#5336](https://github.com/ethyca/fides/pull/5336)
- Fixed column resize jank on all tables in Admin UI [#5340](https://github.com/ethyca/fides/pull/5340)
- Better handling of empty storage secrets in aws_util [#5347](https://github.com/ethyca/fides/pull/5347)
- Fix SSO Provider form saving when clicking the cancel button with a fully filled form [#5365](https://github.com/ethyca/fides/pull/5365)
- Fix bleedover of Data Categories into next column on Data map reporting [#5369](https://github.com/ethyca/fides/pull/5369)

### Removed
- Removing Adobe Campaign integration [#5364](https://github.com/ethyca/fides/pull/5364)

## [2.46.2](https://github.com/ethyca/fides/compare/2.46.1...2.46.2)

### Added
- Initial support for DSR requests against partitioned BigQuery tables [#5325](https://github.com/ethyca/fides/pull/5325)
- Added MySQL on RDS as a detection/discovery integration[#5275](https://github.com/ethyca/fides/pull/5275)
- Added new RDS MySQL Connector [#5343](https://github.com/ethyca/fides/pull/5343)

## [2.46.1](https://github.com/ethyca/fides/compare/2.46.0...2.46.1)

### Added
- Implement Soft Delete for PrivacyRequests [#5321](https://github.com/ethyca/fides/pull/5321/files)

### Removed
- Removing Shippo integration [#5349](https://github.com/ethyca/fides/pull/5349)

### Fixed
- Updated Attentive DSR integration [#5319](https://github.com/ethyca/fides/pull/5319)

## [2.46.0](https://github.com/ethyca/fides/compare/2.45.2...2.46.0)

### Fixed
- Ignore `400` errors from Talkable's `person` endpoint. [#5317](https://github.com/ethyca/fides/pull/5317)
- Fix Email Connector logs so they use configuration key instead of name [#5286](https://github.com/ethyca/fides/pull/5286)
- Updated Responsys and Firebase Auth integrations to allow multiple identities [#5318](https://github.com/ethyca/fides/pull/5318)
- Updated Shopify dataset in order to flag country, province, and other location values as read-only [#5282](https://github.com/ethyca/fides/pull/5282)
- Fix issues with cached or `window.fides_overrides` languages in the Minimal TCF banner [#5306](https://github.com/ethyca/fides/pull/5306)
- Fix issue with fides-js where the experience was incorrectly initialized as an empty object which appeared valid, when `undefined` was expected [#5309](https://github.com/ethyca/fides/pull/5309)
- Fix issue where newly added languages in Admin-UI were not being rendered in the preview [#5316](https://github.com/ethyca/fides/pull/5316)
- Fix bug where consent automation accordion shows for integrations that don't support consent automation [#5330](https://github.com/ethyca/fides/pull/5330)
- Fix issue where custom overrides (title, description, privacy policy url, etc.) were not being applied to the full TCF overlay [#5333](https://github.com/ethyca/fides/pull/5333)


### Added
- Added support for hierarchical notices in Privacy Center [#5291](https://github.com/ethyca/fides/pull/5291)
- Support row-level deletes for BigQuery and add erase_after support for database connectors [#5293](https://github.com/ethyca/fides/pull/5293)
- Added PUT endpoint for dataset configs [#5324](https://github.com/ethyca/fides/pull/5324)
- Namespace support for the BigQuery integration and datasets [#5294](https://github.com/ethyca/fides/pull/5294)
- Added ability to select multiple datasets on integrations in system integration view [#5327](https://github.com/ethyca/fides/pull/5327)
- Updated Fides.shopify() integration for Shopify Plus Consent [#5329](https://github.com/ethyca/fides/pull/5329)

### Changed
- Updated privacy notices to support notice hierarchies [#5272](https://github.com/ethyca/fides/pull/5272)
- Defaulting SecuritySettings.env to prod [#5326](https://github.com/ethyca/fides/pull/5326)

### Developer Experience
- Initialized Ant Design and Tailwindcss in Admin-UI to prepare for Design System migration [#5308](https://github.com/ethyca/fides/pull/5308)

## [2.45.2](https://github.com/ethyca/fides/compare/2.45.1...2.45.2)

### Fixed
- Updated the hash migration script to only run on tables with less than 1 million rows. [#5310](https://github.com/ethyca/fides/pull/5310)

## [2.45.1](https://github.com/ethyca/fides/compare/2.45.0...2.45.1)

### Added
- Support minimal GVL in minimal TCF response allowing Accept/Reject from banner before full GVL is loaded [#5298](https://github.com/ethyca/fides/pull/5298)

### Fixed
- Fixed discovery pagination [#5304](https://github.com/ethyca/fides/pull/5304)
- Fixed fides-no-scroll so it works in all browsers [#5299](https://github.com/ethyca/fides/pull/5299)

## [2.45.0](https://github.com/ethyca/fides/compare/2.44.0...2.45.0)

### Added
- Adding erasure support for PowerReviews [#5258](https://github.com/ethyca/fides/pull/5258)
- Adding erasure support for Attentive [#5258](https://github.com/ethyca/fides/pull/5261)
- Added a scheduled job to incrementally migrate from bcrypt hashes to SHA-256 hashes for stored identity values [#5256](https://github.com/ethyca/fides/pull/5256)
- Added the new Dynamic Erasure Email integrations [#5226](https://github.com/ethyca/fides/pull/5226)
- Add ability to edit dataset YAML from dataset view [#5262](https://github.com/ethyca/fides/pull/5262)
- Added support for "in progress" status in classification [#5248](https://github.com/ethyca/fides/pull/5248)
- Clarify GCP service account permissions when setting up Google Cloud SQL for Postgres in Admin-UI [#5245](https://github.com/ethyca/fides/pull/5266)
- Add onFidesEvent method for an alternative way to subscribe to Fides events [#5297](https://github.com/ethyca/fides/pull/5297)

### Changed
- Validate no path in `server_host` var for CLI config; if there is one then take only up until the first forward slash
- Update the Datamap report's Data categories column to support better expand/collapse behavior [#5265](https://github.com/ethyca/fides/pull/5265)
- Rename/refactor Privacy Notice Properties to support performance improvements [#5259](https://github.com/ethyca/fides/pull/5259)
- Improved logging and error visibility for TraversalErrors [#5263](https://github.com/ethyca/fides/pull/5263)

### Developer Experience
- Added performance mark timings to debug logs for fides.js [#5245](https://github.com/ethyca/fides/pull/5245)

### Fixed
- Fix wording in tooltip for Yotpo Reviews [#5274](https://github.com/ethyca/fides/pull/5274)
- Hardcode ConnectionConfigurationResponse.secrets [#5283](https://github.com/ethyca/fides/pull/5283)
- Fix Fides.shouldShouldShowExperience() to return false for modal-only experiences [#5281](https://github.com/ethyca/fides/pull/5281)

## [2.44.0](https://github.com/ethyca/fides/compare/2.43.1...2.44.0)

### Added
- Added Gzip Middleware for responses [#5225](https://github.com/ethyca/fides/pull/5225)
- Adding source and submitted_by fields to privacy requests (Fidesplus) [#5206](https://github.com/ethyca/fides/pull/5206)
- Added Action Required / Monitored / Unmonitored tabs to Data Detection & Discovery page [#5236](https://github.com/ethyca/fides/pull/5236)
- Adding erasure support for Microsoft Advertising [#5197](https://github.com/ethyca/fides/pull/5197)
- Implements fuzzy search for identities in Admin-UI Request Manager [#5232](https://github.com/ethyca/fides/pull/5232)
- New purpose header field for TCF banner [#5246](https://github.com/ethyca/fides/pull/5246)
- `fides` subcommand `pull` has resource name subcommands that take a `fides_key` argument allowing you to pull only one resource by name and type [#5260](https://github.com/ethyca/fides/pull/5260)

### Changed
- Removed unused `username` parameter from the Delighted integration configuration [#5220](https://github.com/ethyca/fides/pull/5220)
- Removed unused `ad_account_id` parameter from the Snap integration configuration [#5229](https://github.com/ethyca/fides/pull/5220)
- Updates to support consent signal processing (Fidesplus) [#5200](https://github.com/ethyca/fides/pull/5200)
- TCF Optimized for performance on initial load by offsetting most experience data until after banner is shown [#5230](https://github.com/ethyca/fides/pull/5230)
- Updates to support DynamoDB schema with Tokenless IAM auth [#5240](https://github.com/ethyca/fides/pull/5240)

### Developer Experience
- Sourcemaps are now working for fides-js in debug mode [#5222](https://github.com/ethyca/fides/pull/5222)

### Fixed
- Fix bug where Data Detection & Discovery table pagination fails to reset after navigating or searching  [#5234](https://github.com/ethyca/fides/pull/5234)
- Ignoring HTTP 400 error responses from the unsubscribe endpoint for HubSpot [#5237](https://github.com/ethyca/fides/pull/5237)
- Fix all `fides` API subcommands (`push`, `user`, etc) failing with an invalid server even when only passing `--help` [#5243](https://github.com/ethyca/fides/pull/5243)
- Fix bug where empty datasets / table wouldn't show a Monitor button  [#5249](https://github.com/ethyca/fides/pull/5249)

### Security
- Reduced timing differences in login endpoint [CVE-2024-45052](https://github.com/ethyca/fides/security/advisories/GHSA-2h46-8gf5-fmxv)
- Removed Jinja2 for email templates, the variables syntax changed from `{{variable_name}}` to `__VARIABLE_NAME__` [CVE-2024-45053](https://github.com/ethyca/fides/security/advisories/GHSA-c34r-238x-f7qx)


## [2.43.1](https://github.com/ethyca/fides/compare/2.43.0...2.43.1)

### Added
- Pydantic v1 -> Pydantic v2 upgrade [#5020](https://github.com/ethyca/fides/pull/5020)
- Added success toast on muting/ignoring resources in D&D tables [#5214](https://github.com/ethyca/fides/pull/5214)
- Added "data type" column to fields and subfields on D&D tables [#5218](https://github.com/ethyca/fides/pull/5218)
- Added support for navigating and editing nested fields in the Datasets page [#5216](https://github.com/ethyca/fides/pull/5216)

### Fixed
- Ignore `404` errors on Oracle Responsys deletions [#5203](https://github.com/ethyca/fides/pull/5203)
- Fix white screen issue when privacy request has null value for daysLeft [#5213](https://github.com/ethyca/fides/pull/5213)

### Changed
- Visual updates to badges in D&D result tables [#5212](https://github.com/ethyca/fides/pull/5212)
- Tweaked behavior of loading state on D&D table actions buttons [#5201](https://github.com/ethyca/fides/pull/5201)


## [2.43.0](https://github.com/ethyca/fides/compare/2.42.1...2.43.0)

### Added
- Added support for mapping a system's integration's consentable items to privacy notices [#5156](https://github.com/ethyca/fides/pull/5156)
- Added support for SSO Login with multiple providers (Fides Plus feature) [#5134](https://github.com/ethyca/fides/pull/5134)
- Adds user_read scope to approver role so that they can update their own password [#5178](https://github.com/ethyca/fides/pull/5178)
- Added PATCH endpoint for partially updating connection secrets [#5172](https://github.com/ethyca/fides/pull/5172)
- Add success toast on confirming classification in data discovery tables [#5182](https://github.com/ethyca/fides/pull/5182)
- Add function to return list of StagedResource objs according to list of URNs [#5192](https://github.com/ethyca/fides/pull/5192)
- Add DSR Support for ScyllaDB [#5140](https://github.com/ethyca/fides/pull/5140)
- Added support for nested fields in BigQuery in D&D result views [#5175](https://github.com/ethyca/fides/pull/5175)
- Added support for Vendor Count in Fides-JS overlay descriptions [#5210](https://github.com/ethyca/fides/pull/5210)

### Fixed
- Fixed the OAuth2 configuration for the Snap integration [#5158](https://github.com/ethyca/fides/pull/5158)
- Fixes a Marigold Sailthru error when a user does not exist [#5145](https://github.com/ethyca/fides/pull/5145)
- Fixed malformed HTML issue on switch components [#5166](https://github.com/ethyca/fides/pull/5166)
- Edit integration modal no longer requires reentering credentials when doing partial edits [#2436](https://github.com/ethyca/fides/pull/2436)
- Fixed a timing issue with tcf/gpp locator iframe naming [#5173](https://github.com/ethyca/fides/pull/5173)
- Detection & Discovery: The when column will now display the correct value with a tooltip showing the full date and time [#5177](https://github.com/ethyca/fides/pull/5177)
- Fixed minor issues with the SSO providers form [#5183](https://github.com/ethyca/fides/pull/5183)

### Changed
- Removed PRIVACY_REQUEST_READ scope from Viewer role [#5184](https://github.com/ethyca/fides/pull/5184)
- Asynchronously load GVL translations in FidesJS instead of blocking UI rendering [#5187](https://github.com/ethyca/fides/pull/5187)
- Model changes to support consent signals (Fidesplus) [#5190](https://github.com/ethyca/fides/pull/5190)
- Updated Datasets page with new UI for better usability and consistency with Detection and Discovery UI [#5191](https://github.com/ethyca/fides/pull/5191)
- Updated the Yotpo Reviews integration to use email and phone number identities instead of external ID [#5169](https://github.com/ethyca/fides/pull/5169)
- Update TCF banner button layout and styles [#5204](https://github.com/ethyca/fides/pull/5204)


### Developer Experience
- Fixes some ESLint configuration issues [#5176](https://github.com/ethyca/fides/pull/5176)

## [2.42.1](https://github.com/ethyca/fides/compare/2.42.0...2.42.1)

### Fixed
- Fixed language picker cut-off in mobile on CMP banner and modal [#5159](https://github.com/ethyca/fides/pull/5159)
- Fixed button sizes on CMP modal [#5161](https://github.com/ethyca/fides/pull/5161)

## [2.42.0](https://github.com/ethyca/fides/compare/2.41.0...2.42.0)

### Added
- Add AWS Tags in the meta field for Fides system when using `fides generate` [#4998](https://github.com/ethyca/fides/pull/4998)
- Added access and erasure support for Checkr integration [#5121](https://github.com/ethyca/fides/pull/5121)
- Added support for special characters in SaaS request payloads [#5099](https://github.com/ethyca/fides/pull/5099)
- Added support for displaying notices served in the Consent Banner [#5125](https://github.com/ethyca/fides/pull/5125)
- Added ability to choose whether to use Opt In/Out buttons or Acknowledge button in the Consent Banner [#5125](https://github.com/ethyca/fides/pull/5125)
- Add "status" field to detection & discovery tables [#5141](https://github.com/ethyca/fides/pull/5141)
- Added optional filters `exclude_saas_datasets` and `only_unlinked_datasets` to the list datasets endpoint [#5132](https://github.com/ethyca/fides/pull/5132)
- Add new config options to support notice-only banner and modal [#5136](https://github.com/ethyca/fides/pull/5136)
- Added models to support bidirectional consent (Fides Plus feature) [#5118](https://github.com/ethyca/fides/pull/5118)

### Changed
- Moving Privacy Center endpoint logging behind debug flag [#5103](https://github.com/ethyca/fides/pull/5103)
- Serve GVL languages as they are requested [#5112](https://github.com/ethyca/fides/pull/5112)
- Changed text on system integrations tab to direct to new integration management [#5097](https://github.com/ethyca/fides/pull/5097)
- Updates to consent experience styling [#5085](https://github.com/ethyca/fides/pull/5085)
- Updated the dataset page to display the new table and support pagination [#5130](https://github.com/ethyca/fides/pull/5130)
- Improve performance by removing the need to load every system into redux store [#5135](https://github.com/ethyca/fides/pull/5135)
- Use the `user_id` from a Segment Trait instead of an `email` when deleting a user in Segment [#5004](https://github.com/ethyca/fides/pull/5004)
- Moves some endpoints for property-specific messaging from OSS -> plus [#5069](https://github.com/ethyca/fides/pull/5069)
- Text changes in monitor config table and form [#5142](https://github.com/ethyca/fides/pull/5142)
- Improve API error messages when using is_default field on taxonomy resources [#5147](https://github.com/ethyca/fides/pull/5147)

### Developer Experience
- Add `.syncignore` to reduce file sync size with new volumes [#5104](https://github.com/ethyca/fides/pull/5104)
- Fix sourcemap generation in development version of FidesJS [#5119](https://github.com/ethyca/fides/pull/5119)
- Upgrade to Next.js v14 [#5111](https://github.com/ethyca/fides/pull/5111)
- Upgrade and consolidate linting and formatting tools [#5128](https://github.com/ethyca/fides/pull/5128)

### Fixed
- Resolved an issue pulling all blog authors for the Shopify integration [#5043](https://github.com/ethyca/fides/pull/5043)
- Fixed typo in the BigQuery integration description [#5120](https://github.com/ethyca/fides/pull/5120)
- Fixed default values of Experience config toggles [#5123](https://github.com/ethyca/fides/pull/5123)
- Skip indexing Custom Privacy Request Field array values [#5127](https://github.com/ethyca/fides/pull/5127)
- Fixed Admin UI issue where banner would disappear in Experience Preview with GPC enabled [#5131](https://github.com/ethyca/fides/pull/5131)
- Fixed not being able to edit a monitor from scheduled to not scheduled [#5114](https://github.com/ethyca/fides/pull/5114)
- Migrating missing Fideslang 2.0 data categories [#5073](https://github.com/ethyca/fides/pull/5073)
- Fixed wrong system count on Datamap page [#5151](https://github.com/ethyca/fides/pull/5151)
- Fixes some responsive styling issues in the consent banner on mobile sized screens [#5157](https://github.com/ethyca/fides/pull/5157)

## [2.41.0](https://github.com/ethyca/fides/compare/2.40.0...2.41.0)

### Added
- Added erasure support for Alchemer integration [#4925](https://github.com/ethyca/fides/pull/4925)
- Added new columns and action buttons to discovery monitors table [#5068](https://github.com/ethyca/fides/pull/5068)
- Added field to exclude databases on MonitorConfig [#5080](https://github.com/ethyca/fides/pull/5080)
- Added key pair authentication for the Snowflake integration [#5079](https://github.com/ethyca/fides/pull/5079)

### Changed
- Updated the sample dataset for the Amplitude integration [#5063](https://github.com/ethyca/fides/pull/5063)
- Updated System's page to display a table that uses a paginated endpoint [#5084](https://github.com/ethyca/fides/pull/5084)
- Messaging page now shows a notice if you have properties without any templates [#5077](https://github.com/ethyca/fides/pull/5077)
- Endpoints for listing systems (GET /system) and datasets (GET /dataset) now support optional pagination [#5071](https://github.com/ethyca/fides/pull/5071)
- Messaging page will now show a notice about using global mode [#5090](https://github.com/ethyca/fides/pull/5090)
- Changed behavior of project selection modal in discovery monitor form [#5092](https://github.com/ethyca/fides/pull/5092)
- Data category selector for Discovery results won't show disabled categories [#5102](https://github.com/ethyca/fides/pull/5102)

### Developer Experience
- Upgrade to React 18 and Chakra 2, including other dependencies [#5036](https://github.com/ethyca/fides/pull/5036)
- Added support for "output templates" in read SaaS requests [#5054](https://github.com/ethyca/fides/pull/5054)
- URL for deployment instructions when the webserver is running [#5088](https://github.com/ethyca/fides/pull/5088)
- Optimize TCF bundle with just-in-time GVL translations [#5074](https://github.com/ethyca/fides/pull/5074)
- Added `performance.mark()` to FidesJS events for performance testing. [#5105](https://github.com/ethyca/fides/pull/5105)

### Fixed
- Fixed bug with unescaped table names in mysql queries [#5072](https://github.com/ethyca/fides/pull/5072/)
- Fixed bug with unresponsive messaging ui [#5081](https://github.com/ethyca/fides/pull/5081/)
- Fixed FidesKey constructor bugs in CLI [#5113](https://github.com/ethyca/fides/pull/5113)


## [2.40.0](https://github.com/ethyca/fides/compare/2.39.2...2.40.0)

### Added
- Adds last_monitored and enabled attributes to MonitorConfig [#4991](https://github.com/ethyca/fides/pull/4991)
- New messaging page. Allows managing messaging templates for different properties. [#5005](https://github.com/ethyca/fides/pull/5005)
- Ability to configure "Enforcement Level" for Privacy Notices [#5025](https://github.com/ethyca/fides/pull/5025)
- BE cleanup for property-specific messaging [#5006](https://github.com/ethyca/fides/pull/5006)
- If property_id param was used, store it as part of the consent request [#4915](https://github.com/ethyca/fides/pull/4915)
- Invite users via email flow [#4539](https://github.com/ethyca/fides/pull/4539)
- Added new Google Cloud SQL for Postgres Connector [#5014](https://github.com/ethyca/fides/pull/5014)
- Added access and erasure support for the Twilio SMS integration [#4979](https://github.com/ethyca/fides/pull/4979)
- Added erasure support for Snap integration [#5011](https://github.com/ethyca/fides/pull/5011)

### Changed
- Navigation changes. 'Management' was renamed 'Settings'. Properties was moved to Settings section. [#5005](https://github.com/ethyca/fides/pull/5005)
- Changed discovery monitor form behavior around execution date/time selection [#5017](https://github.com/ethyca/fides/pull/5017)
- Changed integration form behavior when errors occur [#5023](https://github.com/ethyca/fides/pull/5023)
- Replaces typescript-cookie with js-cookie [#5022](https://github.com/ethyca/fides/pull/5022)
- Updated pymongo version to 4.7.3 [#5019](https://github.com/ethyca/fides/pull/5019)
- Upgraded Datamap instance of `react-table` to v8 [#5024](https://github.com/ethyca/fides/pull/5024)
- Updated create privacy request modal from admin-ui to include all custom fields  [#5029](https://github.com/ethyca/fides/pull/5029)
- Update name of Ingress/Egress columns in Datamap Report to Sources/Destinations [#5045](https://github.com/ethyca/fides/pull/5045)
- Datamap report now includes a 'cookies' column [#5052](https://github.com/ethyca/fides/pull/5052)
- Changed behavior of project selection UI in discovery monitor form [#5049](https://github.com/ethyca/fides/pull/5049)
- Updating DSR filtering to use collection-level data categories [#4999](https://github.com/ethyca/fides/pull/4999)
- Changed discovery monitor form to skip project selection UI when no projects exist [#5056](https://github.com/ethyca/fides/pull/5056)

### Fixed
- Fixed intermittent connection issues with Redshift by increasing timeout and preferring SSL in test connections [#4981](https://github.com/ethyca/fides/pull/4981)
- Fixed data detection & discovery results not displaying correctly across multiple pages[#5060](https://github.com/ethyca/fides/pull/5060)

### Developer Experience
- Fixed various environmental issues when running Cypress tests locally [#5040](https://github.com/ethyca/fides/pull/5040)

## [2.39.2](https://github.com/ethyca/fides/compare/2.39.1...2.39.2)

### Fixed
- Restrict Delete Systems API endpoint such that user must have "SYSTEM_DELETE" scope [#5037](https://github.com/ethyca/fides/pull/5037)

### Security
- Remove the SERVER_SIDE_FIDES_API_URL env variable from the client clientSettings [CVE-2024-31223](https://github.com/ethyca/fides/security/advisories/GHSA-53q7-4874-24qg)

## [2.39.1](https://github.com/ethyca/fides/compare/2.39.0...2.39.1)

### Fixed
- Fixed a bug where system information form was not loading for Viewer users [#5034](https://github.com/ethyca/fides/pull/5034)
- Fixed viewers being given the option to delete systems [#5035](https://github.com/ethyca/fides/pull/5035)
- Restrict Delete Systems API endpoint such that user must have "SYSTEM_DELETE" scope [#5037](https://github.com/ethyca/fides/pull/5037)

### Removed
- Removed the `fetch` polyfill from FidesJS [#5026](https://github.com/ethyca/fides/pull/5026)

### Security
- Removed FidesJS's exposure to `polyfill.io` supply chain attack [CVE-2024-38537](https://github.com/ethyca/fides/security/advisories/GHSA-cvw4-c69g-7v7m)

## [2.39.0](https://github.com/ethyca/fides/compare/2.38.1...2.39.0)

### Added
- Adds the start of the Scylla DB Integration [#4946](https://github.com/ethyca/fides/pull/4946)
- Added model and data migrations and CRUD-layer operations for property-specific messaging [#4901](https://github.com/ethyca/fides/pull/4901)
- Added option in FidesJS SDK to only disable notice-served API [#4965](https://github.com/ethyca/fides/pull/4965)
- External ID support for consent management [#4927](https://github.com/ethyca/fides/pull/4927)
- Added access and erasure support for the Greenhouse Harvest integration [#4945](https://github.com/ethyca/fides/pull/4945)
- Add an S3 connection type (currently used for discovery and detection only) [#4930](https://github.com/ethyca/fides/pull/4930)
- Support for Limited FIDES__CELERY__* Env Vars [#4980](https://github.com/ethyca/fides/pull/4980)
- Implement sending emails via property-specific messaging templates [#4950](https://github.com/ethyca/fides/pull/4950)
- New privacy request search to replace existing endpoint [#4987](https://github.com/ethyca/fides/pull/4987)
- Added new Google Cloud SQL for MySQL Connector [#4949](https://github.com/ethyca/fides/pull/4949)
- Add new options for integrations for discovery & detection [#5000](https://github.com/ethyca/fides/pull/5000)
- Add new `FidesInitializing` event for when FidesJS begins initialization [#5010](https://github.com/ethyca/fides/pull/5010)

### Changed
- Move new data map reporting table out of beta and remove old table from Data Lineage map. [#4963](https://github.com/ethyca/fides/pull/4963)
- Disable the 'connect to a database' button if the `dataDiscoveryAndDetection` feature flag is enabled [#1455](https://github.com/ethyca/fidesplus/pull/1455)
- Upgrade Privacy Request table to use FidesTable V2 [#4990](https://github.com/ethyca/fides/pull/4990)
- Add copy to project selection modal and tweak copy on discovery monitors table [#5007](https://github.com/ethyca/fides/pull/5007)

### Fixed
- Fixed an issue where the GPP signal status was prematurely set to `ready` in some scenarios [#4957](https://github.com/ethyca/fides/pull/4957)
- Removed exteraneous `/` from the several endpoint URLs [#4962](https://github.com/ethyca/fides/pull/4962)
- Fixed and optimized Database Icon SVGs used in Datamap [#4969](https://github.com/ethyca/fides/pull/4969)
- Masked "Keyfile credentials" input on integration config form [#4971](https://github.com/ethyca/fides/pull/4971)
- Fixed validations for privacy declaration taxonomy labels when creating/updating a System [#4982](https://github.com/ethyca/fides/pull/4982)
- Allow property-specific messaging to work with non-custom templates [#4986](https://github.com/ethyca/fides/pull/4986)
- Fixed an issue where config object was being passed twice to `fides.js` output [#5010](https://github.com/ethyca/fides/pull/5010)
- Disabling Fides initialization now also disables GPP initialization [#5010](https://github.com/ethyca/fides/pull/5010)
- Fixes Vendor table formatting [#5013](https://github.com/ethyca/fides/pull/5013)

## [2.38.1](https://github.com/ethyca/fides/compare/2.38.0...2.38.1)

### Changed
- Disable the 'connect to a database' button if the `dataDiscoveryAndDetection` feature flag is enabled [#4972](https://github.com/ethyca/fidesplus/pull/4972)
- Oracle Responsys: Include Profile Extension Tables in DSRs[#4937](https://github.com/ethyca/fides/pull/4937)

### Fixed
- Fixed "add" icons on some buttons being wrong size [#4975](https://github.com/ethyca/fides/pull/4975)
- Fixed ability to update consent preferences after they've previously been set [#4984](https://github.com/ethyca/fides/pull/4984)

## [2.38.0](https://github.com/ethyca/fides/compare/2.37.0...2.38.0)

### Added
- Deprecate LastServedNotice (lastservednoticev2) table [#4910](https://github.com/ethyca/fides/pull/4910)
- Added erasure support to the Recurly integration [#4891](https://github.com/ethyca/fides/pull/4891)
- Added UI for configuring integrations for detection/discovery [#4922](https://github.com/ethyca/fides/pull/4922)
- New queue for saving privacy preferences/notices served [#4931](https://github.com/ethyca/fides/pull/4931)
- Expose number of tasks in queue in worker health check [#4931](https://github.com/ethyca/fides/pull/4931)
- Track when preferences/notices served received [#4931](https://github.com/ethyca/fides/pull/4931)
- Request overrides for opt-in and opt-out consent requests [#4920](https://github.com/ethyca/fides/pull/4920)
- Added query_param_key to Privacy Center schema [#4939](https://github.com/ethyca/fides/pull/4939)
- Fill custom privacy request fields with query_param_key [#4948](https://github.com/ethyca/fides/pull/4948)
- Add `datasource_params` column to MonitorConfig DB model [#4951](https://github.com/ethyca/fides/pull/4951)
- Added ability to open system preview side panel from new data map table [#4944](https://github.com/ethyca/fides/pull/4944)
- Added success toast message after monitoring a resource [#4958](https://github.com/ethyca/fides/pull/4958)
- Added UI for displaying, adding and editing discovery monitors [#4954](https://github.com/ethyca/fides/pull/4954)

### Changed
- Set default ports for local development of client projects (:3001 for privacy center and :3000 for admin-ui) [#4912](https://github.com/ethyca/fides/pull/4912)
- Update privacy center port to :3001 for nox [#4918](https://github.com/ethyca/fides/pull/4918)
- Optimize speed by generating the uuids in the client side for consent requests [#4933](https://github.com/ethyca/fides/pull/4933)
- Update Privacy Center toast text for consistent capitalization [#4936](https://github.com/ethyca/fides/pull/4936)
- Update Custom Fields table and Domain Verification table to use FidesTable V2. Remove V1 components. [#4932](https://github.com/ethyca/fides/pull/4932)
- Updated how Fields are generated for DynamoDB, improved error handling [#4943](https://github.com/ethyca/fides/pull/4943)

### Fixed
- Fixed an issue where the test integration action failed for the Zendesk integration [#4929](https://github.com/ethyca/fides/pull/4929)
- Fixed an issue where language form field error message was not displaying properly [#4942](https://github.com/ethyca/fides/pull/4942)
- Fixed an issue where the consent cookie could not be set on multi-level root domain (e.g. co.uk, co.jp) [#4935](https://github.com/ethyca/fides/pull/4935)
- Fixed an issue where the unique device ID was not being retained when Fides.js was reinitialized [#4947](https://github.com/ethyca/fides/pull/4947)
- Fixed inconsistent font sizes on new integrations UI [#4959](https://github.com/ethyca/fides/pull/4959)

## [2.37.0](https://github.com/ethyca/fides/compare/2.36.0...2.37.0)

### Added
- Added initial version for Helios: Data Discovery and Detection [#4839](https://github.com/ethyca/fides/pull/4839)
- Added shouldShowExperience to the Fides global and FidesInitialized events [#4895](https://github.com/ethyca/fides/pull/4895)
- Enhancements to `MonitorConfig` DB model to support new functionality [#4888](https://github.com/ethyca/fides/pull/4888)
- Added developer option to disable auto-initialization on FidesJS bundles. [#4900](https://github.com/ethyca/fides/pull/4900)
- Adding property ID to served notice history and privacy preference history [#4886](https://github.com/ethyca/fides/pull/4886)
- Adding privacy_center_config and stylesheet fields to the Property model [#4879](https://github.com/ethyca/fides/pull/4879)
- Adds generic async callback integration support [#4865](https://github.com/ethyca/fides/pull/4865)
- Ability to `downgrade` the application DB through the `/admin/db` endpoint [#4893](https://github.com/ethyca/fides/pull/4893)
- Added support for custom property paths, configs and stylesheets for privacy center [#4907](https://github.com/ethyca/fides/pull/4907)
- Include the scopes required for a given action in `403` response when client does not have sufficient permissions [#4905](https://github.com/ethyca/fides/pull/4905)

### Changed
- Rename MinimalPrivacyExperience class and usages [#4889](https://github.com/ethyca/fides/pull/4889)
- Included fidesui as part of the monorepo [#4880](https://github.com/ethyca/fides/pull/4880)
- Improve `geolocation` and `property_id` error response to return 400 status instead of 500 server error on /fides.js endpoint [#4884](https://github.com/ethyca/fides/pull/4884)
- Fixing middleware logging in Fides.js to remove incorrect status codes and durations [#4885](https://github.com/ethyca/fides/pull/4885)
- Improve load performance and DOM monitoring for FidesJS [#4896](https://github.com/ethyca/fides/pull/4896)

### Fixed
- Fixed an issue with the Iterate connector returning at least one param_value references an invalid field for the 'update' request of user [#4528](https://github.com/ethyca/fides/pull/4528)
- Enhanced classification of the dataset used with Twilio [#4872](https://github.com/ethyca/fides/pull/4872)
- Reduce privacy center logging to not show response size limit when the /fides.js endpoint has a size bigger than 4MB [#4878](https://github.com/ethyca/fides/pull/4878)
- Fixed an issue where sourcemaps references were unintentionally included in the FidesJS bundle [#4887](https://github.com/ethyca/fides/pull/4887)
- Handle a 404 response from Segment when a user ID or email is not found [#4902](https://github.com/ethyca/fides/pull/4902)
- Fixed TCF styling issues [#4904](https://github.com/ethyca/fides/pull/4904)
- Fixed an issue where the Trigger Modal Link was not being populated correctly in the translation form [#4911](https://github.com/ethyca/fides/pull/4911)

### Security
- Escape SQLAlchemy passwords [CVE-2024-34715](https://github.com/ethyca/fides/security/advisories/GHSA-8cm5-jfj2-26q7)
- Properly mask nested BigQuery secrets in connection configuration endpoints [CVE-2024-35189](https://github.com/ethyca/fides/security/advisories/GHSA-rcvg-jj3g-rj7c)

## [2.36.0](https://github.com/ethyca/fides/compare/2.35.1...2.36.0)

### Added
- Added multiple language translations support for privacy center consent page [#4785](https://github.com/ethyca/fides/pull/4785)
- Added ability to export the contents of datamap report [#1545](https://ethyca.atlassian.net/browse/PROD-1545)
- Added `System` model support for new `vendor_deleted_date` field on Compass vendor records [#4818](https://github.com/ethyca/fides/pull/4818)
- Added custom JSON (de)serialization to shared DB engines to handle non-standard data types in JSONB columns [#4818](https://github.com/ethyca/fides/pull/4818)
- Added state persistence across sessions to the datamap report table [#4853](https://github.com/ethyca/fides/pull/4853)
- Removed currentprivacypreference and lastservednotice tables [#4846](https://github.com/ethyca/fides/pull/4846)
- Added initial version for Helios: Data Discovery and Detection [#4839](https://github.com/ethyca/fides/pull/4839)
- Adds new var to track fides js overlay types [#4869](https://github.com/ethyca/fides/pull/4869)

### Changed
- Changed filters on the data map report table to use checkbox collapsible tree view [#4864](https://github.com/ethyca/fides/pull/4864)

### Fixed
- Remove the extra 'white-space: normal' CSS for FidesJS HTML descriptions [#4850](https://github.com/ethyca/fides/pull/4850)
- Fixed data map report to display second level names from the taxonomy as primary (bold) label [#4856](https://github.com/ethyca/fides/pull/4856)
- Ignore invalid three-character country codes for FidesJS geolocation (e.g. "USA") [#4877](https://github.com/ethyca/fides/pull/4877)

### Developer Experience
- Update typedoc-plugin-markdown to 4.0.0 [#4870](https://github.com/ethyca/fides/pull/4870)

## [2.35.1](https://github.com/ethyca/fides/compare/2.35.0...2.35.1)

### Added
- Added access and erasure support for Marigold Engage by Sailthru integration [#4826](https://github.com/ethyca/fides/pull/4826)
- Update fides_disable_save_api option in FidesJS SDK to disable both privacy-preferences & notice-served APIs [#4860](https://github.com/ethyca/fides/pull/4860)

### Fixed
- Fixing issue where privacy requests not approved before upgrading to 2.34 couldn't be processed [#4855](https://github.com/ethyca/fides/pull/4855)
- Ensure only GVL vendors from Compass are labeled as such [#4857](https://github.com/ethyca/fides/pull/4857)
- Fix handling of some ISO-3166 geolocation edge cases in Privacy Center /fides.js endpoint [#4858](https://github.com/ethyca/fides/pull/4858)

### Changed
- Hydrates GTM datalayer to match supported FidesEvent Properties [#4847](https://github.com/ethyca/fides/pull/4847)
- Allows a SaaS integration request to process HTTP 204 No Content without erroring trying to unwrap the response. [#4834](https://github.com/ethyca/fides/pull/4834)
- Sets `sslmode` to prefer for Redshift connections when generating datasets [#4849](https://github.com/ethyca/fides/pull/4849)
- Included searching by `email` for the Segment integration [#4851](https://github.com/ethyca/fides/pull/4851)

## [2.35.0](https://github.com/ethyca/fides/compare/2.34.0...2.35.0)

### Added
- Added DSR 3.0 Scheduling which supports running DSR's in parallel with first-class request tasks [#4760](https://github.com/ethyca/fides/pull/4760)
- Added carets to collapsible sections in the overlay modal [#4793](https://github.com/ethyca/fides/pull/4793)
- Added erasure support for OpenWeb [#4735](https://github.com/ethyca/fides/pull/4735)
- Added support for configuration of pre-approval webhooks [#4795](https://github.com/ethyca/fides/pull/4795)
- Added fides_clear_cookie option to FidesJS SDK to load CMP without preferences on refresh [#4810](https://github.com/ethyca/fides/pull/4810)
- Added FidesUpdating event to FidesJS SDK [#4816](https://github.com/ethyca/fides/pull/4816)
- Added `reinitialize` method to FidesJS SDK [#4812](https://github.com/ethyca/fides/pull/4812)
- Added undeclared data category columns to data map report table [#4781](https://github.com/ethyca/fides/pull/4781)
- Fully implement pre-approval webhooks [#4822](https://github.com/ethyca/fides/pull/4822)
- Sync models and database for pre-approval webhooks [#4838](https://github.com/ethyca/fides/pull/4838)

### Changed
- Removed the Celery startup banner from the Fides worker logs [#4814](https://github.com/ethyca/fides/pull/4814)
- Improve performance of Snowflake schema generation [#4587](https://github.com/ethyca/fides/pull/4587)

### Fixed
- Fixed bug prevented adding new privacy center translations [#4786](https://github.com/ethyca/fides/pull/4786)
- Fixed bug where Privacy Policy links would be shown without a configured URL [#4801](https://github.com/ethyca/fides/pull/4801)
- Fixed bug prevented adding new privacy center translations [#4786](https://github.com/ethyca/fides/pull/4786)
- Fixed bug where Language selector button was overlapping other buttons when Privacy Policy wasn't present. [#4815](https://github.com/ethyca/fides/pull/4815)
- Fixed bug where icons of the Language selector were displayed too small on some sites [#4815](https://github.com/ethyca/fides/pull/4815)
- Fixed bug where GPP US National Section was incorrectly included when the State by State approach was selected [#4823]https://github.com/ethyca/fides/pull/4823
- Fixed DSR 3.0 Scheduling bug where Approved Privacy Requests that failed wouldn't change status [#4837](https://github.com/ethyca/fides/pull/4837)

## [2.34.0](https://github.com/ethyca/fides/compare/2.33.1...2.34.0)

### Added

- Added new field for modal trigger link translation [#4761](https://github.com/ethyca/fides/pull/4761)
- Added `getModalLinkLabel` method to global fides object [#4766](https://github.com/ethyca/fides/pull/4766)
- Added language switcher to fides overlay modal [#4773](https://github.com/ethyca/fides/pull/4773)
- Added modal link label to experience translation model [#4767](https://github.com/ethyca/fides/pull/4767)
- Added support for custom identities [#4764](https://github.com/ethyca/fides/pull/4764)
- Added developer option to force GPP API on FidesJS bundles [#4799](https://github.com/ethyca/fides/pull/4799)

### Changed

- Changed the Stripe integration for `Cards` to delete instead of update due to possible issues of a past expiration date [#4768](https://github.com/ethyca/fides/pull/4768)
- Changed display of Data Uses, Categories and Subjects to user friendly names in the Data map report [#4774](https://github.com/ethyca/fides/pull/4774)
- Update active disabled Fides.js toggle color to light grey [#4778](https://github.com/ethyca/fides/pull/4778)
- Update FidesJS fides_embed option to support embedding both banner & modal components [#4782](https://github.com/ethyca/fides/pull/4782)
- Add a few CSS classes to help with styling FidesJS button groups [#4789](https://github.com/ethyca/fides/pull/4789)
- Changed GPP extension to be pre-bundled in appropriate circumstances, as opposed to another fetch [#4780](https://github.com/ethyca/fides/pull/4780)

### Fixed

- Fixed select dropdowns being cut off by edges of modal forms [#4757](https://github.com/ethyca/fides/pull/4757)
- Changed "allow user to dismiss" toggle to show on config form for TCF experience [#4755](https://github.com/ethyca/fides/pull/4755)
- Fixed issue when loading the privacy request detail page [#4775](https://github.com/ethyca/fides/pull/4775)
- Fixed connection test for Aircall [#4756](https://github.com/ethyca/fides/pull/4756/pull)
- Fixed issues connecting to Redshift due to character encoding and SSL requirements [#4790](https://github.com/ethyca/fides/pull/4790)
- Fixed the way the name identity is handled in the Privacy Center [#4791](https://github.com/ethyca/fides/pull/4791)

### Developer Experience

- Build a `fides-types.d.ts` type declaration file to include alongside our FidesJS developer docs [#4772](https://github.com/ethyca/fides/pull/4772)

## [2.33.1](https://github.com/ethyca/fides/compare/2.33.0...2.33.1)

### Added

- Adds CUSTOM_OPTIONS_PATH to Privacy Center env vars [#4769](https://github.com/ethyca/fides/pull/4769)

## [2.33.0](https://github.com/ethyca/fides/compare/2.32.0...2.33.0)

### Added

- Added models for Privacy Center configuration (for plus users) [#4716](https://github.com/ethyca/fides/pull/4716)
- Added ability to delete properties [#4708](https://github.com/ethyca/fides/pull/4708)
- Add interface for submitting privacy requests in admin UI [#4738](https://github.com/ethyca/fides/pull/4738)
- Added language switching support to the FidesJS UI based on configured translations [#4737](https://github.com/ethyca/fides/pull/4737)
- Added ability to override some experience language and primary color [#4743](https://github.com/ethyca/fides/pull/4743)
- Generate FidesJS SDK Reference Docs from tsdoc comments [#4736](https://github.com/ethyca/fides/pull/4736)
- Added erasure support for Adyen [#4735](https://github.com/ethyca/fides/pull/4735)
- Added erasure support for Iterable [#4695](https://github.com/ethyca/fides/pull/4695)

### Changed

- Updated privacy notice & experience forms to hide translation UI when user doesn't have translation feature [#4728](https://github.com/ethyca/fides/pull/4728), [#4734](https://github.com/ethyca/fides/pull/4734)
- Custom privacy request fields now support list values [#4686](https://github.com/ethyca/fides/pull/4686)
- Update when GPP API reports signal status: ready [#4635](https://github.com/ethyca/fides/pull/4635)
- Update non-dismissable TCF and notice banners to show a black overlay and prevent scrolling [#4748](https://github.com/ethyca/fidesplus/pull/4748)
- Cleanup config vars for preview in Admin-UI [#4745](https://github.com/ethyca/fides/pull/4745)
- Show a "systems displayed" count on datamap map & table reporting page [#4752](https://github.com/ethyca/fides/pull/4752)
- Change default Canada Privacy Experience Config in migration to reference generic `ca` region [#4762](https://github.com/ethyca/fides/pull/4762)

### Fixed

- Fixed responsive issues with the buttons on the integration screen [#4729](https://github.com/ethyca/fides/pull/4729)
- Fixed hover/focus issues with the v2 tables [#4730](https://github.com/ethyca/fides/pull/4730)
- Disable editing of data use declaration name and type after creation [#4731](https://github.com/ethyca/fides/pull/4731)
- Cleaned up table borders [#4733](https://github.com/ethyca/fides/pull/4733)
- Initialization issues with ExperienceNotices (#4723)[https://github.com/ethyca/fides/pull/4723]
- Re-add CORS origin regex field to admin UI (#4742)[https://github.com/ethyca/fides/pull/4742]

### Developer Experience

- Added new script to allow recompiling of fides-js when the code changes [#4744](https://github.com/ethyca/fides/pull/4744)
- Update Cookie House to support for additional locations (Canada, Quebec, EEA) and a "property_id" override [#4750](https://github.com/ethyca/fides/pull/4750)

## [2.32.0](https://github.com/ethyca/fides/compare/2.31.1...2.32.0)

### Added

- Updated configuration pages for Experiences with live Preview of FidesJS banner & modal components [#4576](https://github.com/ethyca/fides/pull/4576)
- Added ability to configure multiple language translations for Notices & Experiences [#4576](https://github.com/ethyca/fides/pull/4576)
- Automatically localize all strings in FidesJS CMP UIs (banner, modal, and TCF overlay) based on user's locale and experience configuration [#4576](https://github.com/ethyca/fides/pull/4576)
- Added fides_locale option to override FidesJS locale detection [#4576](https://github.com/ethyca/fides/pull/4576)
- Update FidesJS to report notices served and preferences saved linked to the specific translations displayed [#4576](https://github.com/ethyca/fides/pull/4576)
- Added ability to prevent dismissal of FidesJS CMP UI via Experience configuration [#4576](https://github.com/ethyca/fides/pull/4576)
- Added ability to create & link Properties to support multiple Experiences in a single location [#4658](https://github.com/ethyca/fides/pull/4658)
- Added property_id query param to fides.js to filter experiences by Property when installed [#4676](https://github.com/ethyca/fides/pull/4676)
- Added Locations & Regulations pages to allow a wider selection of locations for consent [#4660](https://github.com/ethyca/fides/pull/4660)
- Erasure support for Simon Data [#4552](https://github.com/ethyca/fides/pull/4552)
- Added notice there will be no preview for Privacy Center types in the Experience preview [#4709](https://github.com/ethyca/fides/pull/4709)
- Removed properties beta flag [#4710](https://github.com/ethyca/fides/pull/4710)
- Add acknowledge button label to default Experience English form [#4714](https://github.com/ethyca/fides/pull/4714)
- Update FidesJS to support localizing CMP UI with configurable, non-English default locales [#4720](https://github.com/ethyca/fides/pull/4720)
- Add loading of template translations for notices and experiences [#4718](https://github.com/ethyca/fides/pull/4718)

### Changed

- Moved location-targeting from Notices to Experiences [#4576](https://github.com/ethyca/fides/pull/4576)
- Replaced previous default Notices & Experiences with new versions with updated locations, translations, etc. [#4576](https://github.com/ethyca/fides/pull/4576)
- Automatically migrate existing Notices & Experiences to updated model where possible [#4576](https://github.com/ethyca/fides/pull/4576)
- Replaced ability to configure banner "display configuration" to separate banner & modal components [#4576](https://github.com/ethyca/fides/pull/4576)
- Modify `fides user login` to not store plaintext password in `~/.fides-credentials` [#4661](https://github.com/ethyca/fides/pull/4661)
- Data model changes to support Notice and Experience-level translations [#4576](https://github.com/ethyca/fides/pull/4576)
- Data model changes to support Consent setup being Experience instead of Notice-driven [#4576](https://github.com/ethyca/fides/pull/4576)
- Build PrivacyNoticeRegion from locations and location groups [#4620](https://github.com/ethyca/fides/pull/4620)
- When saving locations, calculate and save location groups [#4620](https://github.com/ethyca/fides/pull/4620)
- Update privacy experiences page to use the new table component [#4652](https://github.com/ethyca/fides/pull/4652)
- Update privacy notices page to use the new table component [#4641](https://github.com/ethyca/fides/pull/4641)
- Bumped supported Python versions to `3.10.13`, `3.9.18`, and `3.8.18`. Bumped Debian base image from `-bullseye` to `-bookworm`. [#4630](https://github.com/ethyca/fides/pull/4630)
- Bumped Node.js base image from `16` to `20`. [#4684](https://github.com/ethyca/fides/pull/4684)

### Fixed

- Ignore 404 errors from Delighted and Kustomer when an erasure client is not found [#4593](https://github.com/ethyca/fides/pull/4593)
- Various FE fixes for Admin-UI experience config form [#4707](https://github.com/ethyca/fides/pull/4707)
- Fix modal preview in Admin-UI experience config form [#4712](https://github.com/ethyca/fides/pull/4712)
- Optimize FidesJS bundle size by only loading TCF static stings when needed [#4711](https://github.com/ethyca/fides/pull/4711)

## [2.31.0](https://github.com/ethyca/fides/compare/2.30.1...2.31.0)

### Added

- Add Great Britain as a consent option [#4628](https://github.com/ethyca/fides/pull/4628)
- Navbar update and new properties page [#4633](https://github.com/ethyca/fides/pull/4633)
- Access and erasure support for Oracle Responsys [#4618](https://github.com/ethyca/fides/pull/4618)

### Fixed

- Fix issue where "x" button on Fides.js components overwrites saved preferences [#4649](https://github.com/ethyca/fides/pull/4649)
- Initialize Fides.consent with default values from experience when saved consent cookie (fides_consent) does not exist [#4665](https://github.com/ethyca/fides/pull/4665)

### Changed

- Sets GPP applicableSections to -1 when a user visits from a state that is not part of the GPP [#4727](https://github.com/ethyca/fides/pull/4727)

## [2.30.1](https://github.com/ethyca/fides/compare/2.30.0...2.30.1)

### Fixed

- Configure logger correctly on worker initialization [#4624](https://github.com/ethyca/fides/pull/4624)

## [2.30.0](https://github.com/ethyca/fides/compare/2.29.0...2.30.0)

### Added

- Add enum and registry of supported languages [#4592](https://github.com/ethyca/fides/pull/4592)
- Access and erasure support for Talkable [#4589](https://github.com/ethyca/fides/pull/4589)
- Support temporary credentials in AWS generate + scan features [#4607](https://github.com/ethyca/fides/pull/4603), [#4608](https://github.com/ethyca/fides/pull/4608)
- Add ability to store and read Fides cookie in Base64 format [#4556](https://github.com/ethyca/fides/pull/4556)
- Structured logging for SaaS connector requests [#4594](https://github.com/ethyca/fides/pull/4594)
- Added Fides.showModal() to fides.js to allow programmatic opening of consent modals [#4617](https://github.com/ethyca/fides/pull/4617)

### Fixed

- Fixing issue when modifying Policies, Rules, or RuleTargets as a root user [#4582](https://github.com/ethyca/fides/pull/4582)

## [2.29.0](https://github.com/ethyca/fides/compare/2.28.0...2.29.0)

### Added

- View more modal to regulations page [#4574](https://github.com/ethyca/fides/pull/4574)
- Columns in data map reporting, adding multiple systems, and consent configuration tables can be resized. In the data map reporting table, fields with multiple values can show all or collapse all [#4569](https://github.com/ethyca/fides/pull/4569)
- Show custom fields in the data map report table [#4579](https://github.com/ethyca/fides/pull/4579)

### Changed

- Delay rendering the nav until all necessary queries are finished loading [#4571](https://github.com/ethyca/fides/pull/4571)
- Updating return value for crud.get_custom_fields_filtered [#4575](https://github.com/ethyca/fides/pull/4575)
- Updated user deletion confirmation flow to only require one confirmatory input [#4402](https://github.com/ethyca/fides/pull/4402)
- Moved `pymssl` to an optional dependency no longer installed by default with our python package [#4581](https://github.com/ethyca/fides/pull/4581)
- Fixed CORS domain update functionality [#4570](https://github.com/ethyca/fides/pull/4570)
- Update Domains page with ability to add/remove "organization" domains, view "administrator" domains set via security settings, and improve various UX bugs and copy [#4584](https://github.com/ethyca/fides/pull/4584)

### Fixed

- Fixed CORS domain update functionality [#4570](https://github.com/ethyca/fides/pull/4570)
- Completion emails are no longer attempted for consent requests [#4578](https://github.com/ethyca/fides/pull/4578)

## [2.28.0](https://github.com/ethyca/fides/compare/2.27.0...2.28.0)

### Added

- Erasure support for AppsFlyer [#4512](https://github.com/ethyca/fides/pull/4512)
- Datamap Reporting page [#4519](https://github.com/ethyca/fides/pull/4519)
- Consent support for Klaviyo [#4513](https://github.com/ethyca/fides/pull/4513)
- Form for configuring GPP settings [#4557](https://github.com/ethyca/fides/pull/4557)
- Custom privacy request field support for consent requests [#4546](https://github.com/ethyca/fides/pull/4546)
- Support GPP in privacy notices [#4554](https://github.com/ethyca/fides/pull/4554)

### Changed

- Redesigned nav bar for the admin UI [#4548](https://github.com/ethyca/fides/pull/4548)
- Fides.js GPP for US geographies now derives values from backend privacy notices [#4559](https://github.com/ethyca/fides/pull/4559)
- No longer generate the `vendors_disclosed` section of the TC string in `fides.js` [#4553](https://github.com/ethyca/fides/pull/4553)
- Changed consent management vendor add flow [#4550](https://github.com/ethyca/fides/pull/4550)

### Fixed

- Fixed an issue blocking Salesforce sandbox accounts from refreshing tokens [#4547](https://github.com/ethyca/fides/pull/4547)
- Fixed DSR zip packages to be unzippable on Windows [#4549](https://github.com/ethyca/fides/pull/4549)
- Fixed browser compatibility issues with Object.hasOwn [#4568](https://github.com/ethyca/fides/pull/4568)

### Developer Experience

- Switch to anyascii for unicode transliteration [#4550](https://github.com/ethyca/fides/pull/4564)

## [2.27.0](https://github.com/ethyca/fides/compare/2.26.0...2.27.0)

### Added

- Tooltip and styling for disabled rows in add multiple vendor view [#4498](https://github.com/ethyca/fides/pull/4498)
- Preliminary GPP support for US regions [#4498](https://github.com/ethyca/fides/pull/4504)
- Access and erasure support for Statsig Enterprise [#4429](https://github.com/ethyca/fides/pull/4429)
- New page for setting locations [#4517](https://github.com/ethyca/fides/pull/4517)
- New modal for setting granular locations [#4531](https://github.com/ethyca/fides/pull/4531)
- New page for setting regulations [#4530](https://github.com/ethyca/fides/pull/4530)
- Update fides.js to support multiple descriptions (banner, overlay) and render HTML descriptions [#4542](https://github.com/ethyca/fides/pull/4542)

### Fixed

- Fixed incorrect Compass button behavior in system form [#4508](https://github.com/ethyca/fides/pull/4508)
- Omit certain fields from system payload when empty [#4508](https://github.com/ethyca/fides/pull/4525)
- Fixed issues with Compass vendor selector behavior [#4521](https://github.com/ethyca/fides/pull/4521)
- Fixed an issue where the background overlay remained visible after saving consent preferences [#4515](https://github.com/ethyca/fides/pull/4515)
- Fixed system name being editable when editing GVL systems [#4533](https://github.com/ethyca/fides/pull/4533)
- Fixed an issue where a privacy policy link could not be removed from privacy experiences [#4542](https://github.com/ethyca/fides/pull/4542)

### Changed

- Upgrade to use Fideslang `3.0.0` and remove associated concepts [#4502](https://github.com/ethyca/fides/pull/4502)
- Model overhaul for saving privacy preferences and notices served [#4481](https://github.com/ethyca/fides/pull/4481)
- Moves served notice endpoints, consent reporting, purpose endpoints and TCF queries to plus [#4481](https://github.com/ethyca/fides/pull/4481)
- Moves served notice endpoints, consent reporting, and TCF queries to plus [#4481](https://github.com/ethyca/fides/pull/4481)
- Update frontend to account for changes to notices served and preferences saved APIs [#4518](https://github.com/ethyca/fides/pull/4518)
- `fides.js` now sets `supportsOOB` to `false` [#4516](https://github.com/ethyca/fides/pull/4516)
- Save consent method ("accept", "reject", "save", etc.) to `fides_consent` cookie as extra metadata [#4529](https://github.com/ethyca/fides/pull/4529)
- Allow CORS for privacy center `fides.js` and `fides-ext-gpp.js` endpoints
- Replace `GPP_EXT_PATH` env var in favor of a more flexible `FIDES_JS_BASE_URL` environment variable
- Change vendor add modal on consent configuration screen to use new vendor selector [#4532](https://github.com/ethyca/fides/pull/4532)
- Remove vendor add modal [#4535](https://github.com/ethyca/fides/pull/4535)

## [2.26.0](https://github.com/ethyca/fides/compare/2.25.0...main)

### Added

- Dynamic importing for GPP bundle [#4447](https://github.com/ethyca/fides/pull/4447)
- Paging to vendors in the TCF overlay [#4463](https://github.com/ethyca/fides/pull/4463)
- New purposes endpoint and indices to improve system lookups [#4452](https://github.com/ethyca/fides/pull/4452)
- Cypress tests for fides.js GPP extension [#4476](https://github.com/ethyca/fides/pull/4476)
- Add support for global TCF Purpose Overrides [#4464](https://github.com/ethyca/fides/pull/4464)
- TCF override management [#4484](https://github.com/ethyca/fides/pull/4484)
- Readonly consent management table and modal [#4456](https://github.com/ethyca/fides/pull/4456), [#4477](https://github.com/ethyca/fides/pull/4477)
- Access and erasure support for Gong [#4461](https://github.com/ethyca/fides/pull/4461)
- Add new UI for CSV consent reporting [#4488](https://github.com/ethyca/fides/pull/4488)
- Option to prevent the dismissal of the consent banner and modal [#4470](https://github.com/ethyca/fides/pull/4470)

### Changed

- Increased max number of preferences allowed in privacy preference API calls [#4469](https://github.com/ethyca/fides/pull/4469)
- Reduce size of tcf_consent payload in fides_consent cookie [#4480](https://github.com/ethyca/fides/pull/4480)
- Change log level for FidesUserPermission retrieval to `debug` [#4482](https://github.com/ethyca/fides/pull/4482)
- Remove Add Vendor button from the Manage your vendors page[#4509](https://github.com/ethyca/fides/pull/4509)

### Fixed

- Fix type errors when TCF vendors have no dataDeclaration [#4465](https://github.com/ethyca/fides/pull/4465)
- Fixed an error where editing an AC system would mistakenly lock it for GVL [#4471](https://github.com/ethyca/fides/pull/4471)
- Refactor custom Get Preferences function to occur after our CMP API initialization [#4466](https://github.com/ethyca/fides/pull/4466)
- Fix an error where a connector response value of None causes a DSR failure due to a missing value [#4483](https://github.com/ethyca/fides/pull/4483)
- Fixed system name being non-editable when locked for GVL [#4475](https://github.com/ethyca/fides/pull/4475)
- Fixed a bug with "null" values for retention period field on data uses [#4487](https://github.com/ethyca/fides/pull/4487)

## [2.25.0](https://github.com/ethyca/fides/compare/2.24.1...2.25.0)

### Added

- Stub for initial GPP support [#4431](https://github.com/ethyca/fides/pull/4431)
- Added confirmation modal on deleting a data use declaration [#4439](https://github.com/ethyca/fides/pull/4439)
- Added feature flag for separating system name and Compass vendor selector [#4437](https://github.com/ethyca/fides/pull/4437)
- Fire GPP events per spec [#4433](https://github.com/ethyca/fides/pull/4433)
- New override option `fides_tcf_gdpr_applies` for setting `gdprApplies` on the CMP API [#4453](https://github.com/ethyca/fides/pull/4453)

### Changed

- Improved bulk vendor adding table UX [#4425](https://github.com/ethyca/fides/pull/4425)
- Flexible legal basis for processing has a db default of True [#4434](https://github.com/ethyca/fides/pull/4434)
- Give contributor role access to config API, including cors origin updates [#4438](https://github.com/ethyca/fides/pull/4438)
- Disallow setting `*` and other non URL values for `security.cors_origins` config property via the API [#4438](https://github.com/ethyca/fides/pull/4438)
- Consent modal hides the opt-in/opt-out buttons if only one privacy notice is enabled [#4441](https://github.com/ethyca/fides/pull/4441)
- Initialize TCF stub earlier [#4453](https://github.com/ethyca/fides/pull/4453)
- Change focus outline color of form inputs [#4467](https://github.com/ethyca/fides/pull/4467)

### Fixed

- Fixed a bug where selected vendors in "configure consent" add vendor modal were unstyled [#4454](https://github.com/ethyca/fides/pull/4454)
- Use correct defaults when there is no associated preference in the cookie [#4451](https://github.com/ethyca/fides/pull/4451)
- IP Addresses behind load balancers for consent reporting [#4440](https://github.com/ethyca/fides/pull/4440)

## [2.24.1](https://github.com/ethyca/fides/compare/2.24.0...2.24.1)

### Added

- Logging when root user and client credentials are used [#4432](https://github.com/ethyca/fides/pull/4432)
- Allow for custom path at which to retrieve Fides override options [#4462](https://github.com/ethyca/fides/pull/4462)

### Changed

- Run fides with non-root user [#4421](https://github.com/ethyca/fides/pull/4421)

## [2.24.0](https://github.com/ethyca/fides/compare/2.23.3...2.24.0)

### Added

- Adds fides_disable_banner config option to Fides.js [#4378](https://github.com/ethyca/fides/pull/4378)
- Deletions that fail due to foreign key constraints will now be more clearly communicated [#4406](https://github.com/ethyca/fides/pull/4378)
- Added support for a custom get preferences API call provided through Fides.init [#4375](https://github.com/ethyca/fides/pull/4375)
- Hidden custom privacy request fields in the Privacy Center [#4370](https://github.com/ethyca/fides/pull/4370)
- Backend System-level Cookie Support [#4383](https://github.com/ethyca/fides/pull/4383)
- High Level Tracking of Compass System Sync [#4397](https://github.com/ethyca/fides/pull/4397)
- Erasure support for Qualtrics [#4371](https://github.com/ethyca/fides/pull/4371)
- Erasure support for Ada Chatbot [#4382](https://github.com/ethyca/fides/pull/4382)
- Erasure support for Typeform [#4366](https://github.com/ethyca/fides/pull/4366)
- Added notice that a system is GVL when adding/editing from system form [#4327](https://github.com/ethyca/fides/pull/4327)
- Added the ability to select the request types to enable per integration (for plus users) [#4374](https://github.com/ethyca/fides/pull/4374)
- Adds support for custom get experiences fn and custom patch notices served fn [#4410](https://github.com/ethyca/fides/pull/4410)
- Adds more granularity to tracking consent method, updates custom savePreferencesFn and FidesUpdated event to take consent method [#4419](https://github.com/ethyca/fides/pull/4419)

### Changed

- Add filtering and pagination to bulk vendor add table [#4351](https://github.com/ethyca/fides/pull/4351)
- Determine if the TCF overlay needs to surface based on backend calculated version hash [#4356](https://github.com/ethyca/fides/pull/4356)
- Moved Experiences and Preferences endpoints to Plus to take advantage of dynamic GVL [#4367](https://github.com/ethyca/fides/pull/4367)
- Add legal bases to Special Purpose schemas on the backend for display [#4387](https://github.com/ethyca/fides/pull/4387)
- "is_service_specific" default updated when building TC strings on the backend [#4377](https://github.com/ethyca/fides/pull/4377)
- "isServiceSpecific" default updated when building TC strings on the frontend [#4384](https://github.com/ethyca/fides/pull/4384)
- Redact cli, database, and redis configuration information from GET api/v1/config API request responses. [#4379](https://github.com/ethyca/fides/pull/4379)
- Button ordering in fides.js UI [#4407](https://github.com/ethyca/fides/pull/4407)
- Add different classnames to consent buttons for easier selection [#4411](https://github.com/ethyca/fides/pull/4411)
- Updates default consent preference to opt-out for TCF when fides_string exists [#4430](https://github.com/ethyca/fides/pull/4430)

### Fixed

- Persist bulk system add filter modal state [#4412](https://github.com/ethyca/fides/pull/4412)
- Fixing labels for request type field [#4414](https://github.com/ethyca/fides/pull/4414)
- User preferences from cookie should always override experience preferences [#4405](https://github.com/ethyca/fides/pull/4405)
- Allow fides_consent cookie to be set from a subdirectory [#4426](https://github.com/ethyca/fides/pull/4426)

### Security

-- Use a more cryptographically secure random function for security code generation

## [2.23.3](https://github.com/ethyca/fides/compare/2.23.2...2.23.3)

### Fixed

- Fix button arrangment and spacing for TCF and non-TCF consent overlay banner and modal [#4391](https://github.com/ethyca/fides/pull/4391)
- Replaced h1 element with div to use exisitng fides styles in consent modal [#4399](https://github.com/ethyca/fides/pull/4399)
- Fixed privacy policy alignment for non-TCF consent overlay banner and modal [#4403](https://github.com/ethyca/fides/pull/4403)
- Fix dynamic class name for TCF-variant of consent banner [#4404](https://github.com/ethyca/fides/pull/4403)

### Security

-- Fix an HTML Injection vulnerability in DSR Packages

## [2.23.2](https://github.com/ethyca/fides/compare/2.23.1...2.23.2)

### Fixed

- Fixed fides.css to vary banner width based on tcf [[#4381](https://github.com/ethyca/fides/issues/4381)]

## [2.23.1](https://github.com/ethyca/fides/compare/2.23.0...2.23.1)

### Changed

- Refactor Fides.js embedded modal to not use A11y dialog [#4355](https://github.com/ethyca/fides/pull/4355)
- Only call `FidesUpdated` when a preference has been saved, not during initialization [#4365](https://github.com/ethyca/fides/pull/4365)
- Updated double toggle styling in favor of single toggles with a radio group to select legal basis [#4376](https://github.com/ethyca/fides/pull/4376)

### Fixed

- Handle invalid `fides_string` when passed in as an override [#4350](https://github.com/ethyca/fides/pull/4350)
- Bug where vendor opt-ins would not initialize properly based on a `fides_string` in the TCF overlay [#4368](https://github.com/ethyca/fides/pull/4368)

## [2.23.0](https://github.com/ethyca/fides/compare/2.22.1...2.23.0)

### Added

- Added support for 3 additional config variables in Fides.js: fidesEmbed, fidesDisableSaveApi, and fidesTcString [#4262](https://github.com/ethyca/fides/pull/4262)
- Added support for fidesEmbed, fidesDisableSaveApi, and fidesTcString to be passed into Fides.js via query param, cookie, or window object [#4297](https://github.com/ethyca/fides/pull/4297)
- New privacy center environment variables `FIDES_PRIVACY_CENTER__IS_FORCED_TCF` which can make the privacy center always return the TCF bundle (`fides-tcf.js`) [#4312](https://github.com/ethyca/fides/pull/4312)
- Added a `FidesUIChanged` event to Fides.js to track when user preferences change without being saved [#4314](https://github.com/ethyca/fides/pull/4314) and [#4253](https://github.com/ethyca/fides/pull/4253)
- Add AC Systems to the TCF Overlay under Vendor Consents section [#4266](https://github.com/ethyca/fides/pull/4266/)
- Added bulk system/vendor creation component [#4309](https://github.com/ethyca/fides/pull/4309/)
- Support for passing in an AC string as part of a fides string for the TCF overlay [#4308](https://github.com/ethyca/fides/pull/4308)
- Added support for overriding the save user preferences API call with a custom fn provided through Fides.init [#4318](https://github.com/ethyca/fides/pull/4318)
- Return AC strings in GET Privacy Experience meta and allow saving preferences against AC strings [#4295](https://github.com/ethyca/fides/pull/4295)
- New GET Privacy Experience Meta Endpoint [#4328](https://github.com/ethyca/fides/pull/4328)
- Access and erasure support for SparkPost [#4328](https://github.com/ethyca/fides/pull/4238)
- Access and erasure support for Iterate [#4332](https://github.com/ethyca/fides/pull/4332)
- SSH Support for MySQL connections [#4310](https://github.com/ethyca/fides/pull/4310)
- Added served notice history IDs to the TCF privacy preference API calls [#4161](https://github.com/ethyca/fides/pull/4161)

### Fixed

- Cleans up CSS for fidesEmbed mode [#4306](https://github.com/ethyca/fides/pull/4306)
- Stacks that do not have any purposes will no longer render an empty purpose block [#4278](https://github.com/ethyca/fides/pull/4278)
- Forcing hidden sections to use display none [#4299](https://github.com/ethyca/fides/pull/4299)
- Handles Hubspot requiring and email to be formatted as email when processing an erasure [#4322](https://github.com/ethyca/fides/pull/4322)
- Minor CSS improvements for the consent/TCF banners and modals [#4334](https://github.com/ethyca/fides/pull/4334)
- Consistent font sizes for labels in the system form and data use forms in the Admin UI [#4346](https://github.com/ethyca/fides/pull/4346)
- Bug where not all system forms would appear to save when used with Compass [#4347](https://github.com/ethyca/fides/pull/4347)
- Restrict TCF Privacy Experience Config if TCF is disabled [#4348](https://github.com/ethyca/fides/pull/4348)
- Removes overflow styling for embedded modal in Fides.js [#4345](https://github.com/ethyca/fides/pull/4345)

### Changed

- Derive cookie storage info, privacy policy and legitimate interest disclosure URLs, and data retention data from the data map instead of directly from gvl.json [#4286](https://github.com/ethyca/fides/pull/4286)
- Updated TCF Version for backend consent reporting [#4305](https://github.com/ethyca/fides/pull/4305)
- Update Version Hash Contents [#4313](https://github.com/ethyca/fides/pull/4313)
- Change vendor selector on system information form to typeahead[#4333](https://github.com/ethyca/fides/pull/4333)
- Updates experience API calls from Fides.js to include new meta field [#4335](https://github.com/ethyca/fides/pull/4335)

## [2.22.1](https://github.com/ethyca/fides/compare/2.22.0...2.22.1)

### Added

- Custom fields are now included in system history change tracking [#4294](https://github.com/ethyca/fides/pull/4294)

### Security

- Added hostname checks for external SaaS connector URLs [CVE-2023-46124](https://github.com/ethyca/fides/security/advisories/GHSA-jq3w-9mgf-43m4)
- Use a Pydantic URL type for privacy policy URLs [CVE-2023-46126](https://github.com/ethyca/fides/security/advisories/GHSA-fgjj-5jmr-gh83)
- Remove the CONFIG_READ scope from the Viewer role [CVE-2023-46125](https://github.com/ethyca/fides/security/advisories/GHSA-rjxg-rpg3-9r89)

## [2.22.0](https://github.com/ethyca/fides/compare/2.21.0...2.22.0)

### Added

- Added an option to link to vendor tab from an experience config description [#4191](https://github.com/ethyca/fides/pull/4191)
- Added two toggles for vendors in the TCF overlay, one for Consent, and one for Legitimate Interest [#4189](https://github.com/ethyca/fides/pull/4189)
- Added two toggles for purposes in the TCF overlay, one for Consent, and one for Legitimate Interest [#4234](https://github.com/ethyca/fides/pull/4234)
- Added support for new TCF-related fields on `System` and `PrivacyDeclaration` models [#4228](https://github.com/ethyca/fides/pull/4228)
- Support for AC string to `fides-tcf` [#4244](https://github.com/ethyca/fides/pull/4244)
- Support for `gvl` prefixed vendor IDs [#4247](https://github.com/ethyca/fides/pull/4247)

### Changed

- Removed `TCF_ENABLED` environment variable from the privacy center in favor of dynamically figuring out which `fides-js` bundle to send [#4131](https://github.com/ethyca/fides/pull/4131)
- Updated copy of info boxes on each TCF tab [#4191](https://github.com/ethyca/fides/pull/4191)
- Clarified messages for error messages presented during connector upload [#4198](https://github.com/ethyca/fides/pull/4198)
- Refactor legal basis dimension regarding how TCF preferences are saved and how the experience is built [#4201](https://github.com/ethyca/fides/pull/4201/)
- Add saving privacy preferences via a TC string [#4221](https://github.com/ethyca/fides/pull/4221)
- Updated fides server to use an environment variable for turning TCF on and off [#4220](https://github.com/ethyca/fides/pull/4220)
- Update frontend to use new legal basis dimension on vendors [#4216](https://github.com/ethyca/fides/pull/4216)
- Updated privacy center patch preferences call to handle updated API response [#4235](https://github.com/ethyca/fides/pull/4235)
- Added our CMP ID [#4233](https://github.com/ethyca/fides/pull/4233)
- Allow Admin UI users to turn on Configure Consent flag [#4246](https://github.com/ethyca/fides/pull/4246)
- Styling improvements for the fides.js consent banners and modals [#4222](https://github.com/ethyca/fides/pull/4222)
- Update frontend to handle updated Compass schema [#4254](https://github.com/ethyca/fides/pull/4254)
- Assume Universal Vendor ID usage in TC String translation [#4256](https://github.com/ethyca/fides/pull/4256)
- Changed vendor form on configuring consent page to use two-part selection for consent uses [#4251](https://github.com/ethyca/fides/pull/4251)
- Updated system form to have new TCF fields [#4271](https://github.com/ethyca/fides/pull/4271)
- Vendors disclosed string is now narrowed to only the vendors shown in the UI, not the whole GVL [#4250](https://github.com/ethyca/fides/pull/4250)
- Changed naming convention "fides_string" instead of "tc_string" for developer friendly consent API's [#4267](https://github.com/ethyca/fides/pull/4267)

### Fixed

- TCF overlay can initialize its consent preferences from a cookie [#4124](https://github.com/ethyca/fides/pull/4124)
- Various improvements to the TCF modal such as vendor storage disclosures, vendor counts, privacy policies, etc. [#4167](https://github.com/ethyca/fides/pull/4167)
- An issue where Braze could not mask an email due to formatting [#4187](https://github.com/ethyca/fides/pull/4187)
- An issue where email was not being overridden correctly for Braze and Domo [#4196](https://github.com/ethyca/fides/pull/4196)
- Use `stdRetention` when there is not a specific value for a purpose's data retention [#4199](https://github.com/ethyca/fides/pull/4199)
- Updating the unflatten_dict util to accept flattened dict values [#4200](https://github.com/ethyca/fides/pull/4200)
- Minor CSS styling fixes for the consent modal [#4252](https://github.com/ethyca/fides/pull/4252)
- Additional styling fixes for issues caused by a CSS reset [#4268](https://github.com/ethyca/fides/pull/4268)
- Bug where vendor legitimate interests would not be set unless vendor consents were first set [#4250](https://github.com/ethyca/fides/pull/4250)
- Vendor count over-counting in TCF overlay [#4275](https://github.com/ethyca/fides/pull/4275)

## [2.21.0](https://github.com/ethyca/fides/compare/2.20.2...2.21.0)

### Added

- "Add a vendor" flow to configuring consent page [#4107](https://github.com/ethyca/fides/pull/4107)
- Initial TCF Backend Support [#3804](https://github.com/ethyca/fides/pull/3804)
- Add initial layer to TCF modal [#3956](https://github.com/ethyca/fides/pull/3956)
- Support for rendering in the TCF modal whether or not a vendor is part of the GVL [#3972](https://github.com/ethyca/fides/pull/3972)
- Features and legal bases dropdown for TCF modal [#3995](https://github.com/ethyca/fides/pull/3995)
- TCF CMP stub API [#4000](https://github.com/ethyca/fides/pull/4000)
- Fides-js can now display preliminary TCF data [#3879](https://github.com/ethyca/fides/pull/3879)
- Fides-js can persist TCF preferences to the backend [#3887](https://github.com/ethyca/fides/pull/3887)
- TCF modal now supports setting legitimate interest fields [#4037](https://github.com/ethyca/fides/pull/4037)
- Embed the GVL in the GET Experiences response [#4143](https://github.com/ethyca/fides/pull/4143)
- Button to view how many vendors and to open the vendor tab in the TCF modal [#4144](https://github.com/ethyca/fides/pull/4144)
- "Edit vendor" flow to configuring consent page [#4162](https://github.com/ethyca/fides/pull/4162)
- TCF overlay description updates [#4051] https://github.com/ethyca/fides/pull/4151
- Added developer-friendly TCF information under Experience meta [#4160](https://github.com/ethyca/fides/pull/4160/)
- Added fides.css customization for Plus users [#4136](https://github.com/ethyca/fides/pull/4136)

### Changed

- Added further config options to customize the privacy center [#4090](https://github.com/ethyca/fides/pull/4090)
- CORS configuration page [#4073](https://github.com/ethyca/fides/pull/4073)
- Refactored `fides.js` components so that they can take data structures that are not necessarily privacy notices [#3870](https://github.com/ethyca/fides/pull/3870)
- Use hosted GVL.json from the backend [#4159](https://github.com/ethyca/fides/pull/4159)
- Features and Special Purposes in the TCF modal do not render toggles [#4139](https://github.com/ethyca/fides/pull/4139)
- Moved the initial TCF layer to the banner [#4142](https://github.com/ethyca/fides/pull/4142)
- Misc copy changes for the system history table and modal [#4146](https://github.com/ethyca/fides/pull/4146)

### Fixed

- Allows CDN to cache empty experience responses from fides.js API [#4113](https://github.com/ethyca/fides/pull/4113)
- Fixed `identity_special_purpose` unique constraint definition [#4174](https://github.com/ethyca/fides/pull/4174/files)

## [2.20.2](https://github.com/ethyca/fides/compare/2.20.1...2.20.2)

### Fixed

- added version_added, version_deprecated, and replaced_by to data use, data subject, and data category APIs [#4135](https://github.com/ethyca/fides/pull/4135)
- Update fides.js to not fetch experience client-side if pre-fetched experience is empty [#4149](https://github.com/ethyca/fides/pull/4149)
- Erasure privacy requests now pause for input if there are any manual process integrations [#4115](https://github.com/ethyca/fides/pull/4115)
- Caching the values of authorization_required and user_guide on the connector templates to improve performance [#4128](https://github.com/ethyca/fides/pull/4128)

## [2.20.1](https://github.com/ethyca/fides/compare/2.20.0...2.20.1)

### Fixed

- Avoid un-optimized query pattern in bulk `GET /system` endpoint [#4120](https://github.com/ethyca/fides/pull/4120)

## [2.20.0](https://github.com/ethyca/fides/compare/2.19.1...2.20.0)

### Added

- Initial page for configuring consent [#4069](https://github.com/ethyca/fides/pull/4069)
- Vendor cookie table for configuring consent [#4082](https://github.com/ethyca/fides/pull/4082)

### Changed

- Refactor how multiplatform builds are handled [#4024](https://github.com/ethyca/fides/pull/4024)
- Added new Performance-related nox commands and included them as part of the CI suite [#3997](https://github.com/ethyca/fides/pull/3997)
- Added dictionary suggestions for data uses [4035](https://github.com/ethyca/fides/pull/4035)
- Privacy notice regions now render human readable names instead of country codes [#4029](https://github.com/ethyca/fides/pull/4029)
- Privacy notice templates are disabled by default [#4010](https://github.com/ethyca/fides/pull/4010)
- Added optional "skip_processing" flag to collections for DSR processing [#4047](https://github.com/ethyca/fides/pull/4047)
- Admin UI now shows all privacy notices with an indicator of whether they apply to any systems [#4010](https://github.com/ethyca/fides/pull/4010)
- Add case-insensitive privacy experience region filtering [#4058](https://github.com/ethyca/fides/pull/4058)
- Adds check for fetch before loading fetch polyfill for fides.js [#4074](https://github.com/ethyca/fides/pull/4074)
- Updated to support Fideslang 2.0, including data migrations [#3933](https://github.com/ethyca/fides/pull/3933)
- Disable notices that are not systems applicable to support new UI [#4094](https://github.com/ethyca/fides/issues/4094)

### Fixed

- Ensures that fides.js toggles are not hidden by other CSS libs [#4075](https://github.com/ethyca/fides/pull/4075)
- Migrate system > meta > vendor > id to system > meta [#4088](https://github.com/ethyca/fides/pull/4088)
- Enable toggles in various tables now render an error toast if an error occurs [#4095](https://github.com/ethyca/fides/pull/4095)
- Fixed a bug where an unsaved changes notification modal would appear even without unsaved changes [#4095](https://github.com/ethyca/fides/pull/4070)

## [2.19.1](https://github.com/ethyca/fides/compare/2.19.0...2.19.1)

### Fixed

- re-enable custom fields for new data use form [#4050](https://github.com/ethyca/fides/pull/4050)
- fix issue with saving source and destination systems [#4065](https://github.com/ethyca/fides/pull/4065)

### Added

- System history UI with diff modal [#4021](https://github.com/ethyca/fides/pull/4021)
- Relax system legal basis for transfers to be any string [#4049](https://github.com/ethyca/fides/pull/4049)

## [2.19.0](https://github.com/ethyca/fides/compare/2.18.0...2.19.0)

### Added

- Add dictionary suggestions [#3937](https://github.com/ethyca/fides/pull/3937), [#3988](https://github.com/ethyca/fides/pull/3988)
- Added new endpoints for healthchecks [#3947](https://github.com/ethyca/fides/pull/3947)
- Added vendor list dropdown [#3857](https://github.com/ethyca/fides/pull/3857)
- Access support for Adobe Sign [#3504](https://github.com/ethyca/fides/pull/3504)

### Fixed

- Fixed issue when generating masked values for invalid data paths [#3906](https://github.com/ethyca/fides/pull/3906)
- Code reload now works when running `nox -s dev` [#3914](https://github.com/ethyca/fides/pull/3914)
- Reduce verbosity of privacy center logging further [#3915](https://github.com/ethyca/fides/pull/3915)
- Resolved an issue where the integration dropdown input lost focus during typing. [#3917](https://github.com/ethyca/fides/pull/3917)
- Fixed dataset issue that was preventing the Vend connector from loading during server startup [#3923](https://github.com/ethyca/fides/pull/3923)
- Adding version check to version-dependent migration script [#3951](https://github.com/ethyca/fides/pull/3951)
- Fixed a bug where some fields were not saving correctly on the system form [#3975](https://github.com/ethyca/fides/pull/3975)
- Changed "retention period" field in privacy declaration form from number input to text input [#3980](https://github.com/ethyca/fides/pull/3980)
- Fixed issue where unsaved changes modal appears incorrectly [#4005](https://github.com/ethyca/fides/pull/4005)
- Fixed banner resurfacing after user consent for pre-fetch experience [#4009](https://github.com/ethyca/fides/pull/4009)

### Changed

- Systems and Privacy Declaration schema and data migration to support the Dictionary [#3901](https://github.com/ethyca/fides/pull/3901)
- The integration search dropdown is now case-insensitive [#3916](https://github.com/ethyca/fides/pull/3916)
- Removed deprecated fields from the taxonomy editor [#3909](https://github.com/ethyca/fides/pull/3909)
- Bump PyMSSQL version and remove workarounds [#3996](https://github.com/ethyca/fides/pull/3996)
- Removed reset suggestions button [#4007](https://github.com/ethyca/fides/pull/4007)
- Admin ui supports fides cloud config API [#4034](https://github.com/ethyca/fides/pull/4034)

### Security

- Resolve custom integration upload RCE vulnerability [CVE-2023-41319](https://github.com/ethyca/fides/security/advisories/GHSA-p6p2-qq95-vq5h)

## [2.18.0](https://github.com/ethyca/fides/compare/2.17.0...2.18.0)

### Added

- Additional consent reporting calls from `fides-js` [#3845](https://github.com/ethyca/fides/pull/3845)
- Additional consent reporting calls from privacy center [#3847](https://github.com/ethyca/fides/pull/3847)
- Access support for Recurly [#3595](https://github.com/ethyca/fides/pull/3595)
- HTTP Logging for the Privacy Center [#3783](https://github.com/ethyca/fides/pull/3783)
- UI support for OAuth2 authorization flow [#3819](https://github.com/ethyca/fides/pull/3819)
- Changes in the `data` directory now trigger a server reload (for local development) [#3874](https://github.com/ethyca/fides/pull/3874)

### Fixed

- Fix datamap zoom for low system counts [#3835](https://github.com/ethyca/fides/pull/3835)
- Fixed connector forms with external dataset reference fields [#3873](https://github.com/ethyca/fides/pull/3873)
- Fix ability to make server side API calls from privacy-center [#3895](https://github.com/ethyca/fides/pull/3895)

### Changed

- Simplified the file structure for HTML DSR packages [#3848](https://github.com/ethyca/fides/pull/3848)
- Simplified the database health check to improve `/health` performance [#3884](https://github.com/ethyca/fides/pull/3884)
- Changed max width of form components in "system information" form tab [#3864](https://github.com/ethyca/fides/pull/3864)
- Remove manual system selection screen [#3865](https://github.com/ethyca/fides/pull/3865)
- System and integration identifiers are now auto-generated [#3868](https://github.com/ethyca/fides/pull/3868)

## [2.17.0](https://github.com/ethyca/fides/compare/2.16.0...2.17.0)

### Added

- Tab component for `fides-js` [#3782](https://github.com/ethyca/fides/pull/3782)
- Added toast for successfully linking an existing integration to a system [#3826](https://github.com/ethyca/fides/pull/3826)
- Various other UI components for `fides-js` to support upcoming TCF modal [#3803](https://github.com/ethyca/fides/pull/3803)
- Allow items in taxonomy to be enabled or disabled [#3844](https://github.com/ethyca/fides/pull/3844)

### Developer Experience

- Changed where db-dependent routers were imported to avoid dependency issues [#3741](https://github.com/ethyca/fides/pull/3741)

### Changed

- Bumped supported Python versions to `3.10.12`, `3.9.17`, and `3.8.17` [#3733](https://github.com/ethyca/fides/pull/3733)
- Logging Updates [#3758](https://github.com/ethyca/fides/pull/3758)
- Add polyfill service to fides-js route [#3759](https://github.com/ethyca/fides/pull/3759)
- Show/hide integration values [#3775](https://github.com/ethyca/fides/pull/3775)
- Sort system cards alphabetically by name on "View systems" page [#3781](https://github.com/ethyca/fides/pull/3781)
- Update admin ui to use new integration delete route [#3785](https://github.com/ethyca/fides/pull/3785)
- Pinned `pymssql` and `cython` dependencies to avoid build issues on ARM machines [#3829](https://github.com/ethyca/fides/pull/3829)

### Removed

- Removed "Custom field(s) successfully saved" toast [#3779](https://github.com/ethyca/fides/pull/3779)

### Added

- Record when consent is served [#3777](https://github.com/ethyca/fides/pull/3777)
- Add an `active` property to taxonomy elements [#3784](https://github.com/ethyca/fides/pull/3784)
- Erasure support for Heap [#3599](https://github.com/ethyca/fides/pull/3599)

### Fixed

- Privacy notice UI's list of possible regions now matches the backend's list [#3787](https://github.com/ethyca/fides/pull/3787)
- Admin UI "property does not existing" build issue [#3831](https://github.com/ethyca/fides/pull/3831)
- Flagging sensitive inputs as passwords to mask values during entry [#3843](https://github.com/ethyca/fides/pull/3843)

## [2.16.0](https://github.com/ethyca/fides/compare/2.15.1...2.16.0)

### Added

- Empty state for when there are no relevant privacy notices in the privacy center [#3640](https://github.com/ethyca/fides/pull/3640)
- GPC indicators in fides-js banner and modal [#3673](https://github.com/ethyca/fides/pull/3673)
- Include `data_use` and `data_category` metadata in `upload` of access results [#3674](https://github.com/ethyca/fides/pull/3674)
- Add enable/disable toggle to integration tab [#3593] (https://github.com/ethyca/fides/pull/3593)

### Fixed

- Render linebreaks in the Fides.js overlay descriptions, etc. [#3665](https://github.com/ethyca/fides/pull/3665)
- Broken link to Fides docs site on the About Fides page in Admin UI [#3643](https://github.com/ethyca/fides/pull/3643)
- Add Systems Applicable Filter to Privacy Experience List [#3654](https://github.com/ethyca/fides/pull/3654)
- Privacy center and fides-js now pass in `Unescape-Safestr` as a header so that special characters can be rendered properly [#3706](https://github.com/ethyca/fides/pull/3706)
- Fixed ValidationError for saving PrivacyPreferences [#3719](https://github.com/ethyca/fides/pull/3719)
- Fixed issue preventing ConnectionConfigs with duplicate names from saving [#3770](https://github.com/ethyca/fides/pull/3770)
- Fixed creating and editing manual integrations [#3772](https://github.com/ethyca/fides/pull/3772)
- Fix lingering integration artifacts by cascading deletes from System [#3771](https://github.com/ethyca/fides/pull/3771)

### Developer Experience

- Reorganized some `api.api.v1` code to avoid circular dependencies on `quickstart` [#3692](https://github.com/ethyca/fides/pull/3692)
- Treat underscores as special characters in user passwords [#3717](https://github.com/ethyca/fides/pull/3717)
- Allow Privacy Notices banner and modal to scroll as needed [#3713](https://github.com/ethyca/fides/pull/3713)
- Make malicious url test more robust to environmental differences [#3748](https://github.com/ethyca/fides/pull/3748)
- Ignore type checker on click decorators to bypass known issue with `click` version `8.1.4` [#3746](https://github.com/ethyca/fides/pull/3746)

### Changed

- Moved GPC preferences slightly earlier in Fides.js lifecycle [#3561](https://github.com/ethyca/fides/pull/3561)
- Changed results from clicking "Test connection" to be a toast instead of statically displayed on the page [#3700](https://github.com/ethyca/fides/pull/3700)
- Moved "management" tab from nav into settings icon in top right [#3701](https://github.com/ethyca/fides/pull/3701)
- Remove name and description fields from integration form [#3684](https://github.com/ethyca/fides/pull/3684)
- Update EU PrivacyNoticeRegion codes and allow experience filtering to drop back to country filtering if region not found [#3630](https://github.com/ethyca/fides/pull/3630)
- Fields with default fields are now flagged as required in the front-end [#3694](https://github.com/ethyca/fides/pull/3694)
- In "view systems", system cards can now be clicked and link to that system's `configure/[id]` page [#3734](https://github.com/ethyca/fides/pull/3734)
- Enable privacy notice and privacy experience feature flags by default [#3773](https://github.com/ethyca/fides/pull/3773)

### Security

- Resolve Zip bomb file upload vulnerability [CVE-2023-37480](https://github.com/ethyca/fides/security/advisories/GHSA-g95c-2jgm-hqc6)
- Resolve SVG bomb (billion laughs) file upload vulnerability [CVE-2023-37481](https://github.com/ethyca/fides/security/advisories/GHSA-3rw2-wfc8-wmj5)

## [2.15.1](https://github.com/ethyca/fides/compare/2.15.0...2.15.1)

### Added

- Set `sslmode` to `prefer` if connecting to Redshift via ssh [#3685](https://github.com/ethyca/fides/pull/3685)

### Changed

- Privacy center action cards are now able to expand to accommodate longer text [#3669](https://github.com/ethyca/fides/pull/3669)
- Update integration endpoint permissions [#3707](https://github.com/ethyca/fides/pull/3707)

### Fixed

- Handle names with a double underscore when processing access and erasure requests [#3688](https://github.com/ethyca/fides/pull/3688)
- Allow Privacy Notices banner and modal to scroll as needed [#3713](https://github.com/ethyca/fides/pull/3713)

### Security

- Resolve path traversal vulnerability in webserver API [CVE-2023-36827](https://github.com/ethyca/fides/security/advisories/GHSA-r25m-cr6v-p9hq)

## [2.15.0](https://github.com/ethyca/fides/compare/2.14.1...2.15.0)

### Added

- Privacy center can now render its consent values based on Privacy Notices and Privacy Experiences [#3411](https://github.com/ethyca/fides/pull/3411)
- Add Google Tag Manager and Privacy Center ENV vars to sample app [#2949](https://github.com/ethyca/fides/pull/2949)
- Add `notice_key` field to Privacy Notice UI form [#3403](https://github.com/ethyca/fides/pull/3403)
- Add `identity` query param to the consent reporting API view [#3418](https://github.com/ethyca/fides/pull/3418)
- Use `rollup-plugin-postcss` to bundle and optimize the `fides.js` components CSS [#3411](https://github.com/ethyca/fides/pull/3411)
- Dispatch Fides.js lifecycle events on window (FidesInitialized, FidesUpdated) and cross-publish to Fides.gtm() integration [#3411](https://github.com/ethyca/fides/pull/3411)
- Added the ability to use custom CAs with Redis via TLS [#3451](https://github.com/ethyca/fides/pull/3451)
- Add default experience configs on startup [#3449](https://github.com/ethyca/fides/pull/3449)
- Load default privacy notices on startup [#3401](https://github.com/ethyca/fides/pull/3401)
- Add ability for users to pass in additional parameters for application database connection [#3450](https://github.com/ethyca/fides/pull/3450)
- Load default privacy notices on startup [#3401](https://github.com/ethyca/fides/pull/3401/files)
- Add ability for `fides-js` to make API calls to Fides [#3411](https://github.com/ethyca/fides/pull/3411)
- `fides-js` banner is now responsive across different viewport widths [#3411](https://github.com/ethyca/fides/pull/3411)
- Add ability to close `fides-js` banner and modal via a button or ESC [#3411](https://github.com/ethyca/fides/pull/3411)
- Add ability to open the `fides-js` modal from a link on the host site [#3411](https://github.com/ethyca/fides/pull/3411)
- GPC preferences are automatically applied via `fides-js` [#3411](https://github.com/ethyca/fides/pull/3411)
- Add new dataset route that has additional filters [#3558](https://github.com/ethyca/fides/pull/3558)
- Update dataset dropdown to use new api filter [#3565](https://github.com/ethyca/fides/pull/3565)
- Filter out saas datasets from the rest of the UI [#3568](https://github.com/ethyca/fides/pull/3568)
- Included optional env vars to have postgres or Redshift connected via bastion host [#3374](https://github.com/ethyca/fides/pull/3374/)
- Support for acknowledge button for notice-only Privacy Notices and to disable toggling them off [#3546](https://github.com/ethyca/fides/pull/3546)
- HTML format for privacy request storage destinations [#3427](https://github.com/ethyca/fides/pull/3427)
- Persistent message showing result and timestamp of last integration test to "Integrations" tab in system view [#3628](https://github.com/ethyca/fides/pull/3628)
- Access and erasure support for SurveyMonkey [#3590](https://github.com/ethyca/fides/pull/3590)
- New Cookies Table for storing cookies associated with systems and privacy declarations [#3572](https://github.com/ethyca/fides/pull/3572)
- `fides-js` and privacy center now delete cookies associated with notices that were opted out of [#3569](https://github.com/ethyca/fides/pull/3569)
- Cookie input field on system data use tab [#3571](https://github.com/ethyca/fides/pull/3571)

### Fixed

- Fix sample app `DATABASE_*` ENV vars for backwards compatibility [#3406](https://github.com/ethyca/fides/pull/3406)
- Fix overlay rendering issue by finding/creating a dedicated parent element for Preact [#3397](https://github.com/ethyca/fides/pull/3397)
- Fix the sample app privacy center link to be configurable [#3409](https://github.com/ethyca/fides/pull/3409)
- Fix CLI output showing a version warning for Snowflake [#3434](https://github.com/ethyca/fides/pull/3434)
- Flaky custom field Cypress test on systems page [#3408](https://github.com/ethyca/fides/pull/3408)
- Fix NextJS errors & warnings for Cookie House sample app [#3411](https://github.com/ethyca/fides/pull/3411)
- Fix bug where `fides-js` toggles were not reflecting changes from rejecting or accepting all notices [#3522](https://github.com/ethyca/fides/pull/3522)
- Remove the `fides-js` banner from tab order when it is hidden and move the overlay components to the top of the tab order. [#3510](https://github.com/ethyca/fides/pull/3510)
- Fix bug where `fides-js` toggle states did not always initialize properly [#3597](https://github.com/ethyca/fides/pull/3597)
- Fix race condition with consent modal link rendering [#3521](https://github.com/ethyca/fides/pull/3521)
- Hide custom fields section when there are no custom fields created [#3554](https://github.com/ethyca/fides/pull/3554)
- Disable connector dropdown in integration tab on save [#3552](https://github.com/ethyca/fides/pull/3552)
- Handles an edge case for non-existent identities with the Kustomer API [#3513](https://github.com/ethyca/fides/pull/3513)
- remove the configure privacy request tile from the home screen [#3555](https://github.com/ethyca/fides/pull/3555)
- Updated Privacy Experience Safe Strings Serialization [#3600](https://github.com/ethyca/fides/pull/3600/)
- Only create default experience configs on startup, not update [#3605](https://github.com/ethyca/fides/pull/3605)
- Update to latest asyncpg dependency to avoid build error [#3614](https://github.com/ethyca/fides/pull/3614)
- Fix bug where editing a data use on a system could delete existing data uses [#3627](https://github.com/ethyca/fides/pull/3627)
- Restrict Privacy Center debug logging to development-only [#3638](https://github.com/ethyca/fides/pull/3638)
- Fix bug where linking an integration would not update the tab when creating a new system [#3662](https://github.com/ethyca/fides/pull/3662)
- Fix dataset yaml not properly reflecting the dataset in the dropdown of system integrations tab [#3666](https://github.com/ethyca/fides/pull/3666)
- Fix privacy notices not being able to be edited via the UI after the addition of the `cookies` field [#3670](https://github.com/ethyca/fides/pull/3670)
- Add a transform in the case of `null` name fields in privacy declarations for the data use forms [#3683](https://github.com/ethyca/fides/pull/3683)

### Changed

- Enabled Privacy Experience beta flag [#3364](https://github.com/ethyca/fides/pull/3364)
- Reorganize CLI Command Source Files [#3491](https://github.com/ethyca/fides/pull/3491)
- Removed ExperienceConfig.delivery_mechanism constraint [#3387](https://github.com/ethyca/fides/pull/3387)
- Updated privacy experience UI forms to reflect updated experience config fields [#3402](https://github.com/ethyca/fides/pull/3402)
- Use a venv in the Dockerfile for installing Python deps [#3452](https://github.com/ethyca/fides/pull/3452)
- Bump SlowAPI Version [#3456](https://github.com/ethyca/fides/pull/3456)
- Bump Psycopg2-binary Version [#3473](https://github.com/ethyca/fides/pull/3473)
- Reduced duplication between PrivacyExperience and PrivacyExperienceConfig [#3470](https://github.com/ethyca/fides/pull/3470)
- Update privacy centre email and phone validation to allow for both to be blank [#3432](https://github.com/ethyca/fides/pull/3432)
- Moved connection configuration into the system portal [#3407](https://github.com/ethyca/fides/pull/3407)
- Update `fideslang` to `1.4.1` to allow arbitrary nested metadata on `System`s and `Dataset`s `meta` property [#3463](https://github.com/ethyca/fides/pull/3463)
- Remove form validation to allow both email & phone inputs for consent requests [#3529](https://github.com/ethyca/fides/pull/3529)
- Removed dataset dropdown from saas connector configuration [#3563](https://github.com/ethyca/fides/pull/3563)
- Removed `pyodbc` in favor of `pymssql` for handling SQL Server connections [#3435](https://github.com/ethyca/fides/pull/3435)
- Only create a PrivacyRequest when saving consent if at least one notice has system-wide enforcement [#3626](https://github.com/ethyca/fides/pull/3626)
- Increased the character limit for the `SafeStr` type from 500 to 32000 [#3647](https://github.com/ethyca/fides/pull/3647)
- Changed "connection" to "integration" on system view and edit pages [#3659](https://github.com/ethyca/fides/pull/3659)

### Developer Experience

- Add ability to pass ENV vars to both privacy center and sample app during `fides deploy` via `.env` [#2949](https://github.com/ethyca/fides/pull/2949)
- Handle an edge case when generating tags that finds them out of sequence [#3405](https://github.com/ethyca/fides/pull/3405)
- Add support for pushing `prerelease` and `rc` tagged images to Dockerhub [#3474](https://github.com/ethyca/fides/pull/3474)
- Optimize GitHub workflows used for docker image publishing [#3526](https://github.com/ethyca/fides/pull/3526)

### Removed

- Removed the deprecated `system_dependencies` from `System` resources, migrating to `egress` [#3285](https://github.com/ethyca/fides/pull/3285)

### Docs

- Updated developer docs for ARM platform users related to `pymssql` [#3615](https://github.com/ethyca/fides/pull/3615)

## [2.14.1](https://github.com/ethyca/fides/compare/2.14.0...2.14.1)

### Added

- Add `identity` query param to the consent reporting API view [#3418](https://github.com/ethyca/fides/pull/3418)
- Add privacy centre button text customisations [#3432](https://github.com/ethyca/fides/pull/3432)
- Add privacy centre favicon customisation [#3432](https://github.com/ethyca/fides/pull/3432)

### Changed

- Update privacy centre email and phone validation to allow for both to be blank [#3432](https://github.com/ethyca/fides/pull/3432)

## [2.14.0](https://github.com/ethyca/fides/compare/2.13.0...2.14.0)

### Added

- Add an automated test to check for `/fides-consent.js` backwards compatibility [#3289](https://github.com/ethyca/fides/pull/3289)
- Add infrastructure for "overlay" consent components (Preact, CSS bundling, etc.) and initial version of consent banner [#3191](https://github.com/ethyca/fides/pull/3191)
- Add the modal component of the "overlay" consent components [#3291](https://github.com/ethyca/fides/pull/3291)
- Added an `automigrate` database setting [#3220](https://github.com/ethyca/fides/pull/3220)
- Track Privacy Experience with Privacy Preferences [#3311](https://github.com/ethyca/fides/pull/3311)
- Add ability for `fides-js` to fetch its own geolocation [#3356](https://github.com/ethyca/fides/pull/3356)
- Add ability to select different locations in the "Cookie House" sample app [#3362](https://github.com/ethyca/fides/pull/3362)
- Added optional logging of resource changes on the server [#3331](https://github.com/ethyca/fides/pull/3331)

### Fixed

- Maintain casing differences within Snowflake datasets for proper DSR execution [#3245](https://github.com/ethyca/fides/pull/3245)
- Handle DynamoDB edge case where no attributes are defined [#3299](https://github.com/ethyca/fides/pull/3299)
- Support pseudonymous consent requests with `fides_user_device_id` for the new consent workflow [#3203](https://github.com/ethyca/fides/pull/3203)
- Fides user device id filter to GET Privacy Experience List endpoint to stash user preferences on embedded notices [#3302](https://github.com/ethyca/fides/pull/3302)
- Support for data categories on manual webhook fields [#3330](https://github.com/ethyca/fides/pull/3330)
- Added config-driven rendering to consent components [#3316](https://github.com/ethyca/fides/pull/3316)
- Pin `typing_extensions` dependency to `4.5.0` to work around a pydantic bug [#3357](https://github.com/ethyca/fides/pull/3357)

### Changed

- Explicitly escape/unescape certain fields instead of using SafeStr [#3144](https://github.com/ethyca/fides/pull/3144)
- Updated DynamoDB icon [#3296](https://github.com/ethyca/fides/pull/3296)
- Increased default page size for the connection type endpoint to 100 [#3298](https://github.com/ethyca/fides/pull/3298)
- Data model around PrivacyExperiences to better keep Privacy Notices and Experiences in sync [#3292](https://github.com/ethyca/fides/pull/3292)
- UI calls to support new PrivacyExperiences data model [#3313](https://github.com/ethyca/fides/pull/3313)
- Ensure email connectors respect the `notifications.notification_service_type` app config property if set [#3355](https://github.com/ethyca/fides/pull/3355)
- Rework Delighted connector so the `survey_response` endpoint depends on the `person` endpoint [3385](https://github.com/ethyca/fides/pull/3385)
- Remove logging within the Celery creation function [#3303](https://github.com/ethyca/fides/pull/3303)
- Update how generic endpoint generation works [#3304](https://github.com/ethyca/fides/pull/3304)
- Restrict strack-trace logging when not in Dev mode [#3081](https://github.com/ethyca/fides/pull/3081)
- Refactor CSS variables for `fides-js` to match brandable color palette [#3321](https://github.com/ethyca/fides/pull/3321)
- Moved all of the dirs from `fides.api.ops` into `fides.api` [#3318](https://github.com/ethyca/fides/pull/3318)
- Put global settings for fides.js on privacy center settings [#3333](https://github.com/ethyca/fides/pull/3333)
- Changed `fides db migrate` to `fides db upgrade` [#3342](https://github.com/ethyca/fides/pull/3342)
- Add required notice key to privacy notices [#3337](https://github.com/ethyca/fides/pull/3337)
- Make Privacy Experience List public, and separate public endpoint rate limiting [#3339](https://github.com/ethyca/fides/pull/3339)

### Developer Experience

- Add dispatch event when publishing a non-prod tag [#3317](https://github.com/ethyca/fides/pull/3317)
- Add OpenAPI (Swagger) documentation for Fides Privacy Center API endpoints (/fides.js) [#3341](https://github.com/ethyca/fides/pull/3341)

### Removed

- Remove `fides export` command and backing code [#3256](https://github.com/ethyca/fides/pull/3256)

## [2.13.0](https://github.com/ethyca/fides/compare/2.12.1...2.13.0)

### Added

- Connector for DynamoDB [#2998](https://github.com/ethyca/fides/pull/2998)
- Access and erasure support for Amplitude [#2569](https://github.com/ethyca/fides/pull/2569)
- Access and erasure support for Gorgias [#2444](https://github.com/ethyca/fides/pull/2444)
- Privacy Experience Bulk Create, Bulk Update, and Detail Endpoints [#3185](https://github.com/ethyca/fides/pull/3185)
- Initial privacy experience UI [#3186](https://github.com/ethyca/fides/pull/3186)
- A JavaScript modal to copy a script tag for `fides.js` [#3238](https://github.com/ethyca/fides/pull/3238)
- Access and erasure support for OneSignal [#3199](https://github.com/ethyca/fides/pull/3199)
- Add the ability to "inject" location into `/fides.js` bundles and cache responses for one hour [#3272](https://github.com/ethyca/fides/pull/3272)
- Prevent column sorts from resetting when data changes [#3290](https://github.com/ethyca/fides/pull/3290)

### Changed

- Merge instances of RTK `createApi` into one instance for better cache invalidation [#3059](https://github.com/ethyca/fides/pull/3059)
- Update custom field definition uniqueness to be case insensitive name per resource type [#3215](https://github.com/ethyca/fides/pull/3215)
- Restrict where privacy notices of certain consent mechanisms must be displayed [#3195](https://github.com/ethyca/fides/pull/3195)
- Merged the `lib` submodule into the `api.ops` submodule [#3134](https://github.com/ethyca/fides/pull/3134)
- Merged duplicate privacy declaration components [#3254](https://github.com/ethyca/fides/pull/3254)
- Refactor client applications into a monorepo with turborepo, extract fides-js into a standalone package, and improve privacy-center to load configuration at runtime [#3105](https://github.com/ethyca/fides/pull/3105)

### Fixed

- Prevent ability to unintentionally show "default" Privacy Center configuration, styles, etc. [#3242](https://github.com/ethyca/fides/pull/3242)
- Fix broken links to docs site pages in Admin UI [#3232](https://github.com/ethyca/fides/pull/3232)
- Repoint legacy docs site links to the new and improved docs site [#3167](https://github.com/ethyca/fides/pull/3167)
- Fix Cookie House Privacy Center styles for fides deploy [#3283](https://github.com/ethyca/fides/pull/3283)
- Maintain casing differences within Snowflake datasets for proper DSR execution [#3245](https://github.com/ethyca/fides/pull/3245)

### Developer Experience

- Use prettier to format _all_ source files in client packages [#3240](https://github.com/ethyca/fides/pull/3240)

### Deprecated

- Deprecate `fides export` CLI command as it is moving to `fidesplus` [#3264](https://github.com/ethyca/fides/pull/3264)

## [2.12.1](https://github.com/ethyca/fides/compare/2.12.0...2.12.1)

### Changed

- Updated how Docker version checks are handled and added an escape-hatch [#3218](https://github.com/ethyca/fides/pull/3218)

### Fixed

- Datamap export mitigation for deleted taxonomy elements referenced by declarations [#3214](https://github.com/ethyca/fides/pull/3214)
- Update datamap columns each time the page is visited [#3211](https://github.com/ethyca/fides/pull/3211)
- Ensure inactive custom fields are not returned for datamap response [#3223](https://github.com/ethyca/fides/pull/3223)

## [2.12.0](https://github.com/ethyca/fides/compare/2.11.0...2.12.0)

### Added

- Access and erasure support for Aircall [#2589](https://github.com/ethyca/fides/pull/2589)
- Access and erasure support for Klaviyo [#2501](https://github.com/ethyca/fides/pull/2501)
- Page to edit or add privacy notices [#3058](https://github.com/ethyca/fides/pull/3058)
- Side navigation bar can now also have children navigation links [#3099](https://github.com/ethyca/fides/pull/3099)
- Endpoints for consent reporting [#3095](https://github.com/ethyca/fides/pull/3095)
- Added manage custom fields page behind feature flag [#3089](https://github.com/ethyca/fides/pull/3089)
- Custom fields table [#3097](https://github.com/ethyca/fides/pull/3097)
- Custom fields form modal [#3165](https://github.com/ethyca/fides/pull/3165)
- Endpoints to save the new-style Privacy Preferences with respect to a fides user device id [#3132](https://github.com/ethyca/fides/pull/3132)
- Support `privacy_declaration` as a resource type for custom fields [#3149](https://github.com/ethyca/fides/pull/3149)
- Expose `id` field of embedded `privacy_declarations` on `system` API responses [#3157](https://github.com/ethyca/fides/pull/3157)
- Access and erasure support for Unbounce [#2697](https://github.com/ethyca/fides/pull/2697)
- Support pseudonymous consent requests with `fides_user_device_id` [#3158](https://github.com/ethyca/fides/pull/3158)
- Update `fides_consent` cookie format [#3158](https://github.com/ethyca/fides/pull/3158)
- Add custom fields to the data use declaration form [#3197](https://github.com/ethyca/fides/pull/3197)
- Added fides user device id as a ProvidedIdentityType [#3131](https://github.com/ethyca/fides/pull/3131)

### Changed

- The `cursor` pagination strategy now also searches for data outside of the `data_path` when determining the cursor value [#3068](https://github.com/ethyca/fides/pull/3068)
- Moved Privacy Declarations associated with Systems to their own DB table [#3098](https://github.com/ethyca/fides/pull/3098)
- More tests on data use validation for privacy notices within the same region [#3156](https://github.com/ethyca/fides/pull/3156)
- Improvements to export code for bugfixes and privacy declaration custom field support [#3184](https://github.com/ethyca/fides/pull/3184)
- Enabled privacy notice feature flag [#3192](https://github.com/ethyca/fides/pull/3192)
- Updated TS types - particularly with new privacy notices [#3054](https://github.com/ethyca/fides/pull/3054)
- Make name not required on privacy declaration [#3150](https://github.com/ethyca/fides/pull/3150)
- Let Rule Targets allow for custom data categories [#3147](https://github.com/ethyca/fides/pull/3147)

### Removed

- Removed the warning about access control migration [#3055](https://github.com/ethyca/fides/pull/3055)
- Remove `customFields` feature flag [#3080](https://github.com/ethyca/fides/pull/3080)
- Remove notification banner from the home page [#3088](https://github.com/ethyca/fides/pull/3088)

### Fixed

- Fix a typo in the Admin UI [#3166](https://github.com/ethyca/fides/pull/3166)
- The `--local` flag is now respected for the `scan dataset db` command [#3096](https://github.com/ethyca/fides/pull/3096)
- Fixing issue where connectors with external dataset references would fail to save [#3142](https://github.com/ethyca/fides/pull/3142)
- Ensure privacy declaration IDs are stable across updates through system API [#3188](https://github.com/ethyca/fides/pull/3188)
- Fixed unit tests for saas connector type endpoints now that we have >50 [#3101](https://github.com/ethyca/fides/pull/3101)
- Fixed nox docs link [#3121](https://github.com/ethyca/fides/pull/3121/files)

### Developer Experience

- Update fides deploy to use a new database.load_samples setting to initialize sample Systems, Datasets, and Connections for testing [#3102](https://github.com/ethyca/fides/pull/3102)
- Remove support for automatically configuring messaging (Mailgun) & storage (S3) using `.env` with `nox -s "fides_env(test)"` [#3102](https://github.com/ethyca/fides/pull/3102)
- Add smoke tests for consent management [#3158](https://github.com/ethyca/fides/pull/3158)
- Added nox command that opens dev docs [#3082](https://github.com/ethyca/fides/pull/3082)

## [2.11.0](https://github.com/ethyca/fides/compare/2.10.0...2.11.0)

### Added

- Access support for Shippo [#2484](https://github.com/ethyca/fides/pull/2484)
- Feature flags can be set such that they cannot be modified by the user [#2966](https://github.com/ethyca/fides/pull/2966)
- Added the datamap UI to make it open source [#2988](https://github.com/ethyca/fides/pull/2988)
- Introduced a `FixedLayout` component (from the datamap UI) for pages that need to be a fixed height and scroll within [#2992](https://github.com/ethyca/fides/pull/2992)
- Added preliminary privacy notice page [#2995](https://github.com/ethyca/fides/pull/2995)
- Table for privacy notices [#3001](https://github.com/ethyca/fides/pull/3001)
- Added connector template endpoint [#2946](https://github.com/ethyca/fides/pull/2946)
- Query params on connection type endpoint to filter by supported action type [#2996](https://github.com/ethyca/fides/pull/2996)
- Scope restrictions for privacy notice table in the UI [#3007](https://github.com/ethyca/fides/pull/3007)
- Toggle for enabling/disabling privacy notices in the UI [#3010](https://github.com/ethyca/fides/pull/3010)
- Add endpoint to retrieve privacy notices grouped by their associated data uses [#2956](https://github.com/ethyca/fides/pull/2956)
- Support for uploading custom connector templates via the UI [#2997](https://github.com/ethyca/fides/pull/2997)
- Add a backwards-compatible workflow for saving and propagating consent preferences with respect to Privacy Notices [#3016](https://github.com/ethyca/fides/pull/3016)
- Empty state for privacy notices [#3027](https://github.com/ethyca/fides/pull/3027)
- Added Data flow modal [#3008](https://github.com/ethyca/fides/pull/3008)
- Update datamap table export [#3038](https://github.com/ethyca/fides/pull/3038)
- Added more advanced privacy center styling [#2943](https://github.com/ethyca/fides/pull/2943)
- Backend privacy experiences foundation [#3146](https://github.com/ethyca/fides/pull/3146)

### Changed

- Set `privacyDeclarationDeprecatedFields` flags to false and set `userCannotModify` to true [2987](https://github.com/ethyca/fides/pull/2987)
- Restored `nav-config` back to the admin-ui [#2990](https://github.com/ethyca/fides/pull/2990)
- Bumped supported Python versions to 3.10.11, 3.9.16, and 3.8.14 [#2936](https://github.com/ethyca/fides/pull/2936)
- Modify privacy center default config to only request email identities, and add validation preventing requesting both email & phone identities [#2539](https://github.com/ethyca/fides/pull/2539)
- SaaS connector icons are now dynamically loaded from the connector templates [#3018](https://github.com/ethyca/fides/pull/3018)
- Updated consentmechanism Enum to rename "necessary" to "notice_only" [#3048](https://github.com/ethyca/fides/pull/3048)
- Updated test data for Mongo, CLI [#3011](https://github.com/ethyca/fides/pull/3011)
- Updated the check for if a user can assign owner roles to be scope-based instead of role-based [#2964](https://github.com/ethyca/fides/pull/2964)
- Replaced menu in user management table with delete icon [#2958](https://github.com/ethyca/fides/pull/2958)
- Added extra fields to webhook payloads [#2830](https://github.com/ethyca/fides/pull/2830)

### Removed

- Removed interzone navigation logic now that the datamap UI and admin UI are one app [#2990](https://github.com/ethyca/fides/pull/2990)
- Remove the `unknown` state for generated datasets displaying on fidesplus [#2957](https://github.com/ethyca/fides/pull/2957)
- Removed datamap export API [#2999](https://github.com/ethyca/fides/pull/2999)

### Developer Experience

- Nox commands for git tagging to support feature branch builds [#2979](https://github.com/ethyca/fides/pull/2979)
- Changed test environment (`nox -s fides_env`) to run `fides deploy` for local testing [#3071](https://github.com/ethyca/fides/pull/3017)
- Publish git-tag specific docker images [#3050](https://github.com/ethyca/fides/pull/3050)

## [2.10.0](https://github.com/ethyca/fides/compare/2.9.2...2.10.0)

### Added

- Allow users to configure their username and password via the config file [#2884](https://github.com/ethyca/fides/pull/2884)
- Add authentication to the `masking` endpoints as well as accompanying scopes [#2909](https://github.com/ethyca/fides/pull/2909)
- Add an Organization Management page (beta) [#2908](https://github.com/ethyca/fides/pull/2908)
- Adds assigned systems to user management table [#2922](https://github.com/ethyca/fides/pull/2922)
- APIs to support Privacy Notice management (create, read, update) [#2928](https://github.com/ethyca/fides/pull/2928)

### Changed

- Improved standard layout for large width screens and polished misc. pages [#2869](https://github.com/ethyca/fides/pull/2869)
- Changed UI paths in the admin-ui [#2869](https://github.com/ethyca/fides/pull/2892)
  - `/add-systems/new` --> `/add-systems/manual`
  - `/system` --> `/systems`
- Added individual ID routes for systems [#2902](https://github.com/ethyca/fides/pull/2902)
- Deprecated adding scopes to users directly; you can only add roles. [#2848](https://github.com/ethyca/fides/pull/2848/files)
- Changed About Fides page to say "Fides Core Version:" over "Version". [#2899](https://github.com/ethyca/fides/pull/2899)
- Polish Admin UI header & navigation [#2897](https://github.com/ethyca/fides/pull/2897)
- Give new users a "viewer" role by default [#2900](https://github.com/ethyca/fides/pull/2900)
- Tie together save states for user permissions and systems [#2913](https://github.com/ethyca/fides/pull/2913)
- Removing payment types from Stripe connector params [#2915](https://github.com/ethyca/fides/pull/2915)
- Viewer role can now access a restricted version of the user management page [#2933](https://github.com/ethyca/fides/pull/2933)
- Change Privacy Center email placeholder text [#2935](https://github.com/ethyca/fides/pull/2935)
- Restricted setting Approvers as System Managers [#2891](https://github.com/ethyca/fides/pull/2891)
- Adds confirmation modal when downgrading user to "approver" role via Admin UI [#2924](https://github.com/ethyca/fides/pull/2924)
- Changed the toast message for new users to include access control info [#2939](https://github.com/ethyca/fides/pull/2939)
- Add Data Stewards to datamap export [#2962](https://github.com/ethyca/fides/pull/2962)

### Fixed

- Restricted Contributors from being able to create Owners [#2888](https://github.com/ethyca/fides/pull/2888)
- Allow for dynamic aspect ratio for logo on Privacy Center 404 [#2895](https://github.com/ethyca/fides/pull/2895)
- Allow for dynamic aspect ratio for logo on consent page [#2895](https://github.com/ethyca/fides/pull/2895)
- Align role dscription drawer of Admin UI with top nav: [#2932](https://github.com/ethyca/fides/pull/2932)
- Fixed error message when a user is assigned to be an approver without any systems [#2953](https://github.com/ethyca/fides/pull/2953)

### Developer Experience

- Update frontend npm packages (admin-ui, privacy-center, cypress-e2e) [#2921](https://github.com/ethyca/fides/pull/2921)

## [2.9.2](https://github.com/ethyca/fides/compare/2.9.1...2.9.2)

### Fixed

- Allow multiple data uses as long as their processing activity name is different [#2905](https://github.com/ethyca/fides/pull/2905)
- use HTML property, not text, when dispatching Mailchimp Transactional emails [#2901](https://github.com/ethyca/fides/pull/2901)
- Remove policy key from Privacy Center submission modal [#2912](https://github.com/ethyca/fides/pull/2912)

## [2.9.1](https://github.com/ethyca/fides/compare/2.9.0...2.9.1)

### Added

- Added Attentive erasure email connector [#2782](https://github.com/ethyca/fides/pull/2782)

### Changed

- Removed dataset based email connectors [#2782](https://github.com/ethyca/fides/pull/2782)
- Changed Auth0's authentication strategy from `bearer` to `oauth2_client_credentials` [#2820](https://github.com/ethyca/fides/pull/2820)
- renamed the privacy declarations field "Privacy declaration name (deprecated)" to "Processing Activity" [#711](https://github.com/ethyca/fidesplus/issues/711)

### Fixed

- Fixed issue where the scopes list passed into FidesUserPermission could get mutated with the total_scopes call [#2883](https://github.com/ethyca/fides/pull/2883)

### Removed

- removed the `privacyDeclarationDeprecatedFields` flag [#711](https://github.com/ethyca/fidesplus/issues/711)

## [2.9.0](https://github.com/ethyca/fides/compare/2.8.3...2.9.0)

### Added

- The ability to assign users as system managers for a specific system [#2714](https://github.com/ethyca/fides/pull/2714)
- New endpoints to add and remove users as system managers [#2726](https://github.com/ethyca/fides/pull/2726)
- Warning about access control migration to the UI [#2842](https://github.com/ethyca/fides/pull/2842)
- Adds Role Assignment UI [#2739](https://github.com/ethyca/fides/pull/2739)
- Add an automated migration to give users a `viewer` role [#2821](https://github.com/ethyca/fides/pull/2821)

### Changed

- Removed "progressive" navigation that would hide Admin UI tabs until Systems / Connections were configured [#2762](https://github.com/ethyca/fides/pull/2762)
- Added `system.privacy_declaration.name` to datamap response [#2831](https://github.com/ethyca/fides/pull/2831/files)

### Developer Experience

- Retired legacy `navV2` feature flag [#2762](https://github.com/ethyca/fides/pull/2762)
- Update Admin UI Layout to fill viewport height [#2812](https://github.com/ethyca/fides/pull/2812)

### Fixed

- Fixed issue where unsaved changes warning would always show up when running fidesplus [#2788](https://github.com/ethyca/fides/issues/2788)
- Fixed problem in datamap export with datasets that had been updated via SaaS instantiation [#2841](https://github.com/ethyca/fides/pull/2841)
- Fixed problem in datamap export with inconsistent custom field ordering [#2859](https://github.com/ethyca/fides/pull/2859)

## [2.8.3](https://github.com/ethyca/fides/compare/2.8.2...2.8.3)

### Added

- Serialise `bson.ObjectId` types in SAR data packages [#2785](https://github.com/ethyca/fides/pull/2785)

### Fixed

- Fixed issue where more than 1 populated custom fields removed a system from the datamap export [#2825](https://github.com/ethyca/fides/pull/2825)

## [2.8.2](https://github.com/ethyca/fides/compare/2.8.1...2.8.2)

### Fixed

- Resolved a bug that stopped custom fields populating the visual datamap [#2775](https://github.com/ethyca/fides/pull/2775)
- Patch appconfig migration to handle existing db record [#2780](https://github.com/ethyca/fides/pull/2780)

## [2.8.1](https://github.com/ethyca/fides/compare/2.8.0...2.8.1)

### Fixed

- Disabled hiding Admin UI based on user scopes [#2771](https://github.com/ethyca/fides/pull/2771)

## [2.8.0](https://github.com/ethyca/fides/compare/2.7.1...2.8.0)

### Added

- Add API support for messaging config properties [#2551](https://github.com/ethyca/fides/pull/2551)
- Access and erasure support for Kustomer [#2520](https://github.com/ethyca/fides/pull/2520)
- Added the `erase_after` field on collections to be able to set the order for erasures [#2619](https://github.com/ethyca/fides/pull/2619)
- Add a toggle to filter the system classification to only return those with classification data [#2700](https://github.com/ethyca/fides/pull/2700)
- Added backend role-based permissions [#2671](https://github.com/ethyca/fides/pull/2671)
- Access and erasure for Vend SaaS Connector [#1869](https://github.com/ethyca/fides/issues/1869)
- Added endpoints for storage and messaging config setup status [#2690](https://github.com/ethyca/fides/pull/2690)
- Access and erasure for Jira SaaS Connector [#1871](https://github.com/ethyca/fides/issues/1871)
- Access and erasure support for Delighted [#2244](https://github.com/ethyca/fides/pull/2244)
- Improve "Upload a new dataset YAML" [#1531](https://github.com/ethyca/fides/pull/2258)
- Input validation and sanitization for Privacy Request fields [#2655](https://github.com/ethyca/fides/pull/2655)
- Access and erasure support for Yotpo [#2708](https://github.com/ethyca/fides/pull/2708)
- Custom Field Library Tab [#527](https://github.com/ethyca/fides/pull/2693)
- Allow SendGrid template usage [#2728](https://github.com/ethyca/fides/pull/2728)
- Added ConnectorRunner to simplify SaaS connector testing [#1795](https://github.com/ethyca/fides/pull/1795)
- Adds support for Mailchimp Transactional as a messaging config [#2742](https://github.com/ethyca/fides/pull/2742)

### Changed

- Admin UI
  - Add flow for selecting system types when manually creating a system [#2530](https://github.com/ethyca/fides/pull/2530)
  - Updated forms for privacy declarations [#2648](https://github.com/ethyca/fides/pull/2648)
  - Delete flow for privacy declarations [#2664](https://github.com/ethyca/fides/pull/2664)
  - Add framework to have UI elements respect the user's scopes [#2682](https://github.com/ethyca/fides/pull/2682)
  - "Manual Webhook" has been renamed to "Manual Process". [#2717](https://github.com/ethyca/fides/pull/2717)
- Convert all config values to Pydantic `Field` objects [#2613](https://github.com/ethyca/fides/pull/2613)
- Add warning to 'fides deploy' when installed outside of a virtual environment [#2641](https://github.com/ethyca/fides/pull/2641)
- Redesigned the default/init config file to be auto-documented. Also updates the `fides init` logic and analytics consent logic [#2694](https://github.com/ethyca/fides/pull/2694)
- Change how config creation/import is handled across the application [#2622](https://github.com/ethyca/fides/pull/2622)
- Update the CLI aesthetics & docstrings [#2703](https://github.com/ethyca/fides/pull/2703)
- Updates Roles->Scopes Mapping [#2744](https://github.com/ethyca/fides/pull/2744)
- Return user scopes as an enum, as well as total scopes [#2741](https://github.com/ethyca/fides/pull/2741)
- Update `MessagingServiceType` enum to be lowercased throughout [#2746](https://github.com/ethyca/fides/pull/2746)

### Developer Experience

- Set the security environment of the fides dev setup to `prod` instead of `dev` [#2588](https://github.com/ethyca/fides/pull/2588)
- Removed unexpected default Redis password [#2666](https://github.com/ethyca/fides/pull/2666)
- Privacy Center
  - Typechecking and validation of the `config.json` will be checked for backwards-compatibility. [#2661](https://github.com/ethyca/fides/pull/2661)
- Combined conftest.py files [#2669](https://github.com/ethyca/fides/pull/2669)

### Fixed

- Fix support for "redis.user" setting when authenticating to the Redis cache [#2666](https://github.com/ethyca/fides/pull/2666)
- Fix error with the classify dataset feature flag not writing the dataset to the server [#2675](https://github.com/ethyca/fides/pull/2675)
- Allow string dates to stay strings in cache decoding [#2695](https://github.com/ethyca/fides/pull/2695)
- Admin UI
  - Remove Identifiability (Data Qualifier) from taxonomy editor [2684](https://github.com/ethyca/fides/pull/2684)
- FE: Custom field selections binding issue on Taxonomy tabs [#2659](https://github.com/ethyca/fides/pull/2693/)
- Fix Privacy Request Status when submitting a consent request when identity verification is required [#2736](https://github.com/ethyca/fides/pull/2736)

## [2.7.1](https://github.com/ethyca/fides/compare/2.7.0...2.7.1)

- Fix error with the classify dataset feature flag not writing the dataset to the server [#2675](https://github.com/ethyca/fides/pull/2675)

## [2.7.0](https://github.com/ethyca/fides/compare/2.6.6...2.7.0)

- Fides API

  - Access and erasure support for Braintree [#2223](https://github.com/ethyca/fides/pull/2223)
  - Added route to send a test message [#2585](https://github.com/ethyca/fides/pull/2585)
  - Add default storage configuration functionality and associated APIs [#2438](https://github.com/ethyca/fides/pull/2438)

- Admin UI

  - Custom Metadata [#2536](https://github.com/ethyca/fides/pull/2536)
    - Create Custom Lists
    - Create Custom Field Definition
    - Create custom fields from a the taxonomy editor
    - Provide a custom field value in a resource
    - Bulk edit custom field values [#2612](https://github.com/ethyca/fides/issues/2612)
    - Custom metadata UI Polish [#2624](https://github.com/ethyca/fides/pull/2625)

- Privacy Center

  - The consent config default value can depend on whether Global Privacy Control is enabled. [#2341](https://github.com/ethyca/fides/pull/2341)
  - When GPC is enabled, the UI indicates which data uses are opted out by default. [#2596](https://github.com/ethyca/fides/pull/2596)
  - `inspectForBrowserIdentities` now also looks for `ljt_readerID`. [#2543](https://github.com/ethyca/fides/pull/2543)

### Added

- Added new Wunderkind Consent Saas Connector [#2600](https://github.com/ethyca/fides/pull/2600)
- Added new Sovrn Email Consent Connector [#2543](https://github.com/ethyca/fides/pull/2543/)
- Log Fides version at startup [#2566](https://github.com/ethyca/fides/pull/2566)

### Changed

- Update Admin UI to show all action types (access, erasure, consent, update) [#2523](https://github.com/ethyca/fides/pull/2523)
- Removes legacy `verify_oauth_client` function [#2527](https://github.com/ethyca/fides/pull/2527)
- Updated the UI for adding systems to a new design [#2490](https://github.com/ethyca/fides/pull/2490)
- Minor logging improvements [#2566](https://github.com/ethyca/fides/pull/2566)
- Various form components now take a `stacked` or `inline` variant [#2542](https://github.com/ethyca/fides/pull/2542)
- UX fixes for user management [#2537](https://github.com/ethyca/fides/pull/2537)
- Updating Firebase Auth connector to mask the user with a delete instead of an update [#2602](https://github.com/ethyca/fides/pull/2602)

### Fixed

- Fixed bug where refreshing a page in the UI would result in a 404 [#2502](https://github.com/ethyca/fides/pull/2502)
- Usernames are case insensitive now and prevent all duplicates [#2487](https://github.com/ethyca/fides/pull/2487)
  - This PR contains a migration that deletes duplicate users and keeps the oldest original account.
- Update Logos for shipped connectors [#2464](https://github.com/ethyca/fides/pull/2587)
- Search field on privacy request page isn't working [#2270](https://github.com/ethyca/fides/pull/2595)
- Fix connection dropdown in integration table to not be disabled add system creation [#3589](https://github.com/ethyca/fides/pull/3589)

### Developer Experience

- Added new Cypress E2E smoke tests [#2241](https://github.com/ethyca/fides/pull/2241)
- New command `nox -s e2e_test` which will spin up the test environment and run true E2E Cypress tests against it [#2417](https://github.com/ethyca/fides/pull/2417)
- Cypress E2E tests now run in CI and are reported to Cypress Cloud [#2417](https://github.com/ethyca/fides/pull/2417)
- Change from `randomint` to `uuid` in mongodb tests to reduce flakiness. [#2591](https://github.com/ethyca/fides/pull/2591)

### Removed

- Remove feature flagged config wizard stepper from Admin UI [#2553](https://github.com/ethyca/fides/pull/2553)

## [2.6.6](https://github.com/ethyca/fides/compare/2.6.5...2.6.6)

### Changed

- Improve Readability for Custom Masking Override Exceptions [#2593](https://github.com/ethyca/fides/pull/2593)

## [2.6.5](https://github.com/ethyca/fides/compare/2.6.4...2.6.5)

### Added

- Added config properties to override database Engine parameters [#2511](https://github.com/ethyca/fides/pull/2511)
- Increased default pool_size and max_overflow to 50 [#2560](https://github.com/ethyca/fides/pull/2560)

## [2.6.4](https://github.com/ethyca/fides/compare/2.6.3...2.6.4)

### Fixed

- Fixed bug for SMS completion notification not being sent [#2526](https://github.com/ethyca/fides/issues/2526)
- Fixed bug where refreshing a page in the UI would result in a 404 [#2502](https://github.com/ethyca/fides/pull/2502)

## [2.6.3](https://github.com/ethyca/fides/compare/2.6.2...2.6.3)

### Fixed

- Handle case where legacy dataset has meta: null [#2524](https://github.com/ethyca/fides/pull/2524)

## [2.6.2](https://github.com/ethyca/fides/compare/2.6.1...2.6.2)

### Fixed

- Issue addressing missing field in dataset migration [#2510](https://github.com/ethyca/fides/pull/2510)

## [2.6.1](https://github.com/ethyca/fides/compare/2.6.0...2.6.1)

### Fixed

- Fix errors when privacy requests execute concurrently without workers [#2489](https://github.com/ethyca/fides/pull/2489)
- Enable saas request overrides to run in worker runtime [#2489](https://github.com/ethyca/fides/pull/2489)

## [2.6.0](https://github.com/ethyca/fides/compare/2.5.1...2.6.0)

### Added

- Added the `env` option to the `security` configuration options to allow for users to completely secure the API endpoints [#2267](https://github.com/ethyca/fides/pull/2267)
- Unified Fides Resources
  - Added a dataset dropdown selector when configuring a connector to link an existing dataset to the connector configuration. [#2162](https://github.com/ethyca/fides/pull/2162)
  - Added new datasetconfig.ctl_dataset_id field to unify fides dataset resources [#2046](https://github.com/ethyca/fides/pull/2046)
- Add new connection config routes that couple them with systems [#2249](https://github.com/ethyca/fides/pull/2249)
- Add new select/deselect all permissions buttons [#2437](https://github.com/ethyca/fides/pull/2437)
- Endpoints to allow a user with the `user:password-reset` scope to reset users' passwords. In addition, users no longer require a scope to edit their own passwords. [#2373](https://github.com/ethyca/fides/pull/2373)
- New form to reset a user's password without knowing an old password [#2390](https://github.com/ethyca/fides/pull/2390)
- Approve & deny buttons on the "Request details" page. [#2473](https://github.com/ethyca/fides/pull/2473)
- Consent Propagation
  - Add the ability to execute Consent Requests via the Privacy Request Execution layer [#2125](https://github.com/ethyca/fides/pull/2125)
  - Add a Mailchimp Transactional Consent Connector [#2194](https://github.com/ethyca/fides/pull/2194)
  - Allow defining a list of opt-in and/or opt-out requests in consent connectors [#2315](https://github.com/ethyca/fides/pull/2315)
  - Add a Google Analytics Consent Connector for GA4 properties [#2302](https://github.com/ethyca/fides/pull/2302)
  - Pass the GA Cookie from the Privacy Center [#2337](https://github.com/ethyca/fides/pull/2337)
  - Rename "user_id" to more specific "ga_client_id" [#2356](https://github.com/ethyca/fides/pull/2356)
  - Patch Google Analytics Consent Connector to delete by client_id [#2355](https://github.com/ethyca/fides/pull/2355)
  - Add a "skip_param_values option" to optionally skip when we are missing param values in the body [#2384](https://github.com/ethyca/fides/pull/2384)
  - Adds a new Universal Analytics Connector that works with the UA Tracking Id
- Adds intake and storage of Global Privacy Control Signal props for Consent [#2599](https://github.com/ethyca/fides/pull/2599)

### Changed

- Unified Fides Resources
  - Removed several fidesops schemas for DSR's in favor of updated Fideslang schemas [#2009](https://github.com/ethyca/fides/pull/2009)
  - Removed DatasetConfig.dataset field [#2096](https://github.com/ethyca/fides/pull/2096)
  - Updated UI dataset config routes to use new unified routes [#2113](https://github.com/ethyca/fides/pull/2113)
  - Validate request body on crud endpoints on upsert. Validate dataset data categories before save. [#2134](https://github.com/ethyca/fides/pull/2134/)
  - Updated test env setup and quickstart to use new endpoints [#2225](https://github.com/ethyca/fides/pull/2225)
- Consent Propagation
  - Privacy Center consent options can now be marked as `executable` in order to propagate consent requests [#2193](https://github.com/ethyca/fides/pull/2193)
  - Add support for passing browser identities to consent request patches [#2304](https://github.com/ethyca/fides/pull/2304)
- Update fideslang to 1.3.3 [#2343](https://github.com/ethyca/fides/pull/2343)
- Display the request type instead of the policy name on the request table [#2382](https://github.com/ethyca/fides/pull/2382)
- Make denial reasons required [#2400](https://github.com/ethyca/fides/pull/2400)
- Display the policy key on the request details page [#2395](https://github.com/ethyca/fides/pull/2395)
- Updated CSV export [#2452](https://github.com/ethyca/fides/pull/2452)
- Privacy Request approval now uses a modal [#2443](https://github.com/ethyca/fides/pull/2443)

### Developer Experience

- `nox -s test_env` has been replaced with `nox -s "fides_env(dev)"`
- New command `nox -s "fides_env(test)"` creates a complete test environment with seed data (similar to `fides_env(dev)`) but with the production fides image so the built UI can be accessed at `localhost:8080` [#2399](https://github.com/ethyca/fides/pull/2399)
- Change from code climate to codecov for coverage reporting [#2402](https://github.com/ethyca/fides/pull/2402)

### Fixed

- Home screen header scaling and responsiveness issues [#2200](https://github.com/ethyca/fides/pull/2277)
- Privacy Center identity inputs validate even when they are optional. [#2308](https://github.com/ethyca/fides/pull/2308)
- The PII toggle defaults to false and PII will be hidden on page load [#2388](https://github.com/ethyca/fides/pull/2388)
- Fixed a CI bug caused by git security upgrades [#2441](https://github.com/ethyca/fides/pull/2441)
- Privacy Center
  - Identity inputs validate even when they are optional. [#2308](https://github.com/ethyca/fides/pull/2308)
  - Submit buttons show loading state and disable while submitting. [#2401](https://github.com/ethyca/fides/pull/2401)
  - Phone inputs no longer request country SVGs from external domain. [#2378](https://github.com/ethyca/fides/pull/2378)
  - Input validation errors no longer change the height of modals. [#2379](https://github.com/ethyca/fides/pull/2379)
- Patch masking strategies to better handle null and non-string inputs [#2307](https://github.com/ethyca/fides/pull/2377)
- Renamed prod pushes tag to be `latest` for privacy center and sample app [#2401](https://github.com/ethyca/fides/pull/2407)
- Update firebase connector to better handle non-existent users [#2439](https://github.com/ethyca/fides/pull/2439)

## [2.5.1](https://github.com/ethyca/fides/compare/2.5.0...2.5.1)

### Developer Experience

- Allow db resets only if `config.dev_mode` is `True` [#2321](https://github.com/ethyca/fides/pull/2321)

### Fixed

- Added a feature flag for the recent dataset classification UX changes [#2335](https://github.com/ethyca/fides/pull/2335)

### Security

- Add a check to the catchall path to prevent returning paths outside of the UI directory [#2330](https://github.com/ethyca/fides/pull/2330)

### Developer Experience

- Reduce size of local Docker images by fixing `.dockerignore` patterns [#2360](https://github.com/ethyca/fides/pull/2360)

## [2.5.0](https://github.com/ethyca/fides/compare/2.4.0...2.5.0)

### Docs

- Update the docs landing page and remove redundant docs [#2184](https://github.com/ethyca/fides/pull/2184)

### Added

- Added the `user` command group to the CLI. [#2153](https://github.com/ethyca/fides/pull/2153)
- Added `Code Climate` test coverage uploads. [#2198](https://github.com/ethyca/fides/pull/2198)
- Added the connection key to the execution log [#2100](https://github.com/ethyca/fides/pull/2100)
- Added endpoints to retrieve DSR `Rule`s and `Rule Target`s [#2116](https://github.com/ethyca/fides/pull/2116)
- Added Fides version number to account dropdown in the UI [#2140](https://github.com/ethyca/fides/pull/2140)
- Add link to Classify Systems page in nav side bar [#2128](https://github.com/ethyca/fides/pull/2128)
- Dataset classification UI now polls for results [#2123](https://github.com/ethyca/fides/pull/2123)
- Update Privacy Center Icons [#1800](https://github.com/ethyca/fides/pull/2139)
- Privacy Center `fides-consent.js`:
  - `Fides.shopify` integration function. [#2152](https://github.com/ethyca/fides/pull/2152)
  - Dedicated folder for integrations.
  - `Fides.meta` integration function (fbq). [#2217](https://github.com/ethyca/fides/pull/2217)
- Adds support for Twilio email service (Sendgrid) [#2154](https://github.com/ethyca/fides/pull/2154)
- Access and erasure support for Recharge [#1709](https://github.com/ethyca/fides/pull/1709)
- Access and erasure support for Friendbuy Nextgen [#2085](https://github.com/ethyca/fides/pull/2085)

### Changed

- Admin UI Feature Flags - [#2101](https://github.com/ethyca/fides/pull/2101)
  - Overrides can be saved in the browser.
  - Use `NEXT_PUBLIC_APP_ENV` for app-specific environment config.
  - No longer use `react-feature-flags` library.
  - Can have descriptions. [#2243](https://github.com/ethyca/fides/pull/2243)
- Made privacy declarations optional when adding systems manually - [#2173](https://github.com/ethyca/fides/pull/2173)
- Removed an unclear logging message. [#2266](https://github.com/ethyca/fides/pull/2266)
- Allow any user with `user:delete` scope to delete other users [#2148](https://github.com/ethyca/fides/pull/2148)
- Dynamic imports of custom overrides and SaaS test fixtures [#2169](https://github.com/ethyca/fides/pull/2169)
- Added `AuthenticatedClient` to custom request override interface [#2171](https://github.com/ethyca/fides/pull/2171)
- Only approve the specific collection instead of the entire dataset, display only top 1 classification by default [#2226](https://github.com/ethyca/fides/pull/2226)
- Update sample project resources for `fides evaluate` usage in `fides deploy` [#2253](https://github.com/ethyca/fides/pull/2253)

### Removed

- Removed unused object_name field on s3 storage config [#2133](https://github.com/ethyca/fides/pull/2133)

### Fixed

- Remove next-auth from privacy center to fix JS console error [#2090](https://github.com/ethyca/fides/pull/2090)
- Admin UI - Added Missing ability to assign `user:delete` in the permissions checkboxes [#2148](https://github.com/ethyca/fides/pull/2148)
- Nav bug: clicking on Privacy Request breadcrumb takes me to Home instead of /privacy-requests [#497](https://github.com/ethyca/fides/pull/2141)
- Side nav disappears when viewing request details [#2129](https://github.com/ethyca/fides/pull/2155)
- Remove usage of load dataset button and other dataset UI modifications [#2149](https://github.com/ethyca/fides/pull/2149)
- Improve readability for exceptions raised from custom request overrides [#2157](https://github.com/ethyca/fides/pull/2157)
- Importing custom request overrides on server startup [#2186](https://github.com/ethyca/fides/pull/2186)
- Remove warning when env vars default to blank strings in docker-compose [#2188](https://github.com/ethyca/fides/pull/2188)
- Fix Cookie House purchase modal flashing 'Error' in title [#2274](https://github.com/ethyca/fides/pull/2274)
- Stop dependency from upgrading `packaging` to version with known issue [#2273](https://github.com/ethyca/fides/pull/2273)
- Privacy center config no longer requires `identity_inputs` and will use `email` as a default [#2263](https://github.com/ethyca/fides/pull/2263)
- No longer display remaining days for privacy requests in terminal states [#2292](https://github.com/ethyca/fides/pull/2292)

### Removed

- Remove "Create New System" button when viewing systems. All systems can now be created via the "Add systems" button on the home page. [#2132](https://github.com/ethyca/fides/pull/2132)

## [2.4.0](https://github.com/ethyca/fides/compare/2.3.1...2.4.0)

### Developer Experience

- Include a pre-check workflow that collects the pytest suite [#2098](https://github.com/ethyca/fides/pull/2098)
- Write to the application db when running the app locally. Write to the test db when running pytest [#1731](https://github.com/ethyca/fides/pull/1731)

### Changed

- Move the `fides.ctl.core.` and `fides.ctl.connectors` modules into `fides.core` and `fides.connectors` respectively [#2097](https://github.com/ethyca/fides/pull/2097)
- Fides: Skip cypress tests due to nav bar 2.0 [#2102](https://github.com/ethyca/fides/pull/2103)

### Added

- Adds new erasure policy for complete user data masking [#1839](https://github.com/ethyca/fides/pull/1839)
- New Fides Home page [#1864](https://github.com/ethyca/fides/pull/2050)
- Nav 2.0 - Replace form flow side navs with top tabs [#2037](https://github.com/ethyca/fides/pull/2050)
- Adds new erasure policy for complete user data masking [#1839](https://github.com/ethyca/fides/pull/1839)
- Added ability to use Mailgun templates when sending emails. [#2039](https://github.com/ethyca/fides/pull/2039)
- Adds SMS id verification for consent [#2094](https://github.com/ethyca/fides/pull/2094)

### Fixed

- Store `fides_consent` cookie on the root domain of the Privacy Center [#2071](https://github.com/ethyca/fides/pull/2071)
- Properly set the expire-time for verification codes [#2105](https://github.com/ethyca/fides/pull/2105)

## [2.3.1](https://github.com/ethyca/fides/compare/2.3.0...2.3.1)

### Fixed

- Resolved an issue where the root_user was not being created [#2082](https://github.com/ethyca/fides/pull/2082)

### Added

- Nav redesign with sidebar groups. Feature flagged to only be visible in dev mode until release. [#2030](https://github.com/ethyca/fides/pull/2047)
- Improved error handling for incorrect app encryption key [#2089](https://github.com/ethyca/fides/pull/2089)
- Access and erasure support for Friendbuy API [#2019](https://github.com/ethyca/fides/pull/2019)

## [2.3.0](https://github.com/ethyca/fides/compare/2.2.2...2.3.0)

### Added

- Common Subscriptions for app-wide data and feature checks. [#2030](https://github.com/ethyca/fides/pull/2030)
- Send email alerts on privacy request failures once the specified threshold is reached. [#1793](https://github.com/ethyca/fides/pull/1793)
- DSR Notifications (toast) [#1895](https://github.com/ethyca/fides/pull/1895)
- DSR configure alerts btn [#1895](https://github.com/ethyca/fides/pull/1895)
- DSR configure alters (FE) [#1895](https://github.com/ethyca/fides/pull/1895)
- Add a `usage` session to Nox to print full session docstrings. [#2022](https://github.com/ethyca/fides/pull/2022)

### Added

- Adds notifications section to toml files [#2026](https://github.com/ethyca/fides/pull/2060)

### Changed

- Updated to use `loguru` logging library throughout codebase [#2031](https://github.com/ethyca/fides/pull/2031)
- Do not always create a `fides.toml` by default [#2023](https://github.com/ethyca/fides/pull/2023)
- The `fideslib` module has been merged into `fides`, code redundancies have been removed [#1859](https://github.com/ethyca/fides/pull/1859)
- Replace 'ingress' and 'egress' with 'sources' and 'destinations' across UI [#2044](https://github.com/ethyca/fides/pull/2044)
- Update the functionality of `fides pull -a <filename>` to include _all_ resource types. [#2083](https://github.com/ethyca/fides/pull/2083)

### Fixed

- Timing issues with bulk DSR reprocessing, specifically when analytics are enabled [#2015](https://github.com/ethyca/fides/pull/2015)
- Error caused by running erasure requests with disabled connectors [#2045](https://github.com/ethyca/fides/pull/2045)
- Changes the SlowAPI ratelimiter's backend to use memory instead of Redis [#2054](https://github.com/ethyca/fides/pull/2058)

## [2.2.2](https://github.com/ethyca/fides/compare/2.2.1...2.2.2)

### Docs

- Updated the readme to use new new [docs site](http://docs.ethyca.com) [#2020](https://github.com/ethyca/fides/pull/2020)

### Deprecated

- The documentation site hosted in the `/docs` directory has been deprecated. All documentation updates will be hosted at the new [docs site](http://docs.ethyca.com) [#2020](https://github.com/ethyca/fides/pull/2020)

### Fixed

- Fixed mypy and pylint errors [#2013](https://github.com/ethyca/fides/pull/2013)
- Update connection test endpoint to be effectively non-blocking [#2000](https://github.com/ethyca/fides/pull/2000)
- Update Fides connector to better handle children with no access results [#2012](https://github.com/ethyca/fides/pull/2012)

## [2.2.1](https://github.com/ethyca/fides/compare/2.2.0...2.2.1)

### Added

- Add health check indicator for data flow scanning option [#1973](https://github.com/ethyca/fides/pull/1973)

### Changed

- The `celery.toml` is no longer used, instead it is a subsection of the `fides.toml` file [#1990](https://github.com/ethyca/fides/pull/1990)
- Update sample project landing page copy to be version-agnostic [#1958](https://github.com/ethyca/fides/pull/1958)
- `get` and `ls` CLI commands now return valid `fides` object YAML [#1991](https://github.com/ethyca/fides/pull/1991)

### Developer Experience

- Remove duplicate fastapi-caching and pin version. [#1765](https://github.com/ethyca/fides/pull/1765)

## [2.2.0](https://github.com/ethyca/fides/compare/2.1.0...2.2.0)

### Added

- Send email alerts on privacy request failures once the specified threshold is reached. [#1793](https://github.com/ethyca/fides/pull/1793)
- Add authenticated privacy request route. [#1819](https://github.com/ethyca/fides/pull/1819)
- Enable the onboarding flow [#1836](https://github.com/ethyca/fides/pull/1836)
- Access and erasure support for Fullstory API [#1821](https://github.com/ethyca/fides/pull/1821)
- Add function to poll privacy request for completion [#1860](https://github.com/ethyca/fides/pull/1860)
- Added rescan flow for the data flow scanner [#1844](https://github.com/ethyca/fides/pull/1844)
- Add rescan flow for the data flow scanner [#1844](https://github.com/ethyca/fides/pull/1844)
- Add Fides connector to support parent-child Fides deployments [#1861](https://github.com/ethyca/fides/pull/1861)
- Classification UI now polls for updates to classifications [#1908](https://github.com/ethyca/fides/pull/1908)

### Changed

- The organization info form step is now skipped if the server already has organization info. [#1840](https://github.com/ethyca/fides/pull/1840)
- Removed the description column from the classify systems page. [#1867](https://github.com/ethyca/fides/pull/1867)
- Retrieve child results during fides connector execution [#1967](https://github.com/ethyca/fides/pull/1967)

### Fixed

- Fix error in parent user creation seeding. [#1832](https://github.com/ethyca/fides/issues/1832)
- Fix DSR error due to unfiltered empty identities [#1901](https://github.com/ethyca/fides/pull/1907)

### Docs

- Remove documentation about no-longer used connection string override [#1824](https://github.com/ethyca/fides/pull/1824)
- Fix typo in headings [#1824](https://github.com/ethyca/fides/pull/1824)
- Update documentation to reflect configs necessary for mailgun, twilio_sms and twilio_email service types [#1846](https://github.com/ethyca/fides/pull/1846)

...

## [2.1.0](https://github.com/ethyca/fides/compare/2.0.0...2.1.0)

### Added

- Classification flow for system data flows
- Classification is now triggered as part of data flow scanning
- Include `ingress` and `egress` fields on system export and `datamap/` endpoint [#1740](https://github.com/ethyca/fides/pull/1740)
- Repeatable unique identifier for dataset fides_keys and metadata [#1786](https://github.com/ethyca/fides/pull/1786)
- Adds SMS support for identity verification notifications [#1726](https://github.com/ethyca/fides/pull/1726)
- Added phone number validation in back-end and react phone number form in Privacy Center [#1745](https://github.com/ethyca/fides/pull/1745)
- Adds SMS message template for all subject notifications [#1743](https://github.com/ethyca/fides/pull/1743)
- Privacy-Center-Cypress workflow for CI checks of the Privacy Center. [#1722](https://github.com/ethyca/fides/pull/1722)
- Privacy Center `fides-consent.js` script for accessing consent on external pages. [Details](/clients/privacy-center/packages/fides-consent/README.md)
- Erasure support for Twilio Conversations API [#1673](https://github.com/ethyca/fides/pull/1673)
- Webserver port can now be configured via the CLI command [#1858](https://github.com/ethyca/fides/pull/1858)

### Changed

- Optional dependencies are no longer used for 3rd-party connectivity. Instead they are used to isolate dangerous dependencies. [#1679](https://github.com/ethyca/fides/pull/1679)
- All Next pages now automatically require login. [#1670](https://github.com/ethyca/fides/pull/1670)
- Running the `webserver` command no longer prompts the user to opt out/in to analytics[#1724](https://github.com/ethyca/fides/pull/1724)

### Developer Experience

- Admin-UI-Cypress tests that fail in CI will now upload screen recordings for debugging. [#1728](https://github.com/ethyca/fides/pull/1728/files/c23e62fea284f7910028c8483feff893903068b8#r1019491323)
- Enable remote debugging from VSCode of live dev app [#1780](https://github.com/ethyca/fides/pull/1780)

### Removed

- Removed the Privacy Center `cookieName` config introduced in 2.0.0. [#1756](https://github.com/ethyca/fides/pull/1756)

### Fixed

- Exceptions are no longer raised when sending analytics on Windows [#1666](https://github.com/ethyca/fides/pull/1666)
- Fixed wording on identity verification modal in the Privacy Center [#1674](https://github.com/ethyca/fides/pull/1674)
- Update system fides_key tooltip text [#1533](https://github.com/ethyca/fides/pull/1685)
- Removed local storage parsing that is redundant with redux-persist. [#1678](https://github.com/ethyca/fides/pull/1678)
- Show a helpful error message if Docker daemon is not running during "fides deploy" [#1694](https://github.com/ethyca/fides/pull/1694)
- Allow users to query their own permissions, including root user. [#1698](https://github.com/ethyca/fides/pull/1698)
- Single-select taxonomy fields legal basis and special category can be cleared. [#1712](https://github.com/ethyca/fides/pull/1712)
- Fixes the issue where the security config is not properly loading from environment variables. [#1718](https://github.com/ethyca/fides/pull/1718)
- Fixes the issue where the CLI can't run without the config values required by the webserver. [#1811](https://github.com/ethyca/fides/pull/1811)
- Correctly handle response from adobe jwt auth endpoint as milliseconds, rather than seconds. [#1754](https://github.com/ethyca/fides/pull/1754)
- Fixed styling issues with the `EditDrawer` component. [#1803](https://github.com/ethyca/fides/pull/1803)

### Security

- Bumped versions of packages that use OpenSSL [#1683](https://github.com/ethyca/fides/pull/1683)

## [2.0.0](https://github.com/ethyca/fides/compare/1.9.6...2.0.0)

### Added

- Allow delete-only SaaS connector endpoints [#1200](https://github.com/ethyca/fides/pull/1200)
- Privacy center consent choices store a browser cookie. [#1364](https://github.com/ethyca/fides/pull/1364)
  - The format is generic. A reasonable set of defaults will be added later: [#1444](https://github.com/ethyca/fides/issues/1444)
  - The cookie name defaults to `fides_consent` but can be configured under `config.json > consent > cookieName`.
  - Each consent option can provide an array of `cookieKeys`.
- Individually select and reprocess DSRs that have errored [#1203](https://github.com/ethyca/fides/pull/1489)
- Bulk select and reprocess DSRs that have errored [#1205](https://github.com/ethyca/fides/pull/1489)
- Config Wizard: AWS scan results populate in system review forms. [#1454](https://github.com/ethyca/fides/pull/1454)
- Integrate rate limiter with Saas Connectors. [#1433](https://github.com/ethyca/fides/pull/1433)
- Config Wizard: Added a column selector to the scan results page of the config wizard [#1590](https://github.com/ethyca/fides/pull/1590)
- Config Wizard: Flow for runtime scanner option [#1640](https://github.com/ethyca/fides/pull/1640)
- Access support for Twilio Conversations API [#1520](https://github.com/ethyca/fides/pull/1520)
- Message Config: Adds Twilio Email/SMS support [#1519](https://github.com/ethyca/fides/pull/1519)

### Changed

- Updated mypy to version 0.981 and Python to version 3.10.7 [#1448](https://github.com/ethyca/fides/pull/1448)

### Developer Experience

- Repository dispatch events are sent to fidesctl-plus and fidesops-plus [#1263](https://github.com/ethyca/fides/pull/1263)
- Only the `docs-authors` team members are specified as `CODEOWNERS` [#1446](https://github.com/ethyca/fides/pull/1446)
- Updates the default local configuration to not defer tasks to a worker node [#1552](https://github.com/ethyca/fides/pull/1552/)
- Updates the healthcheck to return health status of connected Celery workers [#1588](https://github.com/ethyca/fides/pull/1588)

### Docs

- Remove the tutorial to prepare for new update [#1543](https://github.com/ethyca/fides/pull/1543)
- Add system management via UI documentation [#1541](https://github.com/ethyca/fides/pull/1541)
- Added DSR quickstart docs, restructured docs navigation [#1651](https://github.com/ethyca/fides/pull/1651)
- Update privacy request execution overview docs [#1258](https://github.com/ethyca/fides/pull/1490)

### Fixed

- Fixed system dependencies appearing as "N/A" in the datamap endpoint when there are no privacy declarations [#1649](https://github.com/ethyca/fides/pull/1649)

## [1.9.6](https://github.com/ethyca/fides/compare/1.9.5...1.9.6)

### Fixed

- Include systems without a privacy declaration on data map [#1603](https://github.com/ethyca/fides/pull/1603)
- Handle malformed tokens [#1523](https://github.com/ethyca/fides/pull/1523)
- Remove thrown exception from getAllPrivacyRequests method [#1592](https://github.com/ethyca/fides/pull/1593)
- Include systems without a privacy declaration on data map [#1603](https://github.com/ethyca/fides/pull/1603)
- After editing a dataset, the table will stay on the previously selected collection instead of resetting to the first one. [#1511](https://github.com/ethyca/fides/pull/1511)
- Fix redis `db_index` config issue [#1647](https://github.com/ethyca/fides/pull/1647)

### Docs

- Add unlinked docs and fix any remaining broken links [#1266](https://github.com/ethyca/fides/pull/1266)
- Update privacy center docs to include consent information [#1537](https://github.com/ethyca/fides/pull/1537)
- Update UI docs to include DSR countdown information and additional descriptions/filtering [#1545](https://github.com/ethyca/fides/pull/1545)

### Changed

- Allow multiple masking strategies to be specified when using fides as a masking engine [#1647](https://github.com/ethyca/fides/pull/1647)

## [1.9.5](https://github.com/ethyca/fides/compare/1.9.4...1.9.5)

### Added

- The database includes a `plus_system_scans` relation, to track the status and results of System Scanner executions in fidesctl-plus [#1554](https://github.com/ethyca/fides/pull/1554)

## [1.9.4](https://github.com/ethyca/fides/compare/1.9.2...1.9.4)

### Fixed

- After editing a dataset, the table will stay on the previously selected collection instead of resetting to the first one. [#1511](https://github.com/ethyca/fides/pull/1511)

## [1.9.2](https://github.com/ethyca/fides/compare/1.9.1...1.9.2)

### Deprecated

- Added a deprecation warning for the entire package [#1244](https://github.com/ethyca/fides/pull/1244)

### Added

- Dataset generation enhancements using Fides Classify for Plus users:

  - Integrate Fides Plus API into placeholder features introduced in 1.9.0. [#1194](https://github.com/ethyca/fides/pull/1194)

- Fides Admin UI:

  - Configure Connector after creation [#1204](https://github.com/ethyca/fides/pull/1356)

### Fixed

- Privacy Center:
  - Handle error on startup if server isn't running [#1239](https://github.com/ethyca/fides/pull/1239)
  - Fix styling issue with cards [#1240](https://github.com/ethyca/fides/pull/1240)
  - Redirect to index on consent save [#1238](https://github.com/ethyca/fides/pull/1238)

## [1.9.1](https://github.com/ethyca/fides/compare/1.9.0...1.9.1)

### Changed

- Update fideslang to v1.3.1 [#1136](https://github.com/ethyca/fides/pull/1136)

### Changed

- Update fideslang to v1.3.1 [#1136](https://github.com/ethyca/fides/pull/1136)

## [1.9.0](https://github.com/ethyca/fides/compare/1.8.6...1.9.0) - 2022-09-29

### Added

- Dataset generation enhancements using Fides Classify for Plus users:
  - Added toggle for enabling classify during generation. [#1057](https://github.com/ethyca/fides/pull/1057)
  - Initial implementation of API request to kick off classify, with confirmation modal. [#1069](https://github.com/ethyca/fides/pull/1069)
  - Initial Classification & Review status for generated datasets. [#1074](https://github.com/ethyca/fides/pull/1074)
  - Component for choosing data categories based on classification results. [#1110](https://github.com/ethyca/fides/pull/1110)
  - The dataset fields table shows data categories from the classifier (if available). [#1088](https://github.com/ethyca/fides/pull/1088)
  - The "Approve" button can be used to update the dataset with the classifier's suggestions. [#1129](https://github.com/ethyca/fides/pull/1129)
- System management UI:
  - New page to add a system via yaml [#1062](https://github.com/ethyca/fides/pull/1062)
  - Skeleton of page to add a system manually [#1068](https://github.com/ethyca/fides/pull/1068)
  - Refactor config wizard system forms to be reused for system management [#1072](https://github.com/ethyca/fides/pull/1072)
  - Add additional optional fields to system management forms [#1082](https://github.com/ethyca/fides/pull/1082)
  - Delete a system through the UI [#1085](https://github.com/ethyca/fides/pull/1085)
  - Edit a system through the UI [#1096](https://github.com/ethyca/fides/pull/1096)
- Cypress component testing [#1106](https://github.com/ethyca/fides/pull/1106)

### Changed

- Changed behavior of `load_default_taxonomy` to append instead of upsert [#1040](https://github.com/ethyca/fides/pull/1040)
- Changed behavior of adding privacy declarations to decouple the actions of the "add" and "next" buttons [#1086](https://github.com/ethyca/fides/pull/1086)
- Moved system related UI components from the `config-wizard` directory to the `system` directory [#1097](https://github.com/ethyca/fides/pull/1097)
- Updated "type" on SaaS config to be a simple string type, not an enum [#1197](https://github.com/ethyca/fides/pull/1197)

### Developer Experience

- Optional dependencies may have their version defined only once, in `optional-requirements.txt` [#1171](https://github.com/ethyca/fides/pull/1171)

### Docs

- Updated the footer links [#1130](https://github.com/ethyca/fides/pull/1130)

### Fixed

- Fixed the "help" link in the UI header [#1078](https://github.com/ethyca/fides/pull/1078)
- Fixed a bug in Data Category Dropdowns where checking i.e. `user.biometric` would also check `user.biometric_health` [#1126](https://github.com/ethyca/fides/pull/1126)

### Security

- Upgraded pymysql to version `1.0.2` [#1094](https://github.com/ethyca/fides/pull/1094)

## [1.8.6](https://github.com/ethyca/fides/compare/1.8.5...1.8.6) - 2022-09-28

### Added

- Added classification tables for Plus users [#1060](https://github.com/ethyca/fides/pull/1060)

### Fixed

- Fixed a bug where rows were being excluded from a data map [#1124](https://github.com/ethyca/fides/pull/1124)

## [1.8.5](https://github.com/ethyca/fides/compare/1.8.4...1.8.5) - 2022-09-21

### Changed

- Update fideslang to v1.3.0 [#1103](https://github.com/ethyca/fides/pull/1103)

## [1.8.4](https://github.com/ethyca/fides/compare/1.8.3...1.8.4) - 2022-09-09

### Added

- Initial system management page [#1054](https://github.com/ethyca/fides/pull/1054)

### Changed

- Deleting a taxonomy field with children will now cascade delete all of its children as well. [#1042](https://github.com/ethyca/fides/pull/1042)

### Fixed

- Fixed navigating directly to frontend routes loading index page instead of the correct static page for the route.
- Fix truncated evaluation error messages [#1053](https://github.com/ethyca/fides/pull/1053)

## [1.8.3](https://github.com/ethyca/fides/compare/1.8.2...1.8.3) - 2022-09-06

### Added

- Added more taxonomy fields that can be edited via the UI [#1000](https://github.com/ethyca/fides/pull/1000) [#1028](https://github.com/ethyca/fides/pull/1028)
- Added the ability to add taxonomy fields via the UI [#1019](https://github.com/ethyca/fides/pull/1019)
- Added the ability to delete taxonomy fields via the UI [#1006](https://github.com/ethyca/fides/pull/1006)
  - Only non-default taxonomy entities can be deleted [#1023](https://github.com/ethyca/fides/pull/1023)
- Prevent deleting taxonomy `is_default` fields and from adding `is_default=True` fields via the API [#990](https://github.com/ethyca/fides/pull/990).
- Added a "Custom" tag to distinguish user defined taxonomy fields from default taxonomy fields in the UI [#1027](https://github.com/ethyca/fides/pull/1027)
- Added initial support for enabling Fides Plus [#1037](https://github.com/ethyca/fides/pull/1037)
  - The `useFeatures` hook can be used to check if `plus` is enabled.
  - Navigating to/from the Data Map page is gated behind this feature.
  - Plus endpoints are served from the private Plus image.

### Fixed

- Fixed failing mypy tests [#1030](https://github.com/ethyca/fides/pull/1030)
- Fixed an issue where `fides push --diff` would return a false positive diff [#1026](https://github.com/ethyca/fides/pull/1026)
- Pinned pydantic version to < 1.10.0 to fix an error in finding referenced fides keys [#1045](https://github.com/ethyca/fides/pull/1045)

### Fixed

- Fixed failing mypy tests [#1030](https://github.com/ethyca/fides/pull/1030)
- Fixed an issue where `fides push --diff` would return a false positive diff [#1026](https://github.com/ethyca/fides/pull/1026)

### Docs

- Minor formatting updates to [Policy Webhooks](https://ethyca.github.io/fidesops/guides/policy_webhooks/) documentation [#1114](https://github.com/ethyca/fidesops/pull/1114)

### Removed

- Removed create superuser [#1116](https://github.com/ethyca/fidesops/pull/1116)

## [1.8.2](https://github.com/ethyca/fides/compare/1.8.1...1.8.2) - 2022-08-18

### Added

- Added the ability to edit taxonomy fields via the UI [#977](https://github.com/ethyca/fides/pull/977) [#1028](https://github.com/ethyca/fides/pull/1028)
- New column `is_default` added to DataCategory, DataUse, DataSubject, and DataQualifier tables [#976](https://github.com/ethyca/fides/pull/976)
- Added the ability to add taxonomy fields via the UI [#1019](https://github.com/ethyca/fides/pull/1019)
- Added the ability to delete taxonomy fields via the UI [#1006](https://github.com/ethyca/fides/pull/1006)
  - Only non-default taxonomy entities can be deleted [#1023](https://github.com/ethyca/fides/pull/1023)
- Prevent deleting taxonomy `is_default` fields and from adding `is_default=True` fields via the API [#990](https://github.com/ethyca/fides/pull/990).
- Added a "Custom" tag to distinguish user defined taxonomy fields from default taxonomy fields in the UI [#1027](https://github.com/ethyca/fides/pull/1027)

### Changed

- Upgraded base Docker version to Python 3.9 and updated all other references from 3.8 -> 3.9 [#974](https://github.com/ethyca/fides/pull/974)
- Prepend all database tables with `ctl_` [#979](https://github.com/ethyca/fides/pull/979)
- Moved the `admin-ui` code down one level into a `ctl` subdir [#970](https://github.com/ethyca/fides/pull/970)
- Extended the `/datamap` endpoint to include extra metadata [#992](https://github.com/ethyca/fides/pull/992)

## [1.8.1](https://github.com/ethyca/fides/compare/1.8.0...1.8.1) - 2022-08-08

### Deprecated

- The following environment variables have been deprecated, and replaced with the new environment variable names indicated below. To avoid breaking existing workflows, the deprecated variables are still respected in v1.8.1. They will be removed in a future release.
  - `FIDESCTL__API__DATABASE_HOST` --> `FIDESCTL__DATABASE__SERVER`
  - `FIDESCTL__API__DATABASE_NAME` --> `FIDESCTL__DATABASE__DB`
  - `FIDESCTL__API__DATABASE_PASSWORD` --> `FIDESCTL__DATABASE__PASSWORD`
  - `FIDESCTL__API__DATABASE_PORT` --> `FIDESCTL__DATABASE__PORT`
  - `FIDESCTL__API__DATABASE_TEST_DATABASE_NAME` --> `FIDESCTL__DATABASE__TEST_DB`
  - `FIDESCTL__API__DATABASE_USER` --> `FIDESCTL__DATABASE__USER`

### Developer Experience

- The included `docker-compose.yml` no longer references outdated ENV variables [#964](https://github.com/ethyca/fides/pull/964)

### Docs

- Minor release documentation now reflects the desired patch release process [#955](https://github.com/ethyca/fides/pull/955)
- Updated references to ENV variables [#964](https://github.com/ethyca/fides/pull/964)

### Fixed

- Deprecated config options will continue to be respected when set via environment variables [#965](https://github.com/ethyca/fides/pull/965)
- The git cache is rebuilt within the Docker container [#962](https://github.com/ethyca/fides/pull/962)
- The `wheel` pypi build no longer has a dirty version tag [#962](https://github.com/ethyca/fides/pull/962)
- Add setuptools to dev-requirements to fix versioneer error [#983](https://github.com/ethyca/fides/pull/983)

## [1.8.0](https://github.com/ethyca/fides/compare/1.7.1...1.8.0) - 2022-08-04

### Added

- Initial configuration wizard UI view
  - System scanning step: AWS credentials form and initial `generate` API usage.
  - System scanning results: AWS systems are stored and can be selected for review
- CustomInput type "password" with show/hide icon.
- Pull CLI command now checks for untracked/unstaged files in the manifests dir [#869](https://github.com/ethyca/fides/pull/869)
- Pull CLI command has a flag to pull missing files from the server [#895](https://github.com/ethyca/fides/pull/895)
- Add BigQuery support for the `generate` command and `/generate` endpoint [#814](https://github.com/ethyca/fides/pull/814) & [#917](https://github.com/ethyca/fides/pull/917)
- Added user auth tables [915](https://github.com/ethyca/fides/pull/915)
- Standardized API error parsing under `~/types/errors`
- Added taxonomy page to UI [#902](https://github.com/ethyca/fides/pull/902)
  - Added a nested accordion component for displaying taxonomy data [#910](https://github.com/ethyca/fides/pull/910)
- Add lru cache to get_config [927](https://github.com/ethyca/fides/pull/927)
- Add support for deprecated API config values [#959](https://github.com/ethyca/fides/pull/959)
- `fides` is now an alias for `fidesctl` as a CLI entrypoint [#926](https://github.com/ethyca/fides/pull/926)
- Add user auth routes [929](https://github.com/ethyca/fides/pull/929)
- Bump fideslib to 3.0.1 and remove patch code[931](https://github.com/ethyca/fides/pull/931)
- Update the `fidesctl` python package to automatically serve the UI [#941](https://github.com/ethyca/fides/pull/941)
- Add `push` cli command alias for `apply` and deprecate `apply` [943](https://github.com/ethyca/fides/pull/943)
- Add resource groups tagging api as a source of system generation [939](https://github.com/ethyca/fides/pull/939)
- Add GitHub Action to publish the `fidesctl` package to testpypi on pushes to main [#951](https://github.com/ethyca/fides/pull/951)
- Added configWizardFlag to ui to hide the config wizard when false [[#1453](https://github.com/ethyca/fides/issues/1453)

### Changed

- Updated the `datamap` endpoint to return human-readable column names as the first response item [#779](https://github.com/ethyca/fides/pull/779)
- Remove the `obscure` requirement from the `generate` endpoint [#819](https://github.com/ethyca/fides/pull/819)
- Moved all files from `fidesapi` to `fidesctl/api` [#885](https://github.com/ethyca/fides/pull/885)
- Moved `scan` and `generate` to the list of commands that can be run in local mode [#841](https://github.com/ethyca/fides/pull/841)
- Upgraded the base docker images from Debian Buster to Bullseye [#958](https://github.com/ethyca/fides/pull/958)
- Removed `ipython` as a dev-requirement [#958](https://github.com/ethyca/fides/pull/958)
- Webserver dependencies now come as a standard part of the package [#881](https://github.com/ethyca/fides/pull/881)
- Initial configuration wizard UI view
  - Refactored step & form results management to use Redux Toolkit slice.
- Change `id` field in tables from an integer to a string [915](https://github.com/ethyca/fides/pull/915)
- Update `fideslang` to `1.1.0`, simplifying the default taxonomy and adding `tags` for resources [#865](https://github.com/ethyca/fides/pull/865)
- Merge existing configurations with `fideslib` library [#913](https://github.com/ethyca/fides/pull/913)
- Moved frontend static files to `src/fidesctl/ui-build/static` [#934](https://github.com/ethyca/fides/pull/934)
- Replicated the error response handling from the `/validate` endpoint to the `/generate` endpoint [#911](https://github.com/ethyca/fides/pull/911)

### Developer Experience

- Remove `API_PREFIX` from fidesctl/core/utils.py and change references to `API_PREFIX` in fidesctl/api/reoutes/util.py [922](https://github.com/ethyca/fides/pull/922)

### Fixed

- Dataset field columns show all columns by default in the UI [#898](https://github.com/ethyca/fides/pull/898)
- Fixed the missing `.fides./` directory when locating the default config [#933](https://github.com/ethyca/fides/pull/933)

## [1.7.1](https://github.com/ethyca/fides/compare/1.7.0...1.7.1) - 2022-07-28

### Added

- Add datasets via YAML in the UI [#813](https://github.com/ethyca/fides/pull/813)
- Add datasets via database connection [#834](https://github.com/ethyca/fides/pull/834) [#889](https://github.com/ethyca/fides/pull/889)
- Add delete confirmation when deleting a field or collection from a dataset [#809](https://github.com/ethyca/fides/pull/809)
- Add ability to delete datasets from the UI [#827](https://github.com/ethyca/fides/pull/827)
- Add Cypress for testing [713](https://github.com/ethyca/fides/pull/833)
- Add datasets via database connection (UI only) [#834](https://github.com/ethyca/fides/pull/834)
- Add Okta support to the `/generate` endpoint [#842](https://github.com/ethyca/fides/pull/842)
- Add db support to `/generate` endpoint [849](https://github.com/ethyca/fides/pull/849)
- Added OpenAPI TypeScript client generation for the UI app. See the [README](/clients/admin-ui/src/types/api/README.md) for more details.

### Changed

- Remove the `obscure` requirement from the `generate` endpoint [#819](https://github.com/ethyca/fides/pull/819)

### Developer Experience

- When releases are published, dispatch a repository webhook event to ethyca/fidesctl-plus [#938](https://github.com/ethyca/fides/pull/938)

### Docs

- recommend/replace pip installs with pipx [#874](https://github.com/ethyca/fides/pull/874)

### Fixed

- CustomSelect input tooltips appear next to selector instead of wrapping to a new row.
- Datasets without the `third_country_transfer` will not cause the editing dataset form to not render.
- Fixed a build issue causing an `unknown` version of `fidesctl` to be installed in published Docker images [#836](https://github.com/ethyca/fides/pull/836)
- Fixed an M1-related SQLAlchemy bug [#816](https://github.com/ethyca/fides/pull/891)
- Endpoints now work with or without a trailing slash. [#886](https://github.com/ethyca/fides/pull/886)
- Dataset field columns show all columns by default in the UI [#898](https://github.com/ethyca/fides/pull/898)
- Fixed the `tag` specific GitHub Action workflows for Docker and publishing docs. [#901](https://github.com/ethyca/fides/pull/901)

## [1.7.0](https://github.com/ethyca/fides/compare/1.6.1...1.7.0) - 2022-06-23

### Added

- Added dependabot to keep dependencies updated
- A warning now issues for any orphan datasets as part of the `apply` command [543](https://github.com/ethyca/fides/pull/543)
- Initial scaffolding of management UI [#561](https://github.com/ethyca/fides/pull/624)
- A new `audit` command for `system` and `organization` resources, checking data map attribute compliance [#548](https://github.com/ethyca/fides/pull/548)
- Static UI assets are now built with the docker container [#663](https://github.com/ethyca/fides/issues/663)
- Host static files via fidesapi [#621](https://github.com/ethyca/fides/pull/621)
- A new `generate` endpoint to enable capturing systems from infrastructure from the UI [#642](https://github.com/ethyca/fides/pull/642)
- A new `datamap` endpoint to enable visualizing a data map from the UI [#721](https://github.com/ethyca/fides/pull/721)
- Management UI navigation bar [#679](https://github.com/ethyca/fides/issues/679)
- Management UI integration [#736](https://github.com/ethyca/fides/pull/736)
  - Datasets
  - Systems
  - Taxonomy (data categories)
- Initial dataset UI view [#768](https://github.com/ethyca/fides/pull/768)
  - Add interaction for viewing a dataset collection
  - Add column picker
  - Add a data category checklist tree
  - Edit/delete dataset fields
  - Edit/delete dataset collections
  - Edit datasets
  - Add a component for Identifiability tags
  - Add tooltips for help on forms
  - Add geographic location (third_country_transfers) country selection. Supported by new dependency `i18n-iso-countries`.
- Okta, aws and database credentials can now come from `fidesctl.toml` config [#694](https://github.com/ethyca/fides/pull/694)
- New `validate` endpoint to test aws and okta credentials [#722](https://github.com/ethyca/fides/pull/722)
- Initial configuration wizard UI view
  - Manual entry steps added (name and describe organization, pick entry route, and describe system manually including privacy declarations)
- A new image tagged `ethyca/fidesctl:dev` is published on each push to `main` [781](https://github.com/ethyca/fides/pull/781)
- A new cli command (`fidesctl sync`) [#765](https://github.com/ethyca/fides/pull/765)

### Changed

- Comparing server and CLI versions ignores `.dirty` only differences, and is quiet on success when running general CLI commands [621](https://github.com/ethyca/fides/pull/621)
- All endpoints now prefixed by `/api/v1` [#623](https://github.com/ethyca/fides/issues/623)
- Allow AWS credentials to be passed to `generate system` via the API [#645](https://github.com/ethyca/fides/pull/645)
- Update the export of a datamap to load resources from the server instead of a manifest directory [#662](https://github.com/ethyca/fides/pull/662)
- Refactor `export` to remove CLI specific uses from the core modules and load resources[#725](https://github.com/ethyca/fides/pull/725)
- Bump version of FastAPI in `setup.py` to 0.77.1 to match `optional-requirements.txt` [#734](https://github.com/ethyca/fides/pull/734)
- Docker images are now only built and pushed on tags to match when released to pypi [#740](https://github.com/ethyca/fides/pull/740)
- Okta resource scanning and generation now works with systems instead of datasets [#751](https://github.com/ethyca/fides/pull/751)

### Developer Experience

- Replaced `make` with `nox` [#547](https://github.com/ethyca/fides/pull/547)
- Removed usage of `fideslang` module in favor of new [external package](https://github.com/ethyca/fideslang) shared across projects [#619](https://github.com/ethyca/fides/issues/619)
- Added a UI service to the docker-compose deployment [#757](https://github.com/ethyca/fides/pull/757)
- `TestClient` defined in and shared across test modules via `conftest.py` [#759](https://github.com/ethyca/fides/pull/759)

### Docs

- Replaced all references to `make` with `nox` [#547](https://github.com/ethyca/fides/pull/547)
- Removed config/schemas page [#613](https://github.com/ethyca/fides/issues/613)
- Dataset UI and config wizard docs added ([https://github.com/ethyca/fides/pull/697](https://github.com/ethyca/fides/pull/697))
- The fides README now walks through generating a datamap [#746](https://github.com/ethyca/fides/pull/746)

### Fixed

- Updated `fideslog` to v1.1.5, resolving an issue where some exceptions thrown by the SDK were not handled as expected [#609](https://github.com/ethyca/fides/issues/609)
- Updated the webserver so that it won't fail if the database is inaccessible [#649](https://github.com/ethyca/fides/pull/649)
- Updated external tests to handle complex characters [#661](https://github.com/ethyca/fides/pull/661)
- Evaluations now properly merge the default taxonomy into the user-defined taxonomy [#684](https://github.com/ethyca/fides/pull/684)
- The CLI can now be run without installing the webserver components [#715](https://github.com/ethyca/fides/pull/715)

## [1.6.1](https://github.com/ethyca/fides/compare/1.6.0...1.6.1) - 2022-06-15

### Docs

- Updated `Release Steps`

### Fixed

- Resolved a failure with populating applicable data subject rights to a data map
- Handle invalid characters when generating a `fides_key` [#761](https://github.com/ethyca/fides/pull/761)

## [1.6.0](https://github.com/ethyca/fides/compare/1.5.3...1.6.0) - 2022-05-02

### Added

- ESLint configuration changes [#514](https://github.com/ethyca/fidesops/pull/514)
- User creation, update and permissions in the Admin UI [#511](https://github.com/ethyca/fidesops/pull/511)
- Yaml support for dataset upload [#284](https://github.com/ethyca/fidesops/pull/284)

### Breaking Changes

- Update masking API to take multiple input values [#443](https://github.com/ethyca/fidesops/pull/443)

### Docs

- DRP feature documentation [#520](https://github.com/ethyca/fidesops/pull/520)

## [1.4.2](https://github.com/ethyca/fidesops/compare/1.4.1...1.4.2) - 2022-05-12

### Added

- GET routes for users [#405](https://github.com/ethyca/fidesops/pull/405)
- Username based search on GET route [#444](https://github.com/ethyca/fidesops/pull/444)
- FIDESOPS\_\_DEV_MODE for Easier SaaS Request Debugging [#363](https://github.com/ethyca/fidesops/pull/363)
- Track user privileges across sessions [#425](https://github.com/ethyca/fidesops/pull/425)
- Add first_name and last_name fields. Also add them along with created_at to FidesUser response [#465](https://github.com/ethyca/fidesops/pull/465)
- Denial reasons for DSR and user `AuditLog` [#463](https://github.com/ethyca/fidesops/pull/463)
- DRP action to Policy [#453](https://github.com/ethyca/fidesops/pull/453)
- `CHANGELOG.md` file[#484](https://github.com/ethyca/fidesops/pull/484)
- DRP status endpoint [#485](https://github.com/ethyca/fidesops/pull/485)
- DRP exerise endpoint [#496](https://github.com/ethyca/fidesops/pull/496)
- Frontend for privacy request denial reaons [#480](https://github.com/ethyca/fidesops/pull/480)
- Publish Fidesops to Pypi [#491](https://github.com/ethyca/fidesops/pull/491)
- DRP data rights endpoint [#526](https://github.com/ethyca/fidesops/pull/526)

### Changed

- Converted HTTP Status Codes to Starlette constant values [#438](https://github.com/ethyca/fidesops/pull/438)
- SaasConnector.send behavior on ignore_errors now returns raw response [#462](https://github.com/ethyca/fidesops/pull/462)
- Seed user permissions in `create_superuser.py` script [#468](https://github.com/ethyca/fidesops/pull/468)
- User API Endpoints (update fields and reset user passwords) [#471](https://github.com/ethyca/fidesops/pull/471)
- Format tests with `black` [#466](https://github.com/ethyca/fidesops/pull/466)
- Extract privacy request endpoint logic into separate service for DRP [#470](https://github.com/ethyca/fidesops/pull/470)
- Fixing inconsistent SaaS connector integration tests [#473](https://github.com/ethyca/fidesops/pull/473)
- Add user data to login response [#501](https://github.com/ethyca/fidesops/pull/501)

### Breaking Changes

- Update masking API to take multiple input values [#443](https://github.com/ethyca/fidesops/pull/443)

### Docs

- Added issue template for documentation updates [#442](https://github.com/ethyca/fidesops/pull/442)
- Clarify masking updates [#464](https://github.com/ethyca/fidesops/pull/464)
- Added dark mode [#476](https://github.com/ethyca/fidesops/pull/476)

### Fixed

- Removed miradb test warning [#436](https://github.com/ethyca/fidesops/pull/436)
- Added missing import [#448](https://github.com/ethyca/fidesops/pull/448)
- Removed pypi badge pointing to wrong package [#452](https://github.com/ethyca/fidesops/pull/452)
- Audit imports and references [#479](https://github.com/ethyca/fidesops/pull/479)
- Switch to using update method on PUT permission endpoint [#500](https://github.com/ethyca/fidesops/pull/500)

### Developer Experience

- added isort as a CI check
- Include `tests/` in all static code checks (e.g. `mypy`, `pylint`)

### Changed

- Published Docker image does a clean install of Fidesctl
- `with_analytics` is now a decorator

### Fixed

- Third-Country formatting on Data Map
- Potential Duplication on Data Map
- Exceptions are no longer raised when sending `AnalyticsEvent`s on Windows
- Running `fidesctl init` now generates a `server_host` and `server_protocol`
  rather than `server_url`<|MERGE_RESOLUTION|>--- conflicted
+++ resolved
@@ -49,16 +49,12 @@
 - Changed action center homepage to use CSS grid layout [#5982](https://github.com/ethyca/fides/pull/5982)
 - Updated the UI for the activity tab of the privacy request detail page [#6005](https://github.com/ethyca/fides/pull/6005)
 - Unified frontend formatKey method, so its behavior is closer to the backend behavior [#6010](https://github.com/ethyca/fides/pull/6010)
-<<<<<<< HEAD
 - Removed `dbname` as a required field for PostgreSQL connection configs to support use with discovery monitors [#6018](https://github.com/ethyca/fides/pull/6018)
-
-=======
 - Action center table's checkboxes were improved, also improved change indications [#6021](https://github.com/ethyca/fides/pull/6021)
 - Changed how TCF Publisher Overrides gets configured in consent settings [#6013](https://github.com/ethyca/fides/pull/6013)
 
 ### Developer Experience
 - Reduced animations on Cypress tests in Privacy Center for quicker results [#5976](https://github.com/ethyca/fides/pull/5976)
->>>>>>> a76df4a6
 
 ### Fixed
 - Updated relationships for Comments, Attachments and PrivacyRequests to remove overlap sqlalchemy error. [#5929](https://github.com/ethyca/fides/pull/5929)
