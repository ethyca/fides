
All notable changes to this project will be documented in this file.

The format is based on [Keep a Changelog](https://keepachangelog.com/en/)

The types of changes are:

* `Added` for new features.
* `Changed` for changes in existing functionality.
* `Developer Experience` for changes in developer workflow or tooling.
* `Deprecated` for soon-to-be removed features.
* `Docs` for documentation only changes.
* `Removed` for now removed features.
* `Fixed` for any bug fixes.
* `Security` in case of vulnerabilities.

## [Unreleased](https://github.com/ethyca/fides/compare/2.6.4...main)

### Added

* Added config properties to override database Engine parameters [#2511](https://github.com/ethyca/fides/pull/2511)
* Increased default pool_size and max_overflow to 50 [#2560](https://github.com/ethyca/fides/pull/2560)
* Access and erasure support for Braintree [#2223](https://github.com/ethyca/fides/pull/2223)

* Admin UI
  * Create custom fields from a resource screen - Button to Trigger modal [#524](https://github.com/ethyca/fides/pull/2536)
  * Create Custom Lists [#525](https://github.com/ethyca/fides/pull/2536)
  * Create Custom Field Definition [#526](https://github.com/ethyca/fides/pull/2536)
  * Provide a custom field value in a resource [#528](https://github.com/ethyca/fides/pull/2536)

* Privacy Center
  * The consent config default value can depend on whether Global Privacy Control is enabled. [#2341](https://github.com/ethyca/fides/pull/2341)

### Changed

* Update Admin UI to show all action types (access, erasure, consent, update) [#2523](https://github.com/ethyca/fides/pull/2523)
* Removes legacy `verify_oauth_client` function [#2527](https://github.com/ethyca/fides/pull/2527)
* Updated the UI for adding systems to a new design [#2490](https://github.com/ethyca/fides/pull/2490)
<<<<<<< HEAD
* Add flow for selecting system types when manually creating a system [#2530](https://github.com/ethyca/fides/pull/2530)
=======
* Various form components now take a `stacked` or `inline` variant [#2542](https://github.com/ethyca/fides/pull/2542)
* UX fixes for user management [#2537](https://github.com/ethyca/fides/pull/2537)
>>>>>>> 9b9a03a9

### Fixed

* Fixed bug where refreshing a page in the UI would result in a 404 [#2502](https://github.com/ethyca/fides/pull/2502)
* Usernames are case insensitive now and prevent all duplicates [#2487](https://github.com/ethyca/fides/pull/2487)
  * This PR contains a migration that deletes duplicate users and keeps the oldest original account.

### Developer Experience

* Added new Cypress E2E smoke tests [#2241](https://github.com/ethyca/fides/pull/2241)
* New command `nox -s e2e_test` which will spin up the test environment and run true E2E Cypress tests against it [#2417](https://github.com/ethyca/fides/pull/2417)
* Cypress E2E tests now run in CI and are reported to Cypress Cloud [#2417](https://github.com/ethyca/fides/pull/2417)

### Removed

* Remove feature flagged config wizard stepper from Admin UI [#2553](https://github.com/ethyca/fides/pull/2553)

## [2.6.4](https://github.com/ethyca/fides/compare/2.6.3...2.6.4)

### Fixed

* Fixed bug for SMS completion notification not being sent [#2526](https://github.com/ethyca/fides/issues/2526)

## [2.6.3](https://github.com/ethyca/fides/compare/2.6.2...2.6.3)

### Fixed

* Handle case where legacy dataset has meta: null [#2524](https://github.com/ethyca/fides/pull/2524)

## [2.6.2](https://github.com/ethyca/fides/compare/2.6.1...2.6.2)

### Fixed

* Issue addressing missing field in dataset migration [#2510](https://github.com/ethyca/fides/pull/2510)

### Added
* Add default storage configuration functionality and associated APIs [#2438](https://github.com/ethyca/fides/pull/2438)

## [2.6.1](https://github.com/ethyca/fides/compare/2.6.0...2.6.1)

### Fixed

* Fix errors when privacy requests execute concurrently without workers [#2489](https://github.com/ethyca/fides/pull/2489)
* Enable saas request overrides to run in worker runtime [#2489](https://github.com/ethyca/fides/pull/2489)

## [2.6.0](https://github.com/ethyca/fides/compare/2.5.1...2.6.0)

### Added

* Added the `env` option to the `security` configuration options to allow for users to completely secure the API endpoints [#2267](https://github.com/ethyca/fides/pull/2267)
* Unified Fides Resources
  * Added a dataset dropdown selector when configuring a connector to link an existing dataset to the connector configuration. [#2162](https://github.com/ethyca/fides/pull/2162)
  * Added new datasetconfig.ctl_dataset_id field to unify fides dataset resources [#2046](https://github.com/ethyca/fides/pull/2046)
* Add new connection config routes that couple them with systems [#2249](https://github.com/ethyca/fides/pull/2249)
* Add new select/deselect all permissions buttons [#2437](https://github.com/ethyca/fides/pull/2437)
* Endpoints to allow a user with the `user:password-reset` scope to reset users' passwords. In addition, users no longer require a scope to edit their own passwords. [#2373](https://github.com/ethyca/fides/pull/2373)
* New form to reset a user's password without knowing an old password [#2390](https://github.com/ethyca/fides/pull/2390)
* Approve & deny buttons on the "Request details" page. [#2473](https://github.com/ethyca/fides/pull/2473)
* Consent Propagation
  * Add the ability to execute Consent Requests via the Privacy Request Execution layer [#2125](https://github.com/ethyca/fides/pull/2125)
  * Add a Mailchimp Transactional Consent Connector [#2194](https://github.com/ethyca/fides/pull/2194)
  * Allow defining a list of opt-in and/or opt-out requests in consent connectors [#2315](https://github.com/ethyca/fides/pull/2315)
  * Add a Google Analytics Consent Connector for GA4 properties [#2302](https://github.com/ethyca/fides/pull/2302)
  * Pass the GA Cookie from the Privacy Center [#2337](https://github.com/ethyca/fides/pull/2337)
  * Rename "user_id" to more specific "ga_client_id" [#2356](https://github.com/ethyca/fides/pull/2356)
  * Patch Google Analytics Consent Connector to delete by client_id [#2355](https://github.com/ethyca/fides/pull/2355)
  * Add a "skip_param_values option" to optionally skip when we are missing param values in the body [#2384](https://github.com/ethyca/fides/pull/2384)
  * Adds a new Universal Analytics Connector that works with the UA Tracking Id
  
### Changed

* Unified Fides Resources
  * Removed several fidesops schemas for DSR's in favor of updated Fideslang schemas [#2009](https://github.com/ethyca/fides/pull/2009)
  * Removed DatasetConfig.dataset field [#2096](https://github.com/ethyca/fides/pull/2096)
  * Updated UI dataset config routes to use new unified routes [#2113](https://github.com/ethyca/fides/pull/2113)
  * Validate request body on crud endpoints on upsert. Validate dataset data categories before save. [#2134](https://github.com/ethyca/fides/pull/2134/)
  * Updated test env setup and quickstart to use new endpoints [#2225](https://github.com/ethyca/fides/pull/2225)
* Consent Propagation
  * Privacy Center consent options can now be marked as `executable` in order to propagate consent requests [#2193](https://github.com/ethyca/fides/pull/2193)
  * Add support for passing browser identities to consent request patches [#2304](https://github.com/ethyca/fides/pull/2304)
* Update fideslang to 1.3.3 [#2343](https://github.com/ethyca/fides/pull/2343)
* Display the request type instead of the policy name on the request table [#2382](https://github.com/ethyca/fides/pull/2382)
* Make denial reasons required [#2400](https://github.com/ethyca/fides/pull/2400)
* Display the policy key on the request details page [#2395](https://github.com/ethyca/fides/pull/2395)
* Updated CSV export [#2452](https://github.com/ethyca/fides/pull/2452)
* Privacy Request approval now uses a modal [#2443](https://github.com/ethyca/fides/pull/2443)

### Developer Experience

* `nox -s test_env` has been replaced with `nox -s "fides_env(dev)"` 
* New command `nox -s "fides_env(test)"` creates a complete test environment with seed data (similar to `fides_env(dev)`) but with the production fides image so the built UI can be accessed at `localhost:8080` [#2399](https://github.com/ethyca/fides/pull/2399)
* Change from code climate to codecov for coverage reporting [#2402](https://github.com/ethyca/fides/pull/2402)

### Fixed

* Home screen header scaling and responsiveness issues [#2200](https://github.com/ethyca/fides/pull/2277)
* Privacy Center identity inputs validate even when they are optional. [#2308](https://github.com/ethyca/fides/pull/2308)
* The PII toggle defaults to false and PII will be hidden on page load [#2388](https://github.com/ethyca/fides/pull/2388)
* Fixed a CI bug caused by git security upgrades [#2441](https://github.com/ethyca/fides/pull/2441)
* Privacy Center
  * Identity inputs validate even when they are optional. [#2308](https://github.com/ethyca/fides/pull/2308)
  * Submit buttons show loading state and disable while submitting. [#2401](https://github.com/ethyca/fides/pull/2401)
  * Phone inputs no longer request country SVGs from external domain. [#2378](https://github.com/ethyca/fides/pull/2378)
  * Input validation errors no longer change the height of modals. [#2379](https://github.com/ethyca/fides/pull/2379)
* Patch masking strategies to better handle null and non-string inputs [#2307](https://github.com/ethyca/fides/pull/2377)
* Renamed prod pushes tag to be `latest` for privacy center and sample app [#2401](https://github.com/ethyca/fides/pull/2407)
* Update firebase connector to better handle non-existent users [#2439](https://github.com/ethyca/fides/pull/2439)


## [2.5.1](https://github.com/ethyca/fides/compare/2.5.0...2.5.1)

### Developer Experience

* Allow db resets only if `config.dev_mode` is `True` [#2321](https://github.com/ethyca/fides/pull/2321)

### Fixed

* Added a feature flag for the recent dataset classification UX changes [#2335](https://github.com/ethyca/fides/pull/2335)

### Security

* Add a check to the catchall path to prevent returning paths outside of the UI directory [#2330](https://github.com/ethyca/fides/pull/2330)

### Developer Experience

* Reduce size of local Docker images by fixing `.dockerignore` patterns [#2360](https://github.com/ethyca/fides/pull/2360)

## [2.5.0](https://github.com/ethyca/fides/compare/2.4.0...2.5.0)

### Docs

* Update the docs landing page and remove redundant docs [#2184](https://github.com/ethyca/fides/pull/2184)

### Added

* Added the `user` command group to the CLI. [#2153](https://github.com/ethyca/fides/pull/2153)
* Added `Code Climate` test coverage uploads.  [#2198](https://github.com/ethyca/fides/pull/2198)
* Added the connection key to the execution log [#2100](https://github.com/ethyca/fides/pull/2100)
* Added endpoints to retrieve DSR `Rule`s and `Rule Target`s [#2116](https://github.com/ethyca/fides/pull/2116)
* Added Fides version number to account dropdown in the UI [#2140](https://github.com/ethyca/fides/pull/2140)
* Add link to Classify Systems page in nav side bar [#2128](https://github.com/ethyca/fides/pull/2128)
* Dataset classification UI now polls for results [#2123](https://github.com/ethyca/fides/pull/2123)
* Update Privacy Center Icons [#1800](https://github.com/ethyca/fides/pull/2139)
* Privacy Center `fides-consent.js`:
  * `Fides.shopify` integration function. [#2152](https://github.com/ethyca/fides/pull/2152)
  * Dedicated folder for integrations.
  * `Fides.meta` integration function (fbq). [#2217](https://github.com/ethyca/fides/pull/2217)
* Adds support for Twilio email service (Sendgrid) [#2154](https://github.com/ethyca/fides/pull/2154)
* Access and erasure support for Recharge [#1709](https://github.com/ethyca/fides/pull/1709)
* Access and erasure support for Friendbuy Nextgen [#2085](https://github.com/ethyca/fides/pull/2085)

### Changed

* Admin UI Feature Flags - [#2101](https://github.com/ethyca/fides/pull/2101)
  * Overrides can be saved in the browser.
  * Use `NEXT_PUBLIC_APP_ENV` for app-specific environment config.
  * No longer use `react-feature-flags` library.
  * Can have descriptions. [#2243](https://github.com/ethyca/fides/pull/2243)
* Made privacy declarations optional when adding systems manually - [#2173](https://github.com/ethyca/fides/pull/2173)
* Removed an unclear logging message. [#2266](https://github.com/ethyca/fides/pull/2266)
* Allow any user with `user:delete` scope to delete other users [#2148](https://github.com/ethyca/fides/pull/2148)
* Dynamic imports of custom overrides and SaaS test fixtures [#2169](https://github.com/ethyca/fides/pull/2169)
* Added `AuthenticatedClient` to custom request override interface [#2171](https://github.com/ethyca/fides/pull/2171)
* Only approve the specific collection instead of the entire dataset, display only top 1 classification by default [#2226](https://github.com/ethyca/fides/pull/2226)
* Update sample project resources for `fides evaluate` usage in `fides deploy` [#2253](https://github.com/ethyca/fides/pull/2253)

### Removed

* Removed unused object_name field on s3 storage config [#2133](https://github.com/ethyca/fides/pull/2133)

### Fixed

* Remove next-auth from privacy center to fix JS console error [#2090](https://github.com/ethyca/fides/pull/2090)
* Admin UI - Added Missing ability to assign `user:delete` in the permissions checkboxes [#2148](https://github.com/ethyca/fides/pull/2148)
* Nav bug: clicking on Privacy Request breadcrumb takes me to Home instead of /privacy-requests [#497](https://github.com/ethyca/fides/pull/2141)
* Side nav disappears when viewing request details [#2129](https://github.com/ethyca/fides/pull/2155)
* Remove usage of load dataset button and other dataset UI modifications [#2149](https://github.com/ethyca/fides/pull/2149)
* Improve readability for exceptions raised from custom request overrides [#2157](https://github.com/ethyca/fides/pull/2157)
* Importing custom request overrides on server startup [#2186](https://github.com/ethyca/fides/pull/2186)
* Remove warning when env vars default to blank strings in docker-compose [#2188](https://github.com/ethyca/fides/pull/2188)
* Fix Cookie House purchase modal flashing 'Error' in title [#2274](https://github.com/ethyca/fides/pull/2274)
* Stop dependency from upgrading `packaging` to version with known issue [#2273](https://github.com/ethyca/fides/pull/2273)
* Privacy center config no longer requires `identity_inputs` and will use `email` as a default [#2263](https://github.com/ethyca/fides/pull/2263)
* No longer display remaining days for privacy requests in terminal states [#2292](https://github.com/ethyca/fides/pull/2292)

### Removed

* Remove "Create New System" button when viewing systems. All systems can now be created via the "Add systems" button on the home page. [#2132](https://github.com/ethyca/fides/pull/2132)

## [2.4.0](https://github.com/ethyca/fides/compare/2.3.1...2.4.0)

### Developer Experience

* Include a pre-check workflow that collects the pytest suite [#2098](https://github.com/ethyca/fides/pull/2098)
* Write to the application db when running the app locally. Write to the test db when running pytest [#1731](https://github.com/ethyca/fides/pull/1731)

### Changed

* Move the `fides.ctl.core.` and `fides.ctl.connectors` modules into `fides.core` and `fides.connectors` respectively [#2097](https://github.com/ethyca/fides/pull/2097)
* Fides: Skip cypress tests due to nav bar 2.0 [#2102](https://github.com/ethyca/fides/pull/2103)

### Added

* Adds new erasure policy for complete user data masking [#1839](https://github.com/ethyca/fides/pull/1839)
* New Fides Home page [#1864](https://github.com/ethyca/fides/pull/2050)
* Nav 2.0 - Replace form flow side navs with top tabs [#2037](https://github.com/ethyca/fides/pull/2050)
* Adds new erasure policy for complete user data masking [#1839](https://github.com/ethyca/fides/pull/1839)
* Added ability to use Mailgun templates when sending emails. [#2039](https://github.com/ethyca/fides/pull/2039)
* Adds SMS id verification for consent [#2094](https://github.com/ethyca/fides/pull/2094)

### Fixed

* Store `fides_consent` cookie on the root domain of the Privacy Center [#2071](https://github.com/ethyca/fides/pull/2071)
* Properly set the expire-time for verification codes [#2105](https://github.com/ethyca/fides/pull/2105)

## [2.3.1](https://github.com/ethyca/fides/compare/2.3.0...2.3.1)

### Fixed

* Resolved an issue where the root_user was not being created [#2082](https://github.com/ethyca/fides/pull/2082)

### Added

* Nav redesign with sidebar groups. Feature flagged to only be visible in dev mode until release. [#2030](https://github.com/ethyca/fides/pull/2047)
* Improved error handling for incorrect app encryption key [#2089](https://github.com/ethyca/fides/pull/2089)
* Access and erasure support for Friendbuy API [#2019](https://github.com/ethyca/fides/pull/2019)

## [2.3.0](https://github.com/ethyca/fides/compare/2.2.2...2.3.0)

### Added

* Common Subscriptions for app-wide data and feature checks. [#2030](https://github.com/ethyca/fides/pull/2030)
* Send email alerts on privacy request failures once the specified threshold is reached. [#1793](https://github.com/ethyca/fides/pull/1793)
* DSR Notifications (toast) [#1895](https://github.com/ethyca/fides/pull/1895)
* DSR configure alerts btn [#1895](https://github.com/ethyca/fides/pull/1895)
* DSR configure alters (FE) [#1895](https://github.com/ethyca/fides/pull/1895)
* Add a `usage` session to Nox to print full session docstrings. [#2022](https://github.com/ethyca/fides/pull/2022)

### Added

* Adds notifications section to toml files [#2026](https://github.com/ethyca/fides/pull/2060)

### Changed

* Updated to use `loguru` logging library throughout codebase [#2031](https://github.com/ethyca/fides/pull/2031)
* Do not always create a `fides.toml` by default [#2023](https://github.com/ethyca/fides/pull/2023)
* The `fideslib` module has been merged into `fides`, code redundancies have been removed [#1859](https://github.com/ethyca/fides/pull/1859)
* Replace 'ingress' and 'egress' with 'sources' and 'destinations' across UI [#2044](https://github.com/ethyca/fides/pull/2044)
* Update the functionality of `fides pull -a <filename>` to include _all_ resource types. [#2083](https://github.com/ethyca/fides/pull/2083)

### Fixed

* Timing issues with bulk DSR reprocessing, specifically when analytics are enabled [#2015](https://github.com/ethyca/fides/pull/2015)
* Error caused by running erasure requests with disabled connectors [#2045](https://github.com/ethyca/fides/pull/2045)
* Changes the SlowAPI ratelimiter's backend to use memory instead of Redis [#2054](https://github.com/ethyca/fides/pull/2058)

## [2.2.2](https://github.com/ethyca/fides/compare/2.2.1...2.2.2)

### Docs

* Updated the readme to use new new [docs site](http://docs.ethyca.com) [#2020](https://github.com/ethyca/fides/pull/2020)

### Deprecated

* The documentation site hosted in the `/docs` directory has been deprecated. All documentation updates will be hosted at the new [docs site](http://docs.ethyca.com) [#2020](https://github.com/ethyca/fides/pull/2020)

### Fixed

* Fixed mypy and pylint errors [#2013](https://github.com/ethyca/fides/pull/2013)
* Update connection test endpoint to be effectively non-blocking [#2000](https://github.com/ethyca/fides/pull/2000)
* Update Fides connector to better handle children with no access results [#2012](https://github.com/ethyca/fides/pull/2012)

## [2.2.1](https://github.com/ethyca/fides/compare/2.2.0...2.2.1)

### Added

* Add health check indicator for data flow scanning option [#1973](https://github.com/ethyca/fides/pull/1973)

### Changed

* The `celery.toml` is no longer used, instead it is a subsection of the `fides.toml` file [#1990](https://github.com/ethyca/fides/pull/1990)
* Update sample project landing page copy to be version-agnostic [#1958](https://github.com/ethyca/fides/pull/1958)
* `get` and `ls` CLI commands now return valid `fides` object YAML [#1991](https://github.com/ethyca/fides/pull/1991)

### Developer Experience

* Remove duplicate fastapi-caching and pin version. [#1765](https://github.com/ethyca/fides/pull/1765)

## [2.2.0](https://github.com/ethyca/fides/compare/2.1.0...2.2.0)

### Added

* Send email alerts on privacy request failures once the specified threshold is reached. [#1793](https://github.com/ethyca/fides/pull/1793)
* Add authenticated privacy request route. [#1819](https://github.com/ethyca/fides/pull/1819)
* Enable the onboarding flow [#1836](https://github.com/ethyca/fides/pull/1836)
* Access and erasure support for Fullstory API [#1821](https://github.com/ethyca/fides/pull/1821)
* Add function to poll privacy request for completion [#1860](https://github.com/ethyca/fides/pull/1860)
* Added rescan flow for the data flow scanner [#1844](https://github.com/ethyca/fides/pull/1844)
* Add rescan flow for the data flow scanner [#1844](https://github.com/ethyca/fides/pull/1844)
* Add Fides connector to support parent-child Fides deployments [#1861](https://github.com/ethyca/fides/pull/1861)
* Classification UI now polls for updates to classifications [#1908](https://github.com/ethyca/fides/pull/1908)

### Changed

* The organization info form step is now skipped if the server already has organization info. [#1840](https://github.com/ethyca/fides/pull/1840)
* Removed the description column from the classify systems page. [#1867](https://github.com/ethyca/fides/pull/1867)
* Retrieve child results during fides connector execution [#1967](https://github.com/ethyca/fides/pull/1967)

### Fixed

* Fix error in parent user creation seeding. [#1832](https://github.com/ethyca/fides/issues/1832)
* Fix DSR error due to unfiltered empty identities [#1901](https://github.com/ethyca/fides/pull/1907)

### Docs

* Remove documentation about no-longer used connection string override [#1824](https://github.com/ethyca/fides/pull/1824)
* Fix typo in headings [#1824](https://github.com/ethyca/fides/pull/1824)
* Update documentation to reflect configs necessary for mailgun, twilio_sms and twilio_email service types [#1846](https://github.com/ethyca/fides/pull/1846)

...

## [2.1.0](https://github.com/ethyca/fides/compare/2.0.0...2.1.0)

### Added

* Classification flow for system data flows
* Classification is now triggered as part of data flow scanning
* Include `ingress` and `egress` fields on system export and `datamap/` endpoint [#1740](https://github.com/ethyca/fides/pull/1740)
* Repeatable unique identifier for dataset fides_keys and metadata [#1786](https://github.com/ethyca/fides/pull/1786)
* Adds SMS support for identity verification notifications [#1726](https://github.com/ethyca/fides/pull/1726)
* Added phone number validation in back-end and react phone number form in Privacy Center [#1745](https://github.com/ethyca/fides/pull/1745)
* Adds SMS message template for all subject notifications [#1743](https://github.com/ethyca/fides/pull/1743)
* Privacy-Center-Cypress workflow for CI checks of the Privacy Center. [#1722](https://github.com/ethyca/fides/pull/1722)
* Privacy Center `fides-consent.js` script for accessing consent on external pages. [Details](/clients/privacy-center/packages/fides-consent/README.md)
* Erasure support for Twilio Conversations API [#1673](https://github.com/ethyca/fides/pull/1673)
* Webserver port can now be configured via the CLI command [#1858](https://github.com/ethyca/fides/pull/1858)

### Changed

* Optional dependencies are no longer used for 3rd-party connectivity. Instead they are used to isolate dangerous dependencies. [#1679](https://github.com/ethyca/fides/pull/1679)
* All Next pages now automatically require login. [#1670](https://github.com/ethyca/fides/pull/1670)
* Running the `webserver` command no longer prompts the user to opt out/in to analytics[#1724](https://github.com/ethyca/fides/pull/1724)

### Developer Experience

* Admin-UI-Cypress tests that fail in CI will now upload screen recordings for debugging. [#1728](https://github.com/ethyca/fides/pull/1728/files/c23e62fea284f7910028c8483feff893903068b8#r1019491323)
* Enable remote debugging from VSCode of live dev app [#1780](https://github.com/ethyca/fides/pull/1780)

### Removed

* Removed the Privacy Center `cookieName` config introduced in 2.0.0. [#1756](https://github.com/ethyca/fides/pull/1756)

### Fixed

* Exceptions are no longer raised when sending analytics on Windows [#1666](https://github.com/ethyca/fides/pull/1666)
* Fixed wording on identity verification modal in the Privacy Center [#1674](https://github.com/ethyca/fides/pull/1674)
* Update system fides_key tooltip text [#1533](https://github.com/ethyca/fides/pull/1685)
* Removed local storage parsing that is redundant with redux-persist. [#1678](https://github.com/ethyca/fides/pull/1678)
* Show a helpful error message if Docker daemon is not running during "fides deploy" [#1694](https://github.com/ethyca/fides/pull/1694)
* Allow users to query their own permissions, including root user. [#1698](https://github.com/ethyca/fides/pull/1698)
* Single-select taxonomy fields legal basis and special category can be cleared. [#1712](https://github.com/ethyca/fides/pull/1712)
* Fixes the issue where the security config is not properly loading from environment variables. [#1718](https://github.com/ethyca/fides/pull/1718)
* Fixes the issue where the CLI can't run without the config values required by the webserver. [#1811](https://github.com/ethyca/fides/pull/1811)
* Correctly handle response from adobe jwt auth endpoint as milliseconds, rather than seconds. [#1754](https://github.com/ethyca/fides/pull/1754)
* Fixed styling issues with the `EditDrawer` component. [#1803](https://github.com/ethyca/fides/pull/1803)

### Security

* Bumped versions of packages that use OpenSSL [#1683](https://github.com/ethyca/fides/pull/1683)

## [2.0.0](https://github.com/ethyca/fides/compare/1.9.6...2.0.0)

### Added

* Allow delete-only SaaS connector endpoints [#1200](https://github.com/ethyca/fides/pull/1200)
* Privacy center consent choices store a browser cookie. [#1364](https://github.com/ethyca/fides/pull/1364)
  * The format is generic. A reasonable set of defaults will be added later: [#1444](https://github.com/ethyca/fides/issues/1444)
  * The cookie name defaults to `fides_consent` but can be configured under `config.json > consent > cookieName`.
  * Each consent option can provide an array of `cookieKeys`.
* Individually select and reprocess DSRs that have errored [#1203](https://github.com/ethyca/fides/pull/1489)
* Bulk select and reprocess DSRs that have errored [#1205](https://github.com/ethyca/fides/pull/1489)
* Config Wizard: AWS scan results populate in system review forms. [#1454](https://github.com/ethyca/fides/pull/1454)
* Integrate rate limiter with Saas Connectors. [#1433](https://github.com/ethyca/fides/pull/1433)
* Config Wizard: Added a column selector to the scan results page of the config wizard [#1590](https://github.com/ethyca/fides/pull/1590)
* Config Wizard: Flow for runtime scanner option [#1640](https://github.com/ethyca/fides/pull/1640)
* Access support for Twilio Conversations API [#1520](https://github.com/ethyca/fides/pull/1520)
* Message Config: Adds Twilio Email/SMS support [#1519](https://github.com/ethyca/fides/pull/1519)

### Changed

* Updated mypy to version 0.981 and Python to version 3.10.7 [#1448](https://github.com/ethyca/fides/pull/1448)

### Developer Experience

* Repository dispatch events are sent to fidesctl-plus and fidesops-plus [#1263](https://github.com/ethyca/fides/pull/1263)
* Only the `docs-authors` team members are specified as `CODEOWNERS` [#1446](https://github.com/ethyca/fides/pull/1446)
* Updates the default local configuration to not defer tasks to a worker node [#1552](https://github.com/ethyca/fides/pull/1552/)
* Updates the healthcheck to return health status of connected Celery workers [#1588](https://github.com/ethyca/fides/pull/1588)

### Docs

* Remove the tutorial to prepare for new update [#1543](https://github.com/ethyca/fides/pull/1543)
* Add system management via UI documentation [#1541](https://github.com/ethyca/fides/pull/1541)
* Added DSR quickstart docs, restructured docs navigation [#1651](https://github.com/ethyca/fides/pull/1651)
* Update privacy request execution overview docs [#1258](https://github.com/ethyca/fides/pull/1490)

### Fixed

* Fixed system dependencies appearing as "N/A" in the datamap endpoint when there are no privacy declarations [#1649](https://github.com/ethyca/fides/pull/1649)

## [1.9.6](https://github.com/ethyca/fides/compare/1.9.5...1.9.6)

### Fixed

* Include systems without a privacy declaration on data map [#1603](https://github.com/ethyca/fides/pull/1603)
* Handle malformed tokens [#1523](https://github.com/ethyca/fides/pull/1523)
* Remove thrown exception from getAllPrivacyRequests method [#1592](https://github.com/ethyca/fides/pull/1593)
* Include systems without a privacy declaration on data map [#1603](https://github.com/ethyca/fides/pull/1603)
* After editing a dataset, the table will stay on the previously selected collection instead of resetting to the first one. [#1511](https://github.com/ethyca/fides/pull/1511)
* Fix redis `db_index` config issue [#1647](https://github.com/ethyca/fides/pull/1647)

### Docs

* Add unlinked docs and fix any remaining broken links [#1266](https://github.com/ethyca/fides/pull/1266)
* Update privacy center docs to include consent information [#1537](https://github.com/ethyca/fides/pull/1537)
* Update UI docs to include DSR countdown information and additional descriptions/filtering [#1545](https://github.com/ethyca/fides/pull/1545)

### Changed

* Allow multiple masking strategies to be specified when using fides as a masking engine [#1647](https://github.com/ethyca/fides/pull/1647)

## [1.9.5](https://github.com/ethyca/fides/compare/1.9.4...1.9.5)

### Added

* The database includes a `plus_system_scans` relation, to track the status and results of System Scanner executions in fidesctl-plus [#1554](https://github.com/ethyca/fides/pull/1554)

## [1.9.4](https://github.com/ethyca/fides/compare/1.9.2...1.9.4)

### Fixed

* After editing a dataset, the table will stay on the previously selected collection instead of resetting to the first one. [#1511](https://github.com/ethyca/fides/pull/1511)

## [1.9.2](https://github.com/ethyca/fides/compare/1.9.1...1.9.2)

### Deprecated

* Added a deprecation warning for the entire package [#1244](https://github.com/ethyca/fides/pull/1244)

### Added

* Dataset generation enhancements using Fides Classify for Plus users:
  * Integrate Fides Plus API into placeholder features introduced in 1.9.0. [#1194](https://github.com/ethyca/fides/pull/1194)

* Fides Admin UI:
  * Configure Connector after creation [#1204](https://github.com/ethyca/fides/pull/1356)

### Fixed

* Privacy Center:
  * Handle error on startup if server isn't running [#1239](https://github.com/ethyca/fides/pull/1239)
  * Fix styling issue with cards [#1240](https://github.com/ethyca/fides/pull/1240)
  * Redirect to index on consent save [#1238](https://github.com/ethyca/fides/pull/1238)

## [1.9.1](https://github.com/ethyca/fides/compare/1.9.0...1.9.1)

### Changed

* Update fideslang to v1.3.1 [#1136](https://github.com/ethyca/fides/pull/1136)

### Changed

* Update fideslang to v1.3.1 [#1136](https://github.com/ethyca/fides/pull/1136)

## [1.9.0](https://github.com/ethyca/fides/compare/1.8.6...1.9.0) - 2022-09-29

### Added

* Dataset generation enhancements using Fides Classify for Plus users:
  * Added toggle for enabling classify during generation. [#1057](https://github.com/ethyca/fides/pull/1057)
  * Initial implementation of API request to kick off classify, with confirmation modal. [#1069](https://github.com/ethyca/fides/pull/1069)
  * Initial Classification & Review status for generated datasets. [#1074](https://github.com/ethyca/fides/pull/1074)
  * Component for choosing data categories based on classification results. [#1110](https://github.com/ethyca/fides/pull/1110)
  * The dataset fields table shows data categories from the classifier (if available). [#1088](https://github.com/ethyca/fides/pull/1088)
  * The "Approve" button can be used to update the dataset with the classifier's suggestions. [#1129](https://github.com/ethyca/fides/pull/1129)
* System management UI:
  * New page to add a system via yaml [#1062](https://github.com/ethyca/fides/pull/1062)
  * Skeleton of page to add a system manually [#1068](https://github.com/ethyca/fides/pull/1068)
  * Refactor config wizard system forms to be reused for system management [#1072](https://github.com/ethyca/fides/pull/1072)
  * Add additional optional fields to system management forms [#1082](https://github.com/ethyca/fides/pull/1082)
  * Delete a system through the UI [#1085](https://github.com/ethyca/fides/pull/1085)
  * Edit a system through the UI [#1096](https://github.com/ethyca/fides/pull/1096)
* Cypress component testing [#1106](https://github.com/ethyca/fides/pull/1106)

### Changed

* Changed behavior of `load_default_taxonomy` to append instead of upsert [#1040](https://github.com/ethyca/fides/pull/1040)
* Changed behavior of adding privacy declarations to decouple the actions of the "add" and "next" buttons [#1086](https://github.com/ethyca/fides/pull/1086)
* Moved system related UI components from the `config-wizard` directory to the `system` directory [#1097](https://github.com/ethyca/fides/pull/1097)
* Updated "type" on SaaS config to be a simple string type, not an enum [#1197](https://github.com/ethyca/fides/pull/1197)

### Developer Experience

* Optional dependencies may have their version defined only once, in `optional-requirements.txt` [#1171](https://github.com/ethyca/fides/pull/1171)

### Docs

* Updated the footer links [#1130](https://github.com/ethyca/fides/pull/1130)

### Fixed

* Fixed the "help" link in the UI header [#1078](https://github.com/ethyca/fides/pull/1078)
* Fixed a bug in Data Category Dropdowns where checking i.e. `user.biometric` would also check `user.biometric_health` [#1126](https://github.com/ethyca/fides/pull/1126)

### Security

* Upgraded pymysql to version `1.0.2` [#1094](https://github.com/ethyca/fides/pull/1094)

## [1.8.6](https://github.com/ethyca/fides/compare/1.8.5...1.8.6) - 2022-09-28

### Added

* Added classification tables for Plus users [#1060](https://github.com/ethyca/fides/pull/1060)

### Fixed

* Fixed a bug where rows were being excluded from a data map [#1124](https://github.com/ethyca/fides/pull/1124)

## [1.8.5](https://github.com/ethyca/fides/compare/1.8.4...1.8.5) - 2022-09-21

### Changed

* Update fideslang to v1.3.0 [#1103](https://github.com/ethyca/fides/pull/1103)

## [1.8.4](https://github.com/ethyca/fides/compare/1.8.3...1.8.4) - 2022-09-09

### Added

* Initial system management page [#1054](https://github.com/ethyca/fides/pull/1054)

### Changed

* Deleting a taxonomy field with children will now cascade delete all of its children as well. [#1042](https://github.com/ethyca/fides/pull/1042)

### Fixed

* Fixed navigating directly to frontend routes loading index page instead of the correct static page for the route.
* Fix truncated evaluation error messages [#1053](https://github.com/ethyca/fides/pull/1053)

## [1.8.3](https://github.com/ethyca/fides/compare/1.8.2...1.8.3) - 2022-09-06

### Added

* Added more taxonomy fields that can be edited via the UI [#1000](https://github.com/ethyca/fides/pull/1000) [#1028](https://github.com/ethyca/fides/pull/1028)
* Added the ability to add taxonomy fields via the UI [#1019](https://github.com/ethyca/fides/pull/1019)
* Added the ability to delete taxonomy fields via the UI [#1006](https://github.com/ethyca/fides/pull/1006)
  * Only non-default taxonomy entities can be deleted [#1023](https://github.com/ethyca/fides/pull/1023)
* Prevent deleting taxonomy `is_default` fields and from adding `is_default=True` fields via the API [#990](https://github.com/ethyca/fides/pull/990).
* Added a "Custom" tag to distinguish user defined taxonomy fields from default taxonomy fields in the UI [#1027](https://github.com/ethyca/fides/pull/1027)
* Added initial support for enabling Fides Plus [#1037](https://github.com/ethyca/fides/pull/1037)
  * The `useFeatures` hook can be used to check if `plus` is enabled.
  * Navigating to/from the Data Map page is gated behind this feature.
  * Plus endpoints are served from the private Plus image.

### Fixed

* Fixed failing mypy tests [#1030](https://github.com/ethyca/fides/pull/1030)
* Fixed an issue where `fides push --diff` would return a false positive diff [#1026](https://github.com/ethyca/fides/pull/1026)
* Pinned pydantic version to < 1.10.0 to fix an error in finding referenced fides keys [#1045](https://github.com/ethyca/fides/pull/1045)

### Fixed

* Fixed failing mypy tests [#1030](https://github.com/ethyca/fides/pull/1030)
* Fixed an issue where `fides push --diff` would return a false positive diff [#1026](https://github.com/ethyca/fides/pull/1026)

### Docs

* Minor formatting updates to [Policy Webhooks](https://ethyca.github.io/fidesops/guides/policy_webhooks/) documentation [#1114](https://github.com/ethyca/fidesops/pull/1114)

### Removed

* Removed create superuser [#1116](https://github.com/ethyca/fidesops/pull/1116)

## [1.8.2](https://github.com/ethyca/fides/compare/1.8.1...1.8.2) - 2022-08-18

### Added

* Added the ability to edit taxonomy fields via the UI [#977](https://github.com/ethyca/fides/pull/977) [#1028](https://github.com/ethyca/fides/pull/1028)
* New column `is_default` added to DataCategory, DataUse, DataSubject, and DataQualifier tables [#976](https://github.com/ethyca/fides/pull/976)
* Added the ability to add taxonomy fields via the UI [#1019](https://github.com/ethyca/fides/pull/1019)
* Added the ability to delete taxonomy fields via the UI [#1006](https://github.com/ethyca/fides/pull/1006)
  * Only non-default taxonomy entities can be deleted [#1023](https://github.com/ethyca/fides/pull/1023)
* Prevent deleting taxonomy `is_default` fields and from adding `is_default=True` fields via the API [#990](https://github.com/ethyca/fides/pull/990).
* Added a "Custom" tag to distinguish user defined taxonomy fields from default taxonomy fields in the UI [#1027](https://github.com/ethyca/fides/pull/1027)

### Changed

* Upgraded base Docker version to Python 3.9 and updated all other references from 3.8 -> 3.9 [#974](https://github.com/ethyca/fides/pull/974)
* Prepend all database tables with `ctl_` [#979](https://github.com/ethyca/fides/pull/979)
* Moved the `admin-ui` code down one level into a `ctl` subdir [#970](https://github.com/ethyca/fides/pull/970)
* Extended the `/datamap` endpoint to include extra metadata [#992](https://github.com/ethyca/fides/pull/992)

## [1.8.1](https://github.com/ethyca/fides/compare/1.8.0...1.8.1) - 2022-08-08

### Deprecated

* The following environment variables have been deprecated, and replaced with the new environment variable names indicated below. To avoid breaking existing workflows, the deprecated variables are still respected in v1.8.1. They will be removed in a future release.
  * `FIDESCTL__API__DATABASE_HOST` --> `FIDESCTL__DATABASE__SERVER`
  * `FIDESCTL__API__DATABASE_NAME` --> `FIDESCTL__DATABASE__DB`
  * `FIDESCTL__API__DATABASE_PASSWORD` --> `FIDESCTL__DATABASE__PASSWORD`
  * `FIDESCTL__API__DATABASE_PORT` --> `FIDESCTL__DATABASE__PORT`
  * `FIDESCTL__API__DATABASE_TEST_DATABASE_NAME` --> `FIDESCTL__DATABASE__TEST_DB`
  * `FIDESCTL__API__DATABASE_USER` --> `FIDESCTL__DATABASE__USER`

### Developer Experience

* The included `docker-compose.yml` no longer references outdated ENV variables [#964](https://github.com/ethyca/fides/pull/964)

### Docs

* Minor release documentation now reflects the desired patch release process [#955](https://github.com/ethyca/fides/pull/955)
* Updated references to ENV variables [#964](https://github.com/ethyca/fides/pull/964)

### Fixed

* Deprecated config options will continue to be respected when set via environment variables [#965](https://github.com/ethyca/fides/pull/965)
* The git cache is rebuilt within the Docker container [#962](https://github.com/ethyca/fides/pull/962)
* The `wheel` pypi build no longer has a dirty version tag [#962](https://github.com/ethyca/fides/pull/962)
* Add setuptools to dev-requirements to fix versioneer error [#983](https://github.com/ethyca/fides/pull/983)

## [1.8.0](https://github.com/ethyca/fides/compare/1.7.1...1.8.0) - 2022-08-04

### Added

* Initial configuration wizard UI view
  * System scanning step: AWS credentials form and initial `generate` API usage.
  * System scanning results: AWS systems are stored and can be selected for review
* CustomInput type "password" with show/hide icon.
* Pull CLI command now checks for untracked/unstaged files in the manifests dir [#869](https://github.com/ethyca/fides/pull/869)
* Pull CLI command has a flag to pull missing files from the server [#895](https://github.com/ethyca/fides/pull/895)
* Add BigQuery support for the `generate` command and `/generate` endpoint [#814](https://github.com/ethyca/fides/pull/814) & [#917](https://github.com/ethyca/fides/pull/917)
* Added user auth tables [915](https://github.com/ethyca/fides/pull/915)
* Standardized API error parsing under `~/types/errors`
* Added taxonomy page to UI [#902](https://github.com/ethyca/fides/pull/902)
  * Added a nested accordion component for displaying taxonomy data [#910](https://github.com/ethyca/fides/pull/910)
* Add lru cache to get_config [927](https://github.com/ethyca/fides/pull/927)
* Add support for deprecated API config values [#959](https://github.com/ethyca/fides/pull/959)
* `fides` is now an alias for `fidesctl` as a CLI entrypoint [#926](https://github.com/ethyca/fides/pull/926)
* Add user auth routes [929](https://github.com/ethyca/fides/pull/929)
* Bump fideslib to 3.0.1 and remove patch code[931](https://github.com/ethyca/fides/pull/931)
* Update the `fidesctl` python package to automatically serve the UI [#941](https://github.com/ethyca/fides/pull/941)
* Add `push` cli command alias for `apply` and deprecate `apply` [943](https://github.com/ethyca/fides/pull/943)
* Add resource groups tagging api as a source of system generation [939](https://github.com/ethyca/fides/pull/939)
* Add GitHub Action to publish the `fidesctl` package to testpypi on pushes to main [#951](https://github.com/ethyca/fides/pull/951)
* Added configWizardFlag to ui to hide the config wizard when false [[#1453](https://github.com/ethyca/fides/issues/1453)

### Changed

* Updated the `datamap` endpoint to return human-readable column names as the first response item [#779](https://github.com/ethyca/fides/pull/779)
* Remove the `obscure` requirement from the `generate` endpoint [#819](https://github.com/ethyca/fides/pull/819)
* Moved all files from `fidesapi` to `fidesctl/api` [#885](https://github.com/ethyca/fides/pull/885)
* Moved `scan` and `generate` to the list of commands that can be run in local mode [#841](https://github.com/ethyca/fides/pull/841)
* Upgraded the base docker images from Debian Buster to Bullseye [#958](https://github.com/ethyca/fides/pull/958)
* Removed `ipython` as a dev-requirement [#958](https://github.com/ethyca/fides/pull/958)
* Webserver dependencies now come as a standard part of the package [#881](https://github.com/ethyca/fides/pull/881)
* Initial configuration wizard UI view
  * Refactored step & form results management to use Redux Toolkit slice.
* Change `id` field in tables from an integer to a string [915](https://github.com/ethyca/fides/pull/915)
* Update `fideslang` to `1.1.0`, simplifying the default taxonomy and adding `tags` for resources [#865](https://github.com/ethyca/fides/pull/865)
* Merge existing configurations with `fideslib` library [#913](https://github.com/ethyca/fides/pull/913)
* Moved frontend static files to `src/fidesctl/ui-build/static` [#934](https://github.com/ethyca/fides/pull/934)
* Replicated the error response handling from the `/validate` endpoint to the `/generate` endpoint [#911](https://github.com/ethyca/fides/pull/911)

### Developer Experience

* Remove `API_PREFIX` from fidesctl/core/utils.py and change references to `API_PREFIX` in fidesctl/api/reoutes/util.py [922](https://github.com/ethyca/fides/pull/922)

### Fixed

* Dataset field columns show all columns by default in the UI [#898](https://github.com/ethyca/fides/pull/898)
* Fixed the missing `.fides./` directory when locating the default config [#933](https://github.com/ethyca/fides/pull/933)

## [1.7.1](https://github.com/ethyca/fides/compare/1.7.0...1.7.1) - 2022-07-28

### Added

* Add datasets via YAML in the UI [#813](https://github.com/ethyca/fides/pull/813)
* Add datasets via database connection [#834](https://github.com/ethyca/fides/pull/834) [#889](https://github.com/ethyca/fides/pull/889)
* Add delete confirmation when deleting a field or collection from a dataset [#809](https://github.com/ethyca/fides/pull/809)
* Add ability to delete datasets from the UI [#827](https://github.com/ethyca/fides/pull/827)
* Add Cypress for testing [713](https://github.com/ethyca/fides/pull/833)
* Add datasets via database connection (UI only) [#834](https://github.com/ethyca/fides/pull/834)
* Add Okta support to the `/generate` endpoint [#842](https://github.com/ethyca/fides/pull/842)
* Add db support to `/generate` endpoint [849](https://github.com/ethyca/fides/pull/849)
* Added OpenAPI TypeScript client generation for the UI app. See the [README](/clients/admin-ui/src/types/api/README.md) for more details.

### Changed

* Remove the `obscure` requirement from the `generate` endpoint [#819](https://github.com/ethyca/fides/pull/819)

### Developer Experience

* When releases are published, dispatch a repository webhook event to ethyca/fidesctl-plus [#938](https://github.com/ethyca/fides/pull/938)

### Docs

* recommend/replace pip installs with pipx [#874](https://github.com/ethyca/fides/pull/874)

### Fixed

* CustomSelect input tooltips appear next to selector instead of wrapping to a new row.
* Datasets without the `third_country_transfer` will not cause the editing dataset form to not render.
* Fixed a build issue causing an `unknown` version of `fidesctl` to be installed in published Docker images [#836](https://github.com/ethyca/fides/pull/836)
* Fixed an M1-related SQLAlchemy bug [#816](https://github.com/ethyca/fides/pull/891)
* Endpoints now work with or without a trailing slash. [#886](https://github.com/ethyca/fides/pull/886)
* Dataset field columns show all columns by default in the UI [#898](https://github.com/ethyca/fides/pull/898)
* Fixed the `tag` specific GitHub Action workflows for Docker and publishing docs. [#901](https://github.com/ethyca/fides/pull/901)

## [1.7.0](https://github.com/ethyca/fides/compare/1.6.1...1.7.0) - 2022-06-23

### Added

* Added dependabot to keep dependencies updated
* A warning now issues for any orphan datasets as part of the `apply` command [543](https://github.com/ethyca/fides/pull/543)
* Initial scaffolding of management UI [#561](https://github.com/ethyca/fides/pull/624)
* A new `audit` command for `system` and `organization` resources, checking data map attribute compliance [#548](https://github.com/ethyca/fides/pull/548)
* Static UI assets are now built with the docker container [#663](https://github.com/ethyca/fides/issues/663)
* Host static files via fidesapi [#621](https://github.com/ethyca/fides/pull/621)
* A new `generate` endpoint to enable capturing systems from infrastructure from the UI [#642](https://github.com/ethyca/fides/pull/642)
* A new `datamap` endpoint to enable visualizing a data map from the UI [#721](https://github.com/ethyca/fides/pull/721)
* Management UI navigation bar [#679](https://github.com/ethyca/fides/issues/679)
* Management UI integration [#736](https://github.com/ethyca/fides/pull/736)
  * Datasets
  * Systems
  * Taxonomy (data categories)
* Initial dataset UI view [#768](https://github.com/ethyca/fides/pull/768)
  * Add interaction for viewing a dataset collection
  * Add column picker
  * Add a data category checklist tree
  * Edit/delete dataset fields
  * Edit/delete dataset collections
  * Edit datasets
  * Add a component for Identifiability tags
  * Add tooltips for help on forms
  * Add geographic location (third_country_transfers) country selection. Supported by new dependency `i18n-iso-countries`.
* Okta, aws and database credentials can now come from `fidesctl.toml` config [#694](https://github.com/ethyca/fides/pull/694)
* New `validate` endpoint to test aws and okta credentials [#722](https://github.com/ethyca/fides/pull/722)
* Initial configuration wizard UI view
  * Manual entry steps added (name and describe organization, pick entry route, and describe system manually including privacy declarations)
* A new image tagged `ethyca/fidesctl:dev` is published on each push to `main` [781](https://github.com/ethyca/fides/pull/781)
* A new cli command (`fidesctl sync`) [#765](https://github.com/ethyca/fides/pull/765)

### Changed

* Comparing server and CLI versions ignores `.dirty` only differences, and is quiet on success when running general CLI commands [621](https://github.com/ethyca/fides/pull/621)
* All endpoints now prefixed by `/api/v1` [#623](https://github.com/ethyca/fides/issues/623)
* Allow AWS credentials to be passed to `generate system` via the API [#645](https://github.com/ethyca/fides/pull/645)
* Update the export of a datamap to load resources from the server instead of a manifest directory [#662](https://github.com/ethyca/fides/pull/662)
* Refactor `export` to remove CLI specific uses from the core modules and load resources[#725](https://github.com/ethyca/fides/pull/725)
* Bump version of FastAPI in `setup.py` to 0.77.1 to match `optional-requirements.txt` [#734](https://github.com/ethyca/fides/pull/734)
* Docker images are now only built and pushed on tags to match when released to pypi [#740](https://github.com/ethyca/fides/pull/740)
* Okta resource scanning and generation now works with systems instead of datasets [#751](https://github.com/ethyca/fides/pull/751)

### Developer Experience

* Replaced `make` with `nox` [#547](https://github.com/ethyca/fides/pull/547)
* Removed usage of `fideslang` module in favor of new [external package](https://github.com/ethyca/fideslang) shared across projects [#619](https://github.com/ethyca/fides/issues/619)
* Added a UI service to the docker-compose deployment [#757](<https://github.com/ethyca/fides/pull/757>)
* `TestClient` defined in and shared across test modules via `conftest.py` [#759](https://github.com/ethyca/fides/pull/759)

### Docs

* Replaced all references to `make` with `nox` [#547](https://github.com/ethyca/fides/pull/547)
* Removed config/schemas page [#613](https://github.com/ethyca/fides/issues/613)
* Dataset UI and config wizard docs added (<https://github.com/ethyca/fides/pull/697>)
* The fides README now walks through generating a datamap [#746](https://github.com/ethyca/fides/pull/746)

### Fixed

* Updated `fideslog` to v1.1.5, resolving an issue where some exceptions thrown by the SDK were not handled as expected [#609](https://github.com/ethyca/fides/issues/609)
* Updated the webserver so that it won't fail if the database is inaccessible [#649](https://github.com/ethyca/fides/pull/649)
* Updated external tests to handle complex characters [#661](https://github.com/ethyca/fides/pull/661)
* Evaluations now properly merge the default taxonomy into the user-defined taxonomy [#684](https://github.com/ethyca/fides/pull/684)
* The CLI can now be run without installing the webserver components [#715](https://github.com/ethyca/fides/pull/715)

## [1.6.1](https://github.com/ethyca/fides/compare/1.6.0...1.6.1) - 2022-06-15

### Docs

* Updated `Release Steps`

### Fixed

* Resolved a failure with populating applicable data subject rights to a data map
* Handle invalid characters when generating a `fides_key` [#761](https://github.com/ethyca/fides/pull/761)

## [1.6.0](https://github.com/ethyca/fides/compare/1.5.3...1.6.0) - 2022-05-02

### Added

* ESLint configuration changes [#514](https://github.com/ethyca/fidesops/pull/514)
* User creation, update and permissions in the Admin UI [#511](https://github.com/ethyca/fidesops/pull/511)
* Yaml support for dataset upload [#284](https://github.com/ethyca/fidesops/pull/284)

### Breaking Changes

* Update masking API to take multiple input values [#443](https://github.com/ethyca/fidesops/pull/443)

### Docs

* DRP feature documentation [#520](https://github.com/ethyca/fidesops/pull/520)

## [1.4.2](https://github.com/ethyca/fidesops/compare/1.4.1...1.4.2) - 2022-05-12

### Added

* GET routes for users [#405](https://github.com/ethyca/fidesops/pull/405)
* Username based search on GET route [#444](https://github.com/ethyca/fidesops/pull/444)
* FIDESOPS\_\_DEV_MODE for Easier SaaS Request Debugging [#363](https://github.com/ethyca/fidesops/pull/363)
* Track user privileges across sessions [#425](https://github.com/ethyca/fidesops/pull/425)
* Add first_name and last_name fields. Also add them along with created_at to FidesUser response [#465](https://github.com/ethyca/fidesops/pull/465)
* Denial reasons for DSR and user `AuditLog` [#463](https://github.com/ethyca/fidesops/pull/463)
* DRP action to Policy [#453](https://github.com/ethyca/fidesops/pull/453)
* `CHANGELOG.md` file[#484](https://github.com/ethyca/fidesops/pull/484)
* DRP status endpoint [#485](https://github.com/ethyca/fidesops/pull/485)
* DRP exerise endpoint [#496](https://github.com/ethyca/fidesops/pull/496)
* Frontend for privacy request denial reaons [#480](https://github.com/ethyca/fidesops/pull/480)
* Publish Fidesops to Pypi [#491](https://github.com/ethyca/fidesops/pull/491)
* DRP data rights endpoint [#526](https://github.com/ethyca/fidesops/pull/526)

### Changed

* Converted HTTP Status Codes to Starlette constant values [#438](https://github.com/ethyca/fidesops/pull/438)
* SaasConnector.send behavior on ignore_errors now returns raw response [#462](https://github.com/ethyca/fidesops/pull/462)
* Seed user permissions in `create_superuser.py` script [#468](https://github.com/ethyca/fidesops/pull/468)
* User API Endpoints (update fields and reset user passwords) [#471](https://github.com/ethyca/fidesops/pull/471)
* Format tests with `black` [#466](https://github.com/ethyca/fidesops/pull/466)
* Extract privacy request endpoint logic into separate service for DRP [#470](https://github.com/ethyca/fidesops/pull/470)
* Fixing inconsistent SaaS connector integration tests [#473](https://github.com/ethyca/fidesops/pull/473)
* Add user data to login response [#501](https://github.com/ethyca/fidesops/pull/501)

### Breaking Changes

* Update masking API to take multiple input values [#443](https://github.com/ethyca/fidesops/pull/443)

### Docs

* Added issue template for documentation updates [#442](https://github.com/ethyca/fidesops/pull/442)
* Clarify masking updates [#464](https://github.com/ethyca/fidesops/pull/464)
* Added dark mode [#476](https://github.com/ethyca/fidesops/pull/476)

### Fixed

* Removed miradb test warning [#436](https://github.com/ethyca/fidesops/pull/436)
* Added missing import [#448](https://github.com/ethyca/fidesops/pull/448)
* Removed pypi badge pointing to wrong package [#452](https://github.com/ethyca/fidesops/pull/452)
* Audit imports and references [#479](https://github.com/ethyca/fidesops/pull/479)
* Switch to using update method on PUT permission endpoint [#500](https://github.com/ethyca/fidesops/pull/500)

### Developer Experience

* added isort as a CI check
* Include `tests/` in all static code checks (e.g. `mypy`, `pylint`)

### Changed

* Published Docker image does a clean install of Fidesctl
* `with_analytics` is now a decorator

### Fixed

* Third-Country formatting on Data Map
* Potential Duplication on Data Map
* Exceptions are no longer raised when sending `AnalyticsEvent`s on Windows
* Running `fidesctl init` now generates a `server_host` and `server_protocol`
  rather than `server_url`<|MERGE_RESOLUTION|>--- conflicted
+++ resolved
@@ -36,12 +36,9 @@
 * Update Admin UI to show all action types (access, erasure, consent, update) [#2523](https://github.com/ethyca/fides/pull/2523)
 * Removes legacy `verify_oauth_client` function [#2527](https://github.com/ethyca/fides/pull/2527)
 * Updated the UI for adding systems to a new design [#2490](https://github.com/ethyca/fides/pull/2490)
-<<<<<<< HEAD
 * Add flow for selecting system types when manually creating a system [#2530](https://github.com/ethyca/fides/pull/2530)
-=======
 * Various form components now take a `stacked` or `inline` variant [#2542](https://github.com/ethyca/fides/pull/2542)
 * UX fixes for user management [#2537](https://github.com/ethyca/fides/pull/2537)
->>>>>>> 9b9a03a9
 
 ### Fixed
 
