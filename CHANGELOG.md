--- conflicted
+++ resolved
@@ -44,11 +44,8 @@
 * Home screen header scaling and responsiveness issues [#2200](https://github.com/ethyca/fides/pull/2277)
 * Added a feature flag for the recent dataset classification UX changes [#2335](https://github.com/ethyca/fides/pull/2335)
 * Privacy Center identity inputs validate even when they are optional. [#2308](https://github.com/ethyca/fides/pull/2308)
-<<<<<<< HEAD
 * The PII toggle defaults to false and PII will be hidden on page load [#2388](https://github.com/ethyca/fides/pull/2388)
-=======
 * Patch masking strategies to better handle null and non-string inputs [#2307](https://github.com/ethyca/fides/pull/2377)
->>>>>>> fd5613ea
 
 ### Security
 
