# Changelog

All notable changes to this project will be documented in this file.

The format is based on [Keep a Changelog](https://keepachangelog.com/en/)

The types of changes are:

* `Added` for new features.
* `Changed` for changes in existing functionality.
* `Developer Experience` for changes in developer workflow or tooling.
* `Deprecated` for soon-to-be removed features.
* `Docs` for documentation only changes.
* `Removed` for now removed features.
* `Fixed` for any bug fixes.
* `Security` in case of vulnerabilities.

## [Unreleased](https://github.com/ethyca/fides/compare/1.7.0...main)

### Added

* Add datasets via YAML in the UI [#813](https://github.com/ethyca/fides/pull/813)
* Add datasets via database connection [#834](https://github.com/ethyca/fides/pull/834) [#889](https://github.com/ethyca/fides/pull/889)
* Add delete confirmation when deleting a field or collection from a dataset [#809](https://github.com/ethyca/fides/pull/809)
* Add ability to delete datasets from the UI
* Initial configuration wizard UI view
  * System scanning step: AWS credentials form and initial `generate` API usage.
  * System scanning results: AWS systems are stored and can be selected for review
* Added Cypress for testing [713](https://github.com/ethyca/fides/pull/833)
* CustomInput type "password" with show/hide icon.
* Sync CLI command now checks for untracked/unstaged files in the manifests dir [#869](https://github.com/ethyca/fides/pull/869)
* Add Okta support to the `/generate` endpoint [#842](https://github.com/ethyca/fides/pull/842)
* Add db support to `/generate` endpoint [849](https://github.com/ethyca/fides/pull/849)
* Add BigQuery support for the `generate` cli command [#814](https://github.com/ethyca/fides/pull/814)
* Added OpenAPI TypeScript client generation for the UI app. See the [README](/clients/admin-ui/src/types/api/README.md) for more details.
* Added user auth tables [915](https://github.com/ethyca/fides/pull/915)
* Standardized API error parsing under `~/types/errors`

### Changed

* Updated the `datamap` endpoint to return human-readable column names as the first response item [#779](https://github.com/ethyca/fides/pull/779)
* Remove the `obscure` requirement from the `generate` endpoint [#819](https://github.com/ethyca/fides/pull/819)
* Moved all files from `fidesapi` to `fidesctl/api` [#885](https://github.com/ethyca/fides/pull/885)
* Moved `scan` and `generate` to the list of commands that can be run in local mode [#841](https://github.com/ethyca/fides/pull/841)
* Webserver dependencies now come as a standard part of the package [#881](https://github.com/ethyca/fides/pull/881)
* Initial configuration wizard UI view
  * Refactored step & form results management to use Redux Toolkit slice.
* Change `id` field in tables from an integer to a string [915](https://github.com/ethyca/fides/pull/915)
* Update `fideslang` to `1.1.0`, simplifying the default taxonomy and adding `tags` for resources [#865](https://github.com/ethyca/fides/pull/865)
* Remove the `obscure` requirement from the `generate` endpoint [#819](https://github.com/ethyca/fides/pull/819)

### Docs

* recommend/replace pip installs with pipx [#874](https://github.com/ethyca/fides/pull/874)

### Fixed

* CustomSelect input tooltips appear next to selector instead of wrapping to a new row.
* Datasets without the `third_country_transfer` will not cause the editing dataset form to not render.
* Fixed a build issue causing an `unknown` version of `fidesctl` to be installed in published Docker images [#836](https://github.com/ethyca/fides/pull/836)
* Fixed an M1-related SQLAlchemy bug [#816](https://github.com/ethyca/fides/pull/891)
* Endpoints now work with or without a trailing slash. [#886](https://github.com/ethyca/fides/pull/886)
<<<<<<< HEAD
* Dataset field columns show all columns by default in the UI [#898](https://github.com/ethyca/fides/pull/898)
=======
* Fixed the `tag` specific GitHub Action workflows for Docker and publishing docs. [#901](https://github.com/ethyca/fides/pull/901)
>>>>>>> 6dcf74c8

## [1.7.0](https://github.com/ethyca/fides/compare/1.6.1...1.7.0) - 2022-06-23

### Added

* Added dependabot to keep dependencies updated
* A warning now issues for any orphan datasets as part of the `apply` command [543](https://github.com/ethyca/fides/pull/543)
* Initial scaffolding of management UI [#561](https://github.com/ethyca/fides/pull/624)
* A new `audit` command for `system` and `organization` resources, checking data map attribute compliance [#548](https://github.com/ethyca/fides/pull/548)
* Static UI assets are now built with the docker container [#663](https://github.com/ethyca/fides/issues/663)
* Host static files via fidesapi [#621](https://github.com/ethyca/fides/pull/621)
* A new `generate` endpoint to enable capturing systems from infrastructure from the UI [#642](https://github.com/ethyca/fides/pull/642)
* A new `datamap` endpoint to enable visualizing a data map from the UI [#721](https://github.com/ethyca/fides/pull/721)
* Management UI navigation bar [#679](https://github.com/ethyca/fides/issues/679)
* Management UI integration [#736](https://github.com/ethyca/fides/pull/736)
  * Datasets
  * Systems
  * Taxonomy (data categories)
* Initial dataset UI view [#768](https://github.com/ethyca/fides/pull/768)
  * Add interaction for viewing a dataset collection
  * Add column picker
  * Add a data category checklist tree
  * Edit/delete dataset fields
  * Edit/delete dataset collections
  * Edit datasets
  * Add a component for Identifiability tags
  * Add tooltips for help on forms
  * Add geographic location (third_country_transfers) country selection. Supported by new dependency `i18n-iso-countries`.
* Okta, aws and database credentials can now come from `fidesctl.toml` config [#694](https://github.com/ethyca/fides/pull/694)
* New `validate` endpoint to test aws and okta credentials [#722](https://github.com/ethyca/fides/pull/722)
* Initial configuration wizard UI view
  * Manual entry steps added (name and describe organization, pick entry route, and describe system manually including privacy declarations)
* A new image tagged `ethyca/fidesctl:dev` is published on each push to `main` [781](https://github.com/ethyca/fides/pull/781)
* A new cli command (`fidesctl sync`) [#765](https://github.com/ethyca/fides/pull/765)

### Changed

* Comparing server and CLI versions ignores `.dirty` only differences, and is quiet on success when running general CLI commands [621](https://github.com/ethyca/fides/pull/621)
* All endpoints now prefixed by `/api/v1` [#623](https://github.com/ethyca/fides/issues/623)
* Allow AWS credentials to be passed to `generate system` via the API [#645](https://github.com/ethyca/fides/pull/645)
* Update the export of a datamap to load resources from the server instead of a manifest directory [#662](https://github.com/ethyca/fides/pull/662)
* Refactor `export` to remove CLI specific uses from the core modules and load resources[#725](https://github.com/ethyca/fides/pull/725)
* Bump version of FastAPI in `setup.py` to 0.77.1 to match `optional-requirements.txt` [#734](https://github.com/ethyca/fides/pull/734)
* Docker images are now only built and pushed on tags to match when released to pypi [#740](https://github.com/ethyca/fides/pull/740)
* Okta resource scanning and generation now works with systems instead of datasets [#751](https://github.com/ethyca/fides/pull/751)

### Developer Experience

* Replaced `make` with `nox` [#547](https://github.com/ethyca/fides/pull/547)
* Removed usage of `fideslang` module in favor of new [external package](https://github.com/ethyca/fideslang) shared across projects [#619](https://github.com/ethyca/fides/issues/619)
* Added a UI service to the docker-compose deployment [#757](<https://github.com/ethyca/fides/pull/757>)
* `TestClient` defined in and shared across test modules via `conftest.py` [#759](https://github.com/ethyca/fides/pull/759)

### Docs

* Replaced all references to `make` with `nox` [#547](https://github.com/ethyca/fides/pull/547)
* Removed config/schemas page [#613](https://github.com/ethyca/fides/issues/613)
* Dataset UI and config wizard docs added (<https://github.com/ethyca/fides/pull/697>)
* The fides README now walks through generating a datamap [#746](https://github.com/ethyca/fides/pull/746)

### Fixed

* Updated `fideslog` to v1.1.5, resolving an issue where some exceptions thrown by the SDK were not handled as expected [#609](https://github.com/ethyca/fides/issues/609)
* Updated the webserver so that it won't fail if the database is inaccessible [#649](https://github.com/ethyca/fides/pull/649)
* Updated external tests to handle complex characters [#661](https://github.com/ethyca/fides/pull/661)
* Evaluations now properly merge the default taxonomy into the user-defined taxonomy [#684](https://github.com/ethyca/fides/pull/684)
* The CLI can now be run without installing the webserver components [#715](https://github.com/ethyca/fides/pull/715)

## [1.6.1](https://github.com/ethyca/fides/compare/1.6.0...1.6.1) - 2022-06-15

### Docs

* Updated `Release Steps`

### Fixed

* Resolved a failure with populating applicable data subject rights to a data map
* Handle invalid characters when generating a `fides_key` [#761](https://github.com/ethyca/fides/pull/761)

## [1.6.0](https://github.com/ethyca/fides/compare/1.5.3...1.6.0) - 2022-05-02

### Added

* CHANGELOG.md file
* On API server startup, in-use config values are logged at the DEBUG level
* Send a usage analytics event upon execution of the `fidesctl init` command

### Developer Experience

* added isort as a CI check
* Include `tests/` in all static code checks (e.g. `mypy`, `pylint`)

### Changed

* Published Docker image does a clean install of Fidesctl
* `with_analytics` is now a decorator

### Fixed

* Third-Country formatting on Data Map
* Potential Duplication on Data Map
* Exceptions are no longer raised when sending `AnalyticsEvent`s on Windows
* Running `fidesctl init` now generates a `server_host` and `server_protocol`
  rather than `server_url`<|MERGE_RESOLUTION|>--- conflicted
+++ resolved
@@ -60,11 +60,8 @@
 * Fixed a build issue causing an `unknown` version of `fidesctl` to be installed in published Docker images [#836](https://github.com/ethyca/fides/pull/836)
 * Fixed an M1-related SQLAlchemy bug [#816](https://github.com/ethyca/fides/pull/891)
 * Endpoints now work with or without a trailing slash. [#886](https://github.com/ethyca/fides/pull/886)
-<<<<<<< HEAD
 * Dataset field columns show all columns by default in the UI [#898](https://github.com/ethyca/fides/pull/898)
-=======
 * Fixed the `tag` specific GitHub Action workflows for Docker and publishing docs. [#901](https://github.com/ethyca/fides/pull/901)
->>>>>>> 6dcf74c8
 
 ## [1.7.0](https://github.com/ethyca/fides/compare/1.6.1...1.7.0) - 2022-06-23
 
