# Changelog

All notable changes to this project will be documented in this file.

The format is based on [Keep a Changelog](https://keepachangelog.com/en/)

The types of changes are:

- `Added` for new features.
- `Changed` for changes in existing functionality.
- `Developer Experience` for changes in developer workflow or tooling.
- `Deprecated` for soon-to-be removed features.
- `Docs` for documentation only changes.
- `Removed` for now removed features.
- `Fixed` for any bug fixes.
- `Security` in case of vulnerabilities.

## [Unreleased](https://github.com/ethyca/fidesplus/compare/2.47.1...main)

### Added
- Added endpoint to get privacy request access results urls [#5379](https://github.com/ethyca/fides/pull/5379)
<<<<<<< HEAD
- Added new RDS Postgres Connector [#5380](https://github.com/ethyca/fides/pull/5380)
=======
- Added `connection_type` key in the `namespace` attribute of a Dataset's `fides_meta` [#5387](https://github.com/ethyca/fides/pull/5387)
>>>>>>> ef1b7895

### Fixed
- Fixed a bug where D&D tables were rendering stale data [#5372](https://github.com/ethyca/fides/pull/5372)
- Fixed issue where multiple login redirects could end up losing login return path [#5389](https://github.com/ethyca/fides/pull/5389)
- Fixed issue where Dataset with nested fields was unable to edit Categories [#5383](https://github.com/ethyca/fides/pull/5383)

### Developer Experience
- Fix warning messages from slowapi and docker [#5385](https://github.com/ethyca/fides/pull/5385)

## [2.47.1](https://github.com/ethyca/fidesplus/compare/2.47.0...2.47.1)

### Added
- Adding access and erasure support for Gladly [#5346](https://github.com/ethyca/fides/pull/5346)
- Added icons for the Gladly, ShipStation, Microsoft Ads, and PowerReviews integrations [#5374](https://github.com/ethyca/fides/pull/5374)

### Changed
- Make the dbname in GoogleCloudSQLPostgresSchema optional [#5358](https://github.com/ethyca/fides/pull/5358)

### Fixed
- Fixed race condition where GPC being updated after FidesJS initialization caused Privacy Notices to be in the wrong state [#5384](https://github.com/ethyca/fides/pull/5384)
- Fixed issue where Dataset with nested fields was unable to edit Categories [#5383](https://github.com/ethyca/fides/pull/5383)
- Fixed button styling issues [#5386](https://github.com/ethyca/fides/pull/5386)
- Allow Responsys and Firebase connectors to ignore extra identities [#5388](https://github.com/ethyca/fides/pull/5388)
- Fixed cookies not deleting on opt-out [#5338](https://github.com/ethyca/fides/pull/5338)

## [2.47.0](https://github.com/ethyca/fidesplus/compare/2.46.2...2.47.0)

### Added
- Make all "Description" table columns expandable in Admin UI tables [#5340](https://github.com/ethyca/fides/pull/5340)
- Added access support for Shipstation [#5343](https://github.com/ethyca/fides/pull/5343)
- Introduce custom reports to Data map report [#5352](https://github.com/ethyca/fides/pull/5352)
- Added models to support custom reports (Fidesplus) [#5344](https://github.com/ethyca/fides/pull/5344)

### Changed
- Updated the filter postprocessor (SaaS integration framework) to support dataset references [#5343](https://github.com/ethyca/fides/pull/5343)

### Developer Experience
- Migrate toggle switches from Chakra to Ant Design [#5323](https://github.com/ethyca/fides/pull/5323)
- Migrate buttons from Chakra to Ant Design [#5357](https://github.com/ethyca/fides/pull/5357)
- Replace `debugLog` with global scoped `fidesDebugger` for better debug experience and optimization of prod code [#5335](https://github.com/ethyca/fides/pull/5335)

### Fixed
- Updating the hash migration status check query to use the available indexes [#5336](https://github.com/ethyca/fides/pull/5336)
- Fixed column resize jank on all tables in Admin UI [#5340](https://github.com/ethyca/fides/pull/5340)
- Better handling of empty storage secrets in aws_util [#5347](https://github.com/ethyca/fides/pull/5347)
- Fix SSO Provider form saving when clicking the cancel button with a fully filled form [#5365](https://github.com/ethyca/fides/pull/5365)
- Fix bleedover of Data Categories into next column on Data map reporting [#5369](https://github.com/ethyca/fides/pull/5369)


### Removed
- Removing Adobe Campaign integration [#5364](https://github.com/ethyca/fides/pull/5364)

## [2.46.2](https://github.com/ethyca/fides/compare/2.46.1...2.46.2)

### Added
- Initial support for DSR requests against partitioned BigQuery tables [#5325](https://github.com/ethyca/fides/pull/5325)
- Added MySQL on RDS as a detection/discovery integration[#5275](https://github.com/ethyca/fides/pull/5275)
- Added new RDS MySQL Connector [#5343](https://github.com/ethyca/fides/pull/5343)

## [2.46.1](https://github.com/ethyca/fides/compare/2.46.0...2.46.1)

### Added
- Implement Soft Delete for PrivacyRequests [#5321](https://github.com/ethyca/fides/pull/5321/files)

### Removed
- Removing Shippo integration [#5349](https://github.com/ethyca/fides/pull/5349)

### Fixed
- Updated Attentive DSR integration [#5319](https://github.com/ethyca/fides/pull/5319)

## [2.46.0](https://github.com/ethyca/fides/compare/2.45.2...2.46.0)

### Fixed
- Ignore `400` errors from Talkable's `person` endpoint. [#5317](https://github.com/ethyca/fides/pull/5317)
- Fix Email Connector logs so they use configuration key instead of name [#5286](https://github.com/ethyca/fides/pull/5286)
- Updated Responsys and Firebase Auth integrations to allow multiple identities [#5318](https://github.com/ethyca/fides/pull/5318)
- Updated Shopify dataset in order to flag country, province, and other location values as read-only [#5282](https://github.com/ethyca/fides/pull/5282)
- Fix issues with cached or `window.fides_overrides` languages in the Minimal TCF banner [#5306](https://github.com/ethyca/fides/pull/5306)
- Fix issue with fides-js where the experience was incorrectly initialized as an empty object which appeared valid, when `undefined` was expected [#5309](https://github.com/ethyca/fides/pull/5309)
- Fix issue where newly added languages in Admin-UI were not being rendered in the preview [#5316](https://github.com/ethyca/fides/pull/5316)
- Fix bug where consent automation accordion shows for integrations that don't support consent automation [#5330](https://github.com/ethyca/fides/pull/5330)
- Fix issue where custom overrides (title, description, privacy policy url, etc.) were not being applied to the full TCF overlay [#5333](https://github.com/ethyca/fides/pull/5333)


### Added
- Added support for hierarchical notices in Privacy Center [#5291](https://github.com/ethyca/fides/pull/5291)
- Support row-level deletes for BigQuery and add erase_after support for database connectors [#5293](https://github.com/ethyca/fides/pull/5293)
- Added PUT endpoint for dataset configs [#5324](https://github.com/ethyca/fides/pull/5324)
- Namespace support for the BigQuery integration and datasets [#5294](https://github.com/ethyca/fides/pull/5294)
- Added ability to select multiple datasets on integrations in system integration view [#5327](https://github.com/ethyca/fides/pull/5327)
- Updated Fides.shopify() integration for Shopify Plus Consent [#5329](https://github.com/ethyca/fides/pull/5329)

### Changed
- Updated privacy notices to support notice hierarchies [#5272](https://github.com/ethyca/fides/pull/5272)
- Defaulting SecuritySettings.env to prod [#5326](https://github.com/ethyca/fides/pull/5326)

### Developer Experience
- Initialized Ant Design and Tailwindcss in Admin-UI to prepare for Design System migration [#5308](https://github.com/ethyca/fides/pull/5308)

## [2.45.2](https://github.com/ethyca/fides/compare/2.45.1...2.45.2)

### Fixed
- Updated the hash migration script to only run on tables with less than 1 million rows. [#5310](https://github.com/ethyca/fides/pull/5310)

## [2.45.1](https://github.com/ethyca/fides/compare/2.45.0...2.45.1)

### Added
- Support minimal GVL in minimal TCF response allowing Accept/Reject from banner before full GVL is loaded [#5298](https://github.com/ethyca/fides/pull/5298)

### Fixed
- Fixed discovery pagination [#5304](https://github.com/ethyca/fides/pull/5304)
- Fixed fides-no-scroll so it works in all browsers [#5299](https://github.com/ethyca/fides/pull/5299)

## [2.45.0](https://github.com/ethyca/fides/compare/2.44.0...2.45.0)

### Added
- Adding erasure support for PowerReviews [#5258](https://github.com/ethyca/fides/pull/5258)
- Adding erasure support for Attentive [#5258](https://github.com/ethyca/fides/pull/5261)
- Added a scheduled job to incrementally migrate from bcrypt hashes to SHA-256 hashes for stored identity values [#5256](https://github.com/ethyca/fides/pull/5256)
- Added the new Dynamic Erasure Email integrations [#5226](https://github.com/ethyca/fides/pull/5226)
- Add ability to edit dataset YAML from dataset view [#5262](https://github.com/ethyca/fides/pull/5262)
- Added support for "in progress" status in classification [#5248](https://github.com/ethyca/fides/pull/5248)
- Clarify GCP service account permissions when setting up Google Cloud SQL for Postgres in Admin-UI [#5245](https://github.com/ethyca/fides/pull/5266)
- Add onFidesEvent method for an alternative way to subscribe to Fides events [#5297](https://github.com/ethyca/fides/pull/5297)

### Changed
- Validate no path in `server_host` var for CLI config; if there is one then take only up until the first forward slash
- Update the Datamap report's Data categories column to support better expand/collapse behavior [#5265](https://github.com/ethyca/fides/pull/5265)
- Rename/refactor Privacy Notice Properties to support performance improvements [#5259](https://github.com/ethyca/fides/pull/5259)
- Improved logging and error visibility for TraversalErrors [#5263](https://github.com/ethyca/fides/pull/5263)

### Developer Experience
- Added performance mark timings to debug logs for fides.js [#5245](https://github.com/ethyca/fides/pull/5245)

### Fixed
- Fix wording in tooltip for Yotpo Reviews [#5274](https://github.com/ethyca/fides/pull/5274)
- Hardcode ConnectionConfigurationResponse.secrets [#5283](https://github.com/ethyca/fides/pull/5283)
- Fix Fides.shouldShouldShowExperience() to return false for modal-only experiences [#5281](https://github.com/ethyca/fides/pull/5281)

## [2.44.0](https://github.com/ethyca/fides/compare/2.43.1...2.44.0)

### Added
- Added Gzip Middleware for responses [#5225](https://github.com/ethyca/fides/pull/5225)
- Adding source and submitted_by fields to privacy requests (Fidesplus) [#5206](https://github.com/ethyca/fides/pull/5206)
- Added Action Required / Monitored / Unmonitored tabs to Data Detection & Discovery page [#5236](https://github.com/ethyca/fides/pull/5236)
- Adding erasure support for Microsoft Advertising [#5197](https://github.com/ethyca/fides/pull/5197)
- Implements fuzzy search for identities in Admin-UI Request Manager [#5232](https://github.com/ethyca/fides/pull/5232)
- New purpose header field for TCF banner [#5246](https://github.com/ethyca/fides/pull/5246)
- `fides` subcommand `pull` has resource name subcommands that take a `fides_key` argument allowing you to pull only one resource by name and type [#5260](https://github.com/ethyca/fides/pull/5260)

### Changed
- Removed unused `username` parameter from the Delighted integration configuration [#5220](https://github.com/ethyca/fides/pull/5220)
- Removed unused `ad_account_id` parameter from the Snap integration configuration [#5229](https://github.com/ethyca/fides/pull/5220)
- Updates to support consent signal processing (Fidesplus) [#5200](https://github.com/ethyca/fides/pull/5200)
- TCF Optimized for performance on initial load by offsetting most experience data until after banner is shown [#5230](https://github.com/ethyca/fides/pull/5230)
- Updates to support DynamoDB schema with Tokenless IAM auth [#5240](https://github.com/ethyca/fides/pull/5240)

### Developer Experience
- Sourcemaps are now working for fides-js in debug mode [#5222](https://github.com/ethyca/fides/pull/5222)

### Fixed
- Fix bug where Data Detection & Discovery table pagination fails to reset after navigating or searching  [#5234](https://github.com/ethyca/fides/pull/5234)
- Ignoring HTTP 400 error responses from the unsubscribe endpoint for HubSpot [#5237](https://github.com/ethyca/fides/pull/5237)
- Fix all `fides` API subcommands (`push`, `user`, etc) failing with an invalid server even when only passing `--help` [#5243](https://github.com/ethyca/fides/pull/5243)
- Fix bug where empty datasets / table wouldn't show a Monitor button  [#5249](https://github.com/ethyca/fides/pull/5249)

### Security
- Reduced timing differences in login endpoint [CVE-2024-45052](https://github.com/ethyca/fides/security/advisories/GHSA-2h46-8gf5-fmxv)
- Removed Jinja2 for email templates, the variables syntax changed from `{{variable_name}}` to `__VARIABLE_NAME__` [CVE-2024-45053](https://github.com/ethyca/fides/security/advisories/GHSA-c34r-238x-f7qx)


## [2.43.1](https://github.com/ethyca/fides/compare/2.43.0...2.43.1)

### Added
- Pydantic v1 -> Pydantic v2 upgrade [#5020](https://github.com/ethyca/fides/pull/5020)
- Added success toast on muting/ignoring resources in D&D tables [#5214](https://github.com/ethyca/fides/pull/5214)
- Added "data type" column to fields and subfields on D&D tables [#5218](https://github.com/ethyca/fides/pull/5218)
- Added support for navigating and editing nested fields in the Datasets page [#5216](https://github.com/ethyca/fides/pull/5216)

### Fixed
- Ignore `404` errors on Oracle Responsys deletions [#5203](https://github.com/ethyca/fides/pull/5203)
- Fix white screen issue when privacy request has null value for daysLeft [#5213](https://github.com/ethyca/fides/pull/5213)

### Changed
- Visual updates to badges in D&D result tables [#5212](https://github.com/ethyca/fides/pull/5212)
- Tweaked behavior of loading state on D&D table actions buttons [#5201](https://github.com/ethyca/fides/pull/5201)


## [2.43.0](https://github.com/ethyca/fides/compare/2.42.1...2.43.0)

### Added
- Added support for mapping a system's integration's consentable items to privacy notices [#5156](https://github.com/ethyca/fides/pull/5156)
- Added support for SSO Login with multiple providers (Fides Plus feature) [#5134](https://github.com/ethyca/fides/pull/5134)
- Adds user_read scope to approver role so that they can update their own password [#5178](https://github.com/ethyca/fides/pull/5178)
- Added PATCH endpoint for partially updating connection secrets [#5172](https://github.com/ethyca/fides/pull/5172)
- Add success toast on confirming classification in data discovery tables [#5182](https://github.com/ethyca/fides/pull/5182)
- Add function to return list of StagedResource objs according to list of URNs [#5192](https://github.com/ethyca/fides/pull/5192)
- Add DSR Support for ScyllaDB [#5140](https://github.com/ethyca/fides/pull/5140)
- Added support for nested fields in BigQuery in D&D result views [#5175](https://github.com/ethyca/fides/pull/5175)
- Added support for Vendor Count in Fides-JS overlay descriptions [#5210](https://github.com/ethyca/fides/pull/5210)

### Fixed
- Fixed the OAuth2 configuration for the Snap integration [#5158](https://github.com/ethyca/fides/pull/5158)
- Fixes a Marigold Sailthru error when a user does not exist [#5145](https://github.com/ethyca/fides/pull/5145)
- Fixed malformed HTML issue on switch components [#5166](https://github.com/ethyca/fides/pull/5166)
- Edit integration modal no longer requires reentering credentials when doing partial edits [#2436](https://github.com/ethyca/fides/pull/2436)
- Fixed a timing issue with tcf/gpp locator iframe naming [#5173](https://github.com/ethyca/fides/pull/5173)
- Detection & Discovery: The when column will now display the correct value with a tooltip showing the full date and time [#5177](https://github.com/ethyca/fides/pull/5177)
- Fixed minor issues with the SSO providers form [#5183](https://github.com/ethyca/fides/pull/5183)

### Changed
- Removed PRIVACY_REQUEST_READ scope from Viewer role [#5184](https://github.com/ethyca/fides/pull/5184)
- Asynchronously load GVL translations in FidesJS instead of blocking UI rendering [#5187](https://github.com/ethyca/fides/pull/5187)
- Model changes to support consent signals (Fidesplus) [#5190](https://github.com/ethyca/fides/pull/5190)
- Updated Datasets page with new UI for better usability and consistency with Detection and Discovery UI [#5191](https://github.com/ethyca/fides/pull/5191)
- Updated the Yotpo Reviews integration to use email and phone number identities instead of external ID [#5169](https://github.com/ethyca/fides/pull/5169)
- Update TCF banner button layout and styles [#5204](https://github.com/ethyca/fides/pull/5204)


### Developer Experience
- Fixes some ESLint configuration issues [#5176](https://github.com/ethyca/fides/pull/5176)

## [2.42.1](https://github.com/ethyca/fides/compare/2.42.0...2.42.1)

### Fixed
- Fixed language picker cut-off in mobile on CMP banner and modal [#5159](https://github.com/ethyca/fides/pull/5159)
- Fixed button sizes on CMP modal [#5161](https://github.com/ethyca/fides/pull/5161)

## [2.42.0](https://github.com/ethyca/fides/compare/2.41.0...2.42.0)

### Added
- Add AWS Tags in the meta field for Fides system when using `fides generate` [#4998](https://github.com/ethyca/fides/pull/4998)
- Added access and erasure support for Checkr integration [#5121](https://github.com/ethyca/fides/pull/5121)
- Added support for special characters in SaaS request payloads [#5099](https://github.com/ethyca/fides/pull/5099)
- Added support for displaying notices served in the Consent Banner [#5125](https://github.com/ethyca/fides/pull/5125)
- Added ability to choose whether to use Opt In/Out buttons or Acknowledge button in the Consent Banner [#5125](https://github.com/ethyca/fides/pull/5125)
- Add "status" field to detection & discovery tables [#5141](https://github.com/ethyca/fides/pull/5141)
- Added optional filters `exclude_saas_datasets` and `only_unlinked_datasets` to the list datasets endpoint [#5132](https://github.com/ethyca/fides/pull/5132)
- Add new config options to support notice-only banner and modal [#5136](https://github.com/ethyca/fides/pull/5136)
- Added models to support bidirectional consent (Fides Plus feature) [#5118](https://github.com/ethyca/fides/pull/5118)

### Changed
- Moving Privacy Center endpoint logging behind debug flag [#5103](https://github.com/ethyca/fides/pull/5103)
- Serve GVL languages as they are requested [#5112](https://github.com/ethyca/fides/pull/5112)
- Changed text on system integrations tab to direct to new integration management [#5097](https://github.com/ethyca/fides/pull/5097)
- Updates to consent experience styling [#5085](https://github.com/ethyca/fides/pull/5085)
- Updated the dataset page to display the new table and support pagination [#5130](https://github.com/ethyca/fides/pull/5130)
- Improve performance by removing the need to load every system into redux store [#5135](https://github.com/ethyca/fides/pull/5135)
- Use the `user_id` from a Segment Trait instead of an `email` when deleting a user in Segment [#5004](https://github.com/ethyca/fides/pull/5004)
- Moves some endpoints for property-specific messaging from OSS -> plus [#5069](https://github.com/ethyca/fides/pull/5069)
- Text changes in monitor config table and form [#5142](https://github.com/ethyca/fides/pull/5142)
- Improve API error messages when using is_default field on taxonomy resources [#5147](https://github.com/ethyca/fides/pull/5147)

### Developer Experience
- Add `.syncignore` to reduce file sync size with new volumes [#5104](https://github.com/ethyca/fides/pull/5104)
- Fix sourcemap generation in development version of FidesJS [#5119](https://github.com/ethyca/fides/pull/5119)
- Upgrade to Next.js v14 [#5111](https://github.com/ethyca/fides/pull/5111)
- Upgrade and consolidate linting and formatting tools [#5128](https://github.com/ethyca/fides/pull/5128)

### Fixed
- Resolved an issue pulling all blog authors for the Shopify integration [#5043](https://github.com/ethyca/fides/pull/5043)
- Fixed typo in the BigQuery integration description [#5120](https://github.com/ethyca/fides/pull/5120)
- Fixed default values of Experience config toggles [#5123](https://github.com/ethyca/fides/pull/5123)
- Skip indexing Custom Privacy Request Field array values [#5127](https://github.com/ethyca/fides/pull/5127)
- Fixed Admin UI issue where banner would disappear in Experience Preview with GPC enabled [#5131](https://github.com/ethyca/fides/pull/5131)
- Fixed not being able to edit a monitor from scheduled to not scheduled [#5114](https://github.com/ethyca/fides/pull/5114)
- Migrating missing Fideslang 2.0 data categories [#5073](https://github.com/ethyca/fides/pull/5073)
- Fixed wrong system count on Datamap page [#5151](https://github.com/ethyca/fides/pull/5151)
- Fixes some responsive styling issues in the consent banner on mobile sized screens [#5157](https://github.com/ethyca/fides/pull/5157)

## [2.41.0](https://github.com/ethyca/fides/compare/2.40.0...2.41.0)

### Added
- Added erasure support for Alchemer integration [#4925](https://github.com/ethyca/fides/pull/4925)
- Added new columns and action buttons to discovery monitors table [#5068](https://github.com/ethyca/fides/pull/5068)
- Added field to exclude databases on MonitorConfig [#5080](https://github.com/ethyca/fides/pull/5080)
- Added key pair authentication for the Snowflake integration [#5079](https://github.com/ethyca/fides/pull/5079)

### Changed
- Updated the sample dataset for the Amplitude integration [#5063](https://github.com/ethyca/fides/pull/5063)
- Updated System's page to display a table that uses a paginated endpoint [#5084](https://github.com/ethyca/fides/pull/5084)
- Messaging page now shows a notice if you have properties without any templates [#5077](https://github.com/ethyca/fides/pull/5077)
- Endpoints for listing systems (GET /system) and datasets (GET /dataset) now support optional pagination [#5071](https://github.com/ethyca/fides/pull/5071)
- Messaging page will now show a notice about using global mode [#5090](https://github.com/ethyca/fides/pull/5090)
- Changed behavior of project selection modal in discovery monitor form [#5092](https://github.com/ethyca/fides/pull/5092)
- Data category selector for Discovery results won't show disabled categories [#5102](https://github.com/ethyca/fides/pull/5102)

### Developer Experience
- Upgrade to React 18 and Chakra 2, including other dependencies [#5036](https://github.com/ethyca/fides/pull/5036)
- Added support for "output templates" in read SaaS requests [#5054](https://github.com/ethyca/fides/pull/5054)
- URL for deployment instructions when the webserver is running [#5088](https://github.com/ethyca/fides/pull/5088)
- Optimize TCF bundle with just-in-time GVL translations [#5074](https://github.com/ethyca/fides/pull/5074)
- Added `performance.mark()` to FidesJS events for performance testing. [#5105](https://github.com/ethyca/fides/pull/5105)

### Fixed
- Fixed bug with unescaped table names in mysql queries [#5072](https://github.com/ethyca/fides/pull/5072/)
- Fixed bug with unresponsive messaging ui [#5081](https://github.com/ethyca/fides/pull/5081/)
- Fixed FidesKey constructor bugs in CLI [#5113](https://github.com/ethyca/fides/pull/5113)


## [2.40.0](https://github.com/ethyca/fides/compare/2.39.2...2.40.0)

### Added
- Adds last_monitored and enabled attributes to MonitorConfig [#4991](https://github.com/ethyca/fides/pull/4991)
- New messaging page. Allows managing messaging templates for different properties. [#5005](https://github.com/ethyca/fides/pull/5005)
- Ability to configure "Enforcement Level" for Privacy Notices [#5025](https://github.com/ethyca/fides/pull/5025)
- BE cleanup for property-specific messaging [#5006](https://github.com/ethyca/fides/pull/5006)
- If property_id param was used, store it as part of the consent request [#4915](https://github.com/ethyca/fides/pull/4915)
- Invite users via email flow [#4539](https://github.com/ethyca/fides/pull/4539)
- Added new Google Cloud SQL for Postgres Connector [#5014](https://github.com/ethyca/fides/pull/5014)
- Added access and erasure support for the Twilio SMS integration [#4979](https://github.com/ethyca/fides/pull/4979)
- Added erasure support for Snap integration [#5011](https://github.com/ethyca/fides/pull/5011)

### Changed
- Navigation changes. 'Management' was renamed 'Settings'. Properties was moved to Settings section. [#5005](https://github.com/ethyca/fides/pull/5005)
- Changed discovery monitor form behavior around execution date/time selection [#5017](https://github.com/ethyca/fides/pull/5017)
- Changed integration form behavior when errors occur [#5023](https://github.com/ethyca/fides/pull/5023)
- Replaces typescript-cookie with js-cookie [#5022](https://github.com/ethyca/fides/pull/5022)
- Updated pymongo version to 4.7.3 [#5019](https://github.com/ethyca/fides/pull/5019)
- Upgraded Datamap instance of `react-table` to v8 [#5024](https://github.com/ethyca/fides/pull/5024)
- Updated create privacy request modal from admin-ui to include all custom fields  [#5029](https://github.com/ethyca/fides/pull/5029)
- Update name of Ingress/Egress columns in Datamap Report to Sources/Destinations [#5045](https://github.com/ethyca/fides/pull/5045)
- Datamap report now includes a 'cookies' column [#5052](https://github.com/ethyca/fides/pull/5052)
- Changed behavior of project selection UI in discovery monitor form [#5049](https://github.com/ethyca/fides/pull/5049)
- Updating DSR filtering to use collection-level data categories [#4999](https://github.com/ethyca/fides/pull/4999)
- Changed discovery monitor form to skip project selection UI when no projects exist [#5056](https://github.com/ethyca/fides/pull/5056)

### Fixed
- Fixed intermittent connection issues with Redshift by increasing timeout and preferring SSL in test connections [#4981](https://github.com/ethyca/fides/pull/4981)
- Fixed data detection & discovery results not displaying correctly across multiple pages[#5060](https://github.com/ethyca/fides/pull/5060)

### Developer Experience
- Fixed various environmental issues when running Cypress tests locally [#5040](https://github.com/ethyca/fides/pull/5040)

## [2.39.2](https://github.com/ethyca/fides/compare/2.39.1...2.39.2)

### Fixed
- Restrict Delete Systems API endpoint such that user must have "SYSTEM_DELETE" scope [#5037](https://github.com/ethyca/fides/pull/5037)

### Security
- Remove the SERVER_SIDE_FIDES_API_URL env variable from the client clientSettings [CVE-2024-31223](https://github.com/ethyca/fides/security/advisories/GHSA-53q7-4874-24qg)

## [2.39.1](https://github.com/ethyca/fides/compare/2.39.0...2.39.1)

### Fixed
- Fixed a bug where system information form was not loading for Viewer users [#5034](https://github.com/ethyca/fides/pull/5034)
- Fixed viewers being given the option to delete systems [#5035](https://github.com/ethyca/fides/pull/5035)
- Restrict Delete Systems API endpoint such that user must have "SYSTEM_DELETE" scope [#5037](https://github.com/ethyca/fides/pull/5037)

### Removed
- Removed the `fetch` polyfill from FidesJS [#5026](https://github.com/ethyca/fides/pull/5026)

### Security
- Removed FidesJS's exposure to `polyfill.io` supply chain attack [CVE-2024-38537](https://github.com/ethyca/fides/security/advisories/GHSA-cvw4-c69g-7v7m)

## [2.39.0](https://github.com/ethyca/fides/compare/2.38.1...2.39.0)

### Added
- Adds the start of the Scylla DB Integration [#4946](https://github.com/ethyca/fides/pull/4946)
- Added model and data migrations and CRUD-layer operations for property-specific messaging [#4901](https://github.com/ethyca/fides/pull/4901)
- Added option in FidesJS SDK to only disable notice-served API [#4965](https://github.com/ethyca/fides/pull/4965)
- External ID support for consent management [#4927](https://github.com/ethyca/fides/pull/4927)
- Added access and erasure support for the Greenhouse Harvest integration [#4945](https://github.com/ethyca/fides/pull/4945)
- Add an S3 connection type (currently used for discovery and detection only) [#4930](https://github.com/ethyca/fides/pull/4930)
- Support for Limited FIDES__CELERY__* Env Vars [#4980](https://github.com/ethyca/fides/pull/4980)
- Implement sending emails via property-specific messaging templates [#4950](https://github.com/ethyca/fides/pull/4950)
- New privacy request search to replace existing endpoint [#4987](https://github.com/ethyca/fides/pull/4987)
- Added new Google Cloud SQL for MySQL Connector [#4949](https://github.com/ethyca/fides/pull/4949)
- Add new options for integrations for discovery & detection [#5000](https://github.com/ethyca/fides/pull/5000)
- Add new `FidesInitializing` event for when FidesJS begins initialization [#5010](https://github.com/ethyca/fides/pull/5010)

### Changed
- Move new data map reporting table out of beta and remove old table from Data Lineage map. [#4963](https://github.com/ethyca/fides/pull/4963)
- Disable the 'connect to a database' button if the `dataDiscoveryAndDetection` feature flag is enabled [#1455](https://github.com/ethyca/fidesplus/pull/1455)
- Upgrade Privacy Request table to use FidesTable V2 [#4990](https://github.com/ethyca/fides/pull/4990)
- Add copy to project selection modal and tweak copy on discovery monitors table [#5007](https://github.com/ethyca/fides/pull/5007)

### Fixed
- Fixed an issue where the GPP signal status was prematurely set to `ready` in some scenarios [#4957](https://github.com/ethyca/fides/pull/4957)
- Removed exteraneous `/` from the several endpoint URLs [#4962](https://github.com/ethyca/fides/pull/4962)
- Fixed and optimized Database Icon SVGs used in Datamap [#4969](https://github.com/ethyca/fides/pull/4969)
- Masked "Keyfile credentials" input on integration config form [#4971](https://github.com/ethyca/fides/pull/4971)
- Fixed validations for privacy declaration taxonomy labels when creating/updating a System [#4982](https://github.com/ethyca/fides/pull/4982)
- Allow property-specific messaging to work with non-custom templates [#4986](https://github.com/ethyca/fides/pull/4986)
- Fixed an issue where config object was being passed twice to `fides.js` output [#5010](https://github.com/ethyca/fides/pull/5010)
- Disabling Fides initialization now also disables GPP initialization [#5010](https://github.com/ethyca/fides/pull/5010)
- Fixes Vendor table formatting [#5013](https://github.com/ethyca/fides/pull/5013)

## [2.38.1](https://github.com/ethyca/fides/compare/2.38.0...2.38.1)

### Changed
- Disable the 'connect to a database' button if the `dataDiscoveryAndDetection` feature flag is enabled [#4972](https://github.com/ethyca/fidesplus/pull/4972)
- Oracle Responsys: Include Profile Extension Tables in DSRs[#4937](https://github.com/ethyca/fides/pull/4937)

### Fixed
- Fixed "add" icons on some buttons being wrong size [#4975](https://github.com/ethyca/fides/pull/4975)
- Fixed ability to update consent preferences after they've previously been set [#4984](https://github.com/ethyca/fides/pull/4984)

## [2.38.0](https://github.com/ethyca/fides/compare/2.37.0...2.38.0)

### Added
- Deprecate LastServedNotice (lastservednoticev2) table [#4910](https://github.com/ethyca/fides/pull/4910)
- Added erasure support to the Recurly integration [#4891](https://github.com/ethyca/fides/pull/4891)
- Added UI for configuring integrations for detection/discovery [#4922](https://github.com/ethyca/fides/pull/4922)
- New queue for saving privacy preferences/notices served [#4931](https://github.com/ethyca/fides/pull/4931)
- Expose number of tasks in queue in worker health check [#4931](https://github.com/ethyca/fides/pull/4931)
- Track when preferences/notices served received [#4931](https://github.com/ethyca/fides/pull/4931)
- Request overrides for opt-in and opt-out consent requests [#4920](https://github.com/ethyca/fides/pull/4920)
- Added query_param_key to Privacy Center schema [#4939](https://github.com/ethyca/fides/pull/4939)
- Fill custom privacy request fields with query_param_key [#4948](https://github.com/ethyca/fides/pull/4948)
- Add `datasource_params` column to MonitorConfig DB model [#4951](https://github.com/ethyca/fides/pull/4951)
- Added ability to open system preview side panel from new data map table [#4944](https://github.com/ethyca/fides/pull/4944)
- Added success toast message after monitoring a resource [#4958](https://github.com/ethyca/fides/pull/4958)
- Added UI for displaying, adding and editing discovery monitors [#4954](https://github.com/ethyca/fides/pull/4954)

### Changed
- Set default ports for local development of client projects (:3001 for privacy center and :3000 for admin-ui) [#4912](https://github.com/ethyca/fides/pull/4912)
- Update privacy center port to :3001 for nox [#4918](https://github.com/ethyca/fides/pull/4918)
- Optimize speed by generating the uuids in the client side for consent requests [#4933](https://github.com/ethyca/fides/pull/4933)
- Update Privacy Center toast text for consistent capitalization [#4936](https://github.com/ethyca/fides/pull/4936)
- Update Custom Fields table and Domain Verification table to use FidesTable V2. Remove V1 components. [#4932](https://github.com/ethyca/fides/pull/4932)
- Updated how Fields are generated for DynamoDB, improved error handling [#4943](https://github.com/ethyca/fides/pull/4943)

### Fixed
- Fixed an issue where the test integration action failed for the Zendesk integration [#4929](https://github.com/ethyca/fides/pull/4929)
- Fixed an issue where language form field error message was not displaying properly [#4942](https://github.com/ethyca/fides/pull/4942)
- Fixed an issue where the consent cookie could not be set on multi-level root domain (e.g. co.uk, co.jp) [#4935](https://github.com/ethyca/fides/pull/4935)
- Fixed an issue where the unique device ID was not being retained when Fides.js was reinitialized [#4947](https://github.com/ethyca/fides/pull/4947)
- Fixed inconsistent font sizes on new integrations UI [#4959](https://github.com/ethyca/fides/pull/4959)

## [2.37.0](https://github.com/ethyca/fides/compare/2.36.0...2.37.0)

### Added
- Added initial version for Helios: Data Discovery and Detection [#4839](https://github.com/ethyca/fides/pull/4839)
- Added shouldShowExperience to the Fides global and FidesInitialized events [#4895](https://github.com/ethyca/fides/pull/4895)
- Enhancements to `MonitorConfig` DB model to support new functionality [#4888](https://github.com/ethyca/fides/pull/4888)
- Added developer option to disable auto-initialization on FidesJS bundles. [#4900](https://github.com/ethyca/fides/pull/4900)
- Adding property ID to served notice history and privacy preference history [#4886](https://github.com/ethyca/fides/pull/4886)
- Adding privacy_center_config and stylesheet fields to the Property model [#4879](https://github.com/ethyca/fides/pull/4879)
- Adds generic async callback integration support [#4865](https://github.com/ethyca/fides/pull/4865)
- Ability to `downgrade` the application DB through the `/admin/db` endpoint [#4893](https://github.com/ethyca/fides/pull/4893)
- Added support for custom property paths, configs and stylesheets for privacy center [#4907](https://github.com/ethyca/fides/pull/4907)
- Include the scopes required for a given action in `403` response when client does not have sufficient permissions [#4905](https://github.com/ethyca/fides/pull/4905)

### Changed
- Rename MinimalPrivacyExperience class and usages [#4889](https://github.com/ethyca/fides/pull/4889)
- Included fidesui as part of the monorepo [#4880](https://github.com/ethyca/fides/pull/4880)
- Improve `geolocation` and `property_id` error response to return 400 status instead of 500 server error on /fides.js endpoint [#4884](https://github.com/ethyca/fides/pull/4884)
- Fixing middleware logging in Fides.js to remove incorrect status codes and durations [#4885](https://github.com/ethyca/fides/pull/4885)
- Improve load performance and DOM monitoring for FidesJS [#4896](https://github.com/ethyca/fides/pull/4896)

### Fixed
- Fixed an issue with the Iterate connector returning at least one param_value references an invalid field for the 'update' request of user [#4528](https://github.com/ethyca/fides/pull/4528)
- Enhanced classification of the dataset used with Twilio [#4872](https://github.com/ethyca/fides/pull/4872)
- Reduce privacy center logging to not show response size limit when the /fides.js endpoint has a size bigger than 4MB [#4878](https://github.com/ethyca/fides/pull/4878)
- Fixed an issue where sourcemaps references were unintentionally included in the FidesJS bundle [#4887](https://github.com/ethyca/fides/pull/4887)
- Handle a 404 response from Segment when a user ID or email is not found [#4902](https://github.com/ethyca/fides/pull/4902)
- Fixed TCF styling issues [#4904](https://github.com/ethyca/fides/pull/4904)
- Fixed an issue where the Trigger Modal Link was not being populated correctly in the translation form [#4911](https://github.com/ethyca/fides/pull/4911)

### Security
- Escape SQLAlchemy passwords [CVE-2024-34715](https://github.com/ethyca/fides/security/advisories/GHSA-8cm5-jfj2-26q7)
- Properly mask nested BigQuery secrets in connection configuration endpoints [CVE-2024-35189](https://github.com/ethyca/fides/security/advisories/GHSA-rcvg-jj3g-rj7c)

## [2.36.0](https://github.com/ethyca/fides/compare/2.35.1...2.36.0)

### Added
- Added multiple language translations support for privacy center consent page [#4785](https://github.com/ethyca/fides/pull/4785)
- Added ability to export the contents of datamap report [#1545](https://ethyca.atlassian.net/browse/PROD-1545)
- Added `System` model support for new `vendor_deleted_date` field on Compass vendor records [#4818](https://github.com/ethyca/fides/pull/4818)
- Added custom JSON (de)serialization to shared DB engines to handle non-standard data types in JSONB columns [#4818](https://github.com/ethyca/fides/pull/4818)
- Added state persistence across sessions to the datamap report table [#4853](https://github.com/ethyca/fides/pull/4853)
- Removed currentprivacypreference and lastservednotice tables [#4846](https://github.com/ethyca/fides/pull/4846)
- Added initial version for Helios: Data Discovery and Detection [#4839](https://github.com/ethyca/fides/pull/4839)
- Adds new var to track fides js overlay types [#4869](https://github.com/ethyca/fides/pull/4869)

### Changed
- Changed filters on the data map report table to use checkbox collapsible tree view [#4864](https://github.com/ethyca/fides/pull/4864)

### Fixed
- Remove the extra 'white-space: normal' CSS for FidesJS HTML descriptions [#4850](https://github.com/ethyca/fides/pull/4850)
- Fixed data map report to display second level names from the taxonomy as primary (bold) label [#4856](https://github.com/ethyca/fides/pull/4856)
- Ignore invalid three-character country codes for FidesJS geolocation (e.g. "USA") [#4877](https://github.com/ethyca/fides/pull/4877)

### Developer Experience
- Update typedoc-plugin-markdown to 4.0.0 [#4870](https://github.com/ethyca/fides/pull/4870)

## [2.35.1](https://github.com/ethyca/fides/compare/2.35.0...2.35.1)

### Added
- Added access and erasure support for Marigold Engage by Sailthru integration [#4826](https://github.com/ethyca/fides/pull/4826)
- Update fides_disable_save_api option in FidesJS SDK to disable both privacy-preferences & notice-served APIs [#4860](https://github.com/ethyca/fides/pull/4860)

### Fixed
- Fixing issue where privacy requests not approved before upgrading to 2.34 couldn't be processed [#4855](https://github.com/ethyca/fides/pull/4855)
- Ensure only GVL vendors from Compass are labeled as such [#4857](https://github.com/ethyca/fides/pull/4857)
- Fix handling of some ISO-3166 geolocation edge cases in Privacy Center /fides.js endpoint [#4858](https://github.com/ethyca/fides/pull/4858)

### Changed
- Hydrates GTM datalayer to match supported FidesEvent Properties [#4847](https://github.com/ethyca/fides/pull/4847)
- Allows a SaaS integration request to process HTTP 204 No Content without erroring trying to unwrap the response. [#4834](https://github.com/ethyca/fides/pull/4834)
- Sets `sslmode` to prefer for Redshift connections when generating datasets [#4849](https://github.com/ethyca/fides/pull/4849)
- Included searching by `email` for the Segment integration [#4851](https://github.com/ethyca/fides/pull/4851)

## [2.35.0](https://github.com/ethyca/fides/compare/2.34.0...2.35.0)

### Added
- Added DSR 3.0 Scheduling which supports running DSR's in parallel with first-class request tasks [#4760](https://github.com/ethyca/fides/pull/4760)
- Added carets to collapsible sections in the overlay modal [#4793](https://github.com/ethyca/fides/pull/4793)
- Added erasure support for OpenWeb [#4735](https://github.com/ethyca/fides/pull/4735)
- Added support for configuration of pre-approval webhooks [#4795](https://github.com/ethyca/fides/pull/4795)
- Added fides_clear_cookie option to FidesJS SDK to load CMP without preferences on refresh [#4810](https://github.com/ethyca/fides/pull/4810)
- Added FidesUpdating event to FidesJS SDK [#4816](https://github.com/ethyca/fides/pull/4816)
- Added `reinitialize` method to FidesJS SDK [#4812](https://github.com/ethyca/fides/pull/4812)
- Added undeclared data category columns to data map report table [#4781](https://github.com/ethyca/fides/pull/4781)
- Fully implement pre-approval webhooks [#4822](https://github.com/ethyca/fides/pull/4822)
- Sync models and database for pre-approval webhooks [#4838](https://github.com/ethyca/fides/pull/4838)

### Changed
- Removed the Celery startup banner from the Fides worker logs [#4814](https://github.com/ethyca/fides/pull/4814)
- Improve performance of Snowflake schema generation [#4587](https://github.com/ethyca/fides/pull/4587)

### Fixed
- Fixed bug prevented adding new privacy center translations [#4786](https://github.com/ethyca/fides/pull/4786)
- Fixed bug where Privacy Policy links would be shown without a configured URL [#4801](https://github.com/ethyca/fides/pull/4801)
- Fixed bug prevented adding new privacy center translations [#4786](https://github.com/ethyca/fides/pull/4786)
- Fixed bug where Language selector button was overlapping other buttons when Privacy Policy wasn't present. [#4815](https://github.com/ethyca/fides/pull/4815)
- Fixed bug where icons of the Language selector were displayed too small on some sites [#4815](https://github.com/ethyca/fides/pull/4815)
- Fixed bug where GPP US National Section was incorrectly included when the State by State approach was selected [#4823]https://github.com/ethyca/fides/pull/4823
- Fixed DSR 3.0 Scheduling bug where Approved Privacy Requests that failed wouldn't change status [#4837](https://github.com/ethyca/fides/pull/4837)

## [2.34.0](https://github.com/ethyca/fides/compare/2.33.1...2.34.0)

### Added

- Added new field for modal trigger link translation [#4761](https://github.com/ethyca/fides/pull/4761)
- Added `getModalLinkLabel` method to global fides object [#4766](https://github.com/ethyca/fides/pull/4766)
- Added language switcher to fides overlay modal [#4773](https://github.com/ethyca/fides/pull/4773)
- Added modal link label to experience translation model [#4767](https://github.com/ethyca/fides/pull/4767)
- Added support for custom identities [#4764](https://github.com/ethyca/fides/pull/4764)
- Added developer option to force GPP API on FidesJS bundles [#4799](https://github.com/ethyca/fides/pull/4799)

### Changed

- Changed the Stripe integration for `Cards` to delete instead of update due to possible issues of a past expiration date [#4768](https://github.com/ethyca/fides/pull/4768)
- Changed display of Data Uses, Categories and Subjects to user friendly names in the Data map report [#4774](https://github.com/ethyca/fides/pull/4774)
- Update active disabled Fides.js toggle color to light grey [#4778](https://github.com/ethyca/fides/pull/4778)
- Update FidesJS fides_embed option to support embedding both banner & modal components [#4782](https://github.com/ethyca/fides/pull/4782)
- Add a few CSS classes to help with styling FidesJS button groups [#4789](https://github.com/ethyca/fides/pull/4789)
- Changed GPP extension to be pre-bundled in appropriate circumstances, as opposed to another fetch [#4780](https://github.com/ethyca/fides/pull/4780)

### Fixed

- Fixed select dropdowns being cut off by edges of modal forms [#4757](https://github.com/ethyca/fides/pull/4757)
- Changed "allow user to dismiss" toggle to show on config form for TCF experience [#4755](https://github.com/ethyca/fides/pull/4755)
- Fixed issue when loading the privacy request detail page [#4775](https://github.com/ethyca/fides/pull/4775)
- Fixed connection test for Aircall [#4756](https://github.com/ethyca/fides/pull/4756/pull)
- Fixed issues connecting to Redshift due to character encoding and SSL requirements [#4790](https://github.com/ethyca/fides/pull/4790)
- Fixed the way the name identity is handled in the Privacy Center [#4791](https://github.com/ethyca/fides/pull/4791)

### Developer Experience

- Build a `fides-types.d.ts` type declaration file to include alongside our FidesJS developer docs [#4772](https://github.com/ethyca/fides/pull/4772)

## [2.33.1](https://github.com/ethyca/fides/compare/2.33.0...2.33.1)

### Added

- Adds CUSTOM_OPTIONS_PATH to Privacy Center env vars [#4769](https://github.com/ethyca/fides/pull/4769)

## [2.33.0](https://github.com/ethyca/fides/compare/2.32.0...2.33.0)

### Added

- Added models for Privacy Center configuration (for plus users) [#4716](https://github.com/ethyca/fides/pull/4716)
- Added ability to delete properties [#4708](https://github.com/ethyca/fides/pull/4708)
- Add interface for submitting privacy requests in admin UI [#4738](https://github.com/ethyca/fides/pull/4738)
- Added language switching support to the FidesJS UI based on configured translations [#4737](https://github.com/ethyca/fides/pull/4737)
- Added ability to override some experience language and primary color [#4743](https://github.com/ethyca/fides/pull/4743)
- Generate FidesJS SDK Reference Docs from tsdoc comments [#4736](https://github.com/ethyca/fides/pull/4736)
- Added erasure support for Adyen [#4735](https://github.com/ethyca/fides/pull/4735)
- Added erasure support for Iterable [#4695](https://github.com/ethyca/fides/pull/4695)

### Changed

- Updated privacy notice & experience forms to hide translation UI when user doesn't have translation feature [#4728](https://github.com/ethyca/fides/pull/4728), [#4734](https://github.com/ethyca/fides/pull/4734)
- Custom privacy request fields now support list values [#4686](https://github.com/ethyca/fides/pull/4686)
- Update when GPP API reports signal status: ready [#4635](https://github.com/ethyca/fides/pull/4635)
- Update non-dismissable TCF and notice banners to show a black overlay and prevent scrolling [#4748](https://github.com/ethyca/fidesplus/pull/4748)
- Cleanup config vars for preview in Admin-UI [#4745](https://github.com/ethyca/fides/pull/4745)
- Show a "systems displayed" count on datamap map & table reporting page [#4752](https://github.com/ethyca/fides/pull/4752)
- Change default Canada Privacy Experience Config in migration to reference generic `ca` region [#4762](https://github.com/ethyca/fides/pull/4762)

### Fixed

- Fixed responsive issues with the buttons on the integration screen [#4729](https://github.com/ethyca/fides/pull/4729)
- Fixed hover/focus issues with the v2 tables [#4730](https://github.com/ethyca/fides/pull/4730)
- Disable editing of data use declaration name and type after creation [#4731](https://github.com/ethyca/fides/pull/4731)
- Cleaned up table borders [#4733](https://github.com/ethyca/fides/pull/4733)
- Initialization issues with ExperienceNotices (#4723)[https://github.com/ethyca/fides/pull/4723]
- Re-add CORS origin regex field to admin UI (#4742)[https://github.com/ethyca/fides/pull/4742]

### Developer Experience

- Added new script to allow recompiling of fides-js when the code changes [#4744](https://github.com/ethyca/fides/pull/4744)
- Update Cookie House to support for additional locations (Canada, Quebec, EEA) and a "property_id" override [#4750](https://github.com/ethyca/fides/pull/4750)

## [2.32.0](https://github.com/ethyca/fides/compare/2.31.1...2.32.0)

### Added

- Updated configuration pages for Experiences with live Preview of FidesJS banner & modal components [#4576](https://github.com/ethyca/fides/pull/4576)
- Added ability to configure multiple language translations for Notices & Experiences [#4576](https://github.com/ethyca/fides/pull/4576)
- Automatically localize all strings in FidesJS CMP UIs (banner, modal, and TCF overlay) based on user's locale and experience configuration [#4576](https://github.com/ethyca/fides/pull/4576)
- Added fides_locale option to override FidesJS locale detection [#4576](https://github.com/ethyca/fides/pull/4576)
- Update FidesJS to report notices served and preferences saved linked to the specific translations displayed [#4576](https://github.com/ethyca/fides/pull/4576)
- Added ability to prevent dismissal of FidesJS CMP UI via Experience configuration [#4576](https://github.com/ethyca/fides/pull/4576)
- Added ability to create & link Properties to support multiple Experiences in a single location [#4658](https://github.com/ethyca/fides/pull/4658)
- Added property_id query param to fides.js to filter experiences by Property when installed [#4676](https://github.com/ethyca/fides/pull/4676)
- Added Locations & Regulations pages to allow a wider selection of locations for consent [#4660](https://github.com/ethyca/fides/pull/4660)
- Erasure support for Simon Data [#4552](https://github.com/ethyca/fides/pull/4552)
- Added notice there will be no preview for Privacy Center types in the Experience preview [#4709](https://github.com/ethyca/fides/pull/4709)
- Removed properties beta flag [#4710](https://github.com/ethyca/fides/pull/4710)
- Add acknowledge button label to default Experience English form [#4714](https://github.com/ethyca/fides/pull/4714)
- Update FidesJS to support localizing CMP UI with configurable, non-English default locales [#4720](https://github.com/ethyca/fides/pull/4720)
- Add loading of template translations for notices and experiences [#4718](https://github.com/ethyca/fides/pull/4718)

### Changed

- Moved location-targeting from Notices to Experiences [#4576](https://github.com/ethyca/fides/pull/4576)
- Replaced previous default Notices & Experiences with new versions with updated locations, translations, etc. [#4576](https://github.com/ethyca/fides/pull/4576)
- Automatically migrate existing Notices & Experiences to updated model where possible [#4576](https://github.com/ethyca/fides/pull/4576)
- Replaced ability to configure banner "display configuration" to separate banner & modal components [#4576](https://github.com/ethyca/fides/pull/4576)
- Modify `fides user login` to not store plaintext password in `~/.fides-credentials` [#4661](https://github.com/ethyca/fides/pull/4661)
- Data model changes to support Notice and Experience-level translations [#4576](https://github.com/ethyca/fides/pull/4576)
- Data model changes to support Consent setup being Experience instead of Notice-driven [#4576](https://github.com/ethyca/fides/pull/4576)
- Build PrivacyNoticeRegion from locations and location groups [#4620](https://github.com/ethyca/fides/pull/4620)
- When saving locations, calculate and save location groups [#4620](https://github.com/ethyca/fides/pull/4620)
- Update privacy experiences page to use the new table component [#4652](https://github.com/ethyca/fides/pull/4652)
- Update privacy notices page to use the new table component [#4641](https://github.com/ethyca/fides/pull/4641)
- Bumped supported Python versions to `3.10.13`, `3.9.18`, and `3.8.18`. Bumped Debian base image from `-bullseye` to `-bookworm`. [#4630](https://github.com/ethyca/fides/pull/4630)
- Bumped Node.js base image from `16` to `20`. [#4684](https://github.com/ethyca/fides/pull/4684)

### Fixed

- Ignore 404 errors from Delighted and Kustomer when an erasure client is not found [#4593](https://github.com/ethyca/fides/pull/4593)
- Various FE fixes for Admin-UI experience config form [#4707](https://github.com/ethyca/fides/pull/4707)
- Fix modal preview in Admin-UI experience config form [#4712](https://github.com/ethyca/fides/pull/4712)
- Optimize FidesJS bundle size by only loading TCF static stings when needed [#4711](https://github.com/ethyca/fides/pull/4711)

## [2.31.0](https://github.com/ethyca/fides/compare/2.30.1...2.31.0)

### Added

- Add Great Britain as a consent option [#4628](https://github.com/ethyca/fides/pull/4628)
- Navbar update and new properties page [#4633](https://github.com/ethyca/fides/pull/4633)
- Access and erasure support for Oracle Responsys [#4618](https://github.com/ethyca/fides/pull/4618)

### Fixed

- Fix issue where "x" button on Fides.js components overwrites saved preferences [#4649](https://github.com/ethyca/fides/pull/4649)
- Initialize Fides.consent with default values from experience when saved consent cookie (fides_consent) does not exist [#4665](https://github.com/ethyca/fides/pull/4665)

### Changed

- Sets GPP applicableSections to -1 when a user visits from a state that is not part of the GPP [#4727](https://github.com/ethyca/fides/pull/4727)

## [2.30.1](https://github.com/ethyca/fides/compare/2.30.0...2.30.1)

### Fixed

- Configure logger correctly on worker initialization [#4624](https://github.com/ethyca/fides/pull/4624)

## [2.30.0](https://github.com/ethyca/fides/compare/2.29.0...2.30.0)

### Added

- Add enum and registry of supported languages [#4592](https://github.com/ethyca/fides/pull/4592)
- Access and erasure support for Talkable [#4589](https://github.com/ethyca/fides/pull/4589)
- Support temporary credentials in AWS generate + scan features [#4607](https://github.com/ethyca/fides/pull/4603), [#4608](https://github.com/ethyca/fides/pull/4608)
- Add ability to store and read Fides cookie in Base64 format [#4556](https://github.com/ethyca/fides/pull/4556)
- Structured logging for SaaS connector requests [#4594](https://github.com/ethyca/fides/pull/4594)
- Added Fides.showModal() to fides.js to allow programmatic opening of consent modals [#4617](https://github.com/ethyca/fides/pull/4617)

### Fixed

- Fixing issue when modifying Policies, Rules, or RuleTargets as a root user [#4582](https://github.com/ethyca/fides/pull/4582)

## [2.29.0](https://github.com/ethyca/fides/compare/2.28.0...2.29.0)

### Added

- View more modal to regulations page [#4574](https://github.com/ethyca/fides/pull/4574)
- Columns in data map reporting, adding multiple systems, and consent configuration tables can be resized. In the data map reporting table, fields with multiple values can show all or collapse all [#4569](https://github.com/ethyca/fides/pull/4569)
- Show custom fields in the data map report table [#4579](https://github.com/ethyca/fides/pull/4579)

### Changed

- Delay rendering the nav until all necessary queries are finished loading [#4571](https://github.com/ethyca/fides/pull/4571)
- Updating return value for crud.get_custom_fields_filtered [#4575](https://github.com/ethyca/fides/pull/4575)
- Updated user deletion confirmation flow to only require one confirmatory input [#4402](https://github.com/ethyca/fides/pull/4402)
- Moved `pymssl` to an optional dependency no longer installed by default with our python package [#4581](https://github.com/ethyca/fides/pull/4581)
- Fixed CORS domain update functionality [#4570](https://github.com/ethyca/fides/pull/4570)
- Update Domains page with ability to add/remove "organization" domains, view "administrator" domains set via security settings, and improve various UX bugs and copy [#4584](https://github.com/ethyca/fides/pull/4584)

### Fixed

- Fixed CORS domain update functionality [#4570](https://github.com/ethyca/fides/pull/4570)
- Completion emails are no longer attempted for consent requests [#4578](https://github.com/ethyca/fides/pull/4578)

## [2.28.0](https://github.com/ethyca/fides/compare/2.27.0...2.28.0)

### Added

- Erasure support for AppsFlyer [#4512](https://github.com/ethyca/fides/pull/4512)
- Datamap Reporting page [#4519](https://github.com/ethyca/fides/pull/4519)
- Consent support for Klaviyo [#4513](https://github.com/ethyca/fides/pull/4513)
- Form for configuring GPP settings [#4557](https://github.com/ethyca/fides/pull/4557)
- Custom privacy request field support for consent requests [#4546](https://github.com/ethyca/fides/pull/4546)
- Support GPP in privacy notices [#4554](https://github.com/ethyca/fides/pull/4554)

### Changed

- Redesigned nav bar for the admin UI [#4548](https://github.com/ethyca/fides/pull/4548)
- Fides.js GPP for US geographies now derives values from backend privacy notices [#4559](https://github.com/ethyca/fides/pull/4559)
- No longer generate the `vendors_disclosed` section of the TC string in `fides.js` [#4553](https://github.com/ethyca/fides/pull/4553)
- Changed consent management vendor add flow [#4550](https://github.com/ethyca/fides/pull/4550)

### Fixed

- Fixed an issue blocking Salesforce sandbox accounts from refreshing tokens [#4547](https://github.com/ethyca/fides/pull/4547)
- Fixed DSR zip packages to be unzippable on Windows [#4549](https://github.com/ethyca/fides/pull/4549)
- Fixed browser compatibility issues with Object.hasOwn [#4568](https://github.com/ethyca/fides/pull/4568)

### Developer Experience

- Switch to anyascii for unicode transliteration [#4550](https://github.com/ethyca/fides/pull/4564)

## [2.27.0](https://github.com/ethyca/fides/compare/2.26.0...2.27.0)

### Added

- Tooltip and styling for disabled rows in add multiple vendor view [#4498](https://github.com/ethyca/fides/pull/4498)
- Preliminary GPP support for US regions [#4498](https://github.com/ethyca/fides/pull/4504)
- Access and erasure support for Statsig Enterprise [#4429](https://github.com/ethyca/fides/pull/4429)
- New page for setting locations [#4517](https://github.com/ethyca/fides/pull/4517)
- New modal for setting granular locations [#4531](https://github.com/ethyca/fides/pull/4531)
- New page for setting regulations [#4530](https://github.com/ethyca/fides/pull/4530)
- Update fides.js to support multiple descriptions (banner, overlay) and render HTML descriptions [#4542](https://github.com/ethyca/fides/pull/4542)

### Fixed

- Fixed incorrect Compass button behavior in system form [#4508](https://github.com/ethyca/fides/pull/4508)
- Omit certain fields from system payload when empty [#4508](https://github.com/ethyca/fides/pull/4525)
- Fixed issues with Compass vendor selector behavior [#4521](https://github.com/ethyca/fides/pull/4521)
- Fixed an issue where the background overlay remained visible after saving consent preferences [#4515](https://github.com/ethyca/fides/pull/4515)
- Fixed system name being editable when editing GVL systems [#4533](https://github.com/ethyca/fides/pull/4533)
- Fixed an issue where a privacy policy link could not be removed from privacy experiences [#4542](https://github.com/ethyca/fides/pull/4542)

### Changed

- Upgrade to use Fideslang `3.0.0` and remove associated concepts [#4502](https://github.com/ethyca/fides/pull/4502)
- Model overhaul for saving privacy preferences and notices served [#4481](https://github.com/ethyca/fides/pull/4481)
- Moves served notice endpoints, consent reporting, purpose endpoints and TCF queries to plus [#4481](https://github.com/ethyca/fides/pull/4481)
- Moves served notice endpoints, consent reporting, and TCF queries to plus [#4481](https://github.com/ethyca/fides/pull/4481)
- Update frontend to account for changes to notices served and preferences saved APIs [#4518](https://github.com/ethyca/fides/pull/4518)
- `fides.js` now sets `supportsOOB` to `false` [#4516](https://github.com/ethyca/fides/pull/4516)
- Save consent method ("accept", "reject", "save", etc.) to `fides_consent` cookie as extra metadata [#4529](https://github.com/ethyca/fides/pull/4529)
- Allow CORS for privacy center `fides.js` and `fides-ext-gpp.js` endpoints
- Replace `GPP_EXT_PATH` env var in favor of a more flexible `FIDES_JS_BASE_URL` environment variable
- Change vendor add modal on consent configuration screen to use new vendor selector [#4532](https://github.com/ethyca/fides/pull/4532)
- Remove vendor add modal [#4535](https://github.com/ethyca/fides/pull/4535)

## [2.26.0](https://github.com/ethyca/fides/compare/2.25.0...main)

### Added

- Dynamic importing for GPP bundle [#4447](https://github.com/ethyca/fides/pull/4447)
- Paging to vendors in the TCF overlay [#4463](https://github.com/ethyca/fides/pull/4463)
- New purposes endpoint and indices to improve system lookups [#4452](https://github.com/ethyca/fides/pull/4452)
- Cypress tests for fides.js GPP extension [#4476](https://github.com/ethyca/fides/pull/4476)
- Add support for global TCF Purpose Overrides [#4464](https://github.com/ethyca/fides/pull/4464)
- TCF override management [#4484](https://github.com/ethyca/fides/pull/4484)
- Readonly consent management table and modal [#4456](https://github.com/ethyca/fides/pull/4456), [#4477](https://github.com/ethyca/fides/pull/4477)
- Access and erasure support for Gong [#4461](https://github.com/ethyca/fides/pull/4461)
- Add new UI for CSV consent reporting [#4488](https://github.com/ethyca/fides/pull/4488)
- Option to prevent the dismissal of the consent banner and modal [#4470](https://github.com/ethyca/fides/pull/4470)

### Changed

- Increased max number of preferences allowed in privacy preference API calls [#4469](https://github.com/ethyca/fides/pull/4469)
- Reduce size of tcf_consent payload in fides_consent cookie [#4480](https://github.com/ethyca/fides/pull/4480)
- Change log level for FidesUserPermission retrieval to `debug` [#4482](https://github.com/ethyca/fides/pull/4482)
- Remove Add Vendor button from the Manage your vendors page[#4509](https://github.com/ethyca/fides/pull/4509)

### Fixed

- Fix type errors when TCF vendors have no dataDeclaration [#4465](https://github.com/ethyca/fides/pull/4465)
- Fixed an error where editing an AC system would mistakenly lock it for GVL [#4471](https://github.com/ethyca/fides/pull/4471)
- Refactor custom Get Preferences function to occur after our CMP API initialization [#4466](https://github.com/ethyca/fides/pull/4466)
- Fix an error where a connector response value of None causes a DSR failure due to a missing value [#4483](https://github.com/ethyca/fides/pull/4483)
- Fixed system name being non-editable when locked for GVL [#4475](https://github.com/ethyca/fides/pull/4475)
- Fixed a bug with "null" values for retention period field on data uses [#4487](https://github.com/ethyca/fides/pull/4487)

## [2.25.0](https://github.com/ethyca/fides/compare/2.24.1...2.25.0)

### Added

- Stub for initial GPP support [#4431](https://github.com/ethyca/fides/pull/4431)
- Added confirmation modal on deleting a data use declaration [#4439](https://github.com/ethyca/fides/pull/4439)
- Added feature flag for separating system name and Compass vendor selector [#4437](https://github.com/ethyca/fides/pull/4437)
- Fire GPP events per spec [#4433](https://github.com/ethyca/fides/pull/4433)
- New override option `fides_tcf_gdpr_applies` for setting `gdprApplies` on the CMP API [#4453](https://github.com/ethyca/fides/pull/4453)

### Changed

- Improved bulk vendor adding table UX [#4425](https://github.com/ethyca/fides/pull/4425)
- Flexible legal basis for processing has a db default of True [#4434](https://github.com/ethyca/fides/pull/4434)
- Give contributor role access to config API, including cors origin updates [#4438](https://github.com/ethyca/fides/pull/4438)
- Disallow setting `*` and other non URL values for `security.cors_origins` config property via the API [#4438](https://github.com/ethyca/fides/pull/4438)
- Consent modal hides the opt-in/opt-out buttons if only one privacy notice is enabled [#4441](https://github.com/ethyca/fides/pull/4441)
- Initialize TCF stub earlier [#4453](https://github.com/ethyca/fides/pull/4453)
- Change focus outline color of form inputs [#4467](https://github.com/ethyca/fides/pull/4467)

### Fixed

- Fixed a bug where selected vendors in "configure consent" add vendor modal were unstyled [#4454](https://github.com/ethyca/fides/pull/4454)
- Use correct defaults when there is no associated preference in the cookie [#4451](https://github.com/ethyca/fides/pull/4451)
- IP Addresses behind load balancers for consent reporting [#4440](https://github.com/ethyca/fides/pull/4440)

## [2.24.1](https://github.com/ethyca/fides/compare/2.24.0...2.24.1)

### Added

- Logging when root user and client credentials are used [#4432](https://github.com/ethyca/fides/pull/4432)
- Allow for custom path at which to retrieve Fides override options [#4462](https://github.com/ethyca/fides/pull/4462)

### Changed

- Run fides with non-root user [#4421](https://github.com/ethyca/fides/pull/4421)

## [2.24.0](https://github.com/ethyca/fides/compare/2.23.3...2.24.0)

### Added

- Adds fides_disable_banner config option to Fides.js [#4378](https://github.com/ethyca/fides/pull/4378)
- Deletions that fail due to foreign key constraints will now be more clearly communicated [#4406](https://github.com/ethyca/fides/pull/4378)
- Added support for a custom get preferences API call provided through Fides.init [#4375](https://github.com/ethyca/fides/pull/4375)
- Hidden custom privacy request fields in the Privacy Center [#4370](https://github.com/ethyca/fides/pull/4370)
- Backend System-level Cookie Support [#4383](https://github.com/ethyca/fides/pull/4383)
- High Level Tracking of Compass System Sync [#4397](https://github.com/ethyca/fides/pull/4397)
- Erasure support for Qualtrics [#4371](https://github.com/ethyca/fides/pull/4371)
- Erasure support for Ada Chatbot [#4382](https://github.com/ethyca/fides/pull/4382)
- Erasure support for Typeform [#4366](https://github.com/ethyca/fides/pull/4366)
- Added notice that a system is GVL when adding/editing from system form [#4327](https://github.com/ethyca/fides/pull/4327)
- Added the ability to select the request types to enable per integration (for plus users) [#4374](https://github.com/ethyca/fides/pull/4374)
- Adds support for custom get experiences fn and custom patch notices served fn [#4410](https://github.com/ethyca/fides/pull/4410)
- Adds more granularity to tracking consent method, updates custom savePreferencesFn and FidesUpdated event to take consent method [#4419](https://github.com/ethyca/fides/pull/4419)

### Changed

- Add filtering and pagination to bulk vendor add table [#4351](https://github.com/ethyca/fides/pull/4351)
- Determine if the TCF overlay needs to surface based on backend calculated version hash [#4356](https://github.com/ethyca/fides/pull/4356)
- Moved Experiences and Preferences endpoints to Plus to take advantage of dynamic GVL [#4367](https://github.com/ethyca/fides/pull/4367)
- Add legal bases to Special Purpose schemas on the backend for display [#4387](https://github.com/ethyca/fides/pull/4387)
- "is_service_specific" default updated when building TC strings on the backend [#4377](https://github.com/ethyca/fides/pull/4377)
- "isServiceSpecific" default updated when building TC strings on the frontend [#4384](https://github.com/ethyca/fides/pull/4384)
- Redact cli, database, and redis configuration information from GET api/v1/config API request responses. [#4379](https://github.com/ethyca/fides/pull/4379)
- Button ordering in fides.js UI [#4407](https://github.com/ethyca/fides/pull/4407)
- Add different classnames to consent buttons for easier selection [#4411](https://github.com/ethyca/fides/pull/4411)
- Updates default consent preference to opt-out for TCF when fides_string exists [#4430](https://github.com/ethyca/fides/pull/4430)

### Fixed

- Persist bulk system add filter modal state [#4412](https://github.com/ethyca/fides/pull/4412)
- Fixing labels for request type field [#4414](https://github.com/ethyca/fides/pull/4414)
- User preferences from cookie should always override experience preferences [#4405](https://github.com/ethyca/fides/pull/4405)
- Allow fides_consent cookie to be set from a subdirectory [#4426](https://github.com/ethyca/fides/pull/4426)

### Security

-- Use a more cryptographically secure random function for security code generation

## [2.23.3](https://github.com/ethyca/fides/compare/2.23.2...2.23.3)

### Fixed

- Fix button arrangment and spacing for TCF and non-TCF consent overlay banner and modal [#4391](https://github.com/ethyca/fides/pull/4391)
- Replaced h1 element with div to use exisitng fides styles in consent modal [#4399](https://github.com/ethyca/fides/pull/4399)
- Fixed privacy policy alignment for non-TCF consent overlay banner and modal [#4403](https://github.com/ethyca/fides/pull/4403)
- Fix dynamic class name for TCF-variant of consent banner [#4404](https://github.com/ethyca/fides/pull/4403)

### Security

-- Fix an HTML Injection vulnerability in DSR Packages

## [2.23.2](https://github.com/ethyca/fides/compare/2.23.1...2.23.2)

### Fixed

- Fixed fides.css to vary banner width based on tcf [[#4381](https://github.com/ethyca/fides/issues/4381)]

## [2.23.1](https://github.com/ethyca/fides/compare/2.23.0...2.23.1)

### Changed

- Refactor Fides.js embedded modal to not use A11y dialog [#4355](https://github.com/ethyca/fides/pull/4355)
- Only call `FidesUpdated` when a preference has been saved, not during initialization [#4365](https://github.com/ethyca/fides/pull/4365)
- Updated double toggle styling in favor of single toggles with a radio group to select legal basis [#4376](https://github.com/ethyca/fides/pull/4376)

### Fixed

- Handle invalid `fides_string` when passed in as an override [#4350](https://github.com/ethyca/fides/pull/4350)
- Bug where vendor opt-ins would not initialize properly based on a `fides_string` in the TCF overlay [#4368](https://github.com/ethyca/fides/pull/4368)

## [2.23.0](https://github.com/ethyca/fides/compare/2.22.1...2.23.0)

### Added

- Added support for 3 additional config variables in Fides.js: fidesEmbed, fidesDisableSaveApi, and fidesTcString [#4262](https://github.com/ethyca/fides/pull/4262)
- Added support for fidesEmbed, fidesDisableSaveApi, and fidesTcString to be passed into Fides.js via query param, cookie, or window object [#4297](https://github.com/ethyca/fides/pull/4297)
- New privacy center environment variables `FIDES_PRIVACY_CENTER__IS_FORCED_TCF` which can make the privacy center always return the TCF bundle (`fides-tcf.js`) [#4312](https://github.com/ethyca/fides/pull/4312)
- Added a `FidesUIChanged` event to Fides.js to track when user preferences change without being saved [#4314](https://github.com/ethyca/fides/pull/4314) and [#4253](https://github.com/ethyca/fides/pull/4253)
- Add AC Systems to the TCF Overlay under Vendor Consents section [#4266](https://github.com/ethyca/fides/pull/4266/)
- Added bulk system/vendor creation component [#4309](https://github.com/ethyca/fides/pull/4309/)
- Support for passing in an AC string as part of a fides string for the TCF overlay [#4308](https://github.com/ethyca/fides/pull/4308)
- Added support for overriding the save user preferences API call with a custom fn provided through Fides.init [#4318](https://github.com/ethyca/fides/pull/4318)
- Return AC strings in GET Privacy Experience meta and allow saving preferences against AC strings [#4295](https://github.com/ethyca/fides/pull/4295)
- New GET Privacy Experience Meta Endpoint [#4328](https://github.com/ethyca/fides/pull/4328)
- Access and erasure support for SparkPost [#4328](https://github.com/ethyca/fides/pull/4238)
- Access and erasure support for Iterate [#4332](https://github.com/ethyca/fides/pull/4332)
- SSH Support for MySQL connections [#4310](https://github.com/ethyca/fides/pull/4310)
- Added served notice history IDs to the TCF privacy preference API calls [#4161](https://github.com/ethyca/fides/pull/4161)

### Fixed

- Cleans up CSS for fidesEmbed mode [#4306](https://github.com/ethyca/fides/pull/4306)
- Stacks that do not have any purposes will no longer render an empty purpose block [#4278](https://github.com/ethyca/fides/pull/4278)
- Forcing hidden sections to use display none [#4299](https://github.com/ethyca/fides/pull/4299)
- Handles Hubspot requiring and email to be formatted as email when processing an erasure [#4322](https://github.com/ethyca/fides/pull/4322)
- Minor CSS improvements for the consent/TCF banners and modals [#4334](https://github.com/ethyca/fides/pull/4334)
- Consistent font sizes for labels in the system form and data use forms in the Admin UI [#4346](https://github.com/ethyca/fides/pull/4346)
- Bug where not all system forms would appear to save when used with Compass [#4347](https://github.com/ethyca/fides/pull/4347)
- Restrict TCF Privacy Experience Config if TCF is disabled [#4348](https://github.com/ethyca/fides/pull/4348)
- Removes overflow styling for embedded modal in Fides.js [#4345](https://github.com/ethyca/fides/pull/4345)

### Changed

- Derive cookie storage info, privacy policy and legitimate interest disclosure URLs, and data retention data from the data map instead of directly from gvl.json [#4286](https://github.com/ethyca/fides/pull/4286)
- Updated TCF Version for backend consent reporting [#4305](https://github.com/ethyca/fides/pull/4305)
- Update Version Hash Contents [#4313](https://github.com/ethyca/fides/pull/4313)
- Change vendor selector on system information form to typeahead[#4333](https://github.com/ethyca/fides/pull/4333)
- Updates experience API calls from Fides.js to include new meta field [#4335](https://github.com/ethyca/fides/pull/4335)

## [2.22.1](https://github.com/ethyca/fides/compare/2.22.0...2.22.1)

### Added

- Custom fields are now included in system history change tracking [#4294](https://github.com/ethyca/fides/pull/4294)

### Security

- Added hostname checks for external SaaS connector URLs [CVE-2023-46124](https://github.com/ethyca/fides/security/advisories/GHSA-jq3w-9mgf-43m4)
- Use a Pydantic URL type for privacy policy URLs [CVE-2023-46126](https://github.com/ethyca/fides/security/advisories/GHSA-fgjj-5jmr-gh83)
- Remove the CONFIG_READ scope from the Viewer role [CVE-2023-46125](https://github.com/ethyca/fides/security/advisories/GHSA-rjxg-rpg3-9r89)

## [2.22.0](https://github.com/ethyca/fides/compare/2.21.0...2.22.0)

### Added

- Added an option to link to vendor tab from an experience config description [#4191](https://github.com/ethyca/fides/pull/4191)
- Added two toggles for vendors in the TCF overlay, one for Consent, and one for Legitimate Interest [#4189](https://github.com/ethyca/fides/pull/4189)
- Added two toggles for purposes in the TCF overlay, one for Consent, and one for Legitimate Interest [#4234](https://github.com/ethyca/fides/pull/4234)
- Added support for new TCF-related fields on `System` and `PrivacyDeclaration` models [#4228](https://github.com/ethyca/fides/pull/4228)
- Support for AC string to `fides-tcf` [#4244](https://github.com/ethyca/fides/pull/4244)
- Support for `gvl` prefixed vendor IDs [#4247](https://github.com/ethyca/fides/pull/4247)

### Changed

- Removed `TCF_ENABLED` environment variable from the privacy center in favor of dynamically figuring out which `fides-js` bundle to send [#4131](https://github.com/ethyca/fides/pull/4131)
- Updated copy of info boxes on each TCF tab [#4191](https://github.com/ethyca/fides/pull/4191)
- Clarified messages for error messages presented during connector upload [#4198](https://github.com/ethyca/fides/pull/4198)
- Refactor legal basis dimension regarding how TCF preferences are saved and how the experience is built [#4201](https://github.com/ethyca/fides/pull/4201/)
- Add saving privacy preferences via a TC string [#4221](https://github.com/ethyca/fides/pull/4221)
- Updated fides server to use an environment variable for turning TCF on and off [#4220](https://github.com/ethyca/fides/pull/4220)
- Update frontend to use new legal basis dimension on vendors [#4216](https://github.com/ethyca/fides/pull/4216)
- Updated privacy center patch preferences call to handle updated API response [#4235](https://github.com/ethyca/fides/pull/4235)
- Added our CMP ID [#4233](https://github.com/ethyca/fides/pull/4233)
- Allow Admin UI users to turn on Configure Consent flag [#4246](https://github.com/ethyca/fides/pull/4246)
- Styling improvements for the fides.js consent banners and modals [#4222](https://github.com/ethyca/fides/pull/4222)
- Update frontend to handle updated Compass schema [#4254](https://github.com/ethyca/fides/pull/4254)
- Assume Universal Vendor ID usage in TC String translation [#4256](https://github.com/ethyca/fides/pull/4256)
- Changed vendor form on configuring consent page to use two-part selection for consent uses [#4251](https://github.com/ethyca/fides/pull/4251)
- Updated system form to have new TCF fields [#4271](https://github.com/ethyca/fides/pull/4271)
- Vendors disclosed string is now narrowed to only the vendors shown in the UI, not the whole GVL [#4250](https://github.com/ethyca/fides/pull/4250)
- Changed naming convention "fides_string" instead of "tc_string" for developer friendly consent API's [#4267](https://github.com/ethyca/fides/pull/4267)

### Fixed

- TCF overlay can initialize its consent preferences from a cookie [#4124](https://github.com/ethyca/fides/pull/4124)
- Various improvements to the TCF modal such as vendor storage disclosures, vendor counts, privacy policies, etc. [#4167](https://github.com/ethyca/fides/pull/4167)
- An issue where Braze could not mask an email due to formatting [#4187](https://github.com/ethyca/fides/pull/4187)
- An issue where email was not being overridden correctly for Braze and Domo [#4196](https://github.com/ethyca/fides/pull/4196)
- Use `stdRetention` when there is not a specific value for a purpose's data retention [#4199](https://github.com/ethyca/fides/pull/4199)
- Updating the unflatten_dict util to accept flattened dict values [#4200](https://github.com/ethyca/fides/pull/4200)
- Minor CSS styling fixes for the consent modal [#4252](https://github.com/ethyca/fides/pull/4252)
- Additional styling fixes for issues caused by a CSS reset [#4268](https://github.com/ethyca/fides/pull/4268)
- Bug where vendor legitimate interests would not be set unless vendor consents were first set [#4250](https://github.com/ethyca/fides/pull/4250)
- Vendor count over-counting in TCF overlay [#4275](https://github.com/ethyca/fides/pull/4275)

## [2.21.0](https://github.com/ethyca/fides/compare/2.20.2...2.21.0)

### Added

- "Add a vendor" flow to configuring consent page [#4107](https://github.com/ethyca/fides/pull/4107)
- Initial TCF Backend Support [#3804](https://github.com/ethyca/fides/pull/3804)
- Add initial layer to TCF modal [#3956](https://github.com/ethyca/fides/pull/3956)
- Support for rendering in the TCF modal whether or not a vendor is part of the GVL [#3972](https://github.com/ethyca/fides/pull/3972)
- Features and legal bases dropdown for TCF modal [#3995](https://github.com/ethyca/fides/pull/3995)
- TCF CMP stub API [#4000](https://github.com/ethyca/fides/pull/4000)
- Fides-js can now display preliminary TCF data [#3879](https://github.com/ethyca/fides/pull/3879)
- Fides-js can persist TCF preferences to the backend [#3887](https://github.com/ethyca/fides/pull/3887)
- TCF modal now supports setting legitimate interest fields [#4037](https://github.com/ethyca/fides/pull/4037)
- Embed the GVL in the GET Experiences response [#4143](https://github.com/ethyca/fides/pull/4143)
- Button to view how many vendors and to open the vendor tab in the TCF modal [#4144](https://github.com/ethyca/fides/pull/4144)
- "Edit vendor" flow to configuring consent page [#4162](https://github.com/ethyca/fides/pull/4162)
- TCF overlay description updates [#4051] https://github.com/ethyca/fides/pull/4151
- Added developer-friendly TCF information under Experience meta [#4160](https://github.com/ethyca/fides/pull/4160/)
- Added fides.css customization for Plus users [#4136](https://github.com/ethyca/fides/pull/4136)

### Changed

- Added further config options to customize the privacy center [#4090](https://github.com/ethyca/fides/pull/4090)
- CORS configuration page [#4073](https://github.com/ethyca/fides/pull/4073)
- Refactored `fides.js` components so that they can take data structures that are not necessarily privacy notices [#3870](https://github.com/ethyca/fides/pull/3870)
- Use hosted GVL.json from the backend [#4159](https://github.com/ethyca/fides/pull/4159)
- Features and Special Purposes in the TCF modal do not render toggles [#4139](https://github.com/ethyca/fides/pull/4139)
- Moved the initial TCF layer to the banner [#4142](https://github.com/ethyca/fides/pull/4142)
- Misc copy changes for the system history table and modal [#4146](https://github.com/ethyca/fides/pull/4146)

### Fixed

- Allows CDN to cache empty experience responses from fides.js API [#4113](https://github.com/ethyca/fides/pull/4113)
- Fixed `identity_special_purpose` unique constraint definition [#4174](https://github.com/ethyca/fides/pull/4174/files)

## [2.20.2](https://github.com/ethyca/fides/compare/2.20.1...2.20.2)

### Fixed

- added version_added, version_deprecated, and replaced_by to data use, data subject, and data category APIs [#4135](https://github.com/ethyca/fides/pull/4135)
- Update fides.js to not fetch experience client-side if pre-fetched experience is empty [#4149](https://github.com/ethyca/fides/pull/4149)
- Erasure privacy requests now pause for input if there are any manual process integrations [#4115](https://github.com/ethyca/fides/pull/4115)
- Caching the values of authorization_required and user_guide on the connector templates to improve performance [#4128](https://github.com/ethyca/fides/pull/4128)

## [2.20.1](https://github.com/ethyca/fides/compare/2.20.0...2.20.1)

### Fixed

- Avoid un-optimized query pattern in bulk `GET /system` endpoint [#4120](https://github.com/ethyca/fides/pull/4120)

## [2.20.0](https://github.com/ethyca/fides/compare/2.19.1...2.20.0)

### Added

- Initial page for configuring consent [#4069](https://github.com/ethyca/fides/pull/4069)
- Vendor cookie table for configuring consent [#4082](https://github.com/ethyca/fides/pull/4082)

### Changed

- Refactor how multiplatform builds are handled [#4024](https://github.com/ethyca/fides/pull/4024)
- Added new Performance-related nox commands and included them as part of the CI suite [#3997](https://github.com/ethyca/fides/pull/3997)
- Added dictionary suggestions for data uses [4035](https://github.com/ethyca/fides/pull/4035)
- Privacy notice regions now render human readable names instead of country codes [#4029](https://github.com/ethyca/fides/pull/4029)
- Privacy notice templates are disabled by default [#4010](https://github.com/ethyca/fides/pull/4010)
- Added optional "skip_processing" flag to collections for DSR processing [#4047](https://github.com/ethyca/fides/pull/4047)
- Admin UI now shows all privacy notices with an indicator of whether they apply to any systems [#4010](https://github.com/ethyca/fides/pull/4010)
- Add case-insensitive privacy experience region filtering [#4058](https://github.com/ethyca/fides/pull/4058)
- Adds check for fetch before loading fetch polyfill for fides.js [#4074](https://github.com/ethyca/fides/pull/4074)
- Updated to support Fideslang 2.0, including data migrations [#3933](https://github.com/ethyca/fides/pull/3933)
- Disable notices that are not systems applicable to support new UI [#4094](https://github.com/ethyca/fides/issues/4094)

### Fixed

- Ensures that fides.js toggles are not hidden by other CSS libs [#4075](https://github.com/ethyca/fides/pull/4075)
- Migrate system > meta > vendor > id to system > meta [#4088](https://github.com/ethyca/fides/pull/4088)
- Enable toggles in various tables now render an error toast if an error occurs [#4095](https://github.com/ethyca/fides/pull/4095)
- Fixed a bug where an unsaved changes notification modal would appear even without unsaved changes [#4095](https://github.com/ethyca/fides/pull/4070)

## [2.19.1](https://github.com/ethyca/fides/compare/2.19.0...2.19.1)

### Fixed

- re-enable custom fields for new data use form [#4050](https://github.com/ethyca/fides/pull/4050)
- fix issue with saving source and destination systems [#4065](https://github.com/ethyca/fides/pull/4065)

### Added

- System history UI with diff modal [#4021](https://github.com/ethyca/fides/pull/4021)
- Relax system legal basis for transfers to be any string [#4049](https://github.com/ethyca/fides/pull/4049)

## [2.19.0](https://github.com/ethyca/fides/compare/2.18.0...2.19.0)

### Added

- Add dictionary suggestions [#3937](https://github.com/ethyca/fides/pull/3937), [#3988](https://github.com/ethyca/fides/pull/3988)
- Added new endpoints for healthchecks [#3947](https://github.com/ethyca/fides/pull/3947)
- Added vendor list dropdown [#3857](https://github.com/ethyca/fides/pull/3857)
- Access support for Adobe Sign [#3504](https://github.com/ethyca/fides/pull/3504)

### Fixed

- Fixed issue when generating masked values for invalid data paths [#3906](https://github.com/ethyca/fides/pull/3906)
- Code reload now works when running `nox -s dev` [#3914](https://github.com/ethyca/fides/pull/3914)
- Reduce verbosity of privacy center logging further [#3915](https://github.com/ethyca/fides/pull/3915)
- Resolved an issue where the integration dropdown input lost focus during typing. [#3917](https://github.com/ethyca/fides/pull/3917)
- Fixed dataset issue that was preventing the Vend connector from loading during server startup [#3923](https://github.com/ethyca/fides/pull/3923)
- Adding version check to version-dependent migration script [#3951](https://github.com/ethyca/fides/pull/3951)
- Fixed a bug where some fields were not saving correctly on the system form [#3975](https://github.com/ethyca/fides/pull/3975)
- Changed "retention period" field in privacy declaration form from number input to text input [#3980](https://github.com/ethyca/fides/pull/3980)
- Fixed issue where unsaved changes modal appears incorrectly [#4005](https://github.com/ethyca/fides/pull/4005)
- Fixed banner resurfacing after user consent for pre-fetch experience [#4009](https://github.com/ethyca/fides/pull/4009)

### Changed

- Systems and Privacy Declaration schema and data migration to support the Dictionary [#3901](https://github.com/ethyca/fides/pull/3901)
- The integration search dropdown is now case-insensitive [#3916](https://github.com/ethyca/fides/pull/3916)
- Removed deprecated fields from the taxonomy editor [#3909](https://github.com/ethyca/fides/pull/3909)
- Bump PyMSSQL version and remove workarounds [#3996](https://github.com/ethyca/fides/pull/3996)
- Removed reset suggestions button [#4007](https://github.com/ethyca/fides/pull/4007)
- Admin ui supports fides cloud config API [#4034](https://github.com/ethyca/fides/pull/4034)

### Security

- Resolve custom integration upload RCE vulnerability [CVE-2023-41319](https://github.com/ethyca/fides/security/advisories/GHSA-p6p2-qq95-vq5h)

## [2.18.0](https://github.com/ethyca/fides/compare/2.17.0...2.18.0)

### Added

- Additional consent reporting calls from `fides-js` [#3845](https://github.com/ethyca/fides/pull/3845)
- Additional consent reporting calls from privacy center [#3847](https://github.com/ethyca/fides/pull/3847)
- Access support for Recurly [#3595](https://github.com/ethyca/fides/pull/3595)
- HTTP Logging for the Privacy Center [#3783](https://github.com/ethyca/fides/pull/3783)
- UI support for OAuth2 authorization flow [#3819](https://github.com/ethyca/fides/pull/3819)
- Changes in the `data` directory now trigger a server reload (for local development) [#3874](https://github.com/ethyca/fides/pull/3874)

### Fixed

- Fix datamap zoom for low system counts [#3835](https://github.com/ethyca/fides/pull/3835)
- Fixed connector forms with external dataset reference fields [#3873](https://github.com/ethyca/fides/pull/3873)
- Fix ability to make server side API calls from privacy-center [#3895](https://github.com/ethyca/fides/pull/3895)

### Changed

- Simplified the file structure for HTML DSR packages [#3848](https://github.com/ethyca/fides/pull/3848)
- Simplified the database health check to improve `/health` performance [#3884](https://github.com/ethyca/fides/pull/3884)
- Changed max width of form components in "system information" form tab [#3864](https://github.com/ethyca/fides/pull/3864)
- Remove manual system selection screen [#3865](https://github.com/ethyca/fides/pull/3865)
- System and integration identifiers are now auto-generated [#3868](https://github.com/ethyca/fides/pull/3868)

## [2.17.0](https://github.com/ethyca/fides/compare/2.16.0...2.17.0)

### Added

- Tab component for `fides-js` [#3782](https://github.com/ethyca/fides/pull/3782)
- Added toast for successfully linking an existing integration to a system [#3826](https://github.com/ethyca/fides/pull/3826)
- Various other UI components for `fides-js` to support upcoming TCF modal [#3803](https://github.com/ethyca/fides/pull/3803)
- Allow items in taxonomy to be enabled or disabled [#3844](https://github.com/ethyca/fides/pull/3844)

### Developer Experience

- Changed where db-dependent routers were imported to avoid dependency issues [#3741](https://github.com/ethyca/fides/pull/3741)

### Changed

- Bumped supported Python versions to `3.10.12`, `3.9.17`, and `3.8.17` [#3733](https://github.com/ethyca/fides/pull/3733)
- Logging Updates [#3758](https://github.com/ethyca/fides/pull/3758)
- Add polyfill service to fides-js route [#3759](https://github.com/ethyca/fides/pull/3759)
- Show/hide integration values [#3775](https://github.com/ethyca/fides/pull/3775)
- Sort system cards alphabetically by name on "View systems" page [#3781](https://github.com/ethyca/fides/pull/3781)
- Update admin ui to use new integration delete route [#3785](https://github.com/ethyca/fides/pull/3785)
- Pinned `pymssql` and `cython` dependencies to avoid build issues on ARM machines [#3829](https://github.com/ethyca/fides/pull/3829)

### Removed

- Removed "Custom field(s) successfully saved" toast [#3779](https://github.com/ethyca/fides/pull/3779)

### Added

- Record when consent is served [#3777](https://github.com/ethyca/fides/pull/3777)
- Add an `active` property to taxonomy elements [#3784](https://github.com/ethyca/fides/pull/3784)
- Erasure support for Heap [#3599](https://github.com/ethyca/fides/pull/3599)

### Fixed

- Privacy notice UI's list of possible regions now matches the backend's list [#3787](https://github.com/ethyca/fides/pull/3787)
- Admin UI "property does not existing" build issue [#3831](https://github.com/ethyca/fides/pull/3831)
- Flagging sensitive inputs as passwords to mask values during entry [#3843](https://github.com/ethyca/fides/pull/3843)

## [2.16.0](https://github.com/ethyca/fides/compare/2.15.1...2.16.0)

### Added

- Empty state for when there are no relevant privacy notices in the privacy center [#3640](https://github.com/ethyca/fides/pull/3640)
- GPC indicators in fides-js banner and modal [#3673](https://github.com/ethyca/fides/pull/3673)
- Include `data_use` and `data_category` metadata in `upload` of access results [#3674](https://github.com/ethyca/fides/pull/3674)
- Add enable/disable toggle to integration tab [#3593] (https://github.com/ethyca/fides/pull/3593)

### Fixed

- Render linebreaks in the Fides.js overlay descriptions, etc. [#3665](https://github.com/ethyca/fides/pull/3665)
- Broken link to Fides docs site on the About Fides page in Admin UI [#3643](https://github.com/ethyca/fides/pull/3643)
- Add Systems Applicable Filter to Privacy Experience List [#3654](https://github.com/ethyca/fides/pull/3654)
- Privacy center and fides-js now pass in `Unescape-Safestr` as a header so that special characters can be rendered properly [#3706](https://github.com/ethyca/fides/pull/3706)
- Fixed ValidationError for saving PrivacyPreferences [#3719](https://github.com/ethyca/fides/pull/3719)
- Fixed issue preventing ConnectionConfigs with duplicate names from saving [#3770](https://github.com/ethyca/fides/pull/3770)
- Fixed creating and editing manual integrations [#3772](https://github.com/ethyca/fides/pull/3772)
- Fix lingering integration artifacts by cascading deletes from System [#3771](https://github.com/ethyca/fides/pull/3771)

### Developer Experience

- Reorganized some `api.api.v1` code to avoid circular dependencies on `quickstart` [#3692](https://github.com/ethyca/fides/pull/3692)
- Treat underscores as special characters in user passwords [#3717](https://github.com/ethyca/fides/pull/3717)
- Allow Privacy Notices banner and modal to scroll as needed [#3713](https://github.com/ethyca/fides/pull/3713)
- Make malicious url test more robust to environmental differences [#3748](https://github.com/ethyca/fides/pull/3748)
- Ignore type checker on click decorators to bypass known issue with `click` version `8.1.4` [#3746](https://github.com/ethyca/fides/pull/3746)

### Changed

- Moved GPC preferences slightly earlier in Fides.js lifecycle [#3561](https://github.com/ethyca/fides/pull/3561)
- Changed results from clicking "Test connection" to be a toast instead of statically displayed on the page [#3700](https://github.com/ethyca/fides/pull/3700)
- Moved "management" tab from nav into settings icon in top right [#3701](https://github.com/ethyca/fides/pull/3701)
- Remove name and description fields from integration form [#3684](https://github.com/ethyca/fides/pull/3684)
- Update EU PrivacyNoticeRegion codes and allow experience filtering to drop back to country filtering if region not found [#3630](https://github.com/ethyca/fides/pull/3630)
- Fields with default fields are now flagged as required in the front-end [#3694](https://github.com/ethyca/fides/pull/3694)
- In "view systems", system cards can now be clicked and link to that system's `configure/[id]` page [#3734](https://github.com/ethyca/fides/pull/3734)
- Enable privacy notice and privacy experience feature flags by default [#3773](https://github.com/ethyca/fides/pull/3773)

### Security

- Resolve Zip bomb file upload vulnerability [CVE-2023-37480](https://github.com/ethyca/fides/security/advisories/GHSA-g95c-2jgm-hqc6)
- Resolve SVG bomb (billion laughs) file upload vulnerability [CVE-2023-37481](https://github.com/ethyca/fides/security/advisories/GHSA-3rw2-wfc8-wmj5)

## [2.15.1](https://github.com/ethyca/fides/compare/2.15.0...2.15.1)

### Added

- Set `sslmode` to `prefer` if connecting to Redshift via ssh [#3685](https://github.com/ethyca/fides/pull/3685)

### Changed

- Privacy center action cards are now able to expand to accommodate longer text [#3669](https://github.com/ethyca/fides/pull/3669)
- Update integration endpoint permissions [#3707](https://github.com/ethyca/fides/pull/3707)

### Fixed

- Handle names with a double underscore when processing access and erasure requests [#3688](https://github.com/ethyca/fides/pull/3688)
- Allow Privacy Notices banner and modal to scroll as needed [#3713](https://github.com/ethyca/fides/pull/3713)

### Security

- Resolve path traversal vulnerability in webserver API [CVE-2023-36827](https://github.com/ethyca/fides/security/advisories/GHSA-r25m-cr6v-p9hq)

## [2.15.0](https://github.com/ethyca/fides/compare/2.14.1...2.15.0)

### Added

- Privacy center can now render its consent values based on Privacy Notices and Privacy Experiences [#3411](https://github.com/ethyca/fides/pull/3411)
- Add Google Tag Manager and Privacy Center ENV vars to sample app [#2949](https://github.com/ethyca/fides/pull/2949)
- Add `notice_key` field to Privacy Notice UI form [#3403](https://github.com/ethyca/fides/pull/3403)
- Add `identity` query param to the consent reporting API view [#3418](https://github.com/ethyca/fides/pull/3418)
- Use `rollup-plugin-postcss` to bundle and optimize the `fides.js` components CSS [#3411](https://github.com/ethyca/fides/pull/3411)
- Dispatch Fides.js lifecycle events on window (FidesInitialized, FidesUpdated) and cross-publish to Fides.gtm() integration [#3411](https://github.com/ethyca/fides/pull/3411)
- Added the ability to use custom CAs with Redis via TLS [#3451](https://github.com/ethyca/fides/pull/3451)
- Add default experience configs on startup [#3449](https://github.com/ethyca/fides/pull/3449)
- Load default privacy notices on startup [#3401](https://github.com/ethyca/fides/pull/3401)
- Add ability for users to pass in additional parameters for application database connection [#3450](https://github.com/ethyca/fides/pull/3450)
- Load default privacy notices on startup [#3401](https://github.com/ethyca/fides/pull/3401/files)
- Add ability for `fides-js` to make API calls to Fides [#3411](https://github.com/ethyca/fides/pull/3411)
- `fides-js` banner is now responsive across different viewport widths [#3411](https://github.com/ethyca/fides/pull/3411)
- Add ability to close `fides-js` banner and modal via a button or ESC [#3411](https://github.com/ethyca/fides/pull/3411)
- Add ability to open the `fides-js` modal from a link on the host site [#3411](https://github.com/ethyca/fides/pull/3411)
- GPC preferences are automatically applied via `fides-js` [#3411](https://github.com/ethyca/fides/pull/3411)
- Add new dataset route that has additional filters [#3558](https://github.com/ethyca/fides/pull/3558)
- Update dataset dropdown to use new api filter [#3565](https://github.com/ethyca/fides/pull/3565)
- Filter out saas datasets from the rest of the UI [#3568](https://github.com/ethyca/fides/pull/3568)
- Included optional env vars to have postgres or Redshift connected via bastion host [#3374](https://github.com/ethyca/fides/pull/3374/)
- Support for acknowledge button for notice-only Privacy Notices and to disable toggling them off [#3546](https://github.com/ethyca/fides/pull/3546)
- HTML format for privacy request storage destinations [#3427](https://github.com/ethyca/fides/pull/3427)
- Persistent message showing result and timestamp of last integration test to "Integrations" tab in system view [#3628](https://github.com/ethyca/fides/pull/3628)
- Access and erasure support for SurveyMonkey [#3590](https://github.com/ethyca/fides/pull/3590)
- New Cookies Table for storing cookies associated with systems and privacy declarations [#3572](https://github.com/ethyca/fides/pull/3572)
- `fides-js` and privacy center now delete cookies associated with notices that were opted out of [#3569](https://github.com/ethyca/fides/pull/3569)
- Cookie input field on system data use tab [#3571](https://github.com/ethyca/fides/pull/3571)

### Fixed

- Fix sample app `DATABASE_*` ENV vars for backwards compatibility [#3406](https://github.com/ethyca/fides/pull/3406)
- Fix overlay rendering issue by finding/creating a dedicated parent element for Preact [#3397](https://github.com/ethyca/fides/pull/3397)
- Fix the sample app privacy center link to be configurable [#3409](https://github.com/ethyca/fides/pull/3409)
- Fix CLI output showing a version warning for Snowflake [#3434](https://github.com/ethyca/fides/pull/3434)
- Flaky custom field Cypress test on systems page [#3408](https://github.com/ethyca/fides/pull/3408)
- Fix NextJS errors & warnings for Cookie House sample app [#3411](https://github.com/ethyca/fides/pull/3411)
- Fix bug where `fides-js` toggles were not reflecting changes from rejecting or accepting all notices [#3522](https://github.com/ethyca/fides/pull/3522)
- Remove the `fides-js` banner from tab order when it is hidden and move the overlay components to the top of the tab order. [#3510](https://github.com/ethyca/fides/pull/3510)
- Fix bug where `fides-js` toggle states did not always initialize properly [#3597](https://github.com/ethyca/fides/pull/3597)
- Fix race condition with consent modal link rendering [#3521](https://github.com/ethyca/fides/pull/3521)
- Hide custom fields section when there are no custom fields created [#3554](https://github.com/ethyca/fides/pull/3554)
- Disable connector dropdown in integration tab on save [#3552](https://github.com/ethyca/fides/pull/3552)
- Handles an edge case for non-existent identities with the Kustomer API [#3513](https://github.com/ethyca/fides/pull/3513)
- remove the configure privacy request tile from the home screen [#3555](https://github.com/ethyca/fides/pull/3555)
- Updated Privacy Experience Safe Strings Serialization [#3600](https://github.com/ethyca/fides/pull/3600/)
- Only create default experience configs on startup, not update [#3605](https://github.com/ethyca/fides/pull/3605)
- Update to latest asyncpg dependency to avoid build error [#3614](https://github.com/ethyca/fides/pull/3614)
- Fix bug where editing a data use on a system could delete existing data uses [#3627](https://github.com/ethyca/fides/pull/3627)
- Restrict Privacy Center debug logging to development-only [#3638](https://github.com/ethyca/fides/pull/3638)
- Fix bug where linking an integration would not update the tab when creating a new system [#3662](https://github.com/ethyca/fides/pull/3662)
- Fix dataset yaml not properly reflecting the dataset in the dropdown of system integrations tab [#3666](https://github.com/ethyca/fides/pull/3666)
- Fix privacy notices not being able to be edited via the UI after the addition of the `cookies` field [#3670](https://github.com/ethyca/fides/pull/3670)
- Add a transform in the case of `null` name fields in privacy declarations for the data use forms [#3683](https://github.com/ethyca/fides/pull/3683)

### Changed

- Enabled Privacy Experience beta flag [#3364](https://github.com/ethyca/fides/pull/3364)
- Reorganize CLI Command Source Files [#3491](https://github.com/ethyca/fides/pull/3491)
- Removed ExperienceConfig.delivery_mechanism constraint [#3387](https://github.com/ethyca/fides/pull/3387)
- Updated privacy experience UI forms to reflect updated experience config fields [#3402](https://github.com/ethyca/fides/pull/3402)
- Use a venv in the Dockerfile for installing Python deps [#3452](https://github.com/ethyca/fides/pull/3452)
- Bump SlowAPI Version [#3456](https://github.com/ethyca/fides/pull/3456)
- Bump Psycopg2-binary Version [#3473](https://github.com/ethyca/fides/pull/3473)
- Reduced duplication between PrivacyExperience and PrivacyExperienceConfig [#3470](https://github.com/ethyca/fides/pull/3470)
- Update privacy centre email and phone validation to allow for both to be blank [#3432](https://github.com/ethyca/fides/pull/3432)
- Moved connection configuration into the system portal [#3407](https://github.com/ethyca/fides/pull/3407)
- Update `fideslang` to `1.4.1` to allow arbitrary nested metadata on `System`s and `Dataset`s `meta` property [#3463](https://github.com/ethyca/fides/pull/3463)
- Remove form validation to allow both email & phone inputs for consent requests [#3529](https://github.com/ethyca/fides/pull/3529)
- Removed dataset dropdown from saas connector configuration [#3563](https://github.com/ethyca/fides/pull/3563)
- Removed `pyodbc` in favor of `pymssql` for handling SQL Server connections [#3435](https://github.com/ethyca/fides/pull/3435)
- Only create a PrivacyRequest when saving consent if at least one notice has system-wide enforcement [#3626](https://github.com/ethyca/fides/pull/3626)
- Increased the character limit for the `SafeStr` type from 500 to 32000 [#3647](https://github.com/ethyca/fides/pull/3647)
- Changed "connection" to "integration" on system view and edit pages [#3659](https://github.com/ethyca/fides/pull/3659)

### Developer Experience

- Add ability to pass ENV vars to both privacy center and sample app during `fides deploy` via `.env` [#2949](https://github.com/ethyca/fides/pull/2949)
- Handle an edge case when generating tags that finds them out of sequence [#3405](https://github.com/ethyca/fides/pull/3405)
- Add support for pushing `prerelease` and `rc` tagged images to Dockerhub [#3474](https://github.com/ethyca/fides/pull/3474)
- Optimize GitHub workflows used for docker image publishing [#3526](https://github.com/ethyca/fides/pull/3526)

### Removed

- Removed the deprecated `system_dependencies` from `System` resources, migrating to `egress` [#3285](https://github.com/ethyca/fides/pull/3285)

### Docs

- Updated developer docs for ARM platform users related to `pymssql` [#3615](https://github.com/ethyca/fides/pull/3615)

## [2.14.1](https://github.com/ethyca/fides/compare/2.14.0...2.14.1)

### Added

- Add `identity` query param to the consent reporting API view [#3418](https://github.com/ethyca/fides/pull/3418)
- Add privacy centre button text customisations [#3432](https://github.com/ethyca/fides/pull/3432)
- Add privacy centre favicon customisation [#3432](https://github.com/ethyca/fides/pull/3432)

### Changed

- Update privacy centre email and phone validation to allow for both to be blank [#3432](https://github.com/ethyca/fides/pull/3432)

## [2.14.0](https://github.com/ethyca/fides/compare/2.13.0...2.14.0)

### Added

- Add an automated test to check for `/fides-consent.js` backwards compatibility [#3289](https://github.com/ethyca/fides/pull/3289)
- Add infrastructure for "overlay" consent components (Preact, CSS bundling, etc.) and initial version of consent banner [#3191](https://github.com/ethyca/fides/pull/3191)
- Add the modal component of the "overlay" consent components [#3291](https://github.com/ethyca/fides/pull/3291)
- Added an `automigrate` database setting [#3220](https://github.com/ethyca/fides/pull/3220)
- Track Privacy Experience with Privacy Preferences [#3311](https://github.com/ethyca/fides/pull/3311)
- Add ability for `fides-js` to fetch its own geolocation [#3356](https://github.com/ethyca/fides/pull/3356)
- Add ability to select different locations in the "Cookie House" sample app [#3362](https://github.com/ethyca/fides/pull/3362)
- Added optional logging of resource changes on the server [#3331](https://github.com/ethyca/fides/pull/3331)

### Fixed

- Maintain casing differences within Snowflake datasets for proper DSR execution [#3245](https://github.com/ethyca/fides/pull/3245)
- Handle DynamoDB edge case where no attributes are defined [#3299](https://github.com/ethyca/fides/pull/3299)
- Support pseudonymous consent requests with `fides_user_device_id` for the new consent workflow [#3203](https://github.com/ethyca/fides/pull/3203)
- Fides user device id filter to GET Privacy Experience List endpoint to stash user preferences on embedded notices [#3302](https://github.com/ethyca/fides/pull/3302)
- Support for data categories on manual webhook fields [#3330](https://github.com/ethyca/fides/pull/3330)
- Added config-driven rendering to consent components [#3316](https://github.com/ethyca/fides/pull/3316)
- Pin `typing_extensions` dependency to `4.5.0` to work around a pydantic bug [#3357](https://github.com/ethyca/fides/pull/3357)

### Changed

- Explicitly escape/unescape certain fields instead of using SafeStr [#3144](https://github.com/ethyca/fides/pull/3144)
- Updated DynamoDB icon [#3296](https://github.com/ethyca/fides/pull/3296)
- Increased default page size for the connection type endpoint to 100 [#3298](https://github.com/ethyca/fides/pull/3298)
- Data model around PrivacyExperiences to better keep Privacy Notices and Experiences in sync [#3292](https://github.com/ethyca/fides/pull/3292)
- UI calls to support new PrivacyExperiences data model [#3313](https://github.com/ethyca/fides/pull/3313)
- Ensure email connectors respect the `notifications.notification_service_type` app config property if set [#3355](https://github.com/ethyca/fides/pull/3355)
- Rework Delighted connector so the `survey_response` endpoint depends on the `person` endpoint [3385](https://github.com/ethyca/fides/pull/3385)
- Remove logging within the Celery creation function [#3303](https://github.com/ethyca/fides/pull/3303)
- Update how generic endpoint generation works [#3304](https://github.com/ethyca/fides/pull/3304)
- Restrict strack-trace logging when not in Dev mode [#3081](https://github.com/ethyca/fides/pull/3081)
- Refactor CSS variables for `fides-js` to match brandable color palette [#3321](https://github.com/ethyca/fides/pull/3321)
- Moved all of the dirs from `fides.api.ops` into `fides.api` [#3318](https://github.com/ethyca/fides/pull/3318)
- Put global settings for fides.js on privacy center settings [#3333](https://github.com/ethyca/fides/pull/3333)
- Changed `fides db migrate` to `fides db upgrade` [#3342](https://github.com/ethyca/fides/pull/3342)
- Add required notice key to privacy notices [#3337](https://github.com/ethyca/fides/pull/3337)
- Make Privacy Experience List public, and separate public endpoint rate limiting [#3339](https://github.com/ethyca/fides/pull/3339)

### Developer Experience

- Add dispatch event when publishing a non-prod tag [#3317](https://github.com/ethyca/fides/pull/3317)
- Add OpenAPI (Swagger) documentation for Fides Privacy Center API endpoints (/fides.js) [#3341](https://github.com/ethyca/fides/pull/3341)

### Removed

- Remove `fides export` command and backing code [#3256](https://github.com/ethyca/fides/pull/3256)

## [2.13.0](https://github.com/ethyca/fides/compare/2.12.1...2.13.0)

### Added

- Connector for DynamoDB [#2998](https://github.com/ethyca/fides/pull/2998)
- Access and erasure support for Amplitude [#2569](https://github.com/ethyca/fides/pull/2569)
- Access and erasure support for Gorgias [#2444](https://github.com/ethyca/fides/pull/2444)
- Privacy Experience Bulk Create, Bulk Update, and Detail Endpoints [#3185](https://github.com/ethyca/fides/pull/3185)
- Initial privacy experience UI [#3186](https://github.com/ethyca/fides/pull/3186)
- A JavaScript modal to copy a script tag for `fides.js` [#3238](https://github.com/ethyca/fides/pull/3238)
- Access and erasure support for OneSignal [#3199](https://github.com/ethyca/fides/pull/3199)
- Add the ability to "inject" location into `/fides.js` bundles and cache responses for one hour [#3272](https://github.com/ethyca/fides/pull/3272)
- Prevent column sorts from resetting when data changes [#3290](https://github.com/ethyca/fides/pull/3290)

### Changed

- Merge instances of RTK `createApi` into one instance for better cache invalidation [#3059](https://github.com/ethyca/fides/pull/3059)
- Update custom field definition uniqueness to be case insensitive name per resource type [#3215](https://github.com/ethyca/fides/pull/3215)
- Restrict where privacy notices of certain consent mechanisms must be displayed [#3195](https://github.com/ethyca/fides/pull/3195)
- Merged the `lib` submodule into the `api.ops` submodule [#3134](https://github.com/ethyca/fides/pull/3134)
- Merged duplicate privacy declaration components [#3254](https://github.com/ethyca/fides/pull/3254)
- Refactor client applications into a monorepo with turborepo, extract fides-js into a standalone package, and improve privacy-center to load configuration at runtime [#3105](https://github.com/ethyca/fides/pull/3105)

### Fixed

- Prevent ability to unintentionally show "default" Privacy Center configuration, styles, etc. [#3242](https://github.com/ethyca/fides/pull/3242)
- Fix broken links to docs site pages in Admin UI [#3232](https://github.com/ethyca/fides/pull/3232)
- Repoint legacy docs site links to the new and improved docs site [#3167](https://github.com/ethyca/fides/pull/3167)
- Fix Cookie House Privacy Center styles for fides deploy [#3283](https://github.com/ethyca/fides/pull/3283)
- Maintain casing differences within Snowflake datasets for proper DSR execution [#3245](https://github.com/ethyca/fides/pull/3245)

### Developer Experience

- Use prettier to format _all_ source files in client packages [#3240](https://github.com/ethyca/fides/pull/3240)

### Deprecated

- Deprecate `fides export` CLI command as it is moving to `fidesplus` [#3264](https://github.com/ethyca/fides/pull/3264)

## [2.12.1](https://github.com/ethyca/fides/compare/2.12.0...2.12.1)

### Changed

- Updated how Docker version checks are handled and added an escape-hatch [#3218](https://github.com/ethyca/fides/pull/3218)

### Fixed

- Datamap export mitigation for deleted taxonomy elements referenced by declarations [#3214](https://github.com/ethyca/fides/pull/3214)
- Update datamap columns each time the page is visited [#3211](https://github.com/ethyca/fides/pull/3211)
- Ensure inactive custom fields are not returned for datamap response [#3223](https://github.com/ethyca/fides/pull/3223)

## [2.12.0](https://github.com/ethyca/fides/compare/2.11.0...2.12.0)

### Added

- Access and erasure support for Aircall [#2589](https://github.com/ethyca/fides/pull/2589)
- Access and erasure support for Klaviyo [#2501](https://github.com/ethyca/fides/pull/2501)
- Page to edit or add privacy notices [#3058](https://github.com/ethyca/fides/pull/3058)
- Side navigation bar can now also have children navigation links [#3099](https://github.com/ethyca/fides/pull/3099)
- Endpoints for consent reporting [#3095](https://github.com/ethyca/fides/pull/3095)
- Added manage custom fields page behind feature flag [#3089](https://github.com/ethyca/fides/pull/3089)
- Custom fields table [#3097](https://github.com/ethyca/fides/pull/3097)
- Custom fields form modal [#3165](https://github.com/ethyca/fides/pull/3165)
- Endpoints to save the new-style Privacy Preferences with respect to a fides user device id [#3132](https://github.com/ethyca/fides/pull/3132)
- Support `privacy_declaration` as a resource type for custom fields [#3149](https://github.com/ethyca/fides/pull/3149)
- Expose `id` field of embedded `privacy_declarations` on `system` API responses [#3157](https://github.com/ethyca/fides/pull/3157)
- Access and erasure support for Unbounce [#2697](https://github.com/ethyca/fides/pull/2697)
- Support pseudonymous consent requests with `fides_user_device_id` [#3158](https://github.com/ethyca/fides/pull/3158)
- Update `fides_consent` cookie format [#3158](https://github.com/ethyca/fides/pull/3158)
- Add custom fields to the data use declaration form [#3197](https://github.com/ethyca/fides/pull/3197)
- Added fides user device id as a ProvidedIdentityType [#3131](https://github.com/ethyca/fides/pull/3131)

### Changed

- The `cursor` pagination strategy now also searches for data outside of the `data_path` when determining the cursor value [#3068](https://github.com/ethyca/fides/pull/3068)
- Moved Privacy Declarations associated with Systems to their own DB table [#3098](https://github.com/ethyca/fides/pull/3098)
- More tests on data use validation for privacy notices within the same region [#3156](https://github.com/ethyca/fides/pull/3156)
- Improvements to export code for bugfixes and privacy declaration custom field support [#3184](https://github.com/ethyca/fides/pull/3184)
- Enabled privacy notice feature flag [#3192](https://github.com/ethyca/fides/pull/3192)
- Updated TS types - particularly with new privacy notices [#3054](https://github.com/ethyca/fides/pull/3054)
- Make name not required on privacy declaration [#3150](https://github.com/ethyca/fides/pull/3150)
- Let Rule Targets allow for custom data categories [#3147](https://github.com/ethyca/fides/pull/3147)

### Removed

- Removed the warning about access control migration [#3055](https://github.com/ethyca/fides/pull/3055)
- Remove `customFields` feature flag [#3080](https://github.com/ethyca/fides/pull/3080)
- Remove notification banner from the home page [#3088](https://github.com/ethyca/fides/pull/3088)

### Fixed

- Fix a typo in the Admin UI [#3166](https://github.com/ethyca/fides/pull/3166)
- The `--local` flag is now respected for the `scan dataset db` command [#3096](https://github.com/ethyca/fides/pull/3096)
- Fixing issue where connectors with external dataset references would fail to save [#3142](https://github.com/ethyca/fides/pull/3142)
- Ensure privacy declaration IDs are stable across updates through system API [#3188](https://github.com/ethyca/fides/pull/3188)
- Fixed unit tests for saas connector type endpoints now that we have >50 [#3101](https://github.com/ethyca/fides/pull/3101)
- Fixed nox docs link [#3121](https://github.com/ethyca/fides/pull/3121/files)

### Developer Experience

- Update fides deploy to use a new database.load_samples setting to initialize sample Systems, Datasets, and Connections for testing [#3102](https://github.com/ethyca/fides/pull/3102)
- Remove support for automatically configuring messaging (Mailgun) & storage (S3) using `.env` with `nox -s "fides_env(test)"` [#3102](https://github.com/ethyca/fides/pull/3102)
- Add smoke tests for consent management [#3158](https://github.com/ethyca/fides/pull/3158)
- Added nox command that opens dev docs [#3082](https://github.com/ethyca/fides/pull/3082)

## [2.11.0](https://github.com/ethyca/fides/compare/2.10.0...2.11.0)

### Added

- Access support for Shippo [#2484](https://github.com/ethyca/fides/pull/2484)
- Feature flags can be set such that they cannot be modified by the user [#2966](https://github.com/ethyca/fides/pull/2966)
- Added the datamap UI to make it open source [#2988](https://github.com/ethyca/fides/pull/2988)
- Introduced a `FixedLayout` component (from the datamap UI) for pages that need to be a fixed height and scroll within [#2992](https://github.com/ethyca/fides/pull/2992)
- Added preliminary privacy notice page [#2995](https://github.com/ethyca/fides/pull/2995)
- Table for privacy notices [#3001](https://github.com/ethyca/fides/pull/3001)
- Added connector template endpoint [#2946](https://github.com/ethyca/fides/pull/2946)
- Query params on connection type endpoint to filter by supported action type [#2996](https://github.com/ethyca/fides/pull/2996)
- Scope restrictions for privacy notice table in the UI [#3007](https://github.com/ethyca/fides/pull/3007)
- Toggle for enabling/disabling privacy notices in the UI [#3010](https://github.com/ethyca/fides/pull/3010)
- Add endpoint to retrieve privacy notices grouped by their associated data uses [#2956](https://github.com/ethyca/fides/pull/2956)
- Support for uploading custom connector templates via the UI [#2997](https://github.com/ethyca/fides/pull/2997)
- Add a backwards-compatible workflow for saving and propagating consent preferences with respect to Privacy Notices [#3016](https://github.com/ethyca/fides/pull/3016)
- Empty state for privacy notices [#3027](https://github.com/ethyca/fides/pull/3027)
- Added Data flow modal [#3008](https://github.com/ethyca/fides/pull/3008)
- Update datamap table export [#3038](https://github.com/ethyca/fides/pull/3038)
- Added more advanced privacy center styling [#2943](https://github.com/ethyca/fides/pull/2943)
- Backend privacy experiences foundation [#3146](https://github.com/ethyca/fides/pull/3146)

### Changed

- Set `privacyDeclarationDeprecatedFields` flags to false and set `userCannotModify` to true [2987](https://github.com/ethyca/fides/pull/2987)
- Restored `nav-config` back to the admin-ui [#2990](https://github.com/ethyca/fides/pull/2990)
- Bumped supported Python versions to 3.10.11, 3.9.16, and 3.8.14 [#2936](https://github.com/ethyca/fides/pull/2936)
- Modify privacy center default config to only request email identities, and add validation preventing requesting both email & phone identities [#2539](https://github.com/ethyca/fides/pull/2539)
- SaaS connector icons are now dynamically loaded from the connector templates [#3018](https://github.com/ethyca/fides/pull/3018)
- Updated consentmechanism Enum to rename "necessary" to "notice_only" [#3048](https://github.com/ethyca/fides/pull/3048)
- Updated test data for Mongo, CLI [#3011](https://github.com/ethyca/fides/pull/3011)
- Updated the check for if a user can assign owner roles to be scope-based instead of role-based [#2964](https://github.com/ethyca/fides/pull/2964)
- Replaced menu in user management table with delete icon [#2958](https://github.com/ethyca/fides/pull/2958)
- Added extra fields to webhook payloads [#2830](https://github.com/ethyca/fides/pull/2830)

### Removed

- Removed interzone navigation logic now that the datamap UI and admin UI are one app [#2990](https://github.com/ethyca/fides/pull/2990)
- Remove the `unknown` state for generated datasets displaying on fidesplus [#2957](https://github.com/ethyca/fides/pull/2957)
- Removed datamap export API [#2999](https://github.com/ethyca/fides/pull/2999)

### Developer Experience

- Nox commands for git tagging to support feature branch builds [#2979](https://github.com/ethyca/fides/pull/2979)
- Changed test environment (`nox -s fides_env`) to run `fides deploy` for local testing [#3071](https://github.com/ethyca/fides/pull/3017)
- Publish git-tag specific docker images [#3050](https://github.com/ethyca/fides/pull/3050)

## [2.10.0](https://github.com/ethyca/fides/compare/2.9.2...2.10.0)

### Added

- Allow users to configure their username and password via the config file [#2884](https://github.com/ethyca/fides/pull/2884)
- Add authentication to the `masking` endpoints as well as accompanying scopes [#2909](https://github.com/ethyca/fides/pull/2909)
- Add an Organization Management page (beta) [#2908](https://github.com/ethyca/fides/pull/2908)
- Adds assigned systems to user management table [#2922](https://github.com/ethyca/fides/pull/2922)
- APIs to support Privacy Notice management (create, read, update) [#2928](https://github.com/ethyca/fides/pull/2928)

### Changed

- Improved standard layout for large width screens and polished misc. pages [#2869](https://github.com/ethyca/fides/pull/2869)
- Changed UI paths in the admin-ui [#2869](https://github.com/ethyca/fides/pull/2892)
  - `/add-systems/new` --> `/add-systems/manual`
  - `/system` --> `/systems`
- Added individual ID routes for systems [#2902](https://github.com/ethyca/fides/pull/2902)
- Deprecated adding scopes to users directly; you can only add roles. [#2848](https://github.com/ethyca/fides/pull/2848/files)
- Changed About Fides page to say "Fides Core Version:" over "Version". [#2899](https://github.com/ethyca/fides/pull/2899)
- Polish Admin UI header & navigation [#2897](https://github.com/ethyca/fides/pull/2897)
- Give new users a "viewer" role by default [#2900](https://github.com/ethyca/fides/pull/2900)
- Tie together save states for user permissions and systems [#2913](https://github.com/ethyca/fides/pull/2913)
- Removing payment types from Stripe connector params [#2915](https://github.com/ethyca/fides/pull/2915)
- Viewer role can now access a restricted version of the user management page [#2933](https://github.com/ethyca/fides/pull/2933)
- Change Privacy Center email placeholder text [#2935](https://github.com/ethyca/fides/pull/2935)
- Restricted setting Approvers as System Managers [#2891](https://github.com/ethyca/fides/pull/2891)
- Adds confirmation modal when downgrading user to "approver" role via Admin UI [#2924](https://github.com/ethyca/fides/pull/2924)
- Changed the toast message for new users to include access control info [#2939](https://github.com/ethyca/fides/pull/2939)
- Add Data Stewards to datamap export [#2962](https://github.com/ethyca/fides/pull/2962)

### Fixed

- Restricted Contributors from being able to create Owners [#2888](https://github.com/ethyca/fides/pull/2888)
- Allow for dynamic aspect ratio for logo on Privacy Center 404 [#2895](https://github.com/ethyca/fides/pull/2895)
- Allow for dynamic aspect ratio for logo on consent page [#2895](https://github.com/ethyca/fides/pull/2895)
- Align role dscription drawer of Admin UI with top nav: [#2932](https://github.com/ethyca/fides/pull/2932)
- Fixed error message when a user is assigned to be an approver without any systems [#2953](https://github.com/ethyca/fides/pull/2953)

### Developer Experience

- Update frontend npm packages (admin-ui, privacy-center, cypress-e2e) [#2921](https://github.com/ethyca/fides/pull/2921)

## [2.9.2](https://github.com/ethyca/fides/compare/2.9.1...2.9.2)

### Fixed

- Allow multiple data uses as long as their processing activity name is different [#2905](https://github.com/ethyca/fides/pull/2905)
- use HTML property, not text, when dispatching Mailchimp Transactional emails [#2901](https://github.com/ethyca/fides/pull/2901)
- Remove policy key from Privacy Center submission modal [#2912](https://github.com/ethyca/fides/pull/2912)

## [2.9.1](https://github.com/ethyca/fides/compare/2.9.0...2.9.1)

### Added

- Added Attentive erasure email connector [#2782](https://github.com/ethyca/fides/pull/2782)

### Changed

- Removed dataset based email connectors [#2782](https://github.com/ethyca/fides/pull/2782)
- Changed Auth0's authentication strategy from `bearer` to `oauth2_client_credentials` [#2820](https://github.com/ethyca/fides/pull/2820)
- renamed the privacy declarations field "Privacy declaration name (deprecated)" to "Processing Activity" [#711](https://github.com/ethyca/fidesplus/issues/711)

### Fixed

- Fixed issue where the scopes list passed into FidesUserPermission could get mutated with the total_scopes call [#2883](https://github.com/ethyca/fides/pull/2883)

### Removed

- removed the `privacyDeclarationDeprecatedFields` flag [#711](https://github.com/ethyca/fidesplus/issues/711)

## [2.9.0](https://github.com/ethyca/fides/compare/2.8.3...2.9.0)

### Added

- The ability to assign users as system managers for a specific system [#2714](https://github.com/ethyca/fides/pull/2714)
- New endpoints to add and remove users as system managers [#2726](https://github.com/ethyca/fides/pull/2726)
- Warning about access control migration to the UI [#2842](https://github.com/ethyca/fides/pull/2842)
- Adds Role Assignment UI [#2739](https://github.com/ethyca/fides/pull/2739)
- Add an automated migration to give users a `viewer` role [#2821](https://github.com/ethyca/fides/pull/2821)

### Changed

- Removed "progressive" navigation that would hide Admin UI tabs until Systems / Connections were configured [#2762](https://github.com/ethyca/fides/pull/2762)
- Added `system.privacy_declaration.name` to datamap response [#2831](https://github.com/ethyca/fides/pull/2831/files)

### Developer Experience

- Retired legacy `navV2` feature flag [#2762](https://github.com/ethyca/fides/pull/2762)
- Update Admin UI Layout to fill viewport height [#2812](https://github.com/ethyca/fides/pull/2812)

### Fixed

- Fixed issue where unsaved changes warning would always show up when running fidesplus [#2788](https://github.com/ethyca/fides/issues/2788)
- Fixed problem in datamap export with datasets that had been updated via SaaS instantiation [#2841](https://github.com/ethyca/fides/pull/2841)
- Fixed problem in datamap export with inconsistent custom field ordering [#2859](https://github.com/ethyca/fides/pull/2859)

## [2.8.3](https://github.com/ethyca/fides/compare/2.8.2...2.8.3)

### Added

- Serialise `bson.ObjectId` types in SAR data packages [#2785](https://github.com/ethyca/fides/pull/2785)

### Fixed

- Fixed issue where more than 1 populated custom fields removed a system from the datamap export [#2825](https://github.com/ethyca/fides/pull/2825)

## [2.8.2](https://github.com/ethyca/fides/compare/2.8.1...2.8.2)

### Fixed

- Resolved a bug that stopped custom fields populating the visual datamap [#2775](https://github.com/ethyca/fides/pull/2775)
- Patch appconfig migration to handle existing db record [#2780](https://github.com/ethyca/fides/pull/2780)

## [2.8.1](https://github.com/ethyca/fides/compare/2.8.0...2.8.1)

### Fixed

- Disabled hiding Admin UI based on user scopes [#2771](https://github.com/ethyca/fides/pull/2771)

## [2.8.0](https://github.com/ethyca/fides/compare/2.7.1...2.8.0)

### Added

- Add API support for messaging config properties [#2551](https://github.com/ethyca/fides/pull/2551)
- Access and erasure support for Kustomer [#2520](https://github.com/ethyca/fides/pull/2520)
- Added the `erase_after` field on collections to be able to set the order for erasures [#2619](https://github.com/ethyca/fides/pull/2619)
- Add a toggle to filter the system classification to only return those with classification data [#2700](https://github.com/ethyca/fides/pull/2700)
- Added backend role-based permissions [#2671](https://github.com/ethyca/fides/pull/2671)
- Access and erasure for Vend SaaS Connector [#1869](https://github.com/ethyca/fides/issues/1869)
- Added endpoints for storage and messaging config setup status [#2690](https://github.com/ethyca/fides/pull/2690)
- Access and erasure for Jira SaaS Connector [#1871](https://github.com/ethyca/fides/issues/1871)
- Access and erasure support for Delighted [#2244](https://github.com/ethyca/fides/pull/2244)
- Improve "Upload a new dataset YAML" [#1531](https://github.com/ethyca/fides/pull/2258)
- Input validation and sanitization for Privacy Request fields [#2655](https://github.com/ethyca/fides/pull/2655)
- Access and erasure support for Yotpo [#2708](https://github.com/ethyca/fides/pull/2708)
- Custom Field Library Tab [#527](https://github.com/ethyca/fides/pull/2693)
- Allow SendGrid template usage [#2728](https://github.com/ethyca/fides/pull/2728)
- Added ConnectorRunner to simplify SaaS connector testing [#1795](https://github.com/ethyca/fides/pull/1795)
- Adds support for Mailchimp Transactional as a messaging config [#2742](https://github.com/ethyca/fides/pull/2742)

### Changed

- Admin UI
  - Add flow for selecting system types when manually creating a system [#2530](https://github.com/ethyca/fides/pull/2530)
  - Updated forms for privacy declarations [#2648](https://github.com/ethyca/fides/pull/2648)
  - Delete flow for privacy declarations [#2664](https://github.com/ethyca/fides/pull/2664)
  - Add framework to have UI elements respect the user's scopes [#2682](https://github.com/ethyca/fides/pull/2682)
  - "Manual Webhook" has been renamed to "Manual Process". [#2717](https://github.com/ethyca/fides/pull/2717)
- Convert all config values to Pydantic `Field` objects [#2613](https://github.com/ethyca/fides/pull/2613)
- Add warning to 'fides deploy' when installed outside of a virtual environment [#2641](https://github.com/ethyca/fides/pull/2641)
- Redesigned the default/init config file to be auto-documented. Also updates the `fides init` logic and analytics consent logic [#2694](https://github.com/ethyca/fides/pull/2694)
- Change how config creation/import is handled across the application [#2622](https://github.com/ethyca/fides/pull/2622)
- Update the CLI aesthetics & docstrings [#2703](https://github.com/ethyca/fides/pull/2703)
- Updates Roles->Scopes Mapping [#2744](https://github.com/ethyca/fides/pull/2744)
- Return user scopes as an enum, as well as total scopes [#2741](https://github.com/ethyca/fides/pull/2741)
- Update `MessagingServiceType` enum to be lowercased throughout [#2746](https://github.com/ethyca/fides/pull/2746)

### Developer Experience

- Set the security environment of the fides dev setup to `prod` instead of `dev` [#2588](https://github.com/ethyca/fides/pull/2588)
- Removed unexpected default Redis password [#2666](https://github.com/ethyca/fides/pull/2666)
- Privacy Center
  - Typechecking and validation of the `config.json` will be checked for backwards-compatibility. [#2661](https://github.com/ethyca/fides/pull/2661)
- Combined conftest.py files [#2669](https://github.com/ethyca/fides/pull/2669)

### Fixed

- Fix support for "redis.user" setting when authenticating to the Redis cache [#2666](https://github.com/ethyca/fides/pull/2666)
- Fix error with the classify dataset feature flag not writing the dataset to the server [#2675](https://github.com/ethyca/fides/pull/2675)
- Allow string dates to stay strings in cache decoding [#2695](https://github.com/ethyca/fides/pull/2695)
- Admin UI
  - Remove Identifiability (Data Qualifier) from taxonomy editor [2684](https://github.com/ethyca/fides/pull/2684)
- FE: Custom field selections binding issue on Taxonomy tabs [#2659](https://github.com/ethyca/fides/pull/2693/)
- Fix Privacy Request Status when submitting a consent request when identity verification is required [#2736](https://github.com/ethyca/fides/pull/2736)

## [2.7.1](https://github.com/ethyca/fides/compare/2.7.0...2.7.1)

- Fix error with the classify dataset feature flag not writing the dataset to the server [#2675](https://github.com/ethyca/fides/pull/2675)

## [2.7.0](https://github.com/ethyca/fides/compare/2.6.6...2.7.0)

- Fides API

  - Access and erasure support for Braintree [#2223](https://github.com/ethyca/fides/pull/2223)
  - Added route to send a test message [#2585](https://github.com/ethyca/fides/pull/2585)
  - Add default storage configuration functionality and associated APIs [#2438](https://github.com/ethyca/fides/pull/2438)

- Admin UI

  - Custom Metadata [#2536](https://github.com/ethyca/fides/pull/2536)
    - Create Custom Lists
    - Create Custom Field Definition
    - Create custom fields from a the taxonomy editor
    - Provide a custom field value in a resource
    - Bulk edit custom field values [#2612](https://github.com/ethyca/fides/issues/2612)
    - Custom metadata UI Polish [#2624](https://github.com/ethyca/fides/pull/2625)

- Privacy Center

  - The consent config default value can depend on whether Global Privacy Control is enabled. [#2341](https://github.com/ethyca/fides/pull/2341)
  - When GPC is enabled, the UI indicates which data uses are opted out by default. [#2596](https://github.com/ethyca/fides/pull/2596)
  - `inspectForBrowserIdentities` now also looks for `ljt_readerID`. [#2543](https://github.com/ethyca/fides/pull/2543)

### Added

- Added new Wunderkind Consent Saas Connector [#2600](https://github.com/ethyca/fides/pull/2600)
- Added new Sovrn Email Consent Connector [#2543](https://github.com/ethyca/fides/pull/2543/)
- Log Fides version at startup [#2566](https://github.com/ethyca/fides/pull/2566)

### Changed

- Update Admin UI to show all action types (access, erasure, consent, update) [#2523](https://github.com/ethyca/fides/pull/2523)
- Removes legacy `verify_oauth_client` function [#2527](https://github.com/ethyca/fides/pull/2527)
- Updated the UI for adding systems to a new design [#2490](https://github.com/ethyca/fides/pull/2490)
- Minor logging improvements [#2566](https://github.com/ethyca/fides/pull/2566)
- Various form components now take a `stacked` or `inline` variant [#2542](https://github.com/ethyca/fides/pull/2542)
- UX fixes for user management [#2537](https://github.com/ethyca/fides/pull/2537)
- Updating Firebase Auth connector to mask the user with a delete instead of an update [#2602](https://github.com/ethyca/fides/pull/2602)

### Fixed

- Fixed bug where refreshing a page in the UI would result in a 404 [#2502](https://github.com/ethyca/fides/pull/2502)
- Usernames are case insensitive now and prevent all duplicates [#2487](https://github.com/ethyca/fides/pull/2487)
  - This PR contains a migration that deletes duplicate users and keeps the oldest original account.
- Update Logos for shipped connectors [#2464](https://github.com/ethyca/fides/pull/2587)
- Search field on privacy request page isn't working [#2270](https://github.com/ethyca/fides/pull/2595)
- Fix connection dropdown in integration table to not be disabled add system creation [#3589](https://github.com/ethyca/fides/pull/3589)

### Developer Experience

- Added new Cypress E2E smoke tests [#2241](https://github.com/ethyca/fides/pull/2241)
- New command `nox -s e2e_test` which will spin up the test environment and run true E2E Cypress tests against it [#2417](https://github.com/ethyca/fides/pull/2417)
- Cypress E2E tests now run in CI and are reported to Cypress Cloud [#2417](https://github.com/ethyca/fides/pull/2417)
- Change from `randomint` to `uuid` in mongodb tests to reduce flakiness. [#2591](https://github.com/ethyca/fides/pull/2591)

### Removed

- Remove feature flagged config wizard stepper from Admin UI [#2553](https://github.com/ethyca/fides/pull/2553)

## [2.6.6](https://github.com/ethyca/fides/compare/2.6.5...2.6.6)

### Changed

- Improve Readability for Custom Masking Override Exceptions [#2593](https://github.com/ethyca/fides/pull/2593)

## [2.6.5](https://github.com/ethyca/fides/compare/2.6.4...2.6.5)

### Added

- Added config properties to override database Engine parameters [#2511](https://github.com/ethyca/fides/pull/2511)
- Increased default pool_size and max_overflow to 50 [#2560](https://github.com/ethyca/fides/pull/2560)

## [2.6.4](https://github.com/ethyca/fides/compare/2.6.3...2.6.4)

### Fixed

- Fixed bug for SMS completion notification not being sent [#2526](https://github.com/ethyca/fides/issues/2526)
- Fixed bug where refreshing a page in the UI would result in a 404 [#2502](https://github.com/ethyca/fides/pull/2502)

## [2.6.3](https://github.com/ethyca/fides/compare/2.6.2...2.6.3)

### Fixed

- Handle case where legacy dataset has meta: null [#2524](https://github.com/ethyca/fides/pull/2524)

## [2.6.2](https://github.com/ethyca/fides/compare/2.6.1...2.6.2)

### Fixed

- Issue addressing missing field in dataset migration [#2510](https://github.com/ethyca/fides/pull/2510)

## [2.6.1](https://github.com/ethyca/fides/compare/2.6.0...2.6.1)

### Fixed

- Fix errors when privacy requests execute concurrently without workers [#2489](https://github.com/ethyca/fides/pull/2489)
- Enable saas request overrides to run in worker runtime [#2489](https://github.com/ethyca/fides/pull/2489)

## [2.6.0](https://github.com/ethyca/fides/compare/2.5.1...2.6.0)

### Added

- Added the `env` option to the `security` configuration options to allow for users to completely secure the API endpoints [#2267](https://github.com/ethyca/fides/pull/2267)
- Unified Fides Resources
  - Added a dataset dropdown selector when configuring a connector to link an existing dataset to the connector configuration. [#2162](https://github.com/ethyca/fides/pull/2162)
  - Added new datasetconfig.ctl_dataset_id field to unify fides dataset resources [#2046](https://github.com/ethyca/fides/pull/2046)
- Add new connection config routes that couple them with systems [#2249](https://github.com/ethyca/fides/pull/2249)
- Add new select/deselect all permissions buttons [#2437](https://github.com/ethyca/fides/pull/2437)
- Endpoints to allow a user with the `user:password-reset` scope to reset users' passwords. In addition, users no longer require a scope to edit their own passwords. [#2373](https://github.com/ethyca/fides/pull/2373)
- New form to reset a user's password without knowing an old password [#2390](https://github.com/ethyca/fides/pull/2390)
- Approve & deny buttons on the "Request details" page. [#2473](https://github.com/ethyca/fides/pull/2473)
- Consent Propagation
  - Add the ability to execute Consent Requests via the Privacy Request Execution layer [#2125](https://github.com/ethyca/fides/pull/2125)
  - Add a Mailchimp Transactional Consent Connector [#2194](https://github.com/ethyca/fides/pull/2194)
  - Allow defining a list of opt-in and/or opt-out requests in consent connectors [#2315](https://github.com/ethyca/fides/pull/2315)
  - Add a Google Analytics Consent Connector for GA4 properties [#2302](https://github.com/ethyca/fides/pull/2302)
  - Pass the GA Cookie from the Privacy Center [#2337](https://github.com/ethyca/fides/pull/2337)
  - Rename "user_id" to more specific "ga_client_id" [#2356](https://github.com/ethyca/fides/pull/2356)
  - Patch Google Analytics Consent Connector to delete by client_id [#2355](https://github.com/ethyca/fides/pull/2355)
  - Add a "skip_param_values option" to optionally skip when we are missing param values in the body [#2384](https://github.com/ethyca/fides/pull/2384)
  - Adds a new Universal Analytics Connector that works with the UA Tracking Id
- Adds intake and storage of Global Privacy Control Signal props for Consent [#2599](https://github.com/ethyca/fides/pull/2599)

### Changed

- Unified Fides Resources
  - Removed several fidesops schemas for DSR's in favor of updated Fideslang schemas [#2009](https://github.com/ethyca/fides/pull/2009)
  - Removed DatasetConfig.dataset field [#2096](https://github.com/ethyca/fides/pull/2096)
  - Updated UI dataset config routes to use new unified routes [#2113](https://github.com/ethyca/fides/pull/2113)
  - Validate request body on crud endpoints on upsert. Validate dataset data categories before save. [#2134](https://github.com/ethyca/fides/pull/2134/)
  - Updated test env setup and quickstart to use new endpoints [#2225](https://github.com/ethyca/fides/pull/2225)
- Consent Propagation
  - Privacy Center consent options can now be marked as `executable` in order to propagate consent requests [#2193](https://github.com/ethyca/fides/pull/2193)
  - Add support for passing browser identities to consent request patches [#2304](https://github.com/ethyca/fides/pull/2304)
- Update fideslang to 1.3.3 [#2343](https://github.com/ethyca/fides/pull/2343)
- Display the request type instead of the policy name on the request table [#2382](https://github.com/ethyca/fides/pull/2382)
- Make denial reasons required [#2400](https://github.com/ethyca/fides/pull/2400)
- Display the policy key on the request details page [#2395](https://github.com/ethyca/fides/pull/2395)
- Updated CSV export [#2452](https://github.com/ethyca/fides/pull/2452)
- Privacy Request approval now uses a modal [#2443](https://github.com/ethyca/fides/pull/2443)

### Developer Experience

- `nox -s test_env` has been replaced with `nox -s "fides_env(dev)"`
- New command `nox -s "fides_env(test)"` creates a complete test environment with seed data (similar to `fides_env(dev)`) but with the production fides image so the built UI can be accessed at `localhost:8080` [#2399](https://github.com/ethyca/fides/pull/2399)
- Change from code climate to codecov for coverage reporting [#2402](https://github.com/ethyca/fides/pull/2402)

### Fixed

- Home screen header scaling and responsiveness issues [#2200](https://github.com/ethyca/fides/pull/2277)
- Privacy Center identity inputs validate even when they are optional. [#2308](https://github.com/ethyca/fides/pull/2308)
- The PII toggle defaults to false and PII will be hidden on page load [#2388](https://github.com/ethyca/fides/pull/2388)
- Fixed a CI bug caused by git security upgrades [#2441](https://github.com/ethyca/fides/pull/2441)
- Privacy Center
  - Identity inputs validate even when they are optional. [#2308](https://github.com/ethyca/fides/pull/2308)
  - Submit buttons show loading state and disable while submitting. [#2401](https://github.com/ethyca/fides/pull/2401)
  - Phone inputs no longer request country SVGs from external domain. [#2378](https://github.com/ethyca/fides/pull/2378)
  - Input validation errors no longer change the height of modals. [#2379](https://github.com/ethyca/fides/pull/2379)
- Patch masking strategies to better handle null and non-string inputs [#2307](https://github.com/ethyca/fides/pull/2377)
- Renamed prod pushes tag to be `latest` for privacy center and sample app [#2401](https://github.com/ethyca/fides/pull/2407)
- Update firebase connector to better handle non-existent users [#2439](https://github.com/ethyca/fides/pull/2439)

## [2.5.1](https://github.com/ethyca/fides/compare/2.5.0...2.5.1)

### Developer Experience

- Allow db resets only if `config.dev_mode` is `True` [#2321](https://github.com/ethyca/fides/pull/2321)

### Fixed

- Added a feature flag for the recent dataset classification UX changes [#2335](https://github.com/ethyca/fides/pull/2335)

### Security

- Add a check to the catchall path to prevent returning paths outside of the UI directory [#2330](https://github.com/ethyca/fides/pull/2330)

### Developer Experience

- Reduce size of local Docker images by fixing `.dockerignore` patterns [#2360](https://github.com/ethyca/fides/pull/2360)

## [2.5.0](https://github.com/ethyca/fides/compare/2.4.0...2.5.0)

### Docs

- Update the docs landing page and remove redundant docs [#2184](https://github.com/ethyca/fides/pull/2184)

### Added

- Added the `user` command group to the CLI. [#2153](https://github.com/ethyca/fides/pull/2153)
- Added `Code Climate` test coverage uploads. [#2198](https://github.com/ethyca/fides/pull/2198)
- Added the connection key to the execution log [#2100](https://github.com/ethyca/fides/pull/2100)
- Added endpoints to retrieve DSR `Rule`s and `Rule Target`s [#2116](https://github.com/ethyca/fides/pull/2116)
- Added Fides version number to account dropdown in the UI [#2140](https://github.com/ethyca/fides/pull/2140)
- Add link to Classify Systems page in nav side bar [#2128](https://github.com/ethyca/fides/pull/2128)
- Dataset classification UI now polls for results [#2123](https://github.com/ethyca/fides/pull/2123)
- Update Privacy Center Icons [#1800](https://github.com/ethyca/fides/pull/2139)
- Privacy Center `fides-consent.js`:
  - `Fides.shopify` integration function. [#2152](https://github.com/ethyca/fides/pull/2152)
  - Dedicated folder for integrations.
  - `Fides.meta` integration function (fbq). [#2217](https://github.com/ethyca/fides/pull/2217)
- Adds support for Twilio email service (Sendgrid) [#2154](https://github.com/ethyca/fides/pull/2154)
- Access and erasure support for Recharge [#1709](https://github.com/ethyca/fides/pull/1709)
- Access and erasure support for Friendbuy Nextgen [#2085](https://github.com/ethyca/fides/pull/2085)

### Changed

- Admin UI Feature Flags - [#2101](https://github.com/ethyca/fides/pull/2101)
  - Overrides can be saved in the browser.
  - Use `NEXT_PUBLIC_APP_ENV` for app-specific environment config.
  - No longer use `react-feature-flags` library.
  - Can have descriptions. [#2243](https://github.com/ethyca/fides/pull/2243)
- Made privacy declarations optional when adding systems manually - [#2173](https://github.com/ethyca/fides/pull/2173)
- Removed an unclear logging message. [#2266](https://github.com/ethyca/fides/pull/2266)
- Allow any user with `user:delete` scope to delete other users [#2148](https://github.com/ethyca/fides/pull/2148)
- Dynamic imports of custom overrides and SaaS test fixtures [#2169](https://github.com/ethyca/fides/pull/2169)
- Added `AuthenticatedClient` to custom request override interface [#2171](https://github.com/ethyca/fides/pull/2171)
- Only approve the specific collection instead of the entire dataset, display only top 1 classification by default [#2226](https://github.com/ethyca/fides/pull/2226)
- Update sample project resources for `fides evaluate` usage in `fides deploy` [#2253](https://github.com/ethyca/fides/pull/2253)

### Removed

- Removed unused object_name field on s3 storage config [#2133](https://github.com/ethyca/fides/pull/2133)

### Fixed

- Remove next-auth from privacy center to fix JS console error [#2090](https://github.com/ethyca/fides/pull/2090)
- Admin UI - Added Missing ability to assign `user:delete` in the permissions checkboxes [#2148](https://github.com/ethyca/fides/pull/2148)
- Nav bug: clicking on Privacy Request breadcrumb takes me to Home instead of /privacy-requests [#497](https://github.com/ethyca/fides/pull/2141)
- Side nav disappears when viewing request details [#2129](https://github.com/ethyca/fides/pull/2155)
- Remove usage of load dataset button and other dataset UI modifications [#2149](https://github.com/ethyca/fides/pull/2149)
- Improve readability for exceptions raised from custom request overrides [#2157](https://github.com/ethyca/fides/pull/2157)
- Importing custom request overrides on server startup [#2186](https://github.com/ethyca/fides/pull/2186)
- Remove warning when env vars default to blank strings in docker-compose [#2188](https://github.com/ethyca/fides/pull/2188)
- Fix Cookie House purchase modal flashing 'Error' in title [#2274](https://github.com/ethyca/fides/pull/2274)
- Stop dependency from upgrading `packaging` to version with known issue [#2273](https://github.com/ethyca/fides/pull/2273)
- Privacy center config no longer requires `identity_inputs` and will use `email` as a default [#2263](https://github.com/ethyca/fides/pull/2263)
- No longer display remaining days for privacy requests in terminal states [#2292](https://github.com/ethyca/fides/pull/2292)

### Removed

- Remove "Create New System" button when viewing systems. All systems can now be created via the "Add systems" button on the home page. [#2132](https://github.com/ethyca/fides/pull/2132)

## [2.4.0](https://github.com/ethyca/fides/compare/2.3.1...2.4.0)

### Developer Experience

- Include a pre-check workflow that collects the pytest suite [#2098](https://github.com/ethyca/fides/pull/2098)
- Write to the application db when running the app locally. Write to the test db when running pytest [#1731](https://github.com/ethyca/fides/pull/1731)

### Changed

- Move the `fides.ctl.core.` and `fides.ctl.connectors` modules into `fides.core` and `fides.connectors` respectively [#2097](https://github.com/ethyca/fides/pull/2097)
- Fides: Skip cypress tests due to nav bar 2.0 [#2102](https://github.com/ethyca/fides/pull/2103)

### Added

- Adds new erasure policy for complete user data masking [#1839](https://github.com/ethyca/fides/pull/1839)
- New Fides Home page [#1864](https://github.com/ethyca/fides/pull/2050)
- Nav 2.0 - Replace form flow side navs with top tabs [#2037](https://github.com/ethyca/fides/pull/2050)
- Adds new erasure policy for complete user data masking [#1839](https://github.com/ethyca/fides/pull/1839)
- Added ability to use Mailgun templates when sending emails. [#2039](https://github.com/ethyca/fides/pull/2039)
- Adds SMS id verification for consent [#2094](https://github.com/ethyca/fides/pull/2094)

### Fixed

- Store `fides_consent` cookie on the root domain of the Privacy Center [#2071](https://github.com/ethyca/fides/pull/2071)
- Properly set the expire-time for verification codes [#2105](https://github.com/ethyca/fides/pull/2105)

## [2.3.1](https://github.com/ethyca/fides/compare/2.3.0...2.3.1)

### Fixed

- Resolved an issue where the root_user was not being created [#2082](https://github.com/ethyca/fides/pull/2082)

### Added

- Nav redesign with sidebar groups. Feature flagged to only be visible in dev mode until release. [#2030](https://github.com/ethyca/fides/pull/2047)
- Improved error handling for incorrect app encryption key [#2089](https://github.com/ethyca/fides/pull/2089)
- Access and erasure support for Friendbuy API [#2019](https://github.com/ethyca/fides/pull/2019)

## [2.3.0](https://github.com/ethyca/fides/compare/2.2.2...2.3.0)

### Added

- Common Subscriptions for app-wide data and feature checks. [#2030](https://github.com/ethyca/fides/pull/2030)
- Send email alerts on privacy request failures once the specified threshold is reached. [#1793](https://github.com/ethyca/fides/pull/1793)
- DSR Notifications (toast) [#1895](https://github.com/ethyca/fides/pull/1895)
- DSR configure alerts btn [#1895](https://github.com/ethyca/fides/pull/1895)
- DSR configure alters (FE) [#1895](https://github.com/ethyca/fides/pull/1895)
- Add a `usage` session to Nox to print full session docstrings. [#2022](https://github.com/ethyca/fides/pull/2022)

### Added

- Adds notifications section to toml files [#2026](https://github.com/ethyca/fides/pull/2060)

### Changed

- Updated to use `loguru` logging library throughout codebase [#2031](https://github.com/ethyca/fides/pull/2031)
- Do not always create a `fides.toml` by default [#2023](https://github.com/ethyca/fides/pull/2023)
- The `fideslib` module has been merged into `fides`, code redundancies have been removed [#1859](https://github.com/ethyca/fides/pull/1859)
- Replace 'ingress' and 'egress' with 'sources' and 'destinations' across UI [#2044](https://github.com/ethyca/fides/pull/2044)
- Update the functionality of `fides pull -a <filename>` to include _all_ resource types. [#2083](https://github.com/ethyca/fides/pull/2083)

### Fixed

- Timing issues with bulk DSR reprocessing, specifically when analytics are enabled [#2015](https://github.com/ethyca/fides/pull/2015)
- Error caused by running erasure requests with disabled connectors [#2045](https://github.com/ethyca/fides/pull/2045)
- Changes the SlowAPI ratelimiter's backend to use memory instead of Redis [#2054](https://github.com/ethyca/fides/pull/2058)

## [2.2.2](https://github.com/ethyca/fides/compare/2.2.1...2.2.2)

### Docs

- Updated the readme to use new new [docs site](http://docs.ethyca.com) [#2020](https://github.com/ethyca/fides/pull/2020)

### Deprecated

- The documentation site hosted in the `/docs` directory has been deprecated. All documentation updates will be hosted at the new [docs site](http://docs.ethyca.com) [#2020](https://github.com/ethyca/fides/pull/2020)

### Fixed

- Fixed mypy and pylint errors [#2013](https://github.com/ethyca/fides/pull/2013)
- Update connection test endpoint to be effectively non-blocking [#2000](https://github.com/ethyca/fides/pull/2000)
- Update Fides connector to better handle children with no access results [#2012](https://github.com/ethyca/fides/pull/2012)

## [2.2.1](https://github.com/ethyca/fides/compare/2.2.0...2.2.1)

### Added

- Add health check indicator for data flow scanning option [#1973](https://github.com/ethyca/fides/pull/1973)

### Changed

- The `celery.toml` is no longer used, instead it is a subsection of the `fides.toml` file [#1990](https://github.com/ethyca/fides/pull/1990)
- Update sample project landing page copy to be version-agnostic [#1958](https://github.com/ethyca/fides/pull/1958)
- `get` and `ls` CLI commands now return valid `fides` object YAML [#1991](https://github.com/ethyca/fides/pull/1991)

### Developer Experience

- Remove duplicate fastapi-caching and pin version. [#1765](https://github.com/ethyca/fides/pull/1765)

## [2.2.0](https://github.com/ethyca/fides/compare/2.1.0...2.2.0)

### Added

- Send email alerts on privacy request failures once the specified threshold is reached. [#1793](https://github.com/ethyca/fides/pull/1793)
- Add authenticated privacy request route. [#1819](https://github.com/ethyca/fides/pull/1819)
- Enable the onboarding flow [#1836](https://github.com/ethyca/fides/pull/1836)
- Access and erasure support for Fullstory API [#1821](https://github.com/ethyca/fides/pull/1821)
- Add function to poll privacy request for completion [#1860](https://github.com/ethyca/fides/pull/1860)
- Added rescan flow for the data flow scanner [#1844](https://github.com/ethyca/fides/pull/1844)
- Add rescan flow for the data flow scanner [#1844](https://github.com/ethyca/fides/pull/1844)
- Add Fides connector to support parent-child Fides deployments [#1861](https://github.com/ethyca/fides/pull/1861)
- Classification UI now polls for updates to classifications [#1908](https://github.com/ethyca/fides/pull/1908)

### Changed

- The organization info form step is now skipped if the server already has organization info. [#1840](https://github.com/ethyca/fides/pull/1840)
- Removed the description column from the classify systems page. [#1867](https://github.com/ethyca/fides/pull/1867)
- Retrieve child results during fides connector execution [#1967](https://github.com/ethyca/fides/pull/1967)

### Fixed

- Fix error in parent user creation seeding. [#1832](https://github.com/ethyca/fides/issues/1832)
- Fix DSR error due to unfiltered empty identities [#1901](https://github.com/ethyca/fides/pull/1907)

### Docs

- Remove documentation about no-longer used connection string override [#1824](https://github.com/ethyca/fides/pull/1824)
- Fix typo in headings [#1824](https://github.com/ethyca/fides/pull/1824)
- Update documentation to reflect configs necessary for mailgun, twilio_sms and twilio_email service types [#1846](https://github.com/ethyca/fides/pull/1846)

...

## [2.1.0](https://github.com/ethyca/fides/compare/2.0.0...2.1.0)

### Added

- Classification flow for system data flows
- Classification is now triggered as part of data flow scanning
- Include `ingress` and `egress` fields on system export and `datamap/` endpoint [#1740](https://github.com/ethyca/fides/pull/1740)
- Repeatable unique identifier for dataset fides_keys and metadata [#1786](https://github.com/ethyca/fides/pull/1786)
- Adds SMS support for identity verification notifications [#1726](https://github.com/ethyca/fides/pull/1726)
- Added phone number validation in back-end and react phone number form in Privacy Center [#1745](https://github.com/ethyca/fides/pull/1745)
- Adds SMS message template for all subject notifications [#1743](https://github.com/ethyca/fides/pull/1743)
- Privacy-Center-Cypress workflow for CI checks of the Privacy Center. [#1722](https://github.com/ethyca/fides/pull/1722)
- Privacy Center `fides-consent.js` script for accessing consent on external pages. [Details](/clients/privacy-center/packages/fides-consent/README.md)
- Erasure support for Twilio Conversations API [#1673](https://github.com/ethyca/fides/pull/1673)
- Webserver port can now be configured via the CLI command [#1858](https://github.com/ethyca/fides/pull/1858)

### Changed

- Optional dependencies are no longer used for 3rd-party connectivity. Instead they are used to isolate dangerous dependencies. [#1679](https://github.com/ethyca/fides/pull/1679)
- All Next pages now automatically require login. [#1670](https://github.com/ethyca/fides/pull/1670)
- Running the `webserver` command no longer prompts the user to opt out/in to analytics[#1724](https://github.com/ethyca/fides/pull/1724)

### Developer Experience

- Admin-UI-Cypress tests that fail in CI will now upload screen recordings for debugging. [#1728](https://github.com/ethyca/fides/pull/1728/files/c23e62fea284f7910028c8483feff893903068b8#r1019491323)
- Enable remote debugging from VSCode of live dev app [#1780](https://github.com/ethyca/fides/pull/1780)

### Removed

- Removed the Privacy Center `cookieName` config introduced in 2.0.0. [#1756](https://github.com/ethyca/fides/pull/1756)

### Fixed

- Exceptions are no longer raised when sending analytics on Windows [#1666](https://github.com/ethyca/fides/pull/1666)
- Fixed wording on identity verification modal in the Privacy Center [#1674](https://github.com/ethyca/fides/pull/1674)
- Update system fides_key tooltip text [#1533](https://github.com/ethyca/fides/pull/1685)
- Removed local storage parsing that is redundant with redux-persist. [#1678](https://github.com/ethyca/fides/pull/1678)
- Show a helpful error message if Docker daemon is not running during "fides deploy" [#1694](https://github.com/ethyca/fides/pull/1694)
- Allow users to query their own permissions, including root user. [#1698](https://github.com/ethyca/fides/pull/1698)
- Single-select taxonomy fields legal basis and special category can be cleared. [#1712](https://github.com/ethyca/fides/pull/1712)
- Fixes the issue where the security config is not properly loading from environment variables. [#1718](https://github.com/ethyca/fides/pull/1718)
- Fixes the issue where the CLI can't run without the config values required by the webserver. [#1811](https://github.com/ethyca/fides/pull/1811)
- Correctly handle response from adobe jwt auth endpoint as milliseconds, rather than seconds. [#1754](https://github.com/ethyca/fides/pull/1754)
- Fixed styling issues with the `EditDrawer` component. [#1803](https://github.com/ethyca/fides/pull/1803)

### Security

- Bumped versions of packages that use OpenSSL [#1683](https://github.com/ethyca/fides/pull/1683)

## [2.0.0](https://github.com/ethyca/fides/compare/1.9.6...2.0.0)

### Added

- Allow delete-only SaaS connector endpoints [#1200](https://github.com/ethyca/fides/pull/1200)
- Privacy center consent choices store a browser cookie. [#1364](https://github.com/ethyca/fides/pull/1364)
  - The format is generic. A reasonable set of defaults will be added later: [#1444](https://github.com/ethyca/fides/issues/1444)
  - The cookie name defaults to `fides_consent` but can be configured under `config.json > consent > cookieName`.
  - Each consent option can provide an array of `cookieKeys`.
- Individually select and reprocess DSRs that have errored [#1203](https://github.com/ethyca/fides/pull/1489)
- Bulk select and reprocess DSRs that have errored [#1205](https://github.com/ethyca/fides/pull/1489)
- Config Wizard: AWS scan results populate in system review forms. [#1454](https://github.com/ethyca/fides/pull/1454)
- Integrate rate limiter with Saas Connectors. [#1433](https://github.com/ethyca/fides/pull/1433)
- Config Wizard: Added a column selector to the scan results page of the config wizard [#1590](https://github.com/ethyca/fides/pull/1590)
- Config Wizard: Flow for runtime scanner option [#1640](https://github.com/ethyca/fides/pull/1640)
- Access support for Twilio Conversations API [#1520](https://github.com/ethyca/fides/pull/1520)
- Message Config: Adds Twilio Email/SMS support [#1519](https://github.com/ethyca/fides/pull/1519)

### Changed

- Updated mypy to version 0.981 and Python to version 3.10.7 [#1448](https://github.com/ethyca/fides/pull/1448)

### Developer Experience

- Repository dispatch events are sent to fidesctl-plus and fidesops-plus [#1263](https://github.com/ethyca/fides/pull/1263)
- Only the `docs-authors` team members are specified as `CODEOWNERS` [#1446](https://github.com/ethyca/fides/pull/1446)
- Updates the default local configuration to not defer tasks to a worker node [#1552](https://github.com/ethyca/fides/pull/1552/)
- Updates the healthcheck to return health status of connected Celery workers [#1588](https://github.com/ethyca/fides/pull/1588)

### Docs

- Remove the tutorial to prepare for new update [#1543](https://github.com/ethyca/fides/pull/1543)
- Add system management via UI documentation [#1541](https://github.com/ethyca/fides/pull/1541)
- Added DSR quickstart docs, restructured docs navigation [#1651](https://github.com/ethyca/fides/pull/1651)
- Update privacy request execution overview docs [#1258](https://github.com/ethyca/fides/pull/1490)

### Fixed

- Fixed system dependencies appearing as "N/A" in the datamap endpoint when there are no privacy declarations [#1649](https://github.com/ethyca/fides/pull/1649)

## [1.9.6](https://github.com/ethyca/fides/compare/1.9.5...1.9.6)

### Fixed

- Include systems without a privacy declaration on data map [#1603](https://github.com/ethyca/fides/pull/1603)
- Handle malformed tokens [#1523](https://github.com/ethyca/fides/pull/1523)
- Remove thrown exception from getAllPrivacyRequests method [#1592](https://github.com/ethyca/fides/pull/1593)
- Include systems without a privacy declaration on data map [#1603](https://github.com/ethyca/fides/pull/1603)
- After editing a dataset, the table will stay on the previously selected collection instead of resetting to the first one. [#1511](https://github.com/ethyca/fides/pull/1511)
- Fix redis `db_index` config issue [#1647](https://github.com/ethyca/fides/pull/1647)

### Docs

- Add unlinked docs and fix any remaining broken links [#1266](https://github.com/ethyca/fides/pull/1266)
- Update privacy center docs to include consent information [#1537](https://github.com/ethyca/fides/pull/1537)
- Update UI docs to include DSR countdown information and additional descriptions/filtering [#1545](https://github.com/ethyca/fides/pull/1545)

### Changed

- Allow multiple masking strategies to be specified when using fides as a masking engine [#1647](https://github.com/ethyca/fides/pull/1647)

## [1.9.5](https://github.com/ethyca/fides/compare/1.9.4...1.9.5)

### Added

- The database includes a `plus_system_scans` relation, to track the status and results of System Scanner executions in fidesctl-plus [#1554](https://github.com/ethyca/fides/pull/1554)

## [1.9.4](https://github.com/ethyca/fides/compare/1.9.2...1.9.4)

### Fixed

- After editing a dataset, the table will stay on the previously selected collection instead of resetting to the first one. [#1511](https://github.com/ethyca/fides/pull/1511)

## [1.9.2](https://github.com/ethyca/fides/compare/1.9.1...1.9.2)

### Deprecated

- Added a deprecation warning for the entire package [#1244](https://github.com/ethyca/fides/pull/1244)

### Added

- Dataset generation enhancements using Fides Classify for Plus users:

  - Integrate Fides Plus API into placeholder features introduced in 1.9.0. [#1194](https://github.com/ethyca/fides/pull/1194)

- Fides Admin UI:

  - Configure Connector after creation [#1204](https://github.com/ethyca/fides/pull/1356)

### Fixed

- Privacy Center:
  - Handle error on startup if server isn't running [#1239](https://github.com/ethyca/fides/pull/1239)
  - Fix styling issue with cards [#1240](https://github.com/ethyca/fides/pull/1240)
  - Redirect to index on consent save [#1238](https://github.com/ethyca/fides/pull/1238)

## [1.9.1](https://github.com/ethyca/fides/compare/1.9.0...1.9.1)

### Changed

- Update fideslang to v1.3.1 [#1136](https://github.com/ethyca/fides/pull/1136)

### Changed

- Update fideslang to v1.3.1 [#1136](https://github.com/ethyca/fides/pull/1136)

## [1.9.0](https://github.com/ethyca/fides/compare/1.8.6...1.9.0) - 2022-09-29

### Added

- Dataset generation enhancements using Fides Classify for Plus users:
  - Added toggle for enabling classify during generation. [#1057](https://github.com/ethyca/fides/pull/1057)
  - Initial implementation of API request to kick off classify, with confirmation modal. [#1069](https://github.com/ethyca/fides/pull/1069)
  - Initial Classification & Review status for generated datasets. [#1074](https://github.com/ethyca/fides/pull/1074)
  - Component for choosing data categories based on classification results. [#1110](https://github.com/ethyca/fides/pull/1110)
  - The dataset fields table shows data categories from the classifier (if available). [#1088](https://github.com/ethyca/fides/pull/1088)
  - The "Approve" button can be used to update the dataset with the classifier's suggestions. [#1129](https://github.com/ethyca/fides/pull/1129)
- System management UI:
  - New page to add a system via yaml [#1062](https://github.com/ethyca/fides/pull/1062)
  - Skeleton of page to add a system manually [#1068](https://github.com/ethyca/fides/pull/1068)
  - Refactor config wizard system forms to be reused for system management [#1072](https://github.com/ethyca/fides/pull/1072)
  - Add additional optional fields to system management forms [#1082](https://github.com/ethyca/fides/pull/1082)
  - Delete a system through the UI [#1085](https://github.com/ethyca/fides/pull/1085)
  - Edit a system through the UI [#1096](https://github.com/ethyca/fides/pull/1096)
- Cypress component testing [#1106](https://github.com/ethyca/fides/pull/1106)

### Changed

- Changed behavior of `load_default_taxonomy` to append instead of upsert [#1040](https://github.com/ethyca/fides/pull/1040)
- Changed behavior of adding privacy declarations to decouple the actions of the "add" and "next" buttons [#1086](https://github.com/ethyca/fides/pull/1086)
- Moved system related UI components from the `config-wizard` directory to the `system` directory [#1097](https://github.com/ethyca/fides/pull/1097)
- Updated "type" on SaaS config to be a simple string type, not an enum [#1197](https://github.com/ethyca/fides/pull/1197)

### Developer Experience

- Optional dependencies may have their version defined only once, in `optional-requirements.txt` [#1171](https://github.com/ethyca/fides/pull/1171)

### Docs

- Updated the footer links [#1130](https://github.com/ethyca/fides/pull/1130)

### Fixed

- Fixed the "help" link in the UI header [#1078](https://github.com/ethyca/fides/pull/1078)
- Fixed a bug in Data Category Dropdowns where checking i.e. `user.biometric` would also check `user.biometric_health` [#1126](https://github.com/ethyca/fides/pull/1126)

### Security

- Upgraded pymysql to version `1.0.2` [#1094](https://github.com/ethyca/fides/pull/1094)

## [1.8.6](https://github.com/ethyca/fides/compare/1.8.5...1.8.6) - 2022-09-28

### Added

- Added classification tables for Plus users [#1060](https://github.com/ethyca/fides/pull/1060)

### Fixed

- Fixed a bug where rows were being excluded from a data map [#1124](https://github.com/ethyca/fides/pull/1124)

## [1.8.5](https://github.com/ethyca/fides/compare/1.8.4...1.8.5) - 2022-09-21

### Changed

- Update fideslang to v1.3.0 [#1103](https://github.com/ethyca/fides/pull/1103)

## [1.8.4](https://github.com/ethyca/fides/compare/1.8.3...1.8.4) - 2022-09-09

### Added

- Initial system management page [#1054](https://github.com/ethyca/fides/pull/1054)

### Changed

- Deleting a taxonomy field with children will now cascade delete all of its children as well. [#1042](https://github.com/ethyca/fides/pull/1042)

### Fixed

- Fixed navigating directly to frontend routes loading index page instead of the correct static page for the route.
- Fix truncated evaluation error messages [#1053](https://github.com/ethyca/fides/pull/1053)

## [1.8.3](https://github.com/ethyca/fides/compare/1.8.2...1.8.3) - 2022-09-06

### Added

- Added more taxonomy fields that can be edited via the UI [#1000](https://github.com/ethyca/fides/pull/1000) [#1028](https://github.com/ethyca/fides/pull/1028)
- Added the ability to add taxonomy fields via the UI [#1019](https://github.com/ethyca/fides/pull/1019)
- Added the ability to delete taxonomy fields via the UI [#1006](https://github.com/ethyca/fides/pull/1006)
  - Only non-default taxonomy entities can be deleted [#1023](https://github.com/ethyca/fides/pull/1023)
- Prevent deleting taxonomy `is_default` fields and from adding `is_default=True` fields via the API [#990](https://github.com/ethyca/fides/pull/990).
- Added a "Custom" tag to distinguish user defined taxonomy fields from default taxonomy fields in the UI [#1027](https://github.com/ethyca/fides/pull/1027)
- Added initial support for enabling Fides Plus [#1037](https://github.com/ethyca/fides/pull/1037)
  - The `useFeatures` hook can be used to check if `plus` is enabled.
  - Navigating to/from the Data Map page is gated behind this feature.
  - Plus endpoints are served from the private Plus image.

### Fixed

- Fixed failing mypy tests [#1030](https://github.com/ethyca/fides/pull/1030)
- Fixed an issue where `fides push --diff` would return a false positive diff [#1026](https://github.com/ethyca/fides/pull/1026)
- Pinned pydantic version to < 1.10.0 to fix an error in finding referenced fides keys [#1045](https://github.com/ethyca/fides/pull/1045)

### Fixed

- Fixed failing mypy tests [#1030](https://github.com/ethyca/fides/pull/1030)
- Fixed an issue where `fides push --diff` would return a false positive diff [#1026](https://github.com/ethyca/fides/pull/1026)

### Docs

- Minor formatting updates to [Policy Webhooks](https://ethyca.github.io/fidesops/guides/policy_webhooks/) documentation [#1114](https://github.com/ethyca/fidesops/pull/1114)

### Removed

- Removed create superuser [#1116](https://github.com/ethyca/fidesops/pull/1116)

## [1.8.2](https://github.com/ethyca/fides/compare/1.8.1...1.8.2) - 2022-08-18

### Added

- Added the ability to edit taxonomy fields via the UI [#977](https://github.com/ethyca/fides/pull/977) [#1028](https://github.com/ethyca/fides/pull/1028)
- New column `is_default` added to DataCategory, DataUse, DataSubject, and DataQualifier tables [#976](https://github.com/ethyca/fides/pull/976)
- Added the ability to add taxonomy fields via the UI [#1019](https://github.com/ethyca/fides/pull/1019)
- Added the ability to delete taxonomy fields via the UI [#1006](https://github.com/ethyca/fides/pull/1006)
  - Only non-default taxonomy entities can be deleted [#1023](https://github.com/ethyca/fides/pull/1023)
- Prevent deleting taxonomy `is_default` fields and from adding `is_default=True` fields via the API [#990](https://github.com/ethyca/fides/pull/990).
- Added a "Custom" tag to distinguish user defined taxonomy fields from default taxonomy fields in the UI [#1027](https://github.com/ethyca/fides/pull/1027)

### Changed

- Upgraded base Docker version to Python 3.9 and updated all other references from 3.8 -> 3.9 [#974](https://github.com/ethyca/fides/pull/974)
- Prepend all database tables with `ctl_` [#979](https://github.com/ethyca/fides/pull/979)
- Moved the `admin-ui` code down one level into a `ctl` subdir [#970](https://github.com/ethyca/fides/pull/970)
- Extended the `/datamap` endpoint to include extra metadata [#992](https://github.com/ethyca/fides/pull/992)

## [1.8.1](https://github.com/ethyca/fides/compare/1.8.0...1.8.1) - 2022-08-08

### Deprecated

- The following environment variables have been deprecated, and replaced with the new environment variable names indicated below. To avoid breaking existing workflows, the deprecated variables are still respected in v1.8.1. They will be removed in a future release.
  - `FIDESCTL__API__DATABASE_HOST` --> `FIDESCTL__DATABASE__SERVER`
  - `FIDESCTL__API__DATABASE_NAME` --> `FIDESCTL__DATABASE__DB`
  - `FIDESCTL__API__DATABASE_PASSWORD` --> `FIDESCTL__DATABASE__PASSWORD`
  - `FIDESCTL__API__DATABASE_PORT` --> `FIDESCTL__DATABASE__PORT`
  - `FIDESCTL__API__DATABASE_TEST_DATABASE_NAME` --> `FIDESCTL__DATABASE__TEST_DB`
  - `FIDESCTL__API__DATABASE_USER` --> `FIDESCTL__DATABASE__USER`

### Developer Experience

- The included `docker-compose.yml` no longer references outdated ENV variables [#964](https://github.com/ethyca/fides/pull/964)

### Docs

- Minor release documentation now reflects the desired patch release process [#955](https://github.com/ethyca/fides/pull/955)
- Updated references to ENV variables [#964](https://github.com/ethyca/fides/pull/964)

### Fixed

- Deprecated config options will continue to be respected when set via environment variables [#965](https://github.com/ethyca/fides/pull/965)
- The git cache is rebuilt within the Docker container [#962](https://github.com/ethyca/fides/pull/962)
- The `wheel` pypi build no longer has a dirty version tag [#962](https://github.com/ethyca/fides/pull/962)
- Add setuptools to dev-requirements to fix versioneer error [#983](https://github.com/ethyca/fides/pull/983)

## [1.8.0](https://github.com/ethyca/fides/compare/1.7.1...1.8.0) - 2022-08-04

### Added

- Initial configuration wizard UI view
  - System scanning step: AWS credentials form and initial `generate` API usage.
  - System scanning results: AWS systems are stored and can be selected for review
- CustomInput type "password" with show/hide icon.
- Pull CLI command now checks for untracked/unstaged files in the manifests dir [#869](https://github.com/ethyca/fides/pull/869)
- Pull CLI command has a flag to pull missing files from the server [#895](https://github.com/ethyca/fides/pull/895)
- Add BigQuery support for the `generate` command and `/generate` endpoint [#814](https://github.com/ethyca/fides/pull/814) & [#917](https://github.com/ethyca/fides/pull/917)
- Added user auth tables [915](https://github.com/ethyca/fides/pull/915)
- Standardized API error parsing under `~/types/errors`
- Added taxonomy page to UI [#902](https://github.com/ethyca/fides/pull/902)
  - Added a nested accordion component for displaying taxonomy data [#910](https://github.com/ethyca/fides/pull/910)
- Add lru cache to get_config [927](https://github.com/ethyca/fides/pull/927)
- Add support for deprecated API config values [#959](https://github.com/ethyca/fides/pull/959)
- `fides` is now an alias for `fidesctl` as a CLI entrypoint [#926](https://github.com/ethyca/fides/pull/926)
- Add user auth routes [929](https://github.com/ethyca/fides/pull/929)
- Bump fideslib to 3.0.1 and remove patch code[931](https://github.com/ethyca/fides/pull/931)
- Update the `fidesctl` python package to automatically serve the UI [#941](https://github.com/ethyca/fides/pull/941)
- Add `push` cli command alias for `apply` and deprecate `apply` [943](https://github.com/ethyca/fides/pull/943)
- Add resource groups tagging api as a source of system generation [939](https://github.com/ethyca/fides/pull/939)
- Add GitHub Action to publish the `fidesctl` package to testpypi on pushes to main [#951](https://github.com/ethyca/fides/pull/951)
- Added configWizardFlag to ui to hide the config wizard when false [[#1453](https://github.com/ethyca/fides/issues/1453)

### Changed

- Updated the `datamap` endpoint to return human-readable column names as the first response item [#779](https://github.com/ethyca/fides/pull/779)
- Remove the `obscure` requirement from the `generate` endpoint [#819](https://github.com/ethyca/fides/pull/819)
- Moved all files from `fidesapi` to `fidesctl/api` [#885](https://github.com/ethyca/fides/pull/885)
- Moved `scan` and `generate` to the list of commands that can be run in local mode [#841](https://github.com/ethyca/fides/pull/841)
- Upgraded the base docker images from Debian Buster to Bullseye [#958](https://github.com/ethyca/fides/pull/958)
- Removed `ipython` as a dev-requirement [#958](https://github.com/ethyca/fides/pull/958)
- Webserver dependencies now come as a standard part of the package [#881](https://github.com/ethyca/fides/pull/881)
- Initial configuration wizard UI view
  - Refactored step & form results management to use Redux Toolkit slice.
- Change `id` field in tables from an integer to a string [915](https://github.com/ethyca/fides/pull/915)
- Update `fideslang` to `1.1.0`, simplifying the default taxonomy and adding `tags` for resources [#865](https://github.com/ethyca/fides/pull/865)
- Merge existing configurations with `fideslib` library [#913](https://github.com/ethyca/fides/pull/913)
- Moved frontend static files to `src/fidesctl/ui-build/static` [#934](https://github.com/ethyca/fides/pull/934)
- Replicated the error response handling from the `/validate` endpoint to the `/generate` endpoint [#911](https://github.com/ethyca/fides/pull/911)

### Developer Experience

- Remove `API_PREFIX` from fidesctl/core/utils.py and change references to `API_PREFIX` in fidesctl/api/reoutes/util.py [922](https://github.com/ethyca/fides/pull/922)

### Fixed

- Dataset field columns show all columns by default in the UI [#898](https://github.com/ethyca/fides/pull/898)
- Fixed the missing `.fides./` directory when locating the default config [#933](https://github.com/ethyca/fides/pull/933)

## [1.7.1](https://github.com/ethyca/fides/compare/1.7.0...1.7.1) - 2022-07-28

### Added

- Add datasets via YAML in the UI [#813](https://github.com/ethyca/fides/pull/813)
- Add datasets via database connection [#834](https://github.com/ethyca/fides/pull/834) [#889](https://github.com/ethyca/fides/pull/889)
- Add delete confirmation when deleting a field or collection from a dataset [#809](https://github.com/ethyca/fides/pull/809)
- Add ability to delete datasets from the UI [#827](https://github.com/ethyca/fides/pull/827)
- Add Cypress for testing [713](https://github.com/ethyca/fides/pull/833)
- Add datasets via database connection (UI only) [#834](https://github.com/ethyca/fides/pull/834)
- Add Okta support to the `/generate` endpoint [#842](https://github.com/ethyca/fides/pull/842)
- Add db support to `/generate` endpoint [849](https://github.com/ethyca/fides/pull/849)
- Added OpenAPI TypeScript client generation for the UI app. See the [README](/clients/admin-ui/src/types/api/README.md) for more details.

### Changed

- Remove the `obscure` requirement from the `generate` endpoint [#819](https://github.com/ethyca/fides/pull/819)

### Developer Experience

- When releases are published, dispatch a repository webhook event to ethyca/fidesctl-plus [#938](https://github.com/ethyca/fides/pull/938)

### Docs

- recommend/replace pip installs with pipx [#874](https://github.com/ethyca/fides/pull/874)

### Fixed

- CustomSelect input tooltips appear next to selector instead of wrapping to a new row.
- Datasets without the `third_country_transfer` will not cause the editing dataset form to not render.
- Fixed a build issue causing an `unknown` version of `fidesctl` to be installed in published Docker images [#836](https://github.com/ethyca/fides/pull/836)
- Fixed an M1-related SQLAlchemy bug [#816](https://github.com/ethyca/fides/pull/891)
- Endpoints now work with or without a trailing slash. [#886](https://github.com/ethyca/fides/pull/886)
- Dataset field columns show all columns by default in the UI [#898](https://github.com/ethyca/fides/pull/898)
- Fixed the `tag` specific GitHub Action workflows for Docker and publishing docs. [#901](https://github.com/ethyca/fides/pull/901)

## [1.7.0](https://github.com/ethyca/fides/compare/1.6.1...1.7.0) - 2022-06-23

### Added

- Added dependabot to keep dependencies updated
- A warning now issues for any orphan datasets as part of the `apply` command [543](https://github.com/ethyca/fides/pull/543)
- Initial scaffolding of management UI [#561](https://github.com/ethyca/fides/pull/624)
- A new `audit` command for `system` and `organization` resources, checking data map attribute compliance [#548](https://github.com/ethyca/fides/pull/548)
- Static UI assets are now built with the docker container [#663](https://github.com/ethyca/fides/issues/663)
- Host static files via fidesapi [#621](https://github.com/ethyca/fides/pull/621)
- A new `generate` endpoint to enable capturing systems from infrastructure from the UI [#642](https://github.com/ethyca/fides/pull/642)
- A new `datamap` endpoint to enable visualizing a data map from the UI [#721](https://github.com/ethyca/fides/pull/721)
- Management UI navigation bar [#679](https://github.com/ethyca/fides/issues/679)
- Management UI integration [#736](https://github.com/ethyca/fides/pull/736)
  - Datasets
  - Systems
  - Taxonomy (data categories)
- Initial dataset UI view [#768](https://github.com/ethyca/fides/pull/768)
  - Add interaction for viewing a dataset collection
  - Add column picker
  - Add a data category checklist tree
  - Edit/delete dataset fields
  - Edit/delete dataset collections
  - Edit datasets
  - Add a component for Identifiability tags
  - Add tooltips for help on forms
  - Add geographic location (third_country_transfers) country selection. Supported by new dependency `i18n-iso-countries`.
- Okta, aws and database credentials can now come from `fidesctl.toml` config [#694](https://github.com/ethyca/fides/pull/694)
- New `validate` endpoint to test aws and okta credentials [#722](https://github.com/ethyca/fides/pull/722)
- Initial configuration wizard UI view
  - Manual entry steps added (name and describe organization, pick entry route, and describe system manually including privacy declarations)
- A new image tagged `ethyca/fidesctl:dev` is published on each push to `main` [781](https://github.com/ethyca/fides/pull/781)
- A new cli command (`fidesctl sync`) [#765](https://github.com/ethyca/fides/pull/765)

### Changed

- Comparing server and CLI versions ignores `.dirty` only differences, and is quiet on success when running general CLI commands [621](https://github.com/ethyca/fides/pull/621)
- All endpoints now prefixed by `/api/v1` [#623](https://github.com/ethyca/fides/issues/623)
- Allow AWS credentials to be passed to `generate system` via the API [#645](https://github.com/ethyca/fides/pull/645)
- Update the export of a datamap to load resources from the server instead of a manifest directory [#662](https://github.com/ethyca/fides/pull/662)
- Refactor `export` to remove CLI specific uses from the core modules and load resources[#725](https://github.com/ethyca/fides/pull/725)
- Bump version of FastAPI in `setup.py` to 0.77.1 to match `optional-requirements.txt` [#734](https://github.com/ethyca/fides/pull/734)
- Docker images are now only built and pushed on tags to match when released to pypi [#740](https://github.com/ethyca/fides/pull/740)
- Okta resource scanning and generation now works with systems instead of datasets [#751](https://github.com/ethyca/fides/pull/751)

### Developer Experience

- Replaced `make` with `nox` [#547](https://github.com/ethyca/fides/pull/547)
- Removed usage of `fideslang` module in favor of new [external package](https://github.com/ethyca/fideslang) shared across projects [#619](https://github.com/ethyca/fides/issues/619)
- Added a UI service to the docker-compose deployment [#757](https://github.com/ethyca/fides/pull/757)
- `TestClient` defined in and shared across test modules via `conftest.py` [#759](https://github.com/ethyca/fides/pull/759)

### Docs

- Replaced all references to `make` with `nox` [#547](https://github.com/ethyca/fides/pull/547)
- Removed config/schemas page [#613](https://github.com/ethyca/fides/issues/613)
- Dataset UI and config wizard docs added ([https://github.com/ethyca/fides/pull/697](https://github.com/ethyca/fides/pull/697))
- The fides README now walks through generating a datamap [#746](https://github.com/ethyca/fides/pull/746)

### Fixed

- Updated `fideslog` to v1.1.5, resolving an issue where some exceptions thrown by the SDK were not handled as expected [#609](https://github.com/ethyca/fides/issues/609)
- Updated the webserver so that it won't fail if the database is inaccessible [#649](https://github.com/ethyca/fides/pull/649)
- Updated external tests to handle complex characters [#661](https://github.com/ethyca/fides/pull/661)
- Evaluations now properly merge the default taxonomy into the user-defined taxonomy [#684](https://github.com/ethyca/fides/pull/684)
- The CLI can now be run without installing the webserver components [#715](https://github.com/ethyca/fides/pull/715)

## [1.6.1](https://github.com/ethyca/fides/compare/1.6.0...1.6.1) - 2022-06-15

### Docs

- Updated `Release Steps`

### Fixed

- Resolved a failure with populating applicable data subject rights to a data map
- Handle invalid characters when generating a `fides_key` [#761](https://github.com/ethyca/fides/pull/761)

## [1.6.0](https://github.com/ethyca/fides/compare/1.5.3...1.6.0) - 2022-05-02

### Added

- ESLint configuration changes [#514](https://github.com/ethyca/fidesops/pull/514)
- User creation, update and permissions in the Admin UI [#511](https://github.com/ethyca/fidesops/pull/511)
- Yaml support for dataset upload [#284](https://github.com/ethyca/fidesops/pull/284)

### Breaking Changes

- Update masking API to take multiple input values [#443](https://github.com/ethyca/fidesops/pull/443)

### Docs

- DRP feature documentation [#520](https://github.com/ethyca/fidesops/pull/520)

## [1.4.2](https://github.com/ethyca/fidesops/compare/1.4.1...1.4.2) - 2022-05-12

### Added

- GET routes for users [#405](https://github.com/ethyca/fidesops/pull/405)
- Username based search on GET route [#444](https://github.com/ethyca/fidesops/pull/444)
- FIDESOPS\_\_DEV_MODE for Easier SaaS Request Debugging [#363](https://github.com/ethyca/fidesops/pull/363)
- Track user privileges across sessions [#425](https://github.com/ethyca/fidesops/pull/425)
- Add first_name and last_name fields. Also add them along with created_at to FidesUser response [#465](https://github.com/ethyca/fidesops/pull/465)
- Denial reasons for DSR and user `AuditLog` [#463](https://github.com/ethyca/fidesops/pull/463)
- DRP action to Policy [#453](https://github.com/ethyca/fidesops/pull/453)
- `CHANGELOG.md` file[#484](https://github.com/ethyca/fidesops/pull/484)
- DRP status endpoint [#485](https://github.com/ethyca/fidesops/pull/485)
- DRP exerise endpoint [#496](https://github.com/ethyca/fidesops/pull/496)
- Frontend for privacy request denial reaons [#480](https://github.com/ethyca/fidesops/pull/480)
- Publish Fidesops to Pypi [#491](https://github.com/ethyca/fidesops/pull/491)
- DRP data rights endpoint [#526](https://github.com/ethyca/fidesops/pull/526)

### Changed

- Converted HTTP Status Codes to Starlette constant values [#438](https://github.com/ethyca/fidesops/pull/438)
- SaasConnector.send behavior on ignore_errors now returns raw response [#462](https://github.com/ethyca/fidesops/pull/462)
- Seed user permissions in `create_superuser.py` script [#468](https://github.com/ethyca/fidesops/pull/468)
- User API Endpoints (update fields and reset user passwords) [#471](https://github.com/ethyca/fidesops/pull/471)
- Format tests with `black` [#466](https://github.com/ethyca/fidesops/pull/466)
- Extract privacy request endpoint logic into separate service for DRP [#470](https://github.com/ethyca/fidesops/pull/470)
- Fixing inconsistent SaaS connector integration tests [#473](https://github.com/ethyca/fidesops/pull/473)
- Add user data to login response [#501](https://github.com/ethyca/fidesops/pull/501)

### Breaking Changes

- Update masking API to take multiple input values [#443](https://github.com/ethyca/fidesops/pull/443)

### Docs

- Added issue template for documentation updates [#442](https://github.com/ethyca/fidesops/pull/442)
- Clarify masking updates [#464](https://github.com/ethyca/fidesops/pull/464)
- Added dark mode [#476](https://github.com/ethyca/fidesops/pull/476)

### Fixed

- Removed miradb test warning [#436](https://github.com/ethyca/fidesops/pull/436)
- Added missing import [#448](https://github.com/ethyca/fidesops/pull/448)
- Removed pypi badge pointing to wrong package [#452](https://github.com/ethyca/fidesops/pull/452)
- Audit imports and references [#479](https://github.com/ethyca/fidesops/pull/479)
- Switch to using update method on PUT permission endpoint [#500](https://github.com/ethyca/fidesops/pull/500)

### Developer Experience

- added isort as a CI check
- Include `tests/` in all static code checks (e.g. `mypy`, `pylint`)

### Changed

- Published Docker image does a clean install of Fidesctl
- `with_analytics` is now a decorator

### Fixed

- Third-Country formatting on Data Map
- Potential Duplication on Data Map
- Exceptions are no longer raised when sending `AnalyticsEvent`s on Windows
- Running `fidesctl init` now generates a `server_host` and `server_protocol`
  rather than `server_url`<|MERGE_RESOLUTION|>--- conflicted
+++ resolved
@@ -19,11 +19,8 @@
 
 ### Added
 - Added endpoint to get privacy request access results urls [#5379](https://github.com/ethyca/fides/pull/5379)
-<<<<<<< HEAD
+- Added `connection_type` key in the `namespace` attribute of a Dataset's `fides_meta` [#5387](https://github.com/ethyca/fides/pull/5387)
 - Added new RDS Postgres Connector [#5380](https://github.com/ethyca/fides/pull/5380)
-=======
-- Added `connection_type` key in the `namespace` attribute of a Dataset's `fides_meta` [#5387](https://github.com/ethyca/fides/pull/5387)
->>>>>>> ef1b7895
 
 ### Fixed
 - Fixed a bug where D&D tables were rendering stale data [#5372](https://github.com/ethyca/fides/pull/5372)
