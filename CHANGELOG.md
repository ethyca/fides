# Changelog

All notable changes to this project will be documented in this file.

The format is based on [Keep a Changelog](https://keepachangelog.com/en/)

The types of changes are:

- `Added` for new features.
- `Changed` for changes in existing functionality.
- `Developer Experience` for changes in developer workflow or tooling.
- `Deprecated` for soon-to-be removed features.
- `Docs` for documentation only changes.
- `Removed` for now removed features.
- `Fixed` for any bug fixes.
- `Security` in case of vulnerabilities.

## [Unreleased](https://github.com/ethyca/fides/compare/2.7.0...main)

### Added

* Add API support for messaging config properties [#2551](https://github.com/ethyca/fides/pull/2551)
* Access and erasure support for Kustomer [#2520](https://github.com/ethyca/fides/pull/2520)
* Added the `erase_after` field on collections to be able to set the order for erasures [#2619](https://github.com/ethyca/fides/pull/2619)
* Add a toggle to filter the system classification to only return those with classification data [#2700](https://github.com/ethyca/fides/pull/2700)
* Added backend role-based permissions [#2671](https://github.com/ethyca/fides/pull/2671)
* Access and erasure for Vend SaaS Connector [#1869](https://github.com/ethyca/fides/issues/1869)
* Added endpoints for storage and messaging config setup status [#2690](https://github.com/ethyca/fides/pull/2690)
* Access and erasure for Jira SaaS Connector [#1871](https://github.com/ethyca/fides/issues/1871)
* Access and erasure support for Delighted [#2244](https://github.com/ethyca/fides/pull/2244)
* Improve "Upload a new dataset YAML" [#1531](https://github.com/ethyca/fides/pull/2258)
* Access and erasure support for Yotpo [#2708](https://github.com/ethyca/fides/pull/2708)

### Changed

* Admin UI
  * Add flow for selecting system types when manually creating a system [#2530](https://github.com/ethyca/fides/pull/2530)
  * Updated forms for privacy declarations [#2648](https://github.com/ethyca/fides/pull/2648)
  * Delete flow for privacy declarations [#2664](https://github.com/ethyca/fides/pull/2664)
<<<<<<< HEAD
  * Add framework to have UI elements respect the user's scopes [#2682](https://github.com/ethyca/fides/pull/2682)
=======
  * "Manual Webhook" has been renamed to "Manual Process". [#2717](https://github.com/ethyca/fides/pull/2717)
>>>>>>> 5368c054
* Convert all config values to Pydantic `Field` objects [#2613](https://github.com/ethyca/fides/pull/2613)
* Add warning to 'fides deploy' when installed outside of a virtual environment [#2641](https://github.com/ethyca/fides/pull/2641)
* Redesigned the default/init config file to be auto-documented. Also updates the `fides init` logic and analytics consent logic [#2694](https://github.com/ethyca/fides/pull/2694)
* Change how config creation/import is handled across the application [#2622](https://github.com/ethyca/fides/pull/2622)

### Developer Experience

* Set the security environment of the fides dev setup to `prod` instead of `dev` [#2588](https://github.com/ethyca/fides/pull/2588)
* Removed unexpected default Redis password [#2666](https://github.com/ethyca/fides/pull/2666)
* Privacy Center
  * Typechecking and validation of the `config.json` will be checked for backwards-compatibility. [#2661](https://github.com/ethyca/fides/pull/2661)
* Combined conftest.py files [#2669](https://github.com/ethyca/fides/pull/2669)

### Fixed

* Fix support for "redis.user" setting when authenticating to the Redis cache [#2666](https://github.com/ethyca/fides/pull/2666)
* Fix error with the classify dataset feature flag not writing the dataset to the server [#2675](https://github.com/ethyca/fides/pull/2675)
* Allow string dates to stay strings in cache decoding [#2695](https://github.com/ethyca/fides/pull/2695)
* Admin UI
  * Remove Identifiability (Data Qualifier) from taxonomy editor [2684](https://github.com/ethyca/fides/pull/2684)

## [2.7.0](https://github.com/ethyca/fides/compare/2.6.6...2.7.0)

* Fides API
  * Access and erasure support for Braintree [#2223](https://github.com/ethyca/fides/pull/2223)
  * Added route to send a test message [#2585](https://github.com/ethyca/fides/pull/2585)
  * Add default storage configuration functionality and associated APIs [#2438](https://github.com/ethyca/fides/pull/2438)

* Admin UI
  * Custom Metadata [#2536](https://github.com/ethyca/fides/pull/2536)
    * Create Custom Lists
    * Create Custom Field Definition
    * Create custom fields from a the taxonomy editor
    * Provide a custom field value in a resource
    * Bulk edit custom field values [#2612](https://github.com/ethyca/fides/issues/2612)
    * Custom metadata UI Polish [#2624](https://github.com/ethyca/fides/pull/2625)
* Privacy Center
  * The consent config default value can depend on whether Global Privacy Control is enabled. [#2341](https://github.com/ethyca/fides/pull/2341)
  * When GPC is enabled, the UI indicates which data uses are opted out by default. [#2596](https://github.com/ethyca/fides/pull/2596)
  * `inspectForBrowserIdentities` now also looks for `ljt_readerID`. [#2543](https://github.com/ethyca/fides/pull/2543)

### Added

* Added new Wunderkind Consent Saas Connector [#2600](https://github.com/ethyca/fides/pull/2600)
* Added new Sovrn Email Consent Connector [#2543](https://github.com/ethyca/fides/pull/2543/)
* Log Fides version at startup [#2566](https://github.com/ethyca/fides/pull/2566)

### Changed

- Update Admin UI to show all action types (access, erasure, consent, update) [#2523](https://github.com/ethyca/fides/pull/2523)
- Removes legacy `verify_oauth_client` function [#2527](https://github.com/ethyca/fides/pull/2527)
- Updated the UI for adding systems to a new design [#2490](https://github.com/ethyca/fides/pull/2490)
- Minor logging improvements [#2566](https://github.com/ethyca/fides/pull/2566)
- Various form components now take a `stacked` or `inline` variant [#2542](https://github.com/ethyca/fides/pull/2542)
- UX fixes for user management [#2537](https://github.com/ethyca/fides/pull/2537)
- Updating Firebase Auth connector to mask the user with a delete instead of an update [#2602](https://github.com/ethyca/fides/pull/2602)

### Fixed

- Fixed bug where refreshing a page in the UI would result in a 404 [#2502](https://github.com/ethyca/fides/pull/2502)
- Usernames are case insensitive now and prevent all duplicates [#2487](https://github.com/ethyca/fides/pull/2487)
  - This PR contains a migration that deletes duplicate users and keeps the oldest original account.
- Update Logos for shipped connectors [#2464](https://github.com/ethyca/fides/pull/2587)
- Search field on privacy request page isn't working [#2270](https://github.com/ethyca/fides/pull/2595)

### Developer Experience

* Added new Cypress E2E smoke tests [#2241](https://github.com/ethyca/fides/pull/2241)
* New command `nox -s e2e_test` which will spin up the test environment and run true E2E Cypress tests against it [#2417](https://github.com/ethyca/fides/pull/2417)
* Cypress E2E tests now run in CI and are reported to Cypress Cloud [#2417](https://github.com/ethyca/fides/pull/2417)
* Change from `randomint` to `uuid` in mongodb tests to reduce flakiness. [#2591](https://github.com/ethyca/fides/pull/2591)

### Removed

- Remove feature flagged config wizard stepper from Admin UI [#2553](https://github.com/ethyca/fides/pull/2553)

## [2.6.6](https://github.com/ethyca/fides/compare/2.6.5...2.6.6)

### Changed

- Improve Readability for Custom Masking Override Exceptions [#2593](https://github.com/ethyca/fides/pull/2593)

## [2.6.5](https://github.com/ethyca/fides/compare/2.6.4...2.6.5)

### Added

- Added config properties to override database Engine parameters [#2511](https://github.com/ethyca/fides/pull/2511)
- Increased default pool_size and max_overflow to 50 [#2560](https://github.com/ethyca/fides/pull/2560)

## [2.6.4](https://github.com/ethyca/fides/compare/2.6.3...2.6.4)

### Fixed

- Fixed bug for SMS completion notification not being sent [#2526](https://github.com/ethyca/fides/issues/2526)
- Fixed bug where refreshing a page in the UI would result in a 404 [#2502](https://github.com/ethyca/fides/pull/2502)

## [2.6.3](https://github.com/ethyca/fides/compare/2.6.2...2.6.3)

### Fixed

- Handle case where legacy dataset has meta: null [#2524](https://github.com/ethyca/fides/pull/2524)

## [2.6.2](https://github.com/ethyca/fides/compare/2.6.1...2.6.2)

### Fixed

- Issue addressing missing field in dataset migration [#2510](https://github.com/ethyca/fides/pull/2510)


## [2.6.1](https://github.com/ethyca/fides/compare/2.6.0...2.6.1)

### Fixed

- Fix errors when privacy requests execute concurrently without workers [#2489](https://github.com/ethyca/fides/pull/2489)
- Enable saas request overrides to run in worker runtime [#2489](https://github.com/ethyca/fides/pull/2489)

## [2.6.0](https://github.com/ethyca/fides/compare/2.5.1...2.6.0)

### Added

* Added the `env` option to the `security` configuration options to allow for users to completely secure the API endpoints [#2267](https://github.com/ethyca/fides/pull/2267)
* Unified Fides Resources
  * Added a dataset dropdown selector when configuring a connector to link an existing dataset to the connector configuration. [#2162](https://github.com/ethyca/fides/pull/2162)
  * Added new datasetconfig.ctl_dataset_id field to unify fides dataset resources [#2046](https://github.com/ethyca/fides/pull/2046)
* Add new connection config routes that couple them with systems [#2249](https://github.com/ethyca/fides/pull/2249)
* Add new select/deselect all permissions buttons [#2437](https://github.com/ethyca/fides/pull/2437)
* Endpoints to allow a user with the `user:password-reset` scope to reset users' passwords. In addition, users no longer require a scope to edit their own passwords. [#2373](https://github.com/ethyca/fides/pull/2373)
* New form to reset a user's password without knowing an old password [#2390](https://github.com/ethyca/fides/pull/2390)
* Approve & deny buttons on the "Request details" page. [#2473](https://github.com/ethyca/fides/pull/2473)
* Consent Propagation
  * Add the ability to execute Consent Requests via the Privacy Request Execution layer [#2125](https://github.com/ethyca/fides/pull/2125)
  * Add a Mailchimp Transactional Consent Connector [#2194](https://github.com/ethyca/fides/pull/2194)
  * Allow defining a list of opt-in and/or opt-out requests in consent connectors [#2315](https://github.com/ethyca/fides/pull/2315)
  * Add a Google Analytics Consent Connector for GA4 properties [#2302](https://github.com/ethyca/fides/pull/2302)
  * Pass the GA Cookie from the Privacy Center [#2337](https://github.com/ethyca/fides/pull/2337)
  * Rename "user_id" to more specific "ga_client_id" [#2356](https://github.com/ethyca/fides/pull/2356)
  * Patch Google Analytics Consent Connector to delete by client_id [#2355](https://github.com/ethyca/fides/pull/2355)
  * Add a "skip_param_values option" to optionally skip when we are missing param values in the body [#2384](https://github.com/ethyca/fides/pull/2384)
  * Adds a new Universal Analytics Connector that works with the UA Tracking Id
* Adds intake and storage of Global Privacy Control Signal props for Consent [#2599](https://github.com/ethyca/fides/pull/2599)

### Changed

- Unified Fides Resources
  - Removed several fidesops schemas for DSR's in favor of updated Fideslang schemas [#2009](https://github.com/ethyca/fides/pull/2009)
  - Removed DatasetConfig.dataset field [#2096](https://github.com/ethyca/fides/pull/2096)
  - Updated UI dataset config routes to use new unified routes [#2113](https://github.com/ethyca/fides/pull/2113)
  - Validate request body on crud endpoints on upsert. Validate dataset data categories before save. [#2134](https://github.com/ethyca/fides/pull/2134/)
  - Updated test env setup and quickstart to use new endpoints [#2225](https://github.com/ethyca/fides/pull/2225)
- Consent Propagation
  - Privacy Center consent options can now be marked as `executable` in order to propagate consent requests [#2193](https://github.com/ethyca/fides/pull/2193)
  - Add support for passing browser identities to consent request patches [#2304](https://github.com/ethyca/fides/pull/2304)
- Update fideslang to 1.3.3 [#2343](https://github.com/ethyca/fides/pull/2343)
- Display the request type instead of the policy name on the request table [#2382](https://github.com/ethyca/fides/pull/2382)
- Make denial reasons required [#2400](https://github.com/ethyca/fides/pull/2400)
- Display the policy key on the request details page [#2395](https://github.com/ethyca/fides/pull/2395)
- Updated CSV export [#2452](https://github.com/ethyca/fides/pull/2452)
- Privacy Request approval now uses a modal [#2443](https://github.com/ethyca/fides/pull/2443)

### Developer Experience

* `nox -s test_env` has been replaced with `nox -s "fides_env(dev)"`
* New command `nox -s "fides_env(test)"` creates a complete test environment with seed data (similar to `fides_env(dev)`) but with the production fides image so the built UI can be accessed at `localhost:8080` [#2399](https://github.com/ethyca/fides/pull/2399)
* Change from code climate to codecov for coverage reporting [#2402](https://github.com/ethyca/fides/pull/2402)

### Fixed

- Home screen header scaling and responsiveness issues [#2200](https://github.com/ethyca/fides/pull/2277)
- Privacy Center identity inputs validate even when they are optional. [#2308](https://github.com/ethyca/fides/pull/2308)
- The PII toggle defaults to false and PII will be hidden on page load [#2388](https://github.com/ethyca/fides/pull/2388)
- Fixed a CI bug caused by git security upgrades [#2441](https://github.com/ethyca/fides/pull/2441)
- Privacy Center
  - Identity inputs validate even when they are optional. [#2308](https://github.com/ethyca/fides/pull/2308)
  - Submit buttons show loading state and disable while submitting. [#2401](https://github.com/ethyca/fides/pull/2401)
  - Phone inputs no longer request country SVGs from external domain. [#2378](https://github.com/ethyca/fides/pull/2378)
  - Input validation errors no longer change the height of modals. [#2379](https://github.com/ethyca/fides/pull/2379)
- Patch masking strategies to better handle null and non-string inputs [#2307](https://github.com/ethyca/fides/pull/2377)
- Renamed prod pushes tag to be `latest` for privacy center and sample app [#2401](https://github.com/ethyca/fides/pull/2407)
- Update firebase connector to better handle non-existent users [#2439](https://github.com/ethyca/fides/pull/2439)

## [2.5.1](https://github.com/ethyca/fides/compare/2.5.0...2.5.1)

### Developer Experience

- Allow db resets only if `config.dev_mode` is `True` [#2321](https://github.com/ethyca/fides/pull/2321)

### Fixed

- Added a feature flag for the recent dataset classification UX changes [#2335](https://github.com/ethyca/fides/pull/2335)

### Security

- Add a check to the catchall path to prevent returning paths outside of the UI directory [#2330](https://github.com/ethyca/fides/pull/2330)

### Developer Experience

- Reduce size of local Docker images by fixing `.dockerignore` patterns [#2360](https://github.com/ethyca/fides/pull/2360)

## [2.5.0](https://github.com/ethyca/fides/compare/2.4.0...2.5.0)

### Docs

- Update the docs landing page and remove redundant docs [#2184](https://github.com/ethyca/fides/pull/2184)

### Added

- Added the `user` command group to the CLI. [#2153](https://github.com/ethyca/fides/pull/2153)
- Added `Code Climate` test coverage uploads. [#2198](https://github.com/ethyca/fides/pull/2198)
- Added the connection key to the execution log [#2100](https://github.com/ethyca/fides/pull/2100)
- Added endpoints to retrieve DSR `Rule`s and `Rule Target`s [#2116](https://github.com/ethyca/fides/pull/2116)
- Added Fides version number to account dropdown in the UI [#2140](https://github.com/ethyca/fides/pull/2140)
- Add link to Classify Systems page in nav side bar [#2128](https://github.com/ethyca/fides/pull/2128)
- Dataset classification UI now polls for results [#2123](https://github.com/ethyca/fides/pull/2123)
- Update Privacy Center Icons [#1800](https://github.com/ethyca/fides/pull/2139)
- Privacy Center `fides-consent.js`:
  - `Fides.shopify` integration function. [#2152](https://github.com/ethyca/fides/pull/2152)
  - Dedicated folder for integrations.
  - `Fides.meta` integration function (fbq). [#2217](https://github.com/ethyca/fides/pull/2217)
- Adds support for Twilio email service (Sendgrid) [#2154](https://github.com/ethyca/fides/pull/2154)
- Access and erasure support for Recharge [#1709](https://github.com/ethyca/fides/pull/1709)
- Access and erasure support for Friendbuy Nextgen [#2085](https://github.com/ethyca/fides/pull/2085)

### Changed

- Admin UI Feature Flags - [#2101](https://github.com/ethyca/fides/pull/2101)
  - Overrides can be saved in the browser.
  - Use `NEXT_PUBLIC_APP_ENV` for app-specific environment config.
  - No longer use `react-feature-flags` library.
  - Can have descriptions. [#2243](https://github.com/ethyca/fides/pull/2243)
- Made privacy declarations optional when adding systems manually - [#2173](https://github.com/ethyca/fides/pull/2173)
- Removed an unclear logging message. [#2266](https://github.com/ethyca/fides/pull/2266)
- Allow any user with `user:delete` scope to delete other users [#2148](https://github.com/ethyca/fides/pull/2148)
- Dynamic imports of custom overrides and SaaS test fixtures [#2169](https://github.com/ethyca/fides/pull/2169)
- Added `AuthenticatedClient` to custom request override interface [#2171](https://github.com/ethyca/fides/pull/2171)
- Only approve the specific collection instead of the entire dataset, display only top 1 classification by default [#2226](https://github.com/ethyca/fides/pull/2226)
- Update sample project resources for `fides evaluate` usage in `fides deploy` [#2253](https://github.com/ethyca/fides/pull/2253)

### Removed

- Removed unused object_name field on s3 storage config [#2133](https://github.com/ethyca/fides/pull/2133)

### Fixed

- Remove next-auth from privacy center to fix JS console error [#2090](https://github.com/ethyca/fides/pull/2090)
- Admin UI - Added Missing ability to assign `user:delete` in the permissions checkboxes [#2148](https://github.com/ethyca/fides/pull/2148)
- Nav bug: clicking on Privacy Request breadcrumb takes me to Home instead of /privacy-requests [#497](https://github.com/ethyca/fides/pull/2141)
- Side nav disappears when viewing request details [#2129](https://github.com/ethyca/fides/pull/2155)
- Remove usage of load dataset button and other dataset UI modifications [#2149](https://github.com/ethyca/fides/pull/2149)
- Improve readability for exceptions raised from custom request overrides [#2157](https://github.com/ethyca/fides/pull/2157)
- Importing custom request overrides on server startup [#2186](https://github.com/ethyca/fides/pull/2186)
- Remove warning when env vars default to blank strings in docker-compose [#2188](https://github.com/ethyca/fides/pull/2188)
- Fix Cookie House purchase modal flashing 'Error' in title [#2274](https://github.com/ethyca/fides/pull/2274)
- Stop dependency from upgrading `packaging` to version with known issue [#2273](https://github.com/ethyca/fides/pull/2273)
- Privacy center config no longer requires `identity_inputs` and will use `email` as a default [#2263](https://github.com/ethyca/fides/pull/2263)
- No longer display remaining days for privacy requests in terminal states [#2292](https://github.com/ethyca/fides/pull/2292)

### Removed

- Remove "Create New System" button when viewing systems. All systems can now be created via the "Add systems" button on the home page. [#2132](https://github.com/ethyca/fides/pull/2132)

## [2.4.0](https://github.com/ethyca/fides/compare/2.3.1...2.4.0)

### Developer Experience

- Include a pre-check workflow that collects the pytest suite [#2098](https://github.com/ethyca/fides/pull/2098)
- Write to the application db when running the app locally. Write to the test db when running pytest [#1731](https://github.com/ethyca/fides/pull/1731)

### Changed

- Move the `fides.ctl.core.` and `fides.ctl.connectors` modules into `fides.core` and `fides.connectors` respectively [#2097](https://github.com/ethyca/fides/pull/2097)
- Fides: Skip cypress tests due to nav bar 2.0 [#2102](https://github.com/ethyca/fides/pull/2103)

### Added

- Adds new erasure policy for complete user data masking [#1839](https://github.com/ethyca/fides/pull/1839)
- New Fides Home page [#1864](https://github.com/ethyca/fides/pull/2050)
- Nav 2.0 - Replace form flow side navs with top tabs [#2037](https://github.com/ethyca/fides/pull/2050)
- Adds new erasure policy for complete user data masking [#1839](https://github.com/ethyca/fides/pull/1839)
- Added ability to use Mailgun templates when sending emails. [#2039](https://github.com/ethyca/fides/pull/2039)
- Adds SMS id verification for consent [#2094](https://github.com/ethyca/fides/pull/2094)

### Fixed

- Store `fides_consent` cookie on the root domain of the Privacy Center [#2071](https://github.com/ethyca/fides/pull/2071)
- Properly set the expire-time for verification codes [#2105](https://github.com/ethyca/fides/pull/2105)

## [2.3.1](https://github.com/ethyca/fides/compare/2.3.0...2.3.1)

### Fixed

- Resolved an issue where the root_user was not being created [#2082](https://github.com/ethyca/fides/pull/2082)

### Added

- Nav redesign with sidebar groups. Feature flagged to only be visible in dev mode until release. [#2030](https://github.com/ethyca/fides/pull/2047)
- Improved error handling for incorrect app encryption key [#2089](https://github.com/ethyca/fides/pull/2089)
- Access and erasure support for Friendbuy API [#2019](https://github.com/ethyca/fides/pull/2019)

## [2.3.0](https://github.com/ethyca/fides/compare/2.2.2...2.3.0)

### Added

- Common Subscriptions for app-wide data and feature checks. [#2030](https://github.com/ethyca/fides/pull/2030)
- Send email alerts on privacy request failures once the specified threshold is reached. [#1793](https://github.com/ethyca/fides/pull/1793)
- DSR Notifications (toast) [#1895](https://github.com/ethyca/fides/pull/1895)
- DSR configure alerts btn [#1895](https://github.com/ethyca/fides/pull/1895)
- DSR configure alters (FE) [#1895](https://github.com/ethyca/fides/pull/1895)
- Add a `usage` session to Nox to print full session docstrings. [#2022](https://github.com/ethyca/fides/pull/2022)

### Added

- Adds notifications section to toml files [#2026](https://github.com/ethyca/fides/pull/2060)

### Changed

- Updated to use `loguru` logging library throughout codebase [#2031](https://github.com/ethyca/fides/pull/2031)
- Do not always create a `fides.toml` by default [#2023](https://github.com/ethyca/fides/pull/2023)
- The `fideslib` module has been merged into `fides`, code redundancies have been removed [#1859](https://github.com/ethyca/fides/pull/1859)
- Replace 'ingress' and 'egress' with 'sources' and 'destinations' across UI [#2044](https://github.com/ethyca/fides/pull/2044)
- Update the functionality of `fides pull -a <filename>` to include _all_ resource types. [#2083](https://github.com/ethyca/fides/pull/2083)

### Fixed

- Timing issues with bulk DSR reprocessing, specifically when analytics are enabled [#2015](https://github.com/ethyca/fides/pull/2015)
- Error caused by running erasure requests with disabled connectors [#2045](https://github.com/ethyca/fides/pull/2045)
- Changes the SlowAPI ratelimiter's backend to use memory instead of Redis [#2054](https://github.com/ethyca/fides/pull/2058)

## [2.2.2](https://github.com/ethyca/fides/compare/2.2.1...2.2.2)

### Docs

- Updated the readme to use new new [docs site](http://docs.ethyca.com) [#2020](https://github.com/ethyca/fides/pull/2020)

### Deprecated

- The documentation site hosted in the `/docs` directory has been deprecated. All documentation updates will be hosted at the new [docs site](http://docs.ethyca.com) [#2020](https://github.com/ethyca/fides/pull/2020)

### Fixed

- Fixed mypy and pylint errors [#2013](https://github.com/ethyca/fides/pull/2013)
- Update connection test endpoint to be effectively non-blocking [#2000](https://github.com/ethyca/fides/pull/2000)
- Update Fides connector to better handle children with no access results [#2012](https://github.com/ethyca/fides/pull/2012)

## [2.2.1](https://github.com/ethyca/fides/compare/2.2.0...2.2.1)

### Added

- Add health check indicator for data flow scanning option [#1973](https://github.com/ethyca/fides/pull/1973)

### Changed

- The `celery.toml` is no longer used, instead it is a subsection of the `fides.toml` file [#1990](https://github.com/ethyca/fides/pull/1990)
- Update sample project landing page copy to be version-agnostic [#1958](https://github.com/ethyca/fides/pull/1958)
- `get` and `ls` CLI commands now return valid `fides` object YAML [#1991](https://github.com/ethyca/fides/pull/1991)

### Developer Experience

- Remove duplicate fastapi-caching and pin version. [#1765](https://github.com/ethyca/fides/pull/1765)

## [2.2.0](https://github.com/ethyca/fides/compare/2.1.0...2.2.0)

### Added

- Send email alerts on privacy request failures once the specified threshold is reached. [#1793](https://github.com/ethyca/fides/pull/1793)
- Add authenticated privacy request route. [#1819](https://github.com/ethyca/fides/pull/1819)
- Enable the onboarding flow [#1836](https://github.com/ethyca/fides/pull/1836)
- Access and erasure support for Fullstory API [#1821](https://github.com/ethyca/fides/pull/1821)
- Add function to poll privacy request for completion [#1860](https://github.com/ethyca/fides/pull/1860)
- Added rescan flow for the data flow scanner [#1844](https://github.com/ethyca/fides/pull/1844)
- Add rescan flow for the data flow scanner [#1844](https://github.com/ethyca/fides/pull/1844)
- Add Fides connector to support parent-child Fides deployments [#1861](https://github.com/ethyca/fides/pull/1861)
- Classification UI now polls for updates to classifications [#1908](https://github.com/ethyca/fides/pull/1908)

### Changed

- The organization info form step is now skipped if the server already has organization info. [#1840](https://github.com/ethyca/fides/pull/1840)
- Removed the description column from the classify systems page. [#1867](https://github.com/ethyca/fides/pull/1867)
- Retrieve child results during fides connector execution [#1967](https://github.com/ethyca/fides/pull/1967)

### Fixed

- Fix error in parent user creation seeding. [#1832](https://github.com/ethyca/fides/issues/1832)
- Fix DSR error due to unfiltered empty identities [#1901](https://github.com/ethyca/fides/pull/1907)

### Docs

- Remove documentation about no-longer used connection string override [#1824](https://github.com/ethyca/fides/pull/1824)
- Fix typo in headings [#1824](https://github.com/ethyca/fides/pull/1824)
- Update documentation to reflect configs necessary for mailgun, twilio_sms and twilio_email service types [#1846](https://github.com/ethyca/fides/pull/1846)

...

## [2.1.0](https://github.com/ethyca/fides/compare/2.0.0...2.1.0)

### Added

- Classification flow for system data flows
- Classification is now triggered as part of data flow scanning
- Include `ingress` and `egress` fields on system export and `datamap/` endpoint [#1740](https://github.com/ethyca/fides/pull/1740)
- Repeatable unique identifier for dataset fides_keys and metadata [#1786](https://github.com/ethyca/fides/pull/1786)
- Adds SMS support for identity verification notifications [#1726](https://github.com/ethyca/fides/pull/1726)
- Added phone number validation in back-end and react phone number form in Privacy Center [#1745](https://github.com/ethyca/fides/pull/1745)
- Adds SMS message template for all subject notifications [#1743](https://github.com/ethyca/fides/pull/1743)
- Privacy-Center-Cypress workflow for CI checks of the Privacy Center. [#1722](https://github.com/ethyca/fides/pull/1722)
- Privacy Center `fides-consent.js` script for accessing consent on external pages. [Details](/clients/privacy-center/packages/fides-consent/README.md)
- Erasure support for Twilio Conversations API [#1673](https://github.com/ethyca/fides/pull/1673)
- Webserver port can now be configured via the CLI command [#1858](https://github.com/ethyca/fides/pull/1858)

### Changed

- Optional dependencies are no longer used for 3rd-party connectivity. Instead they are used to isolate dangerous dependencies. [#1679](https://github.com/ethyca/fides/pull/1679)
- All Next pages now automatically require login. [#1670](https://github.com/ethyca/fides/pull/1670)
- Running the `webserver` command no longer prompts the user to opt out/in to analytics[#1724](https://github.com/ethyca/fides/pull/1724)

### Developer Experience

- Admin-UI-Cypress tests that fail in CI will now upload screen recordings for debugging. [#1728](https://github.com/ethyca/fides/pull/1728/files/c23e62fea284f7910028c8483feff893903068b8#r1019491323)
- Enable remote debugging from VSCode of live dev app [#1780](https://github.com/ethyca/fides/pull/1780)

### Removed

- Removed the Privacy Center `cookieName` config introduced in 2.0.0. [#1756](https://github.com/ethyca/fides/pull/1756)

### Fixed

- Exceptions are no longer raised when sending analytics on Windows [#1666](https://github.com/ethyca/fides/pull/1666)
- Fixed wording on identity verification modal in the Privacy Center [#1674](https://github.com/ethyca/fides/pull/1674)
- Update system fides_key tooltip text [#1533](https://github.com/ethyca/fides/pull/1685)
- Removed local storage parsing that is redundant with redux-persist. [#1678](https://github.com/ethyca/fides/pull/1678)
- Show a helpful error message if Docker daemon is not running during "fides deploy" [#1694](https://github.com/ethyca/fides/pull/1694)
- Allow users to query their own permissions, including root user. [#1698](https://github.com/ethyca/fides/pull/1698)
- Single-select taxonomy fields legal basis and special category can be cleared. [#1712](https://github.com/ethyca/fides/pull/1712)
- Fixes the issue where the security config is not properly loading from environment variables. [#1718](https://github.com/ethyca/fides/pull/1718)
- Fixes the issue where the CLI can't run without the config values required by the webserver. [#1811](https://github.com/ethyca/fides/pull/1811)
- Correctly handle response from adobe jwt auth endpoint as milliseconds, rather than seconds. [#1754](https://github.com/ethyca/fides/pull/1754)
- Fixed styling issues with the `EditDrawer` component. [#1803](https://github.com/ethyca/fides/pull/1803)

### Security

- Bumped versions of packages that use OpenSSL [#1683](https://github.com/ethyca/fides/pull/1683)

## [2.0.0](https://github.com/ethyca/fides/compare/1.9.6...2.0.0)

### Added

- Allow delete-only SaaS connector endpoints [#1200](https://github.com/ethyca/fides/pull/1200)
- Privacy center consent choices store a browser cookie. [#1364](https://github.com/ethyca/fides/pull/1364)
  - The format is generic. A reasonable set of defaults will be added later: [#1444](https://github.com/ethyca/fides/issues/1444)
  - The cookie name defaults to `fides_consent` but can be configured under `config.json > consent > cookieName`.
  - Each consent option can provide an array of `cookieKeys`.
- Individually select and reprocess DSRs that have errored [#1203](https://github.com/ethyca/fides/pull/1489)
- Bulk select and reprocess DSRs that have errored [#1205](https://github.com/ethyca/fides/pull/1489)
- Config Wizard: AWS scan results populate in system review forms. [#1454](https://github.com/ethyca/fides/pull/1454)
- Integrate rate limiter with Saas Connectors. [#1433](https://github.com/ethyca/fides/pull/1433)
- Config Wizard: Added a column selector to the scan results page of the config wizard [#1590](https://github.com/ethyca/fides/pull/1590)
- Config Wizard: Flow for runtime scanner option [#1640](https://github.com/ethyca/fides/pull/1640)
- Access support for Twilio Conversations API [#1520](https://github.com/ethyca/fides/pull/1520)
- Message Config: Adds Twilio Email/SMS support [#1519](https://github.com/ethyca/fides/pull/1519)

### Changed

- Updated mypy to version 0.981 and Python to version 3.10.7 [#1448](https://github.com/ethyca/fides/pull/1448)

### Developer Experience

- Repository dispatch events are sent to fidesctl-plus and fidesops-plus [#1263](https://github.com/ethyca/fides/pull/1263)
- Only the `docs-authors` team members are specified as `CODEOWNERS` [#1446](https://github.com/ethyca/fides/pull/1446)
- Updates the default local configuration to not defer tasks to a worker node [#1552](https://github.com/ethyca/fides/pull/1552/)
- Updates the healthcheck to return health status of connected Celery workers [#1588](https://github.com/ethyca/fides/pull/1588)

### Docs

- Remove the tutorial to prepare for new update [#1543](https://github.com/ethyca/fides/pull/1543)
- Add system management via UI documentation [#1541](https://github.com/ethyca/fides/pull/1541)
- Added DSR quickstart docs, restructured docs navigation [#1651](https://github.com/ethyca/fides/pull/1651)
- Update privacy request execution overview docs [#1258](https://github.com/ethyca/fides/pull/1490)

### Fixed

- Fixed system dependencies appearing as "N/A" in the datamap endpoint when there are no privacy declarations [#1649](https://github.com/ethyca/fides/pull/1649)

## [1.9.6](https://github.com/ethyca/fides/compare/1.9.5...1.9.6)

### Fixed

- Include systems without a privacy declaration on data map [#1603](https://github.com/ethyca/fides/pull/1603)
- Handle malformed tokens [#1523](https://github.com/ethyca/fides/pull/1523)
- Remove thrown exception from getAllPrivacyRequests method [#1592](https://github.com/ethyca/fides/pull/1593)
- Include systems without a privacy declaration on data map [#1603](https://github.com/ethyca/fides/pull/1603)
- After editing a dataset, the table will stay on the previously selected collection instead of resetting to the first one. [#1511](https://github.com/ethyca/fides/pull/1511)
- Fix redis `db_index` config issue [#1647](https://github.com/ethyca/fides/pull/1647)

### Docs

- Add unlinked docs and fix any remaining broken links [#1266](https://github.com/ethyca/fides/pull/1266)
- Update privacy center docs to include consent information [#1537](https://github.com/ethyca/fides/pull/1537)
- Update UI docs to include DSR countdown information and additional descriptions/filtering [#1545](https://github.com/ethyca/fides/pull/1545)

### Changed

- Allow multiple masking strategies to be specified when using fides as a masking engine [#1647](https://github.com/ethyca/fides/pull/1647)

## [1.9.5](https://github.com/ethyca/fides/compare/1.9.4...1.9.5)

### Added

- The database includes a `plus_system_scans` relation, to track the status and results of System Scanner executions in fidesctl-plus [#1554](https://github.com/ethyca/fides/pull/1554)

## [1.9.4](https://github.com/ethyca/fides/compare/1.9.2...1.9.4)

### Fixed

- After editing a dataset, the table will stay on the previously selected collection instead of resetting to the first one. [#1511](https://github.com/ethyca/fides/pull/1511)

## [1.9.2](https://github.com/ethyca/fides/compare/1.9.1...1.9.2)

### Deprecated

- Added a deprecation warning for the entire package [#1244](https://github.com/ethyca/fides/pull/1244)

### Added

- Dataset generation enhancements using Fides Classify for Plus users:

  - Integrate Fides Plus API into placeholder features introduced in 1.9.0. [#1194](https://github.com/ethyca/fides/pull/1194)

- Fides Admin UI:
  - Configure Connector after creation [#1204](https://github.com/ethyca/fides/pull/1356)

### Fixed

- Privacy Center:
  - Handle error on startup if server isn't running [#1239](https://github.com/ethyca/fides/pull/1239)
  - Fix styling issue with cards [#1240](https://github.com/ethyca/fides/pull/1240)
  - Redirect to index on consent save [#1238](https://github.com/ethyca/fides/pull/1238)

## [1.9.1](https://github.com/ethyca/fides/compare/1.9.0...1.9.1)

### Changed

- Update fideslang to v1.3.1 [#1136](https://github.com/ethyca/fides/pull/1136)

### Changed

- Update fideslang to v1.3.1 [#1136](https://github.com/ethyca/fides/pull/1136)

## [1.9.0](https://github.com/ethyca/fides/compare/1.8.6...1.9.0) - 2022-09-29

### Added

- Dataset generation enhancements using Fides Classify for Plus users:
  - Added toggle for enabling classify during generation. [#1057](https://github.com/ethyca/fides/pull/1057)
  - Initial implementation of API request to kick off classify, with confirmation modal. [#1069](https://github.com/ethyca/fides/pull/1069)
  - Initial Classification & Review status for generated datasets. [#1074](https://github.com/ethyca/fides/pull/1074)
  - Component for choosing data categories based on classification results. [#1110](https://github.com/ethyca/fides/pull/1110)
  - The dataset fields table shows data categories from the classifier (if available). [#1088](https://github.com/ethyca/fides/pull/1088)
  - The "Approve" button can be used to update the dataset with the classifier's suggestions. [#1129](https://github.com/ethyca/fides/pull/1129)
- System management UI:
  - New page to add a system via yaml [#1062](https://github.com/ethyca/fides/pull/1062)
  - Skeleton of page to add a system manually [#1068](https://github.com/ethyca/fides/pull/1068)
  - Refactor config wizard system forms to be reused for system management [#1072](https://github.com/ethyca/fides/pull/1072)
  - Add additional optional fields to system management forms [#1082](https://github.com/ethyca/fides/pull/1082)
  - Delete a system through the UI [#1085](https://github.com/ethyca/fides/pull/1085)
  - Edit a system through the UI [#1096](https://github.com/ethyca/fides/pull/1096)
- Cypress component testing [#1106](https://github.com/ethyca/fides/pull/1106)

### Changed

- Changed behavior of `load_default_taxonomy` to append instead of upsert [#1040](https://github.com/ethyca/fides/pull/1040)
- Changed behavior of adding privacy declarations to decouple the actions of the "add" and "next" buttons [#1086](https://github.com/ethyca/fides/pull/1086)
- Moved system related UI components from the `config-wizard` directory to the `system` directory [#1097](https://github.com/ethyca/fides/pull/1097)
- Updated "type" on SaaS config to be a simple string type, not an enum [#1197](https://github.com/ethyca/fides/pull/1197)

### Developer Experience

- Optional dependencies may have their version defined only once, in `optional-requirements.txt` [#1171](https://github.com/ethyca/fides/pull/1171)

### Docs

- Updated the footer links [#1130](https://github.com/ethyca/fides/pull/1130)

### Fixed

- Fixed the "help" link in the UI header [#1078](https://github.com/ethyca/fides/pull/1078)
- Fixed a bug in Data Category Dropdowns where checking i.e. `user.biometric` would also check `user.biometric_health` [#1126](https://github.com/ethyca/fides/pull/1126)

### Security

- Upgraded pymysql to version `1.0.2` [#1094](https://github.com/ethyca/fides/pull/1094)

## [1.8.6](https://github.com/ethyca/fides/compare/1.8.5...1.8.6) - 2022-09-28

### Added

- Added classification tables for Plus users [#1060](https://github.com/ethyca/fides/pull/1060)

### Fixed

- Fixed a bug where rows were being excluded from a data map [#1124](https://github.com/ethyca/fides/pull/1124)

## [1.8.5](https://github.com/ethyca/fides/compare/1.8.4...1.8.5) - 2022-09-21

### Changed

- Update fideslang to v1.3.0 [#1103](https://github.com/ethyca/fides/pull/1103)

## [1.8.4](https://github.com/ethyca/fides/compare/1.8.3...1.8.4) - 2022-09-09

### Added

- Initial system management page [#1054](https://github.com/ethyca/fides/pull/1054)

### Changed

- Deleting a taxonomy field with children will now cascade delete all of its children as well. [#1042](https://github.com/ethyca/fides/pull/1042)

### Fixed

- Fixed navigating directly to frontend routes loading index page instead of the correct static page for the route.
- Fix truncated evaluation error messages [#1053](https://github.com/ethyca/fides/pull/1053)

## [1.8.3](https://github.com/ethyca/fides/compare/1.8.2...1.8.3) - 2022-09-06

### Added

- Added more taxonomy fields that can be edited via the UI [#1000](https://github.com/ethyca/fides/pull/1000) [#1028](https://github.com/ethyca/fides/pull/1028)
- Added the ability to add taxonomy fields via the UI [#1019](https://github.com/ethyca/fides/pull/1019)
- Added the ability to delete taxonomy fields via the UI [#1006](https://github.com/ethyca/fides/pull/1006)
  - Only non-default taxonomy entities can be deleted [#1023](https://github.com/ethyca/fides/pull/1023)
- Prevent deleting taxonomy `is_default` fields and from adding `is_default=True` fields via the API [#990](https://github.com/ethyca/fides/pull/990).
- Added a "Custom" tag to distinguish user defined taxonomy fields from default taxonomy fields in the UI [#1027](https://github.com/ethyca/fides/pull/1027)
- Added initial support for enabling Fides Plus [#1037](https://github.com/ethyca/fides/pull/1037)
  - The `useFeatures` hook can be used to check if `plus` is enabled.
  - Navigating to/from the Data Map page is gated behind this feature.
  - Plus endpoints are served from the private Plus image.

### Fixed

- Fixed failing mypy tests [#1030](https://github.com/ethyca/fides/pull/1030)
- Fixed an issue where `fides push --diff` would return a false positive diff [#1026](https://github.com/ethyca/fides/pull/1026)
- Pinned pydantic version to < 1.10.0 to fix an error in finding referenced fides keys [#1045](https://github.com/ethyca/fides/pull/1045)

### Fixed

- Fixed failing mypy tests [#1030](https://github.com/ethyca/fides/pull/1030)
- Fixed an issue where `fides push --diff` would return a false positive diff [#1026](https://github.com/ethyca/fides/pull/1026)

### Docs

- Minor formatting updates to [Policy Webhooks](https://ethyca.github.io/fidesops/guides/policy_webhooks/) documentation [#1114](https://github.com/ethyca/fidesops/pull/1114)

### Removed

- Removed create superuser [#1116](https://github.com/ethyca/fidesops/pull/1116)

## [1.8.2](https://github.com/ethyca/fides/compare/1.8.1...1.8.2) - 2022-08-18

### Added

- Added the ability to edit taxonomy fields via the UI [#977](https://github.com/ethyca/fides/pull/977) [#1028](https://github.com/ethyca/fides/pull/1028)
- New column `is_default` added to DataCategory, DataUse, DataSubject, and DataQualifier tables [#976](https://github.com/ethyca/fides/pull/976)
- Added the ability to add taxonomy fields via the UI [#1019](https://github.com/ethyca/fides/pull/1019)
- Added the ability to delete taxonomy fields via the UI [#1006](https://github.com/ethyca/fides/pull/1006)
  - Only non-default taxonomy entities can be deleted [#1023](https://github.com/ethyca/fides/pull/1023)
- Prevent deleting taxonomy `is_default` fields and from adding `is_default=True` fields via the API [#990](https://github.com/ethyca/fides/pull/990).
- Added a "Custom" tag to distinguish user defined taxonomy fields from default taxonomy fields in the UI [#1027](https://github.com/ethyca/fides/pull/1027)

### Changed

- Upgraded base Docker version to Python 3.9 and updated all other references from 3.8 -> 3.9 [#974](https://github.com/ethyca/fides/pull/974)
- Prepend all database tables with `ctl_` [#979](https://github.com/ethyca/fides/pull/979)
- Moved the `admin-ui` code down one level into a `ctl` subdir [#970](https://github.com/ethyca/fides/pull/970)
- Extended the `/datamap` endpoint to include extra metadata [#992](https://github.com/ethyca/fides/pull/992)

## [1.8.1](https://github.com/ethyca/fides/compare/1.8.0...1.8.1) - 2022-08-08

### Deprecated

- The following environment variables have been deprecated, and replaced with the new environment variable names indicated below. To avoid breaking existing workflows, the deprecated variables are still respected in v1.8.1. They will be removed in a future release.
  - `FIDESCTL__API__DATABASE_HOST` --> `FIDESCTL__DATABASE__SERVER`
  - `FIDESCTL__API__DATABASE_NAME` --> `FIDESCTL__DATABASE__DB`
  - `FIDESCTL__API__DATABASE_PASSWORD` --> `FIDESCTL__DATABASE__PASSWORD`
  - `FIDESCTL__API__DATABASE_PORT` --> `FIDESCTL__DATABASE__PORT`
  - `FIDESCTL__API__DATABASE_TEST_DATABASE_NAME` --> `FIDESCTL__DATABASE__TEST_DB`
  - `FIDESCTL__API__DATABASE_USER` --> `FIDESCTL__DATABASE__USER`

### Developer Experience

- The included `docker-compose.yml` no longer references outdated ENV variables [#964](https://github.com/ethyca/fides/pull/964)

### Docs

- Minor release documentation now reflects the desired patch release process [#955](https://github.com/ethyca/fides/pull/955)
- Updated references to ENV variables [#964](https://github.com/ethyca/fides/pull/964)

### Fixed

- Deprecated config options will continue to be respected when set via environment variables [#965](https://github.com/ethyca/fides/pull/965)
- The git cache is rebuilt within the Docker container [#962](https://github.com/ethyca/fides/pull/962)
- The `wheel` pypi build no longer has a dirty version tag [#962](https://github.com/ethyca/fides/pull/962)
- Add setuptools to dev-requirements to fix versioneer error [#983](https://github.com/ethyca/fides/pull/983)

## [1.8.0](https://github.com/ethyca/fides/compare/1.7.1...1.8.0) - 2022-08-04

### Added

- Initial configuration wizard UI view
  - System scanning step: AWS credentials form and initial `generate` API usage.
  - System scanning results: AWS systems are stored and can be selected for review
- CustomInput type "password" with show/hide icon.
- Pull CLI command now checks for untracked/unstaged files in the manifests dir [#869](https://github.com/ethyca/fides/pull/869)
- Pull CLI command has a flag to pull missing files from the server [#895](https://github.com/ethyca/fides/pull/895)
- Add BigQuery support for the `generate` command and `/generate` endpoint [#814](https://github.com/ethyca/fides/pull/814) & [#917](https://github.com/ethyca/fides/pull/917)
- Added user auth tables [915](https://github.com/ethyca/fides/pull/915)
- Standardized API error parsing under `~/types/errors`
- Added taxonomy page to UI [#902](https://github.com/ethyca/fides/pull/902)
  - Added a nested accordion component for displaying taxonomy data [#910](https://github.com/ethyca/fides/pull/910)
- Add lru cache to get_config [927](https://github.com/ethyca/fides/pull/927)
- Add support for deprecated API config values [#959](https://github.com/ethyca/fides/pull/959)
- `fides` is now an alias for `fidesctl` as a CLI entrypoint [#926](https://github.com/ethyca/fides/pull/926)
- Add user auth routes [929](https://github.com/ethyca/fides/pull/929)
- Bump fideslib to 3.0.1 and remove patch code[931](https://github.com/ethyca/fides/pull/931)
- Update the `fidesctl` python package to automatically serve the UI [#941](https://github.com/ethyca/fides/pull/941)
- Add `push` cli command alias for `apply` and deprecate `apply` [943](https://github.com/ethyca/fides/pull/943)
- Add resource groups tagging api as a source of system generation [939](https://github.com/ethyca/fides/pull/939)
- Add GitHub Action to publish the `fidesctl` package to testpypi on pushes to main [#951](https://github.com/ethyca/fides/pull/951)
- Added configWizardFlag to ui to hide the config wizard when false [[#1453](https://github.com/ethyca/fides/issues/1453)

### Changed

- Updated the `datamap` endpoint to return human-readable column names as the first response item [#779](https://github.com/ethyca/fides/pull/779)
- Remove the `obscure` requirement from the `generate` endpoint [#819](https://github.com/ethyca/fides/pull/819)
- Moved all files from `fidesapi` to `fidesctl/api` [#885](https://github.com/ethyca/fides/pull/885)
- Moved `scan` and `generate` to the list of commands that can be run in local mode [#841](https://github.com/ethyca/fides/pull/841)
- Upgraded the base docker images from Debian Buster to Bullseye [#958](https://github.com/ethyca/fides/pull/958)
- Removed `ipython` as a dev-requirement [#958](https://github.com/ethyca/fides/pull/958)
- Webserver dependencies now come as a standard part of the package [#881](https://github.com/ethyca/fides/pull/881)
- Initial configuration wizard UI view
  - Refactored step & form results management to use Redux Toolkit slice.
- Change `id` field in tables from an integer to a string [915](https://github.com/ethyca/fides/pull/915)
- Update `fideslang` to `1.1.0`, simplifying the default taxonomy and adding `tags` for resources [#865](https://github.com/ethyca/fides/pull/865)
- Merge existing configurations with `fideslib` library [#913](https://github.com/ethyca/fides/pull/913)
- Moved frontend static files to `src/fidesctl/ui-build/static` [#934](https://github.com/ethyca/fides/pull/934)
- Replicated the error response handling from the `/validate` endpoint to the `/generate` endpoint [#911](https://github.com/ethyca/fides/pull/911)

### Developer Experience

- Remove `API_PREFIX` from fidesctl/core/utils.py and change references to `API_PREFIX` in fidesctl/api/reoutes/util.py [922](https://github.com/ethyca/fides/pull/922)

### Fixed

- Dataset field columns show all columns by default in the UI [#898](https://github.com/ethyca/fides/pull/898)
- Fixed the missing `.fides./` directory when locating the default config [#933](https://github.com/ethyca/fides/pull/933)

## [1.7.1](https://github.com/ethyca/fides/compare/1.7.0...1.7.1) - 2022-07-28

### Added

- Add datasets via YAML in the UI [#813](https://github.com/ethyca/fides/pull/813)
- Add datasets via database connection [#834](https://github.com/ethyca/fides/pull/834) [#889](https://github.com/ethyca/fides/pull/889)
- Add delete confirmation when deleting a field or collection from a dataset [#809](https://github.com/ethyca/fides/pull/809)
- Add ability to delete datasets from the UI [#827](https://github.com/ethyca/fides/pull/827)
- Add Cypress for testing [713](https://github.com/ethyca/fides/pull/833)
- Add datasets via database connection (UI only) [#834](https://github.com/ethyca/fides/pull/834)
- Add Okta support to the `/generate` endpoint [#842](https://github.com/ethyca/fides/pull/842)
- Add db support to `/generate` endpoint [849](https://github.com/ethyca/fides/pull/849)
- Added OpenAPI TypeScript client generation for the UI app. See the [README](/clients/admin-ui/src/types/api/README.md) for more details.

### Changed

- Remove the `obscure` requirement from the `generate` endpoint [#819](https://github.com/ethyca/fides/pull/819)

### Developer Experience

- When releases are published, dispatch a repository webhook event to ethyca/fidesctl-plus [#938](https://github.com/ethyca/fides/pull/938)

### Docs

- recommend/replace pip installs with pipx [#874](https://github.com/ethyca/fides/pull/874)

### Fixed

- CustomSelect input tooltips appear next to selector instead of wrapping to a new row.
- Datasets without the `third_country_transfer` will not cause the editing dataset form to not render.
- Fixed a build issue causing an `unknown` version of `fidesctl` to be installed in published Docker images [#836](https://github.com/ethyca/fides/pull/836)
- Fixed an M1-related SQLAlchemy bug [#816](https://github.com/ethyca/fides/pull/891)
- Endpoints now work with or without a trailing slash. [#886](https://github.com/ethyca/fides/pull/886)
- Dataset field columns show all columns by default in the UI [#898](https://github.com/ethyca/fides/pull/898)
- Fixed the `tag` specific GitHub Action workflows for Docker and publishing docs. [#901](https://github.com/ethyca/fides/pull/901)

## [1.7.0](https://github.com/ethyca/fides/compare/1.6.1...1.7.0) - 2022-06-23

### Added

- Added dependabot to keep dependencies updated
- A warning now issues for any orphan datasets as part of the `apply` command [543](https://github.com/ethyca/fides/pull/543)
- Initial scaffolding of management UI [#561](https://github.com/ethyca/fides/pull/624)
- A new `audit` command for `system` and `organization` resources, checking data map attribute compliance [#548](https://github.com/ethyca/fides/pull/548)
- Static UI assets are now built with the docker container [#663](https://github.com/ethyca/fides/issues/663)
- Host static files via fidesapi [#621](https://github.com/ethyca/fides/pull/621)
- A new `generate` endpoint to enable capturing systems from infrastructure from the UI [#642](https://github.com/ethyca/fides/pull/642)
- A new `datamap` endpoint to enable visualizing a data map from the UI [#721](https://github.com/ethyca/fides/pull/721)
- Management UI navigation bar [#679](https://github.com/ethyca/fides/issues/679)
- Management UI integration [#736](https://github.com/ethyca/fides/pull/736)
  - Datasets
  - Systems
  - Taxonomy (data categories)
- Initial dataset UI view [#768](https://github.com/ethyca/fides/pull/768)
  - Add interaction for viewing a dataset collection
  - Add column picker
  - Add a data category checklist tree
  - Edit/delete dataset fields
  - Edit/delete dataset collections
  - Edit datasets
  - Add a component for Identifiability tags
  - Add tooltips for help on forms
  - Add geographic location (third_country_transfers) country selection. Supported by new dependency `i18n-iso-countries`.
- Okta, aws and database credentials can now come from `fidesctl.toml` config [#694](https://github.com/ethyca/fides/pull/694)
- New `validate` endpoint to test aws and okta credentials [#722](https://github.com/ethyca/fides/pull/722)
- Initial configuration wizard UI view
  - Manual entry steps added (name and describe organization, pick entry route, and describe system manually including privacy declarations)
- A new image tagged `ethyca/fidesctl:dev` is published on each push to `main` [781](https://github.com/ethyca/fides/pull/781)
- A new cli command (`fidesctl sync`) [#765](https://github.com/ethyca/fides/pull/765)

### Changed

- Comparing server and CLI versions ignores `.dirty` only differences, and is quiet on success when running general CLI commands [621](https://github.com/ethyca/fides/pull/621)
- All endpoints now prefixed by `/api/v1` [#623](https://github.com/ethyca/fides/issues/623)
- Allow AWS credentials to be passed to `generate system` via the API [#645](https://github.com/ethyca/fides/pull/645)
- Update the export of a datamap to load resources from the server instead of a manifest directory [#662](https://github.com/ethyca/fides/pull/662)
- Refactor `export` to remove CLI specific uses from the core modules and load resources[#725](https://github.com/ethyca/fides/pull/725)
- Bump version of FastAPI in `setup.py` to 0.77.1 to match `optional-requirements.txt` [#734](https://github.com/ethyca/fides/pull/734)
- Docker images are now only built and pushed on tags to match when released to pypi [#740](https://github.com/ethyca/fides/pull/740)
- Okta resource scanning and generation now works with systems instead of datasets [#751](https://github.com/ethyca/fides/pull/751)

### Developer Experience

- Replaced `make` with `nox` [#547](https://github.com/ethyca/fides/pull/547)
- Removed usage of `fideslang` module in favor of new [external package](https://github.com/ethyca/fideslang) shared across projects [#619](https://github.com/ethyca/fides/issues/619)
- Added a UI service to the docker-compose deployment [#757](https://github.com/ethyca/fides/pull/757)
- `TestClient` defined in and shared across test modules via `conftest.py` [#759](https://github.com/ethyca/fides/pull/759)

### Docs

- Replaced all references to `make` with `nox` [#547](https://github.com/ethyca/fides/pull/547)
- Removed config/schemas page [#613](https://github.com/ethyca/fides/issues/613)
- Dataset UI and config wizard docs added (<https://github.com/ethyca/fides/pull/697>)
- The fides README now walks through generating a datamap [#746](https://github.com/ethyca/fides/pull/746)

### Fixed

- Updated `fideslog` to v1.1.5, resolving an issue where some exceptions thrown by the SDK were not handled as expected [#609](https://github.com/ethyca/fides/issues/609)
- Updated the webserver so that it won't fail if the database is inaccessible [#649](https://github.com/ethyca/fides/pull/649)
- Updated external tests to handle complex characters [#661](https://github.com/ethyca/fides/pull/661)
- Evaluations now properly merge the default taxonomy into the user-defined taxonomy [#684](https://github.com/ethyca/fides/pull/684)
- The CLI can now be run without installing the webserver components [#715](https://github.com/ethyca/fides/pull/715)

## [1.6.1](https://github.com/ethyca/fides/compare/1.6.0...1.6.1) - 2022-06-15

### Docs

- Updated `Release Steps`

### Fixed

- Resolved a failure with populating applicable data subject rights to a data map
- Handle invalid characters when generating a `fides_key` [#761](https://github.com/ethyca/fides/pull/761)

## [1.6.0](https://github.com/ethyca/fides/compare/1.5.3...1.6.0) - 2022-05-02

### Added

- ESLint configuration changes [#514](https://github.com/ethyca/fidesops/pull/514)
- User creation, update and permissions in the Admin UI [#511](https://github.com/ethyca/fidesops/pull/511)
- Yaml support for dataset upload [#284](https://github.com/ethyca/fidesops/pull/284)

### Breaking Changes

- Update masking API to take multiple input values [#443](https://github.com/ethyca/fidesops/pull/443)

### Docs

- DRP feature documentation [#520](https://github.com/ethyca/fidesops/pull/520)

## [1.4.2](https://github.com/ethyca/fidesops/compare/1.4.1...1.4.2) - 2022-05-12

### Added

- GET routes for users [#405](https://github.com/ethyca/fidesops/pull/405)
- Username based search on GET route [#444](https://github.com/ethyca/fidesops/pull/444)
- FIDESOPS\_\_DEV_MODE for Easier SaaS Request Debugging [#363](https://github.com/ethyca/fidesops/pull/363)
- Track user privileges across sessions [#425](https://github.com/ethyca/fidesops/pull/425)
- Add first_name and last_name fields. Also add them along with created_at to FidesUser response [#465](https://github.com/ethyca/fidesops/pull/465)
- Denial reasons for DSR and user `AuditLog` [#463](https://github.com/ethyca/fidesops/pull/463)
- DRP action to Policy [#453](https://github.com/ethyca/fidesops/pull/453)
- `CHANGELOG.md` file[#484](https://github.com/ethyca/fidesops/pull/484)
- DRP status endpoint [#485](https://github.com/ethyca/fidesops/pull/485)
- DRP exerise endpoint [#496](https://github.com/ethyca/fidesops/pull/496)
- Frontend for privacy request denial reaons [#480](https://github.com/ethyca/fidesops/pull/480)
- Publish Fidesops to Pypi [#491](https://github.com/ethyca/fidesops/pull/491)
- DRP data rights endpoint [#526](https://github.com/ethyca/fidesops/pull/526)

### Changed

- Converted HTTP Status Codes to Starlette constant values [#438](https://github.com/ethyca/fidesops/pull/438)
- SaasConnector.send behavior on ignore_errors now returns raw response [#462](https://github.com/ethyca/fidesops/pull/462)
- Seed user permissions in `create_superuser.py` script [#468](https://github.com/ethyca/fidesops/pull/468)
- User API Endpoints (update fields and reset user passwords) [#471](https://github.com/ethyca/fidesops/pull/471)
- Format tests with `black` [#466](https://github.com/ethyca/fidesops/pull/466)
- Extract privacy request endpoint logic into separate service for DRP [#470](https://github.com/ethyca/fidesops/pull/470)
- Fixing inconsistent SaaS connector integration tests [#473](https://github.com/ethyca/fidesops/pull/473)
- Add user data to login response [#501](https://github.com/ethyca/fidesops/pull/501)

### Breaking Changes

- Update masking API to take multiple input values [#443](https://github.com/ethyca/fidesops/pull/443)

### Docs

- Added issue template for documentation updates [#442](https://github.com/ethyca/fidesops/pull/442)
- Clarify masking updates [#464](https://github.com/ethyca/fidesops/pull/464)
- Added dark mode [#476](https://github.com/ethyca/fidesops/pull/476)

### Fixed

- Removed miradb test warning [#436](https://github.com/ethyca/fidesops/pull/436)
- Added missing import [#448](https://github.com/ethyca/fidesops/pull/448)
- Removed pypi badge pointing to wrong package [#452](https://github.com/ethyca/fidesops/pull/452)
- Audit imports and references [#479](https://github.com/ethyca/fidesops/pull/479)
- Switch to using update method on PUT permission endpoint [#500](https://github.com/ethyca/fidesops/pull/500)

### Developer Experience

- added isort as a CI check
- Include `tests/` in all static code checks (e.g. `mypy`, `pylint`)

### Changed

- Published Docker image does a clean install of Fidesctl
- `with_analytics` is now a decorator

### Fixed

- Third-Country formatting on Data Map
- Potential Duplication on Data Map
- Exceptions are no longer raised when sending `AnalyticsEvent`s on Windows
- Running `fidesctl init` now generates a `server_host` and `server_protocol`
  rather than `server_url`<|MERGE_RESOLUTION|>--- conflicted
+++ resolved
@@ -37,11 +37,8 @@
   * Add flow for selecting system types when manually creating a system [#2530](https://github.com/ethyca/fides/pull/2530)
   * Updated forms for privacy declarations [#2648](https://github.com/ethyca/fides/pull/2648)
   * Delete flow for privacy declarations [#2664](https://github.com/ethyca/fides/pull/2664)
-<<<<<<< HEAD
   * Add framework to have UI elements respect the user's scopes [#2682](https://github.com/ethyca/fides/pull/2682)
-=======
   * "Manual Webhook" has been renamed to "Manual Process". [#2717](https://github.com/ethyca/fides/pull/2717)
->>>>>>> 5368c054
 * Convert all config values to Pydantic `Field` objects [#2613](https://github.com/ethyca/fides/pull/2613)
 * Add warning to 'fides deploy' when installed outside of a virtual environment [#2641](https://github.com/ethyca/fides/pull/2641)
 * Redesigned the default/init config file to be auto-documented. Also updates the `fides init` logic and analytics consent logic [#2694](https://github.com/ethyca/fides/pull/2694)
