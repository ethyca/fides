# Changelog

All notable changes to this project will be documented in this file.

The format is based on [Keep a Changelog](https://keepachangelog.com/en/)

The types of changes are:

- `Added` for new features.
- `Changed` for changes in existing functionality.
- `Developer Experience` for changes in developer workflow or tooling.
- `Deprecated` for soon-to-be removed features.
- `Docs` for documentation only changes.
- `Removed` for now removed features.
- `Fixed` for any bug fixes.
- `Security` in case of vulnerabilities.

Changes can also be flagged with a GitHub label for tracking purposes. The URL of the label should be put at the end of the entry. The possible labels are:
- https://github.com/ethyca/fides/labels/high-risk: to indicate that a change is a "high-risk" change that could potentially lead to unanticipated regressions or degradations
- https://github.com/ethyca/fides/labels/db-migration: to indicate that a given change includes a DB migration

## [Unreleased](https://github.com/ethyca/fides/compare/2.61.1...main)

### Added
- Exposes configuration settings for the async db engine connection [#6128](https://github.com/ethyca/fides/pull/6128)

### Changed
- Attachment uploads now check for file extension types, retrieving and attachment also returns the file size. [#6124](https://github.com/ethyca/fides/pull/6124)

## [2.61.1](https://github.com/ethyca/fides/compare/2.61.0...2.61.1)

### Fixed
- Added certifi to fix SSL CA Error [#6139](https://github.com/ethyca/fides/pull/6139)

## [2.61.0](https://github.com/ethyca/fides/compare/2.60.1...2.61.0)

### Added
- Added Recorded URL to Consent Report [#6077](https://github.com/ethyca/fides/pull/6077)
- Added support for consent mechanism string values and non-applicable notices in FidesJS [#6115](https://github.com/ethyca/fides/pull/6115)
- Added ConnectionType.okta, OktaSchema, OktaConnector as support for the Okta Monitor [#6078](https://github.com/ethyca/fides/pull/6078)
- Added "View" detail links to success toasts in action center [#6113](https://github.com/ethyca/fides/pull/6113)
- Setting to allow Admin UI errors to be surfaced to a toast. [#6121](https://github.com/ethyca/fides/pull/6121)

### Changed
- Abstract OT consent migration logic, allow write to Fides preferences api [#6099](https://github.com/ethyca/fides/pull/6099)
- Tweaked discovered assets table so rows remain selected after bulk actions [#6108](https://github.com/ethyca/fides/pull/6108)
- Migrated some dropdown menus to use Ant's Dropdown component [#6107](https://github.com/ethyca/fides/pull/6107)
- Refactor OT consent migration [#6099](https://github.com/ethyca/fides/pull/6126)

### Developer Experience
- Cleaning up test fixtures [#6008](https://github.com/ethyca/fides/pull/6008)
- Migrated last remaining Chakra icon button to Ant [#6127](https://github.com/ethyca/fides/pull/6127)

### Fixed
- Fixed handling of empty SSL mode in the MySQL connector [#6123](https://github.com/ethyca/fides/pull/6123)
- Suppressing SQLAlchemy logging related to caching queries [#6089](https://github.com/ethyca/fides/pull/6089)
- FidesJS css variable `--fides-overlay-container-border-width` now applies to banner (only applied to modal before) [#6097](https://github.com/ethyca/fides/pull/6097) https://github.com/ethyca/fides/labels/high-risk
- Fixed vendor restriction form validation and input handling [#6101](https://github.com/ethyca/fides/pull/6101)
- Fixed special purpose vendor check in Fides JS logic [#6118](https://github.com/ethyca/fides/pull/6118)
- Update Add Vendor tooltip to match navigation option [#6111](https://github.com/ethyca/fides/pull/6111)
- Fixed UX issues with action center tables [#6116](https://github.com/ethyca/fides/pull/6116)
- Fixed incorrect font styling on some table headers [#6129](https://github.com/ethyca/fides/pull/6129)
- Fixed a bug with refreshing or deep-linking to pages sometimes redirecting to homepage [#6125](https://github.com/ethyca/fides/pull/6125)
- Fixed a bug that prevented from showing all the integrations when on the system page [#6138](https://github.com/ethyca/fides/pull/6138)

### Removed
- Removed unused libxslt-dev dependency [#6119](https://github.com/ethyca/fides/pull/6119)

## [2.60.1](https://github.com/ethyca/fides/compare/2.60.0...2.60.1)

### Fixed
- Fixed GTM integration to properly handle duplicate notice keys [#6090](https://github.com/ethyca/fides/pull/6090)
- Fix Special-purpose only vendors not correctly encoded in TC string [#6086](https://github.com/ethyca/fides/pull/6086)

## [2.60.0](https://github.com/ethyca/fides/compare/2.59.2...2.60.0)

### Added
- Migrate `Cookies` resources to `Asset` resources of type `Cookie` [#5776](https://github.com/ethyca/fides/pull/5776) https://github.com/ethyca/fides/labels/db-migration https://github.com/ethyca/fides/labels/high-risk
- Added support for selecting TCF Publisher Override configuration when configuring Privacy Experience (behind beta feature flag) [#6033](https://github.com/ethyca/fides/pull/6033)
- Added Google Cloud Storage as a storage option [#6006](https://github.com/ethyca/fides/pull/6006)
- Update the Datahub Permissions section to include required permissions from Datahub [#6052](https://github.com/ethyca/fides/pull/6052)
<<<<<<< HEAD
- Added support for uploading files as internal attachments to privacy requests [#6069](https://github.com/ethyca/fides/pull/6069)
- Added the ability to create new TCF Experiences within Admin UI [#6055](https://github.com/ethyca/fides/pull/6055)
- PostgreSQL connection config now supports SSL Mode [#6068](https://github.com/ethyca/fides/pull/6068)
- Added assumed role arn capabilities to aws Storage [#6027](https://github.com/ethyca/fides/pull/6027)
=======
- Added assumed role arn capabilities to aws Storage [#6027](https://github.com/ethyca/fides/pull/6027)
- Added the ability to create new TCF Experiences within Admin UI [#6055](https://github.com/ethyca/fides/pull/6055)
- PostgreSQL connection config now supports SSL Mode [#6068](https://github.com/ethyca/fides/pull/6068)
- Added ability to "restore" ignored assets in action center [#6080](https://github.com/ethyca/fides/pull/6080)
- Added support for TCF publisher restrictions in FidesJS [#6102](https://github.com/ethyca/fides/pull/6102)
>>>>>>> 4a647d69

### Changed
- Changed how TCF Publisher Overrides gets configured in consent settings (behind beta feature flag) [#6013](https://github.com/ethyca/fides/pull/6013)
- Frontend now do not generate `key` when creating a Website Monitor [#6041](https://github.com/ethyca/fides/pull/6041)
- Integrations manage modals now are cappable of showing a small description [#6037](https://github.com/ethyca/fides/pull/6037)
- UI now allows assigning of non-consent-category data uses to system assets [#6049](https://github.com/ethyca/fides/pull/6049)
- Updated bulk ignore assets toast message [#6043](https://github.com/ethyca/fides/pull/6043)
- Updated UI behavior for editing languages in the Experience config for consistency and clarity [#6055](https://github.com/ethyca/fides/pull/6055)
- Moved detection & discovery features out of beta [#6059](https://github.com/ethyca/fides/pull/6059)
- Show notice-only notices before other notices in modals of non-TCF experiences [#6074](https://github.com/ethyca/fides/pull/6074)

### Developer Experience
- Reduced animations on Cypress tests in Privacy Center for quicker results [#5976](https://github.com/ethyca/fides/pull/5976)
- Migrated Tooltip components to Ant Design across Admin UI [#6060](https://github.com/ethyca/fides/pull/6060)
- Added custom Typography component to FidesUI with configurable text sizes [#6062](https://github.com/ethyca/fides/pull/6062)
- Updated the Docker image used for MSSQL integration tests [#6063](https://github.com/ethyca/fides/pull/6063)
- Improved Docker image build times by using separate amd64/arm64 Github runners [#6073](https://github.com/ethyca/fides/pull/6073)
- Enhanced Fides.js demo pages with improved styling and JSON visualization [#6075](https://github.com/ethyca/fides/pull/6075)

### Fixed
- Fixed typo in Vermont US state name [#6029](https://github.com/ethyca/fides/pull/6029)
- Fixed two Georgia's in regions list and incorrect name for the state SD [#6036](https://github.com/ethyca/fides/pull/6036)
- Fixed performance issues in Data map report in Admin UI [#6046](https://github.com/ethyca/fides/pull/6046)
- Fixed details requirements in AWS SES setup [#6047](https://github.com/ethyca/fides/pull/6047)
- Addressed some performance issues with Experience configuration previews [#6055](https://github.com/ethyca/fides/pull/6055)
- Fixed icon sizing in request manager table [#6079](https://github.com/ethyca/fides/pull/6079)
- Fixed GCP SQL connection to support ip_type [#6065](https://github.com/ethyca/fides/pull/6065)
- TCF overlay option no longer an Experience option when TCF is not enabled [#6091](https://github.com/ethyca/fides/pull/6091)

## [2.59.2](https://github.com/ethyca/fides/compare/2.59.1...2.59.2)

### Added
- Added PostgreSQL connection config form to the "integrations" page to support use with discovery monitors [#6018](https://github.com/ethyca/fides/pull/6018)
- Added SSL Mode field for MySQL connections [#6048](https://github.com/ethyca/fides/pull/6048)

### Changed
- Removed `dbname` as a required field for PostgreSQL connection configs to support use with discovery monitors [#6018](https://github.com/ethyca/fides/pull/6018)
- Updated consent automation models to support echo detection in Fidesplus [#6054](https://github.com/ethyca/fides/pull/6054)

### Fixed
- Fixed Privacy Center issue where unconfigured fields (eg. phone) were being passed as null form values [#6045](https://github.com/ethyca/fides/pull/6045)
- Fixed startup issues with Celery workers [#6058](https://github.com/ethyca/fides/pull/6058)


## [2.59.1](https://github.com/ethyca/fides/compare/2.59.0...2.59.1)

### Added
- Adds embedded-consent route to Privacy Center [#6040](https://github.com/ethyca/fides/pull/6040)

## [2.59.0](https://github.com/ethyca/fides/compare/2.58.2...2.59.0)

### Added
- Added `reject_all_mechanism` to `PrivacyExperienceConfig` [#5952](https://github.com/ethyca/fides/pull/5952) https://github.com/ethyca/fides/labels/db-migration
- Added DataHub dataset sync functionality UI with feedback and error handling [#5949](https://github.com/ethyca/fides/pull/5949)
- Added support for TCF preview in Admin UI experience form [#5962](https://github.com/ethyca/fides/pull/5962)
- Added `opt_in_only` to `Layer1ButtonOption` [#5958](https://github.com/ethyca/fides/pull/5958)
- Added support for links in `<a>` tags on the custom HTML description [#5960](https://github.com/ethyca/fides/pull/5960)
- Added "Reject all" behavior and visibility options to TCF Experience config form [#5964](https://github.com/ethyca/fides/pull/5964)
- Added `TCFConfiguration` and `TCFPublisherRestriction` models [#5983](https://github.com/ethyca/fides/pull/5983) https://github.com/ethyca/fides/labels/db-migration
- Added tab navigation to action center system aggregate table [#6011](https://github.com/ethyca/fides/pull/6011)
- Support `Quarterly` and `Yearly` monitor scheduling [#5981](https://github.com/ethyca/fides/pull/5981)
- Adds integration tests for Enterprise Bigquery DSR nested fields [#5969](https://github.com/ethyca/fides/pull/5969)
- Added `tcf_configuration_id` to `PrivacyExperienceConfig` and fixes `TCFPublisherRestriction` validations [#6012](https://github.com/ethyca/fides/pull/6012) https://github.com/ethyca/fides/labels/db-migration
- Added a `--separate-files` flag to the `fides pull dataset` CLI command to pull each dataset into its own file [#6007](https://github.com/ethyca/fides/pull/6007)
- Added a `readonly_server` database setting to support specifying a read-only database [#6023](https://github.com/ethyca/fides/pull/6023)

### Changed
- Bumped Next.js for all frontend apps to latest patch versions. [#5946](https://github.com/ethyca/fides/pull/5946)
- Updating UI for Integrations, the tags now represent capabilities of the integrations [#5973](https://github.com/ethyca/fides/pull/5973)
- Changed action center result tables to use expandable cells for multi-value results [#5963](https://github.com/ethyca/fides/pull/5963)
- Changed action center homepage to use CSS grid layout [#5982](https://github.com/ethyca/fides/pull/5982)
- Updated the UI for the activity tab of the privacy request detail page [#6005](https://github.com/ethyca/fides/pull/6005)
- Unified frontend formatKey method, so its behavior is closer to the backend behavior [#6010](https://github.com/ethyca/fides/pull/6010)
- Action center table's checkboxes were improved, also improved change indications [#6021](https://github.com/ethyca/fides/pull/6021)

### Fixed
- Updated relationships for Comments, Attachments and PrivacyRequests to remove overlap sqlalchemy error. [#5929](https://github.com/ethyca/fides/pull/5929)
- Hide "Reclassify" option on fields in D&D tables [#5956](https://github.com/ethyca/fides/pull/5956)
- Fix D&D action errors not surfacing in UI [#5997](https://github.com/ethyca/fides/pull/5997)
- Fixes translation bug in TCF custom notices [#6003](https://github.com/ethyca/fides/pull/6003)
- Fixed issue with SaaS integration update payloads [#6001](https://github.com/ethyca/fides/pull/6001)
- Fix non-consent-category data uses showing up in system assets table [#5999](https://github.com/ethyca/fides/pull/5999)
- Fix `TCFConfiguration` relationship definitions [#6031](https://github.com/ethyca/fides/pull/6031)

### Removed
- Removed datasetClassificationUpdates flag from admin UI. [#5950](https://github.com/ethyca/fides/pull/5950)

## [2.58.2](https://github.com/ethyca/fides/compare/2.58.1...2.58.2)

### Changed
- Writes fides consent cookie during OT consent migration [#6009](https://github.com/ethyca/fides/pull/6009)

## [2.58.1](https://github.com/ethyca/fides/compare/2.58.0...2.58.1)

### Fixed
- Fixed an issue with banner dismisal resulting in resurfaced banner [#5979](https://github.com/ethyca/fides/pull/5979)

## [2.58.0](https://github.com/ethyca/fides/compare/2.57.1...2.58.0)

### Added
- Support for location based privacy center actions [#5803](https://github.com/ethyca/fides/pull/5803)
- Added `is_country` field on locations [#5885](https://github.com/ethyca/fides/pull/5885)
- Added `page` column to `Asset` table/model [#5898](https://github.com/ethyca/fides/pull/5898) https://github.com/ethyca/fides/labels/db-migration
- Added new `has_next` parameter for the `cursor` pagination strategy [#5888](https://github.com/ethyca/fides/pull/5888)
- Support `FIDES_PRIVACY_CENTER__FIDES_JS_MAX_AGE_SECONDS` configuration option for `fides-privacy-center` to override default cache duration for /fides.js [#5909](https://github.com/ethyca/fides/pull/5909)
- Add properties for user assigned systems/data_uses on staged resources [5841](https://github.com/ethyca/fides/pull/5841) https://github.com/ethyca/fides/labels/db-migration
- Added tooltips to the buttons in the dataset test UI [#5899](https://github.com/ethyca/fides/pull/5899)
- Added the ability to stop a test privacy request in the dataset test UI [#5901](https://github.com/ethyca/fides/pull/5901)
- Support setting publisher country code in Consent Settings [#5902](https://github.com/ethyca/fides/pull/5902)
- Added option for disabling consent notice toggles [#5872](https://github.com/ethyca/fides/pull/5872)
- Added UI to manually update Assets in the system asset view [#5914](https://github.com/ethyca/fides/pull/5914)
- Use the experience's `tcf_publisher_country_code` when building TC strings [#5921](https://github.com/ethyca/fides/pull/5921)
- Added size thresholds to S3 upload and retrieval methods for more efficient document processing. [#5922](https://github.com/ethyca/fides/pull/5922)
- Added support for Notice Consent String integration in Fides String [#5895](https://github.com/ethyca/fides/pull/5895)
- Added support for new options for Fides.gtm method [#5917](https://github.com/ethyca/fides/pull/5917)
- Added tab-based filtering and row persistence to web monitor assets table [#5933](https://github.com/ethyca/fides/pull/5933)
- Add inline editing for system assets table [#5940](https://github.com/ethyca/fides/pull/5940)

### Changed
- Privacy Center was updated to use React 19 and Nextjs 15 [#5803](https://github.com/ethyca/fides/pull/5803) https://github.com/ethyca/fides/labels/high-risk
- Change `Browser Request` values to `Browser request` in Asset and StagedResource models [#5898](https://github.com/ethyca/fides/pull/5898) https://github.com/ethyca/fides/labels/db-migration
- Changed discovered asset "system" cell to use `user_assigned_system_key` property [#5908](https://github.com/ethyca/fides/pull/5908)
- Changed Dataset endpoint, it now has `minimal` parameter, and can be filtered by `fides_meta.namespace.connection_type` [#5915](https://github.com/ethyca/fides/pull/5915)
- Datahub integration now allows datasets to be selected [#5926](https://github.com/ethyca/fides/pull/5926)
- Enable Consent Reporting screen by default. Update consent lookup table column. [#5936](https://github.com/ethyca/fides/pull/5936)

### Fixed
- Fixed UX issues with website monitor form [#5884](https://github.com/ethyca/fides/pull/5884)
- Fixed consent reporting table issues, add external id column [#5918](https://github.com/ethyca/fides/pull/5918)
- Removed excessive authorization debug logs [#5920](https://github.com/ethyca/fides/pull/5920)
- Fixed fix incorrect calls to TCF api update method [#5916](https://github.com/ethyca/fides/pull/5916)
- Fixed "unvisited edges" error when dealing with optional identities [#5923](https://github.com/ethyca/fides/pull/5923)
- Fixed issue where sometimes an experience translation couldn't be added [#5942](https://github.com/ethyca/fides/pull/5942)

### Removed
- Removed beta flag for Datahub feature [#5937](https://github.com/ethyca/fides/pull/5937)

## [2.57.1](https://github.com/ethyca/fides/compare/2.57.0...2.57.1)

### Changed
- Added extra debug logging and fixed handler time calculation [#5927](https://github.com/ethyca/fides/pull/5927)

## [2.57.0](https://github.com/ethyca/fides/compare/2.56.2...2.57.0)

### Added
- DB model support for Attachments [#5784](https://github.com/ethyca/fides/pull/5784) https://github.com/ethyca/fides/labels/db-migration
- DB migration to add `description` column to `asset` [#5822](https://github.com/ethyca/fides/pull/5822) https://github.com/ethyca/fides/labels/db-migration
- DB model support for messages on `MonitorExecution` records [#5846](https://github.com/ethyca/fides/pull/5846) https://github.com/ethyca/fides/labels/db-migration
- Added support for GPP String integration in Fides String [#5845](https://github.com/ethyca/fides/pull/5845)
- Attachments storage capabilities (S3 or local) [#5812](https://github.com/ethyca/fides/pull/5812) https://github.com/ethyca/fides/labels/db-migration
- DB model support for Comments [#5833](https://github.com/ethyca/fides/pull/5833/files) https://github.com/ethyca/fides/labels/db-migration
- Added UI for configuring website integrations and monitors [#5867](https://github.com/ethyca/fides/pull/5867)
- Adding support for BigQuery struct updates [#5849](https://github.com/ethyca/fides/pull/5849)
- Added support for OneTrust Consent Migration [#5873](https://github.com/ethyca/fides/pull/5873)

### Changed
- Bumped supported Python versions to `3.10.16` and `3.9.21` [#5840](https://github.com/ethyca/fides/pull/5840)
- Update the privacy request detail page to a new layout and improved styling [#5824](https://github.com/ethyca/fides/pull/5824)
- Updated privacy request handling to still succeed if not all identities are provided [#5836](https://github.com/ethyca/fides/pull/5836)
- Refactored privacy request processing to never re-use sessions [#5862](https://github.com/ethyca/fides/pull/5862)
- Updated hover state of menu items to be more visible [#5868](https://github.com/ethyca/fides/pull/5868)
- Use `gpp_settings.cmp_api_required` to determine if GPP CMP API should be included in bundle [#5883](https://github.com/ethyca/fides/pull/5883)
- Updates Fides interface docs to expose additional fields [#5878](https://github.com/ethyca/fides/pull/5878)

### Developer Experience
- Moved non-prod Admin UI dependencies to devDependencies [#5832](https://github.com/ethyca/fides/pull/5832)
- Prevent Admin UI and Privacy Center from starting when running `nox -s dev` with datastore params [#5843](https://github.com/ethyca/fides/pull/5843)
- Remove plotly (unused package) to reduce fides image size [#5852](https://github.com/ethyca/fides/pull/5852)
- Fixed issue where the log_context decorator didn't support positional arguments [#5866](https://github.com/ethyca/fides/pull/5866)

### Fixed
- Fixed pagination bugs on some tables [#5819](https://github.com/ethyca/fides/pull/5819)
- Fixed load_samples to wrap variables in quotes to prevent YAML parsing errors [#5857](https://github.com/ethyca/fides/pull/5857)
- Fixed incorrect value being set for `MonitorExecution.started` column [#5864](https://github.com/ethyca/fides/pull/5864)
- Improved the behavior and state management of MSPA-related settings [#5861](https://github.com/ethyca/fides/pull/5861)
- Fixed CORS origins handling to be more consistent across config (toml/env var) and API settings; allow `0.0.0.0` as an origin [#5853](https://github.com/ethyca/fides/pull/5853)
- Fixed an issue with the update payloads for select SaaS integrations [#5860](https://github.com/ethyca/fides/pull/5860)
- Fixed `/privacy-request/<id>/resubmit` endpoint so it doesn't queue the request twice [#5870](https://github.com/ethyca/fides/pull/5870)
- Fixed the system assets table being the wrong width [#5879](https://github.com/ethyca/fides/pull/5879)
- Fixed vendor override handling in FidesJS CMP [#5886](https://github.com/ethyca/fides/pull/5886)
- Fix `extraDetails.preference` on `FidesUIChanged` events from FidesJS SDK to include the correct `notice_key` when using custom purposes in TCF experience [#5892](https://github.com/ethyca/fides/pull/5892)

## [2.56.2](https://github.com/ethyca/fides/compare/2.56.1...2.56.2)

### Added
- Update FidesJS to push all `FidesEvent` types to GTM (except `FidesInitializing`) [#5821](https://github.com/ethyca/fides/pull/5821)
- Added a consent reporting table and consent lookup feature [#5839](https://github.com/ethyca/fides/pull/5839)
- Added a high-precision `timestamp` to all `FidesEvents` from FidesJS SDK [#5859](https://github.com/ethyca/fides/pull/5859)
- Added a `extraDetails.trigger` to `FidesUIChanged` events from FidesJS SDK with info about the UI element that triggered the event [#5859](https://github.com/ethyca/fides/pull/5859)
- Added a `extraDetails.preference` to `FidesUIChanged` events from FidesJS SDK with info about the preference that was changed (notice, TCF purpose, TCF vendor, etc.) [#5859](https://github.com/ethyca/fides/pull/5859)

### Fixed
- Addressed TCModel console error when opting into some purposes [#5850](https://github.com/ethyca/fides/pull/5850)
- Opt out of all in TCF no longer affects "notice only" notices [#5850](https://github.com/ethyca/fides/pull/5850)
- Corrected the Tag color for some columns of the Privacy requests table. [#5848](https://github.com/ethyca/fides/pull/5848)

## [2.56.1](https://github.com/ethyca/fides/compare/2.56.0...2.56.1)

### Changed
- Custom TCF purposes respect NOTICE_ONLY [#5830](https://github.com/ethyca/fides/pull/5830)

### Fixed
- Fixed usage of stale DB sessions when running privacy requests [#5834](https://github.com/ethyca/fides/pull/5834)

## [2.56.0](https://github.com/ethyca/fides/compare/2.55.4...2.56.0)

### Added
- DB model support for Web Monitoring [#5616](https://github.com/ethyca/fides/pull/5616) https://github.com/ethyca/fides/labels/db-migration
- Added support for queue-specific Celery workers [#5761](https://github.com/ethyca/fides/pull/5761)
- Added support for AWS SES as an email provider [#5804](https://github.com/ethyca/fides/pull/5804)
- Nested identity query support for BigQuery [#5814](https://github.com/ethyca/fides/pull/5814)
- Added job that automatically requeues interrupted tasks for in progress privacy requests [#5800](https://github.com/ethyca/fides/pull/5800)
- Added "Assets" tab on system view for web monitor assets [#5811](https://github.com/ethyca/fides/pull/5811)
- Support for MySQL Data Detection & Discovery Monitors [#5798](https://github.com/ethyca/fides/pull/5798)

### Changed
- Improved dataset validation for namespace metadata and dataset reachability [#5744](https://github.com/ethyca/fides/pull/5744)
- Taxonomy page can now be accessed by users with only read permissions [#5815](https://github.com/ethyca/fides/pull/5815)

### Developer Experience
- Modified Dependabot configuration to support monorepo security updates [#5810](https://github.com/ethyca/fides/pull/5810)
- Fix load_samples to correctly collect & load sample connections with "False" secret values [#5828](https://github.com/ethyca/fides/pull/5828)

### Docs
- Removed version pins in LDFLAGS & CFLAGS for local MSSQL builds [#5760](https://github.com/ethyca/fides/pull/5760)

### Fixed
- Fixed background color of the message indicating the rows selected [#5847](https://github.com/ethyca/fides/pull/5847)
- Fixed bug with D&D table column widths [#5813](https://github.com/ethyca/fides/pull/5813)
- Fixed `poll_for_exited_privacy_request_tasks` for DSR-processing improvements [#5820](https://github.com/ethyca/fides/pull/5820)

## [2.55.4](https://github.com/ethyca/fides/compare/2.55.3...2.55.4)

### Added
- Added setting to control fuzzy search for privacy requests [#5748](https://github.com/ethyca/fides/pull/5748)

### Fixed
- Fixed BQ partition clause validation to allow `-` characters in operands [#5796](https://github.com/ethyca/fides/pull/5796)

## [2.55.3](https://github.com/ethyca/fides/compare/2.55.2...2.55.3)

### Fixed
- Fixed BigQuery DSR integration generates invalid queries when having a dataset with nested fields [#5785](https://github.com/ethyca/fides/pull/5785)

## [2.55.2](https://github.com/ethyca/fides/compare/2.55.1...2.55.2)

### Changed
- Release version bump. No code changes.

## [2.55.1](https://github.com/ethyca/fides/compare/2.55.0...2.55.1)

### Fixed
- Fixed GPP string and section inconsistencies [#5765](https://github.com/ethyca/fides/pull/5765)
- Fixed sending of notifications for privacy request receipts [#5777](https://github.com/ethyca/fides/pull/5777)
- Fixed create systems with vendor_deleted_at field [#5786](https://github.com/ethyca/fides/pull/5786)

## [2.55.0](https://github.com/ethyca/fides/compare/2.54.0...2.55.0)

### Added
- Added editing support for categories of consent on discovered assets [#5739](https://github.com/ethyca/fides/pull/5739)
- Added a read-only consent category cell to Action Center aggregate system results table [#5737](https://github.com/ethyca/fides/pull/5737)
- Added detail trays to items in data catalog view [#5729](https://github.com/ethyca/fides/pull/5729)
- Support rendering and saving consent from custom notices in TCF Overlay [#5742](https://github.com/ethyca/fides/pull/5742)
- Added worker stats endpoint to monitor worker status and task queue length [#5725](https://github.com/ethyca/fides/pull/5725)
- New "Headless" experience type to support custom UI implementations [#5751](https://github.com/ethyca/fides/pull/5751)

### Changed
- Added frequency field to DataHubSchema integration config [#5716](https://github.com/ethyca/fides/pull/5716)
- Added glossary_node field to DataHubSchema integration config [#5734](https://github.com/ethyca/fides/pull/5734)
- Added initial support for upcoming "headless" CMP experience type [#5731](https://github.com/ethyca/fides/pull/5731)
- All Select dropdowns will now allow searching to narrow down the options by default [#5738](https://github.com/ethyca/fides/pull/5738)
- Exposes privacy notice picker for TCF components [#5730](https://github.com/ethyca/fides/pull/5730)
- Model changes to support new privacy center config options [5732](https://github.com/ethyca/fides/pull/5732)

### Fixed
- Fixed `fides annotate dataset` command enters incorrect value on the `direction` field. [#5727](https://github.com/ethyca/fides/pull/5727)
- Fixed Bigquery flakey tests. [#5713](https://github.com/ethyca/fides/pull/5713)
- Fixed breadcrumb navigation issues in data catalog view [#5717](https://github.com/ethyca/fides/pull/5717)
- Fixed `window.Fides.experience` of FidesJS to be a merged version of the minimal and full experience. [#5726](https://github.com/ethyca/fides/pull/5726)
- Fixed vendor count template string on FidesJS embedded layer 2 descriptions [#5736](https://github.com/ethyca/fides/pull/5736)
- Allowing a list with a single dataset in the YAML dataset editor [#5750](https://github.com/ethyca/fides/pull/5750)
- Fixed edge case translation string issue on FidesJS embedded layer 2 [#5749](https://github.com/ethyca/fides/pull/5749)
- Standardized taxonomy endpoint behavior for URLs with and without trailing slashes to ensure all endpoints properly enforce the latest data validation rules [#5753](https://github.com/ethyca/fides/pull/5753)

## [2.54.0](https://github.com/ethyca/fides/compare/2.53.0...2.54.0)

### Added
- Migration to add the `data_uses` column to `stagedresource` table, prereqs for Data Catalog work in Fidesplus [#5600](https://github.com/ethyca/fides/pull/5600/) https://github.com/ethyca/fides/labels/db-migration
- Added a new endpoint to fully resubmit any errored privacy requests [#5658](https://github.com/ethyca/fides/pull/5658) https://github.com/ethyca/fides/labels/db-migration
- Migration to add the `monitorexecution` table used by fidesplus to persist `MonitorExecution` records to DB [#5704](https://github.com/ethyca/fides/pull/5704) https://github.com/ethyca/fides/labels/db-migration

### Changed
- Updated UI colors to new brand. Update logo, homepage cards. [#5668](https://github.com/ethyca/fides/pull/5668)
- Privacy request status tags colors have been updated [#5699](https://github.com/ethyca/fides/pull/5699)
- The privacy declarations for a system are now sorted alphabetically by name. [#5683](https://github.com/ethyca/fides/pull/5683)
- Upgraded GPP library to `3.1.5` and added support for all available state sections (ustx, usde, usia, etc.) [#5696](https://github.com/ethyca/fides/pull/5696)
- Updating DSR execution to allow collections to be unreachable when they don't contain policy-relevant data categories [#5689](https://github.com/ethyca/fides/pull/5689)
- Added "All activity" root breadcrumb to D&D results tables [#5694](https://github.com/ethyca/fides/pull/5694)

### Developer Experience
- Migrated radio buttons and groups to Ant Design [#5681](https://github.com/ethyca/fides/pull/5681)

### Fixed
- Updating mongodb connectors so it can support usernames and password with URL encoded characters [#5682](https://github.com/ethyca/fides/pull/5682)
- After creating a new system, the url is now updated correctly to the new system edit page [#5701](https://github.com/ethyca/fides/pull/5701)
- Visual fixes for table header buttons [#5693](https://github.com/ethyca/fides/pull/5693)

## [2.53.0](https://github.com/ethyca/fides/compare/2.52.0...2.53.0)

### Added
- Added Action Center MVP behind new feature flag [#5622](https://github.com/ethyca/fides/pull/5622)
- Added Data Catalog MVP behind new feature flag [#5628](https://github.com/ethyca/fides/pull/5628)
- Added cache-clearing methods to the `DBCache` model to allow deleting cache entries [#5629](https://github.com/ethyca/fides/pull/5629)
- Adds partitioning, custom identities, multiple identities to test coverage for BigQuery Enterprise [#5618](https://github.com/ethyca/fides/pull/5618)
- Added Datahub groundwork required by Fidesplus [#5666](https://github.com/ethyca/fides/pull/5666)

### Changed
- Updated brand link url [#5656](https://github.com/ethyca/fides/pull/5656)
- Changed "Reclassify" D&D button to show in an overflow menu when row actions are overcrowded [#5655](https://github.com/ethyca/fides/pull/5655)
- Removed primary key requirements for BigQuery and Postgres erasures [#5591](https://github.com/ethyca/fides/pull/5591)
- Updated `DBCache` model so setting cache value always updates the updated_at field [#5669](https://github.com/ethyca/fides/pull/5669)
- Changed sizes of buttons in table headers [#5654](https://github.com/ethyca/fides/pull/5654)
- Adds new config for max number of rows in DSR download through Admin-UI [#5671](https://github.com/ethyca/fides/pull/5671)
- Added CSS variable to FidesJS: `--fides-base-font-size: 16px` for better consistency. Overriding this variable with "1rem" will mimic legacy behavior. [#5673](https://github.com/ethyca/fides/pull/5673) https://github.com/ethyca/fides/labels/high-risk

### Fixed
- Fixed issue where the custom report "reset" button was not working as expected [#5649](https://github.com/ethyca/fides/pull/5649)
- Fixed column ordering issue in the Data Map report [#5649](https://github.com/ethyca/fides/pull/5649)
- Fixed issue where the Data Map report filter dialog was missing an Accordion item label [#5649](https://github.com/ethyca/fides/pull/5649)
- Improved database session management for long running access request tasks [#5667](https://github.com/ethyca/fides/pull/5667)
- Ensured decode_password function properly handles plaintext but valid base64 passwords [#5698](https://github.com/ethyca/fides/pull/5698)

## [2.52.0](https://github.com/ethyca/fides/compare/2.51.2...2.52.0)

### Added
- New page in the Cookie House sample app to demonstrate the use of embedding the FidesJS SDK on the page [#5564](https://github.com/ethyca/fides/pull/5564)
- Added event based communication example to the Cookie House sample app [#5597](https://github.com/ethyca/fides/pull/5597)
- Added new erasure tests for BigQuery Enterprise [#5554](https://github.com/ethyca/fides/pull/5554)
- Added new `has_next` parameter for the `link` pagination strategy [#5596](https://github.com/ethyca/fides/pull/5596)
- Added a `DBCache` model for database-backed caching [#5613](https://github.com/ethyca/fides/pull/5613) https://github.com/ethyca/fides/labels/db-migration
- Adds "reclassify" button to discovery result tables [#5574](https://github.com/ethyca/fides/pull/5574)
- Added support for exporting datamaps with column renaming, reordering and visibility options [#5543](https://github.com/ethyca/fides/pull/5543)

### Changed
- Adjusted Ant's Select component colors and icon [#5594](https://github.com/ethyca/fides/pull/5594)
- Replaced taxonomies page with new UI based on an interactive tree visualization [#5602](https://github.com/ethyca/fides/pull/5602)
- Adjusted functionality around updating taxonomy active field, includes data migration to re-activate taxonomy nodes [#5617](https://github.com/ethyca/fides/pull/5617)
- Migrated breadcrumbs to Ant Design [#5610](https://github.com/ethyca/fides/pull/5610)
- Updated `CustomReportConfig` to be more intuitive on its contents [#5543](https://github.com/ethyca/fides/pull/5543)

### Fixed
- Fixing quickstart.py script [#5585](https://github.com/ethyca/fides/pull/5585)
- Removed unnecessary double notification when updating database integrations [#5612](https://github.com/ethyca/fides/pull/5612)

## [2.51.2](https://github.com/ethyca/fides/compare/2.51.1...2.51.2)

### Fixed
- Fixed miscellaneous performance issues with Systems and PrivacyDeclarations [#5601](https://github.com/ethyca/fides/pull/5601)

## [2.51.1](https://github.com/ethyca/fides/compare/2.51.0...2.51.1)

### Fixed
- SaaS integrations using `oauth_client_credentials` now properly update their access token when editing the secrets. [#5548](https://github.com/ethyca/fides/pull/5548)
- Saas integrations using `oauth_client_credentials` now properly refresh their access token when the current token expires [#5569](https://github.com/ethyca/fides/pull/5569)
- Adding `dsr_testing_tools_enabled` security setting [#5573](https://github.com/ethyca/fides/pull/5573)
- Reverted elimination of connection pool in worker tasks to prevent DB performance issues [#5592](https://github.com/ethyca/fides/pull/5592)

## [2.51.0](https://github.com/ethyca/fides/compare/2.50.0...2.51.0)

### Added
- Added new column for Action Type in privacy request event logs [#5546](https://github.com/ethyca/fides/pull/5546)
- Added `fides_consent_override` option in FidesJS SDK [#5541](https://github.com/ethyca/fides/pull/5541)
- Added new `script` ConsentMethod in FidesJS SDK for tracking automated consent [#5541](https://github.com/ethyca/fides/pull/5541)
- Added a new page under system integrations to run standalone dataset tests (Fidesplus) [#5549](https://github.com/ethyca/fides/pull/5549)

### Changed
- Adding hashes to system tab URLs [#5535](https://github.com/ethyca/fides/pull/5535)
- Boolean inputs will now show as a select with true/false values in the connection form [#5555](https://github.com/ethyca/fides/pull/5555)
- Updated Cookie House to be responsive [#5541](https://github.com/ethyca/fides/pull/5541)
- Updated `/system` endpoint to filter vendor deleted systems [#5553](https://github.com/ethyca/fides/pull/5553)

### Developer Experience
- Migrated remaining instances of Chakra's Select component to use Ant's Select component [#5502](https://github.com/ethyca/fides/pull/5502)

### Fixed
- Updating dataset PUT to allow deleting all datasets [#5524](https://github.com/ethyca/fides/pull/5524)
- Adds support for fides_key generation when parent_key is provided in Taxonomy create endpoints [#5542](https://github.com/ethyca/fides/pull/5542)
- An integration will no longer re-enable after saving the connection form [#5555](https://github.com/ethyca/fides/pull/5555)
- Fixed positioning of Fides brand link in privacy center [#5572](https://github.com/ethyca/fides/pull/5572)

### Removed
- Removed unnecessary debug logging from the load_file config helper [#5544](https://github.com/ethyca/fides/pull/5544)


## [2.50.0](https://github.com/ethyca/fides/compare/2.49.1...2.50.0)

### Added
- Added namespace support for Snowflake [#5486](https://github.com/ethyca/fides/pull/5486)
- Added support for field-level masking overrides [#5446](https://github.com/ethyca/fides/pull/5446)
- Added BigQuery Enterprise access request integration test [#5504](https://github.com/ethyca/fides/pull/5504)
- Added MD5 email hashing for Segment's Right to Forget endpoint requests [#5514](https://github.com/ethyca/fides/pull/5514)
- Added loading state to the toggle switches on the Privacy experiences page [#5529](https://github.com/ethyca/fides/pull/5529)
- Added new env variable to set a privacy center to default to a specific property  [#5532](https://github.com/ethyca/fides/pull/5532)

### Changed
- Allow hiding systems via a `hidden` parameter and add two flags on the `/system` api endpoint; `show_hidden` and `dnd_relevant`, to display only systems with integrations [#5484](https://github.com/ethyca/fides/pull/5484)
- The CMP override `fides_privacy_policy_url` will now apply even if the `fides_override_language` doesn't match [#5515](https://github.com/ethyca/fides/pull/5515)
- Updated POST taxonomy endpoints to handle creating resources without specifying fides_key [#5468](https://github.com/ethyca/fides/pull/5468)
- Disabled connection pooling for task workers and added retries and keep-alive configurations for database connections [#5448](https://github.com/ethyca/fides/pull/5448) https://github.com/ethyca/fides/labels/high-risk
- Added timeout handling in the UI for async discovery monitor-related queries [#5519](https://github.com/ethyca/fides/pull/5519)

### Developer Experience
- Migrated several instances of Chakra's Select component to use Ant's Select component [#5475](https://github.com/ethyca/fides/pull/5475)
- Fixing BigQuery integration tests [#5491](https://github.com/ethyca/fides/pull/5491)
- Enhanced logging for privacy requests [#5500](https://github.com/ethyca/fides/pull/5500)

### Docs
- Added docs for PrivacyNoticeRegion type [#5488](https://github.com/ethyca/fides/pull/5488)

### Fixed
- Fixed deletion of ConnectionConfigs that have related MonitorConfigs [#5478](https://github.com/ethyca/fides/pull/5478)
- Fixed extra delete icon on Domains page [#5513](https://github.com/ethyca/fides/pull/5513)
- Fixed incorrect display names on some D&D resources [#5498](https://github.com/ethyca/fides/pull/5498)
- Fixed position of "Integration" button on system detail page [#5497](https://github.com/ethyca/fides/pull/5497)
- Fixing issue where "privacy request received" emails would not be sent if the request had custom identities [#5518](https://github.com/ethyca/fides/pull/5518)
- Fixed issue with long-running privacy request tasks losing their connection to the database [#5500](https://github.com/ethyca/fides/pull/5500)
- Fixed missing "Manage privacy preferences" button label option in TCF experience translations [#5528](https://github.com/ethyca/fides/pull/5528)
- Fixed privacy center not fetching the correct experience when using custom property paths  [#5532](https://github.com/ethyca/fides/pull/5532)

### Security
 - Password Policy is now Enforced in Accept Invite API [CVE-2024-52008](https://github.com/ethyca/fides/security/advisories/GHSA-v7vm-rhmg-8j2r)

## [2.49.1](https://github.com/ethyca/fides/compare/2.49.0...2.49.1)

### Added
- Added support for GPP national string to be used alongside state-by-state using a new approach option [#5480](https://github.com/ethyca/fides/pull/5480)
- Added "Powered by" branding link to privacy center and Layer 2 CMP [#5483](https://github.com/ethyca/fides/pull/5483)
- Added loading state to the toggle switches on the Manage privacy notices page [#5489](https://github.com/ethyca/fides/pull/5489)
- Support BlueConic objectives [#5479](https://github.com/ethyca/fides/pull/5479)

### Fixed
- Use BlueConic Profile API correctly. [#5487](https://github.com/ethyca/fides/pull/5487)
- Fixed a bug where branding link was sometimes misaligned [#5496](https://github.com/ethyca/fides/pull/5496)

## [2.49.0](https://github.com/ethyca/fides/compare/2.48.2...2.49.0)

### Added
- Added DataHub integration config [#5401](https://github.com/ethyca/fides/pull/5401)
- Added keepalive settings to the Redshift integration [#5433](https://github.com/ethyca/fides/pull/5433)
- Remediation endpoint `/datasets/clean` to clean up dataset names generated with previous version of fides nested field support [#5461](https://github.com/ethyca/fides/pull/5461)

### Changed
- Migrated the base Select component for Vendor selection to Ant Design [#5459](https://github.com/ethyca/fides/pull/5459)
- Added a security setting that must be set to true to enable the access request download feature [#5451](https://github.com/ethyca/fides/pull/5451)
- Preventing erasures for the Zendesk integration if there are any open tickets [#5429](https://github.com/ethyca/fides/pull/5429)
- Updated look/feel of all badges in the Data map report [#5464](https://github.com/ethyca/fides/pull/5464)
- Allow adding data categories to nested fields [#5434](https://github.com/ethyca/fides/pull/5434)

### Fixed
 - Fix rendering of subfield names in D&D tables [#5439](https://github.com/ethyca/fides/pull/5439)
 - Fix "Save" button on system source/destination page not working [#5469](https://github.com/ethyca/fides/pull/5469)
 - Updating Salesforce erasure request with overrides so it properly passes validation. Removing Account endpoint since it does not contain user data [#5452](https://github.com/ethyca/fides/pull/5452)
 - Fix Pytest-Ctl-External tests [#5457](https://github.com/ethyca/fides/pull/5457)

### Developer Experience
- Added Carbon Icons to FidesUI [#5416](https://github.com/ethyca/fides/pull/5416)
- Apply new color palette as scss module [#5453](https://github.com/ethyca/fides/pull/5453)
- Fixing external SaaS connector tests [#5463](https://github.com/ethyca/fides/pull/5463)
- Updating Paramiko to version 3.4.1 to prevent warning during server startup [#5467](https://github.com/ethyca/fides/pull/5467)

## [2.48.2](https://github.com/ethyca/fides/compare/2.48.1...2.48.2)

### Fixed
- Fixed ValidationError for datasets with a connection_type [#5447](https://github.com/ethyca/fides/pull/5447)

## [2.48.1](https://github.com/ethyca/fides/compare/2.48.0...2.48.1)

### Fixed
 - API router sanitizer being too aggressive with NextJS Catch-all Segments [#5438](https://github.com/ethyca/fides/pull/5438)
 - Fix rendering of subfield names in D&D tables [#5439](https://github.com/ethyca/fides/pull/5439)
 - Fix BigQuery `partitioning` queries to properly support multiple identity clauses [#5432](https://github.com/ethyca/fides/pull/5432)

## [2.48.0](https://github.com/ethyca/fides/compare/2.47.1...2.48.0)

### Added
- Added Azure as an SSO provider. [#5402](https://github.com/ethyca/fides/pull/5402)
- Added endpoint to get privacy request access results urls [#5379](https://github.com/ethyca/fides/pull/5379)
- Added `connection_type` key in the `namespace` attribute of a Dataset's `fides_meta` [#5387](https://github.com/ethyca/fides/pull/5387)
- Added new RDS Postgres Connector [#5380](https://github.com/ethyca/fides/pull/5380)
- Added ability to customize column names in the Data Map report [#5400](https://github.com/ethyca/fides/pull/5400)
- Added Experience Config docs to the FidesJS documentation [#5405](https://github.com/ethyca/fides/pull/5405)
- Added UI for downloading privacy request access results [#5407](https://github.com/ethyca/fides/pull/5407)

### Fixed
- Fixed a bug where D&D tables were rendering stale data [#5372](https://github.com/ethyca/fides/pull/5372)
- Fixed issue where multiple login redirects could end up losing login return path [#5389](https://github.com/ethyca/fides/pull/5389)
- Fixed issue where Dataset with nested fields was unable to edit Categories [#5383](https://github.com/ethyca/fides/pull/5383)
- Fixed a visual bug where the "download" icon was off-center in some buttons [#5409](https://github.com/ethyca/fides/pull/5409)
- Fixed styling on "Dataset" field on system integration form [#5408](https://github.com/ethyca/fides/pull/5408)
- Fixed Snowflake DSR integration failing with syntax error [#5417](https://github.com/ethyca/fides/pull/5417)

### Changed
- The `Monitor` button trigger the same `confirmResourceMutation` (monitor, start classification) on muted parent resources as well as un-muted resources. Un-mute button for muted field resources which simply changes their status to `monitored`. [#5362](https://github.com/ethyca/fides/pull/5362)

### Developer Experience
- Fix warning messages from slowapi and docker [#5385](https://github.com/ethyca/fides/pull/5385)

## [2.47.1](https://github.com/ethyca/fides/compare/2.47.0...2.47.1)

### Added
- Adding access and erasure support for Gladly [#5346](https://github.com/ethyca/fides/pull/5346)
- Added icons for the Gladly, ShipStation, Microsoft Ads, and PowerReviews integrations [#5374](https://github.com/ethyca/fides/pull/5374)

### Changed
- Make the dbname in GoogleCloudSQLPostgresSchema optional [#5358](https://github.com/ethyca/fides/pull/5358)

### Fixed
- Fixed race condition where GPC being updated after FidesJS initialization caused Privacy Notices to be in the wrong state [#5384](https://github.com/ethyca/fides/pull/5384)
- Fixed issue where Dataset with nested fields was unable to edit Categories [#5383](https://github.com/ethyca/fides/pull/5383)
- Fixed button styling issues [#5386](https://github.com/ethyca/fides/pull/5386)
- Allow Responsys and Firebase connectors to ignore extra identities [#5388](https://github.com/ethyca/fides/pull/5388)
- Fixed cookies not deleting on opt-out [#5338](https://github.com/ethyca/fides/pull/5338)

## [2.47.0](https://github.com/ethyca/fides/compare/2.46.2...2.47.0)

### Added
- Make all "Description" table columns expandable in Admin UI tables [#5340](https://github.com/ethyca/fides/pull/5340)
- Added access support for Shipstation [#5343](https://github.com/ethyca/fides/pull/5343)
- Introduce custom reports to Data map report [#5352](https://github.com/ethyca/fides/pull/5352)
- Added models to support custom reports (Fidesplus) [#5344](https://github.com/ethyca/fides/pull/5344)

### Changed
- Updated the filter postprocessor (SaaS integration framework) to support dataset references [#5343](https://github.com/ethyca/fides/pull/5343)

### Developer Experience
- Migrate toggle switches from Chakra to Ant Design [#5323](https://github.com/ethyca/fides/pull/5323)
- Migrate buttons from Chakra to Ant Design [#5357](https://github.com/ethyca/fides/pull/5357)
- Replace `debugLog` with global scoped `fidesDebugger` for better debug experience and optimization of prod code [#5335](https://github.com/ethyca/fides/pull/5335)

### Fixed
- Updating the hash migration status check query to use the available indexes [#5336](https://github.com/ethyca/fides/pull/5336)
- Fixed column resize jank on all tables in Admin UI [#5340](https://github.com/ethyca/fides/pull/5340)
- Better handling of empty storage secrets in aws_util [#5347](https://github.com/ethyca/fides/pull/5347)
- Fix SSO Provider form saving when clicking the cancel button with a fully filled form [#5365](https://github.com/ethyca/fides/pull/5365)
- Fix bleedover of Data Categories into next column on Data map reporting [#5369](https://github.com/ethyca/fides/pull/5369)

### Removed
- Removing Adobe Campaign integration [#5364](https://github.com/ethyca/fides/pull/5364)

## [2.46.2](https://github.com/ethyca/fides/compare/2.46.1...2.46.2)

### Added
- Initial support for DSR requests against partitioned BigQuery tables [#5325](https://github.com/ethyca/fides/pull/5325)
- Added MySQL on RDS as a detection/discovery integration[#5275](https://github.com/ethyca/fides/pull/5275)
- Added new RDS MySQL Connector [#5343](https://github.com/ethyca/fides/pull/5343)

## [2.46.1](https://github.com/ethyca/fides/compare/2.46.0...2.46.1)

### Added
- Implement Soft Delete for PrivacyRequests [#5321](https://github.com/ethyca/fides/pull/5321/files)

### Removed
- Removing Shippo integration [#5349](https://github.com/ethyca/fides/pull/5349)

### Fixed
- Updated Attentive DSR integration [#5319](https://github.com/ethyca/fides/pull/5319)

## [2.46.0](https://github.com/ethyca/fides/compare/2.45.2...2.46.0)

### Fixed
- Ignore `400` errors from Talkable's `person` endpoint. [#5317](https://github.com/ethyca/fides/pull/5317)
- Fix Email Connector logs so they use configuration key instead of name [#5286](https://github.com/ethyca/fides/pull/5286)
- Updated Responsys and Firebase Auth integrations to allow multiple identities [#5318](https://github.com/ethyca/fides/pull/5318)
- Updated Shopify dataset in order to flag country, province, and other location values as read-only [#5282](https://github.com/ethyca/fides/pull/5282)
- Fix issues with cached or `window.fides_overrides` languages in the Minimal TCF banner [#5306](https://github.com/ethyca/fides/pull/5306)
- Fix issue with fides-js where the experience was incorrectly initialized as an empty object which appeared valid, when `undefined` was expected [#5309](https://github.com/ethyca/fides/pull/5309)
- Fix issue where newly added languages in Admin-UI were not being rendered in the preview [#5316](https://github.com/ethyca/fides/pull/5316)
- Fix bug where consent automation accordion shows for integrations that don't support consent automation [#5330](https://github.com/ethyca/fides/pull/5330)
- Fix issue where custom overrides (title, description, privacy policy url, etc.) were not being applied to the full TCF overlay [#5333](https://github.com/ethyca/fides/pull/5333)


### Added
- Added support for hierarchical notices in Privacy Center [#5291](https://github.com/ethyca/fides/pull/5291)
- Support row-level deletes for BigQuery and add erase_after support for database connectors [#5293](https://github.com/ethyca/fides/pull/5293)
- Added PUT endpoint for dataset configs [#5324](https://github.com/ethyca/fides/pull/5324)
- Namespace support for the BigQuery integration and datasets [#5294](https://github.com/ethyca/fides/pull/5294)
- Added ability to select multiple datasets on integrations in system integration view [#5327](https://github.com/ethyca/fides/pull/5327)
- Updated Fides.shopify() integration for Shopify Plus Consent [#5329](https://github.com/ethyca/fides/pull/5329)

### Changed
- Updated privacy notices to support notice hierarchies [#5272](https://github.com/ethyca/fides/pull/5272)
- Defaulting SecuritySettings.env to prod [#5326](https://github.com/ethyca/fides/pull/5326)

### Developer Experience
- Initialized Ant Design and Tailwindcss in Admin-UI to prepare for Design System migration [#5308](https://github.com/ethyca/fides/pull/5308)

## [2.45.2](https://github.com/ethyca/fides/compare/2.45.1...2.45.2)

### Fixed
- Updated the hash migration script to only run on tables with less than 1 million rows. [#5310](https://github.com/ethyca/fides/pull/5310)

## [2.45.1](https://github.com/ethyca/fides/compare/2.45.0...2.45.1)

### Added
- Support minimal GVL in minimal TCF response allowing Accept/Reject from banner before full GVL is loaded [#5298](https://github.com/ethyca/fides/pull/5298)

### Fixed
- Fixed discovery pagination [#5304](https://github.com/ethyca/fides/pull/5304)
- Fixed fides-no-scroll so it works in all browsers [#5299](https://github.com/ethyca/fides/pull/5299)

## [2.45.0](https://github.com/ethyca/fides/compare/2.44.0...2.45.0)

### Added
- Adding erasure support for PowerReviews [#5258](https://github.com/ethyca/fides/pull/5258)
- Adding erasure support for Attentive [#5258](https://github.com/ethyca/fides/pull/5261)
- Added a scheduled job to incrementally migrate from bcrypt hashes to SHA-256 hashes for stored identity values [#5256](https://github.com/ethyca/fides/pull/5256)
- Added the new Dynamic Erasure Email integrations [#5226](https://github.com/ethyca/fides/pull/5226)
- Add ability to edit dataset YAML from dataset view [#5262](https://github.com/ethyca/fides/pull/5262)
- Added support for "in progress" status in classification [#5248](https://github.com/ethyca/fides/pull/5248)
- Clarify GCP service account permissions when setting up Google Cloud SQL for Postgres in Admin-UI [#5245](https://github.com/ethyca/fides/pull/5266)
- Add onFidesEvent method for an alternative way to subscribe to Fides events [#5297](https://github.com/ethyca/fides/pull/5297)

### Changed
- Validate no path in `server_host` var for CLI config; if there is one then take only up until the first forward slash
- Update the Datamap report's Data categories column to support better expand/collapse behavior [#5265](https://github.com/ethyca/fides/pull/5265)
- Rename/refactor Privacy Notice Properties to support performance improvements [#5259](https://github.com/ethyca/fides/pull/5259)
- Improved logging and error visibility for TraversalErrors [#5263](https://github.com/ethyca/fides/pull/5263)

### Developer Experience
- Added performance mark timings to debug logs for fides.js [#5245](https://github.com/ethyca/fides/pull/5245)

### Fixed
- Fix wording in tooltip for Yotpo Reviews [#5274](https://github.com/ethyca/fides/pull/5274)
- Hardcode ConnectionConfigurationResponse.secrets [#5283](https://github.com/ethyca/fides/pull/5283)
- Fix Fides.shouldShouldShowExperience() to return false for modal-only experiences [#5281](https://github.com/ethyca/fides/pull/5281)

## [2.44.0](https://github.com/ethyca/fides/compare/2.43.1...2.44.0)

### Added
- Added Gzip Middleware for responses [#5225](https://github.com/ethyca/fides/pull/5225)
- Adding source and submitted_by fields to privacy requests (Fidesplus) [#5206](https://github.com/ethyca/fides/pull/5206)
- Added Action Required / Monitored / Unmonitored tabs to Data Detection & Discovery page [#5236](https://github.com/ethyca/fides/pull/5236)
- Adding erasure support for Microsoft Advertising [#5197](https://github.com/ethyca/fides/pull/5197)
- Implements fuzzy search for identities in Admin-UI Request Manager [#5232](https://github.com/ethyca/fides/pull/5232)
- New purpose header field for TCF banner [#5246](https://github.com/ethyca/fides/pull/5246)
- `fides` subcommand `pull` has resource name subcommands that take a `fides_key` argument allowing you to pull only one resource by name and type [#5260](https://github.com/ethyca/fides/pull/5260)

### Changed
- Removed unused `username` parameter from the Delighted integration configuration [#5220](https://github.com/ethyca/fides/pull/5220)
- Removed unused `ad_account_id` parameter from the Snap integration configuration [#5229](https://github.com/ethyca/fides/pull/5220)
- Updates to support consent signal processing (Fidesplus) [#5200](https://github.com/ethyca/fides/pull/5200)
- TCF Optimized for performance on initial load by offsetting most experience data until after banner is shown [#5230](https://github.com/ethyca/fides/pull/5230)
- Updates to support DynamoDB schema with Tokenless IAM auth [#5240](https://github.com/ethyca/fides/pull/5240)

### Developer Experience
- Sourcemaps are now working for fides-js in debug mode [#5222](https://github.com/ethyca/fides/pull/5222)

### Fixed
- Fix bug where Data Detection & Discovery table pagination fails to reset after navigating or searching  [#5234](https://github.com/ethyca/fides/pull/5234)
- Ignoring HTTP 400 error responses from the unsubscribe endpoint for HubSpot [#5237](https://github.com/ethyca/fides/pull/5237)
- Fix all `fides` API subcommands (`push`, `user`, etc) failing with an invalid server even when only passing `--help` [#5243](https://github.com/ethyca/fides/pull/5243)
- Fix bug where empty datasets / table wouldn't show a Monitor button  [#5249](https://github.com/ethyca/fides/pull/5249)

### Security
- Reduced timing differences in login endpoint [CVE-2024-45052](https://github.com/ethyca/fides/security/advisories/GHSA-2h46-8gf5-fmxv)
- Removed Jinja2 for email templates, the variables syntax changed from `{{variable_name}}` to `__VARIABLE_NAME__` [CVE-2024-45053](https://github.com/ethyca/fides/security/advisories/GHSA-c34r-238x-f7qx)


## [2.43.1](https://github.com/ethyca/fides/compare/2.43.0...2.43.1)

### Added
- Pydantic v1 -> Pydantic v2 upgrade [#5020](https://github.com/ethyca/fides/pull/5020)
- Added success toast on muting/ignoring resources in D&D tables [#5214](https://github.com/ethyca/fides/pull/5214)
- Added "data type" column to fields and subfields on D&D tables [#5218](https://github.com/ethyca/fides/pull/5218)
- Added support for navigating and editing nested fields in the Datasets page [#5216](https://github.com/ethyca/fides/pull/5216)

### Fixed
- Ignore `404` errors on Oracle Responsys deletions [#5203](https://github.com/ethyca/fides/pull/5203)
- Fix white screen issue when privacy request has null value for daysLeft [#5213](https://github.com/ethyca/fides/pull/5213)

### Changed
- Visual updates to badges in D&D result tables [#5212](https://github.com/ethyca/fides/pull/5212)
- Tweaked behavior of loading state on D&D table actions buttons [#5201](https://github.com/ethyca/fides/pull/5201)


## [2.43.0](https://github.com/ethyca/fides/compare/2.42.1...2.43.0)

### Added
- Added support for mapping a system's integration's consentable items to privacy notices [#5156](https://github.com/ethyca/fides/pull/5156)
- Added support for SSO Login with multiple providers (Fides Plus feature) [#5134](https://github.com/ethyca/fides/pull/5134)
- Adds user_read scope to approver role so that they can update their own password [#5178](https://github.com/ethyca/fides/pull/5178)
- Added PATCH endpoint for partially updating connection secrets [#5172](https://github.com/ethyca/fides/pull/5172)
- Add success toast on confirming classification in data discovery tables [#5182](https://github.com/ethyca/fides/pull/5182)
- Add function to return list of StagedResource objs according to list of URNs [#5192](https://github.com/ethyca/fides/pull/5192)
- Add DSR Support for ScyllaDB [#5140](https://github.com/ethyca/fides/pull/5140)
- Added support for nested fields in BigQuery in D&D result views [#5175](https://github.com/ethyca/fides/pull/5175)
- Added support for Vendor Count in Fides-JS overlay descriptions [#5210](https://github.com/ethyca/fides/pull/5210)

### Fixed
- Fixed the OAuth2 configuration for the Snap integration [#5158](https://github.com/ethyca/fides/pull/5158)
- Fixes a Marigold Sailthru error when a user does not exist [#5145](https://github.com/ethyca/fides/pull/5145)
- Fixed malformed HTML issue on switch components [#5166](https://github.com/ethyca/fides/pull/5166)
- Edit integration modal no longer requires reentering credentials when doing partial edits [#2436](https://github.com/ethyca/fides/pull/2436)
- Fixed a timing issue with tcf/gpp locator iframe naming [#5173](https://github.com/ethyca/fides/pull/5173)
- Detection & Discovery: The when column will now display the correct value with a tooltip showing the full date and time [#5177](https://github.com/ethyca/fides/pull/5177)
- Fixed minor issues with the SSO providers form [#5183](https://github.com/ethyca/fides/pull/5183)

### Changed
- Removed PRIVACY_REQUEST_READ scope from Viewer role [#5184](https://github.com/ethyca/fides/pull/5184)
- Asynchronously load GVL translations in FidesJS instead of blocking UI rendering [#5187](https://github.com/ethyca/fides/pull/5187)
- Model changes to support consent signals (Fidesplus) [#5190](https://github.com/ethyca/fides/pull/5190)
- Updated Datasets page with new UI for better usability and consistency with Detection and Discovery UI [#5191](https://github.com/ethyca/fides/pull/5191)
- Updated the Yotpo Reviews integration to use email and phone number identities instead of external ID [#5169](https://github.com/ethyca/fides/pull/5169)
- Update TCF banner button layout and styles [#5204](https://github.com/ethyca/fides/pull/5204)


### Developer Experience
- Fixes some ESLint configuration issues [#5176](https://github.com/ethyca/fides/pull/5176)

## [2.42.1](https://github.com/ethyca/fides/compare/2.42.0...2.42.1)

### Fixed
- Fixed language picker cut-off in mobile on CMP banner and modal [#5159](https://github.com/ethyca/fides/pull/5159)
- Fixed button sizes on CMP modal [#5161](https://github.com/ethyca/fides/pull/5161)

## [2.42.0](https://github.com/ethyca/fides/compare/2.41.0...2.42.0)

### Added
- Add AWS Tags in the meta field for Fides system when using `fides generate` [#4998](https://github.com/ethyca/fides/pull/4998)
- Added access and erasure support for Checkr integration [#5121](https://github.com/ethyca/fides/pull/5121)
- Added support for special characters in SaaS request payloads [#5099](https://github.com/ethyca/fides/pull/5099)
- Added support for displaying notices served in the Consent Banner [#5125](https://github.com/ethyca/fides/pull/5125)
- Added ability to choose whether to use Opt In/Out buttons or Acknowledge button in the Consent Banner [#5125](https://github.com/ethyca/fides/pull/5125)
- Add "status" field to detection & discovery tables [#5141](https://github.com/ethyca/fides/pull/5141)
- Added optional filters `exclude_saas_datasets` and `only_unlinked_datasets` to the list datasets endpoint [#5132](https://github.com/ethyca/fides/pull/5132)
- Add new config options to support notice-only banner and modal [#5136](https://github.com/ethyca/fides/pull/5136)
- Added models to support bidirectional consent (Fides Plus feature) [#5118](https://github.com/ethyca/fides/pull/5118)

### Changed
- Moving Privacy Center endpoint logging behind debug flag [#5103](https://github.com/ethyca/fides/pull/5103)
- Serve GVL languages as they are requested [#5112](https://github.com/ethyca/fides/pull/5112)
- Changed text on system integrations tab to direct to new integration management [#5097](https://github.com/ethyca/fides/pull/5097)
- Updates to consent experience styling [#5085](https://github.com/ethyca/fides/pull/5085)
- Updated the dataset page to display the new table and support pagination [#5130](https://github.com/ethyca/fides/pull/5130)
- Improve performance by removing the need to load every system into redux store [#5135](https://github.com/ethyca/fides/pull/5135)
- Use the `user_id` from a Segment Trait instead of an `email` when deleting a user in Segment [#5004](https://github.com/ethyca/fides/pull/5004)
- Moves some endpoints for property-specific messaging from OSS -> plus [#5069](https://github.com/ethyca/fides/pull/5069)
- Text changes in monitor config table and form [#5142](https://github.com/ethyca/fides/pull/5142)
- Improve API error messages when using is_default field on taxonomy resources [#5147](https://github.com/ethyca/fides/pull/5147)

### Developer Experience
- Add `.syncignore` to reduce file sync size with new volumes [#5104](https://github.com/ethyca/fides/pull/5104)
- Fix sourcemap generation in development version of FidesJS [#5119](https://github.com/ethyca/fides/pull/5119)
- Upgrade to Next.js v14 [#5111](https://github.com/ethyca/fides/pull/5111)
- Upgrade and consolidate linting and formatting tools [#5128](https://github.com/ethyca/fides/pull/5128)

### Fixed
- Resolved an issue pulling all blog authors for the Shopify integration [#5043](https://github.com/ethyca/fides/pull/5043)
- Fixed typo in the BigQuery integration description [#5120](https://github.com/ethyca/fides/pull/5120)
- Fixed default values of Experience config toggles [#5123](https://github.com/ethyca/fides/pull/5123)
- Skip indexing Custom Privacy Request Field array values [#5127](https://github.com/ethyca/fides/pull/5127)
- Fixed Admin UI issue where banner would disappear in Experience Preview with GPC enabled [#5131](https://github.com/ethyca/fides/pull/5131)
- Fixed not being able to edit a monitor from scheduled to not scheduled [#5114](https://github.com/ethyca/fides/pull/5114)
- Migrating missing Fideslang 2.0 data categories [#5073](https://github.com/ethyca/fides/pull/5073)
- Fixed wrong system count on Datamap page [#5151](https://github.com/ethyca/fides/pull/5151)
- Fixes some responsive styling issues in the consent banner on mobile sized screens [#5157](https://github.com/ethyca/fides/pull/5157)

## [2.41.0](https://github.com/ethyca/fides/compare/2.40.0...2.41.0)

### Added
- Added erasure support for Alchemer integration [#4925](https://github.com/ethyca/fides/pull/4925)
- Added new columns and action buttons to discovery monitors table [#5068](https://github.com/ethyca/fides/pull/5068)
- Added field to exclude databases on MonitorConfig [#5080](https://github.com/ethyca/fides/pull/5080)
- Added key pair authentication for the Snowflake integration [#5079](https://github.com/ethyca/fides/pull/5079)

### Changed
- Updated the sample dataset for the Amplitude integration [#5063](https://github.com/ethyca/fides/pull/5063)
- Updated System's page to display a table that uses a paginated endpoint [#5084](https://github.com/ethyca/fides/pull/5084)
- Messaging page now shows a notice if you have properties without any templates [#5077](https://github.com/ethyca/fides/pull/5077)
- Endpoints for listing systems (GET /system) and datasets (GET /dataset) now support optional pagination [#5071](https://github.com/ethyca/fides/pull/5071)
- Messaging page will now show a notice about using global mode [#5090](https://github.com/ethyca/fides/pull/5090)
- Changed behavior of project selection modal in discovery monitor form [#5092](https://github.com/ethyca/fides/pull/5092)
- Data category selector for Discovery results won't show disabled categories [#5102](https://github.com/ethyca/fides/pull/5102)

### Developer Experience
- Upgrade to React 18 and Chakra 2, including other dependencies [#5036](https://github.com/ethyca/fides/pull/5036)
- Added support for "output templates" in read SaaS requests [#5054](https://github.com/ethyca/fides/pull/5054)
- URL for deployment instructions when the webserver is running [#5088](https://github.com/ethyca/fides/pull/5088)
- Optimize TCF bundle with just-in-time GVL translations [#5074](https://github.com/ethyca/fides/pull/5074)
- Added `performance.mark()` to FidesJS events for performance testing. [#5105](https://github.com/ethyca/fides/pull/5105)

### Fixed
- Fixed bug with unescaped table names in mysql queries [#5072](https://github.com/ethyca/fides/pull/5072/)
- Fixed bug with unresponsive messaging ui [#5081](https://github.com/ethyca/fides/pull/5081/)
- Fixed FidesKey constructor bugs in CLI [#5113](https://github.com/ethyca/fides/pull/5113)


## [2.40.0](https://github.com/ethyca/fides/compare/2.39.2...2.40.0)

### Added
- Adds last_monitored and enabled attributes to MonitorConfig [#4991](https://github.com/ethyca/fides/pull/4991)
- New messaging page. Allows managing messaging templates for different properties. [#5005](https://github.com/ethyca/fides/pull/5005)
- Ability to configure "Enforcement Level" for Privacy Notices [#5025](https://github.com/ethyca/fides/pull/5025)
- BE cleanup for property-specific messaging [#5006](https://github.com/ethyca/fides/pull/5006)
- If property_id param was used, store it as part of the consent request [#4915](https://github.com/ethyca/fides/pull/4915)
- Invite users via email flow [#4539](https://github.com/ethyca/fides/pull/4539)
- Added new Google Cloud SQL for Postgres Connector [#5014](https://github.com/ethyca/fides/pull/5014)
- Added access and erasure support for the Twilio SMS integration [#4979](https://github.com/ethyca/fides/pull/4979)
- Added erasure support for Snap integration [#5011](https://github.com/ethyca/fides/pull/5011)

### Changed
- Navigation changes. 'Management' was renamed 'Settings'. Properties was moved to Settings section. [#5005](https://github.com/ethyca/fides/pull/5005)
- Changed discovery monitor form behavior around execution date/time selection [#5017](https://github.com/ethyca/fides/pull/5017)
- Changed integration form behavior when errors occur [#5023](https://github.com/ethyca/fides/pull/5023)
- Replaces typescript-cookie with js-cookie [#5022](https://github.com/ethyca/fides/pull/5022)
- Updated pymongo version to 4.7.3 [#5019](https://github.com/ethyca/fides/pull/5019)
- Upgraded Datamap instance of `react-table` to v8 [#5024](https://github.com/ethyca/fides/pull/5024)
- Updated create privacy request modal from admin-ui to include all custom fields  [#5029](https://github.com/ethyca/fides/pull/5029)
- Update name of Ingress/Egress columns in Datamap Report to Sources/Destinations [#5045](https://github.com/ethyca/fides/pull/5045)
- Datamap report now includes a 'cookies' column [#5052](https://github.com/ethyca/fides/pull/5052)
- Changed behavior of project selection UI in discovery monitor form [#5049](https://github.com/ethyca/fides/pull/5049)
- Updating DSR filtering to use collection-level data categories [#4999](https://github.com/ethyca/fides/pull/4999)
- Changed discovery monitor form to skip project selection UI when no projects exist [#5056](https://github.com/ethyca/fides/pull/5056)

### Fixed
- Fixed intermittent connection issues with Redshift by increasing timeout and preferring SSL in test connections [#4981](https://github.com/ethyca/fides/pull/4981)
- Fixed data detection & discovery results not displaying correctly across multiple pages[#5060](https://github.com/ethyca/fides/pull/5060)

### Developer Experience
- Fixed various environmental issues when running Cypress tests locally [#5040](https://github.com/ethyca/fides/pull/5040)

## [2.39.2](https://github.com/ethyca/fides/compare/2.39.1...2.39.2)

### Fixed
- Restrict Delete Systems API endpoint such that user must have "SYSTEM_DELETE" scope [#5037](https://github.com/ethyca/fides/pull/5037)

### Security
- Remove the SERVER_SIDE_FIDES_API_URL env variable from the client clientSettings [CVE-2024-31223](https://github.com/ethyca/fides/security/advisories/GHSA-53q7-4874-24qg)

## [2.39.1](https://github.com/ethyca/fides/compare/2.39.0...2.39.1)

### Fixed
- Fixed a bug where system information form was not loading for Viewer users [#5034](https://github.com/ethyca/fides/pull/5034)
- Fixed viewers being given the option to delete systems [#5035](https://github.com/ethyca/fides/pull/5035)
- Restrict Delete Systems API endpoint such that user must have "SYSTEM_DELETE" scope [#5037](https://github.com/ethyca/fides/pull/5037)

### Removed
- Removed the `fetch` polyfill from FidesJS [#5026](https://github.com/ethyca/fides/pull/5026)

### Security
- Removed FidesJS's exposure to `polyfill.io` supply chain attack [CVE-2024-38537](https://github.com/ethyca/fides/security/advisories/GHSA-cvw4-c69g-7v7m)

## [2.39.0](https://github.com/ethyca/fides/compare/2.38.1...2.39.0)

### Added
- Adds the start of the Scylla DB Integration [#4946](https://github.com/ethyca/fides/pull/4946)
- Added model and data migrations and CRUD-layer operations for property-specific messaging [#4901](https://github.com/ethyca/fides/pull/4901)
- Added option in FidesJS SDK to only disable notice-served API [#4965](https://github.com/ethyca/fides/pull/4965)
- External ID support for consent management [#4927](https://github.com/ethyca/fides/pull/4927)
- Added access and erasure support for the Greenhouse Harvest integration [#4945](https://github.com/ethyca/fides/pull/4945)
- Add an S3 connection type (currently used for discovery and detection only) [#4930](https://github.com/ethyca/fides/pull/4930)
- Support for Limited FIDES__CELERY__* Env Vars [#4980](https://github.com/ethyca/fides/pull/4980)
- Implement sending emails via property-specific messaging templates [#4950](https://github.com/ethyca/fides/pull/4950)
- New privacy request search to replace existing endpoint [#4987](https://github.com/ethyca/fides/pull/4987)
- Added new Google Cloud SQL for MySQL Connector [#4949](https://github.com/ethyca/fides/pull/4949)
- Add new options for integrations for discovery & detection [#5000](https://github.com/ethyca/fides/pull/5000)
- Add new `FidesInitializing` event for when FidesJS begins initialization [#5010](https://github.com/ethyca/fides/pull/5010)

### Changed
- Move new data map reporting table out of beta and remove old table from Data Lineage map. [#4963](https://github.com/ethyca/fides/pull/4963)
- Disable the 'connect to a database' button if the `dataDiscoveryAndDetection` feature flag is enabled [#1455](https://github.com/ethyca/fidesplus/pull/1455)
- Upgrade Privacy Request table to use FidesTable V2 [#4990](https://github.com/ethyca/fides/pull/4990)
- Add copy to project selection modal and tweak copy on discovery monitors table [#5007](https://github.com/ethyca/fides/pull/5007)

### Fixed
- Fixed an issue where the GPP signal status was prematurely set to `ready` in some scenarios [#4957](https://github.com/ethyca/fides/pull/4957)
- Removed exteraneous `/` from the several endpoint URLs [#4962](https://github.com/ethyca/fides/pull/4962)
- Fixed and optimized Database Icon SVGs used in Datamap [#4969](https://github.com/ethyca/fides/pull/4969)
- Masked "Keyfile credentials" input on integration config form [#4971](https://github.com/ethyca/fides/pull/4971)
- Fixed validations for privacy declaration taxonomy labels when creating/updating a System [#4982](https://github.com/ethyca/fides/pull/4982)
- Allow property-specific messaging to work with non-custom templates [#4986](https://github.com/ethyca/fides/pull/4986)
- Fixed an issue where config object was being passed twice to `fides.js` output [#5010](https://github.com/ethyca/fides/pull/5010)
- Disabling Fides initialization now also disables GPP initialization [#5010](https://github.com/ethyca/fides/pull/5010)
- Fixes Vendor table formatting [#5013](https://github.com/ethyca/fides/pull/5013)

## [2.38.1](https://github.com/ethyca/fides/compare/2.38.0...2.38.1)

### Changed
- Disable the 'connect to a database' button if the `dataDiscoveryAndDetection` feature flag is enabled [#4972](https://github.com/ethyca/fidesplus/pull/4972)
- Oracle Responsys: Include Profile Extension Tables in DSRs[#4937](https://github.com/ethyca/fides/pull/4937)

### Fixed
- Fixed "add" icons on some buttons being wrong size [#4975](https://github.com/ethyca/fides/pull/4975)
- Fixed ability to update consent preferences after they've previously been set [#4984](https://github.com/ethyca/fides/pull/4984)

## [2.38.0](https://github.com/ethyca/fides/compare/2.37.0...2.38.0)

### Added
- Deprecate LastServedNotice (lastservednoticev2) table [#4910](https://github.com/ethyca/fides/pull/4910)
- Added erasure support to the Recurly integration [#4891](https://github.com/ethyca/fides/pull/4891)
- Added UI for configuring integrations for detection/discovery [#4922](https://github.com/ethyca/fides/pull/4922)
- New queue for saving privacy preferences/notices served [#4931](https://github.com/ethyca/fides/pull/4931)
- Expose number of tasks in queue in worker health check [#4931](https://github.com/ethyca/fides/pull/4931)
- Track when preferences/notices served received [#4931](https://github.com/ethyca/fides/pull/4931)
- Request overrides for opt-in and opt-out consent requests [#4920](https://github.com/ethyca/fides/pull/4920)
- Added query_param_key to Privacy Center schema [#4939](https://github.com/ethyca/fides/pull/4939)
- Fill custom privacy request fields with query_param_key [#4948](https://github.com/ethyca/fides/pull/4948)
- Add `datasource_params` column to MonitorConfig DB model [#4951](https://github.com/ethyca/fides/pull/4951)
- Added ability to open system preview side panel from new data map table [#4944](https://github.com/ethyca/fides/pull/4944)
- Added success toast message after monitoring a resource [#4958](https://github.com/ethyca/fides/pull/4958)
- Added UI for displaying, adding and editing discovery monitors [#4954](https://github.com/ethyca/fides/pull/4954)

### Changed
- Set default ports for local development of client projects (:3001 for privacy center and :3000 for admin-ui) [#4912](https://github.com/ethyca/fides/pull/4912)
- Update privacy center port to :3001 for nox [#4918](https://github.com/ethyca/fides/pull/4918)
- Optimize speed by generating the uuids in the client side for consent requests [#4933](https://github.com/ethyca/fides/pull/4933)
- Update Privacy Center toast text for consistent capitalization [#4936](https://github.com/ethyca/fides/pull/4936)
- Update Custom Fields table and Domain Verification table to use FidesTable V2. Remove V1 components. [#4932](https://github.com/ethyca/fides/pull/4932)
- Updated how Fields are generated for DynamoDB, improved error handling [#4943](https://github.com/ethyca/fides/pull/4943)

### Fixed
- Fixed an issue where the test integration action failed for the Zendesk integration [#4929](https://github.com/ethyca/fides/pull/4929)
- Fixed an issue where language form field error message was not displaying properly [#4942](https://github.com/ethyca/fides/pull/4942)
- Fixed an issue where the consent cookie could not be set on multi-level root domain (e.g. co.uk, co.jp) [#4935](https://github.com/ethyca/fides/pull/4935)
- Fixed an issue where the unique device ID was not being retained when Fides.js was reinitialized [#4947](https://github.com/ethyca/fides/pull/4947)
- Fixed inconsistent font sizes on new integrations UI [#4959](https://github.com/ethyca/fides/pull/4959)

## [2.37.0](https://github.com/ethyca/fides/compare/2.36.0...2.37.0)

### Added
- Added initial version for Helios: Data Discovery and Detection [#4839](https://github.com/ethyca/fides/pull/4839)
- Added shouldShowExperience to the Fides global and FidesInitialized events [#4895](https://github.com/ethyca/fides/pull/4895)
- Enhancements to `MonitorConfig` DB model to support new functionality [#4888](https://github.com/ethyca/fides/pull/4888)
- Added developer option to disable auto-initialization on FidesJS bundles. [#4900](https://github.com/ethyca/fides/pull/4900)
- Adding property ID to served notice history and privacy preference history [#4886](https://github.com/ethyca/fides/pull/4886)
- Adding privacy_center_config and stylesheet fields to the Property model [#4879](https://github.com/ethyca/fides/pull/4879)
- Adds generic async callback integration support [#4865](https://github.com/ethyca/fides/pull/4865)
- Ability to `downgrade` the application DB through the `/admin/db` endpoint [#4893](https://github.com/ethyca/fides/pull/4893)
- Added support for custom property paths, configs and stylesheets for privacy center [#4907](https://github.com/ethyca/fides/pull/4907)
- Include the scopes required for a given action in `403` response when client does not have sufficient permissions [#4905](https://github.com/ethyca/fides/pull/4905)

### Changed
- Rename MinimalPrivacyExperience class and usages [#4889](https://github.com/ethyca/fides/pull/4889)
- Included fidesui as part of the monorepo [#4880](https://github.com/ethyca/fides/pull/4880)
- Improve `geolocation` and `property_id` error response to return 400 status instead of 500 server error on /fides.js endpoint [#4884](https://github.com/ethyca/fides/pull/4884)
- Fixing middleware logging in Fides.js to remove incorrect status codes and durations [#4885](https://github.com/ethyca/fides/pull/4885)
- Improve load performance and DOM monitoring for FidesJS [#4896](https://github.com/ethyca/fides/pull/4896)

### Fixed
- Fixed an issue with the Iterate connector returning at least one param_value references an invalid field for the 'update' request of user [#4528](https://github.com/ethyca/fides/pull/4528)
- Enhanced classification of the dataset used with Twilio [#4872](https://github.com/ethyca/fides/pull/4872)
- Reduce privacy center logging to not show response size limit when the /fides.js endpoint has a size bigger than 4MB [#4878](https://github.com/ethyca/fides/pull/4878)
- Fixed an issue where sourcemaps references were unintentionally included in the FidesJS bundle [#4887](https://github.com/ethyca/fides/pull/4887)
- Handle a 404 response from Segment when a user ID or email is not found [#4902](https://github.com/ethyca/fides/pull/4902)
- Fixed TCF styling issues [#4904](https://github.com/ethyca/fides/pull/4904)
- Fixed an issue where the Trigger Modal Link was not being populated correctly in the translation form [#4911](https://github.com/ethyca/fides/pull/4911)

### Security
- Escape SQLAlchemy passwords [CVE-2024-34715](https://github.com/ethyca/fides/security/advisories/GHSA-8cm5-jfj2-26q7)
- Properly mask nested BigQuery secrets in connection configuration endpoints [CVE-2024-35189](https://github.com/ethyca/fides/security/advisories/GHSA-rcvg-jj3g-rj7c)

## [2.36.0](https://github.com/ethyca/fides/compare/2.35.1...2.36.0)

### Added
- Added multiple language translations support for privacy center consent page [#4785](https://github.com/ethyca/fides/pull/4785)
- Added ability to export the contents of datamap report [#1545](https://ethyca.atlassian.net/browse/PROD-1545)
- Added `System` model support for new `vendor_deleted_date` field on Compass vendor records [#4818](https://github.com/ethyca/fides/pull/4818)
- Added custom JSON (de)serialization to shared DB engines to handle non-standard data types in JSONB columns [#4818](https://github.com/ethyca/fides/pull/4818)
- Added state persistence across sessions to the datamap report table [#4853](https://github.com/ethyca/fides/pull/4853)
- Removed currentprivacypreference and lastservednotice tables [#4846](https://github.com/ethyca/fides/pull/4846)
- Added initial version for Helios: Data Discovery and Detection [#4839](https://github.com/ethyca/fides/pull/4839)
- Adds new var to track fides js overlay types [#4869](https://github.com/ethyca/fides/pull/4869)

### Changed
- Changed filters on the data map report table to use checkbox collapsible tree view [#4864](https://github.com/ethyca/fides/pull/4864)

### Fixed
- Remove the extra 'white-space: normal' CSS for FidesJS HTML descriptions [#4850](https://github.com/ethyca/fides/pull/4850)
- Fixed data map report to display second level names from the taxonomy as primary (bold) label [#4856](https://github.com/ethyca/fides/pull/4856)
- Ignore invalid three-character country codes for FidesJS geolocation (e.g. "USA") [#4877](https://github.com/ethyca/fides/pull/4877)

### Developer Experience
- Update typedoc-plugin-markdown to 4.0.0 [#4870](https://github.com/ethyca/fides/pull/4870)

## [2.35.1](https://github.com/ethyca/fides/compare/2.35.0...2.35.1)

### Added
- Added access and erasure support for Marigold Engage by Sailthru integration [#4826](https://github.com/ethyca/fides/pull/4826)
- Update fides_disable_save_api option in FidesJS SDK to disable both privacy-preferences & notice-served APIs [#4860](https://github.com/ethyca/fides/pull/4860)

### Fixed
- Fixing issue where privacy requests not approved before upgrading to 2.34 couldn't be processed [#4855](https://github.com/ethyca/fides/pull/4855)
- Ensure only GVL vendors from Compass are labeled as such [#4857](https://github.com/ethyca/fides/pull/4857)
- Fix handling of some ISO-3166 geolocation edge cases in Privacy Center /fides.js endpoint [#4858](https://github.com/ethyca/fides/pull/4858)

### Changed
- Hydrates GTM datalayer to match supported FidesEvent Properties [#4847](https://github.com/ethyca/fides/pull/4847)
- Allows a SaaS integration request to process HTTP 204 No Content without erroring trying to unwrap the response. [#4834](https://github.com/ethyca/fides/pull/4834)
- Sets `sslmode` to prefer for Redshift connections when generating datasets [#4849](https://github.com/ethyca/fides/pull/4849)
- Included searching by `email` for the Segment integration [#4851](https://github.com/ethyca/fides/pull/4851)

## [2.35.0](https://github.com/ethyca/fides/compare/2.34.0...2.35.0)

### Added
- Added DSR 3.0 Scheduling which supports running DSR's in parallel with first-class request tasks [#4760](https://github.com/ethyca/fides/pull/4760)
- Added carets to collapsible sections in the overlay modal [#4793](https://github.com/ethyca/fides/pull/4793)
- Added erasure support for OpenWeb [#4735](https://github.com/ethyca/fides/pull/4735)
- Added support for configuration of pre-approval webhooks [#4795](https://github.com/ethyca/fides/pull/4795)
- Added fides_clear_cookie option to FidesJS SDK to load CMP without preferences on refresh [#4810](https://github.com/ethyca/fides/pull/4810)
- Added FidesUpdating event to FidesJS SDK [#4816](https://github.com/ethyca/fides/pull/4816)
- Added `reinitialize` method to FidesJS SDK [#4812](https://github.com/ethyca/fides/pull/4812)
- Added undeclared data category columns to data map report table [#4781](https://github.com/ethyca/fides/pull/4781)
- Fully implement pre-approval webhooks [#4822](https://github.com/ethyca/fides/pull/4822)
- Sync models and database for pre-approval webhooks [#4838](https://github.com/ethyca/fides/pull/4838)

### Changed
- Removed the Celery startup banner from the Fides worker logs [#4814](https://github.com/ethyca/fides/pull/4814)
- Improve performance of Snowflake schema generation [#4587](https://github.com/ethyca/fides/pull/4587)

### Fixed
- Fixed bug prevented adding new privacy center translations [#4786](https://github.com/ethyca/fides/pull/4786)
- Fixed bug where Privacy Policy links would be shown without a configured URL [#4801](https://github.com/ethyca/fides/pull/4801)
- Fixed bug prevented adding new privacy center translations [#4786](https://github.com/ethyca/fides/pull/4786)
- Fixed bug where Language selector button was overlapping other buttons when Privacy Policy wasn't present. [#4815](https://github.com/ethyca/fides/pull/4815)
- Fixed bug where icons of the Language selector were displayed too small on some sites [#4815](https://github.com/ethyca/fides/pull/4815)
- Fixed bug where GPP US National Section was incorrectly included when the State by State approach was selected [#4823]https://github.com/ethyca/fides/pull/4823
- Fixed DSR 3.0 Scheduling bug where Approved Privacy Requests that failed wouldn't change status [#4837](https://github.com/ethyca/fides/pull/4837)

## [2.34.0](https://github.com/ethyca/fides/compare/2.33.1...2.34.0)

### Added

- Added new field for modal trigger link translation [#4761](https://github.com/ethyca/fides/pull/4761)
- Added `getModalLinkLabel` method to global fides object [#4766](https://github.com/ethyca/fides/pull/4766)
- Added language switcher to fides overlay modal [#4773](https://github.com/ethyca/fides/pull/4773)
- Added modal link label to experience translation model [#4767](https://github.com/ethyca/fides/pull/4767)
- Added support for custom identities [#4764](https://github.com/ethyca/fides/pull/4764)
- Added developer option to force GPP API on FidesJS bundles [#4799](https://github.com/ethyca/fides/pull/4799)

### Changed

- Changed the Stripe integration for `Cards` to delete instead of update due to possible issues of a past expiration date [#4768](https://github.com/ethyca/fides/pull/4768)
- Changed display of Data Uses, Categories and Subjects to user friendly names in the Data map report [#4774](https://github.com/ethyca/fides/pull/4774)
- Update active disabled Fides.js toggle color to light grey [#4778](https://github.com/ethyca/fides/pull/4778)
- Update FidesJS fides_embed option to support embedding both banner & modal components [#4782](https://github.com/ethyca/fides/pull/4782)
- Add a few CSS classes to help with styling FidesJS button groups [#4789](https://github.com/ethyca/fides/pull/4789)
- Changed GPP extension to be pre-bundled in appropriate circumstances, as opposed to another fetch [#4780](https://github.com/ethyca/fides/pull/4780)

### Fixed

- Fixed select dropdowns being cut off by edges of modal forms [#4757](https://github.com/ethyca/fides/pull/4757)
- Changed "allow user to dismiss" toggle to show on config form for TCF experience [#4755](https://github.com/ethyca/fides/pull/4755)
- Fixed issue when loading the privacy request detail page [#4775](https://github.com/ethyca/fides/pull/4775)
- Fixed connection test for Aircall [#4756](https://github.com/ethyca/fides/pull/4756/pull)
- Fixed issues connecting to Redshift due to character encoding and SSL requirements [#4790](https://github.com/ethyca/fides/pull/4790)
- Fixed the way the name identity is handled in the Privacy Center [#4791](https://github.com/ethyca/fides/pull/4791)

### Developer Experience

- Build a `fides-types.d.ts` type declaration file to include alongside our FidesJS developer docs [#4772](https://github.com/ethyca/fides/pull/4772)

## [2.33.1](https://github.com/ethyca/fides/compare/2.33.0...2.33.1)

### Added

- Adds CUSTOM_OPTIONS_PATH to Privacy Center env vars [#4769](https://github.com/ethyca/fides/pull/4769)

## [2.33.0](https://github.com/ethyca/fides/compare/2.32.0...2.33.0)

### Added

- Added models for Privacy Center configuration (for plus users) [#4716](https://github.com/ethyca/fides/pull/4716)
- Added ability to delete properties [#4708](https://github.com/ethyca/fides/pull/4708)
- Add interface for submitting privacy requests in admin UI [#4738](https://github.com/ethyca/fides/pull/4738)
- Added language switching support to the FidesJS UI based on configured translations [#4737](https://github.com/ethyca/fides/pull/4737)
- Added ability to override some experience language and primary color [#4743](https://github.com/ethyca/fides/pull/4743)
- Generate FidesJS SDK Reference Docs from tsdoc comments [#4736](https://github.com/ethyca/fides/pull/4736)
- Added erasure support for Adyen [#4735](https://github.com/ethyca/fides/pull/4735)
- Added erasure support for Iterable [#4695](https://github.com/ethyca/fides/pull/4695)

### Changed

- Updated privacy notice & experience forms to hide translation UI when user doesn't have translation feature [#4728](https://github.com/ethyca/fides/pull/4728), [#4734](https://github.com/ethyca/fides/pull/4734)
- Custom privacy request fields now support list values [#4686](https://github.com/ethyca/fides/pull/4686)
- Update when GPP API reports signal status: ready [#4635](https://github.com/ethyca/fides/pull/4635)
- Update non-dismissable TCF and notice banners to show a black overlay and prevent scrolling [#4748](https://github.com/ethyca/fidesplus/pull/4748)
- Cleanup config vars for preview in Admin-UI [#4745](https://github.com/ethyca/fides/pull/4745)
- Show a "systems displayed" count on datamap map & table reporting page [#4752](https://github.com/ethyca/fides/pull/4752)
- Change default Canada Privacy Experience Config in migration to reference generic `ca` region [#4762](https://github.com/ethyca/fides/pull/4762)

### Fixed

- Fixed responsive issues with the buttons on the integration screen [#4729](https://github.com/ethyca/fides/pull/4729)
- Fixed hover/focus issues with the v2 tables [#4730](https://github.com/ethyca/fides/pull/4730)
- Disable editing of data use declaration name and type after creation [#4731](https://github.com/ethyca/fides/pull/4731)
- Cleaned up table borders [#4733](https://github.com/ethyca/fides/pull/4733)
- Initialization issues with ExperienceNotices (#4723)[https://github.com/ethyca/fides/pull/4723]
- Re-add CORS origin regex field to admin UI (#4742)[https://github.com/ethyca/fides/pull/4742]

### Developer Experience

- Added new script to allow recompiling of fides-js when the code changes [#4744](https://github.com/ethyca/fides/pull/4744)
- Update Cookie House to support for additional locations (Canada, Quebec, EEA) and a "property_id" override [#4750](https://github.com/ethyca/fides/pull/4750)

## [2.32.0](https://github.com/ethyca/fides/compare/2.31.1...2.32.0)

### Added

- Updated configuration pages for Experiences with live Preview of FidesJS banner & modal components [#4576](https://github.com/ethyca/fides/pull/4576)
- Added ability to configure multiple language translations for Notices & Experiences [#4576](https://github.com/ethyca/fides/pull/4576)
- Automatically localize all strings in FidesJS CMP UIs (banner, modal, and TCF overlay) based on user's locale and experience configuration [#4576](https://github.com/ethyca/fides/pull/4576)
- Added fides_locale option to override FidesJS locale detection [#4576](https://github.com/ethyca/fides/pull/4576)
- Update FidesJS to report notices served and preferences saved linked to the specific translations displayed [#4576](https://github.com/ethyca/fides/pull/4576)
- Added ability to prevent dismissal of FidesJS CMP UI via Experience configuration [#4576](https://github.com/ethyca/fides/pull/4576)
- Added ability to create & link Properties to support multiple Experiences in a single location [#4658](https://github.com/ethyca/fides/pull/4658)
- Added property_id query param to fides.js to filter experiences by Property when installed [#4676](https://github.com/ethyca/fides/pull/4676)
- Added Locations & Regulations pages to allow a wider selection of locations for consent [#4660](https://github.com/ethyca/fides/pull/4660)
- Erasure support for Simon Data [#4552](https://github.com/ethyca/fides/pull/4552)
- Added notice there will be no preview for Privacy Center types in the Experience preview [#4709](https://github.com/ethyca/fides/pull/4709)
- Removed properties beta flag [#4710](https://github.com/ethyca/fides/pull/4710)
- Add acknowledge button label to default Experience English form [#4714](https://github.com/ethyca/fides/pull/4714)
- Update FidesJS to support localizing CMP UI with configurable, non-English default locales [#4720](https://github.com/ethyca/fides/pull/4720)
- Add loading of template translations for notices and experiences [#4718](https://github.com/ethyca/fides/pull/4718)

### Changed

- Moved location-targeting from Notices to Experiences [#4576](https://github.com/ethyca/fides/pull/4576)
- Replaced previous default Notices & Experiences with new versions with updated locations, translations, etc. [#4576](https://github.com/ethyca/fides/pull/4576)
- Automatically migrate existing Notices & Experiences to updated model where possible [#4576](https://github.com/ethyca/fides/pull/4576)
- Replaced ability to configure banner "display configuration" to separate banner & modal components [#4576](https://github.com/ethyca/fides/pull/4576)
- Modify `fides user login` to not store plaintext password in `~/.fides-credentials` [#4661](https://github.com/ethyca/fides/pull/4661)
- Data model changes to support Notice and Experience-level translations [#4576](https://github.com/ethyca/fides/pull/4576)
- Data model changes to support Consent setup being Experience instead of Notice-driven [#4576](https://github.com/ethyca/fides/pull/4576)
- Build PrivacyNoticeRegion from locations and location groups [#4620](https://github.com/ethyca/fides/pull/4620)
- When saving locations, calculate and save location groups [#4620](https://github.com/ethyca/fides/pull/4620)
- Update privacy experiences page to use the new table component [#4652](https://github.com/ethyca/fides/pull/4652)
- Update privacy notices page to use the new table component [#4641](https://github.com/ethyca/fides/pull/4641)
- Bumped supported Python versions to `3.10.13`, `3.9.18`, and `3.8.18`. Bumped Debian base image from `-bullseye` to `-bookworm`. [#4630](https://github.com/ethyca/fides/pull/4630)
- Bumped Node.js base image from `16` to `20`. [#4684](https://github.com/ethyca/fides/pull/4684)

### Fixed

- Ignore 404 errors from Delighted and Kustomer when an erasure client is not found [#4593](https://github.com/ethyca/fides/pull/4593)
- Various FE fixes for Admin-UI experience config form [#4707](https://github.com/ethyca/fides/pull/4707)
- Fix modal preview in Admin-UI experience config form [#4712](https://github.com/ethyca/fides/pull/4712)
- Optimize FidesJS bundle size by only loading TCF static stings when needed [#4711](https://github.com/ethyca/fides/pull/4711)

## [2.31.0](https://github.com/ethyca/fides/compare/2.30.1...2.31.0)

### Added

- Add Great Britain as a consent option [#4628](https://github.com/ethyca/fides/pull/4628)
- Navbar update and new properties page [#4633](https://github.com/ethyca/fides/pull/4633)
- Access and erasure support for Oracle Responsys [#4618](https://github.com/ethyca/fides/pull/4618)

### Fixed

- Fix issue where "x" button on Fides.js components overwrites saved preferences [#4649](https://github.com/ethyca/fides/pull/4649)
- Initialize Fides.consent with default values from experience when saved consent cookie (fides_consent) does not exist [#4665](https://github.com/ethyca/fides/pull/4665)

### Changed

- Sets GPP applicableSections to -1 when a user visits from a state that is not part of the GPP [#4727](https://github.com/ethyca/fides/pull/4727)

## [2.30.1](https://github.com/ethyca/fides/compare/2.30.0...2.30.1)

### Fixed

- Configure logger correctly on worker initialization [#4624](https://github.com/ethyca/fides/pull/4624)

## [2.30.0](https://github.com/ethyca/fides/compare/2.29.0...2.30.0)

### Added

- Add enum and registry of supported languages [#4592](https://github.com/ethyca/fides/pull/4592)
- Access and erasure support for Talkable [#4589](https://github.com/ethyca/fides/pull/4589)
- Support temporary credentials in AWS generate + scan features [#4607](https://github.com/ethyca/fides/pull/4603), [#4608](https://github.com/ethyca/fides/pull/4608)
- Add ability to store and read Fides cookie in Base64 format [#4556](https://github.com/ethyca/fides/pull/4556)
- Structured logging for SaaS connector requests [#4594](https://github.com/ethyca/fides/pull/4594)
- Added Fides.showModal() to fides.js to allow programmatic opening of consent modals [#4617](https://github.com/ethyca/fides/pull/4617)

### Fixed

- Fixing issue when modifying Policies, Rules, or RuleTargets as a root user [#4582](https://github.com/ethyca/fides/pull/4582)

## [2.29.0](https://github.com/ethyca/fides/compare/2.28.0...2.29.0)

### Added

- View more modal to regulations page [#4574](https://github.com/ethyca/fides/pull/4574)
- Columns in data map reporting, adding multiple systems, and consent configuration tables can be resized. In the data map reporting table, fields with multiple values can show all or collapse all [#4569](https://github.com/ethyca/fides/pull/4569)
- Show custom fields in the data map report table [#4579](https://github.com/ethyca/fides/pull/4579)

### Changed

- Delay rendering the nav until all necessary queries are finished loading [#4571](https://github.com/ethyca/fides/pull/4571)
- Updating return value for crud.get_custom_fields_filtered [#4575](https://github.com/ethyca/fides/pull/4575)
- Updated user deletion confirmation flow to only require one confirmatory input [#4402](https://github.com/ethyca/fides/pull/4402)
- Moved `pymssl` to an optional dependency no longer installed by default with our python package [#4581](https://github.com/ethyca/fides/pull/4581)
- Fixed CORS domain update functionality [#4570](https://github.com/ethyca/fides/pull/4570)
- Update Domains page with ability to add/remove "organization" domains, view "administrator" domains set via security settings, and improve various UX bugs and copy [#4584](https://github.com/ethyca/fides/pull/4584)

### Fixed

- Fixed CORS domain update functionality [#4570](https://github.com/ethyca/fides/pull/4570)
- Completion emails are no longer attempted for consent requests [#4578](https://github.com/ethyca/fides/pull/4578)

## [2.28.0](https://github.com/ethyca/fides/compare/2.27.0...2.28.0)

### Added

- Erasure support for AppsFlyer [#4512](https://github.com/ethyca/fides/pull/4512)
- Datamap Reporting page [#4519](https://github.com/ethyca/fides/pull/4519)
- Consent support for Klaviyo [#4513](https://github.com/ethyca/fides/pull/4513)
- Form for configuring GPP settings [#4557](https://github.com/ethyca/fides/pull/4557)
- Custom privacy request field support for consent requests [#4546](https://github.com/ethyca/fides/pull/4546)
- Support GPP in privacy notices [#4554](https://github.com/ethyca/fides/pull/4554)

### Changed

- Redesigned nav bar for the admin UI [#4548](https://github.com/ethyca/fides/pull/4548)
- Fides.js GPP for US geographies now derives values from backend privacy notices [#4559](https://github.com/ethyca/fides/pull/4559)
- No longer generate the `vendors_disclosed` section of the TC string in `fides.js` [#4553](https://github.com/ethyca/fides/pull/4553)
- Changed consent management vendor add flow [#4550](https://github.com/ethyca/fides/pull/4550)

### Fixed

- Fixed an issue blocking Salesforce sandbox accounts from refreshing tokens [#4547](https://github.com/ethyca/fides/pull/4547)
- Fixed DSR zip packages to be unzippable on Windows [#4549](https://github.com/ethyca/fides/pull/4549)
- Fixed browser compatibility issues with Object.hasOwn [#4568](https://github.com/ethyca/fides/pull/4568)

### Developer Experience

- Switch to anyascii for unicode transliteration [#4550](https://github.com/ethyca/fides/pull/4564)

## [2.27.0](https://github.com/ethyca/fides/compare/2.26.0...2.27.0)

### Added

- Tooltip and styling for disabled rows in add multiple vendor view [#4498](https://github.com/ethyca/fides/pull/4498)
- Preliminary GPP support for US regions [#4498](https://github.com/ethyca/fides/pull/4504)
- Access and erasure support for Statsig Enterprise [#4429](https://github.com/ethyca/fides/pull/4429)
- New page for setting locations [#4517](https://github.com/ethyca/fides/pull/4517)
- New modal for setting granular locations [#4531](https://github.com/ethyca/fides/pull/4531)
- New page for setting regulations [#4530](https://github.com/ethyca/fides/pull/4530)
- Update fides.js to support multiple descriptions (banner, overlay) and render HTML descriptions [#4542](https://github.com/ethyca/fides/pull/4542)

### Fixed

- Fixed incorrect Compass button behavior in system form [#4508](https://github.com/ethyca/fides/pull/4508)
- Omit certain fields from system payload when empty [#4508](https://github.com/ethyca/fides/pull/4525)
- Fixed issues with Compass vendor selector behavior [#4521](https://github.com/ethyca/fides/pull/4521)
- Fixed an issue where the background overlay remained visible after saving consent preferences [#4515](https://github.com/ethyca/fides/pull/4515)
- Fixed system name being editable when editing GVL systems [#4533](https://github.com/ethyca/fides/pull/4533)
- Fixed an issue where a privacy policy link could not be removed from privacy experiences [#4542](https://github.com/ethyca/fides/pull/4542)

### Changed

- Upgrade to use Fideslang `3.0.0` and remove associated concepts [#4502](https://github.com/ethyca/fides/pull/4502)
- Model overhaul for saving privacy preferences and notices served [#4481](https://github.com/ethyca/fides/pull/4481)
- Moves served notice endpoints, consent reporting, purpose endpoints and TCF queries to plus [#4481](https://github.com/ethyca/fides/pull/4481)
- Moves served notice endpoints, consent reporting, and TCF queries to plus [#4481](https://github.com/ethyca/fides/pull/4481)
- Update frontend to account for changes to notices served and preferences saved APIs [#4518](https://github.com/ethyca/fides/pull/4518)
- `fides.js` now sets `supportsOOB` to `false` [#4516](https://github.com/ethyca/fides/pull/4516)
- Save consent method ("accept", "reject", "save", etc.) to `fides_consent` cookie as extra metadata [#4529](https://github.com/ethyca/fides/pull/4529)
- Allow CORS for privacy center `fides.js` and `fides-ext-gpp.js` endpoints
- Replace `GPP_EXT_PATH` env var in favor of a more flexible `FIDES_JS_BASE_URL` environment variable
- Change vendor add modal on consent configuration screen to use new vendor selector [#4532](https://github.com/ethyca/fides/pull/4532)
- Remove vendor add modal [#4535](https://github.com/ethyca/fides/pull/4535)

## [2.26.0](https://github.com/ethyca/fides/compare/2.25.0...main)

### Added

- Dynamic importing for GPP bundle [#4447](https://github.com/ethyca/fides/pull/4447)
- Paging to vendors in the TCF overlay [#4463](https://github.com/ethyca/fides/pull/4463)
- New purposes endpoint and indices to improve system lookups [#4452](https://github.com/ethyca/fides/pull/4452)
- Cypress tests for fides.js GPP extension [#4476](https://github.com/ethyca/fides/pull/4476)
- Add support for global TCF Purpose Overrides [#4464](https://github.com/ethyca/fides/pull/4464)
- TCF override management [#4484](https://github.com/ethyca/fides/pull/4484)
- Readonly consent management table and modal [#4456](https://github.com/ethyca/fides/pull/4456), [#4477](https://github.com/ethyca/fides/pull/4477)
- Access and erasure support for Gong [#4461](https://github.com/ethyca/fides/pull/4461)
- Add new UI for CSV consent reporting [#4488](https://github.com/ethyca/fides/pull/4488)
- Option to prevent the dismissal of the consent banner and modal [#4470](https://github.com/ethyca/fides/pull/4470)

### Changed

- Increased max number of preferences allowed in privacy preference API calls [#4469](https://github.com/ethyca/fides/pull/4469)
- Reduce size of tcf_consent payload in fides_consent cookie [#4480](https://github.com/ethyca/fides/pull/4480)
- Change log level for FidesUserPermission retrieval to `debug` [#4482](https://github.com/ethyca/fides/pull/4482)
- Remove Add Vendor button from the Manage your vendors page[#4509](https://github.com/ethyca/fides/pull/4509)

### Fixed

- Fix type errors when TCF vendors have no dataDeclaration [#4465](https://github.com/ethyca/fides/pull/4465)
- Fixed an error where editing an AC system would mistakenly lock it for GVL [#4471](https://github.com/ethyca/fides/pull/4471)
- Refactor custom Get Preferences function to occur after our CMP API initialization [#4466](https://github.com/ethyca/fides/pull/4466)
- Fix an error where a connector response value of None causes a DSR failure due to a missing value [#4483](https://github.com/ethyca/fides/pull/4483)
- Fixed system name being non-editable when locked for GVL [#4475](https://github.com/ethyca/fides/pull/4475)
- Fixed a bug with "null" values for retention period field on data uses [#4487](https://github.com/ethyca/fides/pull/4487)

## [2.25.0](https://github.com/ethyca/fides/compare/2.24.1...2.25.0)

### Added

- Stub for initial GPP support [#4431](https://github.com/ethyca/fides/pull/4431)
- Added confirmation modal on deleting a data use declaration [#4439](https://github.com/ethyca/fides/pull/4439)
- Added feature flag for separating system name and Compass vendor selector [#4437](https://github.com/ethyca/fides/pull/4437)
- Fire GPP events per spec [#4433](https://github.com/ethyca/fides/pull/4433)
- New override option `fides_tcf_gdpr_applies` for setting `gdprApplies` on the CMP API [#4453](https://github.com/ethyca/fides/pull/4453)

### Changed

- Improved bulk vendor adding table UX [#4425](https://github.com/ethyca/fides/pull/4425)
- Flexible legal basis for processing has a db default of True [#4434](https://github.com/ethyca/fides/pull/4434)
- Give contributor role access to config API, including cors origin updates [#4438](https://github.com/ethyca/fides/pull/4438)
- Disallow setting `*` and other non URL values for `security.cors_origins` config property via the API [#4438](https://github.com/ethyca/fides/pull/4438)
- Consent modal hides the opt-in/opt-out buttons if only one privacy notice is enabled [#4441](https://github.com/ethyca/fides/pull/4441)
- Initialize TCF stub earlier [#4453](https://github.com/ethyca/fides/pull/4453)
- Change focus outline color of form inputs [#4467](https://github.com/ethyca/fides/pull/4467)

### Fixed

- Fixed a bug where selected vendors in "configure consent" add vendor modal were unstyled [#4454](https://github.com/ethyca/fides/pull/4454)
- Use correct defaults when there is no associated preference in the cookie [#4451](https://github.com/ethyca/fides/pull/4451)
- IP Addresses behind load balancers for consent reporting [#4440](https://github.com/ethyca/fides/pull/4440)

## [2.24.1](https://github.com/ethyca/fides/compare/2.24.0...2.24.1)

### Added

- Logging when root user and client credentials are used [#4432](https://github.com/ethyca/fides/pull/4432)
- Allow for custom path at which to retrieve Fides override options [#4462](https://github.com/ethyca/fides/pull/4462)

### Changed

- Run fides with non-root user [#4421](https://github.com/ethyca/fides/pull/4421)

## [2.24.0](https://github.com/ethyca/fides/compare/2.23.3...2.24.0)

### Added

- Adds fides_disable_banner config option to Fides.js [#4378](https://github.com/ethyca/fides/pull/4378)
- Deletions that fail due to foreign key constraints will now be more clearly communicated [#4406](https://github.com/ethyca/fides/pull/4378)
- Added support for a custom get preferences API call provided through Fides.init [#4375](https://github.com/ethyca/fides/pull/4375)
- Hidden custom privacy request fields in the Privacy Center [#4370](https://github.com/ethyca/fides/pull/4370)
- Backend System-level Cookie Support [#4383](https://github.com/ethyca/fides/pull/4383)
- High Level Tracking of Compass System Sync [#4397](https://github.com/ethyca/fides/pull/4397)
- Erasure support for Qualtrics [#4371](https://github.com/ethyca/fides/pull/4371)
- Erasure support for Ada Chatbot [#4382](https://github.com/ethyca/fides/pull/4382)
- Erasure support for Typeform [#4366](https://github.com/ethyca/fides/pull/4366)
- Added notice that a system is GVL when adding/editing from system form [#4327](https://github.com/ethyca/fides/pull/4327)
- Added the ability to select the request types to enable per integration (for plus users) [#4374](https://github.com/ethyca/fides/pull/4374)
- Adds support for custom get experiences fn and custom patch notices served fn [#4410](https://github.com/ethyca/fides/pull/4410)
- Adds more granularity to tracking consent method, updates custom savePreferencesFn and FidesUpdated event to take consent method [#4419](https://github.com/ethyca/fides/pull/4419)

### Changed

- Add filtering and pagination to bulk vendor add table [#4351](https://github.com/ethyca/fides/pull/4351)
- Determine if the TCF overlay needs to surface based on backend calculated version hash [#4356](https://github.com/ethyca/fides/pull/4356)
- Moved Experiences and Preferences endpoints to Plus to take advantage of dynamic GVL [#4367](https://github.com/ethyca/fides/pull/4367)
- Add legal bases to Special Purpose schemas on the backend for display [#4387](https://github.com/ethyca/fides/pull/4387)
- "is_service_specific" default updated when building TC strings on the backend [#4377](https://github.com/ethyca/fides/pull/4377)
- "isServiceSpecific" default updated when building TC strings on the frontend [#4384](https://github.com/ethyca/fides/pull/4384)
- Redact cli, database, and redis configuration information from GET api/v1/config API request responses. [#4379](https://github.com/ethyca/fides/pull/4379)
- Button ordering in fides.js UI [#4407](https://github.com/ethyca/fides/pull/4407)
- Add different classnames to consent buttons for easier selection [#4411](https://github.com/ethyca/fides/pull/4411)
- Updates default consent preference to opt-out for TCF when fides_string exists [#4430](https://github.com/ethyca/fides/pull/4430)

### Fixed

- Persist bulk system add filter modal state [#4412](https://github.com/ethyca/fides/pull/4412)
- Fixing labels for request type field [#4414](https://github.com/ethyca/fides/pull/4414)
- User preferences from cookie should always override experience preferences [#4405](https://github.com/ethyca/fides/pull/4405)
- Allow fides_consent cookie to be set from a subdirectory [#4426](https://github.com/ethyca/fides/pull/4426)

### Security

-- Use a more cryptographically secure random function for security code generation

## [2.23.3](https://github.com/ethyca/fides/compare/2.23.2...2.23.3)

### Fixed

- Fix button arrangment and spacing for TCF and non-TCF consent overlay banner and modal [#4391](https://github.com/ethyca/fides/pull/4391)
- Replaced h1 element with div to use exisitng fides styles in consent modal [#4399](https://github.com/ethyca/fides/pull/4399)
- Fixed privacy policy alignment for non-TCF consent overlay banner and modal [#4403](https://github.com/ethyca/fides/pull/4403)
- Fix dynamic class name for TCF-variant of consent banner [#4404](https://github.com/ethyca/fides/pull/4403)

### Security

-- Fix an HTML Injection vulnerability in DSR Packages

## [2.23.2](https://github.com/ethyca/fides/compare/2.23.1...2.23.2)

### Fixed

- Fixed fides.css to vary banner width based on tcf [[#4381](https://github.com/ethyca/fides/issues/4381)]

## [2.23.1](https://github.com/ethyca/fides/compare/2.23.0...2.23.1)

### Changed

- Refactor Fides.js embedded modal to not use A11y dialog [#4355](https://github.com/ethyca/fides/pull/4355)
- Only call `FidesUpdated` when a preference has been saved, not during initialization [#4365](https://github.com/ethyca/fides/pull/4365)
- Updated double toggle styling in favor of single toggles with a radio group to select legal basis [#4376](https://github.com/ethyca/fides/pull/4376)

### Fixed

- Handle invalid `fides_string` when passed in as an override [#4350](https://github.com/ethyca/fides/pull/4350)
- Bug where vendor opt-ins would not initialize properly based on a `fides_string` in the TCF overlay [#4368](https://github.com/ethyca/fides/pull/4368)

## [2.23.0](https://github.com/ethyca/fides/compare/2.22.1...2.23.0)

### Added

- Added support for 3 additional config variables in Fides.js: fidesEmbed, fidesDisableSaveApi, and fidesTcString [#4262](https://github.com/ethyca/fides/pull/4262)
- Added support for fidesEmbed, fidesDisableSaveApi, and fidesTcString to be passed into Fides.js via query param, cookie, or window object [#4297](https://github.com/ethyca/fides/pull/4297)
- New privacy center environment variables `FIDES_PRIVACY_CENTER__IS_FORCED_TCF` which can make the privacy center always return the TCF bundle (`fides-tcf.js`) [#4312](https://github.com/ethyca/fides/pull/4312)
- Added a `FidesUIChanged` event to Fides.js to track when user preferences change without being saved [#4314](https://github.com/ethyca/fides/pull/4314) and [#4253](https://github.com/ethyca/fides/pull/4253)
- Add AC Systems to the TCF Overlay under Vendor Consents section [#4266](https://github.com/ethyca/fides/pull/4266/)
- Added bulk system/vendor creation component [#4309](https://github.com/ethyca/fides/pull/4309/)
- Support for passing in an AC string as part of a fides string for the TCF overlay [#4308](https://github.com/ethyca/fides/pull/4308)
- Added support for overriding the save user preferences API call with a custom fn provided through Fides.init [#4318](https://github.com/ethyca/fides/pull/4318)
- Return AC strings in GET Privacy Experience meta and allow saving preferences against AC strings [#4295](https://github.com/ethyca/fides/pull/4295)
- New GET Privacy Experience Meta Endpoint [#4328](https://github.com/ethyca/fides/pull/4328)
- Access and erasure support for SparkPost [#4328](https://github.com/ethyca/fides/pull/4238)
- Access and erasure support for Iterate [#4332](https://github.com/ethyca/fides/pull/4332)
- SSH Support for MySQL connections [#4310](https://github.com/ethyca/fides/pull/4310)
- Added served notice history IDs to the TCF privacy preference API calls [#4161](https://github.com/ethyca/fides/pull/4161)

### Fixed

- Cleans up CSS for fidesEmbed mode [#4306](https://github.com/ethyca/fides/pull/4306)
- Stacks that do not have any purposes will no longer render an empty purpose block [#4278](https://github.com/ethyca/fides/pull/4278)
- Forcing hidden sections to use display none [#4299](https://github.com/ethyca/fides/pull/4299)
- Handles Hubspot requiring and email to be formatted as email when processing an erasure [#4322](https://github.com/ethyca/fides/pull/4322)
- Minor CSS improvements for the consent/TCF banners and modals [#4334](https://github.com/ethyca/fides/pull/4334)
- Consistent font sizes for labels in the system form and data use forms in the Admin UI [#4346](https://github.com/ethyca/fides/pull/4346)
- Bug where not all system forms would appear to save when used with Compass [#4347](https://github.com/ethyca/fides/pull/4347)
- Restrict TCF Privacy Experience Config if TCF is disabled [#4348](https://github.com/ethyca/fides/pull/4348)
- Removes overflow styling for embedded modal in Fides.js [#4345](https://github.com/ethyca/fides/pull/4345)

### Changed

- Derive cookie storage info, privacy policy and legitimate interest disclosure URLs, and data retention data from the data map instead of directly from gvl.json [#4286](https://github.com/ethyca/fides/pull/4286)
- Updated TCF Version for backend consent reporting [#4305](https://github.com/ethyca/fides/pull/4305)
- Update Version Hash Contents [#4313](https://github.com/ethyca/fides/pull/4313)
- Change vendor selector on system information form to typeahead[#4333](https://github.com/ethyca/fides/pull/4333)
- Updates experience API calls from Fides.js to include new meta field [#4335](https://github.com/ethyca/fides/pull/4335)

## [2.22.1](https://github.com/ethyca/fides/compare/2.22.0...2.22.1)

### Added

- Custom fields are now included in system history change tracking [#4294](https://github.com/ethyca/fides/pull/4294)

### Security

- Added hostname checks for external SaaS connector URLs [CVE-2023-46124](https://github.com/ethyca/fides/security/advisories/GHSA-jq3w-9mgf-43m4)
- Use a Pydantic URL type for privacy policy URLs [CVE-2023-46126](https://github.com/ethyca/fides/security/advisories/GHSA-fgjj-5jmr-gh83)
- Remove the CONFIG_READ scope from the Viewer role [CVE-2023-46125](https://github.com/ethyca/fides/security/advisories/GHSA-rjxg-rpg3-9r89)

## [2.22.0](https://github.com/ethyca/fides/compare/2.21.0...2.22.0)

### Added

- Added an option to link to vendor tab from an experience config description [#4191](https://github.com/ethyca/fides/pull/4191)
- Added two toggles for vendors in the TCF overlay, one for Consent, and one for Legitimate Interest [#4189](https://github.com/ethyca/fides/pull/4189)
- Added two toggles for purposes in the TCF overlay, one for Consent, and one for Legitimate Interest [#4234](https://github.com/ethyca/fides/pull/4234)
- Added support for new TCF-related fields on `System` and `PrivacyDeclaration` models [#4228](https://github.com/ethyca/fides/pull/4228)
- Support for AC string to `fides-tcf` [#4244](https://github.com/ethyca/fides/pull/4244)
- Support for `gvl` prefixed vendor IDs [#4247](https://github.com/ethyca/fides/pull/4247)

### Changed

- Removed `TCF_ENABLED` environment variable from the privacy center in favor of dynamically figuring out which `fides-js` bundle to send [#4131](https://github.com/ethyca/fides/pull/4131)
- Updated copy of info boxes on each TCF tab [#4191](https://github.com/ethyca/fides/pull/4191)
- Clarified messages for error messages presented during connector upload [#4198](https://github.com/ethyca/fides/pull/4198)
- Refactor legal basis dimension regarding how TCF preferences are saved and how the experience is built [#4201](https://github.com/ethyca/fides/pull/4201/)
- Add saving privacy preferences via a TC string [#4221](https://github.com/ethyca/fides/pull/4221)
- Updated fides server to use an environment variable for turning TCF on and off [#4220](https://github.com/ethyca/fides/pull/4220)
- Update frontend to use new legal basis dimension on vendors [#4216](https://github.com/ethyca/fides/pull/4216)
- Updated privacy center patch preferences call to handle updated API response [#4235](https://github.com/ethyca/fides/pull/4235)
- Added our CMP ID [#4233](https://github.com/ethyca/fides/pull/4233)
- Allow Admin UI users to turn on Configure Consent flag [#4246](https://github.com/ethyca/fides/pull/4246)
- Styling improvements for the fides.js consent banners and modals [#4222](https://github.com/ethyca/fides/pull/4222)
- Update frontend to handle updated Compass schema [#4254](https://github.com/ethyca/fides/pull/4254)
- Assume Universal Vendor ID usage in TC String translation [#4256](https://github.com/ethyca/fides/pull/4256)
- Changed vendor form on configuring consent page to use two-part selection for consent uses [#4251](https://github.com/ethyca/fides/pull/4251)
- Updated system form to have new TCF fields [#4271](https://github.com/ethyca/fides/pull/4271)
- Vendors disclosed string is now narrowed to only the vendors shown in the UI, not the whole GVL [#4250](https://github.com/ethyca/fides/pull/4250)
- Changed naming convention "fides_string" instead of "tc_string" for developer friendly consent API's [#4267](https://github.com/ethyca/fides/pull/4267)

### Fixed

- TCF overlay can initialize its consent preferences from a cookie [#4124](https://github.com/ethyca/fides/pull/4124)
- Various improvements to the TCF modal such as vendor storage disclosures, vendor counts, privacy policies, etc. [#4167](https://github.com/ethyca/fides/pull/4167)
- An issue where Braze could not mask an email due to formatting [#4187](https://github.com/ethyca/fides/pull/4187)
- An issue where email was not being overridden correctly for Braze and Domo [#4196](https://github.com/ethyca/fides/pull/4196)
- Use `stdRetention` when there is not a specific value for a purpose's data retention [#4199](https://github.com/ethyca/fides/pull/4199)
- Updating the unflatten_dict util to accept flattened dict values [#4200](https://github.com/ethyca/fides/pull/4200)
- Minor CSS styling fixes for the consent modal [#4252](https://github.com/ethyca/fides/pull/4252)
- Additional styling fixes for issues caused by a CSS reset [#4268](https://github.com/ethyca/fides/pull/4268)
- Bug where vendor legitimate interests would not be set unless vendor consents were first set [#4250](https://github.com/ethyca/fides/pull/4250)
- Vendor count over-counting in TCF overlay [#4275](https://github.com/ethyca/fides/pull/4275)

## [2.21.0](https://github.com/ethyca/fides/compare/2.20.2...2.21.0)

### Added

- "Add a vendor" flow to configuring consent page [#4107](https://github.com/ethyca/fides/pull/4107)
- Initial TCF Backend Support [#3804](https://github.com/ethyca/fides/pull/3804)
- Add initial layer to TCF modal [#3956](https://github.com/ethyca/fides/pull/3956)
- Support for rendering in the TCF modal whether or not a vendor is part of the GVL [#3972](https://github.com/ethyca/fides/pull/3972)
- Features and legal bases dropdown for TCF modal [#3995](https://github.com/ethyca/fides/pull/3995)
- TCF CMP stub API [#4000](https://github.com/ethyca/fides/pull/4000)
- Fides-js can now display preliminary TCF data [#3879](https://github.com/ethyca/fides/pull/3879)
- Fides-js can persist TCF preferences to the backend [#3887](https://github.com/ethyca/fides/pull/3887)
- TCF modal now supports setting legitimate interest fields [#4037](https://github.com/ethyca/fides/pull/4037)
- Embed the GVL in the GET Experiences response [#4143](https://github.com/ethyca/fides/pull/4143)
- Button to view how many vendors and to open the vendor tab in the TCF modal [#4144](https://github.com/ethyca/fides/pull/4144)
- "Edit vendor" flow to configuring consent page [#4162](https://github.com/ethyca/fides/pull/4162)
- TCF overlay description updates [#4051] https://github.com/ethyca/fides/pull/4151
- Added developer-friendly TCF information under Experience meta [#4160](https://github.com/ethyca/fides/pull/4160/)
- Added fides.css customization for Plus users [#4136](https://github.com/ethyca/fides/pull/4136)

### Changed

- Added further config options to customize the privacy center [#4090](https://github.com/ethyca/fides/pull/4090)
- CORS configuration page [#4073](https://github.com/ethyca/fides/pull/4073)
- Refactored `fides.js` components so that they can take data structures that are not necessarily privacy notices [#3870](https://github.com/ethyca/fides/pull/3870)
- Use hosted GVL.json from the backend [#4159](https://github.com/ethyca/fides/pull/4159)
- Features and Special Purposes in the TCF modal do not render toggles [#4139](https://github.com/ethyca/fides/pull/4139)
- Moved the initial TCF layer to the banner [#4142](https://github.com/ethyca/fides/pull/4142)
- Misc copy changes for the system history table and modal [#4146](https://github.com/ethyca/fides/pull/4146)

### Fixed

- Allows CDN to cache empty experience responses from fides.js API [#4113](https://github.com/ethyca/fides/pull/4113)
- Fixed `identity_special_purpose` unique constraint definition [#4174](https://github.com/ethyca/fides/pull/4174/files)

## [2.20.2](https://github.com/ethyca/fides/compare/2.20.1...2.20.2)

### Fixed

- added version_added, version_deprecated, and replaced_by to data use, data subject, and data category APIs [#4135](https://github.com/ethyca/fides/pull/4135)
- Update fides.js to not fetch experience client-side if pre-fetched experience is empty [#4149](https://github.com/ethyca/fides/pull/4149)
- Erasure privacy requests now pause for input if there are any manual process integrations [#4115](https://github.com/ethyca/fides/pull/4115)
- Caching the values of authorization_required and user_guide on the connector templates to improve performance [#4128](https://github.com/ethyca/fides/pull/4128)

## [2.20.1](https://github.com/ethyca/fides/compare/2.20.0...2.20.1)

### Fixed

- Avoid un-optimized query pattern in bulk `GET /system` endpoint [#4120](https://github.com/ethyca/fides/pull/4120)

## [2.20.0](https://github.com/ethyca/fides/compare/2.19.1...2.20.0)

### Added

- Initial page for configuring consent [#4069](https://github.com/ethyca/fides/pull/4069)
- Vendor cookie table for configuring consent [#4082](https://github.com/ethyca/fides/pull/4082)

### Changed

- Refactor how multiplatform builds are handled [#4024](https://github.com/ethyca/fides/pull/4024)
- Added new Performance-related nox commands and included them as part of the CI suite [#3997](https://github.com/ethyca/fides/pull/3997)
- Added dictionary suggestions for data uses [4035](https://github.com/ethyca/fides/pull/4035)
- Privacy notice regions now render human readable names instead of country codes [#4029](https://github.com/ethyca/fides/pull/4029)
- Privacy notice templates are disabled by default [#4010](https://github.com/ethyca/fides/pull/4010)
- Added optional "skip_processing" flag to collections for DSR processing [#4047](https://github.com/ethyca/fides/pull/4047)
- Admin UI now shows all privacy notices with an indicator of whether they apply to any systems [#4010](https://github.com/ethyca/fides/pull/4010)
- Add case-insensitive privacy experience region filtering [#4058](https://github.com/ethyca/fides/pull/4058)
- Adds check for fetch before loading fetch polyfill for fides.js [#4074](https://github.com/ethyca/fides/pull/4074)
- Updated to support Fideslang 2.0, including data migrations [#3933](https://github.com/ethyca/fides/pull/3933)
- Disable notices that are not systems applicable to support new UI [#4094](https://github.com/ethyca/fides/issues/4094)

### Fixed

- Ensures that fides.js toggles are not hidden by other CSS libs [#4075](https://github.com/ethyca/fides/pull/4075)
- Migrate system > meta > vendor > id to system > meta [#4088](https://github.com/ethyca/fides/pull/4088)
- Enable toggles in various tables now render an error toast if an error occurs [#4095](https://github.com/ethyca/fides/pull/4095)
- Fixed a bug where an unsaved changes notification modal would appear even without unsaved changes [#4095](https://github.com/ethyca/fides/pull/4070)

## [2.19.1](https://github.com/ethyca/fides/compare/2.19.0...2.19.1)

### Fixed

- re-enable custom fields for new data use form [#4050](https://github.com/ethyca/fides/pull/4050)
- fix issue with saving source and destination systems [#4065](https://github.com/ethyca/fides/pull/4065)

### Added

- System history UI with diff modal [#4021](https://github.com/ethyca/fides/pull/4021)
- Relax system legal basis for transfers to be any string [#4049](https://github.com/ethyca/fides/pull/4049)

## [2.19.0](https://github.com/ethyca/fides/compare/2.18.0...2.19.0)

### Added

- Add dictionary suggestions [#3937](https://github.com/ethyca/fides/pull/3937), [#3988](https://github.com/ethyca/fides/pull/3988)
- Added new endpoints for healthchecks [#3947](https://github.com/ethyca/fides/pull/3947)
- Added vendor list dropdown [#3857](https://github.com/ethyca/fides/pull/3857)
- Access support for Adobe Sign [#3504](https://github.com/ethyca/fides/pull/3504)

### Fixed

- Fixed issue when generating masked values for invalid data paths [#3906](https://github.com/ethyca/fides/pull/3906)
- Code reload now works when running `nox -s dev` [#3914](https://github.com/ethyca/fides/pull/3914)
- Reduce verbosity of privacy center logging further [#3915](https://github.com/ethyca/fides/pull/3915)
- Resolved an issue where the integration dropdown input lost focus during typing. [#3917](https://github.com/ethyca/fides/pull/3917)
- Fixed dataset issue that was preventing the Vend connector from loading during server startup [#3923](https://github.com/ethyca/fides/pull/3923)
- Adding version check to version-dependent migration script [#3951](https://github.com/ethyca/fides/pull/3951)
- Fixed a bug where some fields were not saving correctly on the system form [#3975](https://github.com/ethyca/fides/pull/3975)
- Changed "retention period" field in privacy declaration form from number input to text input [#3980](https://github.com/ethyca/fides/pull/3980)
- Fixed issue where unsaved changes modal appears incorrectly [#4005](https://github.com/ethyca/fides/pull/4005)
- Fixed banner resurfacing after user consent for pre-fetch experience [#4009](https://github.com/ethyca/fides/pull/4009)

### Changed

- Systems and Privacy Declaration schema and data migration to support the Dictionary [#3901](https://github.com/ethyca/fides/pull/3901)
- The integration search dropdown is now case-insensitive [#3916](https://github.com/ethyca/fides/pull/3916)
- Removed deprecated fields from the taxonomy editor [#3909](https://github.com/ethyca/fides/pull/3909)
- Bump PyMSSQL version and remove workarounds [#3996](https://github.com/ethyca/fides/pull/3996)
- Removed reset suggestions button [#4007](https://github.com/ethyca/fides/pull/4007)
- Admin ui supports fides cloud config API [#4034](https://github.com/ethyca/fides/pull/4034)

### Security

- Resolve custom integration upload RCE vulnerability [CVE-2023-41319](https://github.com/ethyca/fides/security/advisories/GHSA-p6p2-qq95-vq5h)

## [2.18.0](https://github.com/ethyca/fides/compare/2.17.0...2.18.0)

### Added

- Additional consent reporting calls from `fides-js` [#3845](https://github.com/ethyca/fides/pull/3845)
- Additional consent reporting calls from privacy center [#3847](https://github.com/ethyca/fides/pull/3847)
- Access support for Recurly [#3595](https://github.com/ethyca/fides/pull/3595)
- HTTP Logging for the Privacy Center [#3783](https://github.com/ethyca/fides/pull/3783)
- UI support for OAuth2 authorization flow [#3819](https://github.com/ethyca/fides/pull/3819)
- Changes in the `data` directory now trigger a server reload (for local development) [#3874](https://github.com/ethyca/fides/pull/3874)

### Fixed

- Fix datamap zoom for low system counts [#3835](https://github.com/ethyca/fides/pull/3835)
- Fixed connector forms with external dataset reference fields [#3873](https://github.com/ethyca/fides/pull/3873)
- Fix ability to make server side API calls from privacy-center [#3895](https://github.com/ethyca/fides/pull/3895)

### Changed

- Simplified the file structure for HTML DSR packages [#3848](https://github.com/ethyca/fides/pull/3848)
- Simplified the database health check to improve `/health` performance [#3884](https://github.com/ethyca/fides/pull/3884)
- Changed max width of form components in "system information" form tab [#3864](https://github.com/ethyca/fides/pull/3864)
- Remove manual system selection screen [#3865](https://github.com/ethyca/fides/pull/3865)
- System and integration identifiers are now auto-generated [#3868](https://github.com/ethyca/fides/pull/3868)

## [2.17.0](https://github.com/ethyca/fides/compare/2.16.0...2.17.0)

### Added

- Tab component for `fides-js` [#3782](https://github.com/ethyca/fides/pull/3782)
- Added toast for successfully linking an existing integration to a system [#3826](https://github.com/ethyca/fides/pull/3826)
- Various other UI components for `fides-js` to support upcoming TCF modal [#3803](https://github.com/ethyca/fides/pull/3803)
- Allow items in taxonomy to be enabled or disabled [#3844](https://github.com/ethyca/fides/pull/3844)

### Developer Experience

- Changed where db-dependent routers were imported to avoid dependency issues [#3741](https://github.com/ethyca/fides/pull/3741)

### Changed

- Bumped supported Python versions to `3.10.12`, `3.9.17`, and `3.8.17` [#3733](https://github.com/ethyca/fides/pull/3733)
- Logging Updates [#3758](https://github.com/ethyca/fides/pull/3758)
- Add polyfill service to fides-js route [#3759](https://github.com/ethyca/fides/pull/3759)
- Show/hide integration values [#3775](https://github.com/ethyca/fides/pull/3775)
- Sort system cards alphabetically by name on "View systems" page [#3781](https://github.com/ethyca/fides/pull/3781)
- Update admin ui to use new integration delete route [#3785](https://github.com/ethyca/fides/pull/3785)
- Pinned `pymssql` and `cython` dependencies to avoid build issues on ARM machines [#3829](https://github.com/ethyca/fides/pull/3829)

### Removed

- Removed "Custom field(s) successfully saved" toast [#3779](https://github.com/ethyca/fides/pull/3779)

### Added

- Record when consent is served [#3777](https://github.com/ethyca/fides/pull/3777)
- Add an `active` property to taxonomy elements [#3784](https://github.com/ethyca/fides/pull/3784)
- Erasure support for Heap [#3599](https://github.com/ethyca/fides/pull/3599)

### Fixed

- Privacy notice UI's list of possible regions now matches the backend's list [#3787](https://github.com/ethyca/fides/pull/3787)
- Admin UI "property does not existing" build issue [#3831](https://github.com/ethyca/fides/pull/3831)
- Flagging sensitive inputs as passwords to mask values during entry [#3843](https://github.com/ethyca/fides/pull/3843)

## [2.16.0](https://github.com/ethyca/fides/compare/2.15.1...2.16.0)

### Added

- Empty state for when there are no relevant privacy notices in the privacy center [#3640](https://github.com/ethyca/fides/pull/3640)
- GPC indicators in fides-js banner and modal [#3673](https://github.com/ethyca/fides/pull/3673)
- Include `data_use` and `data_category` metadata in `upload` of access results [#3674](https://github.com/ethyca/fides/pull/3674)
- Add enable/disable toggle to integration tab [#3593] (https://github.com/ethyca/fides/pull/3593)

### Fixed

- Render linebreaks in the Fides.js overlay descriptions, etc. [#3665](https://github.com/ethyca/fides/pull/3665)
- Broken link to Fides docs site on the About Fides page in Admin UI [#3643](https://github.com/ethyca/fides/pull/3643)
- Add Systems Applicable Filter to Privacy Experience List [#3654](https://github.com/ethyca/fides/pull/3654)
- Privacy center and fides-js now pass in `Unescape-Safestr` as a header so that special characters can be rendered properly [#3706](https://github.com/ethyca/fides/pull/3706)
- Fixed ValidationError for saving PrivacyPreferences [#3719](https://github.com/ethyca/fides/pull/3719)
- Fixed issue preventing ConnectionConfigs with duplicate names from saving [#3770](https://github.com/ethyca/fides/pull/3770)
- Fixed creating and editing manual integrations [#3772](https://github.com/ethyca/fides/pull/3772)
- Fix lingering integration artifacts by cascading deletes from System [#3771](https://github.com/ethyca/fides/pull/3771)

### Developer Experience

- Reorganized some `api.api.v1` code to avoid circular dependencies on `quickstart` [#3692](https://github.com/ethyca/fides/pull/3692)
- Treat underscores as special characters in user passwords [#3717](https://github.com/ethyca/fides/pull/3717)
- Allow Privacy Notices banner and modal to scroll as needed [#3713](https://github.com/ethyca/fides/pull/3713)
- Make malicious url test more robust to environmental differences [#3748](https://github.com/ethyca/fides/pull/3748)
- Ignore type checker on click decorators to bypass known issue with `click` version `8.1.4` [#3746](https://github.com/ethyca/fides/pull/3746)

### Changed

- Moved GPC preferences slightly earlier in Fides.js lifecycle [#3561](https://github.com/ethyca/fides/pull/3561)
- Changed results from clicking "Test connection" to be a toast instead of statically displayed on the page [#3700](https://github.com/ethyca/fides/pull/3700)
- Moved "management" tab from nav into settings icon in top right [#3701](https://github.com/ethyca/fides/pull/3701)
- Remove name and description fields from integration form [#3684](https://github.com/ethyca/fides/pull/3684)
- Update EU PrivacyNoticeRegion codes and allow experience filtering to drop back to country filtering if region not found [#3630](https://github.com/ethyca/fides/pull/3630)
- Fields with default fields are now flagged as required in the front-end [#3694](https://github.com/ethyca/fides/pull/3694)
- In "view systems", system cards can now be clicked and link to that system's `configure/[id]` page [#3734](https://github.com/ethyca/fides/pull/3734)
- Enable privacy notice and privacy experience feature flags by default [#3773](https://github.com/ethyca/fides/pull/3773)

### Security

- Resolve Zip bomb file upload vulnerability [CVE-2023-37480](https://github.com/ethyca/fides/security/advisories/GHSA-g95c-2jgm-hqc6)
- Resolve SVG bomb (billion laughs) file upload vulnerability [CVE-2023-37481](https://github.com/ethyca/fides/security/advisories/GHSA-3rw2-wfc8-wmj5)

## [2.15.1](https://github.com/ethyca/fides/compare/2.15.0...2.15.1)

### Added

- Set `sslmode` to `prefer` if connecting to Redshift via ssh [#3685](https://github.com/ethyca/fides/pull/3685)

### Changed

- Privacy center action cards are now able to expand to accommodate longer text [#3669](https://github.com/ethyca/fides/pull/3669)
- Update integration endpoint permissions [#3707](https://github.com/ethyca/fides/pull/3707)

### Fixed

- Handle names with a double underscore when processing access and erasure requests [#3688](https://github.com/ethyca/fides/pull/3688)
- Allow Privacy Notices banner and modal to scroll as needed [#3713](https://github.com/ethyca/fides/pull/3713)

### Security

- Resolve path traversal vulnerability in webserver API [CVE-2023-36827](https://github.com/ethyca/fides/security/advisories/GHSA-r25m-cr6v-p9hq)

## [2.15.0](https://github.com/ethyca/fides/compare/2.14.1...2.15.0)

### Added

- Privacy center can now render its consent values based on Privacy Notices and Privacy Experiences [#3411](https://github.com/ethyca/fides/pull/3411)
- Add Google Tag Manager and Privacy Center ENV vars to sample app [#2949](https://github.com/ethyca/fides/pull/2949)
- Add `notice_key` field to Privacy Notice UI form [#3403](https://github.com/ethyca/fides/pull/3403)
- Add `identity` query param to the consent reporting API view [#3418](https://github.com/ethyca/fides/pull/3418)
- Use `rollup-plugin-postcss` to bundle and optimize the `fides.js` components CSS [#3411](https://github.com/ethyca/fides/pull/3411)
- Dispatch Fides.js lifecycle events on window (FidesInitialized, FidesUpdated) and cross-publish to Fides.gtm() integration [#3411](https://github.com/ethyca/fides/pull/3411)
- Added the ability to use custom CAs with Redis via TLS [#3451](https://github.com/ethyca/fides/pull/3451)
- Add default experience configs on startup [#3449](https://github.com/ethyca/fides/pull/3449)
- Load default privacy notices on startup [#3401](https://github.com/ethyca/fides/pull/3401)
- Add ability for users to pass in additional parameters for application database connection [#3450](https://github.com/ethyca/fides/pull/3450)
- Load default privacy notices on startup [#3401](https://github.com/ethyca/fides/pull/3401/files)
- Add ability for `fides-js` to make API calls to Fides [#3411](https://github.com/ethyca/fides/pull/3411)
- `fides-js` banner is now responsive across different viewport widths [#3411](https://github.com/ethyca/fides/pull/3411)
- Add ability to close `fides-js` banner and modal via a button or ESC [#3411](https://github.com/ethyca/fides/pull/3411)
- Add ability to open the `fides-js` modal from a link on the host site [#3411](https://github.com/ethyca/fides/pull/3411)
- GPC preferences are automatically applied via `fides-js` [#3411](https://github.com/ethyca/fides/pull/3411)
- Add new dataset route that has additional filters [#3558](https://github.com/ethyca/fides/pull/3558)
- Update dataset dropdown to use new api filter [#3565](https://github.com/ethyca/fides/pull/3565)
- Filter out saas datasets from the rest of the UI [#3568](https://github.com/ethyca/fides/pull/3568)
- Included optional env vars to have postgres or Redshift connected via bastion host [#3374](https://github.com/ethyca/fides/pull/3374/)
- Support for acknowledge button for notice-only Privacy Notices and to disable toggling them off [#3546](https://github.com/ethyca/fides/pull/3546)
- HTML format for privacy request storage destinations [#3427](https://github.com/ethyca/fides/pull/3427)
- Persistent message showing result and timestamp of last integration test to "Integrations" tab in system view [#3628](https://github.com/ethyca/fides/pull/3628)
- Access and erasure support for SurveyMonkey [#3590](https://github.com/ethyca/fides/pull/3590)
- New Cookies Table for storing cookies associated with systems and privacy declarations [#3572](https://github.com/ethyca/fides/pull/3572)
- `fides-js` and privacy center now delete cookies associated with notices that were opted out of [#3569](https://github.com/ethyca/fides/pull/3569)
- Cookie input field on system data use tab [#3571](https://github.com/ethyca/fides/pull/3571)

### Fixed

- Fix sample app `DATABASE_*` ENV vars for backwards compatibility [#3406](https://github.com/ethyca/fides/pull/3406)
- Fix overlay rendering issue by finding/creating a dedicated parent element for Preact [#3397](https://github.com/ethyca/fides/pull/3397)
- Fix the sample app privacy center link to be configurable [#3409](https://github.com/ethyca/fides/pull/3409)
- Fix CLI output showing a version warning for Snowflake [#3434](https://github.com/ethyca/fides/pull/3434)
- Flaky custom field Cypress test on systems page [#3408](https://github.com/ethyca/fides/pull/3408)
- Fix NextJS errors & warnings for Cookie House sample app [#3411](https://github.com/ethyca/fides/pull/3411)
- Fix bug where `fides-js` toggles were not reflecting changes from rejecting or accepting all notices [#3522](https://github.com/ethyca/fides/pull/3522)
- Remove the `fides-js` banner from tab order when it is hidden and move the overlay components to the top of the tab order. [#3510](https://github.com/ethyca/fides/pull/3510)
- Fix bug where `fides-js` toggle states did not always initialize properly [#3597](https://github.com/ethyca/fides/pull/3597)
- Fix race condition with consent modal link rendering [#3521](https://github.com/ethyca/fides/pull/3521)
- Hide custom fields section when there are no custom fields created [#3554](https://github.com/ethyca/fides/pull/3554)
- Disable connector dropdown in integration tab on save [#3552](https://github.com/ethyca/fides/pull/3552)
- Handles an edge case for non-existent identities with the Kustomer API [#3513](https://github.com/ethyca/fides/pull/3513)
- remove the configure privacy request tile from the home screen [#3555](https://github.com/ethyca/fides/pull/3555)
- Updated Privacy Experience Safe Strings Serialization [#3600](https://github.com/ethyca/fides/pull/3600/)
- Only create default experience configs on startup, not update [#3605](https://github.com/ethyca/fides/pull/3605)
- Update to latest asyncpg dependency to avoid build error [#3614](https://github.com/ethyca/fides/pull/3614)
- Fix bug where editing a data use on a system could delete existing data uses [#3627](https://github.com/ethyca/fides/pull/3627)
- Restrict Privacy Center debug logging to development-only [#3638](https://github.com/ethyca/fides/pull/3638)
- Fix bug where linking an integration would not update the tab when creating a new system [#3662](https://github.com/ethyca/fides/pull/3662)
- Fix dataset yaml not properly reflecting the dataset in the dropdown of system integrations tab [#3666](https://github.com/ethyca/fides/pull/3666)
- Fix privacy notices not being able to be edited via the UI after the addition of the `cookies` field [#3670](https://github.com/ethyca/fides/pull/3670)
- Add a transform in the case of `null` name fields in privacy declarations for the data use forms [#3683](https://github.com/ethyca/fides/pull/3683)

### Changed

- Enabled Privacy Experience beta flag [#3364](https://github.com/ethyca/fides/pull/3364)
- Reorganize CLI Command Source Files [#3491](https://github.com/ethyca/fides/pull/3491)
- Removed ExperienceConfig.delivery_mechanism constraint [#3387](https://github.com/ethyca/fides/pull/3387)
- Updated privacy experience UI forms to reflect updated experience config fields [#3402](https://github.com/ethyca/fides/pull/3402)
- Use a venv in the Dockerfile for installing Python deps [#3452](https://github.com/ethyca/fides/pull/3452)
- Bump SlowAPI Version [#3456](https://github.com/ethyca/fides/pull/3456)
- Bump Psycopg2-binary Version [#3473](https://github.com/ethyca/fides/pull/3473)
- Reduced duplication between PrivacyExperience and PrivacyExperienceConfig [#3470](https://github.com/ethyca/fides/pull/3470)
- Update privacy centre email and phone validation to allow for both to be blank [#3432](https://github.com/ethyca/fides/pull/3432)
- Moved connection configuration into the system portal [#3407](https://github.com/ethyca/fides/pull/3407)
- Update `fideslang` to `1.4.1` to allow arbitrary nested metadata on `System`s and `Dataset`s `meta` property [#3463](https://github.com/ethyca/fides/pull/3463)
- Remove form validation to allow both email & phone inputs for consent requests [#3529](https://github.com/ethyca/fides/pull/3529)
- Removed dataset dropdown from saas connector configuration [#3563](https://github.com/ethyca/fides/pull/3563)
- Removed `pyodbc` in favor of `pymssql` for handling SQL Server connections [#3435](https://github.com/ethyca/fides/pull/3435)
- Only create a PrivacyRequest when saving consent if at least one notice has system-wide enforcement [#3626](https://github.com/ethyca/fides/pull/3626)
- Increased the character limit for the `SafeStr` type from 500 to 32000 [#3647](https://github.com/ethyca/fides/pull/3647)
- Changed "connection" to "integration" on system view and edit pages [#3659](https://github.com/ethyca/fides/pull/3659)

### Developer Experience

- Add ability to pass ENV vars to both privacy center and sample app during `fides deploy` via `.env` [#2949](https://github.com/ethyca/fides/pull/2949)
- Handle an edge case when generating tags that finds them out of sequence [#3405](https://github.com/ethyca/fides/pull/3405)
- Add support for pushing `prerelease` and `rc` tagged images to Dockerhub [#3474](https://github.com/ethyca/fides/pull/3474)
- Optimize GitHub workflows used for docker image publishing [#3526](https://github.com/ethyca/fides/pull/3526)

### Removed

- Removed the deprecated `system_dependencies` from `System` resources, migrating to `egress` [#3285](https://github.com/ethyca/fides/pull/3285)

### Docs

- Updated developer docs for ARM platform users related to `pymssql` [#3615](https://github.com/ethyca/fides/pull/3615)

## [2.14.1](https://github.com/ethyca/fides/compare/2.14.0...2.14.1)

### Added

- Add `identity` query param to the consent reporting API view [#3418](https://github.com/ethyca/fides/pull/3418)
- Add privacy centre button text customisations [#3432](https://github.com/ethyca/fides/pull/3432)
- Add privacy centre favicon customisation [#3432](https://github.com/ethyca/fides/pull/3432)

### Changed

- Update privacy centre email and phone validation to allow for both to be blank [#3432](https://github.com/ethyca/fides/pull/3432)

## [2.14.0](https://github.com/ethyca/fides/compare/2.13.0...2.14.0)

### Added

- Add an automated test to check for `/fides-consent.js` backwards compatibility [#3289](https://github.com/ethyca/fides/pull/3289)
- Add infrastructure for "overlay" consent components (Preact, CSS bundling, etc.) and initial version of consent banner [#3191](https://github.com/ethyca/fides/pull/3191)
- Add the modal component of the "overlay" consent components [#3291](https://github.com/ethyca/fides/pull/3291)
- Added an `automigrate` database setting [#3220](https://github.com/ethyca/fides/pull/3220)
- Track Privacy Experience with Privacy Preferences [#3311](https://github.com/ethyca/fides/pull/3311)
- Add ability for `fides-js` to fetch its own geolocation [#3356](https://github.com/ethyca/fides/pull/3356)
- Add ability to select different locations in the "Cookie House" sample app [#3362](https://github.com/ethyca/fides/pull/3362)
- Added optional logging of resource changes on the server [#3331](https://github.com/ethyca/fides/pull/3331)

### Fixed

- Maintain casing differences within Snowflake datasets for proper DSR execution [#3245](https://github.com/ethyca/fides/pull/3245)
- Handle DynamoDB edge case where no attributes are defined [#3299](https://github.com/ethyca/fides/pull/3299)
- Support pseudonymous consent requests with `fides_user_device_id` for the new consent workflow [#3203](https://github.com/ethyca/fides/pull/3203)
- Fides user device id filter to GET Privacy Experience List endpoint to stash user preferences on embedded notices [#3302](https://github.com/ethyca/fides/pull/3302)
- Support for data categories on manual webhook fields [#3330](https://github.com/ethyca/fides/pull/3330)
- Added config-driven rendering to consent components [#3316](https://github.com/ethyca/fides/pull/3316)
- Pin `typing_extensions` dependency to `4.5.0` to work around a pydantic bug [#3357](https://github.com/ethyca/fides/pull/3357)

### Changed

- Explicitly escape/unescape certain fields instead of using SafeStr [#3144](https://github.com/ethyca/fides/pull/3144)
- Updated DynamoDB icon [#3296](https://github.com/ethyca/fides/pull/3296)
- Increased default page size for the connection type endpoint to 100 [#3298](https://github.com/ethyca/fides/pull/3298)
- Data model around PrivacyExperiences to better keep Privacy Notices and Experiences in sync [#3292](https://github.com/ethyca/fides/pull/3292)
- UI calls to support new PrivacyExperiences data model [#3313](https://github.com/ethyca/fides/pull/3313)
- Ensure email connectors respect the `notifications.notification_service_type` app config property if set [#3355](https://github.com/ethyca/fides/pull/3355)
- Rework Delighted connector so the `survey_response` endpoint depends on the `person` endpoint [3385](https://github.com/ethyca/fides/pull/3385)
- Remove logging within the Celery creation function [#3303](https://github.com/ethyca/fides/pull/3303)
- Update how generic endpoint generation works [#3304](https://github.com/ethyca/fides/pull/3304)
- Restrict strack-trace logging when not in Dev mode [#3081](https://github.com/ethyca/fides/pull/3081)
- Refactor CSS variables for `fides-js` to match brandable color palette [#3321](https://github.com/ethyca/fides/pull/3321)
- Moved all of the dirs from `fides.api.ops` into `fides.api` [#3318](https://github.com/ethyca/fides/pull/3318)
- Put global settings for fides.js on privacy center settings [#3333](https://github.com/ethyca/fides/pull/3333)
- Changed `fides db migrate` to `fides db upgrade` [#3342](https://github.com/ethyca/fides/pull/3342)
- Add required notice key to privacy notices [#3337](https://github.com/ethyca/fides/pull/3337)
- Make Privacy Experience List public, and separate public endpoint rate limiting [#3339](https://github.com/ethyca/fides/pull/3339)

### Developer Experience

- Add dispatch event when publishing a non-prod tag [#3317](https://github.com/ethyca/fides/pull/3317)
- Add OpenAPI (Swagger) documentation for Fides Privacy Center API endpoints (/fides.js) [#3341](https://github.com/ethyca/fides/pull/3341)

### Removed

- Remove `fides export` command and backing code [#3256](https://github.com/ethyca/fides/pull/3256)

## [2.13.0](https://github.com/ethyca/fides/compare/2.12.1...2.13.0)

### Added

- Connector for DynamoDB [#2998](https://github.com/ethyca/fides/pull/2998)
- Access and erasure support for Amplitude [#2569](https://github.com/ethyca/fides/pull/2569)
- Access and erasure support for Gorgias [#2444](https://github.com/ethyca/fides/pull/2444)
- Privacy Experience Bulk Create, Bulk Update, and Detail Endpoints [#3185](https://github.com/ethyca/fides/pull/3185)
- Initial privacy experience UI [#3186](https://github.com/ethyca/fides/pull/3186)
- A JavaScript modal to copy a script tag for `fides.js` [#3238](https://github.com/ethyca/fides/pull/3238)
- Access and erasure support for OneSignal [#3199](https://github.com/ethyca/fides/pull/3199)
- Add the ability to "inject" location into `/fides.js` bundles and cache responses for one hour [#3272](https://github.com/ethyca/fides/pull/3272)
- Prevent column sorts from resetting when data changes [#3290](https://github.com/ethyca/fides/pull/3290)

### Changed

- Merge instances of RTK `createApi` into one instance for better cache invalidation [#3059](https://github.com/ethyca/fides/pull/3059)
- Update custom field definition uniqueness to be case insensitive name per resource type [#3215](https://github.com/ethyca/fides/pull/3215)
- Restrict where privacy notices of certain consent mechanisms must be displayed [#3195](https://github.com/ethyca/fides/pull/3195)
- Merged the `lib` submodule into the `api.ops` submodule [#3134](https://github.com/ethyca/fides/pull/3134)
- Merged duplicate privacy declaration components [#3254](https://github.com/ethyca/fides/pull/3254)
- Refactor client applications into a monorepo with turborepo, extract fides-js into a standalone package, and improve privacy-center to load configuration at runtime [#3105](https://github.com/ethyca/fides/pull/3105)

### Fixed

- Prevent ability to unintentionally show "default" Privacy Center configuration, styles, etc. [#3242](https://github.com/ethyca/fides/pull/3242)
- Fix broken links to docs site pages in Admin UI [#3232](https://github.com/ethyca/fides/pull/3232)
- Repoint legacy docs site links to the new and improved docs site [#3167](https://github.com/ethyca/fides/pull/3167)
- Fix Cookie House Privacy Center styles for fides deploy [#3283](https://github.com/ethyca/fides/pull/3283)
- Maintain casing differences within Snowflake datasets for proper DSR execution [#3245](https://github.com/ethyca/fides/pull/3245)

### Developer Experience

- Use prettier to format _all_ source files in client packages [#3240](https://github.com/ethyca/fides/pull/3240)

### Deprecated

- Deprecate `fides export` CLI command as it is moving to `fidesplus` [#3264](https://github.com/ethyca/fides/pull/3264)

## [2.12.1](https://github.com/ethyca/fides/compare/2.12.0...2.12.1)

### Changed

- Updated how Docker version checks are handled and added an escape-hatch [#3218](https://github.com/ethyca/fides/pull/3218)

### Fixed

- Datamap export mitigation for deleted taxonomy elements referenced by declarations [#3214](https://github.com/ethyca/fides/pull/3214)
- Update datamap columns each time the page is visited [#3211](https://github.com/ethyca/fides/pull/3211)
- Ensure inactive custom fields are not returned for datamap response [#3223](https://github.com/ethyca/fides/pull/3223)

## [2.12.0](https://github.com/ethyca/fides/compare/2.11.0...2.12.0)

### Added

- Access and erasure support for Aircall [#2589](https://github.com/ethyca/fides/pull/2589)
- Access and erasure support for Klaviyo [#2501](https://github.com/ethyca/fides/pull/2501)
- Page to edit or add privacy notices [#3058](https://github.com/ethyca/fides/pull/3058)
- Side navigation bar can now also have children navigation links [#3099](https://github.com/ethyca/fides/pull/3099)
- Endpoints for consent reporting [#3095](https://github.com/ethyca/fides/pull/3095)
- Added manage custom fields page behind feature flag [#3089](https://github.com/ethyca/fides/pull/3089)
- Custom fields table [#3097](https://github.com/ethyca/fides/pull/3097)
- Custom fields form modal [#3165](https://github.com/ethyca/fides/pull/3165)
- Endpoints to save the new-style Privacy Preferences with respect to a fides user device id [#3132](https://github.com/ethyca/fides/pull/3132)
- Support `privacy_declaration` as a resource type for custom fields [#3149](https://github.com/ethyca/fides/pull/3149)
- Expose `id` field of embedded `privacy_declarations` on `system` API responses [#3157](https://github.com/ethyca/fides/pull/3157)
- Access and erasure support for Unbounce [#2697](https://github.com/ethyca/fides/pull/2697)
- Support pseudonymous consent requests with `fides_user_device_id` [#3158](https://github.com/ethyca/fides/pull/3158)
- Update `fides_consent` cookie format [#3158](https://github.com/ethyca/fides/pull/3158)
- Add custom fields to the data use declaration form [#3197](https://github.com/ethyca/fides/pull/3197)
- Added fides user device id as a ProvidedIdentityType [#3131](https://github.com/ethyca/fides/pull/3131)

### Changed

- The `cursor` pagination strategy now also searches for data outside of the `data_path` when determining the cursor value [#3068](https://github.com/ethyca/fides/pull/3068)
- Moved Privacy Declarations associated with Systems to their own DB table [#3098](https://github.com/ethyca/fides/pull/3098)
- More tests on data use validation for privacy notices within the same region [#3156](https://github.com/ethyca/fides/pull/3156)
- Improvements to export code for bugfixes and privacy declaration custom field support [#3184](https://github.com/ethyca/fides/pull/3184)
- Enabled privacy notice feature flag [#3192](https://github.com/ethyca/fides/pull/3192)
- Updated TS types - particularly with new privacy notices [#3054](https://github.com/ethyca/fides/pull/3054)
- Make name not required on privacy declaration [#3150](https://github.com/ethyca/fides/pull/3150)
- Let Rule Targets allow for custom data categories [#3147](https://github.com/ethyca/fides/pull/3147)

### Removed

- Removed the warning about access control migration [#3055](https://github.com/ethyca/fides/pull/3055)
- Remove `customFields` feature flag [#3080](https://github.com/ethyca/fides/pull/3080)
- Remove notification banner from the home page [#3088](https://github.com/ethyca/fides/pull/3088)

### Fixed

- Fix a typo in the Admin UI [#3166](https://github.com/ethyca/fides/pull/3166)
- The `--local` flag is now respected for the `scan dataset db` command [#3096](https://github.com/ethyca/fides/pull/3096)
- Fixing issue where connectors with external dataset references would fail to save [#3142](https://github.com/ethyca/fides/pull/3142)
- Ensure privacy declaration IDs are stable across updates through system API [#3188](https://github.com/ethyca/fides/pull/3188)
- Fixed unit tests for saas connector type endpoints now that we have >50 [#3101](https://github.com/ethyca/fides/pull/3101)
- Fixed nox docs link [#3121](https://github.com/ethyca/fides/pull/3121/files)

### Developer Experience

- Update fides deploy to use a new database.load_samples setting to initialize sample Systems, Datasets, and Connections for testing [#3102](https://github.com/ethyca/fides/pull/3102)
- Remove support for automatically configuring messaging (Mailgun) & storage (S3) using `.env` with `nox -s "fides_env(test)"` [#3102](https://github.com/ethyca/fides/pull/3102)
- Add smoke tests for consent management [#3158](https://github.com/ethyca/fides/pull/3158)
- Added nox command that opens dev docs [#3082](https://github.com/ethyca/fides/pull/3082)

## [2.11.0](https://github.com/ethyca/fides/compare/2.10.0...2.11.0)

### Added

- Access support for Shippo [#2484](https://github.com/ethyca/fides/pull/2484)
- Feature flags can be set such that they cannot be modified by the user [#2966](https://github.com/ethyca/fides/pull/2966)
- Added the datamap UI to make it open source [#2988](https://github.com/ethyca/fides/pull/2988)
- Introduced a `FixedLayout` component (from the datamap UI) for pages that need to be a fixed height and scroll within [#2992](https://github.com/ethyca/fides/pull/2992)
- Added preliminary privacy notice page [#2995](https://github.com/ethyca/fides/pull/2995)
- Table for privacy notices [#3001](https://github.com/ethyca/fides/pull/3001)
- Added connector template endpoint [#2946](https://github.com/ethyca/fides/pull/2946)
- Query params on connection type endpoint to filter by supported action type [#2996](https://github.com/ethyca/fides/pull/2996)
- Scope restrictions for privacy notice table in the UI [#3007](https://github.com/ethyca/fides/pull/3007)
- Toggle for enabling/disabling privacy notices in the UI [#3010](https://github.com/ethyca/fides/pull/3010)
- Add endpoint to retrieve privacy notices grouped by their associated data uses [#2956](https://github.com/ethyca/fides/pull/2956)
- Support for uploading custom connector templates via the UI [#2997](https://github.com/ethyca/fides/pull/2997)
- Add a backwards-compatible workflow for saving and propagating consent preferences with respect to Privacy Notices [#3016](https://github.com/ethyca/fides/pull/3016)
- Empty state for privacy notices [#3027](https://github.com/ethyca/fides/pull/3027)
- Added Data flow modal [#3008](https://github.com/ethyca/fides/pull/3008)
- Update datamap table export [#3038](https://github.com/ethyca/fides/pull/3038)
- Added more advanced privacy center styling [#2943](https://github.com/ethyca/fides/pull/2943)
- Backend privacy experiences foundation [#3146](https://github.com/ethyca/fides/pull/3146)

### Changed

- Set `privacyDeclarationDeprecatedFields` flags to false and set `userCannotModify` to true [2987](https://github.com/ethyca/fides/pull/2987)
- Restored `nav-config` back to the admin-ui [#2990](https://github.com/ethyca/fides/pull/2990)
- Bumped supported Python versions to 3.10.11, 3.9.16, and 3.8.14 [#2936](https://github.com/ethyca/fides/pull/2936)
- Modify privacy center default config to only request email identities, and add validation preventing requesting both email & phone identities [#2539](https://github.com/ethyca/fides/pull/2539)
- SaaS connector icons are now dynamically loaded from the connector templates [#3018](https://github.com/ethyca/fides/pull/3018)
- Updated consentmechanism Enum to rename "necessary" to "notice_only" [#3048](https://github.com/ethyca/fides/pull/3048)
- Updated test data for Mongo, CLI [#3011](https://github.com/ethyca/fides/pull/3011)
- Updated the check for if a user can assign owner roles to be scope-based instead of role-based [#2964](https://github.com/ethyca/fides/pull/2964)
- Replaced menu in user management table with delete icon [#2958](https://github.com/ethyca/fides/pull/2958)
- Added extra fields to webhook payloads [#2830](https://github.com/ethyca/fides/pull/2830)

### Removed

- Removed interzone navigation logic now that the datamap UI and admin UI are one app [#2990](https://github.com/ethyca/fides/pull/2990)
- Remove the `unknown` state for generated datasets displaying on fidesplus [#2957](https://github.com/ethyca/fides/pull/2957)
- Removed datamap export API [#2999](https://github.com/ethyca/fides/pull/2999)

### Developer Experience

- Nox commands for git tagging to support feature branch builds [#2979](https://github.com/ethyca/fides/pull/2979)
- Changed test environment (`nox -s fides_env`) to run `fides deploy` for local testing [#3071](https://github.com/ethyca/fides/pull/3017)
- Publish git-tag specific docker images [#3050](https://github.com/ethyca/fides/pull/3050)

## [2.10.0](https://github.com/ethyca/fides/compare/2.9.2...2.10.0)

### Added

- Allow users to configure their username and password via the config file [#2884](https://github.com/ethyca/fides/pull/2884)
- Add authentication to the `masking` endpoints as well as accompanying scopes [#2909](https://github.com/ethyca/fides/pull/2909)
- Add an Organization Management page (beta) [#2908](https://github.com/ethyca/fides/pull/2908)
- Adds assigned systems to user management table [#2922](https://github.com/ethyca/fides/pull/2922)
- APIs to support Privacy Notice management (create, read, update) [#2928](https://github.com/ethyca/fides/pull/2928)

### Changed

- Improved standard layout for large width screens and polished misc. pages [#2869](https://github.com/ethyca/fides/pull/2869)
- Changed UI paths in the admin-ui [#2869](https://github.com/ethyca/fides/pull/2892)
  - `/add-systems/new` --> `/add-systems/manual`
  - `/system` --> `/systems`
- Added individual ID routes for systems [#2902](https://github.com/ethyca/fides/pull/2902)
- Deprecated adding scopes to users directly; you can only add roles. [#2848](https://github.com/ethyca/fides/pull/2848/files)
- Changed About Fides page to say "Fides Core Version:" over "Version". [#2899](https://github.com/ethyca/fides/pull/2899)
- Polish Admin UI header & navigation [#2897](https://github.com/ethyca/fides/pull/2897)
- Give new users a "viewer" role by default [#2900](https://github.com/ethyca/fides/pull/2900)
- Tie together save states for user permissions and systems [#2913](https://github.com/ethyca/fides/pull/2913)
- Removing payment types from Stripe connector params [#2915](https://github.com/ethyca/fides/pull/2915)
- Viewer role can now access a restricted version of the user management page [#2933](https://github.com/ethyca/fides/pull/2933)
- Change Privacy Center email placeholder text [#2935](https://github.com/ethyca/fides/pull/2935)
- Restricted setting Approvers as System Managers [#2891](https://github.com/ethyca/fides/pull/2891)
- Adds confirmation modal when downgrading user to "approver" role via Admin UI [#2924](https://github.com/ethyca/fides/pull/2924)
- Changed the toast message for new users to include access control info [#2939](https://github.com/ethyca/fides/pull/2939)
- Add Data Stewards to datamap export [#2962](https://github.com/ethyca/fides/pull/2962)

### Fixed

- Restricted Contributors from being able to create Owners [#2888](https://github.com/ethyca/fides/pull/2888)
- Allow for dynamic aspect ratio for logo on Privacy Center 404 [#2895](https://github.com/ethyca/fides/pull/2895)
- Allow for dynamic aspect ratio for logo on consent page [#2895](https://github.com/ethyca/fides/pull/2895)
- Align role dscription drawer of Admin UI with top nav: [#2932](https://github.com/ethyca/fides/pull/2932)
- Fixed error message when a user is assigned to be an approver without any systems [#2953](https://github.com/ethyca/fides/pull/2953)

### Developer Experience

- Update frontend npm packages (admin-ui, privacy-center, cypress-e2e) [#2921](https://github.com/ethyca/fides/pull/2921)

## [2.9.2](https://github.com/ethyca/fides/compare/2.9.1...2.9.2)

### Fixed

- Allow multiple data uses as long as their processing activity name is different [#2905](https://github.com/ethyca/fides/pull/2905)
- use HTML property, not text, when dispatching Mailchimp Transactional emails [#2901](https://github.com/ethyca/fides/pull/2901)
- Remove policy key from Privacy Center submission modal [#2912](https://github.com/ethyca/fides/pull/2912)

## [2.9.1](https://github.com/ethyca/fides/compare/2.9.0...2.9.1)

### Added

- Added Attentive erasure email connector [#2782](https://github.com/ethyca/fides/pull/2782)

### Changed

- Removed dataset based email connectors [#2782](https://github.com/ethyca/fides/pull/2782)
- Changed Auth0's authentication strategy from `bearer` to `oauth2_client_credentials` [#2820](https://github.com/ethyca/fides/pull/2820)
- renamed the privacy declarations field "Privacy declaration name (deprecated)" to "Processing Activity" [#711](https://github.com/ethyca/fidesplus/issues/711)

### Fixed

- Fixed issue where the scopes list passed into FidesUserPermission could get mutated with the total_scopes call [#2883](https://github.com/ethyca/fides/pull/2883)

### Removed

- removed the `privacyDeclarationDeprecatedFields` flag [#711](https://github.com/ethyca/fidesplus/issues/711)

## [2.9.0](https://github.com/ethyca/fides/compare/2.8.3...2.9.0)

### Added

- The ability to assign users as system managers for a specific system [#2714](https://github.com/ethyca/fides/pull/2714)
- New endpoints to add and remove users as system managers [#2726](https://github.com/ethyca/fides/pull/2726)
- Warning about access control migration to the UI [#2842](https://github.com/ethyca/fides/pull/2842)
- Adds Role Assignment UI [#2739](https://github.com/ethyca/fides/pull/2739)
- Add an automated migration to give users a `viewer` role [#2821](https://github.com/ethyca/fides/pull/2821)

### Changed

- Removed "progressive" navigation that would hide Admin UI tabs until Systems / Connections were configured [#2762](https://github.com/ethyca/fides/pull/2762)
- Added `system.privacy_declaration.name` to datamap response [#2831](https://github.com/ethyca/fides/pull/2831/files)

### Developer Experience

- Retired legacy `navV2` feature flag [#2762](https://github.com/ethyca/fides/pull/2762)
- Update Admin UI Layout to fill viewport height [#2812](https://github.com/ethyca/fides/pull/2812)

### Fixed

- Fixed issue where unsaved changes warning would always show up when running fidesplus [#2788](https://github.com/ethyca/fides/issues/2788)
- Fixed problem in datamap export with datasets that had been updated via SaaS instantiation [#2841](https://github.com/ethyca/fides/pull/2841)
- Fixed problem in datamap export with inconsistent custom field ordering [#2859](https://github.com/ethyca/fides/pull/2859)

## [2.8.3](https://github.com/ethyca/fides/compare/2.8.2...2.8.3)

### Added

- Serialise `bson.ObjectId` types in SAR data packages [#2785](https://github.com/ethyca/fides/pull/2785)

### Fixed

- Fixed issue where more than 1 populated custom fields removed a system from the datamap export [#2825](https://github.com/ethyca/fides/pull/2825)

## [2.8.2](https://github.com/ethyca/fides/compare/2.8.1...2.8.2)

### Fixed

- Resolved a bug that stopped custom fields populating the visual datamap [#2775](https://github.com/ethyca/fides/pull/2775)
- Patch appconfig migration to handle existing db record [#2780](https://github.com/ethyca/fides/pull/2780)

## [2.8.1](https://github.com/ethyca/fides/compare/2.8.0...2.8.1)

### Fixed

- Disabled hiding Admin UI based on user scopes [#2771](https://github.com/ethyca/fides/pull/2771)

## [2.8.0](https://github.com/ethyca/fides/compare/2.7.1...2.8.0)

### Added

- Add API support for messaging config properties [#2551](https://github.com/ethyca/fides/pull/2551)
- Access and erasure support for Kustomer [#2520](https://github.com/ethyca/fides/pull/2520)
- Added the `erase_after` field on collections to be able to set the order for erasures [#2619](https://github.com/ethyca/fides/pull/2619)
- Add a toggle to filter the system classification to only return those with classification data [#2700](https://github.com/ethyca/fides/pull/2700)
- Added backend role-based permissions [#2671](https://github.com/ethyca/fides/pull/2671)
- Access and erasure for Vend SaaS Connector [#1869](https://github.com/ethyca/fides/issues/1869)
- Added endpoints for storage and messaging config setup status [#2690](https://github.com/ethyca/fides/pull/2690)
- Access and erasure for Jira SaaS Connector [#1871](https://github.com/ethyca/fides/issues/1871)
- Access and erasure support for Delighted [#2244](https://github.com/ethyca/fides/pull/2244)
- Improve "Upload a new dataset YAML" [#1531](https://github.com/ethyca/fides/pull/2258)
- Input validation and sanitization for Privacy Request fields [#2655](https://github.com/ethyca/fides/pull/2655)
- Access and erasure support for Yotpo [#2708](https://github.com/ethyca/fides/pull/2708)
- Custom Field Library Tab [#527](https://github.com/ethyca/fides/pull/2693)
- Allow SendGrid template usage [#2728](https://github.com/ethyca/fides/pull/2728)
- Added ConnectorRunner to simplify SaaS connector testing [#1795](https://github.com/ethyca/fides/pull/1795)
- Adds support for Mailchimp Transactional as a messaging config [#2742](https://github.com/ethyca/fides/pull/2742)

### Changed

- Admin UI
  - Add flow for selecting system types when manually creating a system [#2530](https://github.com/ethyca/fides/pull/2530)
  - Updated forms for privacy declarations [#2648](https://github.com/ethyca/fides/pull/2648)
  - Delete flow for privacy declarations [#2664](https://github.com/ethyca/fides/pull/2664)
  - Add framework to have UI elements respect the user's scopes [#2682](https://github.com/ethyca/fides/pull/2682)
  - "Manual Webhook" has been renamed to "Manual Process". [#2717](https://github.com/ethyca/fides/pull/2717)
- Convert all config values to Pydantic `Field` objects [#2613](https://github.com/ethyca/fides/pull/2613)
- Add warning to 'fides deploy' when installed outside of a virtual environment [#2641](https://github.com/ethyca/fides/pull/2641)
- Redesigned the default/init config file to be auto-documented. Also updates the `fides init` logic and analytics consent logic [#2694](https://github.com/ethyca/fides/pull/2694)
- Change how config creation/import is handled across the application [#2622](https://github.com/ethyca/fides/pull/2622)
- Update the CLI aesthetics & docstrings [#2703](https://github.com/ethyca/fides/pull/2703)
- Updates Roles->Scopes Mapping [#2744](https://github.com/ethyca/fides/pull/2744)
- Return user scopes as an enum, as well as total scopes [#2741](https://github.com/ethyca/fides/pull/2741)
- Update `MessagingServiceType` enum to be lowercased throughout [#2746](https://github.com/ethyca/fides/pull/2746)

### Developer Experience

- Set the security environment of the fides dev setup to `prod` instead of `dev` [#2588](https://github.com/ethyca/fides/pull/2588)
- Removed unexpected default Redis password [#2666](https://github.com/ethyca/fides/pull/2666)
- Privacy Center
  - Typechecking and validation of the `config.json` will be checked for backwards-compatibility. [#2661](https://github.com/ethyca/fides/pull/2661)
- Combined conftest.py files [#2669](https://github.com/ethyca/fides/pull/2669)

### Fixed

- Fix support for "redis.user" setting when authenticating to the Redis cache [#2666](https://github.com/ethyca/fides/pull/2666)
- Fix error with the classify dataset feature flag not writing the dataset to the server [#2675](https://github.com/ethyca/fides/pull/2675)
- Allow string dates to stay strings in cache decoding [#2695](https://github.com/ethyca/fides/pull/2695)
- Admin UI
  - Remove Identifiability (Data Qualifier) from taxonomy editor [2684](https://github.com/ethyca/fides/pull/2684)
- FE: Custom field selections binding issue on Taxonomy tabs [#2659](https://github.com/ethyca/fides/pull/2693/)
- Fix Privacy Request Status when submitting a consent request when identity verification is required [#2736](https://github.com/ethyca/fides/pull/2736)

## [2.7.1](https://github.com/ethyca/fides/compare/2.7.0...2.7.1)

- Fix error with the classify dataset feature flag not writing the dataset to the server [#2675](https://github.com/ethyca/fides/pull/2675)

## [2.7.0](https://github.com/ethyca/fides/compare/2.6.6...2.7.0)

- Fides API

  - Access and erasure support for Braintree [#2223](https://github.com/ethyca/fides/pull/2223)
  - Added route to send a test message [#2585](https://github.com/ethyca/fides/pull/2585)
  - Add default storage configuration functionality and associated APIs [#2438](https://github.com/ethyca/fides/pull/2438)

- Admin UI

  - Custom Metadata [#2536](https://github.com/ethyca/fides/pull/2536)
    - Create Custom Lists
    - Create Custom Field Definition
    - Create custom fields from a the taxonomy editor
    - Provide a custom field value in a resource
    - Bulk edit custom field values [#2612](https://github.com/ethyca/fides/issues/2612)
    - Custom metadata UI Polish [#2624](https://github.com/ethyca/fides/pull/2625)

- Privacy Center

  - The consent config default value can depend on whether Global Privacy Control is enabled. [#2341](https://github.com/ethyca/fides/pull/2341)
  - When GPC is enabled, the UI indicates which data uses are opted out by default. [#2596](https://github.com/ethyca/fides/pull/2596)
  - `inspectForBrowserIdentities` now also looks for `ljt_readerID`. [#2543](https://github.com/ethyca/fides/pull/2543)

### Added

- Added new Wunderkind Consent Saas Connector [#2600](https://github.com/ethyca/fides/pull/2600)
- Added new Sovrn Email Consent Connector [#2543](https://github.com/ethyca/fides/pull/2543/)
- Log Fides version at startup [#2566](https://github.com/ethyca/fides/pull/2566)

### Changed

- Update Admin UI to show all action types (access, erasure, consent, update) [#2523](https://github.com/ethyca/fides/pull/2523)
- Removes legacy `verify_oauth_client` function [#2527](https://github.com/ethyca/fides/pull/2527)
- Updated the UI for adding systems to a new design [#2490](https://github.com/ethyca/fides/pull/2490)
- Minor logging improvements [#2566](https://github.com/ethyca/fides/pull/2566)
- Various form components now take a `stacked` or `inline` variant [#2542](https://github.com/ethyca/fides/pull/2542)
- UX fixes for user management [#2537](https://github.com/ethyca/fides/pull/2537)
- Updating Firebase Auth connector to mask the user with a delete instead of an update [#2602](https://github.com/ethyca/fides/pull/2602)

### Fixed

- Fixed bug where refreshing a page in the UI would result in a 404 [#2502](https://github.com/ethyca/fides/pull/2502)
- Usernames are case insensitive now and prevent all duplicates [#2487](https://github.com/ethyca/fides/pull/2487)
  - This PR contains a migration that deletes duplicate users and keeps the oldest original account.
- Update Logos for shipped connectors [#2464](https://github.com/ethyca/fides/pull/2587)
- Search field on privacy request page isn't working [#2270](https://github.com/ethyca/fides/pull/2595)
- Fix connection dropdown in integration table to not be disabled add system creation [#3589](https://github.com/ethyca/fides/pull/3589)

### Developer Experience

- Added new Cypress E2E smoke tests [#2241](https://github.com/ethyca/fides/pull/2241)
- New command `nox -s e2e_test` which will spin up the test environment and run true E2E Cypress tests against it [#2417](https://github.com/ethyca/fides/pull/2417)
- Cypress E2E tests now run in CI and are reported to Cypress Cloud [#2417](https://github.com/ethyca/fides/pull/2417)
- Change from `randomint` to `uuid` in mongodb tests to reduce flakiness. [#2591](https://github.com/ethyca/fides/pull/2591)

### Removed

- Remove feature flagged config wizard stepper from Admin UI [#2553](https://github.com/ethyca/fides/pull/2553)

## [2.6.6](https://github.com/ethyca/fides/compare/2.6.5...2.6.6)

### Changed

- Improve Readability for Custom Masking Override Exceptions [#2593](https://github.com/ethyca/fides/pull/2593)

## [2.6.5](https://github.com/ethyca/fides/compare/2.6.4...2.6.5)

### Added

- Added config properties to override database Engine parameters [#2511](https://github.com/ethyca/fides/pull/2511)
- Increased default pool_size and max_overflow to 50 [#2560](https://github.com/ethyca/fides/pull/2560)

## [2.6.4](https://github.com/ethyca/fides/compare/2.6.3...2.6.4)

### Fixed

- Fixed bug for SMS completion notification not being sent [#2526](https://github.com/ethyca/fides/issues/2526)
- Fixed bug where refreshing a page in the UI would result in a 404 [#2502](https://github.com/ethyca/fides/pull/2502)

## [2.6.3](https://github.com/ethyca/fides/compare/2.6.2...2.6.3)

### Fixed

- Handle case where legacy dataset has meta: null [#2524](https://github.com/ethyca/fides/pull/2524)

## [2.6.2](https://github.com/ethyca/fides/compare/2.6.1...2.6.2)

### Fixed

- Issue addressing missing field in dataset migration [#2510](https://github.com/ethyca/fides/pull/2510)

## [2.6.1](https://github.com/ethyca/fides/compare/2.6.0...2.6.1)

### Fixed

- Fix errors when privacy requests execute concurrently without workers [#2489](https://github.com/ethyca/fides/pull/2489)
- Enable saas request overrides to run in worker runtime [#2489](https://github.com/ethyca/fides/pull/2489)

## [2.6.0](https://github.com/ethyca/fides/compare/2.5.1...2.6.0)

### Added

- Added the `env` option to the `security` configuration options to allow for users to completely secure the API endpoints [#2267](https://github.com/ethyca/fides/pull/2267)
- Unified Fides Resources
  - Added a dataset dropdown selector when configuring a connector to link an existing dataset to the connector configuration. [#2162](https://github.com/ethyca/fides/pull/2162)
  - Added new datasetconfig.ctl_dataset_id field to unify fides dataset resources [#2046](https://github.com/ethyca/fides/pull/2046)
- Add new connection config routes that couple them with systems [#2249](https://github.com/ethyca/fides/pull/2249)
- Add new select/deselect all permissions buttons [#2437](https://github.com/ethyca/fides/pull/2437)
- Endpoints to allow a user with the `user:password-reset` scope to reset users' passwords. In addition, users no longer require a scope to edit their own passwords. [#2373](https://github.com/ethyca/fides/pull/2373)
- New form to reset a user's password without knowing an old password [#2390](https://github.com/ethyca/fides/pull/2390)
- Approve & deny buttons on the "Request details" page. [#2473](https://github.com/ethyca/fides/pull/2473)
- Consent Propagation
  - Add the ability to execute Consent Requests via the Privacy Request Execution layer [#2125](https://github.com/ethyca/fides/pull/2125)
  - Add a Mailchimp Transactional Consent Connector [#2194](https://github.com/ethyca/fides/pull/2194)
  - Allow defining a list of opt-in and/or opt-out requests in consent connectors [#2315](https://github.com/ethyca/fides/pull/2315)
  - Add a Google Analytics Consent Connector for GA4 properties [#2302](https://github.com/ethyca/fides/pull/2302)
  - Pass the GA Cookie from the Privacy Center [#2337](https://github.com/ethyca/fides/pull/2337)
  - Rename "user_id" to more specific "ga_client_id" [#2356](https://github.com/ethyca/fides/pull/2356)
  - Patch Google Analytics Consent Connector to delete by client_id [#2355](https://github.com/ethyca/fides/pull/2355)
  - Add a "skip_param_values option" to optionally skip when we are missing param values in the body [#2384](https://github.com/ethyca/fides/pull/2384)
  - Adds a new Universal Analytics Connector that works with the UA Tracking Id
- Adds intake and storage of Global Privacy Control Signal props for Consent [#2599](https://github.com/ethyca/fides/pull/2599)

### Changed

- Unified Fides Resources
  - Removed several fidesops schemas for DSR's in favor of updated Fideslang schemas [#2009](https://github.com/ethyca/fides/pull/2009)
  - Removed DatasetConfig.dataset field [#2096](https://github.com/ethyca/fides/pull/2096)
  - Updated UI dataset config routes to use new unified routes [#2113](https://github.com/ethyca/fides/pull/2113)
  - Validate request body on crud endpoints on upsert. Validate dataset data categories before save. [#2134](https://github.com/ethyca/fides/pull/2134/)
  - Updated test env setup and quickstart to use new endpoints [#2225](https://github.com/ethyca/fides/pull/2225)
- Consent Propagation
  - Privacy Center consent options can now be marked as `executable` in order to propagate consent requests [#2193](https://github.com/ethyca/fides/pull/2193)
  - Add support for passing browser identities to consent request patches [#2304](https://github.com/ethyca/fides/pull/2304)
- Update fideslang to 1.3.3 [#2343](https://github.com/ethyca/fides/pull/2343)
- Display the request type instead of the policy name on the request table [#2382](https://github.com/ethyca/fides/pull/2382)
- Make denial reasons required [#2400](https://github.com/ethyca/fides/pull/2400)
- Display the policy key on the request details page [#2395](https://github.com/ethyca/fides/pull/2395)
- Updated CSV export [#2452](https://github.com/ethyca/fides/pull/2452)
- Privacy Request approval now uses a modal [#2443](https://github.com/ethyca/fides/pull/2443)

### Developer Experience

- `nox -s test_env` has been replaced with `nox -s "fides_env(dev)"`
- New command `nox -s "fides_env(test)"` creates a complete test environment with seed data (similar to `fides_env(dev)`) but with the production fides image so the built UI can be accessed at `localhost:8080` [#2399](https://github.com/ethyca/fides/pull/2399)
- Change from code climate to codecov for coverage reporting [#2402](https://github.com/ethyca/fides/pull/2402)

### Fixed

- Home screen header scaling and responsiveness issues [#2200](https://github.com/ethyca/fides/pull/2277)
- Privacy Center identity inputs validate even when they are optional. [#2308](https://github.com/ethyca/fides/pull/2308)
- The PII toggle defaults to false and PII will be hidden on page load [#2388](https://github.com/ethyca/fides/pull/2388)
- Fixed a CI bug caused by git security upgrades [#2441](https://github.com/ethyca/fides/pull/2441)
- Privacy Center
  - Identity inputs validate even when they are optional. [#2308](https://github.com/ethyca/fides/pull/2308)
  - Submit buttons show loading state and disable while submitting. [#2401](https://github.com/ethyca/fides/pull/2401)
  - Phone inputs no longer request country SVGs from external domain. [#2378](https://github.com/ethyca/fides/pull/2378)
  - Input validation errors no longer change the height of modals. [#2379](https://github.com/ethyca/fides/pull/2379)
- Patch masking strategies to better handle null and non-string inputs [#2307](https://github.com/ethyca/fides/pull/2377)
- Renamed prod pushes tag to be `latest` for privacy center and sample app [#2401](https://github.com/ethyca/fides/pull/2407)
- Update firebase connector to better handle non-existent users [#2439](https://github.com/ethyca/fides/pull/2439)

## [2.5.1](https://github.com/ethyca/fides/compare/2.5.0...2.5.1)

### Developer Experience

- Allow db resets only if `config.dev_mode` is `True` [#2321](https://github.com/ethyca/fides/pull/2321)

### Fixed

- Added a feature flag for the recent dataset classification UX changes [#2335](https://github.com/ethyca/fides/pull/2335)

### Security

- Add a check to the catchall path to prevent returning paths outside of the UI directory [#2330](https://github.com/ethyca/fides/pull/2330)

### Developer Experience

- Reduce size of local Docker images by fixing `.dockerignore` patterns [#2360](https://github.com/ethyca/fides/pull/2360)

## [2.5.0](https://github.com/ethyca/fides/compare/2.4.0...2.5.0)

### Docs

- Update the docs landing page and remove redundant docs [#2184](https://github.com/ethyca/fides/pull/2184)

### Added

- Added the `user` command group to the CLI. [#2153](https://github.com/ethyca/fides/pull/2153)
- Added `Code Climate` test coverage uploads. [#2198](https://github.com/ethyca/fides/pull/2198)
- Added the connection key to the execution log [#2100](https://github.com/ethyca/fides/pull/2100)
- Added endpoints to retrieve DSR `Rule`s and `Rule Target`s [#2116](https://github.com/ethyca/fides/pull/2116)
- Added Fides version number to account dropdown in the UI [#2140](https://github.com/ethyca/fides/pull/2140)
- Add link to Classify Systems page in nav side bar [#2128](https://github.com/ethyca/fides/pull/2128)
- Dataset classification UI now polls for results [#2123](https://github.com/ethyca/fides/pull/2123)
- Update Privacy Center Icons [#1800](https://github.com/ethyca/fides/pull/2139)
- Privacy Center `fides-consent.js`:
  - `Fides.shopify` integration function. [#2152](https://github.com/ethyca/fides/pull/2152)
  - Dedicated folder for integrations.
  - `Fides.meta` integration function (fbq). [#2217](https://github.com/ethyca/fides/pull/2217)
- Adds support for Twilio email service (Sendgrid) [#2154](https://github.com/ethyca/fides/pull/2154)
- Access and erasure support for Recharge [#1709](https://github.com/ethyca/fides/pull/1709)
- Access and erasure support for Friendbuy Nextgen [#2085](https://github.com/ethyca/fides/pull/2085)

### Changed

- Admin UI Feature Flags - [#2101](https://github.com/ethyca/fides/pull/2101)
  - Overrides can be saved in the browser.
  - Use `NEXT_PUBLIC_APP_ENV` for app-specific environment config.
  - No longer use `react-feature-flags` library.
  - Can have descriptions. [#2243](https://github.com/ethyca/fides/pull/2243)
- Made privacy declarations optional when adding systems manually - [#2173](https://github.com/ethyca/fides/pull/2173)
- Removed an unclear logging message. [#2266](https://github.com/ethyca/fides/pull/2266)
- Allow any user with `user:delete` scope to delete other users [#2148](https://github.com/ethyca/fides/pull/2148)
- Dynamic imports of custom overrides and SaaS test fixtures [#2169](https://github.com/ethyca/fides/pull/2169)
- Added `AuthenticatedClient` to custom request override interface [#2171](https://github.com/ethyca/fides/pull/2171)
- Only approve the specific collection instead of the entire dataset, display only top 1 classification by default [#2226](https://github.com/ethyca/fides/pull/2226)
- Update sample project resources for `fides evaluate` usage in `fides deploy` [#2253](https://github.com/ethyca/fides/pull/2253)

### Removed

- Removed unused object_name field on s3 storage config [#2133](https://github.com/ethyca/fides/pull/2133)

### Fixed

- Remove next-auth from privacy center to fix JS console error [#2090](https://github.com/ethyca/fides/pull/2090)
- Admin UI - Added Missing ability to assign `user:delete` in the permissions checkboxes [#2148](https://github.com/ethyca/fides/pull/2148)
- Nav bug: clicking on Privacy Request breadcrumb takes me to Home instead of /privacy-requests [#497](https://github.com/ethyca/fides/pull/2141)
- Side nav disappears when viewing request details [#2129](https://github.com/ethyca/fides/pull/2155)
- Remove usage of load dataset button and other dataset UI modifications [#2149](https://github.com/ethyca/fides/pull/2149)
- Improve readability for exceptions raised from custom request overrides [#2157](https://github.com/ethyca/fides/pull/2157)
- Importing custom request overrides on server startup [#2186](https://github.com/ethyca/fides/pull/2186)
- Remove warning when env vars default to blank strings in docker-compose [#2188](https://github.com/ethyca/fides/pull/2188)
- Fix Cookie House purchase modal flashing 'Error' in title [#2274](https://github.com/ethyca/fides/pull/2274)
- Stop dependency from upgrading `packaging` to version with known issue [#2273](https://github.com/ethyca/fides/pull/2273)
- Privacy center config no longer requires `identity_inputs` and will use `email` as a default [#2263](https://github.com/ethyca/fides/pull/2263)
- No longer display remaining days for privacy requests in terminal states [#2292](https://github.com/ethyca/fides/pull/2292)

### Removed

- Remove "Create New System" button when viewing systems. All systems can now be created via the "Add systems" button on the home page. [#2132](https://github.com/ethyca/fides/pull/2132)

## [2.4.0](https://github.com/ethyca/fides/compare/2.3.1...2.4.0)

### Developer Experience

- Include a pre-check workflow that collects the pytest suite [#2098](https://github.com/ethyca/fides/pull/2098)
- Write to the application db when running the app locally. Write to the test db when running pytest [#1731](https://github.com/ethyca/fides/pull/1731)

### Changed

- Move the `fides.ctl.core.` and `fides.ctl.connectors` modules into `fides.core` and `fides.connectors` respectively [#2097](https://github.com/ethyca/fides/pull/2097)
- Fides: Skip cypress tests due to nav bar 2.0 [#2102](https://github.com/ethyca/fides/pull/2103)

### Added

- Adds new erasure policy for complete user data masking [#1839](https://github.com/ethyca/fides/pull/1839)
- New Fides Home page [#1864](https://github.com/ethyca/fides/pull/2050)
- Nav 2.0 - Replace form flow side navs with top tabs [#2037](https://github.com/ethyca/fides/pull/2050)
- Adds new erasure policy for complete user data masking [#1839](https://github.com/ethyca/fides/pull/1839)
- Added ability to use Mailgun templates when sending emails. [#2039](https://github.com/ethyca/fides/pull/2039)
- Adds SMS id verification for consent [#2094](https://github.com/ethyca/fides/pull/2094)

### Fixed

- Store `fides_consent` cookie on the root domain of the Privacy Center [#2071](https://github.com/ethyca/fides/pull/2071)
- Properly set the expire-time for verification codes [#2105](https://github.com/ethyca/fides/pull/2105)

## [2.3.1](https://github.com/ethyca/fides/compare/2.3.0...2.3.1)

### Fixed

- Resolved an issue where the root_user was not being created [#2082](https://github.com/ethyca/fides/pull/2082)

### Added

- Nav redesign with sidebar groups. Feature flagged to only be visible in dev mode until release. [#2030](https://github.com/ethyca/fides/pull/2047)
- Improved error handling for incorrect app encryption key [#2089](https://github.com/ethyca/fides/pull/2089)
- Access and erasure support for Friendbuy API [#2019](https://github.com/ethyca/fides/pull/2019)

## [2.3.0](https://github.com/ethyca/fides/compare/2.2.2...2.3.0)

### Added

- Common Subscriptions for app-wide data and feature checks. [#2030](https://github.com/ethyca/fides/pull/2030)
- Send email alerts on privacy request failures once the specified threshold is reached. [#1793](https://github.com/ethyca/fides/pull/1793)
- DSR Notifications (toast) [#1895](https://github.com/ethyca/fides/pull/1895)
- DSR configure alerts btn [#1895](https://github.com/ethyca/fides/pull/1895)
- DSR configure alters (FE) [#1895](https://github.com/ethyca/fides/pull/1895)
- Add a `usage` session to Nox to print full session docstrings. [#2022](https://github.com/ethyca/fides/pull/2022)

### Added

- Adds notifications section to toml files [#2026](https://github.com/ethyca/fides/pull/2060)

### Changed

- Updated to use `loguru` logging library throughout codebase [#2031](https://github.com/ethyca/fides/pull/2031)
- Do not always create a `fides.toml` by default [#2023](https://github.com/ethyca/fides/pull/2023)
- The `fideslib` module has been merged into `fides`, code redundancies have been removed [#1859](https://github.com/ethyca/fides/pull/1859)
- Replace 'ingress' and 'egress' with 'sources' and 'destinations' across UI [#2044](https://github.com/ethyca/fides/pull/2044)
- Update the functionality of `fides pull -a <filename>` to include _all_ resource types. [#2083](https://github.com/ethyca/fides/pull/2083)

### Fixed

- Timing issues with bulk DSR reprocessing, specifically when analytics are enabled [#2015](https://github.com/ethyca/fides/pull/2015)
- Error caused by running erasure requests with disabled connectors [#2045](https://github.com/ethyca/fides/pull/2045)
- Changes the SlowAPI ratelimiter's backend to use memory instead of Redis [#2054](https://github.com/ethyca/fides/pull/2058)

## [2.2.2](https://github.com/ethyca/fides/compare/2.2.1...2.2.2)

### Docs

- Updated the readme to use new new [docs site](http://docs.ethyca.com) [#2020](https://github.com/ethyca/fides/pull/2020)

### Deprecated

- The documentation site hosted in the `/docs` directory has been deprecated. All documentation updates will be hosted at the new [docs site](http://docs.ethyca.com) [#2020](https://github.com/ethyca/fides/pull/2020)

### Fixed

- Fixed mypy and pylint errors [#2013](https://github.com/ethyca/fides/pull/2013)
- Update connection test endpoint to be effectively non-blocking [#2000](https://github.com/ethyca/fides/pull/2000)
- Update Fides connector to better handle children with no access results [#2012](https://github.com/ethyca/fides/pull/2012)

## [2.2.1](https://github.com/ethyca/fides/compare/2.2.0...2.2.1)

### Added

- Add health check indicator for data flow scanning option [#1973](https://github.com/ethyca/fides/pull/1973)

### Changed

- The `celery.toml` is no longer used, instead it is a subsection of the `fides.toml` file [#1990](https://github.com/ethyca/fides/pull/1990)
- Update sample project landing page copy to be version-agnostic [#1958](https://github.com/ethyca/fides/pull/1958)
- `get` and `ls` CLI commands now return valid `fides` object YAML [#1991](https://github.com/ethyca/fides/pull/1991)

### Developer Experience

- Remove duplicate fastapi-caching and pin version. [#1765](https://github.com/ethyca/fides/pull/1765)

## [2.2.0](https://github.com/ethyca/fides/compare/2.1.0...2.2.0)

### Added

- Send email alerts on privacy request failures once the specified threshold is reached. [#1793](https://github.com/ethyca/fides/pull/1793)
- Add authenticated privacy request route. [#1819](https://github.com/ethyca/fides/pull/1819)
- Enable the onboarding flow [#1836](https://github.com/ethyca/fides/pull/1836)
- Access and erasure support for Fullstory API [#1821](https://github.com/ethyca/fides/pull/1821)
- Add function to poll privacy request for completion [#1860](https://github.com/ethyca/fides/pull/1860)
- Added rescan flow for the data flow scanner [#1844](https://github.com/ethyca/fides/pull/1844)
- Add rescan flow for the data flow scanner [#1844](https://github.com/ethyca/fides/pull/1844)
- Add Fides connector to support parent-child Fides deployments [#1861](https://github.com/ethyca/fides/pull/1861)
- Classification UI now polls for updates to classifications [#1908](https://github.com/ethyca/fides/pull/1908)

### Changed

- The organization info form step is now skipped if the server already has organization info. [#1840](https://github.com/ethyca/fides/pull/1840)
- Removed the description column from the classify systems page. [#1867](https://github.com/ethyca/fides/pull/1867)
- Retrieve child results during fides connector execution [#1967](https://github.com/ethyca/fides/pull/1967)

### Fixed

- Fix error in parent user creation seeding. [#1832](https://github.com/ethyca/fides/issues/1832)
- Fix DSR error due to unfiltered empty identities [#1901](https://github.com/ethyca/fides/pull/1907)

### Docs

- Remove documentation about no-longer used connection string override [#1824](https://github.com/ethyca/fides/pull/1824)
- Fix typo in headings [#1824](https://github.com/ethyca/fides/pull/1824)
- Update documentation to reflect configs necessary for mailgun, twilio_sms and twilio_email service types [#1846](https://github.com/ethyca/fides/pull/1846)

...

## [2.1.0](https://github.com/ethyca/fides/compare/2.0.0...2.1.0)

### Added

- Classification flow for system data flows
- Classification is now triggered as part of data flow scanning
- Include `ingress` and `egress` fields on system export and `datamap/` endpoint [#1740](https://github.com/ethyca/fides/pull/1740)
- Repeatable unique identifier for dataset fides_keys and metadata [#1786](https://github.com/ethyca/fides/pull/1786)
- Adds SMS support for identity verification notifications [#1726](https://github.com/ethyca/fides/pull/1726)
- Added phone number validation in back-end and react phone number form in Privacy Center [#1745](https://github.com/ethyca/fides/pull/1745)
- Adds SMS message template for all subject notifications [#1743](https://github.com/ethyca/fides/pull/1743)
- Privacy-Center-Cypress workflow for CI checks of the Privacy Center. [#1722](https://github.com/ethyca/fides/pull/1722)
- Privacy Center `fides-consent.js` script for accessing consent on external pages. [Details](/clients/privacy-center/packages/fides-consent/README.md)
- Erasure support for Twilio Conversations API [#1673](https://github.com/ethyca/fides/pull/1673)
- Webserver port can now be configured via the CLI command [#1858](https://github.com/ethyca/fides/pull/1858)

### Changed

- Optional dependencies are no longer used for 3rd-party connectivity. Instead they are used to isolate dangerous dependencies. [#1679](https://github.com/ethyca/fides/pull/1679)
- All Next pages now automatically require login. [#1670](https://github.com/ethyca/fides/pull/1670)
- Running the `webserver` command no longer prompts the user to opt out/in to analytics[#1724](https://github.com/ethyca/fides/pull/1724)

### Developer Experience

- Admin-UI-Cypress tests that fail in CI will now upload screen recordings for debugging. [#1728](https://github.com/ethyca/fides/pull/1728/files/c23e62fea284f7910028c8483feff893903068b8#r1019491323)
- Enable remote debugging from VSCode of live dev app [#1780](https://github.com/ethyca/fides/pull/1780)

### Removed

- Removed the Privacy Center `cookieName` config introduced in 2.0.0. [#1756](https://github.com/ethyca/fides/pull/1756)

### Fixed

- Exceptions are no longer raised when sending analytics on Windows [#1666](https://github.com/ethyca/fides/pull/1666)
- Fixed wording on identity verification modal in the Privacy Center [#1674](https://github.com/ethyca/fides/pull/1674)
- Update system fides_key tooltip text [#1533](https://github.com/ethyca/fides/pull/1685)
- Removed local storage parsing that is redundant with redux-persist. [#1678](https://github.com/ethyca/fides/pull/1678)
- Show a helpful error message if Docker daemon is not running during "fides deploy" [#1694](https://github.com/ethyca/fides/pull/1694)
- Allow users to query their own permissions, including root user. [#1698](https://github.com/ethyca/fides/pull/1698)
- Single-select taxonomy fields legal basis and special category can be cleared. [#1712](https://github.com/ethyca/fides/pull/1712)
- Fixes the issue where the security config is not properly loading from environment variables. [#1718](https://github.com/ethyca/fides/pull/1718)
- Fixes the issue where the CLI can't run without the config values required by the webserver. [#1811](https://github.com/ethyca/fides/pull/1811)
- Correctly handle response from adobe jwt auth endpoint as milliseconds, rather than seconds. [#1754](https://github.com/ethyca/fides/pull/1754)
- Fixed styling issues with the `EditDrawer` component. [#1803](https://github.com/ethyca/fides/pull/1803)

### Security

- Bumped versions of packages that use OpenSSL [#1683](https://github.com/ethyca/fides/pull/1683)

## [2.0.0](https://github.com/ethyca/fides/compare/1.9.6...2.0.0)

### Added

- Allow delete-only SaaS connector endpoints [#1200](https://github.com/ethyca/fides/pull/1200)
- Privacy center consent choices store a browser cookie. [#1364](https://github.com/ethyca/fides/pull/1364)
  - The format is generic. A reasonable set of defaults will be added later: [#1444](https://github.com/ethyca/fides/issues/1444)
  - The cookie name defaults to `fides_consent` but can be configured under `config.json > consent > cookieName`.
  - Each consent option can provide an array of `cookieKeys`.
- Individually select and reprocess DSRs that have errored [#1203](https://github.com/ethyca/fides/pull/1489)
- Bulk select and reprocess DSRs that have errored [#1205](https://github.com/ethyca/fides/pull/1489)
- Config Wizard: AWS scan results populate in system review forms. [#1454](https://github.com/ethyca/fides/pull/1454)
- Integrate rate limiter with Saas Connectors. [#1433](https://github.com/ethyca/fides/pull/1433)
- Config Wizard: Added a column selector to the scan results page of the config wizard [#1590](https://github.com/ethyca/fides/pull/1590)
- Config Wizard: Flow for runtime scanner option [#1640](https://github.com/ethyca/fides/pull/1640)
- Access support for Twilio Conversations API [#1520](https://github.com/ethyca/fides/pull/1520)
- Message Config: Adds Twilio Email/SMS support [#1519](https://github.com/ethyca/fides/pull/1519)

### Changed

- Updated mypy to version 0.981 and Python to version 3.10.7 [#1448](https://github.com/ethyca/fides/pull/1448)

### Developer Experience

- Repository dispatch events are sent to fidesctl-plus and fidesops-plus [#1263](https://github.com/ethyca/fides/pull/1263)
- Only the `docs-authors` team members are specified as `CODEOWNERS` [#1446](https://github.com/ethyca/fides/pull/1446)
- Updates the default local configuration to not defer tasks to a worker node [#1552](https://github.com/ethyca/fides/pull/1552/)
- Updates the healthcheck to return health status of connected Celery workers [#1588](https://github.com/ethyca/fides/pull/1588)

### Docs

- Remove the tutorial to prepare for new update [#1543](https://github.com/ethyca/fides/pull/1543)
- Add system management via UI documentation [#1541](https://github.com/ethyca/fides/pull/1541)
- Added DSR quickstart docs, restructured docs navigation [#1651](https://github.com/ethyca/fides/pull/1651)
- Update privacy request execution overview docs [#1258](https://github.com/ethyca/fides/pull/1490)

### Fixed

- Fixed system dependencies appearing as "N/A" in the datamap endpoint when there are no privacy declarations [#1649](https://github.com/ethyca/fides/pull/1649)

## [1.9.6](https://github.com/ethyca/fides/compare/1.9.5...1.9.6)

### Fixed

- Include systems without a privacy declaration on data map [#1603](https://github.com/ethyca/fides/pull/1603)
- Handle malformed tokens [#1523](https://github.com/ethyca/fides/pull/1523)
- Remove thrown exception from getAllPrivacyRequests method [#1592](https://github.com/ethyca/fides/pull/1593)
- Include systems without a privacy declaration on data map [#1603](https://github.com/ethyca/fides/pull/1603)
- After editing a dataset, the table will stay on the previously selected collection instead of resetting to the first one. [#1511](https://github.com/ethyca/fides/pull/1511)
- Fix redis `db_index` config issue [#1647](https://github.com/ethyca/fides/pull/1647)

### Docs

- Add unlinked docs and fix any remaining broken links [#1266](https://github.com/ethyca/fides/pull/1266)
- Update privacy center docs to include consent information [#1537](https://github.com/ethyca/fides/pull/1537)
- Update UI docs to include DSR countdown information and additional descriptions/filtering [#1545](https://github.com/ethyca/fides/pull/1545)

### Changed

- Allow multiple masking strategies to be specified when using fides as a masking engine [#1647](https://github.com/ethyca/fides/pull/1647)

## [1.9.5](https://github.com/ethyca/fides/compare/1.9.4...1.9.5)

### Added

- The database includes a `plus_system_scans` relation, to track the status and results of System Scanner executions in fidesctl-plus [#1554](https://github.com/ethyca/fides/pull/1554)

## [1.9.4](https://github.com/ethyca/fides/compare/1.9.2...1.9.4)

### Fixed

- After editing a dataset, the table will stay on the previously selected collection instead of resetting to the first one. [#1511](https://github.com/ethyca/fides/pull/1511)

## [1.9.2](https://github.com/ethyca/fides/compare/1.9.1...1.9.2)

### Deprecated

- Added a deprecation warning for the entire package [#1244](https://github.com/ethyca/fides/pull/1244)

### Added

- Dataset generation enhancements using Fides Classify for Plus users:

  - Integrate Fides Plus API into placeholder features introduced in 1.9.0. [#1194](https://github.com/ethyca/fides/pull/1194)

- Fides Admin UI:

  - Configure Connector after creation [#1204](https://github.com/ethyca/fides/pull/1356)

### Fixed

- Privacy Center:
  - Handle error on startup if server isn't running [#1239](https://github.com/ethyca/fides/pull/1239)
  - Fix styling issue with cards [#1240](https://github.com/ethyca/fides/pull/1240)
  - Redirect to index on consent save [#1238](https://github.com/ethyca/fides/pull/1238)

## [1.9.1](https://github.com/ethyca/fides/compare/1.9.0...1.9.1)

### Changed

- Update fideslang to v1.3.1 [#1136](https://github.com/ethyca/fides/pull/1136)

### Changed

- Update fideslang to v1.3.1 [#1136](https://github.com/ethyca/fides/pull/1136)

## [1.9.0](https://github.com/ethyca/fides/compare/1.8.6...1.9.0) - 2022-09-29

### Added

- Dataset generation enhancements using Fides Classify for Plus users:
  - Added toggle for enabling classify during generation. [#1057](https://github.com/ethyca/fides/pull/1057)
  - Initial implementation of API request to kick off classify, with confirmation modal. [#1069](https://github.com/ethyca/fides/pull/1069)
  - Initial Classification & Review status for generated datasets. [#1074](https://github.com/ethyca/fides/pull/1074)
  - Component for choosing data categories based on classification results. [#1110](https://github.com/ethyca/fides/pull/1110)
  - The dataset fields table shows data categories from the classifier (if available). [#1088](https://github.com/ethyca/fides/pull/1088)
  - The "Approve" button can be used to update the dataset with the classifier's suggestions. [#1129](https://github.com/ethyca/fides/pull/1129)
- System management UI:
  - New page to add a system via yaml [#1062](https://github.com/ethyca/fides/pull/1062)
  - Skeleton of page to add a system manually [#1068](https://github.com/ethyca/fides/pull/1068)
  - Refactor config wizard system forms to be reused for system management [#1072](https://github.com/ethyca/fides/pull/1072)
  - Add additional optional fields to system management forms [#1082](https://github.com/ethyca/fides/pull/1082)
  - Delete a system through the UI [#1085](https://github.com/ethyca/fides/pull/1085)
  - Edit a system through the UI [#1096](https://github.com/ethyca/fides/pull/1096)
- Cypress component testing [#1106](https://github.com/ethyca/fides/pull/1106)

### Changed

- Changed behavior of `load_default_taxonomy` to append instead of upsert [#1040](https://github.com/ethyca/fides/pull/1040)
- Changed behavior of adding privacy declarations to decouple the actions of the "add" and "next" buttons [#1086](https://github.com/ethyca/fides/pull/1086)
- Moved system related UI components from the `config-wizard` directory to the `system` directory [#1097](https://github.com/ethyca/fides/pull/1097)
- Updated "type" on SaaS config to be a simple string type, not an enum [#1197](https://github.com/ethyca/fides/pull/1197)

### Developer Experience

- Optional dependencies may have their version defined only once, in `optional-requirements.txt` [#1171](https://github.com/ethyca/fides/pull/1171)

### Docs

- Updated the footer links [#1130](https://github.com/ethyca/fides/pull/1130)

### Fixed

- Fixed the "help" link in the UI header [#1078](https://github.com/ethyca/fides/pull/1078)
- Fixed a bug in Data Category Dropdowns where checking i.e. `user.biometric` would also check `user.biometric_health` [#1126](https://github.com/ethyca/fides/pull/1126)

### Security

- Upgraded pymysql to version `1.0.2` [#1094](https://github.com/ethyca/fides/pull/1094)

## [1.8.6](https://github.com/ethyca/fides/compare/1.8.5...1.8.6) - 2022-09-28

### Added

- Added classification tables for Plus users [#1060](https://github.com/ethyca/fides/pull/1060)

### Fixed

- Fixed a bug where rows were being excluded from a data map [#1124](https://github.com/ethyca/fides/pull/1124)

## [1.8.5](https://github.com/ethyca/fides/compare/1.8.4...1.8.5) - 2022-09-21

### Changed

- Update fideslang to v1.3.0 [#1103](https://github.com/ethyca/fides/pull/1103)

## [1.8.4](https://github.com/ethyca/fides/compare/1.8.3...1.8.4) - 2022-09-09

### Added

- Initial system management page [#1054](https://github.com/ethyca/fides/pull/1054)

### Changed

- Deleting a taxonomy field with children will now cascade delete all of its children as well. [#1042](https://github.com/ethyca/fides/pull/1042)

### Fixed

- Fixed navigating directly to frontend routes loading index page instead of the correct static page for the route.
- Fix truncated evaluation error messages [#1053](https://github.com/ethyca/fides/pull/1053)

## [1.8.3](https://github.com/ethyca/fides/compare/1.8.2...1.8.3) - 2022-09-06

### Added

- Added more taxonomy fields that can be edited via the UI [#1000](https://github.com/ethyca/fides/pull/1000) [#1028](https://github.com/ethyca/fides/pull/1028)
- Added the ability to add taxonomy fields via the UI [#1019](https://github.com/ethyca/fides/pull/1019)
- Added the ability to delete taxonomy fields via the UI [#1006](https://github.com/ethyca/fides/pull/1006)
  - Only non-default taxonomy entities can be deleted [#1023](https://github.com/ethyca/fides/pull/1023)
- Prevent deleting taxonomy `is_default` fields and from adding `is_default=True` fields via the API [#990](https://github.com/ethyca/fides/pull/990).
- Added a "Custom" tag to distinguish user defined taxonomy fields from default taxonomy fields in the UI [#1027](https://github.com/ethyca/fides/pull/1027)
- Added initial support for enabling Fides Plus [#1037](https://github.com/ethyca/fides/pull/1037)
  - The `useFeatures` hook can be used to check if `plus` is enabled.
  - Navigating to/from the Data Map page is gated behind this feature.
  - Plus endpoints are served from the private Plus image.

### Fixed

- Fixed failing mypy tests [#1030](https://github.com/ethyca/fides/pull/1030)
- Fixed an issue where `fides push --diff` would return a false positive diff [#1026](https://github.com/ethyca/fides/pull/1026)
- Pinned pydantic version to < 1.10.0 to fix an error in finding referenced fides keys [#1045](https://github.com/ethyca/fides/pull/1045)

### Fixed

- Fixed failing mypy tests [#1030](https://github.com/ethyca/fides/pull/1030)
- Fixed an issue where `fides push --diff` would return a false positive diff [#1026](https://github.com/ethyca/fides/pull/1026)

### Docs

- Minor formatting updates to [Policy Webhooks](https://ethyca.github.io/fidesops/guides/policy_webhooks/) documentation [#1114](https://github.com/ethyca/fidesops/pull/1114)

### Removed

- Removed create superuser [#1116](https://github.com/ethyca/fidesops/pull/1116)

## [1.8.2](https://github.com/ethyca/fides/compare/1.8.1...1.8.2) - 2022-08-18

### Added

- Added the ability to edit taxonomy fields via the UI [#977](https://github.com/ethyca/fides/pull/977) [#1028](https://github.com/ethyca/fides/pull/1028)
- New column `is_default` added to DataCategory, DataUse, DataSubject, and DataQualifier tables [#976](https://github.com/ethyca/fides/pull/976)
- Added the ability to add taxonomy fields via the UI [#1019](https://github.com/ethyca/fides/pull/1019)
- Added the ability to delete taxonomy fields via the UI [#1006](https://github.com/ethyca/fides/pull/1006)
  - Only non-default taxonomy entities can be deleted [#1023](https://github.com/ethyca/fides/pull/1023)
- Prevent deleting taxonomy `is_default` fields and from adding `is_default=True` fields via the API [#990](https://github.com/ethyca/fides/pull/990).
- Added a "Custom" tag to distinguish user defined taxonomy fields from default taxonomy fields in the UI [#1027](https://github.com/ethyca/fides/pull/1027)

### Changed

- Upgraded base Docker version to Python 3.9 and updated all other references from 3.8 -> 3.9 [#974](https://github.com/ethyca/fides/pull/974)
- Prepend all database tables with `ctl_` [#979](https://github.com/ethyca/fides/pull/979)
- Moved the `admin-ui` code down one level into a `ctl` subdir [#970](https://github.com/ethyca/fides/pull/970)
- Extended the `/datamap` endpoint to include extra metadata [#992](https://github.com/ethyca/fides/pull/992)

## [1.8.1](https://github.com/ethyca/fides/compare/1.8.0...1.8.1) - 2022-08-08

### Deprecated

- The following environment variables have been deprecated, and replaced with the new environment variable names indicated below. To avoid breaking existing workflows, the deprecated variables are still respected in v1.8.1. They will be removed in a future release.
  - `FIDESCTL__API__DATABASE_HOST` --> `FIDESCTL__DATABASE__SERVER`
  - `FIDESCTL__API__DATABASE_NAME` --> `FIDESCTL__DATABASE__DB`
  - `FIDESCTL__API__DATABASE_PASSWORD` --> `FIDESCTL__DATABASE__PASSWORD`
  - `FIDESCTL__API__DATABASE_PORT` --> `FIDESCTL__DATABASE__PORT`
  - `FIDESCTL__API__DATABASE_TEST_DATABASE_NAME` --> `FIDESCTL__DATABASE__TEST_DB`
  - `FIDESCTL__API__DATABASE_USER` --> `FIDESCTL__DATABASE__USER`

### Developer Experience

- The included `docker-compose.yml` no longer references outdated ENV variables [#964](https://github.com/ethyca/fides/pull/964)

### Docs

- Minor release documentation now reflects the desired patch release process [#955](https://github.com/ethyca/fides/pull/955)
- Updated references to ENV variables [#964](https://github.com/ethyca/fides/pull/964)

### Fixed

- Deprecated config options will continue to be respected when set via environment variables [#965](https://github.com/ethyca/fides/pull/965)
- The git cache is rebuilt within the Docker container [#962](https://github.com/ethyca/fides/pull/962)
- The `wheel` pypi build no longer has a dirty version tag [#962](https://github.com/ethyca/fides/pull/962)
- Add setuptools to dev-requirements to fix versioneer error [#983](https://github.com/ethyca/fides/pull/983)

## [1.8.0](https://github.com/ethyca/fides/compare/1.7.1...1.8.0) - 2022-08-04

### Added

- Initial configuration wizard UI view
  - System scanning step: AWS credentials form and initial `generate` API usage.
  - System scanning results: AWS systems are stored and can be selected for review
- CustomInput type "password" with show/hide icon.
- Pull CLI command now checks for untracked/unstaged files in the manifests dir [#869](https://github.com/ethyca/fides/pull/869)
- Pull CLI command has a flag to pull missing files from the server [#895](https://github.com/ethyca/fides/pull/895)
- Add BigQuery support for the `generate` command and `/generate` endpoint [#814](https://github.com/ethyca/fides/pull/814) & [#917](https://github.com/ethyca/fides/pull/917)
- Added user auth tables [915](https://github.com/ethyca/fides/pull/915)
- Standardized API error parsing under `~/types/errors`
- Added taxonomy page to UI [#902](https://github.com/ethyca/fides/pull/902)
  - Added a nested accordion component for displaying taxonomy data [#910](https://github.com/ethyca/fides/pull/910)
- Add lru cache to get_config [927](https://github.com/ethyca/fides/pull/927)
- Add support for deprecated API config values [#959](https://github.com/ethyca/fides/pull/959)
- `fides` is now an alias for `fidesctl` as a CLI entrypoint [#926](https://github.com/ethyca/fides/pull/926)
- Add user auth routes [929](https://github.com/ethyca/fides/pull/929)
- Bump fideslib to 3.0.1 and remove patch code[931](https://github.com/ethyca/fides/pull/931)
- Update the `fidesctl` python package to automatically serve the UI [#941](https://github.com/ethyca/fides/pull/941)
- Add `push` cli command alias for `apply` and deprecate `apply` [943](https://github.com/ethyca/fides/pull/943)
- Add resource groups tagging api as a source of system generation [939](https://github.com/ethyca/fides/pull/939)
- Add GitHub Action to publish the `fidesctl` package to testpypi on pushes to main [#951](https://github.com/ethyca/fides/pull/951)
- Added configWizardFlag to ui to hide the config wizard when false [[#1453](https://github.com/ethyca/fides/issues/1453)

### Changed

- Updated the `datamap` endpoint to return human-readable column names as the first response item [#779](https://github.com/ethyca/fides/pull/779)
- Remove the `obscure` requirement from the `generate` endpoint [#819](https://github.com/ethyca/fides/pull/819)
- Moved all files from `fidesapi` to `fidesctl/api` [#885](https://github.com/ethyca/fides/pull/885)
- Moved `scan` and `generate` to the list of commands that can be run in local mode [#841](https://github.com/ethyca/fides/pull/841)
- Upgraded the base docker images from Debian Buster to Bullseye [#958](https://github.com/ethyca/fides/pull/958)
- Removed `ipython` as a dev-requirement [#958](https://github.com/ethyca/fides/pull/958)
- Webserver dependencies now come as a standard part of the package [#881](https://github.com/ethyca/fides/pull/881)
- Initial configuration wizard UI view
  - Refactored step & form results management to use Redux Toolkit slice.
- Change `id` field in tables from an integer to a string [915](https://github.com/ethyca/fides/pull/915)
- Update `fideslang` to `1.1.0`, simplifying the default taxonomy and adding `tags` for resources [#865](https://github.com/ethyca/fides/pull/865)
- Merge existing configurations with `fideslib` library [#913](https://github.com/ethyca/fides/pull/913)
- Moved frontend static files to `src/fidesctl/ui-build/static` [#934](https://github.com/ethyca/fides/pull/934)
- Replicated the error response handling from the `/validate` endpoint to the `/generate` endpoint [#911](https://github.com/ethyca/fides/pull/911)

### Developer Experience

- Remove `API_PREFIX` from fidesctl/core/utils.py and change references to `API_PREFIX` in fidesctl/api/reoutes/util.py [922](https://github.com/ethyca/fides/pull/922)

### Fixed

- Dataset field columns show all columns by default in the UI [#898](https://github.com/ethyca/fides/pull/898)
- Fixed the missing `.fides./` directory when locating the default config [#933](https://github.com/ethyca/fides/pull/933)

## [1.7.1](https://github.com/ethyca/fides/compare/1.7.0...1.7.1) - 2022-07-28

### Added

- Add datasets via YAML in the UI [#813](https://github.com/ethyca/fides/pull/813)
- Add datasets via database connection [#834](https://github.com/ethyca/fides/pull/834) [#889](https://github.com/ethyca/fides/pull/889)
- Add delete confirmation when deleting a field or collection from a dataset [#809](https://github.com/ethyca/fides/pull/809)
- Add ability to delete datasets from the UI [#827](https://github.com/ethyca/fides/pull/827)
- Add Cypress for testing [713](https://github.com/ethyca/fides/pull/833)
- Add datasets via database connection (UI only) [#834](https://github.com/ethyca/fides/pull/834)
- Add Okta support to the `/generate` endpoint [#842](https://github.com/ethyca/fides/pull/842)
- Add db support to `/generate` endpoint [849](https://github.com/ethyca/fides/pull/849)
- Added OpenAPI TypeScript client generation for the UI app. See the [README](/clients/admin-ui/src/types/api/README.md) for more details.

### Changed

- Remove the `obscure` requirement from the `generate` endpoint [#819](https://github.com/ethyca/fides/pull/819)

### Developer Experience

- When releases are published, dispatch a repository webhook event to ethyca/fidesctl-plus [#938](https://github.com/ethyca/fides/pull/938)

### Docs

- recommend/replace pip installs with pipx [#874](https://github.com/ethyca/fides/pull/874)

### Fixed

- CustomSelect input tooltips appear next to selector instead of wrapping to a new row.
- Datasets without the `third_country_transfer` will not cause the editing dataset form to not render.
- Fixed a build issue causing an `unknown` version of `fidesctl` to be installed in published Docker images [#836](https://github.com/ethyca/fides/pull/836)
- Fixed an M1-related SQLAlchemy bug [#816](https://github.com/ethyca/fides/pull/891)
- Endpoints now work with or without a trailing slash. [#886](https://github.com/ethyca/fides/pull/886)
- Dataset field columns show all columns by default in the UI [#898](https://github.com/ethyca/fides/pull/898)
- Fixed the `tag` specific GitHub Action workflows for Docker and publishing docs. [#901](https://github.com/ethyca/fides/pull/901)

## [1.7.0](https://github.com/ethyca/fides/compare/1.6.1...1.7.0) - 2022-06-23

### Added

- Added dependabot to keep dependencies updated
- A warning now issues for any orphan datasets as part of the `apply` command [543](https://github.com/ethyca/fides/pull/543)
- Initial scaffolding of management UI [#561](https://github.com/ethyca/fides/pull/624)
- A new `audit` command for `system` and `organization` resources, checking data map attribute compliance [#548](https://github.com/ethyca/fides/pull/548)
- Static UI assets are now built with the docker container [#663](https://github.com/ethyca/fides/issues/663)
- Host static files via fidesapi [#621](https://github.com/ethyca/fides/pull/621)
- A new `generate` endpoint to enable capturing systems from infrastructure from the UI [#642](https://github.com/ethyca/fides/pull/642)
- A new `datamap` endpoint to enable visualizing a data map from the UI [#721](https://github.com/ethyca/fides/pull/721)
- Management UI navigation bar [#679](https://github.com/ethyca/fides/issues/679)
- Management UI integration [#736](https://github.com/ethyca/fides/pull/736)
  - Datasets
  - Systems
  - Taxonomy (data categories)
- Initial dataset UI view [#768](https://github.com/ethyca/fides/pull/768)
  - Add interaction for viewing a dataset collection
  - Add column picker
  - Add a data category checklist tree
  - Edit/delete dataset fields
  - Edit/delete dataset collections
  - Edit datasets
  - Add a component for Identifiability tags
  - Add tooltips for help on forms
  - Add geographic location (third_country_transfers) country selection. Supported by new dependency `i18n-iso-countries`.
- Okta, aws and database credentials can now come from `fidesctl.toml` config [#694](https://github.com/ethyca/fides/pull/694)
- New `validate` endpoint to test aws and okta credentials [#722](https://github.com/ethyca/fides/pull/722)
- Initial configuration wizard UI view
  - Manual entry steps added (name and describe organization, pick entry route, and describe system manually including privacy declarations)
- A new image tagged `ethyca/fidesctl:dev` is published on each push to `main` [781](https://github.com/ethyca/fides/pull/781)
- A new cli command (`fidesctl sync`) [#765](https://github.com/ethyca/fides/pull/765)

### Changed

- Comparing server and CLI versions ignores `.dirty` only differences, and is quiet on success when running general CLI commands [621](https://github.com/ethyca/fides/pull/621)
- All endpoints now prefixed by `/api/v1` [#623](https://github.com/ethyca/fides/issues/623)
- Allow AWS credentials to be passed to `generate system` via the API [#645](https://github.com/ethyca/fides/pull/645)
- Update the export of a datamap to load resources from the server instead of a manifest directory [#662](https://github.com/ethyca/fides/pull/662)
- Refactor `export` to remove CLI specific uses from the core modules and load resources[#725](https://github.com/ethyca/fides/pull/725)
- Bump version of FastAPI in `setup.py` to 0.77.1 to match `optional-requirements.txt` [#734](https://github.com/ethyca/fides/pull/734)
- Docker images are now only built and pushed on tags to match when released to pypi [#740](https://github.com/ethyca/fides/pull/740)
- Okta resource scanning and generation now works with systems instead of datasets [#751](https://github.com/ethyca/fides/pull/751)

### Developer Experience

- Replaced `make` with `nox` [#547](https://github.com/ethyca/fides/pull/547)
- Removed usage of `fideslang` module in favor of new [external package](https://github.com/ethyca/fideslang) shared across projects [#619](https://github.com/ethyca/fides/issues/619)
- Added a UI service to the docker-compose deployment [#757](https://github.com/ethyca/fides/pull/757)
- `TestClient` defined in and shared across test modules via `conftest.py` [#759](https://github.com/ethyca/fides/pull/759)

### Docs

- Replaced all references to `make` with `nox` [#547](https://github.com/ethyca/fides/pull/547)
- Removed config/schemas page [#613](https://github.com/ethyca/fides/issues/613)
- Dataset UI and config wizard docs added ([https://github.com/ethyca/fides/pull/697](https://github.com/ethyca/fides/pull/697))
- The fides README now walks through generating a datamap [#746](https://github.com/ethyca/fides/pull/746)

### Fixed

- Updated `fideslog` to v1.1.5, resolving an issue where some exceptions thrown by the SDK were not handled as expected [#609](https://github.com/ethyca/fides/issues/609)
- Updated the webserver so that it won't fail if the database is inaccessible [#649](https://github.com/ethyca/fides/pull/649)
- Updated external tests to handle complex characters [#661](https://github.com/ethyca/fides/pull/661)
- Evaluations now properly merge the default taxonomy into the user-defined taxonomy [#684](https://github.com/ethyca/fides/pull/684)
- The CLI can now be run without installing the webserver components [#715](https://github.com/ethyca/fides/pull/715)

## [1.6.1](https://github.com/ethyca/fides/compare/1.6.0...1.6.1) - 2022-06-15

### Docs

- Updated `Release Steps`

### Fixed

- Resolved a failure with populating applicable data subject rights to a data map
- Handle invalid characters when generating a `fides_key` [#761](https://github.com/ethyca/fides/pull/761)

## [1.6.0](https://github.com/ethyca/fides/compare/1.5.3...1.6.0) - 2022-05-02

### Added

- ESLint configuration changes [#514](https://github.com/ethyca/fidesops/pull/514)
- User creation, update and permissions in the Admin UI [#511](https://github.com/ethyca/fidesops/pull/511)
- Yaml support for dataset upload [#284](https://github.com/ethyca/fidesops/pull/284)

### Breaking Changes

- Update masking API to take multiple input values [#443](https://github.com/ethyca/fidesops/pull/443)

### Docs

- DRP feature documentation [#520](https://github.com/ethyca/fidesops/pull/520)

## [1.4.2](https://github.com/ethyca/fidesops/compare/1.4.1...1.4.2) - 2022-05-12

### Added

- GET routes for users [#405](https://github.com/ethyca/fidesops/pull/405)
- Username based search on GET route [#444](https://github.com/ethyca/fidesops/pull/444)
- FIDESOPS\_\_DEV_MODE for Easier SaaS Request Debugging [#363](https://github.com/ethyca/fidesops/pull/363)
- Track user privileges across sessions [#425](https://github.com/ethyca/fidesops/pull/425)
- Add first_name and last_name fields. Also add them along with created_at to FidesUser response [#465](https://github.com/ethyca/fidesops/pull/465)
- Denial reasons for DSR and user `AuditLog` [#463](https://github.com/ethyca/fidesops/pull/463)
- DRP action to Policy [#453](https://github.com/ethyca/fidesops/pull/453)
- `CHANGELOG.md` file[#484](https://github.com/ethyca/fidesops/pull/484)
- DRP status endpoint [#485](https://github.com/ethyca/fidesops/pull/485)
- DRP exerise endpoint [#496](https://github.com/ethyca/fidesops/pull/496)
- Frontend for privacy request denial reaons [#480](https://github.com/ethyca/fidesops/pull/480)
- Publish Fidesops to Pypi [#491](https://github.com/ethyca/fidesops/pull/491)
- DRP data rights endpoint [#526](https://github.com/ethyca/fidesops/pull/526)

### Changed

- Converted HTTP Status Codes to Starlette constant values [#438](https://github.com/ethyca/fidesops/pull/438)
- SaasConnector.send behavior on ignore_errors now returns raw response [#462](https://github.com/ethyca/fidesops/pull/462)
- Seed user permissions in `create_superuser.py` script [#468](https://github.com/ethyca/fidesops/pull/468)
- User API Endpoints (update fields and reset user passwords) [#471](https://github.com/ethyca/fidesops/pull/471)
- Format tests with `black` [#466](https://github.com/ethyca/fidesops/pull/466)
- Extract privacy request endpoint logic into separate service for DRP [#470](https://github.com/ethyca/fidesops/pull/470)
- Fixing inconsistent SaaS connector integration tests [#473](https://github.com/ethyca/fidesops/pull/473)
- Add user data to login response [#501](https://github.com/ethyca/fidesops/pull/501)

### Breaking Changes

- Update masking API to take multiple input values [#443](https://github.com/ethyca/fidesops/pull/443)

### Docs

- Added issue template for documentation updates [#442](https://github.com/ethyca/fidesops/pull/442)
- Clarify masking updates [#464](https://github.com/ethyca/fidesops/pull/464)
- Added dark mode [#476](https://github.com/ethyca/fidesops/pull/476)

### Fixed

- Removed miradb test warning [#436](https://github.com/ethyca/fidesops/pull/436)
- Added missing import [#448](https://github.com/ethyca/fidesops/pull/448)
- Removed pypi badge pointing to wrong package [#452](https://github.com/ethyca/fidesops/pull/452)
- Audit imports and references [#479](https://github.com/ethyca/fidesops/pull/479)
- Switch to using update method on PUT permission endpoint [#500](https://github.com/ethyca/fidesops/pull/500)

### Developer Experience

- added isort as a CI check
- Include `tests/` in all static code checks (e.g. `mypy`, `pylint`)

### Changed

- Published Docker image does a clean install of Fidesctl
- `with_analytics` is now a decorator

### Fixed

- Third-Country formatting on Data Map
- Potential Duplication on Data Map
- Exceptions are no longer raised when sending `AnalyticsEvent`s on Windows
- Running `fidesctl init` now generates a `server_host` and `server_protocol`
  rather than `server_url`<|MERGE_RESOLUTION|>--- conflicted
+++ resolved
@@ -23,6 +23,7 @@
 
 ### Added
 - Exposes configuration settings for the async db engine connection [#6128](https://github.com/ethyca/fides/pull/6128)
+- Added support for uploading files as internal attachments to privacy requests [#6069](https://github.com/ethyca/fides/pull/6069)
 
 ### Changed
 - Attachment uploads now check for file extension types, retrieving and attachment also returns the file size. [#6124](https://github.com/ethyca/fides/pull/6124)
@@ -79,18 +80,11 @@
 - Added support for selecting TCF Publisher Override configuration when configuring Privacy Experience (behind beta feature flag) [#6033](https://github.com/ethyca/fides/pull/6033)
 - Added Google Cloud Storage as a storage option [#6006](https://github.com/ethyca/fides/pull/6006)
 - Update the Datahub Permissions section to include required permissions from Datahub [#6052](https://github.com/ethyca/fides/pull/6052)
-<<<<<<< HEAD
-- Added support for uploading files as internal attachments to privacy requests [#6069](https://github.com/ethyca/fides/pull/6069)
-- Added the ability to create new TCF Experiences within Admin UI [#6055](https://github.com/ethyca/fides/pull/6055)
-- PostgreSQL connection config now supports SSL Mode [#6068](https://github.com/ethyca/fides/pull/6068)
-- Added assumed role arn capabilities to aws Storage [#6027](https://github.com/ethyca/fides/pull/6027)
-=======
 - Added assumed role arn capabilities to aws Storage [#6027](https://github.com/ethyca/fides/pull/6027)
 - Added the ability to create new TCF Experiences within Admin UI [#6055](https://github.com/ethyca/fides/pull/6055)
 - PostgreSQL connection config now supports SSL Mode [#6068](https://github.com/ethyca/fides/pull/6068)
 - Added ability to "restore" ignored assets in action center [#6080](https://github.com/ethyca/fides/pull/6080)
 - Added support for TCF publisher restrictions in FidesJS [#6102](https://github.com/ethyca/fides/pull/6102)
->>>>>>> 4a647d69
 
 ### Changed
 - Changed how TCF Publisher Overrides gets configured in consent settings (behind beta feature flag) [#6013](https://github.com/ethyca/fides/pull/6013)
