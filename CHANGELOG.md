# Changelog

All notable changes to this project will be documented in this file.

The format is based on [Keep a Changelog](https://keepachangelog.com/en/)

The types of changes are:

- `Added` for new features.
- `Changed` for changes in existing functionality.
- `Developer Experience` for changes in developer workflow or tooling.
- `Deprecated` for soon-to-be removed features.
- `Docs` for documentation only changes.
- `Removed` for now removed features.
- `Fixed` for any bug fixes.
- `Security` in case of vulnerabilities.

## [Unreleased](https://github.com/ethyca/fides/compare/2.36.0...main)

<<<<<<< HEAD
## Fixed
 - Reduce privacy center logging to not show response size limit when the /fides.js endpoint has a size bigger than 4MB.
=======
### Changed
- Adds new var to track fides js overlay types [#4869](https://github.com/ethyca/fides/pull/4869)
>>>>>>> 418a1b88

## [2.36.0](https://github.com/ethyca/fides/compare/2.35.1...2.36.0)

### Added
- Added multiple language translations support for privacy center consent page [#4785](https://github.com/ethyca/fides/pull/4785)
- Added ability to export the contents of datamap report [#1545](https://ethyca.atlassian.net/browse/PROD-1545)
- Added `System` model support for new `vendor_deleted_date` field on Compass vendor records [#4818](https://github.com/ethyca/fides/pull/4818)
- Added custom JSON (de)serialization to shared DB engines to handle non-standard data types in JSONB columns [#4818](https://github.com/ethyca/fides/pull/4818)
- Added state persistence across sessions to the datamap report table [#4853](https://github.com/ethyca/fides/pull/4853)
- Removed currentprivacypreference and lastservednotice tables [#4846](https://github.com/ethyca/fides/pull/4846)

### Changed
- Changed filters on the data map report table to use checkbox collapsible tree view [#4864](https://github.com/ethyca/fides/pull/4864)

### Fixed
- Remove the extra 'white-space: normal' CSS for FidesJS HTML descriptions [#4850](https://github.com/ethyca/fides/pull/4850)
- Fixed data map report to display second level names from the taxonomy as primary (bold) label [#4856](https://github.com/ethyca/fides/pull/4856)

### Developer Experience
- Update typedoc-plugin-markdown to 4.0.0 [#4870](https://github.com/ethyca/fides/pull/4870)

## [2.35.1](https://github.com/ethyca/fides/compare/2.35.0...2.35.1)

### Added
- Added access and erasure support for Marigold Engage by Sailthru integration [#4826](https://github.com/ethyca/fides/pull/4826)
- Update fides_disable_save_api option in FidesJS SDK to disable both privacy-preferences & notice-served APIs [#4860](https://github.com/ethyca/fides/pull/4860)

### Fixed
- Fixing issue where privacy requests not approved before upgrading to 2.34 couldn't be processed [#4855](https://github.com/ethyca/fides/pull/4855)
- Ensure only GVL vendors from Compass are labeled as such [#4857](https://github.com/ethyca/fides/pull/4857)
- Fix handling of some ISO-3166 geolocation edge cases in Privacy Center /fides.js endpoint [#4858](https://github.com/ethyca/fides/pull/4858)

### Changed
- Hydrates GTM datalayer to match supported FidesEvent Properties [#4847](https://github.com/ethyca/fides/pull/4847)
- Allows a SaaS integration request to process HTTP 204 No Content without erroring trying to unwrap the response. [#4834](https://github.com/ethyca/fides/pull/4834)
- Sets `sslmode` to prefer for Redshift connections when generating datasets [#4849](https://github.com/ethyca/fides/pull/4849)
- Included searching by `email` for the Segment integration [#4851](https://github.com/ethyca/fides/pull/4851)

## [2.35.0](https://github.com/ethyca/fides/compare/2.34.0...2.35.0)

### Added
- Added DSR 3.0 Scheduling which supports running DSR's in parallel with first-class request tasks [#4760](https://github.com/ethyca/fides/pull/4760)
- Added carets to collapsible sections in the overlay modal [#4793](https://github.com/ethyca/fides/pull/4793)
- Added erasure support for OpenWeb [#4735](https://github.com/ethyca/fides/pull/4735)
- Added support for configuration of pre-approval webhooks [#4795](https://github.com/ethyca/fides/pull/4795)
- Added fides_clear_cookie option to FidesJS SDK to load CMP without preferences on refresh [#4810](https://github.com/ethyca/fides/pull/4810)
- Added FidesUpdating event to FidesJS SDK [#4816](https://github.com/ethyca/fides/pull/4816)
- Added `reinitialize` method to FidesJS SDK [#4812](https://github.com/ethyca/fides/pull/4812)
- Added undeclared data category columns to data map report table [#4781](https://github.com/ethyca/fides/pull/4781)
- Fully implement pre-approval webhooks [#4822](https://github.com/ethyca/fides/pull/4822)
- Sync models and database for pre-approval webhooks [#4838](https://github.com/ethyca/fides/pull/4838)

### Changed
- Removed the Celery startup banner from the Fides worker logs [#4814](https://github.com/ethyca/fides/pull/4814)
- Improve performance of Snowflake schema generation [#4587](https://github.com/ethyca/fides/pull/4587)

### Fixed
- Fixed bug prevented adding new privacy center translations [#4786](https://github.com/ethyca/fides/pull/4786)
- Fixed bug where Privacy Policy links would be shown without a configured URL [#4801](https://github.com/ethyca/fides/pull/4801)
- Fixed bug prevented adding new privacy center translations [#4786](https://github.com/ethyca/fides/pull/4786)
- Fixed bug where Language selector button was overlapping other buttons when Privacy Policy wasn't present. [#4815](https://github.com/ethyca/fides/pull/4815)
- Fixed bug where icons of the Language selector were displayed too small on some sites [#4815](https://github.com/ethyca/fides/pull/4815)
- Fixed bug where GPP US National Section was incorrectly included when the State by State approach was selected [#4823]https://github.com/ethyca/fides/pull/4823
- Fixed DSR 3.0 Scheduling bug where Approved Privacy Requests that failed wouldn't change status [#4837](https://github.com/ethyca/fides/pull/4837)

## [2.34.0](https://github.com/ethyca/fides/compare/2.33.1...2.34.0)

### Added

- Added new field for modal trigger link translation [#4761](https://github.com/ethyca/fides/pull/4761)
- Added `getModalLinkLabel` method to global fides object [#4766](https://github.com/ethyca/fides/pull/4766)
- Added language switcher to fides overlay modal [#4773](https://github.com/ethyca/fides/pull/4773)
- Added modal link label to experience translation model [#4767](https://github.com/ethyca/fides/pull/4767)
- Added support for custom identities [#4764](https://github.com/ethyca/fides/pull/4764)
- Added developer option to force GPP API on FidesJS bundles [#4799](https://github.com/ethyca/fides/pull/4799)

### Changed

- Changed the Stripe integration for `Cards` to delete instead of update due to possible issues of a past expiration date [#4768](https://github.com/ethyca/fides/pull/4768)
- Changed display of Data Uses, Categories and Subjects to user friendly names in the Data map report [#4774](https://github.com/ethyca/fides/pull/4774)
- Update active disabled Fides.js toggle color to light grey [#4778](https://github.com/ethyca/fides/pull/4778)
- Update FidesJS fides_embed option to support embedding both banner & modal components [#4782](https://github.com/ethyca/fides/pull/4782)
- Add a few CSS classes to help with styling FidesJS button groups [#4789](https://github.com/ethyca/fides/pull/4789)
- Changed GPP extension to be pre-bundled in appropriate circumstances, as opposed to another fetch [#4780](https://github.com/ethyca/fides/pull/4780)

### Fixed

- Fixed select dropdowns being cut off by edges of modal forms [#4757](https://github.com/ethyca/fides/pull/4757)
- Changed "allow user to dismiss" toggle to show on config form for TCF experience [#4755](https://github.com/ethyca/fides/pull/4755)
- Fixed issue when loading the privacy request detail page [#4775](https://github.com/ethyca/fides/pull/4775)
- Fixed connection test for Aircall [#4756](https://github.com/ethyca/fides/pull/4756/pull)
- Fixed issues connecting to Redshift due to character encoding and SSL requirements [#4790](https://github.com/ethyca/fides/pull/4790)
- Fixed the way the name identity is handled in the Privacy Center [#4791](https://github.com/ethyca/fides/pull/4791)

### Developer Experience

- Build a `fides-types.d.ts` type declaration file to include alongside our FidesJS developer docs [#4772](https://github.com/ethyca/fides/pull/4772)

## [2.33.1](https://github.com/ethyca/fides/compare/2.33.0...2.33.1)

### Added

- Adds CUSTOM_OPTIONS_PATH to Privacy Center env vars [#4769](https://github.com/ethyca/fides/pull/4769)

## [2.33.0](https://github.com/ethyca/fides/compare/2.32.0...2.33.0)

### Added

- Added models for Privacy Center configuration (for plus users) [#4716](https://github.com/ethyca/fides/pull/4716)
- Added ability to delete properties [#4708](https://github.com/ethyca/fides/pull/4708)
- Add interface for submitting privacy requests in admin UI [#4738](https://github.com/ethyca/fides/pull/4738)
- Added language switching support to the FidesJS UI based on configured translations [#4737](https://github.com/ethyca/fides/pull/4737)
- Added ability to override some experience language and primary color [#4743](https://github.com/ethyca/fides/pull/4743)
- Generate FidesJS SDK Reference Docs from tsdoc comments [#4736](https://github.com/ethyca/fides/pull/4736)
- Added erasure support for Adyen [#4735](https://github.com/ethyca/fides/pull/4735)
- Added erasure support for Iterable [#4695](https://github.com/ethyca/fides/pull/4695)

### Changed

- Updated privacy notice & experience forms to hide translation UI when user doesn't have translation feature [#4728](https://github.com/ethyca/fides/pull/4728), [#4734](https://github.com/ethyca/fides/pull/4734)
- Custom privacy request fields now support list values [#4686](https://github.com/ethyca/fides/pull/4686)
- Update when GPP API reports signal status: ready [#4635](https://github.com/ethyca/fides/pull/4635)
- Update non-dismissable TCF and notice banners to show a black overlay and prevent scrolling [#4748](https://github.com/ethyca/fidesplus/pull/4748)
- Cleanup config vars for preview in Admin-UI [#4745](https://github.com/ethyca/fides/pull/4745)
- Show a "systems displayed" count on datamap map & table reporting page [#4752](https://github.com/ethyca/fides/pull/4752)
- Change default Canada Privacy Experience Config in migration to reference generic `ca` region [#4762](https://github.com/ethyca/fides/pull/4762)

### Fixed

- Fixed responsive issues with the buttons on the integration screen [#4729](https://github.com/ethyca/fides/pull/4729)
- Fixed hover/focus issues with the v2 tables [#4730](https://github.com/ethyca/fides/pull/4730)
- Disable editing of data use declaration name and type after creation [#4731](https://github.com/ethyca/fides/pull/4731)
- Cleaned up table borders [#4733](https://github.com/ethyca/fides/pull/4733)
- Initialization issues with ExperienceNotices (#4723)[https://github.com/ethyca/fides/pull/4723]
- Re-add CORS origin regex field to admin UI (#4742)[https://github.com/ethyca/fides/pull/4742]

### Developer Experience

- Added new script to allow recompiling of fides-js when the code changes [#4744](https://github.com/ethyca/fides/pull/4744)
- Update Cookie House to support for additional locations (Canada, Quebec, EEA) and a "property_id" override [#4750](https://github.com/ethyca/fides/pull/4750)

## [2.32.0](https://github.com/ethyca/fides/compare/2.31.1...2.32.0)

### Added

- Updated configuration pages for Experiences with live Preview of FidesJS banner & modal components [#4576](https://github.com/ethyca/fides/pull/4576)
- Added ability to configure multiple language translations for Notices & Experiences [#4576](https://github.com/ethyca/fides/pull/4576)
- Automatically localize all strings in FidesJS CMP UIs (banner, modal, and TCF overlay) based on user's locale and experience configuration [#4576](https://github.com/ethyca/fides/pull/4576)
- Added fides_locale option to override FidesJS locale detection [#4576](https://github.com/ethyca/fides/pull/4576)
- Update FidesJS to report notices served and preferences saved linked to the specific translations displayed [#4576](https://github.com/ethyca/fides/pull/4576)
- Added ability to prevent dismissal of FidesJS CMP UI via Experience configuration [#4576](https://github.com/ethyca/fides/pull/4576)
- Added ability to create & link Properties to support multiple Experiences in a single location [#4658](https://github.com/ethyca/fides/pull/4658)
- Added property_id query param to fides.js to filter experiences by Property when installed [#4676](https://github.com/ethyca/fides/pull/4676)
- Added Locations & Regulations pages to allow a wider selection of locations for consent [#4660](https://github.com/ethyca/fides/pull/4660)
- Erasure support for Simon Data [#4552](https://github.com/ethyca/fides/pull/4552)
- Added notice there will be no preview for Privacy Center types in the Experience preview [#4709](https://github.com/ethyca/fides/pull/4709)
- Removed properties beta flag [#4710](https://github.com/ethyca/fides/pull/4710)
- Add acknowledge button label to default Experience English form [#4714](https://github.com/ethyca/fides/pull/4714)
- Update FidesJS to support localizing CMP UI with configurable, non-English default locales [#4720](https://github.com/ethyca/fides/pull/4720)
- Add loading of template translations for notices and experiences [#4718](https://github.com/ethyca/fides/pull/4718)

### Changed

- Moved location-targeting from Notices to Experiences [#4576](https://github.com/ethyca/fides/pull/4576)
- Replaced previous default Notices & Experiences with new versions with updated locations, translations, etc. [#4576](https://github.com/ethyca/fides/pull/4576)
- Automatically migrate existing Notices & Experiences to updated model where possible [#4576](https://github.com/ethyca/fides/pull/4576)
- Replaced ability to configure banner "display configuration" to separate banner & modal components [#4576](https://github.com/ethyca/fides/pull/4576)
- Modify `fides user login` to not store plaintext password in `~/.fides-credentials` [#4661](https://github.com/ethyca/fides/pull/4661)
- Data model changes to support Notice and Experience-level translations [#4576](https://github.com/ethyca/fides/pull/4576)
- Data model changes to support Consent setup being Experience instead of Notice-driven [#4576](https://github.com/ethyca/fides/pull/4576)
- Build PrivacyNoticeRegion from locations and location groups [#4620](https://github.com/ethyca/fides/pull/4620)
- When saving locations, calculate and save location groups [#4620](https://github.com/ethyca/fides/pull/4620)
- Update privacy experiences page to use the new table component [#4652](https://github.com/ethyca/fides/pull/4652)
- Update privacy notices page to use the new table component [#4641](https://github.com/ethyca/fides/pull/4641)
- Bumped supported Python versions to `3.10.13`, `3.9.18`, and `3.8.18`. Bumped Debian base image from `-bullseye` to `-bookworm`. [#4630](https://github.com/ethyca/fides/pull/4630)
- Bumped Node.js base image from `16` to `20`. [#4684](https://github.com/ethyca/fides/pull/4684)

### Fixed

- Ignore 404 errors from Delighted and Kustomer when an erasure client is not found [#4593](https://github.com/ethyca/fides/pull/4593)
- Various FE fixes for Admin-UI experience config form [#4707](https://github.com/ethyca/fides/pull/4707)
- Fix modal preview in Admin-UI experience config form [#4712](https://github.com/ethyca/fides/pull/4712)
- Optimize FidesJS bundle size by only loading TCF static stings when needed [#4711](https://github.com/ethyca/fides/pull/4711)

## [2.31.0](https://github.com/ethyca/fides/compare/2.30.1...2.31.0)

### Added

- Add Great Britain as a consent option [#4628](https://github.com/ethyca/fides/pull/4628)
- Navbar update and new properties page [#4633](https://github.com/ethyca/fides/pull/4633)
- Access and erasure support for Oracle Responsys [#4618](https://github.com/ethyca/fides/pull/4618)

### Fixed

- Fix issue where "x" button on Fides.js components overwrites saved preferences [#4649](https://github.com/ethyca/fides/pull/4649)
- Initialize Fides.consent with default values from experience when saved consent cookie (fides_consent) does not exist [#4665](https://github.com/ethyca/fides/pull/4665)

### Changed

- Sets GPP applicableSections to -1 when a user visits from a state that is not part of the GPP [#4727](https://github.com/ethyca/fides/pull/4727)

## [2.30.1](https://github.com/ethyca/fides/compare/2.30.0...2.30.1)

### Fixed

- Configure logger correctly on worker initialization [#4624](https://github.com/ethyca/fides/pull/4624)

## [2.30.0](https://github.com/ethyca/fides/compare/2.29.0...2.30.0)

### Added

- Add enum and registry of supported languages [#4592](https://github.com/ethyca/fides/pull/4592)
- Access and erasure support for Talkable [#4589](https://github.com/ethyca/fides/pull/4589)
- Support temporary credentials in AWS generate + scan features [#4607](https://github.com/ethyca/fides/pull/4603), [#4608](https://github.com/ethyca/fides/pull/4608)
- Add ability to store and read Fides cookie in Base64 format [#4556](https://github.com/ethyca/fides/pull/4556)
- Structured logging for SaaS connector requests [#4594](https://github.com/ethyca/fides/pull/4594)
- Added Fides.showModal() to fides.js to allow programmatic opening of consent modals [#4617](https://github.com/ethyca/fides/pull/4617)

### Fixed

- Fixing issue when modifying Policies, Rules, or RuleTargets as a root user [#4582](https://github.com/ethyca/fides/pull/4582)

## [2.29.0](https://github.com/ethyca/fides/compare/2.28.0...2.29.0)

### Added

- View more modal to regulations page [#4574](https://github.com/ethyca/fides/pull/4574)
- Columns in data map reporting, adding multiple systems, and consent configuration tables can be resized. In the data map reporting table, fields with multiple values can show all or collapse all [#4569](https://github.com/ethyca/fides/pull/4569)
- Show custom fields in the data map report table [#4579](https://github.com/ethyca/fides/pull/4579)

### Changed

- Delay rendering the nav until all necessary queries are finished loading [#4571](https://github.com/ethyca/fides/pull/4571)
- Updating return value for crud.get_custom_fields_filtered [#4575](https://github.com/ethyca/fides/pull/4575)
- Updated user deletion confirmation flow to only require one confirmatory input [#4402](https://github.com/ethyca/fides/pull/4402)
- Moved `pymssl` to an optional dependency no longer installed by default with our python package [#4581](https://github.com/ethyca/fides/pull/4581)
- Fixed CORS domain update functionality [#4570](https://github.com/ethyca/fides/pull/4570)
- Update Domains page with ability to add/remove "organization" domains, view "administrator" domains set via security settings, and improve various UX bugs and copy [#4584](https://github.com/ethyca/fides/pull/4584)

### Fixed

- Fixed CORS domain update functionality [#4570](https://github.com/ethyca/fides/pull/4570)
- Completion emails are no longer attempted for consent requests [#4578](https://github.com/ethyca/fides/pull/4578)

## [2.28.0](https://github.com/ethyca/fides/compare/2.27.0...2.28.0)

### Added

- Erasure support for AppsFlyer [#4512](https://github.com/ethyca/fides/pull/4512)
- Datamap Reporting page [#4519](https://github.com/ethyca/fides/pull/4519)
- Consent support for Klaviyo [#4513](https://github.com/ethyca/fides/pull/4513)
- Form for configuring GPP settings [#4557](https://github.com/ethyca/fides/pull/4557)
- Custom privacy request field support for consent requests [#4546](https://github.com/ethyca/fides/pull/4546)
- Support GPP in privacy notices [#4554](https://github.com/ethyca/fides/pull/4554)

### Changed

- Redesigned nav bar for the admin UI [#4548](https://github.com/ethyca/fides/pull/4548)
- Fides.js GPP for US geographies now derives values from backend privacy notices [#4559](https://github.com/ethyca/fides/pull/4559)
- No longer generate the `vendors_disclosed` section of the TC string in `fides.js` [#4553](https://github.com/ethyca/fides/pull/4553)
- Changed consent management vendor add flow [#4550](https://github.com/ethyca/fides/pull/4550)

### Fixed

- Fixed an issue blocking Salesforce sandbox accounts from refreshing tokens [#4547](https://github.com/ethyca/fides/pull/4547)
- Fixed DSR zip packages to be unzippable on Windows [#4549](https://github.com/ethyca/fides/pull/4549)
- Fixed browser compatibility issues with Object.hasOwn [#4568](https://github.com/ethyca/fides/pull/4568)

### Developer Experience

- Switch to anyascii for unicode transliteration [#4550](https://github.com/ethyca/fides/pull/4564)

## [2.27.0](https://github.com/ethyca/fides/compare/2.26.0...2.27.0)

### Added

- Tooltip and styling for disabled rows in add multiple vendor view [#4498](https://github.com/ethyca/fides/pull/4498)
- Preliminary GPP support for US regions [#4498](https://github.com/ethyca/fides/pull/4504)
- Access and erasure support for Statsig Enterprise [#4429](https://github.com/ethyca/fides/pull/4429)
- New page for setting locations [#4517](https://github.com/ethyca/fides/pull/4517)
- New modal for setting granular locations [#4531](https://github.com/ethyca/fides/pull/4531)
- New page for setting regulations [#4530](https://github.com/ethyca/fides/pull/4530)
- Update fides.js to support multiple descriptions (banner, overlay) and render HTML descriptions [#4542](https://github.com/ethyca/fides/pull/4542)

### Fixed

- Fixed incorrect Compass button behavior in system form [#4508](https://github.com/ethyca/fides/pull/4508)
- Omit certain fields from system payload when empty [#4508](https://github.com/ethyca/fides/pull/4525)
- Fixed issues with Compass vendor selector behavior [#4521](https://github.com/ethyca/fides/pull/4521)
- Fixed an issue where the background overlay remained visible after saving consent preferences [#4515](https://github.com/ethyca/fides/pull/4515)
- Fixed system name being editable when editing GVL systems [#4533](https://github.com/ethyca/fides/pull/4533)
- Fixed an issue where a privacy policy link could not be removed from privacy experiences [#4542](https://github.com/ethyca/fides/pull/4542)

### Changed

- Upgrade to use Fideslang `3.0.0` and remove associated concepts [#4502](https://github.com/ethyca/fides/pull/4502)
- Model overhaul for saving privacy preferences and notices served [#4481](https://github.com/ethyca/fides/pull/4481)
- Moves served notice endpoints, consent reporting, purpose endpoints and TCF queries to plus [#4481](https://github.com/ethyca/fides/pull/4481)
- Moves served notice endpoints, consent reporting, and TCF queries to plus [#4481](https://github.com/ethyca/fides/pull/4481)
- Update frontend to account for changes to notices served and preferences saved APIs [#4518](https://github.com/ethyca/fides/pull/4518)
- `fides.js` now sets `supportsOOB` to `false` [#4516](https://github.com/ethyca/fides/pull/4516)
- Save consent method ("accept", "reject", "save", etc.) to `fides_consent` cookie as extra metadata [#4529](https://github.com/ethyca/fides/pull/4529)
- Allow CORS for privacy center `fides.js` and `fides-ext-gpp.js` endpoints
- Replace `GPP_EXT_PATH` env var in favor of a more flexible `FIDES_JS_BASE_URL` environment variable
- Change vendor add modal on consent configuration screen to use new vendor selector [#4532](https://github.com/ethyca/fides/pull/4532)
- Remove vendor add modal [#4535](https://github.com/ethyca/fides/pull/4535)

## [2.26.0](https://github.com/ethyca/fides/compare/2.25.0...main)

### Added

- Dynamic importing for GPP bundle [#4447](https://github.com/ethyca/fides/pull/4447)
- Paging to vendors in the TCF overlay [#4463](https://github.com/ethyca/fides/pull/4463)
- New purposes endpoint and indices to improve system lookups [#4452](https://github.com/ethyca/fides/pull/4452)
- Cypress tests for fides.js GPP extension [#4476](https://github.com/ethyca/fides/pull/4476)
- Add support for global TCF Purpose Overrides [#4464](https://github.com/ethyca/fides/pull/4464)
- TCF override management [#4484](https://github.com/ethyca/fides/pull/4484)
- Readonly consent management table and modal [#4456](https://github.com/ethyca/fides/pull/4456), [#4477](https://github.com/ethyca/fides/pull/4477)
- Access and erasure support for Gong [#4461](https://github.com/ethyca/fides/pull/4461)
- Add new UI for CSV consent reporting [#4488](https://github.com/ethyca/fides/pull/4488)
- Option to prevent the dismissal of the consent banner and modal [#4470](https://github.com/ethyca/fides/pull/4470)

### Changed

- Increased max number of preferences allowed in privacy preference API calls [#4469](https://github.com/ethyca/fides/pull/4469)
- Reduce size of tcf_consent payload in fides_consent cookie [#4480](https://github.com/ethyca/fides/pull/4480)
- Change log level for FidesUserPermission retrieval to `debug` [#4482](https://github.com/ethyca/fides/pull/4482)
- Remove Add Vendor button from the Manage your vendors page[#4509](https://github.com/ethyca/fides/pull/4509)

### Fixed

- Fix type errors when TCF vendors have no dataDeclaration [#4465](https://github.com/ethyca/fides/pull/4465)
- Fixed an error where editing an AC system would mistakenly lock it for GVL [#4471](https://github.com/ethyca/fides/pull/4471)
- Refactor custom Get Preferences function to occur after our CMP API initialization [#4466](https://github.com/ethyca/fides/pull/4466)
- Fix an error where a connector response value of None causes a DSR failure due to a missing value [#4483](https://github.com/ethyca/fides/pull/4483)
- Fixed system name being non-editable when locked for GVL [#4475](https://github.com/ethyca/fides/pull/4475)
- Fixed a bug with "null" values for retention period field on data uses [#4487](https://github.com/ethyca/fides/pull/4487)
- Fixed an issue with the Iterate connector returning At least one param_value references an invalid field for the 'update' request of user [#4514]

## [2.25.0](https://github.com/ethyca/fides/compare/2.24.1...2.25.0)

### Added

- Stub for initial GPP support [#4431](https://github.com/ethyca/fides/pull/4431)
- Added confirmation modal on deleting a data use declaration [#4439](https://github.com/ethyca/fides/pull/4439)
- Added feature flag for separating system name and Compass vendor selector [#4437](https://github.com/ethyca/fides/pull/4437)
- Fire GPP events per spec [#4433](https://github.com/ethyca/fides/pull/4433)
- New override option `fides_tcf_gdpr_applies` for setting `gdprApplies` on the CMP API [#4453](https://github.com/ethyca/fides/pull/4453)

### Changed

- Improved bulk vendor adding table UX [#4425](https://github.com/ethyca/fides/pull/4425)
- Flexible legal basis for processing has a db default of True [#4434](https://github.com/ethyca/fides/pull/4434)
- Give contributor role access to config API, including cors origin updates [#4438](https://github.com/ethyca/fides/pull/4438)
- Disallow setting `*` and other non URL values for `security.cors_origins` config property via the API [#4438](https://github.com/ethyca/fides/pull/4438)
- Consent modal hides the opt-in/opt-out buttons if only one privacy notice is enabled [#4441](https://github.com/ethyca/fides/pull/4441)
- Initialize TCF stub earlier [#4453](https://github.com/ethyca/fides/pull/4453)
- Change focus outline color of form inputs [#4467](https://github.com/ethyca/fides/pull/4467)

### Fixed

- Fixed a bug where selected vendors in "configure consent" add vendor modal were unstyled [#4454](https://github.com/ethyca/fides/pull/4454)
- Use correct defaults when there is no associated preference in the cookie [#4451](https://github.com/ethyca/fides/pull/4451)
- IP Addresses behind load balancers for consent reporting [#4440](https://github.com/ethyca/fides/pull/4440)

## [2.24.1](https://github.com/ethyca/fides/compare/2.24.0...2.24.1)

### Added

- Logging when root user and client credentials are used [#4432](https://github.com/ethyca/fides/pull/4432)
- Allow for custom path at which to retrieve Fides override options [#4462](https://github.com/ethyca/fides/pull/4462)

### Changed

- Run fides with non-root user [#4421](https://github.com/ethyca/fides/pull/4421)

## [2.24.0](https://github.com/ethyca/fides/compare/2.23.3...2.24.0)

### Added

- Adds fides_disable_banner config option to Fides.js [#4378](https://github.com/ethyca/fides/pull/4378)
- Deletions that fail due to foreign key constraints will now be more clearly communicated [#4406](https://github.com/ethyca/fides/pull/4378)
- Added support for a custom get preferences API call provided through Fides.init [#4375](https://github.com/ethyca/fides/pull/4375)
- Hidden custom privacy request fields in the Privacy Center [#4370](https://github.com/ethyca/fides/pull/4370)
- Backend System-level Cookie Support [#4383](https://github.com/ethyca/fides/pull/4383)
- High Level Tracking of Compass System Sync [#4397](https://github.com/ethyca/fides/pull/4397)
- Erasure support for Qualtrics [#4371](https://github.com/ethyca/fides/pull/4371)
- Erasure support for Ada Chatbot [#4382](https://github.com/ethyca/fides/pull/4382)
- Erasure support for Typeform [#4366](https://github.com/ethyca/fides/pull/4366)
- Added notice that a system is GVL when adding/editing from system form [#4327](https://github.com/ethyca/fides/pull/4327)
- Added the ability to select the request types to enable per integration (for plus users) [#4374](https://github.com/ethyca/fides/pull/4374)
- Adds support for custom get experiences fn and custom patch notices served fn [#4410](https://github.com/ethyca/fides/pull/4410)
- Adds more granularity to tracking consent method, updates custom savePreferencesFn and FidesUpdated event to take consent method [#4419](https://github.com/ethyca/fides/pull/4419)

### Changed

- Add filtering and pagination to bulk vendor add table [#4351](https://github.com/ethyca/fides/pull/4351)
- Determine if the TCF overlay needs to surface based on backend calculated version hash [#4356](https://github.com/ethyca/fides/pull/4356)
- Moved Experiences and Preferences endpoints to Plus to take advantage of dynamic GVL [#4367](https://github.com/ethyca/fides/pull/4367)
- Add legal bases to Special Purpose schemas on the backend for display [#4387](https://github.com/ethyca/fides/pull/4387)
- "is_service_specific" default updated when building TC strings on the backend [#4377](https://github.com/ethyca/fides/pull/4377)
- "isServiceSpecific" default updated when building TC strings on the frontend [#4384](https://github.com/ethyca/fides/pull/4384)
- Redact cli, database, and redis configuration information from GET api/v1/config API request responses. [#4379](https://github.com/ethyca/fides/pull/4379)
- Button ordering in fides.js UI [#4407](https://github.com/ethyca/fides/pull/4407)
- Add different classnames to consent buttons for easier selection [#4411](https://github.com/ethyca/fides/pull/4411)
- Updates default consent preference to opt-out for TCF when fides_string exists [#4430](https://github.com/ethyca/fides/pull/4430)

### Fixed

- Persist bulk system add filter modal state [#4412](https://github.com/ethyca/fides/pull/4412)
- Fixing labels for request type field [#4414](https://github.com/ethyca/fides/pull/4414)
- User preferences from cookie should always override experience preferences [#4405](https://github.com/ethyca/fides/pull/4405)
- Allow fides_consent cookie to be set from a subdirectory [#4426](https://github.com/ethyca/fides/pull/4426)

### Security

-- Use a more cryptographically secure random function for security code generation

## [2.23.3](https://github.com/ethyca/fides/compare/2.23.2...2.23.3)

### Fixed

- Fix button arrangment and spacing for TCF and non-TCF consent overlay banner and modal [#4391](https://github.com/ethyca/fides/pull/4391)
- Replaced h1 element with div to use exisitng fides styles in consent modal [#4399](https://github.com/ethyca/fides/pull/4399)
- Fixed privacy policy alignment for non-TCF consent overlay banner and modal [#4403](https://github.com/ethyca/fides/pull/4403)
- Fix dynamic class name for TCF-variant of consent banner [#4404](https://github.com/ethyca/fides/pull/4403)

### Security

-- Fix an HTML Injection vulnerability in DSR Packages

## [2.23.2](https://github.com/ethyca/fides/compare/2.23.1...2.23.2)

### Fixed

- Fixed fides.css to vary banner width based on tcf [[#4381](https://github.com/ethyca/fides/issues/4381)]

## [2.23.1](https://github.com/ethyca/fides/compare/2.23.0...2.23.1)

### Changed

- Refactor Fides.js embedded modal to not use A11y dialog [#4355](https://github.com/ethyca/fides/pull/4355)
- Only call `FidesUpdated` when a preference has been saved, not during initialization [#4365](https://github.com/ethyca/fides/pull/4365)
- Updated double toggle styling in favor of single toggles with a radio group to select legal basis [#4376](https://github.com/ethyca/fides/pull/4376)

### Fixed

- Handle invalid `fides_string` when passed in as an override [#4350](https://github.com/ethyca/fides/pull/4350)
- Bug where vendor opt-ins would not initialize properly based on a `fides_string` in the TCF overlay [#4368](https://github.com/ethyca/fides/pull/4368)

## [2.23.0](https://github.com/ethyca/fides/compare/2.22.1...2.23.0)

### Added

- Added support for 3 additional config variables in Fides.js: fidesEmbed, fidesDisableSaveApi, and fidesTcString [#4262](https://github.com/ethyca/fides/pull/4262)
- Added support for fidesEmbed, fidesDisableSaveApi, and fidesTcString to be passed into Fides.js via query param, cookie, or window object [#4297](https://github.com/ethyca/fides/pull/4297)
- New privacy center environment variables `FIDES_PRIVACY_CENTER__IS_FORCED_TCF` which can make the privacy center always return the TCF bundle (`fides-tcf.js`) [#4312](https://github.com/ethyca/fides/pull/4312)
- Added a `FidesUIChanged` event to Fides.js to track when user preferences change without being saved [#4314](https://github.com/ethyca/fides/pull/4314) and [#4253](https://github.com/ethyca/fides/pull/4253)
- Add AC Systems to the TCF Overlay under Vendor Consents section [#4266](https://github.com/ethyca/fides/pull/4266/)
- Added bulk system/vendor creation component [#4309](https://github.com/ethyca/fides/pull/4309/)
- Support for passing in an AC string as part of a fides string for the TCF overlay [#4308](https://github.com/ethyca/fides/pull/4308)
- Added support for overriding the save user preferences API call with a custom fn provided through Fides.init [#4318](https://github.com/ethyca/fides/pull/4318)
- Return AC strings in GET Privacy Experience meta and allow saving preferences against AC strings [#4295](https://github.com/ethyca/fides/pull/4295)
- New GET Privacy Experience Meta Endpoint [#4328](https://github.com/ethyca/fides/pull/4328)
- Access and erasure support for SparkPost [#4328](https://github.com/ethyca/fides/pull/4238)
- Access and erasure support for Iterate [#4332](https://github.com/ethyca/fides/pull/4332)
- SSH Support for MySQL connections [#4310](https://github.com/ethyca/fides/pull/4310)
- Added served notice history IDs to the TCF privacy preference API calls [#4161](https://github.com/ethyca/fides/pull/4161)

### Fixed

- Cleans up CSS for fidesEmbed mode [#4306](https://github.com/ethyca/fides/pull/4306)
- Stacks that do not have any purposes will no longer render an empty purpose block [#4278](https://github.com/ethyca/fides/pull/4278)
- Forcing hidden sections to use display none [#4299](https://github.com/ethyca/fides/pull/4299)
- Handles Hubspot requiring and email to be formatted as email when processing an erasure [#4322](https://github.com/ethyca/fides/pull/4322)
- Minor CSS improvements for the consent/TCF banners and modals [#4334](https://github.com/ethyca/fides/pull/4334)
- Consistent font sizes for labels in the system form and data use forms in the Admin UI [#4346](https://github.com/ethyca/fides/pull/4346)
- Bug where not all system forms would appear to save when used with Compass [#4347](https://github.com/ethyca/fides/pull/4347)
- Restrict TCF Privacy Experience Config if TCF is disabled [#4348](https://github.com/ethyca/fides/pull/4348)
- Removes overflow styling for embedded modal in Fides.js [#4345](https://github.com/ethyca/fides/pull/4345)

### Changed

- Derive cookie storage info, privacy policy and legitimate interest disclosure URLs, and data retention data from the data map instead of directly from gvl.json [#4286](https://github.com/ethyca/fides/pull/4286)
- Updated TCF Version for backend consent reporting [#4305](https://github.com/ethyca/fides/pull/4305)
- Update Version Hash Contents [#4313](https://github.com/ethyca/fides/pull/4313)
- Change vendor selector on system information form to typeahead[#4333](https://github.com/ethyca/fides/pull/4333)
- Updates experience API calls from Fides.js to include new meta field [#4335](https://github.com/ethyca/fides/pull/4335)

## [2.22.1](https://github.com/ethyca/fides/compare/2.22.0...2.22.1)

### Added

- Custom fields are now included in system history change tracking [#4294](https://github.com/ethyca/fides/pull/4294)

### Security

- Added hostname checks for external SaaS connector URLs [CVE-2023-46124](https://github.com/ethyca/fides/security/advisories/GHSA-jq3w-9mgf-43m4)
- Use a Pydantic URL type for privacy policy URLs [CVE-2023-46126](https://github.com/ethyca/fides/security/advisories/GHSA-fgjj-5jmr-gh83)
- Remove the CONFIG_READ scope from the Viewer role [CVE-2023-46125](https://github.com/ethyca/fides/security/advisories/GHSA-rjxg-rpg3-9r89)

## [2.22.0](https://github.com/ethyca/fides/compare/2.21.0...2.22.0)

### Added

- Added an option to link to vendor tab from an experience config description [#4191](https://github.com/ethyca/fides/pull/4191)
- Added two toggles for vendors in the TCF overlay, one for Consent, and one for Legitimate Interest [#4189](https://github.com/ethyca/fides/pull/4189)
- Added two toggles for purposes in the TCF overlay, one for Consent, and one for Legitimate Interest [#4234](https://github.com/ethyca/fides/pull/4234)
- Added support for new TCF-related fields on `System` and `PrivacyDeclaration` models [#4228](https://github.com/ethyca/fides/pull/4228)
- Support for AC string to `fides-tcf` [#4244](https://github.com/ethyca/fides/pull/4244)
- Support for `gvl` prefixed vendor IDs [#4247](https://github.com/ethyca/fides/pull/4247)

### Changed

- Removed `TCF_ENABLED` environment variable from the privacy center in favor of dynamically figuring out which `fides-js` bundle to send [#4131](https://github.com/ethyca/fides/pull/4131)
- Updated copy of info boxes on each TCF tab [#4191](https://github.com/ethyca/fides/pull/4191)
- Clarified messages for error messages presented during connector upload [#4198](https://github.com/ethyca/fides/pull/4198)
- Refactor legal basis dimension regarding how TCF preferences are saved and how the experience is built [#4201](https://github.com/ethyca/fides/pull/4201/)
- Add saving privacy preferences via a TC string [#4221](https://github.com/ethyca/fides/pull/4221)
- Updated fides server to use an environment variable for turning TCF on and off [#4220](https://github.com/ethyca/fides/pull/4220)
- Update frontend to use new legal basis dimension on vendors [#4216](https://github.com/ethyca/fides/pull/4216)
- Updated privacy center patch preferences call to handle updated API response [#4235](https://github.com/ethyca/fides/pull/4235)
- Added our CMP ID [#4233](https://github.com/ethyca/fides/pull/4233)
- Allow Admin UI users to turn on Configure Consent flag [#4246](https://github.com/ethyca/fides/pull/4246)
- Styling improvements for the fides.js consent banners and modals [#4222](https://github.com/ethyca/fides/pull/4222)
- Update frontend to handle updated Compass schema [#4254](https://github.com/ethyca/fides/pull/4254)
- Assume Universal Vendor ID usage in TC String translation [#4256](https://github.com/ethyca/fides/pull/4256)
- Changed vendor form on configuring consent page to use two-part selection for consent uses [#4251](https://github.com/ethyca/fides/pull/4251)
- Updated system form to have new TCF fields [#4271](https://github.com/ethyca/fides/pull/4271)
- Vendors disclosed string is now narrowed to only the vendors shown in the UI, not the whole GVL [#4250](https://github.com/ethyca/fides/pull/4250)
- Changed naming convention "fides_string" instead of "tc_string" for developer friendly consent API's [#4267](https://github.com/ethyca/fides/pull/4267)

### Fixed

- TCF overlay can initialize its consent preferences from a cookie [#4124](https://github.com/ethyca/fides/pull/4124)
- Various improvements to the TCF modal such as vendor storage disclosures, vendor counts, privacy policies, etc. [#4167](https://github.com/ethyca/fides/pull/4167)
- An issue where Braze could not mask an email due to formatting [#4187](https://github.com/ethyca/fides/pull/4187)
- An issue where email was not being overridden correctly for Braze and Domo [#4196](https://github.com/ethyca/fides/pull/4196)
- Use `stdRetention` when there is not a specific value for a purpose's data retention [#4199](https://github.com/ethyca/fides/pull/4199)
- Updating the unflatten_dict util to accept flattened dict values [#4200](https://github.com/ethyca/fides/pull/4200)
- Minor CSS styling fixes for the consent modal [#4252](https://github.com/ethyca/fides/pull/4252)
- Additional styling fixes for issues caused by a CSS reset [#4268](https://github.com/ethyca/fides/pull/4268)
- Bug where vendor legitimate interests would not be set unless vendor consents were first set [#4250](https://github.com/ethyca/fides/pull/4250)
- Vendor count over-counting in TCF overlay [#4275](https://github.com/ethyca/fides/pull/4275)

## [2.21.0](https://github.com/ethyca/fides/compare/2.20.2...2.21.0)

### Added

- "Add a vendor" flow to configuring consent page [#4107](https://github.com/ethyca/fides/pull/4107)
- Initial TCF Backend Support [#3804](https://github.com/ethyca/fides/pull/3804)
- Add initial layer to TCF modal [#3956](https://github.com/ethyca/fides/pull/3956)
- Support for rendering in the TCF modal whether or not a vendor is part of the GVL [#3972](https://github.com/ethyca/fides/pull/3972)
- Features and legal bases dropdown for TCF modal [#3995](https://github.com/ethyca/fides/pull/3995)
- TCF CMP stub API [#4000](https://github.com/ethyca/fides/pull/4000)
- Fides-js can now display preliminary TCF data [#3879](https://github.com/ethyca/fides/pull/3879)
- Fides-js can persist TCF preferences to the backend [#3887](https://github.com/ethyca/fides/pull/3887)
- TCF modal now supports setting legitimate interest fields [#4037](https://github.com/ethyca/fides/pull/4037)
- Embed the GVL in the GET Experiences response [#4143](https://github.com/ethyca/fides/pull/4143)
- Button to view how many vendors and to open the vendor tab in the TCF modal [#4144](https://github.com/ethyca/fides/pull/4144)
- "Edit vendor" flow to configuring consent page [#4162](https://github.com/ethyca/fides/pull/4162)
- TCF overlay description updates [#4051] https://github.com/ethyca/fides/pull/4151
- Added developer-friendly TCF information under Experience meta [#4160](https://github.com/ethyca/fides/pull/4160/)
- Added fides.css customization for Plus users [#4136](https://github.com/ethyca/fides/pull/4136)

### Changed

- Added further config options to customize the privacy center [#4090](https://github.com/ethyca/fides/pull/4090)
- CORS configuration page [#4073](https://github.com/ethyca/fides/pull/4073)
- Refactored `fides.js` components so that they can take data structures that are not necessarily privacy notices [#3870](https://github.com/ethyca/fides/pull/3870)
- Use hosted GVL.json from the backend [#4159](https://github.com/ethyca/fides/pull/4159)
- Features and Special Purposes in the TCF modal do not render toggles [#4139](https://github.com/ethyca/fides/pull/4139)
- Moved the initial TCF layer to the banner [#4142](https://github.com/ethyca/fides/pull/4142)
- Misc copy changes for the system history table and modal [#4146](https://github.com/ethyca/fides/pull/4146)

### Fixed

- Allows CDN to cache empty experience responses from fides.js API [#4113](https://github.com/ethyca/fides/pull/4113)
- Fixed `identity_special_purpose` unique constraint definition [#4174](https://github.com/ethyca/fides/pull/4174/files)

## [2.20.2](https://github.com/ethyca/fides/compare/2.20.1...2.20.2)

### Fixed

- added version_added, version_deprecated, and replaced_by to data use, data subject, and data category APIs [#4135](https://github.com/ethyca/fides/pull/4135)
- Update fides.js to not fetch experience client-side if pre-fetched experience is empty [#4149](https://github.com/ethyca/fides/pull/4149)
- Erasure privacy requests now pause for input if there are any manual process integrations [#4115](https://github.com/ethyca/fides/pull/4115)
- Caching the values of authorization_required and user_guide on the connector templates to improve performance [#4128](https://github.com/ethyca/fides/pull/4128)

## [2.20.1](https://github.com/ethyca/fides/compare/2.20.0...2.20.1)

### Fixed

- Avoid un-optimized query pattern in bulk `GET /system` endpoint [#4120](https://github.com/ethyca/fides/pull/4120)

## [2.20.0](https://github.com/ethyca/fides/compare/2.19.1...2.20.0)

### Added

- Initial page for configuring consent [#4069](https://github.com/ethyca/fides/pull/4069)
- Vendor cookie table for configuring consent [#4082](https://github.com/ethyca/fides/pull/4082)

### Changed

- Refactor how multiplatform builds are handled [#4024](https://github.com/ethyca/fides/pull/4024)
- Added new Performance-related nox commands and included them as part of the CI suite [#3997](https://github.com/ethyca/fides/pull/3997)
- Added dictionary suggestions for data uses [4035](https://github.com/ethyca/fides/pull/4035)
- Privacy notice regions now render human readable names instead of country codes [#4029](https://github.com/ethyca/fides/pull/4029)
- Privacy notice templates are disabled by default [#4010](https://github.com/ethyca/fides/pull/4010)
- Added optional "skip_processing" flag to collections for DSR processing [#4047](https://github.com/ethyca/fides/pull/4047)
- Admin UI now shows all privacy notices with an indicator of whether they apply to any systems [#4010](https://github.com/ethyca/fides/pull/4010)
- Add case-insensitive privacy experience region filtering [#4058](https://github.com/ethyca/fides/pull/4058)
- Adds check for fetch before loading fetch polyfill for fides.js [#4074](https://github.com/ethyca/fides/pull/4074)
- Updated to support Fideslang 2.0, including data migrations [#3933](https://github.com/ethyca/fides/pull/3933)
- Disable notices that are not systems applicable to support new UI [#4094](https://github.com/ethyca/fides/issues/4094)

### Fixed

- Ensures that fides.js toggles are not hidden by other CSS libs [#4075](https://github.com/ethyca/fides/pull/4075)
- Migrate system > meta > vendor > id to system > meta [#4088](https://github.com/ethyca/fides/pull/4088)
- Enable toggles in various tables now render an error toast if an error occurs [#4095](https://github.com/ethyca/fides/pull/4095)
- Fixed a bug where an unsaved changes notification modal would appear even without unsaved changes [#4095](https://github.com/ethyca/fides/pull/4070)

## [2.19.1](https://github.com/ethyca/fides/compare/2.19.0...2.19.1)

### Fixed

- re-enable custom fields for new data use form [#4050](https://github.com/ethyca/fides/pull/4050)
- fix issue with saving source and destination systems [#4065](https://github.com/ethyca/fides/pull/4065)

### Added

- System history UI with diff modal [#4021](https://github.com/ethyca/fides/pull/4021)
- Relax system legal basis for transfers to be any string [#4049](https://github.com/ethyca/fides/pull/4049)

## [2.19.0](https://github.com/ethyca/fides/compare/2.18.0...2.19.0)

### Added

- Add dictionary suggestions [#3937](https://github.com/ethyca/fides/pull/3937), [#3988](https://github.com/ethyca/fides/pull/3988)
- Added new endpoints for healthchecks [#3947](https://github.com/ethyca/fides/pull/3947)
- Added vendor list dropdown [#3857](https://github.com/ethyca/fides/pull/3857)
- Access support for Adobe Sign [#3504](https://github.com/ethyca/fides/pull/3504)

### Fixed

- Fixed issue when generating masked values for invalid data paths [#3906](https://github.com/ethyca/fides/pull/3906)
- Code reload now works when running `nox -s dev` [#3914](https://github.com/ethyca/fides/pull/3914)
- Reduce verbosity of privacy center logging further [#3915](https://github.com/ethyca/fides/pull/3915)
- Resolved an issue where the integration dropdown input lost focus during typing. [#3917](https://github.com/ethyca/fides/pull/3917)
- Fixed dataset issue that was preventing the Vend connector from loading during server startup [#3923](https://github.com/ethyca/fides/pull/3923)
- Adding version check to version-dependent migration script [#3951](https://github.com/ethyca/fides/pull/3951)
- Fixed a bug where some fields were not saving correctly on the system form [#3975](https://github.com/ethyca/fides/pull/3975)
- Changed "retention period" field in privacy declaration form from number input to text input [#3980](https://github.com/ethyca/fides/pull/3980)
- Fixed issue where unsaved changes modal appears incorrectly [#4005](https://github.com/ethyca/fides/pull/4005)
- Fixed banner resurfacing after user consent for pre-fetch experience [#4009](https://github.com/ethyca/fides/pull/4009)

### Changed

- Systems and Privacy Declaration schema and data migration to support the Dictionary [#3901](https://github.com/ethyca/fides/pull/3901)
- The integration search dropdown is now case-insensitive [#3916](https://github.com/ethyca/fides/pull/3916)
- Removed deprecated fields from the taxonomy editor [#3909](https://github.com/ethyca/fides/pull/3909)
- Bump PyMSSQL version and remove workarounds [#3996](https://github.com/ethyca/fides/pull/3996)
- Removed reset suggestions button [#4007](https://github.com/ethyca/fides/pull/4007)
- Admin ui supports fides cloud config API [#4034](https://github.com/ethyca/fides/pull/4034)

### Security

- Resolve custom integration upload RCE vulnerability [CVE-2023-41319](https://github.com/ethyca/fides/security/advisories/GHSA-p6p2-qq95-vq5h)

## [2.18.0](https://github.com/ethyca/fides/compare/2.17.0...2.18.0)

### Added

- Additional consent reporting calls from `fides-js` [#3845](https://github.com/ethyca/fides/pull/3845)
- Additional consent reporting calls from privacy center [#3847](https://github.com/ethyca/fides/pull/3847)
- Access support for Recurly [#3595](https://github.com/ethyca/fides/pull/3595)
- HTTP Logging for the Privacy Center [#3783](https://github.com/ethyca/fides/pull/3783)
- UI support for OAuth2 authorization flow [#3819](https://github.com/ethyca/fides/pull/3819)
- Changes in the `data` directory now trigger a server reload (for local development) [#3874](https://github.com/ethyca/fides/pull/3874)

### Fixed

- Fix datamap zoom for low system counts [#3835](https://github.com/ethyca/fides/pull/3835)
- Fixed connector forms with external dataset reference fields [#3873](https://github.com/ethyca/fides/pull/3873)
- Fix ability to make server side API calls from privacy-center [#3895](https://github.com/ethyca/fides/pull/3895)

### Changed

- Simplified the file structure for HTML DSR packages [#3848](https://github.com/ethyca/fides/pull/3848)
- Simplified the database health check to improve `/health` performance [#3884](https://github.com/ethyca/fides/pull/3884)
- Changed max width of form components in "system information" form tab [#3864](https://github.com/ethyca/fides/pull/3864)
- Remove manual system selection screen [#3865](https://github.com/ethyca/fides/pull/3865)
- System and integration identifiers are now auto-generated [#3868](https://github.com/ethyca/fides/pull/3868)

## [2.17.0](https://github.com/ethyca/fides/compare/2.16.0...2.17.0)

### Added

- Tab component for `fides-js` [#3782](https://github.com/ethyca/fides/pull/3782)
- Added toast for successfully linking an existing integration to a system [#3826](https://github.com/ethyca/fides/pull/3826)
- Various other UI components for `fides-js` to support upcoming TCF modal [#3803](https://github.com/ethyca/fides/pull/3803)
- Allow items in taxonomy to be enabled or disabled [#3844](https://github.com/ethyca/fides/pull/3844)

### Developer Experience

- Changed where db-dependent routers were imported to avoid dependency issues [#3741](https://github.com/ethyca/fides/pull/3741)

### Changed

- Bumped supported Python versions to `3.10.12`, `3.9.17`, and `3.8.17` [#3733](https://github.com/ethyca/fides/pull/3733)
- Logging Updates [#3758](https://github.com/ethyca/fides/pull/3758)
- Add polyfill service to fides-js route [#3759](https://github.com/ethyca/fides/pull/3759)
- Show/hide integration values [#3775](https://github.com/ethyca/fides/pull/3775)
- Sort system cards alphabetically by name on "View systems" page [#3781](https://github.com/ethyca/fides/pull/3781)
- Update admin ui to use new integration delete route [#3785](https://github.com/ethyca/fides/pull/3785)
- Pinned `pymssql` and `cython` dependencies to avoid build issues on ARM machines [#3829](https://github.com/ethyca/fides/pull/3829)

### Removed

- Removed "Custom field(s) successfully saved" toast [#3779](https://github.com/ethyca/fides/pull/3779)

### Added

- Record when consent is served [#3777](https://github.com/ethyca/fides/pull/3777)
- Add an `active` property to taxonomy elements [#3784](https://github.com/ethyca/fides/pull/3784)
- Erasure support for Heap [#3599](https://github.com/ethyca/fides/pull/3599)

### Fixed

- Privacy notice UI's list of possible regions now matches the backend's list [#3787](https://github.com/ethyca/fides/pull/3787)
- Admin UI "property does not existing" build issue [#3831](https://github.com/ethyca/fides/pull/3831)
- Flagging sensitive inputs as passwords to mask values during entry [#3843](https://github.com/ethyca/fides/pull/3843)

## [2.16.0](https://github.com/ethyca/fides/compare/2.15.1...2.16.0)

### Added

- Empty state for when there are no relevant privacy notices in the privacy center [#3640](https://github.com/ethyca/fides/pull/3640)
- GPC indicators in fides-js banner and modal [#3673](https://github.com/ethyca/fides/pull/3673)
- Include `data_use` and `data_category` metadata in `upload` of access results [#3674](https://github.com/ethyca/fides/pull/3674)
- Add enable/disable toggle to integration tab [#3593] (https://github.com/ethyca/fides/pull/3593)

### Fixed

- Render linebreaks in the Fides.js overlay descriptions, etc. [#3665](https://github.com/ethyca/fides/pull/3665)
- Broken link to Fides docs site on the About Fides page in Admin UI [#3643](https://github.com/ethyca/fides/pull/3643)
- Add Systems Applicable Filter to Privacy Experience List [#3654](https://github.com/ethyca/fides/pull/3654)
- Privacy center and fides-js now pass in `Unescape-Safestr` as a header so that special characters can be rendered properly [#3706](https://github.com/ethyca/fides/pull/3706)
- Fixed ValidationError for saving PrivacyPreferences [#3719](https://github.com/ethyca/fides/pull/3719)
- Fixed issue preventing ConnectionConfigs with duplicate names from saving [#3770](https://github.com/ethyca/fides/pull/3770)
- Fixed creating and editing manual integrations [#3772](https://github.com/ethyca/fides/pull/3772)
- Fix lingering integration artifacts by cascading deletes from System [#3771](https://github.com/ethyca/fides/pull/3771)

### Developer Experience

- Reorganized some `api.api.v1` code to avoid circular dependencies on `quickstart` [#3692](https://github.com/ethyca/fides/pull/3692)
- Treat underscores as special characters in user passwords [#3717](https://github.com/ethyca/fides/pull/3717)
- Allow Privacy Notices banner and modal to scroll as needed [#3713](https://github.com/ethyca/fides/pull/3713)
- Make malicious url test more robust to environmental differences [#3748](https://github.com/ethyca/fides/pull/3748)
- Ignore type checker on click decorators to bypass known issue with `click` version `8.1.4` [#3746](https://github.com/ethyca/fides/pull/3746)

### Changed

- Moved GPC preferences slightly earlier in Fides.js lifecycle [#3561](https://github.com/ethyca/fides/pull/3561)
- Changed results from clicking "Test connection" to be a toast instead of statically displayed on the page [#3700](https://github.com/ethyca/fides/pull/3700)
- Moved "management" tab from nav into settings icon in top right [#3701](https://github.com/ethyca/fides/pull/3701)
- Remove name and description fields from integration form [#3684](https://github.com/ethyca/fides/pull/3684)
- Update EU PrivacyNoticeRegion codes and allow experience filtering to drop back to country filtering if region not found [#3630](https://github.com/ethyca/fides/pull/3630)
- Fields with default fields are now flagged as required in the front-end [#3694](https://github.com/ethyca/fides/pull/3694)
- In "view systems", system cards can now be clicked and link to that system's `configure/[id]` page [#3734](https://github.com/ethyca/fides/pull/3734)
- Enable privacy notice and privacy experience feature flags by default [#3773](https://github.com/ethyca/fides/pull/3773)

### Security

- Resolve Zip bomb file upload vulnerability [CVE-2023-37480](https://github.com/ethyca/fides/security/advisories/GHSA-g95c-2jgm-hqc6)
- Resolve SVG bomb (billion laughs) file upload vulnerability [CVE-2023-37481](https://github.com/ethyca/fides/security/advisories/GHSA-3rw2-wfc8-wmj5)

## [2.15.1](https://github.com/ethyca/fides/compare/2.15.0...2.15.1)

### Added

- Set `sslmode` to `prefer` if connecting to Redshift via ssh [#3685](https://github.com/ethyca/fides/pull/3685)

### Changed

- Privacy center action cards are now able to expand to accommodate longer text [#3669](https://github.com/ethyca/fides/pull/3669)
- Update integration endpoint permissions [#3707](https://github.com/ethyca/fides/pull/3707)

### Fixed

- Handle names with a double underscore when processing access and erasure requests [#3688](https://github.com/ethyca/fides/pull/3688)
- Allow Privacy Notices banner and modal to scroll as needed [#3713](https://github.com/ethyca/fides/pull/3713)

### Security

- Resolve path traversal vulnerability in webserver API [CVE-2023-36827](https://github.com/ethyca/fides/security/advisories/GHSA-r25m-cr6v-p9hq)

## [2.15.0](https://github.com/ethyca/fides/compare/2.14.1...2.15.0)

### Added

- Privacy center can now render its consent values based on Privacy Notices and Privacy Experiences [#3411](https://github.com/ethyca/fides/pull/3411)
- Add Google Tag Manager and Privacy Center ENV vars to sample app [#2949](https://github.com/ethyca/fides/pull/2949)
- Add `notice_key` field to Privacy Notice UI form [#3403](https://github.com/ethyca/fides/pull/3403)
- Add `identity` query param to the consent reporting API view [#3418](https://github.com/ethyca/fides/pull/3418)
- Use `rollup-plugin-postcss` to bundle and optimize the `fides.js` components CSS [#3411](https://github.com/ethyca/fides/pull/3411)
- Dispatch Fides.js lifecycle events on window (FidesInitialized, FidesUpdated) and cross-publish to Fides.gtm() integration [#3411](https://github.com/ethyca/fides/pull/3411)
- Added the ability to use custom CAs with Redis via TLS [#3451](https://github.com/ethyca/fides/pull/3451)
- Add default experience configs on startup [#3449](https://github.com/ethyca/fides/pull/3449)
- Load default privacy notices on startup [#3401](https://github.com/ethyca/fides/pull/3401)
- Add ability for users to pass in additional parameters for application database connection [#3450](https://github.com/ethyca/fides/pull/3450)
- Load default privacy notices on startup [#3401](https://github.com/ethyca/fides/pull/3401/files)
- Add ability for `fides-js` to make API calls to Fides [#3411](https://github.com/ethyca/fides/pull/3411)
- `fides-js` banner is now responsive across different viewport widths [#3411](https://github.com/ethyca/fides/pull/3411)
- Add ability to close `fides-js` banner and modal via a button or ESC [#3411](https://github.com/ethyca/fides/pull/3411)
- Add ability to open the `fides-js` modal from a link on the host site [#3411](https://github.com/ethyca/fides/pull/3411)
- GPC preferences are automatically applied via `fides-js` [#3411](https://github.com/ethyca/fides/pull/3411)
- Add new dataset route that has additional filters [#3558](https://github.com/ethyca/fides/pull/3558)
- Update dataset dropdown to use new api filter [#3565](https://github.com/ethyca/fides/pull/3565)
- Filter out saas datasets from the rest of the UI [#3568](https://github.com/ethyca/fides/pull/3568)
- Included optional env vars to have postgres or Redshift connected via bastion host [#3374](https://github.com/ethyca/fides/pull/3374/)
- Support for acknowledge button for notice-only Privacy Notices and to disable toggling them off [#3546](https://github.com/ethyca/fides/pull/3546)
- HTML format for privacy request storage destinations [#3427](https://github.com/ethyca/fides/pull/3427)
- Persistent message showing result and timestamp of last integration test to "Integrations" tab in system view [#3628](https://github.com/ethyca/fides/pull/3628)
- Access and erasure support for SurveyMonkey [#3590](https://github.com/ethyca/fides/pull/3590)
- New Cookies Table for storing cookies associated with systems and privacy declarations [#3572](https://github.com/ethyca/fides/pull/3572)
- `fides-js` and privacy center now delete cookies associated with notices that were opted out of [#3569](https://github.com/ethyca/fides/pull/3569)
- Cookie input field on system data use tab [#3571](https://github.com/ethyca/fides/pull/3571)

### Fixed

- Fix sample app `DATABASE_*` ENV vars for backwards compatibility [#3406](https://github.com/ethyca/fides/pull/3406)
- Fix overlay rendering issue by finding/creating a dedicated parent element for Preact [#3397](https://github.com/ethyca/fides/pull/3397)
- Fix the sample app privacy center link to be configurable [#3409](https://github.com/ethyca/fides/pull/3409)
- Fix CLI output showing a version warning for Snowflake [#3434](https://github.com/ethyca/fides/pull/3434)
- Flaky custom field Cypress test on systems page [#3408](https://github.com/ethyca/fides/pull/3408)
- Fix NextJS errors & warnings for Cookie House sample app [#3411](https://github.com/ethyca/fides/pull/3411)
- Fix bug where `fides-js` toggles were not reflecting changes from rejecting or accepting all notices [#3522](https://github.com/ethyca/fides/pull/3522)
- Remove the `fides-js` banner from tab order when it is hidden and move the overlay components to the top of the tab order. [#3510](https://github.com/ethyca/fides/pull/3510)
- Fix bug where `fides-js` toggle states did not always initialize properly [#3597](https://github.com/ethyca/fides/pull/3597)
- Fix race condition with consent modal link rendering [#3521](https://github.com/ethyca/fides/pull/3521)
- Hide custom fields section when there are no custom fields created [#3554](https://github.com/ethyca/fides/pull/3554)
- Disable connector dropdown in integration tab on save [#3552](https://github.com/ethyca/fides/pull/3552)
- Handles an edge case for non-existent identities with the Kustomer API [#3513](https://github.com/ethyca/fides/pull/3513)
- remove the configure privacy request tile from the home screen [#3555](https://github.com/ethyca/fides/pull/3555)
- Updated Privacy Experience Safe Strings Serialization [#3600](https://github.com/ethyca/fides/pull/3600/)
- Only create default experience configs on startup, not update [#3605](https://github.com/ethyca/fides/pull/3605)
- Update to latest asyncpg dependency to avoid build error [#3614](https://github.com/ethyca/fides/pull/3614)
- Fix bug where editing a data use on a system could delete existing data uses [#3627](https://github.com/ethyca/fides/pull/3627)
- Restrict Privacy Center debug logging to development-only [#3638](https://github.com/ethyca/fides/pull/3638)
- Fix bug where linking an integration would not update the tab when creating a new system [#3662](https://github.com/ethyca/fides/pull/3662)
- Fix dataset yaml not properly reflecting the dataset in the dropdown of system integrations tab [#3666](https://github.com/ethyca/fides/pull/3666)
- Fix privacy notices not being able to be edited via the UI after the addition of the `cookies` field [#3670](https://github.com/ethyca/fides/pull/3670)
- Add a transform in the case of `null` name fields in privacy declarations for the data use forms [#3683](https://github.com/ethyca/fides/pull/3683)

### Changed

- Enabled Privacy Experience beta flag [#3364](https://github.com/ethyca/fides/pull/3364)
- Reorganize CLI Command Source Files [#3491](https://github.com/ethyca/fides/pull/3491)
- Removed ExperienceConfig.delivery_mechanism constraint [#3387](https://github.com/ethyca/fides/pull/3387)
- Updated privacy experience UI forms to reflect updated experience config fields [#3402](https://github.com/ethyca/fides/pull/3402)
- Use a venv in the Dockerfile for installing Python deps [#3452](https://github.com/ethyca/fides/pull/3452)
- Bump SlowAPI Version [#3456](https://github.com/ethyca/fides/pull/3456)
- Bump Psycopg2-binary Version [#3473](https://github.com/ethyca/fides/pull/3473)
- Reduced duplication between PrivacyExperience and PrivacyExperienceConfig [#3470](https://github.com/ethyca/fides/pull/3470)
- Update privacy centre email and phone validation to allow for both to be blank [#3432](https://github.com/ethyca/fides/pull/3432)
- Moved connection configuration into the system portal [#3407](https://github.com/ethyca/fides/pull/3407)
- Update `fideslang` to `1.4.1` to allow arbitrary nested metadata on `System`s and `Dataset`s `meta` property [#3463](https://github.com/ethyca/fides/pull/3463)
- Remove form validation to allow both email & phone inputs for consent requests [#3529](https://github.com/ethyca/fides/pull/3529)
- Removed dataset dropdown from saas connector configuration [#3563](https://github.com/ethyca/fides/pull/3563)
- Removed `pyodbc` in favor of `pymssql` for handling SQL Server connections [#3435](https://github.com/ethyca/fides/pull/3435)
- Only create a PrivacyRequest when saving consent if at least one notice has system-wide enforcement [#3626](https://github.com/ethyca/fides/pull/3626)
- Increased the character limit for the `SafeStr` type from 500 to 32000 [#3647](https://github.com/ethyca/fides/pull/3647)
- Changed "connection" to "integration" on system view and edit pages [#3659](https://github.com/ethyca/fides/pull/3659)

### Developer Experience

- Add ability to pass ENV vars to both privacy center and sample app during `fides deploy` via `.env` [#2949](https://github.com/ethyca/fides/pull/2949)
- Handle an edge case when generating tags that finds them out of sequence [#3405](https://github.com/ethyca/fides/pull/3405)
- Add support for pushing `prerelease` and `rc` tagged images to Dockerhub [#3474](https://github.com/ethyca/fides/pull/3474)
- Optimize GitHub workflows used for docker image publishing [#3526](https://github.com/ethyca/fides/pull/3526)

### Removed

- Removed the deprecated `system_dependencies` from `System` resources, migrating to `egress` [#3285](https://github.com/ethyca/fides/pull/3285)

### Docs

- Updated developer docs for ARM platform users related to `pymssql` [#3615](https://github.com/ethyca/fides/pull/3615)

## [2.14.1](https://github.com/ethyca/fides/compare/2.14.0...2.14.1)

### Added

- Add `identity` query param to the consent reporting API view [#3418](https://github.com/ethyca/fides/pull/3418)
- Add privacy centre button text customisations [#3432](https://github.com/ethyca/fides/pull/3432)
- Add privacy centre favicon customisation [#3432](https://github.com/ethyca/fides/pull/3432)

### Changed

- Update privacy centre email and phone validation to allow for both to be blank [#3432](https://github.com/ethyca/fides/pull/3432)

## [2.14.0](https://github.com/ethyca/fides/compare/2.13.0...2.14.0)

### Added

- Add an automated test to check for `/fides-consent.js` backwards compatibility [#3289](https://github.com/ethyca/fides/pull/3289)
- Add infrastructure for "overlay" consent components (Preact, CSS bundling, etc.) and initial version of consent banner [#3191](https://github.com/ethyca/fides/pull/3191)
- Add the modal component of the "overlay" consent components [#3291](https://github.com/ethyca/fides/pull/3291)
- Added an `automigrate` database setting [#3220](https://github.com/ethyca/fides/pull/3220)
- Track Privacy Experience with Privacy Preferences [#3311](https://github.com/ethyca/fides/pull/3311)
- Add ability for `fides-js` to fetch its own geolocation [#3356](https://github.com/ethyca/fides/pull/3356)
- Add ability to select different locations in the "Cookie House" sample app [#3362](https://github.com/ethyca/fides/pull/3362)
- Added optional logging of resource changes on the server [#3331](https://github.com/ethyca/fides/pull/3331)

### Fixed

- Maintain casing differences within Snowflake datasets for proper DSR execution [#3245](https://github.com/ethyca/fides/pull/3245)
- Handle DynamoDB edge case where no attributes are defined [#3299](https://github.com/ethyca/fides/pull/3299)
- Support pseudonymous consent requests with `fides_user_device_id` for the new consent workflow [#3203](https://github.com/ethyca/fides/pull/3203)
- Fides user device id filter to GET Privacy Experience List endpoint to stash user preferences on embedded notices [#3302](https://github.com/ethyca/fides/pull/3302)
- Support for data categories on manual webhook fields [#3330](https://github.com/ethyca/fides/pull/3330)
- Added config-driven rendering to consent components [#3316](https://github.com/ethyca/fides/pull/3316)
- Pin `typing_extensions` dependency to `4.5.0` to work around a pydantic bug [#3357](https://github.com/ethyca/fides/pull/3357)

### Changed

- Explicitly escape/unescape certain fields instead of using SafeStr [#3144](https://github.com/ethyca/fides/pull/3144)
- Updated DynamoDB icon [#3296](https://github.com/ethyca/fides/pull/3296)
- Increased default page size for the connection type endpoint to 100 [#3298](https://github.com/ethyca/fides/pull/3298)
- Data model around PrivacyExperiences to better keep Privacy Notices and Experiences in sync [#3292](https://github.com/ethyca/fides/pull/3292)
- UI calls to support new PrivacyExperiences data model [#3313](https://github.com/ethyca/fides/pull/3313)
- Ensure email connectors respect the `notifications.notification_service_type` app config property if set [#3355](https://github.com/ethyca/fides/pull/3355)
- Rework Delighted connector so the `survey_response` endpoint depends on the `person` endpoint [3385](https://github.com/ethyca/fides/pull/3385)
- Remove logging within the Celery creation function [#3303](https://github.com/ethyca/fides/pull/3303)
- Update how generic endpoint generation works [#3304](https://github.com/ethyca/fides/pull/3304)
- Restrict strack-trace logging when not in Dev mode [#3081](https://github.com/ethyca/fides/pull/3081)
- Refactor CSS variables for `fides-js` to match brandable color palette [#3321](https://github.com/ethyca/fides/pull/3321)
- Moved all of the dirs from `fides.api.ops` into `fides.api` [#3318](https://github.com/ethyca/fides/pull/3318)
- Put global settings for fides.js on privacy center settings [#3333](https://github.com/ethyca/fides/pull/3333)
- Changed `fides db migrate` to `fides db upgrade` [#3342](https://github.com/ethyca/fides/pull/3342)
- Add required notice key to privacy notices [#3337](https://github.com/ethyca/fides/pull/3337)
- Make Privacy Experience List public, and separate public endpoint rate limiting [#3339](https://github.com/ethyca/fides/pull/3339)

### Developer Experience

- Add dispatch event when publishing a non-prod tag [#3317](https://github.com/ethyca/fides/pull/3317)
- Add OpenAPI (Swagger) documentation for Fides Privacy Center API endpoints (/fides.js) [#3341](https://github.com/ethyca/fides/pull/3341)

### Removed

- Remove `fides export` command and backing code [#3256](https://github.com/ethyca/fides/pull/3256)

## [2.13.0](https://github.com/ethyca/fides/compare/2.12.1...2.13.0)

### Added

- Connector for DynamoDB [#2998](https://github.com/ethyca/fides/pull/2998)
- Access and erasure support for Amplitude [#2569](https://github.com/ethyca/fides/pull/2569)
- Access and erasure support for Gorgias [#2444](https://github.com/ethyca/fides/pull/2444)
- Privacy Experience Bulk Create, Bulk Update, and Detail Endpoints [#3185](https://github.com/ethyca/fides/pull/3185)
- Initial privacy experience UI [#3186](https://github.com/ethyca/fides/pull/3186)
- A JavaScript modal to copy a script tag for `fides.js` [#3238](https://github.com/ethyca/fides/pull/3238)
- Access and erasure support for OneSignal [#3199](https://github.com/ethyca/fides/pull/3199)
- Add the ability to "inject" location into `/fides.js` bundles and cache responses for one hour [#3272](https://github.com/ethyca/fides/pull/3272)
- Prevent column sorts from resetting when data changes [#3290](https://github.com/ethyca/fides/pull/3290)

### Changed

- Merge instances of RTK `createApi` into one instance for better cache invalidation [#3059](https://github.com/ethyca/fides/pull/3059)
- Update custom field definition uniqueness to be case insensitive name per resource type [#3215](https://github.com/ethyca/fides/pull/3215)
- Restrict where privacy notices of certain consent mechanisms must be displayed [#3195](https://github.com/ethyca/fides/pull/3195)
- Merged the `lib` submodule into the `api.ops` submodule [#3134](https://github.com/ethyca/fides/pull/3134)
- Merged duplicate privacy declaration components [#3254](https://github.com/ethyca/fides/pull/3254)
- Refactor client applications into a monorepo with turborepo, extract fides-js into a standalone package, and improve privacy-center to load configuration at runtime [#3105](https://github.com/ethyca/fides/pull/3105)

### Fixed

- Prevent ability to unintentionally show "default" Privacy Center configuration, styles, etc. [#3242](https://github.com/ethyca/fides/pull/3242)
- Fix broken links to docs site pages in Admin UI [#3232](https://github.com/ethyca/fides/pull/3232)
- Repoint legacy docs site links to the new and improved docs site [#3167](https://github.com/ethyca/fides/pull/3167)
- Fix Cookie House Privacy Center styles for fides deploy [#3283](https://github.com/ethyca/fides/pull/3283)
- Maintain casing differences within Snowflake datasets for proper DSR execution [#3245](https://github.com/ethyca/fides/pull/3245)

### Developer Experience

- Use prettier to format _all_ source files in client packages [#3240](https://github.com/ethyca/fides/pull/3240)

### Deprecated

- Deprecate `fides export` CLI command as it is moving to `fidesplus` [#3264](https://github.com/ethyca/fides/pull/3264)

## [2.12.1](https://github.com/ethyca/fides/compare/2.12.0...2.12.1)

### Changed

- Updated how Docker version checks are handled and added an escape-hatch [#3218](https://github.com/ethyca/fides/pull/3218)

### Fixed

- Datamap export mitigation for deleted taxonomy elements referenced by declarations [#3214](https://github.com/ethyca/fides/pull/3214)
- Update datamap columns each time the page is visited [#3211](https://github.com/ethyca/fides/pull/3211)
- Ensure inactive custom fields are not returned for datamap response [#3223](https://github.com/ethyca/fides/pull/3223)

## [2.12.0](https://github.com/ethyca/fides/compare/2.11.0...2.12.0)

### Added

- Access and erasure support for Aircall [#2589](https://github.com/ethyca/fides/pull/2589)
- Access and erasure support for Klaviyo [#2501](https://github.com/ethyca/fides/pull/2501)
- Page to edit or add privacy notices [#3058](https://github.com/ethyca/fides/pull/3058)
- Side navigation bar can now also have children navigation links [#3099](https://github.com/ethyca/fides/pull/3099)
- Endpoints for consent reporting [#3095](https://github.com/ethyca/fides/pull/3095)
- Added manage custom fields page behind feature flag [#3089](https://github.com/ethyca/fides/pull/3089)
- Custom fields table [#3097](https://github.com/ethyca/fides/pull/3097)
- Custom fields form modal [#3165](https://github.com/ethyca/fides/pull/3165)
- Endpoints to save the new-style Privacy Preferences with respect to a fides user device id [#3132](https://github.com/ethyca/fides/pull/3132)
- Support `privacy_declaration` as a resource type for custom fields [#3149](https://github.com/ethyca/fides/pull/3149)
- Expose `id` field of embedded `privacy_declarations` on `system` API responses [#3157](https://github.com/ethyca/fides/pull/3157)
- Access and erasure support for Unbounce [#2697](https://github.com/ethyca/fides/pull/2697)
- Support pseudonymous consent requests with `fides_user_device_id` [#3158](https://github.com/ethyca/fides/pull/3158)
- Update `fides_consent` cookie format [#3158](https://github.com/ethyca/fides/pull/3158)
- Add custom fields to the data use declaration form [#3197](https://github.com/ethyca/fides/pull/3197)
- Added fides user device id as a ProvidedIdentityType [#3131](https://github.com/ethyca/fides/pull/3131)

### Changed

- The `cursor` pagination strategy now also searches for data outside of the `data_path` when determining the cursor value [#3068](https://github.com/ethyca/fides/pull/3068)
- Moved Privacy Declarations associated with Systems to their own DB table [#3098](https://github.com/ethyca/fides/pull/3098)
- More tests on data use validation for privacy notices within the same region [#3156](https://github.com/ethyca/fides/pull/3156)
- Improvements to export code for bugfixes and privacy declaration custom field support [#3184](https://github.com/ethyca/fides/pull/3184)
- Enabled privacy notice feature flag [#3192](https://github.com/ethyca/fides/pull/3192)
- Updated TS types - particularly with new privacy notices [#3054](https://github.com/ethyca/fides/pull/3054)
- Make name not required on privacy declaration [#3150](https://github.com/ethyca/fides/pull/3150)
- Let Rule Targets allow for custom data categories [#3147](https://github.com/ethyca/fides/pull/3147)

### Removed

- Removed the warning about access control migration [#3055](https://github.com/ethyca/fides/pull/3055)
- Remove `customFields` feature flag [#3080](https://github.com/ethyca/fides/pull/3080)
- Remove notification banner from the home page [#3088](https://github.com/ethyca/fides/pull/3088)

### Fixed

- Fix a typo in the Admin UI [#3166](https://github.com/ethyca/fides/pull/3166)
- The `--local` flag is now respected for the `scan dataset db` command [#3096](https://github.com/ethyca/fides/pull/3096)
- Fixing issue where connectors with external dataset references would fail to save [#3142](https://github.com/ethyca/fides/pull/3142)
- Ensure privacy declaration IDs are stable across updates through system API [#3188](https://github.com/ethyca/fides/pull/3188)
- Fixed unit tests for saas connector type endpoints now that we have >50 [#3101](https://github.com/ethyca/fides/pull/3101)
- Fixed nox docs link [#3121](https://github.com/ethyca/fides/pull/3121/files)

### Developer Experience

- Update fides deploy to use a new database.load_samples setting to initialize sample Systems, Datasets, and Connections for testing [#3102](https://github.com/ethyca/fides/pull/3102)
- Remove support for automatically configuring messaging (Mailgun) & storage (S3) using `.env` with `nox -s "fides_env(test)"` [#3102](https://github.com/ethyca/fides/pull/3102)
- Add smoke tests for consent management [#3158](https://github.com/ethyca/fides/pull/3158)
- Added nox command that opens dev docs [#3082](https://github.com/ethyca/fides/pull/3082)

## [2.11.0](https://github.com/ethyca/fides/compare/2.10.0...2.11.0)

### Added

- Access support for Shippo [#2484](https://github.com/ethyca/fides/pull/2484)
- Feature flags can be set such that they cannot be modified by the user [#2966](https://github.com/ethyca/fides/pull/2966)
- Added the datamap UI to make it open source [#2988](https://github.com/ethyca/fides/pull/2988)
- Introduced a `FixedLayout` component (from the datamap UI) for pages that need to be a fixed height and scroll within [#2992](https://github.com/ethyca/fides/pull/2992)
- Added preliminary privacy notice page [#2995](https://github.com/ethyca/fides/pull/2995)
- Table for privacy notices [#3001](https://github.com/ethyca/fides/pull/3001)
- Added connector template endpoint [#2946](https://github.com/ethyca/fides/pull/2946)
- Query params on connection type endpoint to filter by supported action type [#2996](https://github.com/ethyca/fides/pull/2996)
- Scope restrictions for privacy notice table in the UI [#3007](https://github.com/ethyca/fides/pull/3007)
- Toggle for enabling/disabling privacy notices in the UI [#3010](https://github.com/ethyca/fides/pull/3010)
- Add endpoint to retrieve privacy notices grouped by their associated data uses [#2956](https://github.com/ethyca/fides/pull/2956)
- Support for uploading custom connector templates via the UI [#2997](https://github.com/ethyca/fides/pull/2997)
- Add a backwards-compatible workflow for saving and propagating consent preferences with respect to Privacy Notices [#3016](https://github.com/ethyca/fides/pull/3016)
- Empty state for privacy notices [#3027](https://github.com/ethyca/fides/pull/3027)
- Added Data flow modal [#3008](https://github.com/ethyca/fides/pull/3008)
- Update datamap table export [#3038](https://github.com/ethyca/fides/pull/3038)
- Added more advanced privacy center styling [#2943](https://github.com/ethyca/fides/pull/2943)
- Backend privacy experiences foundation [#3146](https://github.com/ethyca/fides/pull/3146)

### Changed

- Set `privacyDeclarationDeprecatedFields` flags to false and set `userCannotModify` to true [2987](https://github.com/ethyca/fides/pull/2987)
- Restored `nav-config` back to the admin-ui [#2990](https://github.com/ethyca/fides/pull/2990)
- Bumped supported Python versions to 3.10.11, 3.9.16, and 3.8.14 [#2936](https://github.com/ethyca/fides/pull/2936)
- Modify privacy center default config to only request email identities, and add validation preventing requesting both email & phone identities [#2539](https://github.com/ethyca/fides/pull/2539)
- SaaS connector icons are now dynamically loaded from the connector templates [#3018](https://github.com/ethyca/fides/pull/3018)
- Updated consentmechanism Enum to rename "necessary" to "notice_only" [#3048](https://github.com/ethyca/fides/pull/3048)
- Updated test data for Mongo, CLI [#3011](https://github.com/ethyca/fides/pull/3011)
- Updated the check for if a user can assign owner roles to be scope-based instead of role-based [#2964](https://github.com/ethyca/fides/pull/2964)
- Replaced menu in user management table with delete icon [#2958](https://github.com/ethyca/fides/pull/2958)
- Added extra fields to webhook payloads [#2830](https://github.com/ethyca/fides/pull/2830)

### Removed

- Removed interzone navigation logic now that the datamap UI and admin UI are one app [#2990](https://github.com/ethyca/fides/pull/2990)
- Remove the `unknown` state for generated datasets displaying on fidesplus [#2957](https://github.com/ethyca/fides/pull/2957)
- Removed datamap export API [#2999](https://github.com/ethyca/fides/pull/2999)

### Developer Experience

- Nox commands for git tagging to support feature branch builds [#2979](https://github.com/ethyca/fides/pull/2979)
- Changed test environment (`nox -s fides_env`) to run `fides deploy` for local testing [#3071](https://github.com/ethyca/fides/pull/3017)
- Publish git-tag specific docker images [#3050](https://github.com/ethyca/fides/pull/3050)

## [2.10.0](https://github.com/ethyca/fides/compare/2.9.2...2.10.0)

### Added

- Allow users to configure their username and password via the config file [#2884](https://github.com/ethyca/fides/pull/2884)
- Add authentication to the `masking` endpoints as well as accompanying scopes [#2909](https://github.com/ethyca/fides/pull/2909)
- Add an Organization Management page (beta) [#2908](https://github.com/ethyca/fides/pull/2908)
- Adds assigned systems to user management table [#2922](https://github.com/ethyca/fides/pull/2922)
- APIs to support Privacy Notice management (create, read, update) [#2928](https://github.com/ethyca/fides/pull/2928)

### Changed

- Improved standard layout for large width screens and polished misc. pages [#2869](https://github.com/ethyca/fides/pull/2869)
- Changed UI paths in the admin-ui [#2869](https://github.com/ethyca/fides/pull/2892)
  - `/add-systems/new` --> `/add-systems/manual`
  - `/system` --> `/systems`
- Added individual ID routes for systems [#2902](https://github.com/ethyca/fides/pull/2902)
- Deprecated adding scopes to users directly; you can only add roles. [#2848](https://github.com/ethyca/fides/pull/2848/files)
- Changed About Fides page to say "Fides Core Version:" over "Version". [#2899](https://github.com/ethyca/fides/pull/2899)
- Polish Admin UI header & navigation [#2897](https://github.com/ethyca/fides/pull/2897)
- Give new users a "viewer" role by default [#2900](https://github.com/ethyca/fides/pull/2900)
- Tie together save states for user permissions and systems [#2913](https://github.com/ethyca/fides/pull/2913)
- Removing payment types from Stripe connector params [#2915](https://github.com/ethyca/fides/pull/2915)
- Viewer role can now access a restricted version of the user management page [#2933](https://github.com/ethyca/fides/pull/2933)
- Change Privacy Center email placeholder text [#2935](https://github.com/ethyca/fides/pull/2935)
- Restricted setting Approvers as System Managers [#2891](https://github.com/ethyca/fides/pull/2891)
- Adds confirmation modal when downgrading user to "approver" role via Admin UI [#2924](https://github.com/ethyca/fides/pull/2924)
- Changed the toast message for new users to include access control info [#2939](https://github.com/ethyca/fides/pull/2939)
- Add Data Stewards to datamap export [#2962](https://github.com/ethyca/fides/pull/2962)

### Fixed

- Restricted Contributors from being able to create Owners [#2888](https://github.com/ethyca/fides/pull/2888)
- Allow for dynamic aspect ratio for logo on Privacy Center 404 [#2895](https://github.com/ethyca/fides/pull/2895)
- Allow for dynamic aspect ratio for logo on consent page [#2895](https://github.com/ethyca/fides/pull/2895)
- Align role dscription drawer of Admin UI with top nav: [#2932](https://github.com/ethyca/fides/pull/2932)
- Fixed error message when a user is assigned to be an approver without any systems [#2953](https://github.com/ethyca/fides/pull/2953)

### Developer Experience

- Update frontend npm packages (admin-ui, privacy-center, cypress-e2e) [#2921](https://github.com/ethyca/fides/pull/2921)

## [2.9.2](https://github.com/ethyca/fides/compare/2.9.1...2.9.2)

### Fixed

- Allow multiple data uses as long as their processing activity name is different [#2905](https://github.com/ethyca/fides/pull/2905)
- use HTML property, not text, when dispatching Mailchimp Transactional emails [#2901](https://github.com/ethyca/fides/pull/2901)
- Remove policy key from Privacy Center submission modal [#2912](https://github.com/ethyca/fides/pull/2912)

## [2.9.1](https://github.com/ethyca/fides/compare/2.9.0...2.9.1)

### Added

- Added Attentive erasure email connector [#2782](https://github.com/ethyca/fides/pull/2782)

### Changed

- Removed dataset based email connectors [#2782](https://github.com/ethyca/fides/pull/2782)
- Changed Auth0's authentication strategy from `bearer` to `oauth2_client_credentials` [#2820](https://github.com/ethyca/fides/pull/2820)
- renamed the privacy declarations field "Privacy declaration name (deprecated)" to "Processing Activity" [#711](https://github.com/ethyca/fidesplus/issues/711)

### Fixed

- Fixed issue where the scopes list passed into FidesUserPermission could get mutated with the total_scopes call [#2883](https://github.com/ethyca/fides/pull/2883)

### Removed

- removed the `privacyDeclarationDeprecatedFields` flag [#711](https://github.com/ethyca/fidesplus/issues/711)

## [2.9.0](https://github.com/ethyca/fides/compare/2.8.3...2.9.0)

### Added

- The ability to assign users as system managers for a specific system [#2714](https://github.com/ethyca/fides/pull/2714)
- New endpoints to add and remove users as system managers [#2726](https://github.com/ethyca/fides/pull/2726)
- Warning about access control migration to the UI [#2842](https://github.com/ethyca/fides/pull/2842)
- Adds Role Assignment UI [#2739](https://github.com/ethyca/fides/pull/2739)
- Add an automated migration to give users a `viewer` role [#2821](https://github.com/ethyca/fides/pull/2821)

### Changed

- Removed "progressive" navigation that would hide Admin UI tabs until Systems / Connections were configured [#2762](https://github.com/ethyca/fides/pull/2762)
- Added `system.privacy_declaration.name` to datamap response [#2831](https://github.com/ethyca/fides/pull/2831/files)

### Developer Experience

- Retired legacy `navV2` feature flag [#2762](https://github.com/ethyca/fides/pull/2762)
- Update Admin UI Layout to fill viewport height [#2812](https://github.com/ethyca/fides/pull/2812)

### Fixed

- Fixed issue where unsaved changes warning would always show up when running fidesplus [#2788](https://github.com/ethyca/fides/issues/2788)
- Fixed problem in datamap export with datasets that had been updated via SaaS instantiation [#2841](https://github.com/ethyca/fides/pull/2841)
- Fixed problem in datamap export with inconsistent custom field ordering [#2859](https://github.com/ethyca/fides/pull/2859)

## [2.8.3](https://github.com/ethyca/fides/compare/2.8.2...2.8.3)

### Added

- Serialise `bson.ObjectId` types in SAR data packages [#2785](https://github.com/ethyca/fides/pull/2785)

### Fixed

- Fixed issue where more than 1 populated custom fields removed a system from the datamap export [#2825](https://github.com/ethyca/fides/pull/2825)

## [2.8.2](https://github.com/ethyca/fides/compare/2.8.1...2.8.2)

### Fixed

- Resolved a bug that stopped custom fields populating the visual datamap [#2775](https://github.com/ethyca/fides/pull/2775)
- Patch appconfig migration to handle existing db record [#2780](https://github.com/ethyca/fides/pull/2780)

## [2.8.1](https://github.com/ethyca/fides/compare/2.8.0...2.8.1)

### Fixed

- Disabled hiding Admin UI based on user scopes [#2771](https://github.com/ethyca/fides/pull/2771)

## [2.8.0](https://github.com/ethyca/fides/compare/2.7.1...2.8.0)

### Added

- Add API support for messaging config properties [#2551](https://github.com/ethyca/fides/pull/2551)
- Access and erasure support for Kustomer [#2520](https://github.com/ethyca/fides/pull/2520)
- Added the `erase_after` field on collections to be able to set the order for erasures [#2619](https://github.com/ethyca/fides/pull/2619)
- Add a toggle to filter the system classification to only return those with classification data [#2700](https://github.com/ethyca/fides/pull/2700)
- Added backend role-based permissions [#2671](https://github.com/ethyca/fides/pull/2671)
- Access and erasure for Vend SaaS Connector [#1869](https://github.com/ethyca/fides/issues/1869)
- Added endpoints for storage and messaging config setup status [#2690](https://github.com/ethyca/fides/pull/2690)
- Access and erasure for Jira SaaS Connector [#1871](https://github.com/ethyca/fides/issues/1871)
- Access and erasure support for Delighted [#2244](https://github.com/ethyca/fides/pull/2244)
- Improve "Upload a new dataset YAML" [#1531](https://github.com/ethyca/fides/pull/2258)
- Input validation and sanitization for Privacy Request fields [#2655](https://github.com/ethyca/fides/pull/2655)
- Access and erasure support for Yotpo [#2708](https://github.com/ethyca/fides/pull/2708)
- Custom Field Library Tab [#527](https://github.com/ethyca/fides/pull/2693)
- Allow SendGrid template usage [#2728](https://github.com/ethyca/fides/pull/2728)
- Added ConnectorRunner to simplify SaaS connector testing [#1795](https://github.com/ethyca/fides/pull/1795)
- Adds support for Mailchimp Transactional as a messaging config [#2742](https://github.com/ethyca/fides/pull/2742)

### Changed

- Admin UI
  - Add flow for selecting system types when manually creating a system [#2530](https://github.com/ethyca/fides/pull/2530)
  - Updated forms for privacy declarations [#2648](https://github.com/ethyca/fides/pull/2648)
  - Delete flow for privacy declarations [#2664](https://github.com/ethyca/fides/pull/2664)
  - Add framework to have UI elements respect the user's scopes [#2682](https://github.com/ethyca/fides/pull/2682)
  - "Manual Webhook" has been renamed to "Manual Process". [#2717](https://github.com/ethyca/fides/pull/2717)
- Convert all config values to Pydantic `Field` objects [#2613](https://github.com/ethyca/fides/pull/2613)
- Add warning to 'fides deploy' when installed outside of a virtual environment [#2641](https://github.com/ethyca/fides/pull/2641)
- Redesigned the default/init config file to be auto-documented. Also updates the `fides init` logic and analytics consent logic [#2694](https://github.com/ethyca/fides/pull/2694)
- Change how config creation/import is handled across the application [#2622](https://github.com/ethyca/fides/pull/2622)
- Update the CLI aesthetics & docstrings [#2703](https://github.com/ethyca/fides/pull/2703)
- Updates Roles->Scopes Mapping [#2744](https://github.com/ethyca/fides/pull/2744)
- Return user scopes as an enum, as well as total scopes [#2741](https://github.com/ethyca/fides/pull/2741)
- Update `MessagingServiceType` enum to be lowercased throughout [#2746](https://github.com/ethyca/fides/pull/2746)

### Developer Experience

- Set the security environment of the fides dev setup to `prod` instead of `dev` [#2588](https://github.com/ethyca/fides/pull/2588)
- Removed unexpected default Redis password [#2666](https://github.com/ethyca/fides/pull/2666)
- Privacy Center
  - Typechecking and validation of the `config.json` will be checked for backwards-compatibility. [#2661](https://github.com/ethyca/fides/pull/2661)
- Combined conftest.py files [#2669](https://github.com/ethyca/fides/pull/2669)

### Fixed

- Fix support for "redis.user" setting when authenticating to the Redis cache [#2666](https://github.com/ethyca/fides/pull/2666)
- Fix error with the classify dataset feature flag not writing the dataset to the server [#2675](https://github.com/ethyca/fides/pull/2675)
- Allow string dates to stay strings in cache decoding [#2695](https://github.com/ethyca/fides/pull/2695)
- Admin UI
  - Remove Identifiability (Data Qualifier) from taxonomy editor [2684](https://github.com/ethyca/fides/pull/2684)
- FE: Custom field selections binding issue on Taxonomy tabs [#2659](https://github.com/ethyca/fides/pull/2693/)
- Fix Privacy Request Status when submitting a consent request when identity verification is required [#2736](https://github.com/ethyca/fides/pull/2736)

## [2.7.1](https://github.com/ethyca/fides/compare/2.7.0...2.7.1)

- Fix error with the classify dataset feature flag not writing the dataset to the server [#2675](https://github.com/ethyca/fides/pull/2675)

## [2.7.0](https://github.com/ethyca/fides/compare/2.6.6...2.7.0)

- Fides API

  - Access and erasure support for Braintree [#2223](https://github.com/ethyca/fides/pull/2223)
  - Added route to send a test message [#2585](https://github.com/ethyca/fides/pull/2585)
  - Add default storage configuration functionality and associated APIs [#2438](https://github.com/ethyca/fides/pull/2438)

- Admin UI

  - Custom Metadata [#2536](https://github.com/ethyca/fides/pull/2536)
    - Create Custom Lists
    - Create Custom Field Definition
    - Create custom fields from a the taxonomy editor
    - Provide a custom field value in a resource
    - Bulk edit custom field values [#2612](https://github.com/ethyca/fides/issues/2612)
    - Custom metadata UI Polish [#2624](https://github.com/ethyca/fides/pull/2625)

- Privacy Center

  - The consent config default value can depend on whether Global Privacy Control is enabled. [#2341](https://github.com/ethyca/fides/pull/2341)
  - When GPC is enabled, the UI indicates which data uses are opted out by default. [#2596](https://github.com/ethyca/fides/pull/2596)
  - `inspectForBrowserIdentities` now also looks for `ljt_readerID`. [#2543](https://github.com/ethyca/fides/pull/2543)

### Added

- Added new Wunderkind Consent Saas Connector [#2600](https://github.com/ethyca/fides/pull/2600)
- Added new Sovrn Email Consent Connector [#2543](https://github.com/ethyca/fides/pull/2543/)
- Log Fides version at startup [#2566](https://github.com/ethyca/fides/pull/2566)

### Changed

- Update Admin UI to show all action types (access, erasure, consent, update) [#2523](https://github.com/ethyca/fides/pull/2523)
- Removes legacy `verify_oauth_client` function [#2527](https://github.com/ethyca/fides/pull/2527)
- Updated the UI for adding systems to a new design [#2490](https://github.com/ethyca/fides/pull/2490)
- Minor logging improvements [#2566](https://github.com/ethyca/fides/pull/2566)
- Various form components now take a `stacked` or `inline` variant [#2542](https://github.com/ethyca/fides/pull/2542)
- UX fixes for user management [#2537](https://github.com/ethyca/fides/pull/2537)
- Updating Firebase Auth connector to mask the user with a delete instead of an update [#2602](https://github.com/ethyca/fides/pull/2602)

### Fixed

- Fixed bug where refreshing a page in the UI would result in a 404 [#2502](https://github.com/ethyca/fides/pull/2502)
- Usernames are case insensitive now and prevent all duplicates [#2487](https://github.com/ethyca/fides/pull/2487)
  - This PR contains a migration that deletes duplicate users and keeps the oldest original account.
- Update Logos for shipped connectors [#2464](https://github.com/ethyca/fides/pull/2587)
- Search field on privacy request page isn't working [#2270](https://github.com/ethyca/fides/pull/2595)
- Fix connection dropdown in integration table to not be disabled add system creation [#3589](https://github.com/ethyca/fides/pull/3589)

### Developer Experience

- Added new Cypress E2E smoke tests [#2241](https://github.com/ethyca/fides/pull/2241)
- New command `nox -s e2e_test` which will spin up the test environment and run true E2E Cypress tests against it [#2417](https://github.com/ethyca/fides/pull/2417)
- Cypress E2E tests now run in CI and are reported to Cypress Cloud [#2417](https://github.com/ethyca/fides/pull/2417)
- Change from `randomint` to `uuid` in mongodb tests to reduce flakiness. [#2591](https://github.com/ethyca/fides/pull/2591)

### Removed

- Remove feature flagged config wizard stepper from Admin UI [#2553](https://github.com/ethyca/fides/pull/2553)

## [2.6.6](https://github.com/ethyca/fides/compare/2.6.5...2.6.6)

### Changed

- Improve Readability for Custom Masking Override Exceptions [#2593](https://github.com/ethyca/fides/pull/2593)

## [2.6.5](https://github.com/ethyca/fides/compare/2.6.4...2.6.5)

### Added

- Added config properties to override database Engine parameters [#2511](https://github.com/ethyca/fides/pull/2511)
- Increased default pool_size and max_overflow to 50 [#2560](https://github.com/ethyca/fides/pull/2560)

## [2.6.4](https://github.com/ethyca/fides/compare/2.6.3...2.6.4)

### Fixed

- Fixed bug for SMS completion notification not being sent [#2526](https://github.com/ethyca/fides/issues/2526)
- Fixed bug where refreshing a page in the UI would result in a 404 [#2502](https://github.com/ethyca/fides/pull/2502)

## [2.6.3](https://github.com/ethyca/fides/compare/2.6.2...2.6.3)

### Fixed

- Handle case where legacy dataset has meta: null [#2524](https://github.com/ethyca/fides/pull/2524)

## [2.6.2](https://github.com/ethyca/fides/compare/2.6.1...2.6.2)

### Fixed

- Issue addressing missing field in dataset migration [#2510](https://github.com/ethyca/fides/pull/2510)

## [2.6.1](https://github.com/ethyca/fides/compare/2.6.0...2.6.1)

### Fixed

- Fix errors when privacy requests execute concurrently without workers [#2489](https://github.com/ethyca/fides/pull/2489)
- Enable saas request overrides to run in worker runtime [#2489](https://github.com/ethyca/fides/pull/2489)

## [2.6.0](https://github.com/ethyca/fides/compare/2.5.1...2.6.0)

### Added

- Added the `env` option to the `security` configuration options to allow for users to completely secure the API endpoints [#2267](https://github.com/ethyca/fides/pull/2267)
- Unified Fides Resources
  - Added a dataset dropdown selector when configuring a connector to link an existing dataset to the connector configuration. [#2162](https://github.com/ethyca/fides/pull/2162)
  - Added new datasetconfig.ctl_dataset_id field to unify fides dataset resources [#2046](https://github.com/ethyca/fides/pull/2046)
- Add new connection config routes that couple them with systems [#2249](https://github.com/ethyca/fides/pull/2249)
- Add new select/deselect all permissions buttons [#2437](https://github.com/ethyca/fides/pull/2437)
- Endpoints to allow a user with the `user:password-reset` scope to reset users' passwords. In addition, users no longer require a scope to edit their own passwords. [#2373](https://github.com/ethyca/fides/pull/2373)
- New form to reset a user's password without knowing an old password [#2390](https://github.com/ethyca/fides/pull/2390)
- Approve & deny buttons on the "Request details" page. [#2473](https://github.com/ethyca/fides/pull/2473)
- Consent Propagation
  - Add the ability to execute Consent Requests via the Privacy Request Execution layer [#2125](https://github.com/ethyca/fides/pull/2125)
  - Add a Mailchimp Transactional Consent Connector [#2194](https://github.com/ethyca/fides/pull/2194)
  - Allow defining a list of opt-in and/or opt-out requests in consent connectors [#2315](https://github.com/ethyca/fides/pull/2315)
  - Add a Google Analytics Consent Connector for GA4 properties [#2302](https://github.com/ethyca/fides/pull/2302)
  - Pass the GA Cookie from the Privacy Center [#2337](https://github.com/ethyca/fides/pull/2337)
  - Rename "user_id" to more specific "ga_client_id" [#2356](https://github.com/ethyca/fides/pull/2356)
  - Patch Google Analytics Consent Connector to delete by client_id [#2355](https://github.com/ethyca/fides/pull/2355)
  - Add a "skip_param_values option" to optionally skip when we are missing param values in the body [#2384](https://github.com/ethyca/fides/pull/2384)
  - Adds a new Universal Analytics Connector that works with the UA Tracking Id
- Adds intake and storage of Global Privacy Control Signal props for Consent [#2599](https://github.com/ethyca/fides/pull/2599)

### Changed

- Unified Fides Resources
  - Removed several fidesops schemas for DSR's in favor of updated Fideslang schemas [#2009](https://github.com/ethyca/fides/pull/2009)
  - Removed DatasetConfig.dataset field [#2096](https://github.com/ethyca/fides/pull/2096)
  - Updated UI dataset config routes to use new unified routes [#2113](https://github.com/ethyca/fides/pull/2113)
  - Validate request body on crud endpoints on upsert. Validate dataset data categories before save. [#2134](https://github.com/ethyca/fides/pull/2134/)
  - Updated test env setup and quickstart to use new endpoints [#2225](https://github.com/ethyca/fides/pull/2225)
- Consent Propagation
  - Privacy Center consent options can now be marked as `executable` in order to propagate consent requests [#2193](https://github.com/ethyca/fides/pull/2193)
  - Add support for passing browser identities to consent request patches [#2304](https://github.com/ethyca/fides/pull/2304)
- Update fideslang to 1.3.3 [#2343](https://github.com/ethyca/fides/pull/2343)
- Display the request type instead of the policy name on the request table [#2382](https://github.com/ethyca/fides/pull/2382)
- Make denial reasons required [#2400](https://github.com/ethyca/fides/pull/2400)
- Display the policy key on the request details page [#2395](https://github.com/ethyca/fides/pull/2395)
- Updated CSV export [#2452](https://github.com/ethyca/fides/pull/2452)
- Privacy Request approval now uses a modal [#2443](https://github.com/ethyca/fides/pull/2443)

### Developer Experience

- `nox -s test_env` has been replaced with `nox -s "fides_env(dev)"`
- New command `nox -s "fides_env(test)"` creates a complete test environment with seed data (similar to `fides_env(dev)`) but with the production fides image so the built UI can be accessed at `localhost:8080` [#2399](https://github.com/ethyca/fides/pull/2399)
- Change from code climate to codecov for coverage reporting [#2402](https://github.com/ethyca/fides/pull/2402)

### Fixed

- Home screen header scaling and responsiveness issues [#2200](https://github.com/ethyca/fides/pull/2277)
- Privacy Center identity inputs validate even when they are optional. [#2308](https://github.com/ethyca/fides/pull/2308)
- The PII toggle defaults to false and PII will be hidden on page load [#2388](https://github.com/ethyca/fides/pull/2388)
- Fixed a CI bug caused by git security upgrades [#2441](https://github.com/ethyca/fides/pull/2441)
- Privacy Center
  - Identity inputs validate even when they are optional. [#2308](https://github.com/ethyca/fides/pull/2308)
  - Submit buttons show loading state and disable while submitting. [#2401](https://github.com/ethyca/fides/pull/2401)
  - Phone inputs no longer request country SVGs from external domain. [#2378](https://github.com/ethyca/fides/pull/2378)
  - Input validation errors no longer change the height of modals. [#2379](https://github.com/ethyca/fides/pull/2379)
- Patch masking strategies to better handle null and non-string inputs [#2307](https://github.com/ethyca/fides/pull/2377)
- Renamed prod pushes tag to be `latest` for privacy center and sample app [#2401](https://github.com/ethyca/fides/pull/2407)
- Update firebase connector to better handle non-existent users [#2439](https://github.com/ethyca/fides/pull/2439)

## [2.5.1](https://github.com/ethyca/fides/compare/2.5.0...2.5.1)

### Developer Experience

- Allow db resets only if `config.dev_mode` is `True` [#2321](https://github.com/ethyca/fides/pull/2321)

### Fixed

- Added a feature flag for the recent dataset classification UX changes [#2335](https://github.com/ethyca/fides/pull/2335)

### Security

- Add a check to the catchall path to prevent returning paths outside of the UI directory [#2330](https://github.com/ethyca/fides/pull/2330)

### Developer Experience

- Reduce size of local Docker images by fixing `.dockerignore` patterns [#2360](https://github.com/ethyca/fides/pull/2360)

## [2.5.0](https://github.com/ethyca/fides/compare/2.4.0...2.5.0)

### Docs

- Update the docs landing page and remove redundant docs [#2184](https://github.com/ethyca/fides/pull/2184)

### Added

- Added the `user` command group to the CLI. [#2153](https://github.com/ethyca/fides/pull/2153)
- Added `Code Climate` test coverage uploads. [#2198](https://github.com/ethyca/fides/pull/2198)
- Added the connection key to the execution log [#2100](https://github.com/ethyca/fides/pull/2100)
- Added endpoints to retrieve DSR `Rule`s and `Rule Target`s [#2116](https://github.com/ethyca/fides/pull/2116)
- Added Fides version number to account dropdown in the UI [#2140](https://github.com/ethyca/fides/pull/2140)
- Add link to Classify Systems page in nav side bar [#2128](https://github.com/ethyca/fides/pull/2128)
- Dataset classification UI now polls for results [#2123](https://github.com/ethyca/fides/pull/2123)
- Update Privacy Center Icons [#1800](https://github.com/ethyca/fides/pull/2139)
- Privacy Center `fides-consent.js`:
  - `Fides.shopify` integration function. [#2152](https://github.com/ethyca/fides/pull/2152)
  - Dedicated folder for integrations.
  - `Fides.meta` integration function (fbq). [#2217](https://github.com/ethyca/fides/pull/2217)
- Adds support for Twilio email service (Sendgrid) [#2154](https://github.com/ethyca/fides/pull/2154)
- Access and erasure support for Recharge [#1709](https://github.com/ethyca/fides/pull/1709)
- Access and erasure support for Friendbuy Nextgen [#2085](https://github.com/ethyca/fides/pull/2085)

### Changed

- Admin UI Feature Flags - [#2101](https://github.com/ethyca/fides/pull/2101)
  - Overrides can be saved in the browser.
  - Use `NEXT_PUBLIC_APP_ENV` for app-specific environment config.
  - No longer use `react-feature-flags` library.
  - Can have descriptions. [#2243](https://github.com/ethyca/fides/pull/2243)
- Made privacy declarations optional when adding systems manually - [#2173](https://github.com/ethyca/fides/pull/2173)
- Removed an unclear logging message. [#2266](https://github.com/ethyca/fides/pull/2266)
- Allow any user with `user:delete` scope to delete other users [#2148](https://github.com/ethyca/fides/pull/2148)
- Dynamic imports of custom overrides and SaaS test fixtures [#2169](https://github.com/ethyca/fides/pull/2169)
- Added `AuthenticatedClient` to custom request override interface [#2171](https://github.com/ethyca/fides/pull/2171)
- Only approve the specific collection instead of the entire dataset, display only top 1 classification by default [#2226](https://github.com/ethyca/fides/pull/2226)
- Update sample project resources for `fides evaluate` usage in `fides deploy` [#2253](https://github.com/ethyca/fides/pull/2253)

### Removed

- Removed unused object_name field on s3 storage config [#2133](https://github.com/ethyca/fides/pull/2133)

### Fixed

- Remove next-auth from privacy center to fix JS console error [#2090](https://github.com/ethyca/fides/pull/2090)
- Admin UI - Added Missing ability to assign `user:delete` in the permissions checkboxes [#2148](https://github.com/ethyca/fides/pull/2148)
- Nav bug: clicking on Privacy Request breadcrumb takes me to Home instead of /privacy-requests [#497](https://github.com/ethyca/fides/pull/2141)
- Side nav disappears when viewing request details [#2129](https://github.com/ethyca/fides/pull/2155)
- Remove usage of load dataset button and other dataset UI modifications [#2149](https://github.com/ethyca/fides/pull/2149)
- Improve readability for exceptions raised from custom request overrides [#2157](https://github.com/ethyca/fides/pull/2157)
- Importing custom request overrides on server startup [#2186](https://github.com/ethyca/fides/pull/2186)
- Remove warning when env vars default to blank strings in docker-compose [#2188](https://github.com/ethyca/fides/pull/2188)
- Fix Cookie House purchase modal flashing 'Error' in title [#2274](https://github.com/ethyca/fides/pull/2274)
- Stop dependency from upgrading `packaging` to version with known issue [#2273](https://github.com/ethyca/fides/pull/2273)
- Privacy center config no longer requires `identity_inputs` and will use `email` as a default [#2263](https://github.com/ethyca/fides/pull/2263)
- No longer display remaining days for privacy requests in terminal states [#2292](https://github.com/ethyca/fides/pull/2292)

### Removed

- Remove "Create New System" button when viewing systems. All systems can now be created via the "Add systems" button on the home page. [#2132](https://github.com/ethyca/fides/pull/2132)

## [2.4.0](https://github.com/ethyca/fides/compare/2.3.1...2.4.0)

### Developer Experience

- Include a pre-check workflow that collects the pytest suite [#2098](https://github.com/ethyca/fides/pull/2098)
- Write to the application db when running the app locally. Write to the test db when running pytest [#1731](https://github.com/ethyca/fides/pull/1731)

### Changed

- Move the `fides.ctl.core.` and `fides.ctl.connectors` modules into `fides.core` and `fides.connectors` respectively [#2097](https://github.com/ethyca/fides/pull/2097)
- Fides: Skip cypress tests due to nav bar 2.0 [#2102](https://github.com/ethyca/fides/pull/2103)

### Added

- Adds new erasure policy for complete user data masking [#1839](https://github.com/ethyca/fides/pull/1839)
- New Fides Home page [#1864](https://github.com/ethyca/fides/pull/2050)
- Nav 2.0 - Replace form flow side navs with top tabs [#2037](https://github.com/ethyca/fides/pull/2050)
- Adds new erasure policy for complete user data masking [#1839](https://github.com/ethyca/fides/pull/1839)
- Added ability to use Mailgun templates when sending emails. [#2039](https://github.com/ethyca/fides/pull/2039)
- Adds SMS id verification for consent [#2094](https://github.com/ethyca/fides/pull/2094)

### Fixed

- Store `fides_consent` cookie on the root domain of the Privacy Center [#2071](https://github.com/ethyca/fides/pull/2071)
- Properly set the expire-time for verification codes [#2105](https://github.com/ethyca/fides/pull/2105)

## [2.3.1](https://github.com/ethyca/fides/compare/2.3.0...2.3.1)

### Fixed

- Resolved an issue where the root_user was not being created [#2082](https://github.com/ethyca/fides/pull/2082)

### Added

- Nav redesign with sidebar groups. Feature flagged to only be visible in dev mode until release. [#2030](https://github.com/ethyca/fides/pull/2047)
- Improved error handling for incorrect app encryption key [#2089](https://github.com/ethyca/fides/pull/2089)
- Access and erasure support for Friendbuy API [#2019](https://github.com/ethyca/fides/pull/2019)

## [2.3.0](https://github.com/ethyca/fides/compare/2.2.2...2.3.0)

### Added

- Common Subscriptions for app-wide data and feature checks. [#2030](https://github.com/ethyca/fides/pull/2030)
- Send email alerts on privacy request failures once the specified threshold is reached. [#1793](https://github.com/ethyca/fides/pull/1793)
- DSR Notifications (toast) [#1895](https://github.com/ethyca/fides/pull/1895)
- DSR configure alerts btn [#1895](https://github.com/ethyca/fides/pull/1895)
- DSR configure alters (FE) [#1895](https://github.com/ethyca/fides/pull/1895)
- Add a `usage` session to Nox to print full session docstrings. [#2022](https://github.com/ethyca/fides/pull/2022)

### Added

- Adds notifications section to toml files [#2026](https://github.com/ethyca/fides/pull/2060)

### Changed

- Updated to use `loguru` logging library throughout codebase [#2031](https://github.com/ethyca/fides/pull/2031)
- Do not always create a `fides.toml` by default [#2023](https://github.com/ethyca/fides/pull/2023)
- The `fideslib` module has been merged into `fides`, code redundancies have been removed [#1859](https://github.com/ethyca/fides/pull/1859)
- Replace 'ingress' and 'egress' with 'sources' and 'destinations' across UI [#2044](https://github.com/ethyca/fides/pull/2044)
- Update the functionality of `fides pull -a <filename>` to include _all_ resource types. [#2083](https://github.com/ethyca/fides/pull/2083)

### Fixed

- Timing issues with bulk DSR reprocessing, specifically when analytics are enabled [#2015](https://github.com/ethyca/fides/pull/2015)
- Error caused by running erasure requests with disabled connectors [#2045](https://github.com/ethyca/fides/pull/2045)
- Changes the SlowAPI ratelimiter's backend to use memory instead of Redis [#2054](https://github.com/ethyca/fides/pull/2058)

## [2.2.2](https://github.com/ethyca/fides/compare/2.2.1...2.2.2)

### Docs

- Updated the readme to use new new [docs site](http://docs.ethyca.com) [#2020](https://github.com/ethyca/fides/pull/2020)

### Deprecated

- The documentation site hosted in the `/docs` directory has been deprecated. All documentation updates will be hosted at the new [docs site](http://docs.ethyca.com) [#2020](https://github.com/ethyca/fides/pull/2020)

### Fixed

- Fixed mypy and pylint errors [#2013](https://github.com/ethyca/fides/pull/2013)
- Update connection test endpoint to be effectively non-blocking [#2000](https://github.com/ethyca/fides/pull/2000)
- Update Fides connector to better handle children with no access results [#2012](https://github.com/ethyca/fides/pull/2012)

## [2.2.1](https://github.com/ethyca/fides/compare/2.2.0...2.2.1)

### Added

- Add health check indicator for data flow scanning option [#1973](https://github.com/ethyca/fides/pull/1973)

### Changed

- The `celery.toml` is no longer used, instead it is a subsection of the `fides.toml` file [#1990](https://github.com/ethyca/fides/pull/1990)
- Update sample project landing page copy to be version-agnostic [#1958](https://github.com/ethyca/fides/pull/1958)
- `get` and `ls` CLI commands now return valid `fides` object YAML [#1991](https://github.com/ethyca/fides/pull/1991)

### Developer Experience

- Remove duplicate fastapi-caching and pin version. [#1765](https://github.com/ethyca/fides/pull/1765)

## [2.2.0](https://github.com/ethyca/fides/compare/2.1.0...2.2.0)

### Added

- Send email alerts on privacy request failures once the specified threshold is reached. [#1793](https://github.com/ethyca/fides/pull/1793)
- Add authenticated privacy request route. [#1819](https://github.com/ethyca/fides/pull/1819)
- Enable the onboarding flow [#1836](https://github.com/ethyca/fides/pull/1836)
- Access and erasure support for Fullstory API [#1821](https://github.com/ethyca/fides/pull/1821)
- Add function to poll privacy request for completion [#1860](https://github.com/ethyca/fides/pull/1860)
- Added rescan flow for the data flow scanner [#1844](https://github.com/ethyca/fides/pull/1844)
- Add rescan flow for the data flow scanner [#1844](https://github.com/ethyca/fides/pull/1844)
- Add Fides connector to support parent-child Fides deployments [#1861](https://github.com/ethyca/fides/pull/1861)
- Classification UI now polls for updates to classifications [#1908](https://github.com/ethyca/fides/pull/1908)

### Changed

- The organization info form step is now skipped if the server already has organization info. [#1840](https://github.com/ethyca/fides/pull/1840)
- Removed the description column from the classify systems page. [#1867](https://github.com/ethyca/fides/pull/1867)
- Retrieve child results during fides connector execution [#1967](https://github.com/ethyca/fides/pull/1967)

### Fixed

- Fix error in parent user creation seeding. [#1832](https://github.com/ethyca/fides/issues/1832)
- Fix DSR error due to unfiltered empty identities [#1901](https://github.com/ethyca/fides/pull/1907)

### Docs

- Remove documentation about no-longer used connection string override [#1824](https://github.com/ethyca/fides/pull/1824)
- Fix typo in headings [#1824](https://github.com/ethyca/fides/pull/1824)
- Update documentation to reflect configs necessary for mailgun, twilio_sms and twilio_email service types [#1846](https://github.com/ethyca/fides/pull/1846)

...

## [2.1.0](https://github.com/ethyca/fides/compare/2.0.0...2.1.0)

### Added

- Classification flow for system data flows
- Classification is now triggered as part of data flow scanning
- Include `ingress` and `egress` fields on system export and `datamap/` endpoint [#1740](https://github.com/ethyca/fides/pull/1740)
- Repeatable unique identifier for dataset fides_keys and metadata [#1786](https://github.com/ethyca/fides/pull/1786)
- Adds SMS support for identity verification notifications [#1726](https://github.com/ethyca/fides/pull/1726)
- Added phone number validation in back-end and react phone number form in Privacy Center [#1745](https://github.com/ethyca/fides/pull/1745)
- Adds SMS message template for all subject notifications [#1743](https://github.com/ethyca/fides/pull/1743)
- Privacy-Center-Cypress workflow for CI checks of the Privacy Center. [#1722](https://github.com/ethyca/fides/pull/1722)
- Privacy Center `fides-consent.js` script for accessing consent on external pages. [Details](/clients/privacy-center/packages/fides-consent/README.md)
- Erasure support for Twilio Conversations API [#1673](https://github.com/ethyca/fides/pull/1673)
- Webserver port can now be configured via the CLI command [#1858](https://github.com/ethyca/fides/pull/1858)

### Changed

- Optional dependencies are no longer used for 3rd-party connectivity. Instead they are used to isolate dangerous dependencies. [#1679](https://github.com/ethyca/fides/pull/1679)
- All Next pages now automatically require login. [#1670](https://github.com/ethyca/fides/pull/1670)
- Running the `webserver` command no longer prompts the user to opt out/in to analytics[#1724](https://github.com/ethyca/fides/pull/1724)

### Developer Experience

- Admin-UI-Cypress tests that fail in CI will now upload screen recordings for debugging. [#1728](https://github.com/ethyca/fides/pull/1728/files/c23e62fea284f7910028c8483feff893903068b8#r1019491323)
- Enable remote debugging from VSCode of live dev app [#1780](https://github.com/ethyca/fides/pull/1780)

### Removed

- Removed the Privacy Center `cookieName` config introduced in 2.0.0. [#1756](https://github.com/ethyca/fides/pull/1756)

### Fixed

- Exceptions are no longer raised when sending analytics on Windows [#1666](https://github.com/ethyca/fides/pull/1666)
- Fixed wording on identity verification modal in the Privacy Center [#1674](https://github.com/ethyca/fides/pull/1674)
- Update system fides_key tooltip text [#1533](https://github.com/ethyca/fides/pull/1685)
- Removed local storage parsing that is redundant with redux-persist. [#1678](https://github.com/ethyca/fides/pull/1678)
- Show a helpful error message if Docker daemon is not running during "fides deploy" [#1694](https://github.com/ethyca/fides/pull/1694)
- Allow users to query their own permissions, including root user. [#1698](https://github.com/ethyca/fides/pull/1698)
- Single-select taxonomy fields legal basis and special category can be cleared. [#1712](https://github.com/ethyca/fides/pull/1712)
- Fixes the issue where the security config is not properly loading from environment variables. [#1718](https://github.com/ethyca/fides/pull/1718)
- Fixes the issue where the CLI can't run without the config values required by the webserver. [#1811](https://github.com/ethyca/fides/pull/1811)
- Correctly handle response from adobe jwt auth endpoint as milliseconds, rather than seconds. [#1754](https://github.com/ethyca/fides/pull/1754)
- Fixed styling issues with the `EditDrawer` component. [#1803](https://github.com/ethyca/fides/pull/1803)

### Security

- Bumped versions of packages that use OpenSSL [#1683](https://github.com/ethyca/fides/pull/1683)

## [2.0.0](https://github.com/ethyca/fides/compare/1.9.6...2.0.0)

### Added

- Allow delete-only SaaS connector endpoints [#1200](https://github.com/ethyca/fides/pull/1200)
- Privacy center consent choices store a browser cookie. [#1364](https://github.com/ethyca/fides/pull/1364)
  - The format is generic. A reasonable set of defaults will be added later: [#1444](https://github.com/ethyca/fides/issues/1444)
  - The cookie name defaults to `fides_consent` but can be configured under `config.json > consent > cookieName`.
  - Each consent option can provide an array of `cookieKeys`.
- Individually select and reprocess DSRs that have errored [#1203](https://github.com/ethyca/fides/pull/1489)
- Bulk select and reprocess DSRs that have errored [#1205](https://github.com/ethyca/fides/pull/1489)
- Config Wizard: AWS scan results populate in system review forms. [#1454](https://github.com/ethyca/fides/pull/1454)
- Integrate rate limiter with Saas Connectors. [#1433](https://github.com/ethyca/fides/pull/1433)
- Config Wizard: Added a column selector to the scan results page of the config wizard [#1590](https://github.com/ethyca/fides/pull/1590)
- Config Wizard: Flow for runtime scanner option [#1640](https://github.com/ethyca/fides/pull/1640)
- Access support for Twilio Conversations API [#1520](https://github.com/ethyca/fides/pull/1520)
- Message Config: Adds Twilio Email/SMS support [#1519](https://github.com/ethyca/fides/pull/1519)

### Changed

- Updated mypy to version 0.981 and Python to version 3.10.7 [#1448](https://github.com/ethyca/fides/pull/1448)

### Developer Experience

- Repository dispatch events are sent to fidesctl-plus and fidesops-plus [#1263](https://github.com/ethyca/fides/pull/1263)
- Only the `docs-authors` team members are specified as `CODEOWNERS` [#1446](https://github.com/ethyca/fides/pull/1446)
- Updates the default local configuration to not defer tasks to a worker node [#1552](https://github.com/ethyca/fides/pull/1552/)
- Updates the healthcheck to return health status of connected Celery workers [#1588](https://github.com/ethyca/fides/pull/1588)

### Docs

- Remove the tutorial to prepare for new update [#1543](https://github.com/ethyca/fides/pull/1543)
- Add system management via UI documentation [#1541](https://github.com/ethyca/fides/pull/1541)
- Added DSR quickstart docs, restructured docs navigation [#1651](https://github.com/ethyca/fides/pull/1651)
- Update privacy request execution overview docs [#1258](https://github.com/ethyca/fides/pull/1490)

### Fixed

- Fixed system dependencies appearing as "N/A" in the datamap endpoint when there are no privacy declarations [#1649](https://github.com/ethyca/fides/pull/1649)

## [1.9.6](https://github.com/ethyca/fides/compare/1.9.5...1.9.6)

### Fixed

- Include systems without a privacy declaration on data map [#1603](https://github.com/ethyca/fides/pull/1603)
- Handle malformed tokens [#1523](https://github.com/ethyca/fides/pull/1523)
- Remove thrown exception from getAllPrivacyRequests method [#1592](https://github.com/ethyca/fides/pull/1593)
- Include systems without a privacy declaration on data map [#1603](https://github.com/ethyca/fides/pull/1603)
- After editing a dataset, the table will stay on the previously selected collection instead of resetting to the first one. [#1511](https://github.com/ethyca/fides/pull/1511)
- Fix redis `db_index` config issue [#1647](https://github.com/ethyca/fides/pull/1647)

### Docs

- Add unlinked docs and fix any remaining broken links [#1266](https://github.com/ethyca/fides/pull/1266)
- Update privacy center docs to include consent information [#1537](https://github.com/ethyca/fides/pull/1537)
- Update UI docs to include DSR countdown information and additional descriptions/filtering [#1545](https://github.com/ethyca/fides/pull/1545)

### Changed

- Allow multiple masking strategies to be specified when using fides as a masking engine [#1647](https://github.com/ethyca/fides/pull/1647)

## [1.9.5](https://github.com/ethyca/fides/compare/1.9.4...1.9.5)

### Added

- The database includes a `plus_system_scans` relation, to track the status and results of System Scanner executions in fidesctl-plus [#1554](https://github.com/ethyca/fides/pull/1554)

## [1.9.4](https://github.com/ethyca/fides/compare/1.9.2...1.9.4)

### Fixed

- After editing a dataset, the table will stay on the previously selected collection instead of resetting to the first one. [#1511](https://github.com/ethyca/fides/pull/1511)

## [1.9.2](https://github.com/ethyca/fides/compare/1.9.1...1.9.2)

### Deprecated

- Added a deprecation warning for the entire package [#1244](https://github.com/ethyca/fides/pull/1244)

### Added

- Dataset generation enhancements using Fides Classify for Plus users:

  - Integrate Fides Plus API into placeholder features introduced in 1.9.0. [#1194](https://github.com/ethyca/fides/pull/1194)

- Fides Admin UI:

  - Configure Connector after creation [#1204](https://github.com/ethyca/fides/pull/1356)

### Fixed

- Privacy Center:
  - Handle error on startup if server isn't running [#1239](https://github.com/ethyca/fides/pull/1239)
  - Fix styling issue with cards [#1240](https://github.com/ethyca/fides/pull/1240)
  - Redirect to index on consent save [#1238](https://github.com/ethyca/fides/pull/1238)

## [1.9.1](https://github.com/ethyca/fides/compare/1.9.0...1.9.1)

### Changed

- Update fideslang to v1.3.1 [#1136](https://github.com/ethyca/fides/pull/1136)

### Changed

- Update fideslang to v1.3.1 [#1136](https://github.com/ethyca/fides/pull/1136)

## [1.9.0](https://github.com/ethyca/fides/compare/1.8.6...1.9.0) - 2022-09-29

### Added

- Dataset generation enhancements using Fides Classify for Plus users:
  - Added toggle for enabling classify during generation. [#1057](https://github.com/ethyca/fides/pull/1057)
  - Initial implementation of API request to kick off classify, with confirmation modal. [#1069](https://github.com/ethyca/fides/pull/1069)
  - Initial Classification & Review status for generated datasets. [#1074](https://github.com/ethyca/fides/pull/1074)
  - Component for choosing data categories based on classification results. [#1110](https://github.com/ethyca/fides/pull/1110)
  - The dataset fields table shows data categories from the classifier (if available). [#1088](https://github.com/ethyca/fides/pull/1088)
  - The "Approve" button can be used to update the dataset with the classifier's suggestions. [#1129](https://github.com/ethyca/fides/pull/1129)
- System management UI:
  - New page to add a system via yaml [#1062](https://github.com/ethyca/fides/pull/1062)
  - Skeleton of page to add a system manually [#1068](https://github.com/ethyca/fides/pull/1068)
  - Refactor config wizard system forms to be reused for system management [#1072](https://github.com/ethyca/fides/pull/1072)
  - Add additional optional fields to system management forms [#1082](https://github.com/ethyca/fides/pull/1082)
  - Delete a system through the UI [#1085](https://github.com/ethyca/fides/pull/1085)
  - Edit a system through the UI [#1096](https://github.com/ethyca/fides/pull/1096)
- Cypress component testing [#1106](https://github.com/ethyca/fides/pull/1106)

### Changed

- Changed behavior of `load_default_taxonomy` to append instead of upsert [#1040](https://github.com/ethyca/fides/pull/1040)
- Changed behavior of adding privacy declarations to decouple the actions of the "add" and "next" buttons [#1086](https://github.com/ethyca/fides/pull/1086)
- Moved system related UI components from the `config-wizard` directory to the `system` directory [#1097](https://github.com/ethyca/fides/pull/1097)
- Updated "type" on SaaS config to be a simple string type, not an enum [#1197](https://github.com/ethyca/fides/pull/1197)

### Developer Experience

- Optional dependencies may have their version defined only once, in `optional-requirements.txt` [#1171](https://github.com/ethyca/fides/pull/1171)

### Docs

- Updated the footer links [#1130](https://github.com/ethyca/fides/pull/1130)

### Fixed

- Fixed the "help" link in the UI header [#1078](https://github.com/ethyca/fides/pull/1078)
- Fixed a bug in Data Category Dropdowns where checking i.e. `user.biometric` would also check `user.biometric_health` [#1126](https://github.com/ethyca/fides/pull/1126)

### Security

- Upgraded pymysql to version `1.0.2` [#1094](https://github.com/ethyca/fides/pull/1094)

## [1.8.6](https://github.com/ethyca/fides/compare/1.8.5...1.8.6) - 2022-09-28

### Added

- Added classification tables for Plus users [#1060](https://github.com/ethyca/fides/pull/1060)

### Fixed

- Fixed a bug where rows were being excluded from a data map [#1124](https://github.com/ethyca/fides/pull/1124)

## [1.8.5](https://github.com/ethyca/fides/compare/1.8.4...1.8.5) - 2022-09-21

### Changed

- Update fideslang to v1.3.0 [#1103](https://github.com/ethyca/fides/pull/1103)

## [1.8.4](https://github.com/ethyca/fides/compare/1.8.3...1.8.4) - 2022-09-09

### Added

- Initial system management page [#1054](https://github.com/ethyca/fides/pull/1054)

### Changed

- Deleting a taxonomy field with children will now cascade delete all of its children as well. [#1042](https://github.com/ethyca/fides/pull/1042)

### Fixed

- Fixed navigating directly to frontend routes loading index page instead of the correct static page for the route.
- Fix truncated evaluation error messages [#1053](https://github.com/ethyca/fides/pull/1053)

## [1.8.3](https://github.com/ethyca/fides/compare/1.8.2...1.8.3) - 2022-09-06

### Added

- Added more taxonomy fields that can be edited via the UI [#1000](https://github.com/ethyca/fides/pull/1000) [#1028](https://github.com/ethyca/fides/pull/1028)
- Added the ability to add taxonomy fields via the UI [#1019](https://github.com/ethyca/fides/pull/1019)
- Added the ability to delete taxonomy fields via the UI [#1006](https://github.com/ethyca/fides/pull/1006)
  - Only non-default taxonomy entities can be deleted [#1023](https://github.com/ethyca/fides/pull/1023)
- Prevent deleting taxonomy `is_default` fields and from adding `is_default=True` fields via the API [#990](https://github.com/ethyca/fides/pull/990).
- Added a "Custom" tag to distinguish user defined taxonomy fields from default taxonomy fields in the UI [#1027](https://github.com/ethyca/fides/pull/1027)
- Added initial support for enabling Fides Plus [#1037](https://github.com/ethyca/fides/pull/1037)
  - The `useFeatures` hook can be used to check if `plus` is enabled.
  - Navigating to/from the Data Map page is gated behind this feature.
  - Plus endpoints are served from the private Plus image.

### Fixed

- Fixed failing mypy tests [#1030](https://github.com/ethyca/fides/pull/1030)
- Fixed an issue where `fides push --diff` would return a false positive diff [#1026](https://github.com/ethyca/fides/pull/1026)
- Pinned pydantic version to < 1.10.0 to fix an error in finding referenced fides keys [#1045](https://github.com/ethyca/fides/pull/1045)

### Fixed

- Fixed failing mypy tests [#1030](https://github.com/ethyca/fides/pull/1030)
- Fixed an issue where `fides push --diff` would return a false positive diff [#1026](https://github.com/ethyca/fides/pull/1026)

### Docs

- Minor formatting updates to [Policy Webhooks](https://ethyca.github.io/fidesops/guides/policy_webhooks/) documentation [#1114](https://github.com/ethyca/fidesops/pull/1114)

### Removed

- Removed create superuser [#1116](https://github.com/ethyca/fidesops/pull/1116)

## [1.8.2](https://github.com/ethyca/fides/compare/1.8.1...1.8.2) - 2022-08-18

### Added

- Added the ability to edit taxonomy fields via the UI [#977](https://github.com/ethyca/fides/pull/977) [#1028](https://github.com/ethyca/fides/pull/1028)
- New column `is_default` added to DataCategory, DataUse, DataSubject, and DataQualifier tables [#976](https://github.com/ethyca/fides/pull/976)
- Added the ability to add taxonomy fields via the UI [#1019](https://github.com/ethyca/fides/pull/1019)
- Added the ability to delete taxonomy fields via the UI [#1006](https://github.com/ethyca/fides/pull/1006)
  - Only non-default taxonomy entities can be deleted [#1023](https://github.com/ethyca/fides/pull/1023)
- Prevent deleting taxonomy `is_default` fields and from adding `is_default=True` fields via the API [#990](https://github.com/ethyca/fides/pull/990).
- Added a "Custom" tag to distinguish user defined taxonomy fields from default taxonomy fields in the UI [#1027](https://github.com/ethyca/fides/pull/1027)

### Changed

- Upgraded base Docker version to Python 3.9 and updated all other references from 3.8 -> 3.9 [#974](https://github.com/ethyca/fides/pull/974)
- Prepend all database tables with `ctl_` [#979](https://github.com/ethyca/fides/pull/979)
- Moved the `admin-ui` code down one level into a `ctl` subdir [#970](https://github.com/ethyca/fides/pull/970)
- Extended the `/datamap` endpoint to include extra metadata [#992](https://github.com/ethyca/fides/pull/992)

## [1.8.1](https://github.com/ethyca/fides/compare/1.8.0...1.8.1) - 2022-08-08

### Deprecated

- The following environment variables have been deprecated, and replaced with the new environment variable names indicated below. To avoid breaking existing workflows, the deprecated variables are still respected in v1.8.1. They will be removed in a future release.
  - `FIDESCTL__API__DATABASE_HOST` --> `FIDESCTL__DATABASE__SERVER`
  - `FIDESCTL__API__DATABASE_NAME` --> `FIDESCTL__DATABASE__DB`
  - `FIDESCTL__API__DATABASE_PASSWORD` --> `FIDESCTL__DATABASE__PASSWORD`
  - `FIDESCTL__API__DATABASE_PORT` --> `FIDESCTL__DATABASE__PORT`
  - `FIDESCTL__API__DATABASE_TEST_DATABASE_NAME` --> `FIDESCTL__DATABASE__TEST_DB`
  - `FIDESCTL__API__DATABASE_USER` --> `FIDESCTL__DATABASE__USER`

### Developer Experience

- The included `docker-compose.yml` no longer references outdated ENV variables [#964](https://github.com/ethyca/fides/pull/964)

### Docs

- Minor release documentation now reflects the desired patch release process [#955](https://github.com/ethyca/fides/pull/955)
- Updated references to ENV variables [#964](https://github.com/ethyca/fides/pull/964)

### Fixed

- Deprecated config options will continue to be respected when set via environment variables [#965](https://github.com/ethyca/fides/pull/965)
- The git cache is rebuilt within the Docker container [#962](https://github.com/ethyca/fides/pull/962)
- The `wheel` pypi build no longer has a dirty version tag [#962](https://github.com/ethyca/fides/pull/962)
- Add setuptools to dev-requirements to fix versioneer error [#983](https://github.com/ethyca/fides/pull/983)

## [1.8.0](https://github.com/ethyca/fides/compare/1.7.1...1.8.0) - 2022-08-04

### Added

- Initial configuration wizard UI view
  - System scanning step: AWS credentials form and initial `generate` API usage.
  - System scanning results: AWS systems are stored and can be selected for review
- CustomInput type "password" with show/hide icon.
- Pull CLI command now checks for untracked/unstaged files in the manifests dir [#869](https://github.com/ethyca/fides/pull/869)
- Pull CLI command has a flag to pull missing files from the server [#895](https://github.com/ethyca/fides/pull/895)
- Add BigQuery support for the `generate` command and `/generate` endpoint [#814](https://github.com/ethyca/fides/pull/814) & [#917](https://github.com/ethyca/fides/pull/917)
- Added user auth tables [915](https://github.com/ethyca/fides/pull/915)
- Standardized API error parsing under `~/types/errors`
- Added taxonomy page to UI [#902](https://github.com/ethyca/fides/pull/902)
  - Added a nested accordion component for displaying taxonomy data [#910](https://github.com/ethyca/fides/pull/910)
- Add lru cache to get_config [927](https://github.com/ethyca/fides/pull/927)
- Add support for deprecated API config values [#959](https://github.com/ethyca/fides/pull/959)
- `fides` is now an alias for `fidesctl` as a CLI entrypoint [#926](https://github.com/ethyca/fides/pull/926)
- Add user auth routes [929](https://github.com/ethyca/fides/pull/929)
- Bump fideslib to 3.0.1 and remove patch code[931](https://github.com/ethyca/fides/pull/931)
- Update the `fidesctl` python package to automatically serve the UI [#941](https://github.com/ethyca/fides/pull/941)
- Add `push` cli command alias for `apply` and deprecate `apply` [943](https://github.com/ethyca/fides/pull/943)
- Add resource groups tagging api as a source of system generation [939](https://github.com/ethyca/fides/pull/939)
- Add GitHub Action to publish the `fidesctl` package to testpypi on pushes to main [#951](https://github.com/ethyca/fides/pull/951)
- Added configWizardFlag to ui to hide the config wizard when false [[#1453](https://github.com/ethyca/fides/issues/1453)

### Changed

- Updated the `datamap` endpoint to return human-readable column names as the first response item [#779](https://github.com/ethyca/fides/pull/779)
- Remove the `obscure` requirement from the `generate` endpoint [#819](https://github.com/ethyca/fides/pull/819)
- Moved all files from `fidesapi` to `fidesctl/api` [#885](https://github.com/ethyca/fides/pull/885)
- Moved `scan` and `generate` to the list of commands that can be run in local mode [#841](https://github.com/ethyca/fides/pull/841)
- Upgraded the base docker images from Debian Buster to Bullseye [#958](https://github.com/ethyca/fides/pull/958)
- Removed `ipython` as a dev-requirement [#958](https://github.com/ethyca/fides/pull/958)
- Webserver dependencies now come as a standard part of the package [#881](https://github.com/ethyca/fides/pull/881)
- Initial configuration wizard UI view
  - Refactored step & form results management to use Redux Toolkit slice.
- Change `id` field in tables from an integer to a string [915](https://github.com/ethyca/fides/pull/915)
- Update `fideslang` to `1.1.0`, simplifying the default taxonomy and adding `tags` for resources [#865](https://github.com/ethyca/fides/pull/865)
- Merge existing configurations with `fideslib` library [#913](https://github.com/ethyca/fides/pull/913)
- Moved frontend static files to `src/fidesctl/ui-build/static` [#934](https://github.com/ethyca/fides/pull/934)
- Replicated the error response handling from the `/validate` endpoint to the `/generate` endpoint [#911](https://github.com/ethyca/fides/pull/911)

### Developer Experience

- Remove `API_PREFIX` from fidesctl/core/utils.py and change references to `API_PREFIX` in fidesctl/api/reoutes/util.py [922](https://github.com/ethyca/fides/pull/922)

### Fixed

- Dataset field columns show all columns by default in the UI [#898](https://github.com/ethyca/fides/pull/898)
- Fixed the missing `.fides./` directory when locating the default config [#933](https://github.com/ethyca/fides/pull/933)

## [1.7.1](https://github.com/ethyca/fides/compare/1.7.0...1.7.1) - 2022-07-28

### Added

- Add datasets via YAML in the UI [#813](https://github.com/ethyca/fides/pull/813)
- Add datasets via database connection [#834](https://github.com/ethyca/fides/pull/834) [#889](https://github.com/ethyca/fides/pull/889)
- Add delete confirmation when deleting a field or collection from a dataset [#809](https://github.com/ethyca/fides/pull/809)
- Add ability to delete datasets from the UI [#827](https://github.com/ethyca/fides/pull/827)
- Add Cypress for testing [713](https://github.com/ethyca/fides/pull/833)
- Add datasets via database connection (UI only) [#834](https://github.com/ethyca/fides/pull/834)
- Add Okta support to the `/generate` endpoint [#842](https://github.com/ethyca/fides/pull/842)
- Add db support to `/generate` endpoint [849](https://github.com/ethyca/fides/pull/849)
- Added OpenAPI TypeScript client generation for the UI app. See the [README](/clients/admin-ui/src/types/api/README.md) for more details.

### Changed

- Remove the `obscure` requirement from the `generate` endpoint [#819](https://github.com/ethyca/fides/pull/819)

### Developer Experience

- When releases are published, dispatch a repository webhook event to ethyca/fidesctl-plus [#938](https://github.com/ethyca/fides/pull/938)

### Docs

- recommend/replace pip installs with pipx [#874](https://github.com/ethyca/fides/pull/874)

### Fixed

- CustomSelect input tooltips appear next to selector instead of wrapping to a new row.
- Datasets without the `third_country_transfer` will not cause the editing dataset form to not render.
- Fixed a build issue causing an `unknown` version of `fidesctl` to be installed in published Docker images [#836](https://github.com/ethyca/fides/pull/836)
- Fixed an M1-related SQLAlchemy bug [#816](https://github.com/ethyca/fides/pull/891)
- Endpoints now work with or without a trailing slash. [#886](https://github.com/ethyca/fides/pull/886)
- Dataset field columns show all columns by default in the UI [#898](https://github.com/ethyca/fides/pull/898)
- Fixed the `tag` specific GitHub Action workflows for Docker and publishing docs. [#901](https://github.com/ethyca/fides/pull/901)

## [1.7.0](https://github.com/ethyca/fides/compare/1.6.1...1.7.0) - 2022-06-23

### Added

- Added dependabot to keep dependencies updated
- A warning now issues for any orphan datasets as part of the `apply` command [543](https://github.com/ethyca/fides/pull/543)
- Initial scaffolding of management UI [#561](https://github.com/ethyca/fides/pull/624)
- A new `audit` command for `system` and `organization` resources, checking data map attribute compliance [#548](https://github.com/ethyca/fides/pull/548)
- Static UI assets are now built with the docker container [#663](https://github.com/ethyca/fides/issues/663)
- Host static files via fidesapi [#621](https://github.com/ethyca/fides/pull/621)
- A new `generate` endpoint to enable capturing systems from infrastructure from the UI [#642](https://github.com/ethyca/fides/pull/642)
- A new `datamap` endpoint to enable visualizing a data map from the UI [#721](https://github.com/ethyca/fides/pull/721)
- Management UI navigation bar [#679](https://github.com/ethyca/fides/issues/679)
- Management UI integration [#736](https://github.com/ethyca/fides/pull/736)
  - Datasets
  - Systems
  - Taxonomy (data categories)
- Initial dataset UI view [#768](https://github.com/ethyca/fides/pull/768)
  - Add interaction for viewing a dataset collection
  - Add column picker
  - Add a data category checklist tree
  - Edit/delete dataset fields
  - Edit/delete dataset collections
  - Edit datasets
  - Add a component for Identifiability tags
  - Add tooltips for help on forms
  - Add geographic location (third_country_transfers) country selection. Supported by new dependency `i18n-iso-countries`.
- Okta, aws and database credentials can now come from `fidesctl.toml` config [#694](https://github.com/ethyca/fides/pull/694)
- New `validate` endpoint to test aws and okta credentials [#722](https://github.com/ethyca/fides/pull/722)
- Initial configuration wizard UI view
  - Manual entry steps added (name and describe organization, pick entry route, and describe system manually including privacy declarations)
- A new image tagged `ethyca/fidesctl:dev` is published on each push to `main` [781](https://github.com/ethyca/fides/pull/781)
- A new cli command (`fidesctl sync`) [#765](https://github.com/ethyca/fides/pull/765)

### Changed

- Comparing server and CLI versions ignores `.dirty` only differences, and is quiet on success when running general CLI commands [621](https://github.com/ethyca/fides/pull/621)
- All endpoints now prefixed by `/api/v1` [#623](https://github.com/ethyca/fides/issues/623)
- Allow AWS credentials to be passed to `generate system` via the API [#645](https://github.com/ethyca/fides/pull/645)
- Update the export of a datamap to load resources from the server instead of a manifest directory [#662](https://github.com/ethyca/fides/pull/662)
- Refactor `export` to remove CLI specific uses from the core modules and load resources[#725](https://github.com/ethyca/fides/pull/725)
- Bump version of FastAPI in `setup.py` to 0.77.1 to match `optional-requirements.txt` [#734](https://github.com/ethyca/fides/pull/734)
- Docker images are now only built and pushed on tags to match when released to pypi [#740](https://github.com/ethyca/fides/pull/740)
- Okta resource scanning and generation now works with systems instead of datasets [#751](https://github.com/ethyca/fides/pull/751)

### Developer Experience

- Replaced `make` with `nox` [#547](https://github.com/ethyca/fides/pull/547)
- Removed usage of `fideslang` module in favor of new [external package](https://github.com/ethyca/fideslang) shared across projects [#619](https://github.com/ethyca/fides/issues/619)
- Added a UI service to the docker-compose deployment [#757](https://github.com/ethyca/fides/pull/757)
- `TestClient` defined in and shared across test modules via `conftest.py` [#759](https://github.com/ethyca/fides/pull/759)

### Docs

- Replaced all references to `make` with `nox` [#547](https://github.com/ethyca/fides/pull/547)
- Removed config/schemas page [#613](https://github.com/ethyca/fides/issues/613)
- Dataset UI and config wizard docs added ([https://github.com/ethyca/fides/pull/697](https://github.com/ethyca/fides/pull/697))
- The fides README now walks through generating a datamap [#746](https://github.com/ethyca/fides/pull/746)

### Fixed

- Updated `fideslog` to v1.1.5, resolving an issue where some exceptions thrown by the SDK were not handled as expected [#609](https://github.com/ethyca/fides/issues/609)
- Updated the webserver so that it won't fail if the database is inaccessible [#649](https://github.com/ethyca/fides/pull/649)
- Updated external tests to handle complex characters [#661](https://github.com/ethyca/fides/pull/661)
- Evaluations now properly merge the default taxonomy into the user-defined taxonomy [#684](https://github.com/ethyca/fides/pull/684)
- The CLI can now be run without installing the webserver components [#715](https://github.com/ethyca/fides/pull/715)

## [1.6.1](https://github.com/ethyca/fides/compare/1.6.0...1.6.1) - 2022-06-15

### Docs

- Updated `Release Steps`

### Fixed

- Resolved a failure with populating applicable data subject rights to a data map
- Handle invalid characters when generating a `fides_key` [#761](https://github.com/ethyca/fides/pull/761)

## [1.6.0](https://github.com/ethyca/fides/compare/1.5.3...1.6.0) - 2022-05-02

### Added

- ESLint configuration changes [#514](https://github.com/ethyca/fidesops/pull/514)
- User creation, update and permissions in the Admin UI [#511](https://github.com/ethyca/fidesops/pull/511)
- Yaml support for dataset upload [#284](https://github.com/ethyca/fidesops/pull/284)

### Breaking Changes

- Update masking API to take multiple input values [#443](https://github.com/ethyca/fidesops/pull/443)

### Docs

- DRP feature documentation [#520](https://github.com/ethyca/fidesops/pull/520)

## [1.4.2](https://github.com/ethyca/fidesops/compare/1.4.1...1.4.2) - 2022-05-12

### Added

- GET routes for users [#405](https://github.com/ethyca/fidesops/pull/405)
- Username based search on GET route [#444](https://github.com/ethyca/fidesops/pull/444)
- FIDESOPS\_\_DEV_MODE for Easier SaaS Request Debugging [#363](https://github.com/ethyca/fidesops/pull/363)
- Track user privileges across sessions [#425](https://github.com/ethyca/fidesops/pull/425)
- Add first_name and last_name fields. Also add them along with created_at to FidesUser response [#465](https://github.com/ethyca/fidesops/pull/465)
- Denial reasons for DSR and user `AuditLog` [#463](https://github.com/ethyca/fidesops/pull/463)
- DRP action to Policy [#453](https://github.com/ethyca/fidesops/pull/453)
- `CHANGELOG.md` file[#484](https://github.com/ethyca/fidesops/pull/484)
- DRP status endpoint [#485](https://github.com/ethyca/fidesops/pull/485)
- DRP exerise endpoint [#496](https://github.com/ethyca/fidesops/pull/496)
- Frontend for privacy request denial reaons [#480](https://github.com/ethyca/fidesops/pull/480)
- Publish Fidesops to Pypi [#491](https://github.com/ethyca/fidesops/pull/491)
- DRP data rights endpoint [#526](https://github.com/ethyca/fidesops/pull/526)

### Changed

- Converted HTTP Status Codes to Starlette constant values [#438](https://github.com/ethyca/fidesops/pull/438)
- SaasConnector.send behavior on ignore_errors now returns raw response [#462](https://github.com/ethyca/fidesops/pull/462)
- Seed user permissions in `create_superuser.py` script [#468](https://github.com/ethyca/fidesops/pull/468)
- User API Endpoints (update fields and reset user passwords) [#471](https://github.com/ethyca/fidesops/pull/471)
- Format tests with `black` [#466](https://github.com/ethyca/fidesops/pull/466)
- Extract privacy request endpoint logic into separate service for DRP [#470](https://github.com/ethyca/fidesops/pull/470)
- Fixing inconsistent SaaS connector integration tests [#473](https://github.com/ethyca/fidesops/pull/473)
- Add user data to login response [#501](https://github.com/ethyca/fidesops/pull/501)

### Breaking Changes

- Update masking API to take multiple input values [#443](https://github.com/ethyca/fidesops/pull/443)

### Docs

- Added issue template for documentation updates [#442](https://github.com/ethyca/fidesops/pull/442)
- Clarify masking updates [#464](https://github.com/ethyca/fidesops/pull/464)
- Added dark mode [#476](https://github.com/ethyca/fidesops/pull/476)

### Fixed

- Removed miradb test warning [#436](https://github.com/ethyca/fidesops/pull/436)
- Added missing import [#448](https://github.com/ethyca/fidesops/pull/448)
- Removed pypi badge pointing to wrong package [#452](https://github.com/ethyca/fidesops/pull/452)
- Audit imports and references [#479](https://github.com/ethyca/fidesops/pull/479)
- Switch to using update method on PUT permission endpoint [#500](https://github.com/ethyca/fidesops/pull/500)

### Developer Experience

- added isort as a CI check
- Include `tests/` in all static code checks (e.g. `mypy`, `pylint`)

### Changed

- Published Docker image does a clean install of Fidesctl
- `with_analytics` is now a decorator

### Fixed

- Third-Country formatting on Data Map
- Potential Duplication on Data Map
- Exceptions are no longer raised when sending `AnalyticsEvent`s on Windows
- Running `fidesctl init` now generates a `server_host` and `server_protocol`
  rather than `server_url`<|MERGE_RESOLUTION|>--- conflicted
+++ resolved
@@ -17,13 +17,11 @@
 
 ## [Unreleased](https://github.com/ethyca/fides/compare/2.36.0...main)
 
-<<<<<<< HEAD
+### Changed
+- Adds new var to track fides js overlay types [#4869](https://github.com/ethyca/fides/pull/4869)
+
 ## Fixed
  - Reduce privacy center logging to not show response size limit when the /fides.js endpoint has a size bigger than 4MB.
-=======
-### Changed
-- Adds new var to track fides js overlay types [#4869](https://github.com/ethyca/fides/pull/4869)
->>>>>>> 418a1b88
 
 ## [2.36.0](https://github.com/ethyca/fides/compare/2.35.1...2.36.0)
 
