# Changelog

All notable changes to this project will be documented in this file.

The format is based on [Keep a Changelog](https://keepachangelog.com/en/)

The types of changes are:

- `Added` for new features.
- `Changed` for changes in existing functionality.
- `Developer Experience` for changes in developer workflow or tooling.
- `Deprecated` for soon-to-be removed features.
- `Docs` for documentation only changes.
- `Removed` for now removed features.
- `Fixed` for any bug fixes.
- `Security` in case of vulnerabilities.

## [Unreleased](https://github.com/ethyca/fides/compare/2.34.0...main)

### Added
- Added carets to collapsible sections in the overlay modal [#4793](https://github.com/ethyca/fides/pull/4793)

### Fixed
- Fixed bug prevented adding new privacy center translations [#4786](https://github.com/ethyca/fides/pull/4786)
- Fixed bug where Privacy Policy links would be shown without a configured URL [#4801](https://github.com/ethyca/fides/pull/4801)

<<<<<<< HEAD
=======
### Changed
- Removed the Celery startup banner from the Fides worker logs [#4814](https://github.com/ethyca/fides/pull/4814)


>>>>>>> e4786405
## [2.34.0](https://github.com/ethyca/fides/compare/2.33.1...2.34.0)

### Added
- Added new field for modal trigger link translation [#4761](https://github.com/ethyca/fides/pull/4761)
- Added `getModalLinkLabel` method to global fides object [#4766](https://github.com/ethyca/fides/pull/4766)
- Added language switcher to fides overlay modal [#4773](https://github.com/ethyca/fides/pull/4773)
- Added modal link label to experience translation model [#4767](https://github.com/ethyca/fides/pull/4767)
- Added support for custom identities [#4764](https://github.com/ethyca/fides/pull/4764)

### Changed
- Changed the Stripe integration for `Cards` to delete instead of update due to possible issues of a past expiration date [#4768](https://github.com/ethyca/fides/pull/4768)
- Changed display of Data Uses, Categories and Subjects to user friendly names in the Data map report [#4774](https://github.com/ethyca/fides/pull/4774)
- Update active disabled Fides.js toggle color to light grey [#4778](https://github.com/ethyca/fides/pull/4778)
- Update FidesJS fides_embed option to support embedding both banner & modal components [#4782](https://github.com/ethyca/fides/pull/4782)
- Add a few CSS classes to help with styling FidesJS button groups [#4789](https://github.com/ethyca/fides/pull/4789)
- Changed GPP extension to be pre-bundled in appropriate circumstances, as opposed to another fetch [#4780](https://github.com/ethyca/fides/pull/4780)

### Fixed
- Fixed select dropdowns being cut off by edges of modal forms [#4757](https://github.com/ethyca/fides/pull/4757)
- Changed "allow user to dismiss" toggle to show on config form for TCF experience [#4755](https://github.com/ethyca/fides/pull/4755)
- Fixed issue when loading the privacy request detail page [#4775](https://github.com/ethyca/fides/pull/4775)
- Fixed connection test for Aircall [#4756](https://github.com/ethyca/fides/pull/4756/pull)
- Fixed issues connecting to Redshift due to character encoding and SSL requirements [#4790](https://github.com/ethyca/fides/pull/4790)
- Fixed the way the name identity is handled in the Privacy Center [#4791](https://github.com/ethyca/fides/pull/4791)

### Developer Experience
- Build a `fides-types.d.ts` type declaration file to include alongside our FidesJS developer docs [#4772](https://github.com/ethyca/fides/pull/4772)

## [2.33.1](https://github.com/ethyca/fides/compare/2.33.0...2.33.1)

### Added
- Adds CUSTOM_OPTIONS_PATH to Privacy Center env vars [#4769](https://github.com/ethyca/fides/pull/4769)

## [2.33.0](https://github.com/ethyca/fides/compare/2.32.0...2.33.0)

### Added

- Added models for Privacy Center configuration (for plus users) [#4716](https://github.com/ethyca/fides/pull/4716)
- Added ability to delete properties [#4708](https://github.com/ethyca/fides/pull/4708)
- Add interface for submitting privacy requests in admin UI [#4738](https://github.com/ethyca/fides/pull/4738)
- Added language switching support to the FidesJS UI based on configured translations [#4737](https://github.com/ethyca/fides/pull/4737)
- Added ability to override some experience language and primary color [#4743](https://github.com/ethyca/fides/pull/4743)
- Generate FidesJS SDK Reference Docs from tsdoc comments [#4736](https://github.com/ethyca/fides/pull/4736)
- Added erasure support for Adyen [#4735](https://github.com/ethyca/fides/pull/4735)
- Added erasure support for Iterable [#4695](https://github.com/ethyca/fides/pull/4695)

### Changed

- Updated privacy notice & experience forms to hide translation UI when user doesn't have translation feature [#4728](https://github.com/ethyca/fides/pull/4728), [#4734](https://github.com/ethyca/fides/pull/4734)
- Custom privacy request fields now support list values [#4686](https://github.com/ethyca/fides/pull/4686)
- Update when GPP API reports signal status: ready [#4635](https://github.com/ethyca/fides/pull/4635)
- Update non-dismissable TCF and notice banners to show a black overlay and prevent scrolling [#4748](https://github.com/ethyca/fidesplus/pull/4748)
- Cleanup config vars for preview in Admin-UI [#4745](https://github.com/ethyca/fides/pull/4745)
- Show a "systems displayed" count on datamap map & table reporting page [#4752](https://github.com/ethyca/fides/pull/4752)
- Change default Canada Privacy Experience Config in migration to reference generic `ca` region [#4762](https://github.com/ethyca/fides/pull/4762)

### Fixed

- Fixed responsive issues with the buttons on the integration screen [#4729](https://github.com/ethyca/fides/pull/4729)
- Fixed hover/focus issues with the v2 tables [#4730](https://github.com/ethyca/fides/pull/4730)
- Disable editing of data use declaration name and type after creation [#4731](https://github.com/ethyca/fides/pull/4731)
- Cleaned up table borders [#4733](https://github.com/ethyca/fides/pull/4733)
- Initialization issues with ExperienceNotices (#4723)[https://github.com/ethyca/fides/pull/4723]
- Re-add CORS origin regex field to admin UI (#4742)[https://github.com/ethyca/fides/pull/4742]


### Developer Experience
- Added new script to allow recompiling of fides-js when the code changes [#4744](https://github.com/ethyca/fides/pull/4744)
- Update Cookie House to support for additional locations (Canada, Quebec, EEA) and a "property_id" override [#4750](https://github.com/ethyca/fides/pull/4750)

## [2.32.0](https://github.com/ethyca/fides/compare/2.31.1...2.32.0)

### Added

- Updated configuration pages for Experiences with live Preview of FidesJS banner & modal components [#4576](https://github.com/ethyca/fides/pull/4576)
- Added ability to configure multiple language translations for Notices & Experiences [#4576](https://github.com/ethyca/fides/pull/4576)
- Automatically localize all strings in FidesJS CMP UIs (banner, modal, and TCF overlay) based on user's locale and experience configuration [#4576](https://github.com/ethyca/fides/pull/4576)
- Added fides_locale option to override FidesJS locale detection [#4576](https://github.com/ethyca/fides/pull/4576)
- Update FidesJS to report notices served and preferences saved linked to the specific translations displayed [#4576](https://github.com/ethyca/fides/pull/4576)
- Added ability to prevent dismissal of FidesJS CMP UI via Experience configuration [#4576](https://github.com/ethyca/fides/pull/4576)
- Added ability to create & link Properties to support multiple Experiences in a single location [#4658](https://github.com/ethyca/fides/pull/4658)
- Added property_id query param to fides.js to filter experiences by Property when installed [#4676](https://github.com/ethyca/fides/pull/4676)
- Added Locations & Regulations pages to allow a wider selection of locations for consent [#4660](https://github.com/ethyca/fides/pull/4660)
- Erasure support for Simon Data [#4552](https://github.com/ethyca/fides/pull/4552)
- Added notice there will be no preview for Privacy Center types in the Experience preview [#4709](https://github.com/ethyca/fides/pull/4709)
- Removed properties beta flag [#4710](https://github.com/ethyca/fides/pull/4710)
- Add acknowledge button label to default Experience English form [#4714](https://github.com/ethyca/fides/pull/4714)
- Update FidesJS to support localizing CMP UI with configurable, non-English default locales [#4720](https://github.com/ethyca/fides/pull/4720)
- Add loading of template translations for notices and experiences [#4718](https://github.com/ethyca/fides/pull/4718)

### Changed

- Moved location-targeting from Notices to Experiences [#4576](https://github.com/ethyca/fides/pull/4576)
- Replaced previous default Notices & Experiences with new versions with updated locations, translations, etc. [#4576](https://github.com/ethyca/fides/pull/4576)
- Automatically migrate existing Notices & Experiences to updated model where possible [#4576](https://github.com/ethyca/fides/pull/4576)
- Replaced ability to configure banner "display configuration" to separate banner & modal components [#4576](https://github.com/ethyca/fides/pull/4576)
- Modify `fides user login` to not store plaintext password in `~/.fides-credentials` [#4661](https://github.com/ethyca/fides/pull/4661)
- Data model changes to support Notice and Experience-level translations [#4576](https://github.com/ethyca/fides/pull/4576)
- Data model changes to support Consent setup being Experience instead of Notice-driven [#4576](https://github.com/ethyca/fides/pull/4576)
- Build PrivacyNoticeRegion from locations and location groups [#4620](https://github.com/ethyca/fides/pull/4620)
- When saving locations, calculate and save location groups [#4620](https://github.com/ethyca/fides/pull/4620)
- Update privacy experiences page to use the new table component [#4652](https://github.com/ethyca/fides/pull/4652)
- Update privacy notices page to use the new table component [#4641](https://github.com/ethyca/fides/pull/4641)
- Bumped supported Python versions to `3.10.13`, `3.9.18`, and `3.8.18`. Bumped Debian base image from `-bullseye` to `-bookworm`. [#4630](https://github.com/ethyca/fides/pull/4630)

### Fixed

- Ignore 404 errors from Delighted and Kustomer when an erasure client is not found [#4593](https://github.com/ethyca/fides/pull/4593)
- Various FE fixes for Admin-UI experience config form [#4707](https://github.com/ethyca/fides/pull/4707)
- Fix modal preview in Admin-UI experience config form [#4712](https://github.com/ethyca/fides/pull/4712)
- Optimize FidesJS bundle size by only loading TCF static stings when needed [#4711](https://github.com/ethyca/fides/pull/4711)

## [2.31.0](https://github.com/ethyca/fides/compare/2.30.1...2.31.0)

### Added

- Add Great Britain as a consent option [#4628](https://github.com/ethyca/fides/pull/4628)
- Navbar update and new properties page [#4633](https://github.com/ethyca/fides/pull/4633)
- Access and erasure support for Oracle Responsys [#4618](https://github.com/ethyca/fides/pull/4618)

### Fixed

- Fix issue where "x" button on Fides.js components overwrites saved preferences [#4649](https://github.com/ethyca/fides/pull/4649)
- Initialize Fides.consent with default values from experience when saved consent cookie (fides_consent) does not exist [#4665](https://github.com/ethyca/fides/pull/4665)

### Changed

- Sets GPP applicableSections to -1 when a user visits from a state that is not part of the GPP [#4727](https://github.com/ethyca/fides/pull/4727)

## [2.30.1](https://github.com/ethyca/fides/compare/2.30.0...2.30.1)

### Fixed

- Configure logger correctly on worker initialization [#4624](https://github.com/ethyca/fides/pull/4624)

## [2.30.0](https://github.com/ethyca/fides/compare/2.29.0...2.30.0)

### Added

- Add enum and registry of supported languages [#4592](https://github.com/ethyca/fides/pull/4592)
- Access and erasure support for Talkable [#4589](https://github.com/ethyca/fides/pull/4589)
- Support temporary credentials in AWS generate + scan features [#4607](https://github.com/ethyca/fides/pull/4603), [#4608](https://github.com/ethyca/fides/pull/4608)
- Add ability to store and read Fides cookie in Base64 format [#4556](https://github.com/ethyca/fides/pull/4556)
- Structured logging for SaaS connector requests [#4594](https://github.com/ethyca/fides/pull/4594)
- Added Fides.showModal() to fides.js to allow programmatic opening of consent modals [#4617](https://github.com/ethyca/fides/pull/4617)

### Fixed

- Fixing issue when modifying Policies, Rules, or RuleTargets as a root user [#4582](https://github.com/ethyca/fides/pull/4582)

## [2.29.0](https://github.com/ethyca/fides/compare/2.28.0...2.29.0)

### Added

- View more modal to regulations page [#4574](https://github.com/ethyca/fides/pull/4574)
- Columns in data map reporting, adding multiple systems, and consent configuration tables can be resized. In the data map reporting table, fields with multiple values can show all or collapse all [#4569](https://github.com/ethyca/fides/pull/4569)
- Show custom fields in the data map report table [#4579](https://github.com/ethyca/fides/pull/4579)

### Changed

- Delay rendering the nav until all necessary queries are finished loading [#4571](https://github.com/ethyca/fides/pull/4571)
- Updating return value for crud.get_custom_fields_filtered [#4575](https://github.com/ethyca/fides/pull/4575)
- Updated user deletion confirmation flow to only require one confirmatory input [#4402](https://github.com/ethyca/fides/pull/4402)
- Moved `pymssl` to an optional dependency no longer installed by default with our python package [#4581](https://github.com/ethyca/fides/pull/4581)
- Fixed CORS domain update functionality [#4570](https://github.com/ethyca/fides/pull/4570)
- Update Domains page with ability to add/remove "organization" domains, view "administrator" domains set via security settings, and improve various UX bugs and copy [#4584](https://github.com/ethyca/fides/pull/4584)

### Fixed

- Fixed CORS domain update functionality [#4570](https://github.com/ethyca/fides/pull/4570)
- Completion emails are no longer attempted for consent requests [#4578](https://github.com/ethyca/fides/pull/4578)

## [2.28.0](https://github.com/ethyca/fides/compare/2.27.0...2.28.0)

### Added

- Erasure support for AppsFlyer [#4512](https://github.com/ethyca/fides/pull/4512)
- Datamap Reporting page [#4519](https://github.com/ethyca/fides/pull/4519)
- Consent support for Klaviyo [#4513](https://github.com/ethyca/fides/pull/4513)
- Form for configuring GPP settings [#4557](https://github.com/ethyca/fides/pull/4557)
- Custom privacy request field support for consent requests [#4546](https://github.com/ethyca/fides/pull/4546)
- Support GPP in privacy notices [#4554](https://github.com/ethyca/fides/pull/4554)

### Changed

- Redesigned nav bar for the admin UI [#4548](https://github.com/ethyca/fides/pull/4548)
- Fides.js GPP for US geographies now derives values from backend privacy notices [#4559](https://github.com/ethyca/fides/pull/4559)
- No longer generate the `vendors_disclosed` section of the TC string in `fides.js` [#4553](https://github.com/ethyca/fides/pull/4553)
- Changed consent management vendor add flow [#4550](https://github.com/ethyca/fides/pull/4550)

### Fixed

- Fixed an issue blocking Salesforce sandbox accounts from refreshing tokens [#4547](https://github.com/ethyca/fides/pull/4547)
- Fixed DSR zip packages to be unzippable on Windows [#4549](https://github.com/ethyca/fides/pull/4549)
- Fixed browser compatibility issues with Object.hasOwn [#4568](https://github.com/ethyca/fides/pull/4568)

### Developer Experience

- Switch to anyascii for unicode transliteration [#4550](https://github.com/ethyca/fides/pull/4564)

## [2.27.0](https://github.com/ethyca/fides/compare/2.26.0...2.27.0)

### Added

- Tooltip and styling for disabled rows in add multiple vendor view [#4498](https://github.com/ethyca/fides/pull/4498)
- Preliminary GPP support for US regions [#4498](https://github.com/ethyca/fides/pull/4504)
- Access and erasure support for Statsig Enterprise [#4429](https://github.com/ethyca/fides/pull/4429)
- New page for setting locations [#4517](https://github.com/ethyca/fides/pull/4517)
- New modal for setting granular locations [#4531](https://github.com/ethyca/fides/pull/4531)
- New page for setting regulations [#4530](https://github.com/ethyca/fides/pull/4530)
- Update fides.js to support multiple descriptions (banner, overlay) and render HTML descriptions [#4542](https://github.com/ethyca/fides/pull/4542)

### Fixed

- Fixed incorrect Compass button behavior in system form [#4508](https://github.com/ethyca/fides/pull/4508)
- Omit certain fields from system payload when empty [#4508](https://github.com/ethyca/fides/pull/4525)
- Fixed issues with Compass vendor selector behavior [#4521](https://github.com/ethyca/fides/pull/4521)
- Fixed an issue where the background overlay remained visible after saving consent preferences [#4515](https://github.com/ethyca/fides/pull/4515)
- Fixed system name being editable when editing GVL systems [#4533](https://github.com/ethyca/fides/pull/4533)
- Fixed an issue where a privacy policy link could not be removed from privacy experiences [#4542](https://github.com/ethyca/fides/pull/4542)

### Changed

- Upgrade to use Fideslang `3.0.0` and remove associated concepts [#4502](https://github.com/ethyca/fides/pull/4502)
- Model overhaul for saving privacy preferences and notices served [#4481](https://github.com/ethyca/fides/pull/4481)
- Moves served notice endpoints, consent reporting, purpose endpoints and TCF queries to plus [#4481](https://github.com/ethyca/fides/pull/4481)
- Moves served notice endpoints, consent reporting, and TCF queries to plus [#4481](https://github.com/ethyca/fides/pull/4481)
- Update frontend to account for changes to notices served and preferences saved APIs [#4518](https://github.com/ethyca/fides/pull/4518)
- `fides.js` now sets `supportsOOB` to `false` [#4516](https://github.com/ethyca/fides/pull/4516)
- Save consent method ("accept", "reject", "save", etc.) to `fides_consent` cookie as extra metadata [#4529](https://github.com/ethyca/fides/pull/4529)
- Allow CORS for privacy center `fides.js` and `fides-ext-gpp.js` endpoints
- Replace `GPP_EXT_PATH` env var in favor of a more flexible `FIDES_JS_BASE_URL` environment variable
- Change vendor add modal on consent configuration screen to use new vendor selector [#4532](https://github.com/ethyca/fides/pull/4532)
- Remove vendor add modal [#4535](https://github.com/ethyca/fides/pull/4535)

## [2.26.0](https://github.com/ethyca/fides/compare/2.25.0...main)

### Added

- Dynamic importing for GPP bundle [#4447](https://github.com/ethyca/fides/pull/4447)
- Paging to vendors in the TCF overlay [#4463](https://github.com/ethyca/fides/pull/4463)
- New purposes endpoint and indices to improve system lookups [#4452](https://github.com/ethyca/fides/pull/4452)
- Cypress tests for fides.js GPP extension [#4476](https://github.com/ethyca/fides/pull/4476)
- Add support for global TCF Purpose Overrides [#4464](https://github.com/ethyca/fides/pull/4464)
- TCF override management [#4484](https://github.com/ethyca/fides/pull/4484)
- Readonly consent management table and modal [#4456](https://github.com/ethyca/fides/pull/4456), [#4477](https://github.com/ethyca/fides/pull/4477)
- Access and erasure support for Gong [#4461](https://github.com/ethyca/fides/pull/4461)
- Add new UI for CSV consent reporting [#4488](https://github.com/ethyca/fides/pull/4488)
- Option to prevent the dismissal of the consent banner and modal [#4470](https://github.com/ethyca/fides/pull/4470)

### Changed

- Increased max number of preferences allowed in privacy preference API calls [#4469](https://github.com/ethyca/fides/pull/4469)
- Reduce size of tcf_consent payload in fides_consent cookie [#4480](https://github.com/ethyca/fides/pull/4480)
- Change log level for FidesUserPermission retrieval to `debug` [#4482](https://github.com/ethyca/fides/pull/4482)
- Remove Add Vendor button from the Manage your vendors page[#4509](https://github.com/ethyca/fides/pull/4509)

### Fixed

- Fix type errors when TCF vendors have no dataDeclaration [#4465](https://github.com/ethyca/fides/pull/4465)
- Fixed an error where editing an AC system would mistakenly lock it for GVL [#4471](https://github.com/ethyca/fides/pull/4471)
- Refactor custom Get Preferences function to occur after our CMP API initialization [#4466](https://github.com/ethyca/fides/pull/4466)
- Fix an error where a connector response value of None causes a DSR failure due to a missing value [#4483](https://github.com/ethyca/fides/pull/4483)
- Fixed system name being non-editable when locked for GVL [#4475](https://github.com/ethyca/fides/pull/4475)
- Fixed a bug with "null" values for retention period field on data uses [#4487](https://github.com/ethyca/fides/pull/4487)
- Fixed an issue with the Iterate connector returning At least one param_value references an invalid field for the 'update' request of user [#4514]

## [2.25.0](https://github.com/ethyca/fides/compare/2.24.1...2.25.0)

### Added

- Stub for initial GPP support [#4431](https://github.com/ethyca/fides/pull/4431)
- Added confirmation modal on deleting a data use declaration [#4439](https://github.com/ethyca/fides/pull/4439)
- Added feature flag for separating system name and Compass vendor selector [#4437](https://github.com/ethyca/fides/pull/4437)
- Fire GPP events per spec [#4433](https://github.com/ethyca/fides/pull/4433)
- New override option `fides_tcf_gdpr_applies` for setting `gdprApplies` on the CMP API [#4453](https://github.com/ethyca/fides/pull/4453)

### Changed

- Improved bulk vendor adding table UX [#4425](https://github.com/ethyca/fides/pull/4425)
- Flexible legal basis for processing has a db default of True [#4434](https://github.com/ethyca/fides/pull/4434)
- Give contributor role access to config API, including cors origin updates [#4438](https://github.com/ethyca/fides/pull/4438)
- Disallow setting `*` and other non URL values for `security.cors_origins` config property via the API [#4438](https://github.com/ethyca/fides/pull/4438)
- Consent modal hides the opt-in/opt-out buttons if only one privacy notice is enabled [#4441](https://github.com/ethyca/fides/pull/4441)
- Initialize TCF stub earlier [#4453](https://github.com/ethyca/fides/pull/4453)
- Change focus outline color of form inputs [#4467](https://github.com/ethyca/fides/pull/4467)

### Fixed

- Fixed a bug where selected vendors in "configure consent" add vendor modal were unstyled [#4454](https://github.com/ethyca/fides/pull/4454)
- Use correct defaults when there is no associated preference in the cookie [#4451](https://github.com/ethyca/fides/pull/4451)
- IP Addresses behind load balancers for consent reporting [#4440](https://github.com/ethyca/fides/pull/4440)

## [2.24.1](https://github.com/ethyca/fides/compare/2.24.0...2.24.1)

### Added

- Logging when root user and client credentials are used [#4432](https://github.com/ethyca/fides/pull/4432)
- Allow for custom path at which to retrieve Fides override options [#4462](https://github.com/ethyca/fides/pull/4462)

### Changed

- Run fides with non-root user [#4421](https://github.com/ethyca/fides/pull/4421)

## [2.24.0](https://github.com/ethyca/fides/compare/2.23.3...2.24.0)

### Added

- Adds fides_disable_banner config option to Fides.js [#4378](https://github.com/ethyca/fides/pull/4378)
- Deletions that fail due to foreign key constraints will now be more clearly communicated [#4406](https://github.com/ethyca/fides/pull/4378)
- Added support for a custom get preferences API call provided through Fides.init [#4375](https://github.com/ethyca/fides/pull/4375)
- Hidden custom privacy request fields in the Privacy Center [#4370](https://github.com/ethyca/fides/pull/4370)
- Backend System-level Cookie Support [#4383](https://github.com/ethyca/fides/pull/4383)
- High Level Tracking of Compass System Sync [#4397](https://github.com/ethyca/fides/pull/4397)
- Erasure support for Qualtrics [#4371](https://github.com/ethyca/fides/pull/4371)
- Erasure support for Ada Chatbot [#4382](https://github.com/ethyca/fides/pull/4382)
- Erasure support for Typeform [#4366](https://github.com/ethyca/fides/pull/4366)
- Added notice that a system is GVL when adding/editing from system form [#4327](https://github.com/ethyca/fides/pull/4327)
- Added the ability to select the request types to enable per integration (for plus users) [#4374](https://github.com/ethyca/fides/pull/4374)
- Adds support for custom get experiences fn and custom patch notices served fn [#4410](https://github.com/ethyca/fides/pull/4410)
- Adds more granularity to tracking consent method, updates custom savePreferencesFn and FidesUpdated event to take consent method [#4419](https://github.com/ethyca/fides/pull/4419)

### Changed

- Add filtering and pagination to bulk vendor add table [#4351](https://github.com/ethyca/fides/pull/4351)
- Determine if the TCF overlay needs to surface based on backend calculated version hash [#4356](https://github.com/ethyca/fides/pull/4356)
- Moved Experiences and Preferences endpoints to Plus to take advantage of dynamic GVL [#4367](https://github.com/ethyca/fides/pull/4367)
- Add legal bases to Special Purpose schemas on the backend for display [#4387](https://github.com/ethyca/fides/pull/4387)
- "is_service_specific" default updated when building TC strings on the backend [#4377](https://github.com/ethyca/fides/pull/4377)
- "isServiceSpecific" default updated when building TC strings on the frontend [#4384](https://github.com/ethyca/fides/pull/4384)
- Redact cli, database, and redis configuration information from GET api/v1/config API request responses. [#4379](https://github.com/ethyca/fides/pull/4379)
- Button ordering in fides.js UI [#4407](https://github.com/ethyca/fides/pull/4407)
- Add different classnames to consent buttons for easier selection [#4411](https://github.com/ethyca/fides/pull/4411)
- Updates default consent preference to opt-out for TCF when fides_string exists [#4430](https://github.com/ethyca/fides/pull/4430)

### Fixed

- Persist bulk system add filter modal state [#4412](https://github.com/ethyca/fides/pull/4412)
- Fixing labels for request type field [#4414](https://github.com/ethyca/fides/pull/4414)
- User preferences from cookie should always override experience preferences [#4405](https://github.com/ethyca/fides/pull/4405)
- Allow fides_consent cookie to be set from a subdirectory [#4426](https://github.com/ethyca/fides/pull/4426)

### Security

-- Use a more cryptographically secure random function for security code generation

## [2.23.3](https://github.com/ethyca/fides/compare/2.23.2...2.23.3)

### Fixed

- Fix button arrangment and spacing for TCF and non-TCF consent overlay banner and modal [#4391](https://github.com/ethyca/fides/pull/4391)
- Replaced h1 element with div to use exisitng fides styles in consent modal [#4399](https://github.com/ethyca/fides/pull/4399)
- Fixed privacy policy alignment for non-TCF consent overlay banner and modal [#4403](https://github.com/ethyca/fides/pull/4403)
- Fix dynamic class name for TCF-variant of consent banner [#4404](https://github.com/ethyca/fides/pull/4403)

### Security

-- Fix an HTML Injection vulnerability in DSR Packages

## [2.23.2](https://github.com/ethyca/fides/compare/2.23.1...2.23.2)

### Fixed

- Fixed fides.css to vary banner width based on tcf [[#4381](https://github.com/ethyca/fides/issues/4381)]

## [2.23.1](https://github.com/ethyca/fides/compare/2.23.0...2.23.1)

### Changed

- Refactor Fides.js embedded modal to not use A11y dialog [#4355](https://github.com/ethyca/fides/pull/4355)
- Only call `FidesUpdated` when a preference has been saved, not during initialization [#4365](https://github.com/ethyca/fides/pull/4365)
- Updated double toggle styling in favor of single toggles with a radio group to select legal basis [#4376](https://github.com/ethyca/fides/pull/4376)

### Fixed

- Handle invalid `fides_string` when passed in as an override [#4350](https://github.com/ethyca/fides/pull/4350)
- Bug where vendor opt-ins would not initialize properly based on a `fides_string` in the TCF overlay [#4368](https://github.com/ethyca/fides/pull/4368)

## [2.23.0](https://github.com/ethyca/fides/compare/2.22.1...2.23.0)

### Added

- Added support for 3 additional config variables in Fides.js: fidesEmbed, fidesDisableSaveApi, and fidesTcString [#4262](https://github.com/ethyca/fides/pull/4262)
- Added support for fidesEmbed, fidesDisableSaveApi, and fidesTcString to be passed into Fides.js via query param, cookie, or window object [#4297](https://github.com/ethyca/fides/pull/4297)
- New privacy center environment variables `FIDES_PRIVACY_CENTER__IS_FORCED_TCF` which can make the privacy center always return the TCF bundle (`fides-tcf.js`) [#4312](https://github.com/ethyca/fides/pull/4312)
- Added a `FidesUIChanged` event to Fides.js to track when user preferences change without being saved [#4314](https://github.com/ethyca/fides/pull/4314) and [#4253](https://github.com/ethyca/fides/pull/4253)
- Add AC Systems to the TCF Overlay under Vendor Consents section [#4266](https://github.com/ethyca/fides/pull/4266/)
- Added bulk system/vendor creation component [#4309](https://github.com/ethyca/fides/pull/4309/)
- Support for passing in an AC string as part of a fides string for the TCF overlay [#4308](https://github.com/ethyca/fides/pull/4308)
- Added support for overriding the save user preferences API call with a custom fn provided through Fides.init [#4318](https://github.com/ethyca/fides/pull/4318)
- Return AC strings in GET Privacy Experience meta and allow saving preferences against AC strings [#4295](https://github.com/ethyca/fides/pull/4295)
- New GET Privacy Experience Meta Endpoint [#4328](https://github.com/ethyca/fides/pull/4328)
- Access and erasure support for SparkPost [#4328](https://github.com/ethyca/fides/pull/4238)
- Access and erasure support for Iterate [#4332](https://github.com/ethyca/fides/pull/4332)
- SSH Support for MySQL connections [#4310](https://github.com/ethyca/fides/pull/4310)
- Added served notice history IDs to the TCF privacy preference API calls [#4161](https://github.com/ethyca/fides/pull/4161)

### Fixed

- Cleans up CSS for fidesEmbed mode [#4306](https://github.com/ethyca/fides/pull/4306)
- Stacks that do not have any purposes will no longer render an empty purpose block [#4278](https://github.com/ethyca/fides/pull/4278)
- Forcing hidden sections to use display none [#4299](https://github.com/ethyca/fides/pull/4299)
- Handles Hubspot requiring and email to be formatted as email when processing an erasure [#4322](https://github.com/ethyca/fides/pull/4322)
- Minor CSS improvements for the consent/TCF banners and modals [#4334](https://github.com/ethyca/fides/pull/4334)
- Consistent font sizes for labels in the system form and data use forms in the Admin UI [#4346](https://github.com/ethyca/fides/pull/4346)
- Bug where not all system forms would appear to save when used with Compass [#4347](https://github.com/ethyca/fides/pull/4347)
- Restrict TCF Privacy Experience Config if TCF is disabled [#4348](https://github.com/ethyca/fides/pull/4348)
- Removes overflow styling for embedded modal in Fides.js [#4345](https://github.com/ethyca/fides/pull/4345)

### Changed

- Derive cookie storage info, privacy policy and legitimate interest disclosure URLs, and data retention data from the data map instead of directly from gvl.json [#4286](https://github.com/ethyca/fides/pull/4286)
- Updated TCF Version for backend consent reporting [#4305](https://github.com/ethyca/fides/pull/4305)
- Update Version Hash Contents [#4313](https://github.com/ethyca/fides/pull/4313)
- Change vendor selector on system information form to typeahead[#4333](https://github.com/ethyca/fides/pull/4333)
- Updates experience API calls from Fides.js to include new meta field [#4335](https://github.com/ethyca/fides/pull/4335)

## [2.22.1](https://github.com/ethyca/fides/compare/2.22.0...2.22.1)

### Added

- Custom fields are now included in system history change tracking [#4294](https://github.com/ethyca/fides/pull/4294)

### Security

- Added hostname checks for external SaaS connector URLs [CVE-2023-46124](https://github.com/ethyca/fides/security/advisories/GHSA-jq3w-9mgf-43m4)
- Use a Pydantic URL type for privacy policy URLs [CVE-2023-46126](https://github.com/ethyca/fides/security/advisories/GHSA-fgjj-5jmr-gh83)
- Remove the CONFIG_READ scope from the Viewer role [CVE-2023-46125](https://github.com/ethyca/fides/security/advisories/GHSA-rjxg-rpg3-9r89)

## [2.22.0](https://github.com/ethyca/fides/compare/2.21.0...2.22.0)

### Added

- Added an option to link to vendor tab from an experience config description [#4191](https://github.com/ethyca/fides/pull/4191)
- Added two toggles for vendors in the TCF overlay, one for Consent, and one for Legitimate Interest [#4189](https://github.com/ethyca/fides/pull/4189)
- Added two toggles for purposes in the TCF overlay, one for Consent, and one for Legitimate Interest [#4234](https://github.com/ethyca/fides/pull/4234)
- Added support for new TCF-related fields on `System` and `PrivacyDeclaration` models [#4228](https://github.com/ethyca/fides/pull/4228)
- Support for AC string to `fides-tcf` [#4244](https://github.com/ethyca/fides/pull/4244)
- Support for `gvl` prefixed vendor IDs [#4247](https://github.com/ethyca/fides/pull/4247)

### Changed

- Removed `TCF_ENABLED` environment variable from the privacy center in favor of dynamically figuring out which `fides-js` bundle to send [#4131](https://github.com/ethyca/fides/pull/4131)
- Updated copy of info boxes on each TCF tab [#4191](https://github.com/ethyca/fides/pull/4191)
- Clarified messages for error messages presented during connector upload [#4198](https://github.com/ethyca/fides/pull/4198)
- Refactor legal basis dimension regarding how TCF preferences are saved and how the experience is built [#4201](https://github.com/ethyca/fides/pull/4201/)
- Add saving privacy preferences via a TC string [#4221](https://github.com/ethyca/fides/pull/4221)
- Updated fides server to use an environment variable for turning TCF on and off [#4220](https://github.com/ethyca/fides/pull/4220)
- Update frontend to use new legal basis dimension on vendors [#4216](https://github.com/ethyca/fides/pull/4216)
- Updated privacy center patch preferences call to handle updated API response [#4235](https://github.com/ethyca/fides/pull/4235)
- Added our CMP ID [#4233](https://github.com/ethyca/fides/pull/4233)
- Allow Admin UI users to turn on Configure Consent flag [#4246](https://github.com/ethyca/fides/pull/4246)
- Styling improvements for the fides.js consent banners and modals [#4222](https://github.com/ethyca/fides/pull/4222)
- Update frontend to handle updated Compass schema [#4254](https://github.com/ethyca/fides/pull/4254)
- Assume Universal Vendor ID usage in TC String translation [#4256](https://github.com/ethyca/fides/pull/4256)
- Changed vendor form on configuring consent page to use two-part selection for consent uses [#4251](https://github.com/ethyca/fides/pull/4251)
- Updated system form to have new TCF fields [#4271](https://github.com/ethyca/fides/pull/4271)
- Vendors disclosed string is now narrowed to only the vendors shown in the UI, not the whole GVL [#4250](https://github.com/ethyca/fides/pull/4250)
- Changed naming convention "fides_string" instead of "tc_string" for developer friendly consent API's [#4267](https://github.com/ethyca/fides/pull/4267)

### Fixed

- TCF overlay can initialize its consent preferences from a cookie [#4124](https://github.com/ethyca/fides/pull/4124)
- Various improvements to the TCF modal such as vendor storage disclosures, vendor counts, privacy policies, etc. [#4167](https://github.com/ethyca/fides/pull/4167)
- An issue where Braze could not mask an email due to formatting [#4187](https://github.com/ethyca/fides/pull/4187)
- An issue where email was not being overridden correctly for Braze and Domo [#4196](https://github.com/ethyca/fides/pull/4196)
- Use `stdRetention` when there is not a specific value for a purpose's data retention [#4199](https://github.com/ethyca/fides/pull/4199)
- Updating the unflatten_dict util to accept flattened dict values [#4200](https://github.com/ethyca/fides/pull/4200)
- Minor CSS styling fixes for the consent modal [#4252](https://github.com/ethyca/fides/pull/4252)
- Additional styling fixes for issues caused by a CSS reset [#4268](https://github.com/ethyca/fides/pull/4268)
- Bug where vendor legitimate interests would not be set unless vendor consents were first set [#4250](https://github.com/ethyca/fides/pull/4250)
- Vendor count over-counting in TCF overlay [#4275](https://github.com/ethyca/fides/pull/4275)

## [2.21.0](https://github.com/ethyca/fides/compare/2.20.2...2.21.0)

### Added

- "Add a vendor" flow to configuring consent page [#4107](https://github.com/ethyca/fides/pull/4107)
- Initial TCF Backend Support [#3804](https://github.com/ethyca/fides/pull/3804)
- Add initial layer to TCF modal [#3956](https://github.com/ethyca/fides/pull/3956)
- Support for rendering in the TCF modal whether or not a vendor is part of the GVL [#3972](https://github.com/ethyca/fides/pull/3972)
- Features and legal bases dropdown for TCF modal [#3995](https://github.com/ethyca/fides/pull/3995)
- TCF CMP stub API [#4000](https://github.com/ethyca/fides/pull/4000)
- Fides-js can now display preliminary TCF data [#3879](https://github.com/ethyca/fides/pull/3879)
- Fides-js can persist TCF preferences to the backend [#3887](https://github.com/ethyca/fides/pull/3887)
- TCF modal now supports setting legitimate interest fields [#4037](https://github.com/ethyca/fides/pull/4037)
- Embed the GVL in the GET Experiences response [#4143](https://github.com/ethyca/fides/pull/4143)
- Button to view how many vendors and to open the vendor tab in the TCF modal [#4144](https://github.com/ethyca/fides/pull/4144)
- "Edit vendor" flow to configuring consent page [#4162](https://github.com/ethyca/fides/pull/4162)
- TCF overlay description updates [#4051] https://github.com/ethyca/fides/pull/4151
- Added developer-friendly TCF information under Experience meta [#4160](https://github.com/ethyca/fides/pull/4160/)
- Added fides.css customization for Plus users [#4136](https://github.com/ethyca/fides/pull/4136)

### Changed

- Added further config options to customize the privacy center [#4090](https://github.com/ethyca/fides/pull/4090)
- CORS configuration page [#4073](https://github.com/ethyca/fides/pull/4073)
- Refactored `fides.js` components so that they can take data structures that are not necessarily privacy notices [#3870](https://github.com/ethyca/fides/pull/3870)
- Use hosted GVL.json from the backend [#4159](https://github.com/ethyca/fides/pull/4159)
- Features and Special Purposes in the TCF modal do not render toggles [#4139](https://github.com/ethyca/fides/pull/4139)
- Moved the initial TCF layer to the banner [#4142](https://github.com/ethyca/fides/pull/4142)
- Misc copy changes for the system history table and modal [#4146](https://github.com/ethyca/fides/pull/4146)

### Fixed

- Allows CDN to cache empty experience responses from fides.js API [#4113](https://github.com/ethyca/fides/pull/4113)
- Fixed `identity_special_purpose` unique constraint definition [#4174](https://github.com/ethyca/fides/pull/4174/files)

## [2.20.2](https://github.com/ethyca/fides/compare/2.20.1...2.20.2)

### Fixed

- added version_added, version_deprecated, and replaced_by to data use, data subject, and data category APIs [#4135](https://github.com/ethyca/fides/pull/4135)
- Update fides.js to not fetch experience client-side if pre-fetched experience is empty [#4149](https://github.com/ethyca/fides/pull/4149)
- Erasure privacy requests now pause for input if there are any manual process integrations [#4115](https://github.com/ethyca/fides/pull/4115)
- Caching the values of authorization_required and user_guide on the connector templates to improve performance [#4128](https://github.com/ethyca/fides/pull/4128)

## [2.20.1](https://github.com/ethyca/fides/compare/2.20.0...2.20.1)

### Fixed

- Avoid un-optimized query pattern in bulk `GET /system` endpoint [#4120](https://github.com/ethyca/fides/pull/4120)

## [2.20.0](https://github.com/ethyca/fides/compare/2.19.1...2.20.0)

### Added

- Initial page for configuring consent [#4069](https://github.com/ethyca/fides/pull/4069)
- Vendor cookie table for configuring consent [#4082](https://github.com/ethyca/fides/pull/4082)

### Changed

- Refactor how multiplatform builds are handled [#4024](https://github.com/ethyca/fides/pull/4024)
- Added new Performance-related nox commands and included them as part of the CI suite [#3997](https://github.com/ethyca/fides/pull/3997)
- Added dictionary suggestions for data uses [4035](https://github.com/ethyca/fides/pull/4035)
- Privacy notice regions now render human readable names instead of country codes [#4029](https://github.com/ethyca/fides/pull/4029)
- Privacy notice templates are disabled by default [#4010](https://github.com/ethyca/fides/pull/4010)
- Added optional "skip_processing" flag to collections for DSR processing [#4047](https://github.com/ethyca/fides/pull/4047)
- Admin UI now shows all privacy notices with an indicator of whether they apply to any systems [#4010](https://github.com/ethyca/fides/pull/4010)
- Add case-insensitive privacy experience region filtering [#4058](https://github.com/ethyca/fides/pull/4058)
- Adds check for fetch before loading fetch polyfill for fides.js [#4074](https://github.com/ethyca/fides/pull/4074)
- Updated to support Fideslang 2.0, including data migrations [#3933](https://github.com/ethyca/fides/pull/3933)
- Disable notices that are not systems applicable to support new UI [#4094](https://github.com/ethyca/fides/issues/4094)

### Fixed

- Ensures that fides.js toggles are not hidden by other CSS libs [#4075](https://github.com/ethyca/fides/pull/4075)
- Migrate system > meta > vendor > id to system > meta [#4088](https://github.com/ethyca/fides/pull/4088)
- Enable toggles in various tables now render an error toast if an error occurs [#4095](https://github.com/ethyca/fides/pull/4095)
- Fixed a bug where an unsaved changes notification modal would appear even without unsaved changes [#4095](https://github.com/ethyca/fides/pull/4070)

## [2.19.1](https://github.com/ethyca/fides/compare/2.19.0...2.19.1)

### Fixed

- re-enable custom fields for new data use form [#4050](https://github.com/ethyca/fides/pull/4050)
- fix issue with saving source and destination systems [#4065](https://github.com/ethyca/fides/pull/4065)

### Added

- System history UI with diff modal [#4021](https://github.com/ethyca/fides/pull/4021)
- Relax system legal basis for transfers to be any string [#4049](https://github.com/ethyca/fides/pull/4049)

## [2.19.0](https://github.com/ethyca/fides/compare/2.18.0...2.19.0)

### Added

- Add dictionary suggestions [#3937](https://github.com/ethyca/fides/pull/3937), [#3988](https://github.com/ethyca/fides/pull/3988)
- Added new endpoints for healthchecks [#3947](https://github.com/ethyca/fides/pull/3947)
- Added vendor list dropdown [#3857](https://github.com/ethyca/fides/pull/3857)
- Access support for Adobe Sign [#3504](https://github.com/ethyca/fides/pull/3504)

### Fixed

- Fixed issue when generating masked values for invalid data paths [#3906](https://github.com/ethyca/fides/pull/3906)
- Code reload now works when running `nox -s dev` [#3914](https://github.com/ethyca/fides/pull/3914)
- Reduce verbosity of privacy center logging further [#3915](https://github.com/ethyca/fides/pull/3915)
- Resolved an issue where the integration dropdown input lost focus during typing. [#3917](https://github.com/ethyca/fides/pull/3917)
- Fixed dataset issue that was preventing the Vend connector from loading during server startup [#3923](https://github.com/ethyca/fides/pull/3923)
- Adding version check to version-dependent migration script [#3951](https://github.com/ethyca/fides/pull/3951)
- Fixed a bug where some fields were not saving correctly on the system form [#3975](https://github.com/ethyca/fides/pull/3975)
- Changed "retention period" field in privacy declaration form from number input to text input [#3980](https://github.com/ethyca/fides/pull/3980)
- Fixed issue where unsaved changes modal appears incorrectly [#4005](https://github.com/ethyca/fides/pull/4005)
- Fixed banner resurfacing after user consent for pre-fetch experience [#4009](https://github.com/ethyca/fides/pull/4009)

### Changed

- Systems and Privacy Declaration schema and data migration to support the Dictionary [#3901](https://github.com/ethyca/fides/pull/3901)
- The integration search dropdown is now case-insensitive [#3916](https://github.com/ethyca/fides/pull/3916)
- Removed deprecated fields from the taxonomy editor [#3909](https://github.com/ethyca/fides/pull/3909)
- Bump PyMSSQL version and remove workarounds [#3996](https://github.com/ethyca/fides/pull/3996)
- Removed reset suggestions button [#4007](https://github.com/ethyca/fides/pull/4007)
- Admin ui supports fides cloud config API [#4034](https://github.com/ethyca/fides/pull/4034)

### Security

- Resolve custom integration upload RCE vulnerability [CVE-2023-41319](https://github.com/ethyca/fides/security/advisories/GHSA-p6p2-qq95-vq5h)

## [2.18.0](https://github.com/ethyca/fides/compare/2.17.0...2.18.0)

### Added

- Additional consent reporting calls from `fides-js` [#3845](https://github.com/ethyca/fides/pull/3845)
- Additional consent reporting calls from privacy center [#3847](https://github.com/ethyca/fides/pull/3847)
- Access support for Recurly [#3595](https://github.com/ethyca/fides/pull/3595)
- HTTP Logging for the Privacy Center [#3783](https://github.com/ethyca/fides/pull/3783)
- UI support for OAuth2 authorization flow [#3819](https://github.com/ethyca/fides/pull/3819)
- Changes in the `data` directory now trigger a server reload (for local development) [#3874](https://github.com/ethyca/fides/pull/3874)

### Fixed

- Fix datamap zoom for low system counts [#3835](https://github.com/ethyca/fides/pull/3835)
- Fixed connector forms with external dataset reference fields [#3873](https://github.com/ethyca/fides/pull/3873)
- Fix ability to make server side API calls from privacy-center [#3895](https://github.com/ethyca/fides/pull/3895)

### Changed

- Simplified the file structure for HTML DSR packages [#3848](https://github.com/ethyca/fides/pull/3848)
- Simplified the database health check to improve `/health` performance [#3884](https://github.com/ethyca/fides/pull/3884)
- Changed max width of form components in "system information" form tab [#3864](https://github.com/ethyca/fides/pull/3864)
- Remove manual system selection screen [#3865](https://github.com/ethyca/fides/pull/3865)
- System and integration identifiers are now auto-generated [#3868](https://github.com/ethyca/fides/pull/3868)

## [2.17.0](https://github.com/ethyca/fides/compare/2.16.0...2.17.0)

### Added

- Tab component for `fides-js` [#3782](https://github.com/ethyca/fides/pull/3782)
- Added toast for successfully linking an existing integration to a system [#3826](https://github.com/ethyca/fides/pull/3826)
- Various other UI components for `fides-js` to support upcoming TCF modal [#3803](https://github.com/ethyca/fides/pull/3803)
- Allow items in taxonomy to be enabled or disabled [#3844](https://github.com/ethyca/fides/pull/3844)

### Developer Experience

- Changed where db-dependent routers were imported to avoid dependency issues [#3741](https://github.com/ethyca/fides/pull/3741)

### Changed

- Bumped supported Python versions to `3.10.12`, `3.9.17`, and `3.8.17` [#3733](https://github.com/ethyca/fides/pull/3733)
- Logging Updates [#3758](https://github.com/ethyca/fides/pull/3758)
- Add polyfill service to fides-js route [#3759](https://github.com/ethyca/fides/pull/3759)
- Show/hide integration values [#3775](https://github.com/ethyca/fides/pull/3775)
- Sort system cards alphabetically by name on "View systems" page [#3781](https://github.com/ethyca/fides/pull/3781)
- Update admin ui to use new integration delete route [#3785](https://github.com/ethyca/fides/pull/3785)
- Pinned `pymssql` and `cython` dependencies to avoid build issues on ARM machines [#3829](https://github.com/ethyca/fides/pull/3829)

### Removed

- Removed "Custom field(s) successfully saved" toast [#3779](https://github.com/ethyca/fides/pull/3779)

### Added

- Record when consent is served [#3777](https://github.com/ethyca/fides/pull/3777)
- Add an `active` property to taxonomy elements [#3784](https://github.com/ethyca/fides/pull/3784)
- Erasure support for Heap [#3599](https://github.com/ethyca/fides/pull/3599)

### Fixed

- Privacy notice UI's list of possible regions now matches the backend's list [#3787](https://github.com/ethyca/fides/pull/3787)
- Admin UI "property does not existing" build issue [#3831](https://github.com/ethyca/fides/pull/3831)
- Flagging sensitive inputs as passwords to mask values during entry [#3843](https://github.com/ethyca/fides/pull/3843)

## [2.16.0](https://github.com/ethyca/fides/compare/2.15.1...2.16.0)

### Added

- Empty state for when there are no relevant privacy notices in the privacy center [#3640](https://github.com/ethyca/fides/pull/3640)
- GPC indicators in fides-js banner and modal [#3673](https://github.com/ethyca/fides/pull/3673)
- Include `data_use` and `data_category` metadata in `upload` of access results [#3674](https://github.com/ethyca/fides/pull/3674)
- Add enable/disable toggle to integration tab [#3593] (https://github.com/ethyca/fides/pull/3593)

### Fixed

- Render linebreaks in the Fides.js overlay descriptions, etc. [#3665](https://github.com/ethyca/fides/pull/3665)
- Broken link to Fides docs site on the About Fides page in Admin UI [#3643](https://github.com/ethyca/fides/pull/3643)
- Add Systems Applicable Filter to Privacy Experience List [#3654](https://github.com/ethyca/fides/pull/3654)
- Privacy center and fides-js now pass in `Unescape-Safestr` as a header so that special characters can be rendered properly [#3706](https://github.com/ethyca/fides/pull/3706)
- Fixed ValidationError for saving PrivacyPreferences [#3719](https://github.com/ethyca/fides/pull/3719)
- Fixed issue preventing ConnectionConfigs with duplicate names from saving [#3770](https://github.com/ethyca/fides/pull/3770)
- Fixed creating and editing manual integrations [#3772](https://github.com/ethyca/fides/pull/3772)
- Fix lingering integration artifacts by cascading deletes from System [#3771](https://github.com/ethyca/fides/pull/3771)

### Developer Experience

- Reorganized some `api.api.v1` code to avoid circular dependencies on `quickstart` [#3692](https://github.com/ethyca/fides/pull/3692)
- Treat underscores as special characters in user passwords [#3717](https://github.com/ethyca/fides/pull/3717)
- Allow Privacy Notices banner and modal to scroll as needed [#3713](https://github.com/ethyca/fides/pull/3713)
- Make malicious url test more robust to environmental differences [#3748](https://github.com/ethyca/fides/pull/3748)
- Ignore type checker on click decorators to bypass known issue with `click` version `8.1.4` [#3746](https://github.com/ethyca/fides/pull/3746)

### Changed

- Moved GPC preferences slightly earlier in Fides.js lifecycle [#3561](https://github.com/ethyca/fides/pull/3561)
- Changed results from clicking "Test connection" to be a toast instead of statically displayed on the page [#3700](https://github.com/ethyca/fides/pull/3700)
- Moved "management" tab from nav into settings icon in top right [#3701](https://github.com/ethyca/fides/pull/3701)
- Remove name and description fields from integration form [#3684](https://github.com/ethyca/fides/pull/3684)
- Update EU PrivacyNoticeRegion codes and allow experience filtering to drop back to country filtering if region not found [#3630](https://github.com/ethyca/fides/pull/3630)
- Fields with default fields are now flagged as required in the front-end [#3694](https://github.com/ethyca/fides/pull/3694)
- In "view systems", system cards can now be clicked and link to that system's `configure/[id]` page [#3734](https://github.com/ethyca/fides/pull/3734)
- Enable privacy notice and privacy experience feature flags by default [#3773](https://github.com/ethyca/fides/pull/3773)

### Security

- Resolve Zip bomb file upload vulnerability [CVE-2023-37480](https://github.com/ethyca/fides/security/advisories/GHSA-g95c-2jgm-hqc6)
- Resolve SVG bomb (billion laughs) file upload vulnerability [CVE-2023-37481](https://github.com/ethyca/fides/security/advisories/GHSA-3rw2-wfc8-wmj5)

## [2.15.1](https://github.com/ethyca/fides/compare/2.15.0...2.15.1)

### Added

- Set `sslmode` to `prefer` if connecting to Redshift via ssh [#3685](https://github.com/ethyca/fides/pull/3685)

### Changed

- Privacy center action cards are now able to expand to accommodate longer text [#3669](https://github.com/ethyca/fides/pull/3669)
- Update integration endpoint permissions [#3707](https://github.com/ethyca/fides/pull/3707)

### Fixed

- Handle names with a double underscore when processing access and erasure requests [#3688](https://github.com/ethyca/fides/pull/3688)
- Allow Privacy Notices banner and modal to scroll as needed [#3713](https://github.com/ethyca/fides/pull/3713)

### Security

- Resolve path traversal vulnerability in webserver API [CVE-2023-36827](https://github.com/ethyca/fides/security/advisories/GHSA-r25m-cr6v-p9hq)

## [2.15.0](https://github.com/ethyca/fides/compare/2.14.1...2.15.0)

### Added

- Privacy center can now render its consent values based on Privacy Notices and Privacy Experiences [#3411](https://github.com/ethyca/fides/pull/3411)
- Add Google Tag Manager and Privacy Center ENV vars to sample app [#2949](https://github.com/ethyca/fides/pull/2949)
- Add `notice_key` field to Privacy Notice UI form [#3403](https://github.com/ethyca/fides/pull/3403)
- Add `identity` query param to the consent reporting API view [#3418](https://github.com/ethyca/fides/pull/3418)
- Use `rollup-plugin-postcss` to bundle and optimize the `fides.js` components CSS [#3411](https://github.com/ethyca/fides/pull/3411)
- Dispatch Fides.js lifecycle events on window (FidesInitialized, FidesUpdated) and cross-publish to Fides.gtm() integration [#3411](https://github.com/ethyca/fides/pull/3411)
- Added the ability to use custom CAs with Redis via TLS [#3451](https://github.com/ethyca/fides/pull/3451)
- Add default experience configs on startup [#3449](https://github.com/ethyca/fides/pull/3449)
- Load default privacy notices on startup [#3401](https://github.com/ethyca/fides/pull/3401)
- Add ability for users to pass in additional parameters for application database connection [#3450](https://github.com/ethyca/fides/pull/3450)
- Load default privacy notices on startup [#3401](https://github.com/ethyca/fides/pull/3401/files)
- Add ability for `fides-js` to make API calls to Fides [#3411](https://github.com/ethyca/fides/pull/3411)
- `fides-js` banner is now responsive across different viewport widths [#3411](https://github.com/ethyca/fides/pull/3411)
- Add ability to close `fides-js` banner and modal via a button or ESC [#3411](https://github.com/ethyca/fides/pull/3411)
- Add ability to open the `fides-js` modal from a link on the host site [#3411](https://github.com/ethyca/fides/pull/3411)
- GPC preferences are automatically applied via `fides-js` [#3411](https://github.com/ethyca/fides/pull/3411)
- Add new dataset route that has additional filters [#3558](https://github.com/ethyca/fides/pull/3558)
- Update dataset dropdown to use new api filter [#3565](https://github.com/ethyca/fides/pull/3565)
- Filter out saas datasets from the rest of the UI [#3568](https://github.com/ethyca/fides/pull/3568)
- Included optional env vars to have postgres or Redshift connected via bastion host [#3374](https://github.com/ethyca/fides/pull/3374/)
- Support for acknowledge button for notice-only Privacy Notices and to disable toggling them off [#3546](https://github.com/ethyca/fides/pull/3546)
- HTML format for privacy request storage destinations [#3427](https://github.com/ethyca/fides/pull/3427)
- Persistent message showing result and timestamp of last integration test to "Integrations" tab in system view [#3628](https://github.com/ethyca/fides/pull/3628)
- Access and erasure support for SurveyMonkey [#3590](https://github.com/ethyca/fides/pull/3590)
- New Cookies Table for storing cookies associated with systems and privacy declarations [#3572](https://github.com/ethyca/fides/pull/3572)
- `fides-js` and privacy center now delete cookies associated with notices that were opted out of [#3569](https://github.com/ethyca/fides/pull/3569)
- Cookie input field on system data use tab [#3571](https://github.com/ethyca/fides/pull/3571)

### Fixed

- Fix sample app `DATABASE_*` ENV vars for backwards compatibility [#3406](https://github.com/ethyca/fides/pull/3406)
- Fix overlay rendering issue by finding/creating a dedicated parent element for Preact [#3397](https://github.com/ethyca/fides/pull/3397)
- Fix the sample app privacy center link to be configurable [#3409](https://github.com/ethyca/fides/pull/3409)
- Fix CLI output showing a version warning for Snowflake [#3434](https://github.com/ethyca/fides/pull/3434)
- Flaky custom field Cypress test on systems page [#3408](https://github.com/ethyca/fides/pull/3408)
- Fix NextJS errors & warnings for Cookie House sample app [#3411](https://github.com/ethyca/fides/pull/3411)
- Fix bug where `fides-js` toggles were not reflecting changes from rejecting or accepting all notices [#3522](https://github.com/ethyca/fides/pull/3522)
- Remove the `fides-js` banner from tab order when it is hidden and move the overlay components to the top of the tab order. [#3510](https://github.com/ethyca/fides/pull/3510)
- Fix bug where `fides-js` toggle states did not always initialize properly [#3597](https://github.com/ethyca/fides/pull/3597)
- Fix race condition with consent modal link rendering [#3521](https://github.com/ethyca/fides/pull/3521)
- Hide custom fields section when there are no custom fields created [#3554](https://github.com/ethyca/fides/pull/3554)
- Disable connector dropdown in integration tab on save [#3552](https://github.com/ethyca/fides/pull/3552)
- Handles an edge case for non-existent identities with the Kustomer API [#3513](https://github.com/ethyca/fides/pull/3513)
- remove the configure privacy request tile from the home screen [#3555](https://github.com/ethyca/fides/pull/3555)
- Updated Privacy Experience Safe Strings Serialization [#3600](https://github.com/ethyca/fides/pull/3600/)
- Only create default experience configs on startup, not update [#3605](https://github.com/ethyca/fides/pull/3605)
- Update to latest asyncpg dependency to avoid build error [#3614](https://github.com/ethyca/fides/pull/3614)
- Fix bug where editing a data use on a system could delete existing data uses [#3627](https://github.com/ethyca/fides/pull/3627)
- Restrict Privacy Center debug logging to development-only [#3638](https://github.com/ethyca/fides/pull/3638)
- Fix bug where linking an integration would not update the tab when creating a new system [#3662](https://github.com/ethyca/fides/pull/3662)
- Fix dataset yaml not properly reflecting the dataset in the dropdown of system integrations tab [#3666](https://github.com/ethyca/fides/pull/3666)
- Fix privacy notices not being able to be edited via the UI after the addition of the `cookies` field [#3670](https://github.com/ethyca/fides/pull/3670)
- Add a transform in the case of `null` name fields in privacy declarations for the data use forms [#3683](https://github.com/ethyca/fides/pull/3683)

### Changed

- Enabled Privacy Experience beta flag [#3364](https://github.com/ethyca/fides/pull/3364)
- Reorganize CLI Command Source Files [#3491](https://github.com/ethyca/fides/pull/3491)
- Removed ExperienceConfig.delivery_mechanism constraint [#3387](https://github.com/ethyca/fides/pull/3387)
- Updated privacy experience UI forms to reflect updated experience config fields [#3402](https://github.com/ethyca/fides/pull/3402)
- Use a venv in the Dockerfile for installing Python deps [#3452](https://github.com/ethyca/fides/pull/3452)
- Bump SlowAPI Version [#3456](https://github.com/ethyca/fides/pull/3456)
- Bump Psycopg2-binary Version [#3473](https://github.com/ethyca/fides/pull/3473)
- Reduced duplication between PrivacyExperience and PrivacyExperienceConfig [#3470](https://github.com/ethyca/fides/pull/3470)
- Update privacy centre email and phone validation to allow for both to be blank [#3432](https://github.com/ethyca/fides/pull/3432)
- Moved connection configuration into the system portal [#3407](https://github.com/ethyca/fides/pull/3407)
- Update `fideslang` to `1.4.1` to allow arbitrary nested metadata on `System`s and `Dataset`s `meta` property [#3463](https://github.com/ethyca/fides/pull/3463)
- Remove form validation to allow both email & phone inputs for consent requests [#3529](https://github.com/ethyca/fides/pull/3529)
- Removed dataset dropdown from saas connector configuration [#3563](https://github.com/ethyca/fides/pull/3563)
- Removed `pyodbc` in favor of `pymssql` for handling SQL Server connections [#3435](https://github.com/ethyca/fides/pull/3435)
- Only create a PrivacyRequest when saving consent if at least one notice has system-wide enforcement [#3626](https://github.com/ethyca/fides/pull/3626)
- Increased the character limit for the `SafeStr` type from 500 to 32000 [#3647](https://github.com/ethyca/fides/pull/3647)
- Changed "connection" to "integration" on system view and edit pages [#3659](https://github.com/ethyca/fides/pull/3659)

### Developer Experience

- Add ability to pass ENV vars to both privacy center and sample app during `fides deploy` via `.env` [#2949](https://github.com/ethyca/fides/pull/2949)
- Handle an edge case when generating tags that finds them out of sequence [#3405](https://github.com/ethyca/fides/pull/3405)
- Add support for pushing `prerelease` and `rc` tagged images to Dockerhub [#3474](https://github.com/ethyca/fides/pull/3474)
- Optimize GitHub workflows used for docker image publishing [#3526](https://github.com/ethyca/fides/pull/3526)

### Removed

- Removed the deprecated `system_dependencies` from `System` resources, migrating to `egress` [#3285](https://github.com/ethyca/fides/pull/3285)

### Docs

- Updated developer docs for ARM platform users related to `pymssql` [#3615](https://github.com/ethyca/fides/pull/3615)

## [2.14.1](https://github.com/ethyca/fides/compare/2.14.0...2.14.1)

### Added

- Add `identity` query param to the consent reporting API view [#3418](https://github.com/ethyca/fides/pull/3418)
- Add privacy centre button text customisations [#3432](https://github.com/ethyca/fides/pull/3432)
- Add privacy centre favicon customisation [#3432](https://github.com/ethyca/fides/pull/3432)

### Changed

- Update privacy centre email and phone validation to allow for both to be blank [#3432](https://github.com/ethyca/fides/pull/3432)

## [2.14.0](https://github.com/ethyca/fides/compare/2.13.0...2.14.0)

### Added

- Add an automated test to check for `/fides-consent.js` backwards compatibility [#3289](https://github.com/ethyca/fides/pull/3289)
- Add infrastructure for "overlay" consent components (Preact, CSS bundling, etc.) and initial version of consent banner [#3191](https://github.com/ethyca/fides/pull/3191)
- Add the modal component of the "overlay" consent components [#3291](https://github.com/ethyca/fides/pull/3291)
- Added an `automigrate` database setting [#3220](https://github.com/ethyca/fides/pull/3220)
- Track Privacy Experience with Privacy Preferences [#3311](https://github.com/ethyca/fides/pull/3311)
- Add ability for `fides-js` to fetch its own geolocation [#3356](https://github.com/ethyca/fides/pull/3356)
- Add ability to select different locations in the "Cookie House" sample app [#3362](https://github.com/ethyca/fides/pull/3362)
- Added optional logging of resource changes on the server [#3331](https://github.com/ethyca/fides/pull/3331)

### Fixed

- Maintain casing differences within Snowflake datasets for proper DSR execution [#3245](https://github.com/ethyca/fides/pull/3245)
- Handle DynamoDB edge case where no attributes are defined [#3299](https://github.com/ethyca/fides/pull/3299)
- Support pseudonymous consent requests with `fides_user_device_id` for the new consent workflow [#3203](https://github.com/ethyca/fides/pull/3203)
- Fides user device id filter to GET Privacy Experience List endpoint to stash user preferences on embedded notices [#3302](https://github.com/ethyca/fides/pull/3302)
- Support for data categories on manual webhook fields [#3330](https://github.com/ethyca/fides/pull/3330)
- Added config-driven rendering to consent components [#3316](https://github.com/ethyca/fides/pull/3316)
- Pin `typing_extensions` dependency to `4.5.0` to work around a pydantic bug [#3357](https://github.com/ethyca/fides/pull/3357)

### Changed

- Explicitly escape/unescape certain fields instead of using SafeStr [#3144](https://github.com/ethyca/fides/pull/3144)
- Updated DynamoDB icon [#3296](https://github.com/ethyca/fides/pull/3296)
- Increased default page size for the connection type endpoint to 100 [#3298](https://github.com/ethyca/fides/pull/3298)
- Data model around PrivacyExperiences to better keep Privacy Notices and Experiences in sync [#3292](https://github.com/ethyca/fides/pull/3292)
- UI calls to support new PrivacyExperiences data model [#3313](https://github.com/ethyca/fides/pull/3313)
- Ensure email connectors respect the `notifications.notification_service_type` app config property if set [#3355](https://github.com/ethyca/fides/pull/3355)
- Rework Delighted connector so the `survey_response` endpoint depends on the `person` endpoint [3385](https://github.com/ethyca/fides/pull/3385)
- Remove logging within the Celery creation function [#3303](https://github.com/ethyca/fides/pull/3303)
- Update how generic endpoint generation works [#3304](https://github.com/ethyca/fides/pull/3304)
- Restrict strack-trace logging when not in Dev mode [#3081](https://github.com/ethyca/fides/pull/3081)
- Refactor CSS variables for `fides-js` to match brandable color palette [#3321](https://github.com/ethyca/fides/pull/3321)
- Moved all of the dirs from `fides.api.ops` into `fides.api` [#3318](https://github.com/ethyca/fides/pull/3318)
- Put global settings for fides.js on privacy center settings [#3333](https://github.com/ethyca/fides/pull/3333)
- Changed `fides db migrate` to `fides db upgrade` [#3342](https://github.com/ethyca/fides/pull/3342)
- Add required notice key to privacy notices [#3337](https://github.com/ethyca/fides/pull/3337)
- Make Privacy Experience List public, and separate public endpoint rate limiting [#3339](https://github.com/ethyca/fides/pull/3339)

### Developer Experience

- Add dispatch event when publishing a non-prod tag [#3317](https://github.com/ethyca/fides/pull/3317)
- Add OpenAPI (Swagger) documentation for Fides Privacy Center API endpoints (/fides.js) [#3341](https://github.com/ethyca/fides/pull/3341)

### Removed

- Remove `fides export` command and backing code [#3256](https://github.com/ethyca/fides/pull/3256)

## [2.13.0](https://github.com/ethyca/fides/compare/2.12.1...2.13.0)

### Added

- Connector for DynamoDB [#2998](https://github.com/ethyca/fides/pull/2998)
- Access and erasure support for Amplitude [#2569](https://github.com/ethyca/fides/pull/2569)
- Access and erasure support for Gorgias [#2444](https://github.com/ethyca/fides/pull/2444)
- Privacy Experience Bulk Create, Bulk Update, and Detail Endpoints [#3185](https://github.com/ethyca/fides/pull/3185)
- Initial privacy experience UI [#3186](https://github.com/ethyca/fides/pull/3186)
- A JavaScript modal to copy a script tag for `fides.js` [#3238](https://github.com/ethyca/fides/pull/3238)
- Access and erasure support for OneSignal [#3199](https://github.com/ethyca/fides/pull/3199)
- Add the ability to "inject" location into `/fides.js` bundles and cache responses for one hour [#3272](https://github.com/ethyca/fides/pull/3272)
- Prevent column sorts from resetting when data changes [#3290](https://github.com/ethyca/fides/pull/3290)

### Changed

- Merge instances of RTK `createApi` into one instance for better cache invalidation [#3059](https://github.com/ethyca/fides/pull/3059)
- Update custom field definition uniqueness to be case insensitive name per resource type [#3215](https://github.com/ethyca/fides/pull/3215)
- Restrict where privacy notices of certain consent mechanisms must be displayed [#3195](https://github.com/ethyca/fides/pull/3195)
- Merged the `lib` submodule into the `api.ops` submodule [#3134](https://github.com/ethyca/fides/pull/3134)
- Merged duplicate privacy declaration components [#3254](https://github.com/ethyca/fides/pull/3254)
- Refactor client applications into a monorepo with turborepo, extract fides-js into a standalone package, and improve privacy-center to load configuration at runtime [#3105](https://github.com/ethyca/fides/pull/3105)

### Fixed

- Prevent ability to unintentionally show "default" Privacy Center configuration, styles, etc. [#3242](https://github.com/ethyca/fides/pull/3242)
- Fix broken links to docs site pages in Admin UI [#3232](https://github.com/ethyca/fides/pull/3232)
- Repoint legacy docs site links to the new and improved docs site [#3167](https://github.com/ethyca/fides/pull/3167)
- Fix Cookie House Privacy Center styles for fides deploy [#3283](https://github.com/ethyca/fides/pull/3283)
- Maintain casing differences within Snowflake datasets for proper DSR execution [#3245](https://github.com/ethyca/fides/pull/3245)

### Developer Experience

- Use prettier to format _all_ source files in client packages [#3240](https://github.com/ethyca/fides/pull/3240)

### Deprecated

- Deprecate `fides export` CLI command as it is moving to `fidesplus` [#3264](https://github.com/ethyca/fides/pull/3264)

## [2.12.1](https://github.com/ethyca/fides/compare/2.12.0...2.12.1)

### Changed

- Updated how Docker version checks are handled and added an escape-hatch [#3218](https://github.com/ethyca/fides/pull/3218)

### Fixed

- Datamap export mitigation for deleted taxonomy elements referenced by declarations [#3214](https://github.com/ethyca/fides/pull/3214)
- Update datamap columns each time the page is visited [#3211](https://github.com/ethyca/fides/pull/3211)
- Ensure inactive custom fields are not returned for datamap response [#3223](https://github.com/ethyca/fides/pull/3223)

## [2.12.0](https://github.com/ethyca/fides/compare/2.11.0...2.12.0)

### Added

- Access and erasure support for Aircall [#2589](https://github.com/ethyca/fides/pull/2589)
- Access and erasure support for Klaviyo [#2501](https://github.com/ethyca/fides/pull/2501)
- Page to edit or add privacy notices [#3058](https://github.com/ethyca/fides/pull/3058)
- Side navigation bar can now also have children navigation links [#3099](https://github.com/ethyca/fides/pull/3099)
- Endpoints for consent reporting [#3095](https://github.com/ethyca/fides/pull/3095)
- Added manage custom fields page behind feature flag [#3089](https://github.com/ethyca/fides/pull/3089)
- Custom fields table [#3097](https://github.com/ethyca/fides/pull/3097)
- Custom fields form modal [#3165](https://github.com/ethyca/fides/pull/3165)
- Endpoints to save the new-style Privacy Preferences with respect to a fides user device id [#3132](https://github.com/ethyca/fides/pull/3132)
- Support `privacy_declaration` as a resource type for custom fields [#3149](https://github.com/ethyca/fides/pull/3149)
- Expose `id` field of embedded `privacy_declarations` on `system` API responses [#3157](https://github.com/ethyca/fides/pull/3157)
- Access and erasure support for Unbounce [#2697](https://github.com/ethyca/fides/pull/2697)
- Support pseudonymous consent requests with `fides_user_device_id` [#3158](https://github.com/ethyca/fides/pull/3158)
- Update `fides_consent` cookie format [#3158](https://github.com/ethyca/fides/pull/3158)
- Add custom fields to the data use declaration form [#3197](https://github.com/ethyca/fides/pull/3197)
- Added fides user device id as a ProvidedIdentityType [#3131](https://github.com/ethyca/fides/pull/3131)

### Changed

- The `cursor` pagination strategy now also searches for data outside of the `data_path` when determining the cursor value [#3068](https://github.com/ethyca/fides/pull/3068)
- Moved Privacy Declarations associated with Systems to their own DB table [#3098](https://github.com/ethyca/fides/pull/3098)
- More tests on data use validation for privacy notices within the same region [#3156](https://github.com/ethyca/fides/pull/3156)
- Improvements to export code for bugfixes and privacy declaration custom field support [#3184](https://github.com/ethyca/fides/pull/3184)
- Enabled privacy notice feature flag [#3192](https://github.com/ethyca/fides/pull/3192)
- Updated TS types - particularly with new privacy notices [#3054](https://github.com/ethyca/fides/pull/3054)
- Make name not required on privacy declaration [#3150](https://github.com/ethyca/fides/pull/3150)
- Let Rule Targets allow for custom data categories [#3147](https://github.com/ethyca/fides/pull/3147)

### Removed

- Removed the warning about access control migration [#3055](https://github.com/ethyca/fides/pull/3055)
- Remove `customFields` feature flag [#3080](https://github.com/ethyca/fides/pull/3080)
- Remove notification banner from the home page [#3088](https://github.com/ethyca/fides/pull/3088)

### Fixed

- Fix a typo in the Admin UI [#3166](https://github.com/ethyca/fides/pull/3166)
- The `--local` flag is now respected for the `scan dataset db` command [#3096](https://github.com/ethyca/fides/pull/3096)
- Fixing issue where connectors with external dataset references would fail to save [#3142](https://github.com/ethyca/fides/pull/3142)
- Ensure privacy declaration IDs are stable across updates through system API [#3188](https://github.com/ethyca/fides/pull/3188)
- Fixed unit tests for saas connector type endpoints now that we have >50 [#3101](https://github.com/ethyca/fides/pull/3101)
- Fixed nox docs link [#3121](https://github.com/ethyca/fides/pull/3121/files)

### Developer Experience

- Update fides deploy to use a new database.load_samples setting to initialize sample Systems, Datasets, and Connections for testing [#3102](https://github.com/ethyca/fides/pull/3102)
- Remove support for automatically configuring messaging (Mailgun) & storage (S3) using `.env` with `nox -s "fides_env(test)"` [#3102](https://github.com/ethyca/fides/pull/3102)
- Add smoke tests for consent management [#3158](https://github.com/ethyca/fides/pull/3158)
- Added nox command that opens dev docs [#3082](https://github.com/ethyca/fides/pull/3082)

## [2.11.0](https://github.com/ethyca/fides/compare/2.10.0...2.11.0)

### Added

- Access support for Shippo [#2484](https://github.com/ethyca/fides/pull/2484)
- Feature flags can be set such that they cannot be modified by the user [#2966](https://github.com/ethyca/fides/pull/2966)
- Added the datamap UI to make it open source [#2988](https://github.com/ethyca/fides/pull/2988)
- Introduced a `FixedLayout` component (from the datamap UI) for pages that need to be a fixed height and scroll within [#2992](https://github.com/ethyca/fides/pull/2992)
- Added preliminary privacy notice page [#2995](https://github.com/ethyca/fides/pull/2995)
- Table for privacy notices [#3001](https://github.com/ethyca/fides/pull/3001)
- Added connector template endpoint [#2946](https://github.com/ethyca/fides/pull/2946)
- Query params on connection type endpoint to filter by supported action type [#2996](https://github.com/ethyca/fides/pull/2996)
- Scope restrictions for privacy notice table in the UI [#3007](https://github.com/ethyca/fides/pull/3007)
- Toggle for enabling/disabling privacy notices in the UI [#3010](https://github.com/ethyca/fides/pull/3010)
- Add endpoint to retrieve privacy notices grouped by their associated data uses [#2956](https://github.com/ethyca/fides/pull/2956)
- Support for uploading custom connector templates via the UI [#2997](https://github.com/ethyca/fides/pull/2997)
- Add a backwards-compatible workflow for saving and propagating consent preferences with respect to Privacy Notices [#3016](https://github.com/ethyca/fides/pull/3016)
- Empty state for privacy notices [#3027](https://github.com/ethyca/fides/pull/3027)
- Added Data flow modal [#3008](https://github.com/ethyca/fides/pull/3008)
- Update datamap table export [#3038](https://github.com/ethyca/fides/pull/3038)
- Added more advanced privacy center styling [#2943](https://github.com/ethyca/fides/pull/2943)
- Backend privacy experiences foundation [#3146](https://github.com/ethyca/fides/pull/3146)

### Changed

- Set `privacyDeclarationDeprecatedFields` flags to false and set `userCannotModify` to true [2987](https://github.com/ethyca/fides/pull/2987)
- Restored `nav-config` back to the admin-ui [#2990](https://github.com/ethyca/fides/pull/2990)
- Bumped supported Python versions to 3.10.11, 3.9.16, and 3.8.14 [#2936](https://github.com/ethyca/fides/pull/2936)
- Modify privacy center default config to only request email identities, and add validation preventing requesting both email & phone identities [#2539](https://github.com/ethyca/fides/pull/2539)
- SaaS connector icons are now dynamically loaded from the connector templates [#3018](https://github.com/ethyca/fides/pull/3018)
- Updated consentmechanism Enum to rename "necessary" to "notice_only" [#3048](https://github.com/ethyca/fides/pull/3048)
- Updated test data for Mongo, CLI [#3011](https://github.com/ethyca/fides/pull/3011)
- Updated the check for if a user can assign owner roles to be scope-based instead of role-based [#2964](https://github.com/ethyca/fides/pull/2964)
- Replaced menu in user management table with delete icon [#2958](https://github.com/ethyca/fides/pull/2958)
- Added extra fields to webhook payloads [#2830](https://github.com/ethyca/fides/pull/2830)

### Removed

- Removed interzone navigation logic now that the datamap UI and admin UI are one app [#2990](https://github.com/ethyca/fides/pull/2990)
- Remove the `unknown` state for generated datasets displaying on fidesplus [#2957](https://github.com/ethyca/fides/pull/2957)
- Removed datamap export API [#2999](https://github.com/ethyca/fides/pull/2999)

### Developer Experience

- Nox commands for git tagging to support feature branch builds [#2979](https://github.com/ethyca/fides/pull/2979)
- Changed test environment (`nox -s fides_env`) to run `fides deploy` for local testing [#3071](https://github.com/ethyca/fides/pull/3017)
- Publish git-tag specific docker images [#3050](https://github.com/ethyca/fides/pull/3050)

## [2.10.0](https://github.com/ethyca/fides/compare/2.9.2...2.10.0)

### Added

- Allow users to configure their username and password via the config file [#2884](https://github.com/ethyca/fides/pull/2884)
- Add authentication to the `masking` endpoints as well as accompanying scopes [#2909](https://github.com/ethyca/fides/pull/2909)
- Add an Organization Management page (beta) [#2908](https://github.com/ethyca/fides/pull/2908)
- Adds assigned systems to user management table [#2922](https://github.com/ethyca/fides/pull/2922)
- APIs to support Privacy Notice management (create, read, update) [#2928](https://github.com/ethyca/fides/pull/2928)

### Changed

- Improved standard layout for large width screens and polished misc. pages [#2869](https://github.com/ethyca/fides/pull/2869)
- Changed UI paths in the admin-ui [#2869](https://github.com/ethyca/fides/pull/2892)
  - `/add-systems/new` --> `/add-systems/manual`
  - `/system` --> `/systems`
- Added individual ID routes for systems [#2902](https://github.com/ethyca/fides/pull/2902)
- Deprecated adding scopes to users directly; you can only add roles. [#2848](https://github.com/ethyca/fides/pull/2848/files)
- Changed About Fides page to say "Fides Core Version:" over "Version". [#2899](https://github.com/ethyca/fides/pull/2899)
- Polish Admin UI header & navigation [#2897](https://github.com/ethyca/fides/pull/2897)
- Give new users a "viewer" role by default [#2900](https://github.com/ethyca/fides/pull/2900)
- Tie together save states for user permissions and systems [#2913](https://github.com/ethyca/fides/pull/2913)
- Removing payment types from Stripe connector params [#2915](https://github.com/ethyca/fides/pull/2915)
- Viewer role can now access a restricted version of the user management page [#2933](https://github.com/ethyca/fides/pull/2933)
- Change Privacy Center email placeholder text [#2935](https://github.com/ethyca/fides/pull/2935)
- Restricted setting Approvers as System Managers [#2891](https://github.com/ethyca/fides/pull/2891)
- Adds confirmation modal when downgrading user to "approver" role via Admin UI [#2924](https://github.com/ethyca/fides/pull/2924)
- Changed the toast message for new users to include access control info [#2939](https://github.com/ethyca/fides/pull/2939)
- Add Data Stewards to datamap export [#2962](https://github.com/ethyca/fides/pull/2962)

### Fixed

- Restricted Contributors from being able to create Owners [#2888](https://github.com/ethyca/fides/pull/2888)
- Allow for dynamic aspect ratio for logo on Privacy Center 404 [#2895](https://github.com/ethyca/fides/pull/2895)
- Allow for dynamic aspect ratio for logo on consent page [#2895](https://github.com/ethyca/fides/pull/2895)
- Align role dscription drawer of Admin UI with top nav: [#2932](https://github.com/ethyca/fides/pull/2932)
- Fixed error message when a user is assigned to be an approver without any systems [#2953](https://github.com/ethyca/fides/pull/2953)

### Developer Experience

- Update frontend npm packages (admin-ui, privacy-center, cypress-e2e) [#2921](https://github.com/ethyca/fides/pull/2921)

## [2.9.2](https://github.com/ethyca/fides/compare/2.9.1...2.9.2)

### Fixed

- Allow multiple data uses as long as their processing activity name is different [#2905](https://github.com/ethyca/fides/pull/2905)
- use HTML property, not text, when dispatching Mailchimp Transactional emails [#2901](https://github.com/ethyca/fides/pull/2901)
- Remove policy key from Privacy Center submission modal [#2912](https://github.com/ethyca/fides/pull/2912)

## [2.9.1](https://github.com/ethyca/fides/compare/2.9.0...2.9.1)

### Added

- Added Attentive erasure email connector [#2782](https://github.com/ethyca/fides/pull/2782)

### Changed

- Removed dataset based email connectors [#2782](https://github.com/ethyca/fides/pull/2782)
- Changed Auth0's authentication strategy from `bearer` to `oauth2_client_credentials` [#2820](https://github.com/ethyca/fides/pull/2820)
- renamed the privacy declarations field "Privacy declaration name (deprecated)" to "Processing Activity" [#711](https://github.com/ethyca/fidesplus/issues/711)

### Fixed

- Fixed issue where the scopes list passed into FidesUserPermission could get mutated with the total_scopes call [#2883](https://github.com/ethyca/fides/pull/2883)

### Removed

- removed the `privacyDeclarationDeprecatedFields` flag [#711](https://github.com/ethyca/fidesplus/issues/711)

## [2.9.0](https://github.com/ethyca/fides/compare/2.8.3...2.9.0)

### Added

- The ability to assign users as system managers for a specific system [#2714](https://github.com/ethyca/fides/pull/2714)
- New endpoints to add and remove users as system managers [#2726](https://github.com/ethyca/fides/pull/2726)
- Warning about access control migration to the UI [#2842](https://github.com/ethyca/fides/pull/2842)
- Adds Role Assignment UI [#2739](https://github.com/ethyca/fides/pull/2739)
- Add an automated migration to give users a `viewer` role [#2821](https://github.com/ethyca/fides/pull/2821)

### Changed

- Removed "progressive" navigation that would hide Admin UI tabs until Systems / Connections were configured [#2762](https://github.com/ethyca/fides/pull/2762)
- Added `system.privacy_declaration.name` to datamap response [#2831](https://github.com/ethyca/fides/pull/2831/files)

### Developer Experience

- Retired legacy `navV2` feature flag [#2762](https://github.com/ethyca/fides/pull/2762)
- Update Admin UI Layout to fill viewport height [#2812](https://github.com/ethyca/fides/pull/2812)

### Fixed

- Fixed issue where unsaved changes warning would always show up when running fidesplus [#2788](https://github.com/ethyca/fides/issues/2788)
- Fixed problem in datamap export with datasets that had been updated via SaaS instantiation [#2841](https://github.com/ethyca/fides/pull/2841)
- Fixed problem in datamap export with inconsistent custom field ordering [#2859](https://github.com/ethyca/fides/pull/2859)

## [2.8.3](https://github.com/ethyca/fides/compare/2.8.2...2.8.3)

### Added

- Serialise `bson.ObjectId` types in SAR data packages [#2785](https://github.com/ethyca/fides/pull/2785)

### Fixed

- Fixed issue where more than 1 populated custom fields removed a system from the datamap export [#2825](https://github.com/ethyca/fides/pull/2825)

## [2.8.2](https://github.com/ethyca/fides/compare/2.8.1...2.8.2)

### Fixed

- Resolved a bug that stopped custom fields populating the visual datamap [#2775](https://github.com/ethyca/fides/pull/2775)
- Patch appconfig migration to handle existing db record [#2780](https://github.com/ethyca/fides/pull/2780)

## [2.8.1](https://github.com/ethyca/fides/compare/2.8.0...2.8.1)

### Fixed

- Disabled hiding Admin UI based on user scopes [#2771](https://github.com/ethyca/fides/pull/2771)

## [2.8.0](https://github.com/ethyca/fides/compare/2.7.1...2.8.0)

### Added

- Add API support for messaging config properties [#2551](https://github.com/ethyca/fides/pull/2551)
- Access and erasure support for Kustomer [#2520](https://github.com/ethyca/fides/pull/2520)
- Added the `erase_after` field on collections to be able to set the order for erasures [#2619](https://github.com/ethyca/fides/pull/2619)
- Add a toggle to filter the system classification to only return those with classification data [#2700](https://github.com/ethyca/fides/pull/2700)
- Added backend role-based permissions [#2671](https://github.com/ethyca/fides/pull/2671)
- Access and erasure for Vend SaaS Connector [#1869](https://github.com/ethyca/fides/issues/1869)
- Added endpoints for storage and messaging config setup status [#2690](https://github.com/ethyca/fides/pull/2690)
- Access and erasure for Jira SaaS Connector [#1871](https://github.com/ethyca/fides/issues/1871)
- Access and erasure support for Delighted [#2244](https://github.com/ethyca/fides/pull/2244)
- Improve "Upload a new dataset YAML" [#1531](https://github.com/ethyca/fides/pull/2258)
- Input validation and sanitization for Privacy Request fields [#2655](https://github.com/ethyca/fides/pull/2655)
- Access and erasure support for Yotpo [#2708](https://github.com/ethyca/fides/pull/2708)
- Custom Field Library Tab [#527](https://github.com/ethyca/fides/pull/2693)
- Allow SendGrid template usage [#2728](https://github.com/ethyca/fides/pull/2728)
- Added ConnectorRunner to simplify SaaS connector testing [#1795](https://github.com/ethyca/fides/pull/1795)
- Adds support for Mailchimp Transactional as a messaging config [#2742](https://github.com/ethyca/fides/pull/2742)

### Changed

- Admin UI
  - Add flow for selecting system types when manually creating a system [#2530](https://github.com/ethyca/fides/pull/2530)
  - Updated forms for privacy declarations [#2648](https://github.com/ethyca/fides/pull/2648)
  - Delete flow for privacy declarations [#2664](https://github.com/ethyca/fides/pull/2664)
  - Add framework to have UI elements respect the user's scopes [#2682](https://github.com/ethyca/fides/pull/2682)
  - "Manual Webhook" has been renamed to "Manual Process". [#2717](https://github.com/ethyca/fides/pull/2717)
- Convert all config values to Pydantic `Field` objects [#2613](https://github.com/ethyca/fides/pull/2613)
- Add warning to 'fides deploy' when installed outside of a virtual environment [#2641](https://github.com/ethyca/fides/pull/2641)
- Redesigned the default/init config file to be auto-documented. Also updates the `fides init` logic and analytics consent logic [#2694](https://github.com/ethyca/fides/pull/2694)
- Change how config creation/import is handled across the application [#2622](https://github.com/ethyca/fides/pull/2622)
- Update the CLI aesthetics & docstrings [#2703](https://github.com/ethyca/fides/pull/2703)
- Updates Roles->Scopes Mapping [#2744](https://github.com/ethyca/fides/pull/2744)
- Return user scopes as an enum, as well as total scopes [#2741](https://github.com/ethyca/fides/pull/2741)
- Update `MessagingServiceType` enum to be lowercased throughout [#2746](https://github.com/ethyca/fides/pull/2746)

### Developer Experience

- Set the security environment of the fides dev setup to `prod` instead of `dev` [#2588](https://github.com/ethyca/fides/pull/2588)
- Removed unexpected default Redis password [#2666](https://github.com/ethyca/fides/pull/2666)
- Privacy Center
  - Typechecking and validation of the `config.json` will be checked for backwards-compatibility. [#2661](https://github.com/ethyca/fides/pull/2661)
- Combined conftest.py files [#2669](https://github.com/ethyca/fides/pull/2669)

### Fixed

- Fix support for "redis.user" setting when authenticating to the Redis cache [#2666](https://github.com/ethyca/fides/pull/2666)
- Fix error with the classify dataset feature flag not writing the dataset to the server [#2675](https://github.com/ethyca/fides/pull/2675)
- Allow string dates to stay strings in cache decoding [#2695](https://github.com/ethyca/fides/pull/2695)
- Admin UI
  - Remove Identifiability (Data Qualifier) from taxonomy editor [2684](https://github.com/ethyca/fides/pull/2684)
- FE: Custom field selections binding issue on Taxonomy tabs [#2659](https://github.com/ethyca/fides/pull/2693/)
- Fix Privacy Request Status when submitting a consent request when identity verification is required [#2736](https://github.com/ethyca/fides/pull/2736)

## [2.7.1](https://github.com/ethyca/fides/compare/2.7.0...2.7.1)

- Fix error with the classify dataset feature flag not writing the dataset to the server [#2675](https://github.com/ethyca/fides/pull/2675)

## [2.7.0](https://github.com/ethyca/fides/compare/2.6.6...2.7.0)

- Fides API

  - Access and erasure support for Braintree [#2223](https://github.com/ethyca/fides/pull/2223)
  - Added route to send a test message [#2585](https://github.com/ethyca/fides/pull/2585)
  - Add default storage configuration functionality and associated APIs [#2438](https://github.com/ethyca/fides/pull/2438)

- Admin UI

  - Custom Metadata [#2536](https://github.com/ethyca/fides/pull/2536)
    - Create Custom Lists
    - Create Custom Field Definition
    - Create custom fields from a the taxonomy editor
    - Provide a custom field value in a resource
    - Bulk edit custom field values [#2612](https://github.com/ethyca/fides/issues/2612)
    - Custom metadata UI Polish [#2624](https://github.com/ethyca/fides/pull/2625)

- Privacy Center

  - The consent config default value can depend on whether Global Privacy Control is enabled. [#2341](https://github.com/ethyca/fides/pull/2341)
  - When GPC is enabled, the UI indicates which data uses are opted out by default. [#2596](https://github.com/ethyca/fides/pull/2596)
  - `inspectForBrowserIdentities` now also looks for `ljt_readerID`. [#2543](https://github.com/ethyca/fides/pull/2543)

### Added

- Added new Wunderkind Consent Saas Connector [#2600](https://github.com/ethyca/fides/pull/2600)
- Added new Sovrn Email Consent Connector [#2543](https://github.com/ethyca/fides/pull/2543/)
- Log Fides version at startup [#2566](https://github.com/ethyca/fides/pull/2566)

### Changed

- Update Admin UI to show all action types (access, erasure, consent, update) [#2523](https://github.com/ethyca/fides/pull/2523)
- Removes legacy `verify_oauth_client` function [#2527](https://github.com/ethyca/fides/pull/2527)
- Updated the UI for adding systems to a new design [#2490](https://github.com/ethyca/fides/pull/2490)
- Minor logging improvements [#2566](https://github.com/ethyca/fides/pull/2566)
- Various form components now take a `stacked` or `inline` variant [#2542](https://github.com/ethyca/fides/pull/2542)
- UX fixes for user management [#2537](https://github.com/ethyca/fides/pull/2537)
- Updating Firebase Auth connector to mask the user with a delete instead of an update [#2602](https://github.com/ethyca/fides/pull/2602)

### Fixed

- Fixed bug where refreshing a page in the UI would result in a 404 [#2502](https://github.com/ethyca/fides/pull/2502)
- Usernames are case insensitive now and prevent all duplicates [#2487](https://github.com/ethyca/fides/pull/2487)
  - This PR contains a migration that deletes duplicate users and keeps the oldest original account.
- Update Logos for shipped connectors [#2464](https://github.com/ethyca/fides/pull/2587)
- Search field on privacy request page isn't working [#2270](https://github.com/ethyca/fides/pull/2595)
- Fix connection dropdown in integration table to not be disabled add system creation [#3589](https://github.com/ethyca/fides/pull/3589)

### Developer Experience

- Added new Cypress E2E smoke tests [#2241](https://github.com/ethyca/fides/pull/2241)
- New command `nox -s e2e_test` which will spin up the test environment and run true E2E Cypress tests against it [#2417](https://github.com/ethyca/fides/pull/2417)
- Cypress E2E tests now run in CI and are reported to Cypress Cloud [#2417](https://github.com/ethyca/fides/pull/2417)
- Change from `randomint` to `uuid` in mongodb tests to reduce flakiness. [#2591](https://github.com/ethyca/fides/pull/2591)

### Removed

- Remove feature flagged config wizard stepper from Admin UI [#2553](https://github.com/ethyca/fides/pull/2553)

## [2.6.6](https://github.com/ethyca/fides/compare/2.6.5...2.6.6)

### Changed

- Improve Readability for Custom Masking Override Exceptions [#2593](https://github.com/ethyca/fides/pull/2593)

## [2.6.5](https://github.com/ethyca/fides/compare/2.6.4...2.6.5)

### Added

- Added config properties to override database Engine parameters [#2511](https://github.com/ethyca/fides/pull/2511)
- Increased default pool_size and max_overflow to 50 [#2560](https://github.com/ethyca/fides/pull/2560)

## [2.6.4](https://github.com/ethyca/fides/compare/2.6.3...2.6.4)

### Fixed

- Fixed bug for SMS completion notification not being sent [#2526](https://github.com/ethyca/fides/issues/2526)
- Fixed bug where refreshing a page in the UI would result in a 404 [#2502](https://github.com/ethyca/fides/pull/2502)

## [2.6.3](https://github.com/ethyca/fides/compare/2.6.2...2.6.3)

### Fixed

- Handle case where legacy dataset has meta: null [#2524](https://github.com/ethyca/fides/pull/2524)

## [2.6.2](https://github.com/ethyca/fides/compare/2.6.1...2.6.2)

### Fixed

- Issue addressing missing field in dataset migration [#2510](https://github.com/ethyca/fides/pull/2510)

## [2.6.1](https://github.com/ethyca/fides/compare/2.6.0...2.6.1)

### Fixed

- Fix errors when privacy requests execute concurrently without workers [#2489](https://github.com/ethyca/fides/pull/2489)
- Enable saas request overrides to run in worker runtime [#2489](https://github.com/ethyca/fides/pull/2489)

## [2.6.0](https://github.com/ethyca/fides/compare/2.5.1...2.6.0)

### Added

- Added the `env` option to the `security` configuration options to allow for users to completely secure the API endpoints [#2267](https://github.com/ethyca/fides/pull/2267)
- Unified Fides Resources
  - Added a dataset dropdown selector when configuring a connector to link an existing dataset to the connector configuration. [#2162](https://github.com/ethyca/fides/pull/2162)
  - Added new datasetconfig.ctl_dataset_id field to unify fides dataset resources [#2046](https://github.com/ethyca/fides/pull/2046)
- Add new connection config routes that couple them with systems [#2249](https://github.com/ethyca/fides/pull/2249)
- Add new select/deselect all permissions buttons [#2437](https://github.com/ethyca/fides/pull/2437)
- Endpoints to allow a user with the `user:password-reset` scope to reset users' passwords. In addition, users no longer require a scope to edit their own passwords. [#2373](https://github.com/ethyca/fides/pull/2373)
- New form to reset a user's password without knowing an old password [#2390](https://github.com/ethyca/fides/pull/2390)
- Approve & deny buttons on the "Request details" page. [#2473](https://github.com/ethyca/fides/pull/2473)
- Consent Propagation
  - Add the ability to execute Consent Requests via the Privacy Request Execution layer [#2125](https://github.com/ethyca/fides/pull/2125)
  - Add a Mailchimp Transactional Consent Connector [#2194](https://github.com/ethyca/fides/pull/2194)
  - Allow defining a list of opt-in and/or opt-out requests in consent connectors [#2315](https://github.com/ethyca/fides/pull/2315)
  - Add a Google Analytics Consent Connector for GA4 properties [#2302](https://github.com/ethyca/fides/pull/2302)
  - Pass the GA Cookie from the Privacy Center [#2337](https://github.com/ethyca/fides/pull/2337)
  - Rename "user_id" to more specific "ga_client_id" [#2356](https://github.com/ethyca/fides/pull/2356)
  - Patch Google Analytics Consent Connector to delete by client_id [#2355](https://github.com/ethyca/fides/pull/2355)
  - Add a "skip_param_values option" to optionally skip when we are missing param values in the body [#2384](https://github.com/ethyca/fides/pull/2384)
  - Adds a new Universal Analytics Connector that works with the UA Tracking Id
- Adds intake and storage of Global Privacy Control Signal props for Consent [#2599](https://github.com/ethyca/fides/pull/2599)

### Changed

- Unified Fides Resources
  - Removed several fidesops schemas for DSR's in favor of updated Fideslang schemas [#2009](https://github.com/ethyca/fides/pull/2009)
  - Removed DatasetConfig.dataset field [#2096](https://github.com/ethyca/fides/pull/2096)
  - Updated UI dataset config routes to use new unified routes [#2113](https://github.com/ethyca/fides/pull/2113)
  - Validate request body on crud endpoints on upsert. Validate dataset data categories before save. [#2134](https://github.com/ethyca/fides/pull/2134/)
  - Updated test env setup and quickstart to use new endpoints [#2225](https://github.com/ethyca/fides/pull/2225)
- Consent Propagation
  - Privacy Center consent options can now be marked as `executable` in order to propagate consent requests [#2193](https://github.com/ethyca/fides/pull/2193)
  - Add support for passing browser identities to consent request patches [#2304](https://github.com/ethyca/fides/pull/2304)
- Update fideslang to 1.3.3 [#2343](https://github.com/ethyca/fides/pull/2343)
- Display the request type instead of the policy name on the request table [#2382](https://github.com/ethyca/fides/pull/2382)
- Make denial reasons required [#2400](https://github.com/ethyca/fides/pull/2400)
- Display the policy key on the request details page [#2395](https://github.com/ethyca/fides/pull/2395)
- Updated CSV export [#2452](https://github.com/ethyca/fides/pull/2452)
- Privacy Request approval now uses a modal [#2443](https://github.com/ethyca/fides/pull/2443)

### Developer Experience

- `nox -s test_env` has been replaced with `nox -s "fides_env(dev)"`
- New command `nox -s "fides_env(test)"` creates a complete test environment with seed data (similar to `fides_env(dev)`) but with the production fides image so the built UI can be accessed at `localhost:8080` [#2399](https://github.com/ethyca/fides/pull/2399)
- Change from code climate to codecov for coverage reporting [#2402](https://github.com/ethyca/fides/pull/2402)

### Fixed

- Home screen header scaling and responsiveness issues [#2200](https://github.com/ethyca/fides/pull/2277)
- Privacy Center identity inputs validate even when they are optional. [#2308](https://github.com/ethyca/fides/pull/2308)
- The PII toggle defaults to false and PII will be hidden on page load [#2388](https://github.com/ethyca/fides/pull/2388)
- Fixed a CI bug caused by git security upgrades [#2441](https://github.com/ethyca/fides/pull/2441)
- Privacy Center
  - Identity inputs validate even when they are optional. [#2308](https://github.com/ethyca/fides/pull/2308)
  - Submit buttons show loading state and disable while submitting. [#2401](https://github.com/ethyca/fides/pull/2401)
  - Phone inputs no longer request country SVGs from external domain. [#2378](https://github.com/ethyca/fides/pull/2378)
  - Input validation errors no longer change the height of modals. [#2379](https://github.com/ethyca/fides/pull/2379)
- Patch masking strategies to better handle null and non-string inputs [#2307](https://github.com/ethyca/fides/pull/2377)
- Renamed prod pushes tag to be `latest` for privacy center and sample app [#2401](https://github.com/ethyca/fides/pull/2407)
- Update firebase connector to better handle non-existent users [#2439](https://github.com/ethyca/fides/pull/2439)

## [2.5.1](https://github.com/ethyca/fides/compare/2.5.0...2.5.1)

### Developer Experience

- Allow db resets only if `config.dev_mode` is `True` [#2321](https://github.com/ethyca/fides/pull/2321)

### Fixed

- Added a feature flag for the recent dataset classification UX changes [#2335](https://github.com/ethyca/fides/pull/2335)

### Security

- Add a check to the catchall path to prevent returning paths outside of the UI directory [#2330](https://github.com/ethyca/fides/pull/2330)

### Developer Experience

- Reduce size of local Docker images by fixing `.dockerignore` patterns [#2360](https://github.com/ethyca/fides/pull/2360)

## [2.5.0](https://github.com/ethyca/fides/compare/2.4.0...2.5.0)

### Docs

- Update the docs landing page and remove redundant docs [#2184](https://github.com/ethyca/fides/pull/2184)

### Added

- Added the `user` command group to the CLI. [#2153](https://github.com/ethyca/fides/pull/2153)
- Added `Code Climate` test coverage uploads. [#2198](https://github.com/ethyca/fides/pull/2198)
- Added the connection key to the execution log [#2100](https://github.com/ethyca/fides/pull/2100)
- Added endpoints to retrieve DSR `Rule`s and `Rule Target`s [#2116](https://github.com/ethyca/fides/pull/2116)
- Added Fides version number to account dropdown in the UI [#2140](https://github.com/ethyca/fides/pull/2140)
- Add link to Classify Systems page in nav side bar [#2128](https://github.com/ethyca/fides/pull/2128)
- Dataset classification UI now polls for results [#2123](https://github.com/ethyca/fides/pull/2123)
- Update Privacy Center Icons [#1800](https://github.com/ethyca/fides/pull/2139)
- Privacy Center `fides-consent.js`:
  - `Fides.shopify` integration function. [#2152](https://github.com/ethyca/fides/pull/2152)
  - Dedicated folder for integrations.
  - `Fides.meta` integration function (fbq). [#2217](https://github.com/ethyca/fides/pull/2217)
- Adds support for Twilio email service (Sendgrid) [#2154](https://github.com/ethyca/fides/pull/2154)
- Access and erasure support for Recharge [#1709](https://github.com/ethyca/fides/pull/1709)
- Access and erasure support for Friendbuy Nextgen [#2085](https://github.com/ethyca/fides/pull/2085)

### Changed

- Admin UI Feature Flags - [#2101](https://github.com/ethyca/fides/pull/2101)
  - Overrides can be saved in the browser.
  - Use `NEXT_PUBLIC_APP_ENV` for app-specific environment config.
  - No longer use `react-feature-flags` library.
  - Can have descriptions. [#2243](https://github.com/ethyca/fides/pull/2243)
- Made privacy declarations optional when adding systems manually - [#2173](https://github.com/ethyca/fides/pull/2173)
- Removed an unclear logging message. [#2266](https://github.com/ethyca/fides/pull/2266)
- Allow any user with `user:delete` scope to delete other users [#2148](https://github.com/ethyca/fides/pull/2148)
- Dynamic imports of custom overrides and SaaS test fixtures [#2169](https://github.com/ethyca/fides/pull/2169)
- Added `AuthenticatedClient` to custom request override interface [#2171](https://github.com/ethyca/fides/pull/2171)
- Only approve the specific collection instead of the entire dataset, display only top 1 classification by default [#2226](https://github.com/ethyca/fides/pull/2226)
- Update sample project resources for `fides evaluate` usage in `fides deploy` [#2253](https://github.com/ethyca/fides/pull/2253)

### Removed

- Removed unused object_name field on s3 storage config [#2133](https://github.com/ethyca/fides/pull/2133)

### Fixed

- Remove next-auth from privacy center to fix JS console error [#2090](https://github.com/ethyca/fides/pull/2090)
- Admin UI - Added Missing ability to assign `user:delete` in the permissions checkboxes [#2148](https://github.com/ethyca/fides/pull/2148)
- Nav bug: clicking on Privacy Request breadcrumb takes me to Home instead of /privacy-requests [#497](https://github.com/ethyca/fides/pull/2141)
- Side nav disappears when viewing request details [#2129](https://github.com/ethyca/fides/pull/2155)
- Remove usage of load dataset button and other dataset UI modifications [#2149](https://github.com/ethyca/fides/pull/2149)
- Improve readability for exceptions raised from custom request overrides [#2157](https://github.com/ethyca/fides/pull/2157)
- Importing custom request overrides on server startup [#2186](https://github.com/ethyca/fides/pull/2186)
- Remove warning when env vars default to blank strings in docker-compose [#2188](https://github.com/ethyca/fides/pull/2188)
- Fix Cookie House purchase modal flashing 'Error' in title [#2274](https://github.com/ethyca/fides/pull/2274)
- Stop dependency from upgrading `packaging` to version with known issue [#2273](https://github.com/ethyca/fides/pull/2273)
- Privacy center config no longer requires `identity_inputs` and will use `email` as a default [#2263](https://github.com/ethyca/fides/pull/2263)
- No longer display remaining days for privacy requests in terminal states [#2292](https://github.com/ethyca/fides/pull/2292)

### Removed

- Remove "Create New System" button when viewing systems. All systems can now be created via the "Add systems" button on the home page. [#2132](https://github.com/ethyca/fides/pull/2132)

## [2.4.0](https://github.com/ethyca/fides/compare/2.3.1...2.4.0)

### Developer Experience

- Include a pre-check workflow that collects the pytest suite [#2098](https://github.com/ethyca/fides/pull/2098)
- Write to the application db when running the app locally. Write to the test db when running pytest [#1731](https://github.com/ethyca/fides/pull/1731)

### Changed

- Move the `fides.ctl.core.` and `fides.ctl.connectors` modules into `fides.core` and `fides.connectors` respectively [#2097](https://github.com/ethyca/fides/pull/2097)
- Fides: Skip cypress tests due to nav bar 2.0 [#2102](https://github.com/ethyca/fides/pull/2103)

### Added

- Adds new erasure policy for complete user data masking [#1839](https://github.com/ethyca/fides/pull/1839)
- New Fides Home page [#1864](https://github.com/ethyca/fides/pull/2050)
- Nav 2.0 - Replace form flow side navs with top tabs [#2037](https://github.com/ethyca/fides/pull/2050)
- Adds new erasure policy for complete user data masking [#1839](https://github.com/ethyca/fides/pull/1839)
- Added ability to use Mailgun templates when sending emails. [#2039](https://github.com/ethyca/fides/pull/2039)
- Adds SMS id verification for consent [#2094](https://github.com/ethyca/fides/pull/2094)

### Fixed

- Store `fides_consent` cookie on the root domain of the Privacy Center [#2071](https://github.com/ethyca/fides/pull/2071)
- Properly set the expire-time for verification codes [#2105](https://github.com/ethyca/fides/pull/2105)

## [2.3.1](https://github.com/ethyca/fides/compare/2.3.0...2.3.1)

### Fixed

- Resolved an issue where the root_user was not being created [#2082](https://github.com/ethyca/fides/pull/2082)

### Added

- Nav redesign with sidebar groups. Feature flagged to only be visible in dev mode until release. [#2030](https://github.com/ethyca/fides/pull/2047)
- Improved error handling for incorrect app encryption key [#2089](https://github.com/ethyca/fides/pull/2089)
- Access and erasure support for Friendbuy API [#2019](https://github.com/ethyca/fides/pull/2019)

## [2.3.0](https://github.com/ethyca/fides/compare/2.2.2...2.3.0)

### Added

- Common Subscriptions for app-wide data and feature checks. [#2030](https://github.com/ethyca/fides/pull/2030)
- Send email alerts on privacy request failures once the specified threshold is reached. [#1793](https://github.com/ethyca/fides/pull/1793)
- DSR Notifications (toast) [#1895](https://github.com/ethyca/fides/pull/1895)
- DSR configure alerts btn [#1895](https://github.com/ethyca/fides/pull/1895)
- DSR configure alters (FE) [#1895](https://github.com/ethyca/fides/pull/1895)
- Add a `usage` session to Nox to print full session docstrings. [#2022](https://github.com/ethyca/fides/pull/2022)

### Added

- Adds notifications section to toml files [#2026](https://github.com/ethyca/fides/pull/2060)

### Changed

- Updated to use `loguru` logging library throughout codebase [#2031](https://github.com/ethyca/fides/pull/2031)
- Do not always create a `fides.toml` by default [#2023](https://github.com/ethyca/fides/pull/2023)
- The `fideslib` module has been merged into `fides`, code redundancies have been removed [#1859](https://github.com/ethyca/fides/pull/1859)
- Replace 'ingress' and 'egress' with 'sources' and 'destinations' across UI [#2044](https://github.com/ethyca/fides/pull/2044)
- Update the functionality of `fides pull -a <filename>` to include _all_ resource types. [#2083](https://github.com/ethyca/fides/pull/2083)

### Fixed

- Timing issues with bulk DSR reprocessing, specifically when analytics are enabled [#2015](https://github.com/ethyca/fides/pull/2015)
- Error caused by running erasure requests with disabled connectors [#2045](https://github.com/ethyca/fides/pull/2045)
- Changes the SlowAPI ratelimiter's backend to use memory instead of Redis [#2054](https://github.com/ethyca/fides/pull/2058)

## [2.2.2](https://github.com/ethyca/fides/compare/2.2.1...2.2.2)

### Docs

- Updated the readme to use new new [docs site](http://docs.ethyca.com) [#2020](https://github.com/ethyca/fides/pull/2020)

### Deprecated

- The documentation site hosted in the `/docs` directory has been deprecated. All documentation updates will be hosted at the new [docs site](http://docs.ethyca.com) [#2020](https://github.com/ethyca/fides/pull/2020)

### Fixed

- Fixed mypy and pylint errors [#2013](https://github.com/ethyca/fides/pull/2013)
- Update connection test endpoint to be effectively non-blocking [#2000](https://github.com/ethyca/fides/pull/2000)
- Update Fides connector to better handle children with no access results [#2012](https://github.com/ethyca/fides/pull/2012)

## [2.2.1](https://github.com/ethyca/fides/compare/2.2.0...2.2.1)

### Added

- Add health check indicator for data flow scanning option [#1973](https://github.com/ethyca/fides/pull/1973)

### Changed

- The `celery.toml` is no longer used, instead it is a subsection of the `fides.toml` file [#1990](https://github.com/ethyca/fides/pull/1990)
- Update sample project landing page copy to be version-agnostic [#1958](https://github.com/ethyca/fides/pull/1958)
- `get` and `ls` CLI commands now return valid `fides` object YAML [#1991](https://github.com/ethyca/fides/pull/1991)

### Developer Experience

- Remove duplicate fastapi-caching and pin version. [#1765](https://github.com/ethyca/fides/pull/1765)

## [2.2.0](https://github.com/ethyca/fides/compare/2.1.0...2.2.0)

### Added

- Send email alerts on privacy request failures once the specified threshold is reached. [#1793](https://github.com/ethyca/fides/pull/1793)
- Add authenticated privacy request route. [#1819](https://github.com/ethyca/fides/pull/1819)
- Enable the onboarding flow [#1836](https://github.com/ethyca/fides/pull/1836)
- Access and erasure support for Fullstory API [#1821](https://github.com/ethyca/fides/pull/1821)
- Add function to poll privacy request for completion [#1860](https://github.com/ethyca/fides/pull/1860)
- Added rescan flow for the data flow scanner [#1844](https://github.com/ethyca/fides/pull/1844)
- Add rescan flow for the data flow scanner [#1844](https://github.com/ethyca/fides/pull/1844)
- Add Fides connector to support parent-child Fides deployments [#1861](https://github.com/ethyca/fides/pull/1861)
- Classification UI now polls for updates to classifications [#1908](https://github.com/ethyca/fides/pull/1908)

### Changed

- The organization info form step is now skipped if the server already has organization info. [#1840](https://github.com/ethyca/fides/pull/1840)
- Removed the description column from the classify systems page. [#1867](https://github.com/ethyca/fides/pull/1867)
- Retrieve child results during fides connector execution [#1967](https://github.com/ethyca/fides/pull/1967)

### Fixed

- Fix error in parent user creation seeding. [#1832](https://github.com/ethyca/fides/issues/1832)
- Fix DSR error due to unfiltered empty identities [#1901](https://github.com/ethyca/fides/pull/1907)

### Docs

- Remove documentation about no-longer used connection string override [#1824](https://github.com/ethyca/fides/pull/1824)
- Fix typo in headings [#1824](https://github.com/ethyca/fides/pull/1824)
- Update documentation to reflect configs necessary for mailgun, twilio_sms and twilio_email service types [#1846](https://github.com/ethyca/fides/pull/1846)

...

## [2.1.0](https://github.com/ethyca/fides/compare/2.0.0...2.1.0)

### Added

- Classification flow for system data flows
- Classification is now triggered as part of data flow scanning
- Include `ingress` and `egress` fields on system export and `datamap/` endpoint [#1740](https://github.com/ethyca/fides/pull/1740)
- Repeatable unique identifier for dataset fides_keys and metadata [#1786](https://github.com/ethyca/fides/pull/1786)
- Adds SMS support for identity verification notifications [#1726](https://github.com/ethyca/fides/pull/1726)
- Added phone number validation in back-end and react phone number form in Privacy Center [#1745](https://github.com/ethyca/fides/pull/1745)
- Adds SMS message template for all subject notifications [#1743](https://github.com/ethyca/fides/pull/1743)
- Privacy-Center-Cypress workflow for CI checks of the Privacy Center. [#1722](https://github.com/ethyca/fides/pull/1722)
- Privacy Center `fides-consent.js` script for accessing consent on external pages. [Details](/clients/privacy-center/packages/fides-consent/README.md)
- Erasure support for Twilio Conversations API [#1673](https://github.com/ethyca/fides/pull/1673)
- Webserver port can now be configured via the CLI command [#1858](https://github.com/ethyca/fides/pull/1858)

### Changed

- Optional dependencies are no longer used for 3rd-party connectivity. Instead they are used to isolate dangerous dependencies. [#1679](https://github.com/ethyca/fides/pull/1679)
- All Next pages now automatically require login. [#1670](https://github.com/ethyca/fides/pull/1670)
- Running the `webserver` command no longer prompts the user to opt out/in to analytics[#1724](https://github.com/ethyca/fides/pull/1724)

### Developer Experience

- Admin-UI-Cypress tests that fail in CI will now upload screen recordings for debugging. [#1728](https://github.com/ethyca/fides/pull/1728/files/c23e62fea284f7910028c8483feff893903068b8#r1019491323)
- Enable remote debugging from VSCode of live dev app [#1780](https://github.com/ethyca/fides/pull/1780)

### Removed

- Removed the Privacy Center `cookieName` config introduced in 2.0.0. [#1756](https://github.com/ethyca/fides/pull/1756)

### Fixed

- Exceptions are no longer raised when sending analytics on Windows [#1666](https://github.com/ethyca/fides/pull/1666)
- Fixed wording on identity verification modal in the Privacy Center [#1674](https://github.com/ethyca/fides/pull/1674)
- Update system fides_key tooltip text [#1533](https://github.com/ethyca/fides/pull/1685)
- Removed local storage parsing that is redundant with redux-persist. [#1678](https://github.com/ethyca/fides/pull/1678)
- Show a helpful error message if Docker daemon is not running during "fides deploy" [#1694](https://github.com/ethyca/fides/pull/1694)
- Allow users to query their own permissions, including root user. [#1698](https://github.com/ethyca/fides/pull/1698)
- Single-select taxonomy fields legal basis and special category can be cleared. [#1712](https://github.com/ethyca/fides/pull/1712)
- Fixes the issue where the security config is not properly loading from environment variables. [#1718](https://github.com/ethyca/fides/pull/1718)
- Fixes the issue where the CLI can't run without the config values required by the webserver. [#1811](https://github.com/ethyca/fides/pull/1811)
- Correctly handle response from adobe jwt auth endpoint as milliseconds, rather than seconds. [#1754](https://github.com/ethyca/fides/pull/1754)
- Fixed styling issues with the `EditDrawer` component. [#1803](https://github.com/ethyca/fides/pull/1803)

### Security

- Bumped versions of packages that use OpenSSL [#1683](https://github.com/ethyca/fides/pull/1683)

## [2.0.0](https://github.com/ethyca/fides/compare/1.9.6...2.0.0)

### Added

- Allow delete-only SaaS connector endpoints [#1200](https://github.com/ethyca/fides/pull/1200)
- Privacy center consent choices store a browser cookie. [#1364](https://github.com/ethyca/fides/pull/1364)
  - The format is generic. A reasonable set of defaults will be added later: [#1444](https://github.com/ethyca/fides/issues/1444)
  - The cookie name defaults to `fides_consent` but can be configured under `config.json > consent > cookieName`.
  - Each consent option can provide an array of `cookieKeys`.
- Individually select and reprocess DSRs that have errored [#1203](https://github.com/ethyca/fides/pull/1489)
- Bulk select and reprocess DSRs that have errored [#1205](https://github.com/ethyca/fides/pull/1489)
- Config Wizard: AWS scan results populate in system review forms. [#1454](https://github.com/ethyca/fides/pull/1454)
- Integrate rate limiter with Saas Connectors. [#1433](https://github.com/ethyca/fides/pull/1433)
- Config Wizard: Added a column selector to the scan results page of the config wizard [#1590](https://github.com/ethyca/fides/pull/1590)
- Config Wizard: Flow for runtime scanner option [#1640](https://github.com/ethyca/fides/pull/1640)
- Access support for Twilio Conversations API [#1520](https://github.com/ethyca/fides/pull/1520)
- Message Config: Adds Twilio Email/SMS support [#1519](https://github.com/ethyca/fides/pull/1519)

### Changed

- Updated mypy to version 0.981 and Python to version 3.10.7 [#1448](https://github.com/ethyca/fides/pull/1448)

### Developer Experience

- Repository dispatch events are sent to fidesctl-plus and fidesops-plus [#1263](https://github.com/ethyca/fides/pull/1263)
- Only the `docs-authors` team members are specified as `CODEOWNERS` [#1446](https://github.com/ethyca/fides/pull/1446)
- Updates the default local configuration to not defer tasks to a worker node [#1552](https://github.com/ethyca/fides/pull/1552/)
- Updates the healthcheck to return health status of connected Celery workers [#1588](https://github.com/ethyca/fides/pull/1588)

### Docs

- Remove the tutorial to prepare for new update [#1543](https://github.com/ethyca/fides/pull/1543)
- Add system management via UI documentation [#1541](https://github.com/ethyca/fides/pull/1541)
- Added DSR quickstart docs, restructured docs navigation [#1651](https://github.com/ethyca/fides/pull/1651)
- Update privacy request execution overview docs [#1258](https://github.com/ethyca/fides/pull/1490)

### Fixed

- Fixed system dependencies appearing as "N/A" in the datamap endpoint when there are no privacy declarations [#1649](https://github.com/ethyca/fides/pull/1649)

## [1.9.6](https://github.com/ethyca/fides/compare/1.9.5...1.9.6)

### Fixed

- Include systems without a privacy declaration on data map [#1603](https://github.com/ethyca/fides/pull/1603)
- Handle malformed tokens [#1523](https://github.com/ethyca/fides/pull/1523)
- Remove thrown exception from getAllPrivacyRequests method [#1592](https://github.com/ethyca/fides/pull/1593)
- Include systems without a privacy declaration on data map [#1603](https://github.com/ethyca/fides/pull/1603)
- After editing a dataset, the table will stay on the previously selected collection instead of resetting to the first one. [#1511](https://github.com/ethyca/fides/pull/1511)
- Fix redis `db_index` config issue [#1647](https://github.com/ethyca/fides/pull/1647)

### Docs

- Add unlinked docs and fix any remaining broken links [#1266](https://github.com/ethyca/fides/pull/1266)
- Update privacy center docs to include consent information [#1537](https://github.com/ethyca/fides/pull/1537)
- Update UI docs to include DSR countdown information and additional descriptions/filtering [#1545](https://github.com/ethyca/fides/pull/1545)

### Changed

- Allow multiple masking strategies to be specified when using fides as a masking engine [#1647](https://github.com/ethyca/fides/pull/1647)

## [1.9.5](https://github.com/ethyca/fides/compare/1.9.4...1.9.5)

### Added

- The database includes a `plus_system_scans` relation, to track the status and results of System Scanner executions in fidesctl-plus [#1554](https://github.com/ethyca/fides/pull/1554)

## [1.9.4](https://github.com/ethyca/fides/compare/1.9.2...1.9.4)

### Fixed

- After editing a dataset, the table will stay on the previously selected collection instead of resetting to the first one. [#1511](https://github.com/ethyca/fides/pull/1511)

## [1.9.2](https://github.com/ethyca/fides/compare/1.9.1...1.9.2)

### Deprecated

- Added a deprecation warning for the entire package [#1244](https://github.com/ethyca/fides/pull/1244)

### Added

- Dataset generation enhancements using Fides Classify for Plus users:

  - Integrate Fides Plus API into placeholder features introduced in 1.9.0. [#1194](https://github.com/ethyca/fides/pull/1194)

- Fides Admin UI:

  - Configure Connector after creation [#1204](https://github.com/ethyca/fides/pull/1356)

### Fixed

- Privacy Center:
  - Handle error on startup if server isn't running [#1239](https://github.com/ethyca/fides/pull/1239)
  - Fix styling issue with cards [#1240](https://github.com/ethyca/fides/pull/1240)
  - Redirect to index on consent save [#1238](https://github.com/ethyca/fides/pull/1238)

## [1.9.1](https://github.com/ethyca/fides/compare/1.9.0...1.9.1)

### Changed

- Update fideslang to v1.3.1 [#1136](https://github.com/ethyca/fides/pull/1136)

### Changed

- Update fideslang to v1.3.1 [#1136](https://github.com/ethyca/fides/pull/1136)

## [1.9.0](https://github.com/ethyca/fides/compare/1.8.6...1.9.0) - 2022-09-29

### Added

- Dataset generation enhancements using Fides Classify for Plus users:
  - Added toggle for enabling classify during generation. [#1057](https://github.com/ethyca/fides/pull/1057)
  - Initial implementation of API request to kick off classify, with confirmation modal. [#1069](https://github.com/ethyca/fides/pull/1069)
  - Initial Classification & Review status for generated datasets. [#1074](https://github.com/ethyca/fides/pull/1074)
  - Component for choosing data categories based on classification results. [#1110](https://github.com/ethyca/fides/pull/1110)
  - The dataset fields table shows data categories from the classifier (if available). [#1088](https://github.com/ethyca/fides/pull/1088)
  - The "Approve" button can be used to update the dataset with the classifier's suggestions. [#1129](https://github.com/ethyca/fides/pull/1129)
- System management UI:
  - New page to add a system via yaml [#1062](https://github.com/ethyca/fides/pull/1062)
  - Skeleton of page to add a system manually [#1068](https://github.com/ethyca/fides/pull/1068)
  - Refactor config wizard system forms to be reused for system management [#1072](https://github.com/ethyca/fides/pull/1072)
  - Add additional optional fields to system management forms [#1082](https://github.com/ethyca/fides/pull/1082)
  - Delete a system through the UI [#1085](https://github.com/ethyca/fides/pull/1085)
  - Edit a system through the UI [#1096](https://github.com/ethyca/fides/pull/1096)
- Cypress component testing [#1106](https://github.com/ethyca/fides/pull/1106)

### Changed

- Changed behavior of `load_default_taxonomy` to append instead of upsert [#1040](https://github.com/ethyca/fides/pull/1040)
- Changed behavior of adding privacy declarations to decouple the actions of the "add" and "next" buttons [#1086](https://github.com/ethyca/fides/pull/1086)
- Moved system related UI components from the `config-wizard` directory to the `system` directory [#1097](https://github.com/ethyca/fides/pull/1097)
- Updated "type" on SaaS config to be a simple string type, not an enum [#1197](https://github.com/ethyca/fides/pull/1197)

### Developer Experience

- Optional dependencies may have their version defined only once, in `optional-requirements.txt` [#1171](https://github.com/ethyca/fides/pull/1171)

### Docs

- Updated the footer links [#1130](https://github.com/ethyca/fides/pull/1130)

### Fixed

- Fixed the "help" link in the UI header [#1078](https://github.com/ethyca/fides/pull/1078)
- Fixed a bug in Data Category Dropdowns where checking i.e. `user.biometric` would also check `user.biometric_health` [#1126](https://github.com/ethyca/fides/pull/1126)

### Security

- Upgraded pymysql to version `1.0.2` [#1094](https://github.com/ethyca/fides/pull/1094)

## [1.8.6](https://github.com/ethyca/fides/compare/1.8.5...1.8.6) - 2022-09-28

### Added

- Added classification tables for Plus users [#1060](https://github.com/ethyca/fides/pull/1060)

### Fixed

- Fixed a bug where rows were being excluded from a data map [#1124](https://github.com/ethyca/fides/pull/1124)

## [1.8.5](https://github.com/ethyca/fides/compare/1.8.4...1.8.5) - 2022-09-21

### Changed

- Update fideslang to v1.3.0 [#1103](https://github.com/ethyca/fides/pull/1103)

## [1.8.4](https://github.com/ethyca/fides/compare/1.8.3...1.8.4) - 2022-09-09

### Added

- Initial system management page [#1054](https://github.com/ethyca/fides/pull/1054)

### Changed

- Deleting a taxonomy field with children will now cascade delete all of its children as well. [#1042](https://github.com/ethyca/fides/pull/1042)

### Fixed

- Fixed navigating directly to frontend routes loading index page instead of the correct static page for the route.
- Fix truncated evaluation error messages [#1053](https://github.com/ethyca/fides/pull/1053)

## [1.8.3](https://github.com/ethyca/fides/compare/1.8.2...1.8.3) - 2022-09-06

### Added

- Added more taxonomy fields that can be edited via the UI [#1000](https://github.com/ethyca/fides/pull/1000) [#1028](https://github.com/ethyca/fides/pull/1028)
- Added the ability to add taxonomy fields via the UI [#1019](https://github.com/ethyca/fides/pull/1019)
- Added the ability to delete taxonomy fields via the UI [#1006](https://github.com/ethyca/fides/pull/1006)
  - Only non-default taxonomy entities can be deleted [#1023](https://github.com/ethyca/fides/pull/1023)
- Prevent deleting taxonomy `is_default` fields and from adding `is_default=True` fields via the API [#990](https://github.com/ethyca/fides/pull/990).
- Added a "Custom" tag to distinguish user defined taxonomy fields from default taxonomy fields in the UI [#1027](https://github.com/ethyca/fides/pull/1027)
- Added initial support for enabling Fides Plus [#1037](https://github.com/ethyca/fides/pull/1037)
  - The `useFeatures` hook can be used to check if `plus` is enabled.
  - Navigating to/from the Data Map page is gated behind this feature.
  - Plus endpoints are served from the private Plus image.

### Fixed

- Fixed failing mypy tests [#1030](https://github.com/ethyca/fides/pull/1030)
- Fixed an issue where `fides push --diff` would return a false positive diff [#1026](https://github.com/ethyca/fides/pull/1026)
- Pinned pydantic version to < 1.10.0 to fix an error in finding referenced fides keys [#1045](https://github.com/ethyca/fides/pull/1045)

### Fixed

- Fixed failing mypy tests [#1030](https://github.com/ethyca/fides/pull/1030)
- Fixed an issue where `fides push --diff` would return a false positive diff [#1026](https://github.com/ethyca/fides/pull/1026)

### Docs

- Minor formatting updates to [Policy Webhooks](https://ethyca.github.io/fidesops/guides/policy_webhooks/) documentation [#1114](https://github.com/ethyca/fidesops/pull/1114)

### Removed

- Removed create superuser [#1116](https://github.com/ethyca/fidesops/pull/1116)

## [1.8.2](https://github.com/ethyca/fides/compare/1.8.1...1.8.2) - 2022-08-18

### Added

- Added the ability to edit taxonomy fields via the UI [#977](https://github.com/ethyca/fides/pull/977) [#1028](https://github.com/ethyca/fides/pull/1028)
- New column `is_default` added to DataCategory, DataUse, DataSubject, and DataQualifier tables [#976](https://github.com/ethyca/fides/pull/976)
- Added the ability to add taxonomy fields via the UI [#1019](https://github.com/ethyca/fides/pull/1019)
- Added the ability to delete taxonomy fields via the UI [#1006](https://github.com/ethyca/fides/pull/1006)
  - Only non-default taxonomy entities can be deleted [#1023](https://github.com/ethyca/fides/pull/1023)
- Prevent deleting taxonomy `is_default` fields and from adding `is_default=True` fields via the API [#990](https://github.com/ethyca/fides/pull/990).
- Added a "Custom" tag to distinguish user defined taxonomy fields from default taxonomy fields in the UI [#1027](https://github.com/ethyca/fides/pull/1027)

### Changed

- Upgraded base Docker version to Python 3.9 and updated all other references from 3.8 -> 3.9 [#974](https://github.com/ethyca/fides/pull/974)
- Prepend all database tables with `ctl_` [#979](https://github.com/ethyca/fides/pull/979)
- Moved the `admin-ui` code down one level into a `ctl` subdir [#970](https://github.com/ethyca/fides/pull/970)
- Extended the `/datamap` endpoint to include extra metadata [#992](https://github.com/ethyca/fides/pull/992)

## [1.8.1](https://github.com/ethyca/fides/compare/1.8.0...1.8.1) - 2022-08-08

### Deprecated

- The following environment variables have been deprecated, and replaced with the new environment variable names indicated below. To avoid breaking existing workflows, the deprecated variables are still respected in v1.8.1. They will be removed in a future release.
  - `FIDESCTL__API__DATABASE_HOST` --> `FIDESCTL__DATABASE__SERVER`
  - `FIDESCTL__API__DATABASE_NAME` --> `FIDESCTL__DATABASE__DB`
  - `FIDESCTL__API__DATABASE_PASSWORD` --> `FIDESCTL__DATABASE__PASSWORD`
  - `FIDESCTL__API__DATABASE_PORT` --> `FIDESCTL__DATABASE__PORT`
  - `FIDESCTL__API__DATABASE_TEST_DATABASE_NAME` --> `FIDESCTL__DATABASE__TEST_DB`
  - `FIDESCTL__API__DATABASE_USER` --> `FIDESCTL__DATABASE__USER`

### Developer Experience

- The included `docker-compose.yml` no longer references outdated ENV variables [#964](https://github.com/ethyca/fides/pull/964)

### Docs

- Minor release documentation now reflects the desired patch release process [#955](https://github.com/ethyca/fides/pull/955)
- Updated references to ENV variables [#964](https://github.com/ethyca/fides/pull/964)

### Fixed

- Deprecated config options will continue to be respected when set via environment variables [#965](https://github.com/ethyca/fides/pull/965)
- The git cache is rebuilt within the Docker container [#962](https://github.com/ethyca/fides/pull/962)
- The `wheel` pypi build no longer has a dirty version tag [#962](https://github.com/ethyca/fides/pull/962)
- Add setuptools to dev-requirements to fix versioneer error [#983](https://github.com/ethyca/fides/pull/983)

## [1.8.0](https://github.com/ethyca/fides/compare/1.7.1...1.8.0) - 2022-08-04

### Added

- Initial configuration wizard UI view
  - System scanning step: AWS credentials form and initial `generate` API usage.
  - System scanning results: AWS systems are stored and can be selected for review
- CustomInput type "password" with show/hide icon.
- Pull CLI command now checks for untracked/unstaged files in the manifests dir [#869](https://github.com/ethyca/fides/pull/869)
- Pull CLI command has a flag to pull missing files from the server [#895](https://github.com/ethyca/fides/pull/895)
- Add BigQuery support for the `generate` command and `/generate` endpoint [#814](https://github.com/ethyca/fides/pull/814) & [#917](https://github.com/ethyca/fides/pull/917)
- Added user auth tables [915](https://github.com/ethyca/fides/pull/915)
- Standardized API error parsing under `~/types/errors`
- Added taxonomy page to UI [#902](https://github.com/ethyca/fides/pull/902)
  - Added a nested accordion component for displaying taxonomy data [#910](https://github.com/ethyca/fides/pull/910)
- Add lru cache to get_config [927](https://github.com/ethyca/fides/pull/927)
- Add support for deprecated API config values [#959](https://github.com/ethyca/fides/pull/959)
- `fides` is now an alias for `fidesctl` as a CLI entrypoint [#926](https://github.com/ethyca/fides/pull/926)
- Add user auth routes [929](https://github.com/ethyca/fides/pull/929)
- Bump fideslib to 3.0.1 and remove patch code[931](https://github.com/ethyca/fides/pull/931)
- Update the `fidesctl` python package to automatically serve the UI [#941](https://github.com/ethyca/fides/pull/941)
- Add `push` cli command alias for `apply` and deprecate `apply` [943](https://github.com/ethyca/fides/pull/943)
- Add resource groups tagging api as a source of system generation [939](https://github.com/ethyca/fides/pull/939)
- Add GitHub Action to publish the `fidesctl` package to testpypi on pushes to main [#951](https://github.com/ethyca/fides/pull/951)
- Added configWizardFlag to ui to hide the config wizard when false [[#1453](https://github.com/ethyca/fides/issues/1453)

### Changed

- Updated the `datamap` endpoint to return human-readable column names as the first response item [#779](https://github.com/ethyca/fides/pull/779)
- Remove the `obscure` requirement from the `generate` endpoint [#819](https://github.com/ethyca/fides/pull/819)
- Moved all files from `fidesapi` to `fidesctl/api` [#885](https://github.com/ethyca/fides/pull/885)
- Moved `scan` and `generate` to the list of commands that can be run in local mode [#841](https://github.com/ethyca/fides/pull/841)
- Upgraded the base docker images from Debian Buster to Bullseye [#958](https://github.com/ethyca/fides/pull/958)
- Removed `ipython` as a dev-requirement [#958](https://github.com/ethyca/fides/pull/958)
- Webserver dependencies now come as a standard part of the package [#881](https://github.com/ethyca/fides/pull/881)
- Initial configuration wizard UI view
  - Refactored step & form results management to use Redux Toolkit slice.
- Change `id` field in tables from an integer to a string [915](https://github.com/ethyca/fides/pull/915)
- Update `fideslang` to `1.1.0`, simplifying the default taxonomy and adding `tags` for resources [#865](https://github.com/ethyca/fides/pull/865)
- Merge existing configurations with `fideslib` library [#913](https://github.com/ethyca/fides/pull/913)
- Moved frontend static files to `src/fidesctl/ui-build/static` [#934](https://github.com/ethyca/fides/pull/934)
- Replicated the error response handling from the `/validate` endpoint to the `/generate` endpoint [#911](https://github.com/ethyca/fides/pull/911)

### Developer Experience

- Remove `API_PREFIX` from fidesctl/core/utils.py and change references to `API_PREFIX` in fidesctl/api/reoutes/util.py [922](https://github.com/ethyca/fides/pull/922)

### Fixed

- Dataset field columns show all columns by default in the UI [#898](https://github.com/ethyca/fides/pull/898)
- Fixed the missing `.fides./` directory when locating the default config [#933](https://github.com/ethyca/fides/pull/933)

## [1.7.1](https://github.com/ethyca/fides/compare/1.7.0...1.7.1) - 2022-07-28

### Added

- Add datasets via YAML in the UI [#813](https://github.com/ethyca/fides/pull/813)
- Add datasets via database connection [#834](https://github.com/ethyca/fides/pull/834) [#889](https://github.com/ethyca/fides/pull/889)
- Add delete confirmation when deleting a field or collection from a dataset [#809](https://github.com/ethyca/fides/pull/809)
- Add ability to delete datasets from the UI [#827](https://github.com/ethyca/fides/pull/827)
- Add Cypress for testing [713](https://github.com/ethyca/fides/pull/833)
- Add datasets via database connection (UI only) [#834](https://github.com/ethyca/fides/pull/834)
- Add Okta support to the `/generate` endpoint [#842](https://github.com/ethyca/fides/pull/842)
- Add db support to `/generate` endpoint [849](https://github.com/ethyca/fides/pull/849)
- Added OpenAPI TypeScript client generation for the UI app. See the [README](/clients/admin-ui/src/types/api/README.md) for more details.

### Changed

- Remove the `obscure` requirement from the `generate` endpoint [#819](https://github.com/ethyca/fides/pull/819)

### Developer Experience

- When releases are published, dispatch a repository webhook event to ethyca/fidesctl-plus [#938](https://github.com/ethyca/fides/pull/938)

### Docs

- recommend/replace pip installs with pipx [#874](https://github.com/ethyca/fides/pull/874)

### Fixed

- CustomSelect input tooltips appear next to selector instead of wrapping to a new row.
- Datasets without the `third_country_transfer` will not cause the editing dataset form to not render.
- Fixed a build issue causing an `unknown` version of `fidesctl` to be installed in published Docker images [#836](https://github.com/ethyca/fides/pull/836)
- Fixed an M1-related SQLAlchemy bug [#816](https://github.com/ethyca/fides/pull/891)
- Endpoints now work with or without a trailing slash. [#886](https://github.com/ethyca/fides/pull/886)
- Dataset field columns show all columns by default in the UI [#898](https://github.com/ethyca/fides/pull/898)
- Fixed the `tag` specific GitHub Action workflows for Docker and publishing docs. [#901](https://github.com/ethyca/fides/pull/901)

## [1.7.0](https://github.com/ethyca/fides/compare/1.6.1...1.7.0) - 2022-06-23

### Added

- Added dependabot to keep dependencies updated
- A warning now issues for any orphan datasets as part of the `apply` command [543](https://github.com/ethyca/fides/pull/543)
- Initial scaffolding of management UI [#561](https://github.com/ethyca/fides/pull/624)
- A new `audit` command for `system` and `organization` resources, checking data map attribute compliance [#548](https://github.com/ethyca/fides/pull/548)
- Static UI assets are now built with the docker container [#663](https://github.com/ethyca/fides/issues/663)
- Host static files via fidesapi [#621](https://github.com/ethyca/fides/pull/621)
- A new `generate` endpoint to enable capturing systems from infrastructure from the UI [#642](https://github.com/ethyca/fides/pull/642)
- A new `datamap` endpoint to enable visualizing a data map from the UI [#721](https://github.com/ethyca/fides/pull/721)
- Management UI navigation bar [#679](https://github.com/ethyca/fides/issues/679)
- Management UI integration [#736](https://github.com/ethyca/fides/pull/736)
  - Datasets
  - Systems
  - Taxonomy (data categories)
- Initial dataset UI view [#768](https://github.com/ethyca/fides/pull/768)
  - Add interaction for viewing a dataset collection
  - Add column picker
  - Add a data category checklist tree
  - Edit/delete dataset fields
  - Edit/delete dataset collections
  - Edit datasets
  - Add a component for Identifiability tags
  - Add tooltips for help on forms
  - Add geographic location (third_country_transfers) country selection. Supported by new dependency `i18n-iso-countries`.
- Okta, aws and database credentials can now come from `fidesctl.toml` config [#694](https://github.com/ethyca/fides/pull/694)
- New `validate` endpoint to test aws and okta credentials [#722](https://github.com/ethyca/fides/pull/722)
- Initial configuration wizard UI view
  - Manual entry steps added (name and describe organization, pick entry route, and describe system manually including privacy declarations)
- A new image tagged `ethyca/fidesctl:dev` is published on each push to `main` [781](https://github.com/ethyca/fides/pull/781)
- A new cli command (`fidesctl sync`) [#765](https://github.com/ethyca/fides/pull/765)

### Changed

- Comparing server and CLI versions ignores `.dirty` only differences, and is quiet on success when running general CLI commands [621](https://github.com/ethyca/fides/pull/621)
- All endpoints now prefixed by `/api/v1` [#623](https://github.com/ethyca/fides/issues/623)
- Allow AWS credentials to be passed to `generate system` via the API [#645](https://github.com/ethyca/fides/pull/645)
- Update the export of a datamap to load resources from the server instead of a manifest directory [#662](https://github.com/ethyca/fides/pull/662)
- Refactor `export` to remove CLI specific uses from the core modules and load resources[#725](https://github.com/ethyca/fides/pull/725)
- Bump version of FastAPI in `setup.py` to 0.77.1 to match `optional-requirements.txt` [#734](https://github.com/ethyca/fides/pull/734)
- Docker images are now only built and pushed on tags to match when released to pypi [#740](https://github.com/ethyca/fides/pull/740)
- Okta resource scanning and generation now works with systems instead of datasets [#751](https://github.com/ethyca/fides/pull/751)

### Developer Experience

- Replaced `make` with `nox` [#547](https://github.com/ethyca/fides/pull/547)
- Removed usage of `fideslang` module in favor of new [external package](https://github.com/ethyca/fideslang) shared across projects [#619](https://github.com/ethyca/fides/issues/619)
- Added a UI service to the docker-compose deployment [#757](https://github.com/ethyca/fides/pull/757)
- `TestClient` defined in and shared across test modules via `conftest.py` [#759](https://github.com/ethyca/fides/pull/759)

### Docs

- Replaced all references to `make` with `nox` [#547](https://github.com/ethyca/fides/pull/547)
- Removed config/schemas page [#613](https://github.com/ethyca/fides/issues/613)
- Dataset UI and config wizard docs added ([https://github.com/ethyca/fides/pull/697](https://github.com/ethyca/fides/pull/697))
- The fides README now walks through generating a datamap [#746](https://github.com/ethyca/fides/pull/746)

### Fixed

- Updated `fideslog` to v1.1.5, resolving an issue where some exceptions thrown by the SDK were not handled as expected [#609](https://github.com/ethyca/fides/issues/609)
- Updated the webserver so that it won't fail if the database is inaccessible [#649](https://github.com/ethyca/fides/pull/649)
- Updated external tests to handle complex characters [#661](https://github.com/ethyca/fides/pull/661)
- Evaluations now properly merge the default taxonomy into the user-defined taxonomy [#684](https://github.com/ethyca/fides/pull/684)
- The CLI can now be run without installing the webserver components [#715](https://github.com/ethyca/fides/pull/715)

## [1.6.1](https://github.com/ethyca/fides/compare/1.6.0...1.6.1) - 2022-06-15

### Docs

- Updated `Release Steps`

### Fixed

- Resolved a failure with populating applicable data subject rights to a data map
- Handle invalid characters when generating a `fides_key` [#761](https://github.com/ethyca/fides/pull/761)

## [1.6.0](https://github.com/ethyca/fides/compare/1.5.3...1.6.0) - 2022-05-02

### Added

- ESLint configuration changes [#514](https://github.com/ethyca/fidesops/pull/514)
- User creation, update and permissions in the Admin UI [#511](https://github.com/ethyca/fidesops/pull/511)
- Yaml support for dataset upload [#284](https://github.com/ethyca/fidesops/pull/284)

### Breaking Changes

- Update masking API to take multiple input values [#443](https://github.com/ethyca/fidesops/pull/443)

### Docs

- DRP feature documentation [#520](https://github.com/ethyca/fidesops/pull/520)

## [1.4.2](https://github.com/ethyca/fidesops/compare/1.4.1...1.4.2) - 2022-05-12

### Added

- GET routes for users [#405](https://github.com/ethyca/fidesops/pull/405)
- Username based search on GET route [#444](https://github.com/ethyca/fidesops/pull/444)
- FIDESOPS\_\_DEV_MODE for Easier SaaS Request Debugging [#363](https://github.com/ethyca/fidesops/pull/363)
- Track user privileges across sessions [#425](https://github.com/ethyca/fidesops/pull/425)
- Add first_name and last_name fields. Also add them along with created_at to FidesUser response [#465](https://github.com/ethyca/fidesops/pull/465)
- Denial reasons for DSR and user `AuditLog` [#463](https://github.com/ethyca/fidesops/pull/463)
- DRP action to Policy [#453](https://github.com/ethyca/fidesops/pull/453)
- `CHANGELOG.md` file[#484](https://github.com/ethyca/fidesops/pull/484)
- DRP status endpoint [#485](https://github.com/ethyca/fidesops/pull/485)
- DRP exerise endpoint [#496](https://github.com/ethyca/fidesops/pull/496)
- Frontend for privacy request denial reaons [#480](https://github.com/ethyca/fidesops/pull/480)
- Publish Fidesops to Pypi [#491](https://github.com/ethyca/fidesops/pull/491)
- DRP data rights endpoint [#526](https://github.com/ethyca/fidesops/pull/526)

### Changed

- Converted HTTP Status Codes to Starlette constant values [#438](https://github.com/ethyca/fidesops/pull/438)
- SaasConnector.send behavior on ignore_errors now returns raw response [#462](https://github.com/ethyca/fidesops/pull/462)
- Seed user permissions in `create_superuser.py` script [#468](https://github.com/ethyca/fidesops/pull/468)
- User API Endpoints (update fields and reset user passwords) [#471](https://github.com/ethyca/fidesops/pull/471)
- Format tests with `black` [#466](https://github.com/ethyca/fidesops/pull/466)
- Extract privacy request endpoint logic into separate service for DRP [#470](https://github.com/ethyca/fidesops/pull/470)
- Fixing inconsistent SaaS connector integration tests [#473](https://github.com/ethyca/fidesops/pull/473)
- Add user data to login response [#501](https://github.com/ethyca/fidesops/pull/501)

### Breaking Changes

- Update masking API to take multiple input values [#443](https://github.com/ethyca/fidesops/pull/443)

### Docs

- Added issue template for documentation updates [#442](https://github.com/ethyca/fidesops/pull/442)
- Clarify masking updates [#464](https://github.com/ethyca/fidesops/pull/464)
- Added dark mode [#476](https://github.com/ethyca/fidesops/pull/476)

### Fixed

- Removed miradb test warning [#436](https://github.com/ethyca/fidesops/pull/436)
- Added missing import [#448](https://github.com/ethyca/fidesops/pull/448)
- Removed pypi badge pointing to wrong package [#452](https://github.com/ethyca/fidesops/pull/452)
- Audit imports and references [#479](https://github.com/ethyca/fidesops/pull/479)
- Switch to using update method on PUT permission endpoint [#500](https://github.com/ethyca/fidesops/pull/500)

### Developer Experience

- added isort as a CI check
- Include `tests/` in all static code checks (e.g. `mypy`, `pylint`)

### Changed

- Published Docker image does a clean install of Fidesctl
- `with_analytics` is now a decorator

### Fixed

- Third-Country formatting on Data Map
- Potential Duplication on Data Map
- Exceptions are no longer raised when sending `AnalyticsEvent`s on Windows
- Running `fidesctl init` now generates a `server_host` and `server_protocol`
  rather than `server_url`<|MERGE_RESOLUTION|>--- conflicted
+++ resolved
@@ -20,17 +20,13 @@
 ### Added
 - Added carets to collapsible sections in the overlay modal [#4793](https://github.com/ethyca/fides/pull/4793)
 
+### Changed
+- Removed the Celery startup banner from the Fides worker logs [#4814](https://github.com/ethyca/fides/pull/4814)
+
 ### Fixed
 - Fixed bug prevented adding new privacy center translations [#4786](https://github.com/ethyca/fides/pull/4786)
 - Fixed bug where Privacy Policy links would be shown without a configured URL [#4801](https://github.com/ethyca/fides/pull/4801)
 
-<<<<<<< HEAD
-=======
-### Changed
-- Removed the Celery startup banner from the Fides worker logs [#4814](https://github.com/ethyca/fides/pull/4814)
-
-
->>>>>>> e4786405
 ## [2.34.0](https://github.com/ethyca/fides/compare/2.33.1...2.34.0)
 
 ### Added
