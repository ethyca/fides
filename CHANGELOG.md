--- conflicted
+++ resolved
@@ -24,11 +24,8 @@
 - Added new endpoints for healthchecks [#3947](https://github.com/ethyca/fides/pull/3947)
 - Added vendor list dropdown [#3857](https://github.com/ethyca/fides/pull/3857)
 - Access support for Adobe Sign [#3504](https://github.com/ethyca/fides/pull/3504)
-<<<<<<< HEAD
 - Add initial layer to TCF modal [#3956](https://github.com/ethyca/fides/pull/3956)
-=======
 - Support for rendering in the TCF modal whether or not a vendor is part of the GVL [#3972](https://github.com/ethyca/fides/pull/3972)
->>>>>>> 68575d5d
 
 ### Fixed
 
