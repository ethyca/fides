# Changelog

All notable changes to this project will be documented in this file.

The format is based on [Keep a Changelog](https://keepachangelog.com/en/)

The types of changes are:

- `Added` for new features.
- `Changed` for changes in existing functionality.
- `Developer Experience` for changes in developer workflow or tooling.
- `Deprecated` for soon-to-be removed features.
- `Docs` for documentation only changes.
- `Removed` for now removed features.
- `Fixed` for any bug fixes.
- `Security` in case of vulnerabilities.

## [Unreleased](https://github.com/ethyca/fides/compare/2.50.0...main)

### Added
- Added new column for Action Type in privacy request event logs [#5546](https://github.com/ethyca/fides/pull/5546)
<<<<<<< HEAD
- Added a new page under system integrations to run standalone dataset tests (Fidesplus) [#5549](https://github.com/ethyca/fides/pull/5549)
=======
- Added `fides_consent_override` option in FidesJS SDK [#5541](https://github.com/ethyca/fides/pull/5541)
- Added new `script` ConsentMethod in FidesJS SDK for tracking automated consent [#5541](https://github.com/ethyca/fides/pull/5541)
>>>>>>> a28ae2f9

### Changed
- Adding hashes to system tab URLs [#5535](https://github.com/ethyca/fides/pull/5535)
- Boolean inputs will now show as a select with true/false values in the connection form [#5555](https://github.com/ethyca/fides/pull/5555)
- Updated Cookie House to be responsive [#5541](https://github.com/ethyca/fides/pull/5541)

### Developer Experience
- Migrated remaining instances of Chakra's Select component to use Ant's Select component [#5502](https://github.com/ethyca/fides/pull/5502)

### Fixed
- Updating dataset PUT to allow deleting all datasets [#5524](https://github.com/ethyca/fides/pull/5524)
- Adds support for fides_key generation when parent_key is provided in Taxonomy create endpoints [#5542](https://github.com/ethyca/fides/pull/5542)
- An integration will no longer re-enable after saving the connection form [#5555](https://github.com/ethyca/fides/pull/5555)

### Removed
- Removed unnecessary debug logging from the load_file config helper [#5544](https://github.com/ethyca/fides/pull/5544)


## [2.50.0](https://github.com/ethyca/fides/compare/2.49.1...2.50.0)

### Added
- Added namespace support for Snowflake [#5486](https://github.com/ethyca/fides/pull/5486)
- Added support for field-level masking overrides [#5446](https://github.com/ethyca/fides/pull/5446)
- Added BigQuery Enterprise access request integration test [#5504](https://github.com/ethyca/fides/pull/5504)
- Added MD5 email hashing for Segment's Right to Forget endpoint requests [#5514](https://github.com/ethyca/fides/pull/5514)
- Added loading state to the toggle switches on the Privacy experiences page [#5529](https://github.com/ethyca/fides/pull/5529)
- Added new env variable to set a privacy center to default to a specific property  [#5532](https://github.com/ethyca/fides/pull/5532)

### Changed
- Allow hiding systems via a `hidden` parameter and add two flags on the `/system` api endpoint; `show_hidden` and `dnd_relevant`, to display only systems with integrations [#5484](https://github.com/ethyca/fides/pull/5484)
- The CMP override `fides_privacy_policy_url` will now apply even if the `fides_override_language` doesn't match [#5515](https://github.com/ethyca/fides/pull/5515)
- Updated POST taxonomy endpoints to handle creating resources without specifying fides_key [#5468](https://github.com/ethyca/fides/pull/5468)
- Disabled connection pooling for task workers and added retries and keep-alive configurations for database connections [#5448](https://github.com/ethyca/fides/pull/5448)
- Added timeout handling in the UI for async discovery monitor-related queries [#5519](https://github.com/ethyca/fides/pull/5519)

### Developer Experience
- Migrated several instances of Chakra's Select component to use Ant's Select component [#5475](https://github.com/ethyca/fides/pull/5475)
- Fixing BigQuery integration tests [#5491](https://github.com/ethyca/fides/pull/5491)
- Enhanced logging for privacy requests [#5500](https://github.com/ethyca/fides/pull/5500)

### Docs
- Added docs for PrivacyNoticeRegion type [#5488](https://github.com/ethyca/fides/pull/5488)

### Fixed
- Fixed deletion of ConnectionConfigs that have related MonitorConfigs [#5478](https://github.com/ethyca/fides/pull/5478)
- Fixed extra delete icon on Domains page [#5513](https://github.com/ethyca/fides/pull/5513)
- Fixed incorrect display names on some D&D resources [#5498](https://github.com/ethyca/fides/pull/5498)
- Fixed position of "Integration" button on system detail page [#5497](https://github.com/ethyca/fides/pull/5497)
- Fixing issue where "privacy request received" emails would not be sent if the request had custom identities [#5518](https://github.com/ethyca/fides/pull/5518)
- Fixed issue with long-running privacy request tasks losing their connection to the database [#5500](https://github.com/ethyca/fides/pull/5500)
- Fixed missing "Manage privacy preferences" button label option in TCF experience translations [#5528](https://github.com/ethyca/fides/pull/5528)
- Fixed privacy center not fetching the correct experience when using custom property paths  [#5532](https://github.com/ethyca/fides/pull/5532)

### Security
 - Password Policy is now Enforced in Accept Invite API [CVE-2024-52008](https://github.com/ethyca/fides/security/advisories/GHSA-v7vm-rhmg-8j2r)

## [2.49.1](https://github.com/ethyca/fides/compare/2.49.0...2.49.1)

### Added
- Added support for GPP national string to be used alongside state-by-state using a new approach option [#5480](https://github.com/ethyca/fides/pull/5480)
- Added "Powered by" branding link to privacy center and Layer 2 CMP [#5483](https://github.com/ethyca/fides/pull/5483)
- Added loading state to the toggle switches on the Manage privacy notices page [#5489](https://github.com/ethyca/fides/pull/5489)
- Support BlueConic objectives [#5479](https://github.com/ethyca/fides/pull/5479)

### Fixed
- Use BlueConic Profile API correctly. [#5487](https://github.com/ethyca/fides/pull/5487)
- Fixed a bug where branding link was sometimes misaligned [#5496](https://github.com/ethyca/fides/pull/5496)

## [2.49.0](https://github.com/ethyca/fides/compare/2.48.2...2.49.0)

### Added
- Added DataHub integration config [#5401](https://github.com/ethyca/fides/pull/5401)
- Added keepalive settings to the Redshift integration [#5433](https://github.com/ethyca/fides/pull/5433)
- Remediation endpoint `/datasets/clean` to clean up dataset names generated with previous version of fides nested field support [#5461](https://github.com/ethyca/fides/pull/5461)

### Changed
- Migrated the base Select component for Vendor selection to Ant Design [#5459](https://github.com/ethyca/fides/pull/5459)
- Added a security setting that must be set to true to enable the access request download feature [#5451](https://github.com/ethyca/fides/pull/5451)
- Preventing erasures for the Zendesk integration if there are any open tickets [#5429](https://github.com/ethyca/fides/pull/5429)
- Updated look/feel of all badges in the Data map report [#5464](https://github.com/ethyca/fides/pull/5464)
- Allow adding data categories to nested fields [#5434](https://github.com/ethyca/fides/pull/5434)

### Fixed
 - Fix rendering of subfield names in D&D tables [#5439](https://github.com/ethyca/fides/pull/5439)
 - Fix "Save" button on system source/destination page not working [#5469](https://github.com/ethyca/fides/pull/5469)
 - Updating Salesforce erasure request with overrides so it properly passes validation. Removing Account endpoint since it does not contain user data [#5452](https://github.com/ethyca/fides/pull/5452)
 - Fix Pytest-Ctl-External tests [#5457](https://github.com/ethyca/fides/pull/5457)

### Developer Experience
- Added Carbon Icons to FidesUI [#5416](https://github.com/ethyca/fides/pull/5416)
- Apply new color palette as scss module [#5453](https://github.com/ethyca/fides/pull/5453)
- Fixing external SaaS connector tests [#5463](https://github.com/ethyca/fides/pull/5463)
- Updating Paramiko to version 3.4.1 to prevent warning during server startup [#5467](https://github.com/ethyca/fides/pull/5467)

## [2.48.2](https://github.com/ethyca/fides/compare/2.48.1...2.48.2)

### Fixed
- Fixed ValidationError for datasets with a connection_type [#5447](https://github.com/ethyca/fides/pull/5447)

## [2.48.1](https://github.com/ethyca/fides/compare/2.48.0...2.48.1)

### Fixed
 - API router sanitizer being too aggressive with NextJS Catch-all Segments [#5438](https://github.com/ethyca/fides/pull/5438)
 - Fix BigQuery `partitioning` queries to properly support multiple identity clauses [#5432](https://github.com/ethyca/fides/pull/5432)

## [2.48.0](https://github.com/ethyca/fides/compare/2.47.1...2.48.0)

### Added
- Added Azure as an SSO provider. [#5402](https://github.com/ethyca/fides/pull/5402)
- Added endpoint to get privacy request access results urls [#5379](https://github.com/ethyca/fides/pull/5379)
- Added `connection_type` key in the `namespace` attribute of a Dataset's `fides_meta` [#5387](https://github.com/ethyca/fides/pull/5387)
- Added new RDS Postgres Connector [#5380](https://github.com/ethyca/fides/pull/5380)
- Added ability to customize column names in the Data Map report [#5400](https://github.com/ethyca/fides/pull/5400)
- Added Experience Config docs to the FidesJS documentation [#5405](https://github.com/ethyca/fides/pull/5405)
- Added UI for downloading privacy request access results [#5407](https://github.com/ethyca/fides/pull/5407)

### Fixed
- Fixed a bug where D&D tables were rendering stale data [#5372](https://github.com/ethyca/fides/pull/5372)
- Fixed issue where multiple login redirects could end up losing login return path [#5389](https://github.com/ethyca/fides/pull/5389)
- Fixed issue where Dataset with nested fields was unable to edit Categories [#5383](https://github.com/ethyca/fides/pull/5383)
- Fixed a visual bug where the "download" icon was off-center in some buttons [#5409](https://github.com/ethyca/fides/pull/5409)
- Fixed styling on "Dataset" field on system integration form [#5408](https://github.com/ethyca/fides/pull/5408)
- Fixed Snowflake DSR integration failing with syntax error [#5417](https://github.com/ethyca/fides/pull/5417)

### Changed
- The `Monitor` button trigger the same `confirmResourceMutation` (monitor, start classification) on muted parent resources as well as un-muted resources. Un-mute button for muted field resources which simply changes their status to `monitored`. [#5362](https://github.com/ethyca/fides/pull/5362)

### Developer Experience
- Fix warning messages from slowapi and docker [#5385](https://github.com/ethyca/fides/pull/5385)

## [2.47.1](https://github.com/ethyca/fides/compare/2.47.0...2.47.1)

### Added
- Adding access and erasure support for Gladly [#5346](https://github.com/ethyca/fides/pull/5346)
- Added icons for the Gladly, ShipStation, Microsoft Ads, and PowerReviews integrations [#5374](https://github.com/ethyca/fides/pull/5374)

### Changed
- Make the dbname in GoogleCloudSQLPostgresSchema optional [#5358](https://github.com/ethyca/fides/pull/5358)

### Fixed
- Fixed race condition where GPC being updated after FidesJS initialization caused Privacy Notices to be in the wrong state [#5384](https://github.com/ethyca/fides/pull/5384)
- Fixed issue where Dataset with nested fields was unable to edit Categories [#5383](https://github.com/ethyca/fides/pull/5383)
- Fixed button styling issues [#5386](https://github.com/ethyca/fides/pull/5386)
- Allow Responsys and Firebase connectors to ignore extra identities [#5388](https://github.com/ethyca/fides/pull/5388)
- Fixed cookies not deleting on opt-out [#5338](https://github.com/ethyca/fides/pull/5338)

## [2.47.0](https://github.com/ethyca/fides/compare/2.46.2...2.47.0)

### Added
- Make all "Description" table columns expandable in Admin UI tables [#5340](https://github.com/ethyca/fides/pull/5340)
- Added access support for Shipstation [#5343](https://github.com/ethyca/fides/pull/5343)
- Introduce custom reports to Data map report [#5352](https://github.com/ethyca/fides/pull/5352)
- Added models to support custom reports (Fidesplus) [#5344](https://github.com/ethyca/fides/pull/5344)

### Changed
- Updated the filter postprocessor (SaaS integration framework) to support dataset references [#5343](https://github.com/ethyca/fides/pull/5343)

### Developer Experience
- Migrate toggle switches from Chakra to Ant Design [#5323](https://github.com/ethyca/fides/pull/5323)
- Migrate buttons from Chakra to Ant Design [#5357](https://github.com/ethyca/fides/pull/5357)
- Replace `debugLog` with global scoped `fidesDebugger` for better debug experience and optimization of prod code [#5335](https://github.com/ethyca/fides/pull/5335)

### Fixed
- Updating the hash migration status check query to use the available indexes [#5336](https://github.com/ethyca/fides/pull/5336)
- Fixed column resize jank on all tables in Admin UI [#5340](https://github.com/ethyca/fides/pull/5340)
- Better handling of empty storage secrets in aws_util [#5347](https://github.com/ethyca/fides/pull/5347)
- Fix SSO Provider form saving when clicking the cancel button with a fully filled form [#5365](https://github.com/ethyca/fides/pull/5365)
- Fix bleedover of Data Categories into next column on Data map reporting [#5369](https://github.com/ethyca/fides/pull/5369)

### Removed
- Removing Adobe Campaign integration [#5364](https://github.com/ethyca/fides/pull/5364)

## [2.46.2](https://github.com/ethyca/fides/compare/2.46.1...2.46.2)

### Added
- Initial support for DSR requests against partitioned BigQuery tables [#5325](https://github.com/ethyca/fides/pull/5325)
- Added MySQL on RDS as a detection/discovery integration[#5275](https://github.com/ethyca/fides/pull/5275)
- Added new RDS MySQL Connector [#5343](https://github.com/ethyca/fides/pull/5343)

## [2.46.1](https://github.com/ethyca/fides/compare/2.46.0...2.46.1)

### Added
- Implement Soft Delete for PrivacyRequests [#5321](https://github.com/ethyca/fides/pull/5321/files)

### Removed
- Removing Shippo integration [#5349](https://github.com/ethyca/fides/pull/5349)

### Fixed
- Updated Attentive DSR integration [#5319](https://github.com/ethyca/fides/pull/5319)

## [2.46.0](https://github.com/ethyca/fides/compare/2.45.2...2.46.0)

### Fixed
- Ignore `400` errors from Talkable's `person` endpoint. [#5317](https://github.com/ethyca/fides/pull/5317)
- Fix Email Connector logs so they use configuration key instead of name [#5286](https://github.com/ethyca/fides/pull/5286)
- Updated Responsys and Firebase Auth integrations to allow multiple identities [#5318](https://github.com/ethyca/fides/pull/5318)
- Updated Shopify dataset in order to flag country, province, and other location values as read-only [#5282](https://github.com/ethyca/fides/pull/5282)
- Fix issues with cached or `window.fides_overrides` languages in the Minimal TCF banner [#5306](https://github.com/ethyca/fides/pull/5306)
- Fix issue with fides-js where the experience was incorrectly initialized as an empty object which appeared valid, when `undefined` was expected [#5309](https://github.com/ethyca/fides/pull/5309)
- Fix issue where newly added languages in Admin-UI were not being rendered in the preview [#5316](https://github.com/ethyca/fides/pull/5316)
- Fix bug where consent automation accordion shows for integrations that don't support consent automation [#5330](https://github.com/ethyca/fides/pull/5330)
- Fix issue where custom overrides (title, description, privacy policy url, etc.) were not being applied to the full TCF overlay [#5333](https://github.com/ethyca/fides/pull/5333)


### Added
- Added support for hierarchical notices in Privacy Center [#5291](https://github.com/ethyca/fides/pull/5291)
- Support row-level deletes for BigQuery and add erase_after support for database connectors [#5293](https://github.com/ethyca/fides/pull/5293)
- Added PUT endpoint for dataset configs [#5324](https://github.com/ethyca/fides/pull/5324)
- Namespace support for the BigQuery integration and datasets [#5294](https://github.com/ethyca/fides/pull/5294)
- Added ability to select multiple datasets on integrations in system integration view [#5327](https://github.com/ethyca/fides/pull/5327)
- Updated Fides.shopify() integration for Shopify Plus Consent [#5329](https://github.com/ethyca/fides/pull/5329)

### Changed
- Updated privacy notices to support notice hierarchies [#5272](https://github.com/ethyca/fides/pull/5272)
- Defaulting SecuritySettings.env to prod [#5326](https://github.com/ethyca/fides/pull/5326)

### Developer Experience
- Initialized Ant Design and Tailwindcss in Admin-UI to prepare for Design System migration [#5308](https://github.com/ethyca/fides/pull/5308)

## [2.45.2](https://github.com/ethyca/fides/compare/2.45.1...2.45.2)

### Fixed
- Updated the hash migration script to only run on tables with less than 1 million rows. [#5310](https://github.com/ethyca/fides/pull/5310)

## [2.45.1](https://github.com/ethyca/fides/compare/2.45.0...2.45.1)

### Added
- Support minimal GVL in minimal TCF response allowing Accept/Reject from banner before full GVL is loaded [#5298](https://github.com/ethyca/fides/pull/5298)

### Fixed
- Fixed discovery pagination [#5304](https://github.com/ethyca/fides/pull/5304)
- Fixed fides-no-scroll so it works in all browsers [#5299](https://github.com/ethyca/fides/pull/5299)

## [2.45.0](https://github.com/ethyca/fides/compare/2.44.0...2.45.0)

### Added
- Adding erasure support for PowerReviews [#5258](https://github.com/ethyca/fides/pull/5258)
- Adding erasure support for Attentive [#5258](https://github.com/ethyca/fides/pull/5261)
- Added a scheduled job to incrementally migrate from bcrypt hashes to SHA-256 hashes for stored identity values [#5256](https://github.com/ethyca/fides/pull/5256)
- Added the new Dynamic Erasure Email integrations [#5226](https://github.com/ethyca/fides/pull/5226)
- Add ability to edit dataset YAML from dataset view [#5262](https://github.com/ethyca/fides/pull/5262)
- Added support for "in progress" status in classification [#5248](https://github.com/ethyca/fides/pull/5248)
- Clarify GCP service account permissions when setting up Google Cloud SQL for Postgres in Admin-UI [#5245](https://github.com/ethyca/fides/pull/5266)
- Add onFidesEvent method for an alternative way to subscribe to Fides events [#5297](https://github.com/ethyca/fides/pull/5297)

### Changed
- Validate no path in `server_host` var for CLI config; if there is one then take only up until the first forward slash
- Update the Datamap report's Data categories column to support better expand/collapse behavior [#5265](https://github.com/ethyca/fides/pull/5265)
- Rename/refactor Privacy Notice Properties to support performance improvements [#5259](https://github.com/ethyca/fides/pull/5259)
- Improved logging and error visibility for TraversalErrors [#5263](https://github.com/ethyca/fides/pull/5263)

### Developer Experience
- Added performance mark timings to debug logs for fides.js [#5245](https://github.com/ethyca/fides/pull/5245)

### Fixed
- Fix wording in tooltip for Yotpo Reviews [#5274](https://github.com/ethyca/fides/pull/5274)
- Hardcode ConnectionConfigurationResponse.secrets [#5283](https://github.com/ethyca/fides/pull/5283)
- Fix Fides.shouldShouldShowExperience() to return false for modal-only experiences [#5281](https://github.com/ethyca/fides/pull/5281)

## [2.44.0](https://github.com/ethyca/fides/compare/2.43.1...2.44.0)

### Added
- Added Gzip Middleware for responses [#5225](https://github.com/ethyca/fides/pull/5225)
- Adding source and submitted_by fields to privacy requests (Fidesplus) [#5206](https://github.com/ethyca/fides/pull/5206)
- Added Action Required / Monitored / Unmonitored tabs to Data Detection & Discovery page [#5236](https://github.com/ethyca/fides/pull/5236)
- Adding erasure support for Microsoft Advertising [#5197](https://github.com/ethyca/fides/pull/5197)
- Implements fuzzy search for identities in Admin-UI Request Manager [#5232](https://github.com/ethyca/fides/pull/5232)
- New purpose header field for TCF banner [#5246](https://github.com/ethyca/fides/pull/5246)
- `fides` subcommand `pull` has resource name subcommands that take a `fides_key` argument allowing you to pull only one resource by name and type [#5260](https://github.com/ethyca/fides/pull/5260)

### Changed
- Removed unused `username` parameter from the Delighted integration configuration [#5220](https://github.com/ethyca/fides/pull/5220)
- Removed unused `ad_account_id` parameter from the Snap integration configuration [#5229](https://github.com/ethyca/fides/pull/5220)
- Updates to support consent signal processing (Fidesplus) [#5200](https://github.com/ethyca/fides/pull/5200)
- TCF Optimized for performance on initial load by offsetting most experience data until after banner is shown [#5230](https://github.com/ethyca/fides/pull/5230)
- Updates to support DynamoDB schema with Tokenless IAM auth [#5240](https://github.com/ethyca/fides/pull/5240)

### Developer Experience
- Sourcemaps are now working for fides-js in debug mode [#5222](https://github.com/ethyca/fides/pull/5222)

### Fixed
- Fix bug where Data Detection & Discovery table pagination fails to reset after navigating or searching  [#5234](https://github.com/ethyca/fides/pull/5234)
- Ignoring HTTP 400 error responses from the unsubscribe endpoint for HubSpot [#5237](https://github.com/ethyca/fides/pull/5237)
- Fix all `fides` API subcommands (`push`, `user`, etc) failing with an invalid server even when only passing `--help` [#5243](https://github.com/ethyca/fides/pull/5243)
- Fix bug where empty datasets / table wouldn't show a Monitor button  [#5249](https://github.com/ethyca/fides/pull/5249)

### Security
- Reduced timing differences in login endpoint [CVE-2024-45052](https://github.com/ethyca/fides/security/advisories/GHSA-2h46-8gf5-fmxv)
- Removed Jinja2 for email templates, the variables syntax changed from `{{variable_name}}` to `__VARIABLE_NAME__` [CVE-2024-45053](https://github.com/ethyca/fides/security/advisories/GHSA-c34r-238x-f7qx)


## [2.43.1](https://github.com/ethyca/fides/compare/2.43.0...2.43.1)

### Added
- Pydantic v1 -> Pydantic v2 upgrade [#5020](https://github.com/ethyca/fides/pull/5020)
- Added success toast on muting/ignoring resources in D&D tables [#5214](https://github.com/ethyca/fides/pull/5214)
- Added "data type" column to fields and subfields on D&D tables [#5218](https://github.com/ethyca/fides/pull/5218)
- Added support for navigating and editing nested fields in the Datasets page [#5216](https://github.com/ethyca/fides/pull/5216)

### Fixed
- Ignore `404` errors on Oracle Responsys deletions [#5203](https://github.com/ethyca/fides/pull/5203)
- Fix white screen issue when privacy request has null value for daysLeft [#5213](https://github.com/ethyca/fides/pull/5213)

### Changed
- Visual updates to badges in D&D result tables [#5212](https://github.com/ethyca/fides/pull/5212)
- Tweaked behavior of loading state on D&D table actions buttons [#5201](https://github.com/ethyca/fides/pull/5201)


## [2.43.0](https://github.com/ethyca/fides/compare/2.42.1...2.43.0)

### Added
- Added support for mapping a system's integration's consentable items to privacy notices [#5156](https://github.com/ethyca/fides/pull/5156)
- Added support for SSO Login with multiple providers (Fides Plus feature) [#5134](https://github.com/ethyca/fides/pull/5134)
- Adds user_read scope to approver role so that they can update their own password [#5178](https://github.com/ethyca/fides/pull/5178)
- Added PATCH endpoint for partially updating connection secrets [#5172](https://github.com/ethyca/fides/pull/5172)
- Add success toast on confirming classification in data discovery tables [#5182](https://github.com/ethyca/fides/pull/5182)
- Add function to return list of StagedResource objs according to list of URNs [#5192](https://github.com/ethyca/fides/pull/5192)
- Add DSR Support for ScyllaDB [#5140](https://github.com/ethyca/fides/pull/5140)
- Added support for nested fields in BigQuery in D&D result views [#5175](https://github.com/ethyca/fides/pull/5175)
- Added support for Vendor Count in Fides-JS overlay descriptions [#5210](https://github.com/ethyca/fides/pull/5210)

### Fixed
- Fixed the OAuth2 configuration for the Snap integration [#5158](https://github.com/ethyca/fides/pull/5158)
- Fixes a Marigold Sailthru error when a user does not exist [#5145](https://github.com/ethyca/fides/pull/5145)
- Fixed malformed HTML issue on switch components [#5166](https://github.com/ethyca/fides/pull/5166)
- Edit integration modal no longer requires reentering credentials when doing partial edits [#2436](https://github.com/ethyca/fides/pull/2436)
- Fixed a timing issue with tcf/gpp locator iframe naming [#5173](https://github.com/ethyca/fides/pull/5173)
- Detection & Discovery: The when column will now display the correct value with a tooltip showing the full date and time [#5177](https://github.com/ethyca/fides/pull/5177)
- Fixed minor issues with the SSO providers form [#5183](https://github.com/ethyca/fides/pull/5183)

### Changed
- Removed PRIVACY_REQUEST_READ scope from Viewer role [#5184](https://github.com/ethyca/fides/pull/5184)
- Asynchronously load GVL translations in FidesJS instead of blocking UI rendering [#5187](https://github.com/ethyca/fides/pull/5187)
- Model changes to support consent signals (Fidesplus) [#5190](https://github.com/ethyca/fides/pull/5190)
- Updated Datasets page with new UI for better usability and consistency with Detection and Discovery UI [#5191](https://github.com/ethyca/fides/pull/5191)
- Updated the Yotpo Reviews integration to use email and phone number identities instead of external ID [#5169](https://github.com/ethyca/fides/pull/5169)
- Update TCF banner button layout and styles [#5204](https://github.com/ethyca/fides/pull/5204)


### Developer Experience
- Fixes some ESLint configuration issues [#5176](https://github.com/ethyca/fides/pull/5176)

## [2.42.1](https://github.com/ethyca/fides/compare/2.42.0...2.42.1)

### Fixed
- Fixed language picker cut-off in mobile on CMP banner and modal [#5159](https://github.com/ethyca/fides/pull/5159)
- Fixed button sizes on CMP modal [#5161](https://github.com/ethyca/fides/pull/5161)

## [2.42.0](https://github.com/ethyca/fides/compare/2.41.0...2.42.0)

### Added
- Add AWS Tags in the meta field for Fides system when using `fides generate` [#4998](https://github.com/ethyca/fides/pull/4998)
- Added access and erasure support for Checkr integration [#5121](https://github.com/ethyca/fides/pull/5121)
- Added support for special characters in SaaS request payloads [#5099](https://github.com/ethyca/fides/pull/5099)
- Added support for displaying notices served in the Consent Banner [#5125](https://github.com/ethyca/fides/pull/5125)
- Added ability to choose whether to use Opt In/Out buttons or Acknowledge button in the Consent Banner [#5125](https://github.com/ethyca/fides/pull/5125)
- Add "status" field to detection & discovery tables [#5141](https://github.com/ethyca/fides/pull/5141)
- Added optional filters `exclude_saas_datasets` and `only_unlinked_datasets` to the list datasets endpoint [#5132](https://github.com/ethyca/fides/pull/5132)
- Add new config options to support notice-only banner and modal [#5136](https://github.com/ethyca/fides/pull/5136)
- Added models to support bidirectional consent (Fides Plus feature) [#5118](https://github.com/ethyca/fides/pull/5118)

### Changed
- Moving Privacy Center endpoint logging behind debug flag [#5103](https://github.com/ethyca/fides/pull/5103)
- Serve GVL languages as they are requested [#5112](https://github.com/ethyca/fides/pull/5112)
- Changed text on system integrations tab to direct to new integration management [#5097](https://github.com/ethyca/fides/pull/5097)
- Updates to consent experience styling [#5085](https://github.com/ethyca/fides/pull/5085)
- Updated the dataset page to display the new table and support pagination [#5130](https://github.com/ethyca/fides/pull/5130)
- Improve performance by removing the need to load every system into redux store [#5135](https://github.com/ethyca/fides/pull/5135)
- Use the `user_id` from a Segment Trait instead of an `email` when deleting a user in Segment [#5004](https://github.com/ethyca/fides/pull/5004)
- Moves some endpoints for property-specific messaging from OSS -> plus [#5069](https://github.com/ethyca/fides/pull/5069)
- Text changes in monitor config table and form [#5142](https://github.com/ethyca/fides/pull/5142)
- Improve API error messages when using is_default field on taxonomy resources [#5147](https://github.com/ethyca/fides/pull/5147)

### Developer Experience
- Add `.syncignore` to reduce file sync size with new volumes [#5104](https://github.com/ethyca/fides/pull/5104)
- Fix sourcemap generation in development version of FidesJS [#5119](https://github.com/ethyca/fides/pull/5119)
- Upgrade to Next.js v14 [#5111](https://github.com/ethyca/fides/pull/5111)
- Upgrade and consolidate linting and formatting tools [#5128](https://github.com/ethyca/fides/pull/5128)

### Fixed
- Resolved an issue pulling all blog authors for the Shopify integration [#5043](https://github.com/ethyca/fides/pull/5043)
- Fixed typo in the BigQuery integration description [#5120](https://github.com/ethyca/fides/pull/5120)
- Fixed default values of Experience config toggles [#5123](https://github.com/ethyca/fides/pull/5123)
- Skip indexing Custom Privacy Request Field array values [#5127](https://github.com/ethyca/fides/pull/5127)
- Fixed Admin UI issue where banner would disappear in Experience Preview with GPC enabled [#5131](https://github.com/ethyca/fides/pull/5131)
- Fixed not being able to edit a monitor from scheduled to not scheduled [#5114](https://github.com/ethyca/fides/pull/5114)
- Migrating missing Fideslang 2.0 data categories [#5073](https://github.com/ethyca/fides/pull/5073)
- Fixed wrong system count on Datamap page [#5151](https://github.com/ethyca/fides/pull/5151)
- Fixes some responsive styling issues in the consent banner on mobile sized screens [#5157](https://github.com/ethyca/fides/pull/5157)

## [2.41.0](https://github.com/ethyca/fides/compare/2.40.0...2.41.0)

### Added
- Added erasure support for Alchemer integration [#4925](https://github.com/ethyca/fides/pull/4925)
- Added new columns and action buttons to discovery monitors table [#5068](https://github.com/ethyca/fides/pull/5068)
- Added field to exclude databases on MonitorConfig [#5080](https://github.com/ethyca/fides/pull/5080)
- Added key pair authentication for the Snowflake integration [#5079](https://github.com/ethyca/fides/pull/5079)

### Changed
- Updated the sample dataset for the Amplitude integration [#5063](https://github.com/ethyca/fides/pull/5063)
- Updated System's page to display a table that uses a paginated endpoint [#5084](https://github.com/ethyca/fides/pull/5084)
- Messaging page now shows a notice if you have properties without any templates [#5077](https://github.com/ethyca/fides/pull/5077)
- Endpoints for listing systems (GET /system) and datasets (GET /dataset) now support optional pagination [#5071](https://github.com/ethyca/fides/pull/5071)
- Messaging page will now show a notice about using global mode [#5090](https://github.com/ethyca/fides/pull/5090)
- Changed behavior of project selection modal in discovery monitor form [#5092](https://github.com/ethyca/fides/pull/5092)
- Data category selector for Discovery results won't show disabled categories [#5102](https://github.com/ethyca/fides/pull/5102)

### Developer Experience
- Upgrade to React 18 and Chakra 2, including other dependencies [#5036](https://github.com/ethyca/fides/pull/5036)
- Added support for "output templates" in read SaaS requests [#5054](https://github.com/ethyca/fides/pull/5054)
- URL for deployment instructions when the webserver is running [#5088](https://github.com/ethyca/fides/pull/5088)
- Optimize TCF bundle with just-in-time GVL translations [#5074](https://github.com/ethyca/fides/pull/5074)
- Added `performance.mark()` to FidesJS events for performance testing. [#5105](https://github.com/ethyca/fides/pull/5105)

### Fixed
- Fixed bug with unescaped table names in mysql queries [#5072](https://github.com/ethyca/fides/pull/5072/)
- Fixed bug with unresponsive messaging ui [#5081](https://github.com/ethyca/fides/pull/5081/)
- Fixed FidesKey constructor bugs in CLI [#5113](https://github.com/ethyca/fides/pull/5113)


## [2.40.0](https://github.com/ethyca/fides/compare/2.39.2...2.40.0)

### Added
- Adds last_monitored and enabled attributes to MonitorConfig [#4991](https://github.com/ethyca/fides/pull/4991)
- New messaging page. Allows managing messaging templates for different properties. [#5005](https://github.com/ethyca/fides/pull/5005)
- Ability to configure "Enforcement Level" for Privacy Notices [#5025](https://github.com/ethyca/fides/pull/5025)
- BE cleanup for property-specific messaging [#5006](https://github.com/ethyca/fides/pull/5006)
- If property_id param was used, store it as part of the consent request [#4915](https://github.com/ethyca/fides/pull/4915)
- Invite users via email flow [#4539](https://github.com/ethyca/fides/pull/4539)
- Added new Google Cloud SQL for Postgres Connector [#5014](https://github.com/ethyca/fides/pull/5014)
- Added access and erasure support for the Twilio SMS integration [#4979](https://github.com/ethyca/fides/pull/4979)
- Added erasure support for Snap integration [#5011](https://github.com/ethyca/fides/pull/5011)

### Changed
- Navigation changes. 'Management' was renamed 'Settings'. Properties was moved to Settings section. [#5005](https://github.com/ethyca/fides/pull/5005)
- Changed discovery monitor form behavior around execution date/time selection [#5017](https://github.com/ethyca/fides/pull/5017)
- Changed integration form behavior when errors occur [#5023](https://github.com/ethyca/fides/pull/5023)
- Replaces typescript-cookie with js-cookie [#5022](https://github.com/ethyca/fides/pull/5022)
- Updated pymongo version to 4.7.3 [#5019](https://github.com/ethyca/fides/pull/5019)
- Upgraded Datamap instance of `react-table` to v8 [#5024](https://github.com/ethyca/fides/pull/5024)
- Updated create privacy request modal from admin-ui to include all custom fields  [#5029](https://github.com/ethyca/fides/pull/5029)
- Update name of Ingress/Egress columns in Datamap Report to Sources/Destinations [#5045](https://github.com/ethyca/fides/pull/5045)
- Datamap report now includes a 'cookies' column [#5052](https://github.com/ethyca/fides/pull/5052)
- Changed behavior of project selection UI in discovery monitor form [#5049](https://github.com/ethyca/fides/pull/5049)
- Updating DSR filtering to use collection-level data categories [#4999](https://github.com/ethyca/fides/pull/4999)
- Changed discovery monitor form to skip project selection UI when no projects exist [#5056](https://github.com/ethyca/fides/pull/5056)

### Fixed
- Fixed intermittent connection issues with Redshift by increasing timeout and preferring SSL in test connections [#4981](https://github.com/ethyca/fides/pull/4981)
- Fixed data detection & discovery results not displaying correctly across multiple pages[#5060](https://github.com/ethyca/fides/pull/5060)

### Developer Experience
- Fixed various environmental issues when running Cypress tests locally [#5040](https://github.com/ethyca/fides/pull/5040)

## [2.39.2](https://github.com/ethyca/fides/compare/2.39.1...2.39.2)

### Fixed
- Restrict Delete Systems API endpoint such that user must have "SYSTEM_DELETE" scope [#5037](https://github.com/ethyca/fides/pull/5037)

### Security
- Remove the SERVER_SIDE_FIDES_API_URL env variable from the client clientSettings [CVE-2024-31223](https://github.com/ethyca/fides/security/advisories/GHSA-53q7-4874-24qg)

## [2.39.1](https://github.com/ethyca/fides/compare/2.39.0...2.39.1)

### Fixed
- Fixed a bug where system information form was not loading for Viewer users [#5034](https://github.com/ethyca/fides/pull/5034)
- Fixed viewers being given the option to delete systems [#5035](https://github.com/ethyca/fides/pull/5035)
- Restrict Delete Systems API endpoint such that user must have "SYSTEM_DELETE" scope [#5037](https://github.com/ethyca/fides/pull/5037)

### Removed
- Removed the `fetch` polyfill from FidesJS [#5026](https://github.com/ethyca/fides/pull/5026)

### Security
- Removed FidesJS's exposure to `polyfill.io` supply chain attack [CVE-2024-38537](https://github.com/ethyca/fides/security/advisories/GHSA-cvw4-c69g-7v7m)

## [2.39.0](https://github.com/ethyca/fides/compare/2.38.1...2.39.0)

### Added
- Adds the start of the Scylla DB Integration [#4946](https://github.com/ethyca/fides/pull/4946)
- Added model and data migrations and CRUD-layer operations for property-specific messaging [#4901](https://github.com/ethyca/fides/pull/4901)
- Added option in FidesJS SDK to only disable notice-served API [#4965](https://github.com/ethyca/fides/pull/4965)
- External ID support for consent management [#4927](https://github.com/ethyca/fides/pull/4927)
- Added access and erasure support for the Greenhouse Harvest integration [#4945](https://github.com/ethyca/fides/pull/4945)
- Add an S3 connection type (currently used for discovery and detection only) [#4930](https://github.com/ethyca/fides/pull/4930)
- Support for Limited FIDES__CELERY__* Env Vars [#4980](https://github.com/ethyca/fides/pull/4980)
- Implement sending emails via property-specific messaging templates [#4950](https://github.com/ethyca/fides/pull/4950)
- New privacy request search to replace existing endpoint [#4987](https://github.com/ethyca/fides/pull/4987)
- Added new Google Cloud SQL for MySQL Connector [#4949](https://github.com/ethyca/fides/pull/4949)
- Add new options for integrations for discovery & detection [#5000](https://github.com/ethyca/fides/pull/5000)
- Add new `FidesInitializing` event for when FidesJS begins initialization [#5010](https://github.com/ethyca/fides/pull/5010)

### Changed
- Move new data map reporting table out of beta and remove old table from Data Lineage map. [#4963](https://github.com/ethyca/fides/pull/4963)
- Disable the 'connect to a database' button if the `dataDiscoveryAndDetection` feature flag is enabled [#1455](https://github.com/ethyca/fidesplus/pull/1455)
- Upgrade Privacy Request table to use FidesTable V2 [#4990](https://github.com/ethyca/fides/pull/4990)
- Add copy to project selection modal and tweak copy on discovery monitors table [#5007](https://github.com/ethyca/fides/pull/5007)

### Fixed
- Fixed an issue where the GPP signal status was prematurely set to `ready` in some scenarios [#4957](https://github.com/ethyca/fides/pull/4957)
- Removed exteraneous `/` from the several endpoint URLs [#4962](https://github.com/ethyca/fides/pull/4962)
- Fixed and optimized Database Icon SVGs used in Datamap [#4969](https://github.com/ethyca/fides/pull/4969)
- Masked "Keyfile credentials" input on integration config form [#4971](https://github.com/ethyca/fides/pull/4971)
- Fixed validations for privacy declaration taxonomy labels when creating/updating a System [#4982](https://github.com/ethyca/fides/pull/4982)
- Allow property-specific messaging to work with non-custom templates [#4986](https://github.com/ethyca/fides/pull/4986)
- Fixed an issue where config object was being passed twice to `fides.js` output [#5010](https://github.com/ethyca/fides/pull/5010)
- Disabling Fides initialization now also disables GPP initialization [#5010](https://github.com/ethyca/fides/pull/5010)
- Fixes Vendor table formatting [#5013](https://github.com/ethyca/fides/pull/5013)

## [2.38.1](https://github.com/ethyca/fides/compare/2.38.0...2.38.1)

### Changed
- Disable the 'connect to a database' button if the `dataDiscoveryAndDetection` feature flag is enabled [#4972](https://github.com/ethyca/fidesplus/pull/4972)
- Oracle Responsys: Include Profile Extension Tables in DSRs[#4937](https://github.com/ethyca/fides/pull/4937)

### Fixed
- Fixed "add" icons on some buttons being wrong size [#4975](https://github.com/ethyca/fides/pull/4975)
- Fixed ability to update consent preferences after they've previously been set [#4984](https://github.com/ethyca/fides/pull/4984)

## [2.38.0](https://github.com/ethyca/fides/compare/2.37.0...2.38.0)

### Added
- Deprecate LastServedNotice (lastservednoticev2) table [#4910](https://github.com/ethyca/fides/pull/4910)
- Added erasure support to the Recurly integration [#4891](https://github.com/ethyca/fides/pull/4891)
- Added UI for configuring integrations for detection/discovery [#4922](https://github.com/ethyca/fides/pull/4922)
- New queue for saving privacy preferences/notices served [#4931](https://github.com/ethyca/fides/pull/4931)
- Expose number of tasks in queue in worker health check [#4931](https://github.com/ethyca/fides/pull/4931)
- Track when preferences/notices served received [#4931](https://github.com/ethyca/fides/pull/4931)
- Request overrides for opt-in and opt-out consent requests [#4920](https://github.com/ethyca/fides/pull/4920)
- Added query_param_key to Privacy Center schema [#4939](https://github.com/ethyca/fides/pull/4939)
- Fill custom privacy request fields with query_param_key [#4948](https://github.com/ethyca/fides/pull/4948)
- Add `datasource_params` column to MonitorConfig DB model [#4951](https://github.com/ethyca/fides/pull/4951)
- Added ability to open system preview side panel from new data map table [#4944](https://github.com/ethyca/fides/pull/4944)
- Added success toast message after monitoring a resource [#4958](https://github.com/ethyca/fides/pull/4958)
- Added UI for displaying, adding and editing discovery monitors [#4954](https://github.com/ethyca/fides/pull/4954)

### Changed
- Set default ports for local development of client projects (:3001 for privacy center and :3000 for admin-ui) [#4912](https://github.com/ethyca/fides/pull/4912)
- Update privacy center port to :3001 for nox [#4918](https://github.com/ethyca/fides/pull/4918)
- Optimize speed by generating the uuids in the client side for consent requests [#4933](https://github.com/ethyca/fides/pull/4933)
- Update Privacy Center toast text for consistent capitalization [#4936](https://github.com/ethyca/fides/pull/4936)
- Update Custom Fields table and Domain Verification table to use FidesTable V2. Remove V1 components. [#4932](https://github.com/ethyca/fides/pull/4932)
- Updated how Fields are generated for DynamoDB, improved error handling [#4943](https://github.com/ethyca/fides/pull/4943)

### Fixed
- Fixed an issue where the test integration action failed for the Zendesk integration [#4929](https://github.com/ethyca/fides/pull/4929)
- Fixed an issue where language form field error message was not displaying properly [#4942](https://github.com/ethyca/fides/pull/4942)
- Fixed an issue where the consent cookie could not be set on multi-level root domain (e.g. co.uk, co.jp) [#4935](https://github.com/ethyca/fides/pull/4935)
- Fixed an issue where the unique device ID was not being retained when Fides.js was reinitialized [#4947](https://github.com/ethyca/fides/pull/4947)
- Fixed inconsistent font sizes on new integrations UI [#4959](https://github.com/ethyca/fides/pull/4959)

## [2.37.0](https://github.com/ethyca/fides/compare/2.36.0...2.37.0)

### Added
- Added initial version for Helios: Data Discovery and Detection [#4839](https://github.com/ethyca/fides/pull/4839)
- Added shouldShowExperience to the Fides global and FidesInitialized events [#4895](https://github.com/ethyca/fides/pull/4895)
- Enhancements to `MonitorConfig` DB model to support new functionality [#4888](https://github.com/ethyca/fides/pull/4888)
- Added developer option to disable auto-initialization on FidesJS bundles. [#4900](https://github.com/ethyca/fides/pull/4900)
- Adding property ID to served notice history and privacy preference history [#4886](https://github.com/ethyca/fides/pull/4886)
- Adding privacy_center_config and stylesheet fields to the Property model [#4879](https://github.com/ethyca/fides/pull/4879)
- Adds generic async callback integration support [#4865](https://github.com/ethyca/fides/pull/4865)
- Ability to `downgrade` the application DB through the `/admin/db` endpoint [#4893](https://github.com/ethyca/fides/pull/4893)
- Added support for custom property paths, configs and stylesheets for privacy center [#4907](https://github.com/ethyca/fides/pull/4907)
- Include the scopes required for a given action in `403` response when client does not have sufficient permissions [#4905](https://github.com/ethyca/fides/pull/4905)

### Changed
- Rename MinimalPrivacyExperience class and usages [#4889](https://github.com/ethyca/fides/pull/4889)
- Included fidesui as part of the monorepo [#4880](https://github.com/ethyca/fides/pull/4880)
- Improve `geolocation` and `property_id` error response to return 400 status instead of 500 server error on /fides.js endpoint [#4884](https://github.com/ethyca/fides/pull/4884)
- Fixing middleware logging in Fides.js to remove incorrect status codes and durations [#4885](https://github.com/ethyca/fides/pull/4885)
- Improve load performance and DOM monitoring for FidesJS [#4896](https://github.com/ethyca/fides/pull/4896)

### Fixed
- Fixed an issue with the Iterate connector returning at least one param_value references an invalid field for the 'update' request of user [#4528](https://github.com/ethyca/fides/pull/4528)
- Enhanced classification of the dataset used with Twilio [#4872](https://github.com/ethyca/fides/pull/4872)
- Reduce privacy center logging to not show response size limit when the /fides.js endpoint has a size bigger than 4MB [#4878](https://github.com/ethyca/fides/pull/4878)
- Fixed an issue where sourcemaps references were unintentionally included in the FidesJS bundle [#4887](https://github.com/ethyca/fides/pull/4887)
- Handle a 404 response from Segment when a user ID or email is not found [#4902](https://github.com/ethyca/fides/pull/4902)
- Fixed TCF styling issues [#4904](https://github.com/ethyca/fides/pull/4904)
- Fixed an issue where the Trigger Modal Link was not being populated correctly in the translation form [#4911](https://github.com/ethyca/fides/pull/4911)

### Security
- Escape SQLAlchemy passwords [CVE-2024-34715](https://github.com/ethyca/fides/security/advisories/GHSA-8cm5-jfj2-26q7)
- Properly mask nested BigQuery secrets in connection configuration endpoints [CVE-2024-35189](https://github.com/ethyca/fides/security/advisories/GHSA-rcvg-jj3g-rj7c)

## [2.36.0](https://github.com/ethyca/fides/compare/2.35.1...2.36.0)

### Added
- Added multiple language translations support for privacy center consent page [#4785](https://github.com/ethyca/fides/pull/4785)
- Added ability to export the contents of datamap report [#1545](https://ethyca.atlassian.net/browse/PROD-1545)
- Added `System` model support for new `vendor_deleted_date` field on Compass vendor records [#4818](https://github.com/ethyca/fides/pull/4818)
- Added custom JSON (de)serialization to shared DB engines to handle non-standard data types in JSONB columns [#4818](https://github.com/ethyca/fides/pull/4818)
- Added state persistence across sessions to the datamap report table [#4853](https://github.com/ethyca/fides/pull/4853)
- Removed currentprivacypreference and lastservednotice tables [#4846](https://github.com/ethyca/fides/pull/4846)
- Added initial version for Helios: Data Discovery and Detection [#4839](https://github.com/ethyca/fides/pull/4839)
- Adds new var to track fides js overlay types [#4869](https://github.com/ethyca/fides/pull/4869)

### Changed
- Changed filters on the data map report table to use checkbox collapsible tree view [#4864](https://github.com/ethyca/fides/pull/4864)

### Fixed
- Remove the extra 'white-space: normal' CSS for FidesJS HTML descriptions [#4850](https://github.com/ethyca/fides/pull/4850)
- Fixed data map report to display second level names from the taxonomy as primary (bold) label [#4856](https://github.com/ethyca/fides/pull/4856)
- Ignore invalid three-character country codes for FidesJS geolocation (e.g. "USA") [#4877](https://github.com/ethyca/fides/pull/4877)

### Developer Experience
- Update typedoc-plugin-markdown to 4.0.0 [#4870](https://github.com/ethyca/fides/pull/4870)

## [2.35.1](https://github.com/ethyca/fides/compare/2.35.0...2.35.1)

### Added
- Added access and erasure support for Marigold Engage by Sailthru integration [#4826](https://github.com/ethyca/fides/pull/4826)
- Update fides_disable_save_api option in FidesJS SDK to disable both privacy-preferences & notice-served APIs [#4860](https://github.com/ethyca/fides/pull/4860)

### Fixed
- Fixing issue where privacy requests not approved before upgrading to 2.34 couldn't be processed [#4855](https://github.com/ethyca/fides/pull/4855)
- Ensure only GVL vendors from Compass are labeled as such [#4857](https://github.com/ethyca/fides/pull/4857)
- Fix handling of some ISO-3166 geolocation edge cases in Privacy Center /fides.js endpoint [#4858](https://github.com/ethyca/fides/pull/4858)

### Changed
- Hydrates GTM datalayer to match supported FidesEvent Properties [#4847](https://github.com/ethyca/fides/pull/4847)
- Allows a SaaS integration request to process HTTP 204 No Content without erroring trying to unwrap the response. [#4834](https://github.com/ethyca/fides/pull/4834)
- Sets `sslmode` to prefer for Redshift connections when generating datasets [#4849](https://github.com/ethyca/fides/pull/4849)
- Included searching by `email` for the Segment integration [#4851](https://github.com/ethyca/fides/pull/4851)

## [2.35.0](https://github.com/ethyca/fides/compare/2.34.0...2.35.0)

### Added
- Added DSR 3.0 Scheduling which supports running DSR's in parallel with first-class request tasks [#4760](https://github.com/ethyca/fides/pull/4760)
- Added carets to collapsible sections in the overlay modal [#4793](https://github.com/ethyca/fides/pull/4793)
- Added erasure support for OpenWeb [#4735](https://github.com/ethyca/fides/pull/4735)
- Added support for configuration of pre-approval webhooks [#4795](https://github.com/ethyca/fides/pull/4795)
- Added fides_clear_cookie option to FidesJS SDK to load CMP without preferences on refresh [#4810](https://github.com/ethyca/fides/pull/4810)
- Added FidesUpdating event to FidesJS SDK [#4816](https://github.com/ethyca/fides/pull/4816)
- Added `reinitialize` method to FidesJS SDK [#4812](https://github.com/ethyca/fides/pull/4812)
- Added undeclared data category columns to data map report table [#4781](https://github.com/ethyca/fides/pull/4781)
- Fully implement pre-approval webhooks [#4822](https://github.com/ethyca/fides/pull/4822)
- Sync models and database for pre-approval webhooks [#4838](https://github.com/ethyca/fides/pull/4838)

### Changed
- Removed the Celery startup banner from the Fides worker logs [#4814](https://github.com/ethyca/fides/pull/4814)
- Improve performance of Snowflake schema generation [#4587](https://github.com/ethyca/fides/pull/4587)

### Fixed
- Fixed bug prevented adding new privacy center translations [#4786](https://github.com/ethyca/fides/pull/4786)
- Fixed bug where Privacy Policy links would be shown without a configured URL [#4801](https://github.com/ethyca/fides/pull/4801)
- Fixed bug prevented adding new privacy center translations [#4786](https://github.com/ethyca/fides/pull/4786)
- Fixed bug where Language selector button was overlapping other buttons when Privacy Policy wasn't present. [#4815](https://github.com/ethyca/fides/pull/4815)
- Fixed bug where icons of the Language selector were displayed too small on some sites [#4815](https://github.com/ethyca/fides/pull/4815)
- Fixed bug where GPP US National Section was incorrectly included when the State by State approach was selected [#4823]https://github.com/ethyca/fides/pull/4823
- Fixed DSR 3.0 Scheduling bug where Approved Privacy Requests that failed wouldn't change status [#4837](https://github.com/ethyca/fides/pull/4837)

## [2.34.0](https://github.com/ethyca/fides/compare/2.33.1...2.34.0)

### Added

- Added new field for modal trigger link translation [#4761](https://github.com/ethyca/fides/pull/4761)
- Added `getModalLinkLabel` method to global fides object [#4766](https://github.com/ethyca/fides/pull/4766)
- Added language switcher to fides overlay modal [#4773](https://github.com/ethyca/fides/pull/4773)
- Added modal link label to experience translation model [#4767](https://github.com/ethyca/fides/pull/4767)
- Added support for custom identities [#4764](https://github.com/ethyca/fides/pull/4764)
- Added developer option to force GPP API on FidesJS bundles [#4799](https://github.com/ethyca/fides/pull/4799)

### Changed

- Changed the Stripe integration for `Cards` to delete instead of update due to possible issues of a past expiration date [#4768](https://github.com/ethyca/fides/pull/4768)
- Changed display of Data Uses, Categories and Subjects to user friendly names in the Data map report [#4774](https://github.com/ethyca/fides/pull/4774)
- Update active disabled Fides.js toggle color to light grey [#4778](https://github.com/ethyca/fides/pull/4778)
- Update FidesJS fides_embed option to support embedding both banner & modal components [#4782](https://github.com/ethyca/fides/pull/4782)
- Add a few CSS classes to help with styling FidesJS button groups [#4789](https://github.com/ethyca/fides/pull/4789)
- Changed GPP extension to be pre-bundled in appropriate circumstances, as opposed to another fetch [#4780](https://github.com/ethyca/fides/pull/4780)

### Fixed

- Fixed select dropdowns being cut off by edges of modal forms [#4757](https://github.com/ethyca/fides/pull/4757)
- Changed "allow user to dismiss" toggle to show on config form for TCF experience [#4755](https://github.com/ethyca/fides/pull/4755)
- Fixed issue when loading the privacy request detail page [#4775](https://github.com/ethyca/fides/pull/4775)
- Fixed connection test for Aircall [#4756](https://github.com/ethyca/fides/pull/4756/pull)
- Fixed issues connecting to Redshift due to character encoding and SSL requirements [#4790](https://github.com/ethyca/fides/pull/4790)
- Fixed the way the name identity is handled in the Privacy Center [#4791](https://github.com/ethyca/fides/pull/4791)

### Developer Experience

- Build a `fides-types.d.ts` type declaration file to include alongside our FidesJS developer docs [#4772](https://github.com/ethyca/fides/pull/4772)

## [2.33.1](https://github.com/ethyca/fides/compare/2.33.0...2.33.1)

### Added

- Adds CUSTOM_OPTIONS_PATH to Privacy Center env vars [#4769](https://github.com/ethyca/fides/pull/4769)

## [2.33.0](https://github.com/ethyca/fides/compare/2.32.0...2.33.0)

### Added

- Added models for Privacy Center configuration (for plus users) [#4716](https://github.com/ethyca/fides/pull/4716)
- Added ability to delete properties [#4708](https://github.com/ethyca/fides/pull/4708)
- Add interface for submitting privacy requests in admin UI [#4738](https://github.com/ethyca/fides/pull/4738)
- Added language switching support to the FidesJS UI based on configured translations [#4737](https://github.com/ethyca/fides/pull/4737)
- Added ability to override some experience language and primary color [#4743](https://github.com/ethyca/fides/pull/4743)
- Generate FidesJS SDK Reference Docs from tsdoc comments [#4736](https://github.com/ethyca/fides/pull/4736)
- Added erasure support for Adyen [#4735](https://github.com/ethyca/fides/pull/4735)
- Added erasure support for Iterable [#4695](https://github.com/ethyca/fides/pull/4695)

### Changed

- Updated privacy notice & experience forms to hide translation UI when user doesn't have translation feature [#4728](https://github.com/ethyca/fides/pull/4728), [#4734](https://github.com/ethyca/fides/pull/4734)
- Custom privacy request fields now support list values [#4686](https://github.com/ethyca/fides/pull/4686)
- Update when GPP API reports signal status: ready [#4635](https://github.com/ethyca/fides/pull/4635)
- Update non-dismissable TCF and notice banners to show a black overlay and prevent scrolling [#4748](https://github.com/ethyca/fidesplus/pull/4748)
- Cleanup config vars for preview in Admin-UI [#4745](https://github.com/ethyca/fides/pull/4745)
- Show a "systems displayed" count on datamap map & table reporting page [#4752](https://github.com/ethyca/fides/pull/4752)
- Change default Canada Privacy Experience Config in migration to reference generic `ca` region [#4762](https://github.com/ethyca/fides/pull/4762)

### Fixed

- Fixed responsive issues with the buttons on the integration screen [#4729](https://github.com/ethyca/fides/pull/4729)
- Fixed hover/focus issues with the v2 tables [#4730](https://github.com/ethyca/fides/pull/4730)
- Disable editing of data use declaration name and type after creation [#4731](https://github.com/ethyca/fides/pull/4731)
- Cleaned up table borders [#4733](https://github.com/ethyca/fides/pull/4733)
- Initialization issues with ExperienceNotices (#4723)[https://github.com/ethyca/fides/pull/4723]
- Re-add CORS origin regex field to admin UI (#4742)[https://github.com/ethyca/fides/pull/4742]

### Developer Experience

- Added new script to allow recompiling of fides-js when the code changes [#4744](https://github.com/ethyca/fides/pull/4744)
- Update Cookie House to support for additional locations (Canada, Quebec, EEA) and a "property_id" override [#4750](https://github.com/ethyca/fides/pull/4750)

## [2.32.0](https://github.com/ethyca/fides/compare/2.31.1...2.32.0)

### Added

- Updated configuration pages for Experiences with live Preview of FidesJS banner & modal components [#4576](https://github.com/ethyca/fides/pull/4576)
- Added ability to configure multiple language translations for Notices & Experiences [#4576](https://github.com/ethyca/fides/pull/4576)
- Automatically localize all strings in FidesJS CMP UIs (banner, modal, and TCF overlay) based on user's locale and experience configuration [#4576](https://github.com/ethyca/fides/pull/4576)
- Added fides_locale option to override FidesJS locale detection [#4576](https://github.com/ethyca/fides/pull/4576)
- Update FidesJS to report notices served and preferences saved linked to the specific translations displayed [#4576](https://github.com/ethyca/fides/pull/4576)
- Added ability to prevent dismissal of FidesJS CMP UI via Experience configuration [#4576](https://github.com/ethyca/fides/pull/4576)
- Added ability to create & link Properties to support multiple Experiences in a single location [#4658](https://github.com/ethyca/fides/pull/4658)
- Added property_id query param to fides.js to filter experiences by Property when installed [#4676](https://github.com/ethyca/fides/pull/4676)
- Added Locations & Regulations pages to allow a wider selection of locations for consent [#4660](https://github.com/ethyca/fides/pull/4660)
- Erasure support for Simon Data [#4552](https://github.com/ethyca/fides/pull/4552)
- Added notice there will be no preview for Privacy Center types in the Experience preview [#4709](https://github.com/ethyca/fides/pull/4709)
- Removed properties beta flag [#4710](https://github.com/ethyca/fides/pull/4710)
- Add acknowledge button label to default Experience English form [#4714](https://github.com/ethyca/fides/pull/4714)
- Update FidesJS to support localizing CMP UI with configurable, non-English default locales [#4720](https://github.com/ethyca/fides/pull/4720)
- Add loading of template translations for notices and experiences [#4718](https://github.com/ethyca/fides/pull/4718)

### Changed

- Moved location-targeting from Notices to Experiences [#4576](https://github.com/ethyca/fides/pull/4576)
- Replaced previous default Notices & Experiences with new versions with updated locations, translations, etc. [#4576](https://github.com/ethyca/fides/pull/4576)
- Automatically migrate existing Notices & Experiences to updated model where possible [#4576](https://github.com/ethyca/fides/pull/4576)
- Replaced ability to configure banner "display configuration" to separate banner & modal components [#4576](https://github.com/ethyca/fides/pull/4576)
- Modify `fides user login` to not store plaintext password in `~/.fides-credentials` [#4661](https://github.com/ethyca/fides/pull/4661)
- Data model changes to support Notice and Experience-level translations [#4576](https://github.com/ethyca/fides/pull/4576)
- Data model changes to support Consent setup being Experience instead of Notice-driven [#4576](https://github.com/ethyca/fides/pull/4576)
- Build PrivacyNoticeRegion from locations and location groups [#4620](https://github.com/ethyca/fides/pull/4620)
- When saving locations, calculate and save location groups [#4620](https://github.com/ethyca/fides/pull/4620)
- Update privacy experiences page to use the new table component [#4652](https://github.com/ethyca/fides/pull/4652)
- Update privacy notices page to use the new table component [#4641](https://github.com/ethyca/fides/pull/4641)
- Bumped supported Python versions to `3.10.13`, `3.9.18`, and `3.8.18`. Bumped Debian base image from `-bullseye` to `-bookworm`. [#4630](https://github.com/ethyca/fides/pull/4630)
- Bumped Node.js base image from `16` to `20`. [#4684](https://github.com/ethyca/fides/pull/4684)

### Fixed

- Ignore 404 errors from Delighted and Kustomer when an erasure client is not found [#4593](https://github.com/ethyca/fides/pull/4593)
- Various FE fixes for Admin-UI experience config form [#4707](https://github.com/ethyca/fides/pull/4707)
- Fix modal preview in Admin-UI experience config form [#4712](https://github.com/ethyca/fides/pull/4712)
- Optimize FidesJS bundle size by only loading TCF static stings when needed [#4711](https://github.com/ethyca/fides/pull/4711)

## [2.31.0](https://github.com/ethyca/fides/compare/2.30.1...2.31.0)

### Added

- Add Great Britain as a consent option [#4628](https://github.com/ethyca/fides/pull/4628)
- Navbar update and new properties page [#4633](https://github.com/ethyca/fides/pull/4633)
- Access and erasure support for Oracle Responsys [#4618](https://github.com/ethyca/fides/pull/4618)

### Fixed

- Fix issue where "x" button on Fides.js components overwrites saved preferences [#4649](https://github.com/ethyca/fides/pull/4649)
- Initialize Fides.consent with default values from experience when saved consent cookie (fides_consent) does not exist [#4665](https://github.com/ethyca/fides/pull/4665)

### Changed

- Sets GPP applicableSections to -1 when a user visits from a state that is not part of the GPP [#4727](https://github.com/ethyca/fides/pull/4727)

## [2.30.1](https://github.com/ethyca/fides/compare/2.30.0...2.30.1)

### Fixed

- Configure logger correctly on worker initialization [#4624](https://github.com/ethyca/fides/pull/4624)

## [2.30.0](https://github.com/ethyca/fides/compare/2.29.0...2.30.0)

### Added

- Add enum and registry of supported languages [#4592](https://github.com/ethyca/fides/pull/4592)
- Access and erasure support for Talkable [#4589](https://github.com/ethyca/fides/pull/4589)
- Support temporary credentials in AWS generate + scan features [#4607](https://github.com/ethyca/fides/pull/4603), [#4608](https://github.com/ethyca/fides/pull/4608)
- Add ability to store and read Fides cookie in Base64 format [#4556](https://github.com/ethyca/fides/pull/4556)
- Structured logging for SaaS connector requests [#4594](https://github.com/ethyca/fides/pull/4594)
- Added Fides.showModal() to fides.js to allow programmatic opening of consent modals [#4617](https://github.com/ethyca/fides/pull/4617)

### Fixed

- Fixing issue when modifying Policies, Rules, or RuleTargets as a root user [#4582](https://github.com/ethyca/fides/pull/4582)

## [2.29.0](https://github.com/ethyca/fides/compare/2.28.0...2.29.0)

### Added

- View more modal to regulations page [#4574](https://github.com/ethyca/fides/pull/4574)
- Columns in data map reporting, adding multiple systems, and consent configuration tables can be resized. In the data map reporting table, fields with multiple values can show all or collapse all [#4569](https://github.com/ethyca/fides/pull/4569)
- Show custom fields in the data map report table [#4579](https://github.com/ethyca/fides/pull/4579)

### Changed

- Delay rendering the nav until all necessary queries are finished loading [#4571](https://github.com/ethyca/fides/pull/4571)
- Updating return value for crud.get_custom_fields_filtered [#4575](https://github.com/ethyca/fides/pull/4575)
- Updated user deletion confirmation flow to only require one confirmatory input [#4402](https://github.com/ethyca/fides/pull/4402)
- Moved `pymssl` to an optional dependency no longer installed by default with our python package [#4581](https://github.com/ethyca/fides/pull/4581)
- Fixed CORS domain update functionality [#4570](https://github.com/ethyca/fides/pull/4570)
- Update Domains page with ability to add/remove "organization" domains, view "administrator" domains set via security settings, and improve various UX bugs and copy [#4584](https://github.com/ethyca/fides/pull/4584)

### Fixed

- Fixed CORS domain update functionality [#4570](https://github.com/ethyca/fides/pull/4570)
- Completion emails are no longer attempted for consent requests [#4578](https://github.com/ethyca/fides/pull/4578)

## [2.28.0](https://github.com/ethyca/fides/compare/2.27.0...2.28.0)

### Added

- Erasure support for AppsFlyer [#4512](https://github.com/ethyca/fides/pull/4512)
- Datamap Reporting page [#4519](https://github.com/ethyca/fides/pull/4519)
- Consent support for Klaviyo [#4513](https://github.com/ethyca/fides/pull/4513)
- Form for configuring GPP settings [#4557](https://github.com/ethyca/fides/pull/4557)
- Custom privacy request field support for consent requests [#4546](https://github.com/ethyca/fides/pull/4546)
- Support GPP in privacy notices [#4554](https://github.com/ethyca/fides/pull/4554)

### Changed

- Redesigned nav bar for the admin UI [#4548](https://github.com/ethyca/fides/pull/4548)
- Fides.js GPP for US geographies now derives values from backend privacy notices [#4559](https://github.com/ethyca/fides/pull/4559)
- No longer generate the `vendors_disclosed` section of the TC string in `fides.js` [#4553](https://github.com/ethyca/fides/pull/4553)
- Changed consent management vendor add flow [#4550](https://github.com/ethyca/fides/pull/4550)

### Fixed

- Fixed an issue blocking Salesforce sandbox accounts from refreshing tokens [#4547](https://github.com/ethyca/fides/pull/4547)
- Fixed DSR zip packages to be unzippable on Windows [#4549](https://github.com/ethyca/fides/pull/4549)
- Fixed browser compatibility issues with Object.hasOwn [#4568](https://github.com/ethyca/fides/pull/4568)

### Developer Experience

- Switch to anyascii for unicode transliteration [#4550](https://github.com/ethyca/fides/pull/4564)

## [2.27.0](https://github.com/ethyca/fides/compare/2.26.0...2.27.0)

### Added

- Tooltip and styling for disabled rows in add multiple vendor view [#4498](https://github.com/ethyca/fides/pull/4498)
- Preliminary GPP support for US regions [#4498](https://github.com/ethyca/fides/pull/4504)
- Access and erasure support for Statsig Enterprise [#4429](https://github.com/ethyca/fides/pull/4429)
- New page for setting locations [#4517](https://github.com/ethyca/fides/pull/4517)
- New modal for setting granular locations [#4531](https://github.com/ethyca/fides/pull/4531)
- New page for setting regulations [#4530](https://github.com/ethyca/fides/pull/4530)
- Update fides.js to support multiple descriptions (banner, overlay) and render HTML descriptions [#4542](https://github.com/ethyca/fides/pull/4542)

### Fixed

- Fixed incorrect Compass button behavior in system form [#4508](https://github.com/ethyca/fides/pull/4508)
- Omit certain fields from system payload when empty [#4508](https://github.com/ethyca/fides/pull/4525)
- Fixed issues with Compass vendor selector behavior [#4521](https://github.com/ethyca/fides/pull/4521)
- Fixed an issue where the background overlay remained visible after saving consent preferences [#4515](https://github.com/ethyca/fides/pull/4515)
- Fixed system name being editable when editing GVL systems [#4533](https://github.com/ethyca/fides/pull/4533)
- Fixed an issue where a privacy policy link could not be removed from privacy experiences [#4542](https://github.com/ethyca/fides/pull/4542)

### Changed

- Upgrade to use Fideslang `3.0.0` and remove associated concepts [#4502](https://github.com/ethyca/fides/pull/4502)
- Model overhaul for saving privacy preferences and notices served [#4481](https://github.com/ethyca/fides/pull/4481)
- Moves served notice endpoints, consent reporting, purpose endpoints and TCF queries to plus [#4481](https://github.com/ethyca/fides/pull/4481)
- Moves served notice endpoints, consent reporting, and TCF queries to plus [#4481](https://github.com/ethyca/fides/pull/4481)
- Update frontend to account for changes to notices served and preferences saved APIs [#4518](https://github.com/ethyca/fides/pull/4518)
- `fides.js` now sets `supportsOOB` to `false` [#4516](https://github.com/ethyca/fides/pull/4516)
- Save consent method ("accept", "reject", "save", etc.) to `fides_consent` cookie as extra metadata [#4529](https://github.com/ethyca/fides/pull/4529)
- Allow CORS for privacy center `fides.js` and `fides-ext-gpp.js` endpoints
- Replace `GPP_EXT_PATH` env var in favor of a more flexible `FIDES_JS_BASE_URL` environment variable
- Change vendor add modal on consent configuration screen to use new vendor selector [#4532](https://github.com/ethyca/fides/pull/4532)
- Remove vendor add modal [#4535](https://github.com/ethyca/fides/pull/4535)

## [2.26.0](https://github.com/ethyca/fides/compare/2.25.0...main)

### Added

- Dynamic importing for GPP bundle [#4447](https://github.com/ethyca/fides/pull/4447)
- Paging to vendors in the TCF overlay [#4463](https://github.com/ethyca/fides/pull/4463)
- New purposes endpoint and indices to improve system lookups [#4452](https://github.com/ethyca/fides/pull/4452)
- Cypress tests for fides.js GPP extension [#4476](https://github.com/ethyca/fides/pull/4476)
- Add support for global TCF Purpose Overrides [#4464](https://github.com/ethyca/fides/pull/4464)
- TCF override management [#4484](https://github.com/ethyca/fides/pull/4484)
- Readonly consent management table and modal [#4456](https://github.com/ethyca/fides/pull/4456), [#4477](https://github.com/ethyca/fides/pull/4477)
- Access and erasure support for Gong [#4461](https://github.com/ethyca/fides/pull/4461)
- Add new UI for CSV consent reporting [#4488](https://github.com/ethyca/fides/pull/4488)
- Option to prevent the dismissal of the consent banner and modal [#4470](https://github.com/ethyca/fides/pull/4470)

### Changed

- Increased max number of preferences allowed in privacy preference API calls [#4469](https://github.com/ethyca/fides/pull/4469)
- Reduce size of tcf_consent payload in fides_consent cookie [#4480](https://github.com/ethyca/fides/pull/4480)
- Change log level for FidesUserPermission retrieval to `debug` [#4482](https://github.com/ethyca/fides/pull/4482)
- Remove Add Vendor button from the Manage your vendors page[#4509](https://github.com/ethyca/fides/pull/4509)

### Fixed

- Fix type errors when TCF vendors have no dataDeclaration [#4465](https://github.com/ethyca/fides/pull/4465)
- Fixed an error where editing an AC system would mistakenly lock it for GVL [#4471](https://github.com/ethyca/fides/pull/4471)
- Refactor custom Get Preferences function to occur after our CMP API initialization [#4466](https://github.com/ethyca/fides/pull/4466)
- Fix an error where a connector response value of None causes a DSR failure due to a missing value [#4483](https://github.com/ethyca/fides/pull/4483)
- Fixed system name being non-editable when locked for GVL [#4475](https://github.com/ethyca/fides/pull/4475)
- Fixed a bug with "null" values for retention period field on data uses [#4487](https://github.com/ethyca/fides/pull/4487)

## [2.25.0](https://github.com/ethyca/fides/compare/2.24.1...2.25.0)

### Added

- Stub for initial GPP support [#4431](https://github.com/ethyca/fides/pull/4431)
- Added confirmation modal on deleting a data use declaration [#4439](https://github.com/ethyca/fides/pull/4439)
- Added feature flag for separating system name and Compass vendor selector [#4437](https://github.com/ethyca/fides/pull/4437)
- Fire GPP events per spec [#4433](https://github.com/ethyca/fides/pull/4433)
- New override option `fides_tcf_gdpr_applies` for setting `gdprApplies` on the CMP API [#4453](https://github.com/ethyca/fides/pull/4453)

### Changed

- Improved bulk vendor adding table UX [#4425](https://github.com/ethyca/fides/pull/4425)
- Flexible legal basis for processing has a db default of True [#4434](https://github.com/ethyca/fides/pull/4434)
- Give contributor role access to config API, including cors origin updates [#4438](https://github.com/ethyca/fides/pull/4438)
- Disallow setting `*` and other non URL values for `security.cors_origins` config property via the API [#4438](https://github.com/ethyca/fides/pull/4438)
- Consent modal hides the opt-in/opt-out buttons if only one privacy notice is enabled [#4441](https://github.com/ethyca/fides/pull/4441)
- Initialize TCF stub earlier [#4453](https://github.com/ethyca/fides/pull/4453)
- Change focus outline color of form inputs [#4467](https://github.com/ethyca/fides/pull/4467)

### Fixed

- Fixed a bug where selected vendors in "configure consent" add vendor modal were unstyled [#4454](https://github.com/ethyca/fides/pull/4454)
- Use correct defaults when there is no associated preference in the cookie [#4451](https://github.com/ethyca/fides/pull/4451)
- IP Addresses behind load balancers for consent reporting [#4440](https://github.com/ethyca/fides/pull/4440)

## [2.24.1](https://github.com/ethyca/fides/compare/2.24.0...2.24.1)

### Added

- Logging when root user and client credentials are used [#4432](https://github.com/ethyca/fides/pull/4432)
- Allow for custom path at which to retrieve Fides override options [#4462](https://github.com/ethyca/fides/pull/4462)

### Changed

- Run fides with non-root user [#4421](https://github.com/ethyca/fides/pull/4421)

## [2.24.0](https://github.com/ethyca/fides/compare/2.23.3...2.24.0)

### Added

- Adds fides_disable_banner config option to Fides.js [#4378](https://github.com/ethyca/fides/pull/4378)
- Deletions that fail due to foreign key constraints will now be more clearly communicated [#4406](https://github.com/ethyca/fides/pull/4378)
- Added support for a custom get preferences API call provided through Fides.init [#4375](https://github.com/ethyca/fides/pull/4375)
- Hidden custom privacy request fields in the Privacy Center [#4370](https://github.com/ethyca/fides/pull/4370)
- Backend System-level Cookie Support [#4383](https://github.com/ethyca/fides/pull/4383)
- High Level Tracking of Compass System Sync [#4397](https://github.com/ethyca/fides/pull/4397)
- Erasure support for Qualtrics [#4371](https://github.com/ethyca/fides/pull/4371)
- Erasure support for Ada Chatbot [#4382](https://github.com/ethyca/fides/pull/4382)
- Erasure support for Typeform [#4366](https://github.com/ethyca/fides/pull/4366)
- Added notice that a system is GVL when adding/editing from system form [#4327](https://github.com/ethyca/fides/pull/4327)
- Added the ability to select the request types to enable per integration (for plus users) [#4374](https://github.com/ethyca/fides/pull/4374)
- Adds support for custom get experiences fn and custom patch notices served fn [#4410](https://github.com/ethyca/fides/pull/4410)
- Adds more granularity to tracking consent method, updates custom savePreferencesFn and FidesUpdated event to take consent method [#4419](https://github.com/ethyca/fides/pull/4419)

### Changed

- Add filtering and pagination to bulk vendor add table [#4351](https://github.com/ethyca/fides/pull/4351)
- Determine if the TCF overlay needs to surface based on backend calculated version hash [#4356](https://github.com/ethyca/fides/pull/4356)
- Moved Experiences and Preferences endpoints to Plus to take advantage of dynamic GVL [#4367](https://github.com/ethyca/fides/pull/4367)
- Add legal bases to Special Purpose schemas on the backend for display [#4387](https://github.com/ethyca/fides/pull/4387)
- "is_service_specific" default updated when building TC strings on the backend [#4377](https://github.com/ethyca/fides/pull/4377)
- "isServiceSpecific" default updated when building TC strings on the frontend [#4384](https://github.com/ethyca/fides/pull/4384)
- Redact cli, database, and redis configuration information from GET api/v1/config API request responses. [#4379](https://github.com/ethyca/fides/pull/4379)
- Button ordering in fides.js UI [#4407](https://github.com/ethyca/fides/pull/4407)
- Add different classnames to consent buttons for easier selection [#4411](https://github.com/ethyca/fides/pull/4411)
- Updates default consent preference to opt-out for TCF when fides_string exists [#4430](https://github.com/ethyca/fides/pull/4430)

### Fixed

- Persist bulk system add filter modal state [#4412](https://github.com/ethyca/fides/pull/4412)
- Fixing labels for request type field [#4414](https://github.com/ethyca/fides/pull/4414)
- User preferences from cookie should always override experience preferences [#4405](https://github.com/ethyca/fides/pull/4405)
- Allow fides_consent cookie to be set from a subdirectory [#4426](https://github.com/ethyca/fides/pull/4426)

### Security

-- Use a more cryptographically secure random function for security code generation

## [2.23.3](https://github.com/ethyca/fides/compare/2.23.2...2.23.3)

### Fixed

- Fix button arrangment and spacing for TCF and non-TCF consent overlay banner and modal [#4391](https://github.com/ethyca/fides/pull/4391)
- Replaced h1 element with div to use exisitng fides styles in consent modal [#4399](https://github.com/ethyca/fides/pull/4399)
- Fixed privacy policy alignment for non-TCF consent overlay banner and modal [#4403](https://github.com/ethyca/fides/pull/4403)
- Fix dynamic class name for TCF-variant of consent banner [#4404](https://github.com/ethyca/fides/pull/4403)

### Security

-- Fix an HTML Injection vulnerability in DSR Packages

## [2.23.2](https://github.com/ethyca/fides/compare/2.23.1...2.23.2)

### Fixed

- Fixed fides.css to vary banner width based on tcf [[#4381](https://github.com/ethyca/fides/issues/4381)]

## [2.23.1](https://github.com/ethyca/fides/compare/2.23.0...2.23.1)

### Changed

- Refactor Fides.js embedded modal to not use A11y dialog [#4355](https://github.com/ethyca/fides/pull/4355)
- Only call `FidesUpdated` when a preference has been saved, not during initialization [#4365](https://github.com/ethyca/fides/pull/4365)
- Updated double toggle styling in favor of single toggles with a radio group to select legal basis [#4376](https://github.com/ethyca/fides/pull/4376)

### Fixed

- Handle invalid `fides_string` when passed in as an override [#4350](https://github.com/ethyca/fides/pull/4350)
- Bug where vendor opt-ins would not initialize properly based on a `fides_string` in the TCF overlay [#4368](https://github.com/ethyca/fides/pull/4368)

## [2.23.0](https://github.com/ethyca/fides/compare/2.22.1...2.23.0)

### Added

- Added support for 3 additional config variables in Fides.js: fidesEmbed, fidesDisableSaveApi, and fidesTcString [#4262](https://github.com/ethyca/fides/pull/4262)
- Added support for fidesEmbed, fidesDisableSaveApi, and fidesTcString to be passed into Fides.js via query param, cookie, or window object [#4297](https://github.com/ethyca/fides/pull/4297)
- New privacy center environment variables `FIDES_PRIVACY_CENTER__IS_FORCED_TCF` which can make the privacy center always return the TCF bundle (`fides-tcf.js`) [#4312](https://github.com/ethyca/fides/pull/4312)
- Added a `FidesUIChanged` event to Fides.js to track when user preferences change without being saved [#4314](https://github.com/ethyca/fides/pull/4314) and [#4253](https://github.com/ethyca/fides/pull/4253)
- Add AC Systems to the TCF Overlay under Vendor Consents section [#4266](https://github.com/ethyca/fides/pull/4266/)
- Added bulk system/vendor creation component [#4309](https://github.com/ethyca/fides/pull/4309/)
- Support for passing in an AC string as part of a fides string for the TCF overlay [#4308](https://github.com/ethyca/fides/pull/4308)
- Added support for overriding the save user preferences API call with a custom fn provided through Fides.init [#4318](https://github.com/ethyca/fides/pull/4318)
- Return AC strings in GET Privacy Experience meta and allow saving preferences against AC strings [#4295](https://github.com/ethyca/fides/pull/4295)
- New GET Privacy Experience Meta Endpoint [#4328](https://github.com/ethyca/fides/pull/4328)
- Access and erasure support for SparkPost [#4328](https://github.com/ethyca/fides/pull/4238)
- Access and erasure support for Iterate [#4332](https://github.com/ethyca/fides/pull/4332)
- SSH Support for MySQL connections [#4310](https://github.com/ethyca/fides/pull/4310)
- Added served notice history IDs to the TCF privacy preference API calls [#4161](https://github.com/ethyca/fides/pull/4161)

### Fixed

- Cleans up CSS for fidesEmbed mode [#4306](https://github.com/ethyca/fides/pull/4306)
- Stacks that do not have any purposes will no longer render an empty purpose block [#4278](https://github.com/ethyca/fides/pull/4278)
- Forcing hidden sections to use display none [#4299](https://github.com/ethyca/fides/pull/4299)
- Handles Hubspot requiring and email to be formatted as email when processing an erasure [#4322](https://github.com/ethyca/fides/pull/4322)
- Minor CSS improvements for the consent/TCF banners and modals [#4334](https://github.com/ethyca/fides/pull/4334)
- Consistent font sizes for labels in the system form and data use forms in the Admin UI [#4346](https://github.com/ethyca/fides/pull/4346)
- Bug where not all system forms would appear to save when used with Compass [#4347](https://github.com/ethyca/fides/pull/4347)
- Restrict TCF Privacy Experience Config if TCF is disabled [#4348](https://github.com/ethyca/fides/pull/4348)
- Removes overflow styling for embedded modal in Fides.js [#4345](https://github.com/ethyca/fides/pull/4345)

### Changed

- Derive cookie storage info, privacy policy and legitimate interest disclosure URLs, and data retention data from the data map instead of directly from gvl.json [#4286](https://github.com/ethyca/fides/pull/4286)
- Updated TCF Version for backend consent reporting [#4305](https://github.com/ethyca/fides/pull/4305)
- Update Version Hash Contents [#4313](https://github.com/ethyca/fides/pull/4313)
- Change vendor selector on system information form to typeahead[#4333](https://github.com/ethyca/fides/pull/4333)
- Updates experience API calls from Fides.js to include new meta field [#4335](https://github.com/ethyca/fides/pull/4335)

## [2.22.1](https://github.com/ethyca/fides/compare/2.22.0...2.22.1)

### Added

- Custom fields are now included in system history change tracking [#4294](https://github.com/ethyca/fides/pull/4294)

### Security

- Added hostname checks for external SaaS connector URLs [CVE-2023-46124](https://github.com/ethyca/fides/security/advisories/GHSA-jq3w-9mgf-43m4)
- Use a Pydantic URL type for privacy policy URLs [CVE-2023-46126](https://github.com/ethyca/fides/security/advisories/GHSA-fgjj-5jmr-gh83)
- Remove the CONFIG_READ scope from the Viewer role [CVE-2023-46125](https://github.com/ethyca/fides/security/advisories/GHSA-rjxg-rpg3-9r89)

## [2.22.0](https://github.com/ethyca/fides/compare/2.21.0...2.22.0)

### Added

- Added an option to link to vendor tab from an experience config description [#4191](https://github.com/ethyca/fides/pull/4191)
- Added two toggles for vendors in the TCF overlay, one for Consent, and one for Legitimate Interest [#4189](https://github.com/ethyca/fides/pull/4189)
- Added two toggles for purposes in the TCF overlay, one for Consent, and one for Legitimate Interest [#4234](https://github.com/ethyca/fides/pull/4234)
- Added support for new TCF-related fields on `System` and `PrivacyDeclaration` models [#4228](https://github.com/ethyca/fides/pull/4228)
- Support for AC string to `fides-tcf` [#4244](https://github.com/ethyca/fides/pull/4244)
- Support for `gvl` prefixed vendor IDs [#4247](https://github.com/ethyca/fides/pull/4247)

### Changed

- Removed `TCF_ENABLED` environment variable from the privacy center in favor of dynamically figuring out which `fides-js` bundle to send [#4131](https://github.com/ethyca/fides/pull/4131)
- Updated copy of info boxes on each TCF tab [#4191](https://github.com/ethyca/fides/pull/4191)
- Clarified messages for error messages presented during connector upload [#4198](https://github.com/ethyca/fides/pull/4198)
- Refactor legal basis dimension regarding how TCF preferences are saved and how the experience is built [#4201](https://github.com/ethyca/fides/pull/4201/)
- Add saving privacy preferences via a TC string [#4221](https://github.com/ethyca/fides/pull/4221)
- Updated fides server to use an environment variable for turning TCF on and off [#4220](https://github.com/ethyca/fides/pull/4220)
- Update frontend to use new legal basis dimension on vendors [#4216](https://github.com/ethyca/fides/pull/4216)
- Updated privacy center patch preferences call to handle updated API response [#4235](https://github.com/ethyca/fides/pull/4235)
- Added our CMP ID [#4233](https://github.com/ethyca/fides/pull/4233)
- Allow Admin UI users to turn on Configure Consent flag [#4246](https://github.com/ethyca/fides/pull/4246)
- Styling improvements for the fides.js consent banners and modals [#4222](https://github.com/ethyca/fides/pull/4222)
- Update frontend to handle updated Compass schema [#4254](https://github.com/ethyca/fides/pull/4254)
- Assume Universal Vendor ID usage in TC String translation [#4256](https://github.com/ethyca/fides/pull/4256)
- Changed vendor form on configuring consent page to use two-part selection for consent uses [#4251](https://github.com/ethyca/fides/pull/4251)
- Updated system form to have new TCF fields [#4271](https://github.com/ethyca/fides/pull/4271)
- Vendors disclosed string is now narrowed to only the vendors shown in the UI, not the whole GVL [#4250](https://github.com/ethyca/fides/pull/4250)
- Changed naming convention "fides_string" instead of "tc_string" for developer friendly consent API's [#4267](https://github.com/ethyca/fides/pull/4267)

### Fixed

- TCF overlay can initialize its consent preferences from a cookie [#4124](https://github.com/ethyca/fides/pull/4124)
- Various improvements to the TCF modal such as vendor storage disclosures, vendor counts, privacy policies, etc. [#4167](https://github.com/ethyca/fides/pull/4167)
- An issue where Braze could not mask an email due to formatting [#4187](https://github.com/ethyca/fides/pull/4187)
- An issue where email was not being overridden correctly for Braze and Domo [#4196](https://github.com/ethyca/fides/pull/4196)
- Use `stdRetention` when there is not a specific value for a purpose's data retention [#4199](https://github.com/ethyca/fides/pull/4199)
- Updating the unflatten_dict util to accept flattened dict values [#4200](https://github.com/ethyca/fides/pull/4200)
- Minor CSS styling fixes for the consent modal [#4252](https://github.com/ethyca/fides/pull/4252)
- Additional styling fixes for issues caused by a CSS reset [#4268](https://github.com/ethyca/fides/pull/4268)
- Bug where vendor legitimate interests would not be set unless vendor consents were first set [#4250](https://github.com/ethyca/fides/pull/4250)
- Vendor count over-counting in TCF overlay [#4275](https://github.com/ethyca/fides/pull/4275)

## [2.21.0](https://github.com/ethyca/fides/compare/2.20.2...2.21.0)

### Added

- "Add a vendor" flow to configuring consent page [#4107](https://github.com/ethyca/fides/pull/4107)
- Initial TCF Backend Support [#3804](https://github.com/ethyca/fides/pull/3804)
- Add initial layer to TCF modal [#3956](https://github.com/ethyca/fides/pull/3956)
- Support for rendering in the TCF modal whether or not a vendor is part of the GVL [#3972](https://github.com/ethyca/fides/pull/3972)
- Features and legal bases dropdown for TCF modal [#3995](https://github.com/ethyca/fides/pull/3995)
- TCF CMP stub API [#4000](https://github.com/ethyca/fides/pull/4000)
- Fides-js can now display preliminary TCF data [#3879](https://github.com/ethyca/fides/pull/3879)
- Fides-js can persist TCF preferences to the backend [#3887](https://github.com/ethyca/fides/pull/3887)
- TCF modal now supports setting legitimate interest fields [#4037](https://github.com/ethyca/fides/pull/4037)
- Embed the GVL in the GET Experiences response [#4143](https://github.com/ethyca/fides/pull/4143)
- Button to view how many vendors and to open the vendor tab in the TCF modal [#4144](https://github.com/ethyca/fides/pull/4144)
- "Edit vendor" flow to configuring consent page [#4162](https://github.com/ethyca/fides/pull/4162)
- TCF overlay description updates [#4051] https://github.com/ethyca/fides/pull/4151
- Added developer-friendly TCF information under Experience meta [#4160](https://github.com/ethyca/fides/pull/4160/)
- Added fides.css customization for Plus users [#4136](https://github.com/ethyca/fides/pull/4136)

### Changed

- Added further config options to customize the privacy center [#4090](https://github.com/ethyca/fides/pull/4090)
- CORS configuration page [#4073](https://github.com/ethyca/fides/pull/4073)
- Refactored `fides.js` components so that they can take data structures that are not necessarily privacy notices [#3870](https://github.com/ethyca/fides/pull/3870)
- Use hosted GVL.json from the backend [#4159](https://github.com/ethyca/fides/pull/4159)
- Features and Special Purposes in the TCF modal do not render toggles [#4139](https://github.com/ethyca/fides/pull/4139)
- Moved the initial TCF layer to the banner [#4142](https://github.com/ethyca/fides/pull/4142)
- Misc copy changes for the system history table and modal [#4146](https://github.com/ethyca/fides/pull/4146)

### Fixed

- Allows CDN to cache empty experience responses from fides.js API [#4113](https://github.com/ethyca/fides/pull/4113)
- Fixed `identity_special_purpose` unique constraint definition [#4174](https://github.com/ethyca/fides/pull/4174/files)

## [2.20.2](https://github.com/ethyca/fides/compare/2.20.1...2.20.2)

### Fixed

- added version_added, version_deprecated, and replaced_by to data use, data subject, and data category APIs [#4135](https://github.com/ethyca/fides/pull/4135)
- Update fides.js to not fetch experience client-side if pre-fetched experience is empty [#4149](https://github.com/ethyca/fides/pull/4149)
- Erasure privacy requests now pause for input if there are any manual process integrations [#4115](https://github.com/ethyca/fides/pull/4115)
- Caching the values of authorization_required and user_guide on the connector templates to improve performance [#4128](https://github.com/ethyca/fides/pull/4128)

## [2.20.1](https://github.com/ethyca/fides/compare/2.20.0...2.20.1)

### Fixed

- Avoid un-optimized query pattern in bulk `GET /system` endpoint [#4120](https://github.com/ethyca/fides/pull/4120)

## [2.20.0](https://github.com/ethyca/fides/compare/2.19.1...2.20.0)

### Added

- Initial page for configuring consent [#4069](https://github.com/ethyca/fides/pull/4069)
- Vendor cookie table for configuring consent [#4082](https://github.com/ethyca/fides/pull/4082)

### Changed

- Refactor how multiplatform builds are handled [#4024](https://github.com/ethyca/fides/pull/4024)
- Added new Performance-related nox commands and included them as part of the CI suite [#3997](https://github.com/ethyca/fides/pull/3997)
- Added dictionary suggestions for data uses [4035](https://github.com/ethyca/fides/pull/4035)
- Privacy notice regions now render human readable names instead of country codes [#4029](https://github.com/ethyca/fides/pull/4029)
- Privacy notice templates are disabled by default [#4010](https://github.com/ethyca/fides/pull/4010)
- Added optional "skip_processing" flag to collections for DSR processing [#4047](https://github.com/ethyca/fides/pull/4047)
- Admin UI now shows all privacy notices with an indicator of whether they apply to any systems [#4010](https://github.com/ethyca/fides/pull/4010)
- Add case-insensitive privacy experience region filtering [#4058](https://github.com/ethyca/fides/pull/4058)
- Adds check for fetch before loading fetch polyfill for fides.js [#4074](https://github.com/ethyca/fides/pull/4074)
- Updated to support Fideslang 2.0, including data migrations [#3933](https://github.com/ethyca/fides/pull/3933)
- Disable notices that are not systems applicable to support new UI [#4094](https://github.com/ethyca/fides/issues/4094)

### Fixed

- Ensures that fides.js toggles are not hidden by other CSS libs [#4075](https://github.com/ethyca/fides/pull/4075)
- Migrate system > meta > vendor > id to system > meta [#4088](https://github.com/ethyca/fides/pull/4088)
- Enable toggles in various tables now render an error toast if an error occurs [#4095](https://github.com/ethyca/fides/pull/4095)
- Fixed a bug where an unsaved changes notification modal would appear even without unsaved changes [#4095](https://github.com/ethyca/fides/pull/4070)

## [2.19.1](https://github.com/ethyca/fides/compare/2.19.0...2.19.1)

### Fixed

- re-enable custom fields for new data use form [#4050](https://github.com/ethyca/fides/pull/4050)
- fix issue with saving source and destination systems [#4065](https://github.com/ethyca/fides/pull/4065)

### Added

- System history UI with diff modal [#4021](https://github.com/ethyca/fides/pull/4021)
- Relax system legal basis for transfers to be any string [#4049](https://github.com/ethyca/fides/pull/4049)

## [2.19.0](https://github.com/ethyca/fides/compare/2.18.0...2.19.0)

### Added

- Add dictionary suggestions [#3937](https://github.com/ethyca/fides/pull/3937), [#3988](https://github.com/ethyca/fides/pull/3988)
- Added new endpoints for healthchecks [#3947](https://github.com/ethyca/fides/pull/3947)
- Added vendor list dropdown [#3857](https://github.com/ethyca/fides/pull/3857)
- Access support for Adobe Sign [#3504](https://github.com/ethyca/fides/pull/3504)

### Fixed

- Fixed issue when generating masked values for invalid data paths [#3906](https://github.com/ethyca/fides/pull/3906)
- Code reload now works when running `nox -s dev` [#3914](https://github.com/ethyca/fides/pull/3914)
- Reduce verbosity of privacy center logging further [#3915](https://github.com/ethyca/fides/pull/3915)
- Resolved an issue where the integration dropdown input lost focus during typing. [#3917](https://github.com/ethyca/fides/pull/3917)
- Fixed dataset issue that was preventing the Vend connector from loading during server startup [#3923](https://github.com/ethyca/fides/pull/3923)
- Adding version check to version-dependent migration script [#3951](https://github.com/ethyca/fides/pull/3951)
- Fixed a bug where some fields were not saving correctly on the system form [#3975](https://github.com/ethyca/fides/pull/3975)
- Changed "retention period" field in privacy declaration form from number input to text input [#3980](https://github.com/ethyca/fides/pull/3980)
- Fixed issue where unsaved changes modal appears incorrectly [#4005](https://github.com/ethyca/fides/pull/4005)
- Fixed banner resurfacing after user consent for pre-fetch experience [#4009](https://github.com/ethyca/fides/pull/4009)

### Changed

- Systems and Privacy Declaration schema and data migration to support the Dictionary [#3901](https://github.com/ethyca/fides/pull/3901)
- The integration search dropdown is now case-insensitive [#3916](https://github.com/ethyca/fides/pull/3916)
- Removed deprecated fields from the taxonomy editor [#3909](https://github.com/ethyca/fides/pull/3909)
- Bump PyMSSQL version and remove workarounds [#3996](https://github.com/ethyca/fides/pull/3996)
- Removed reset suggestions button [#4007](https://github.com/ethyca/fides/pull/4007)
- Admin ui supports fides cloud config API [#4034](https://github.com/ethyca/fides/pull/4034)

### Security

- Resolve custom integration upload RCE vulnerability [CVE-2023-41319](https://github.com/ethyca/fides/security/advisories/GHSA-p6p2-qq95-vq5h)

## [2.18.0](https://github.com/ethyca/fides/compare/2.17.0...2.18.0)

### Added

- Additional consent reporting calls from `fides-js` [#3845](https://github.com/ethyca/fides/pull/3845)
- Additional consent reporting calls from privacy center [#3847](https://github.com/ethyca/fides/pull/3847)
- Access support for Recurly [#3595](https://github.com/ethyca/fides/pull/3595)
- HTTP Logging for the Privacy Center [#3783](https://github.com/ethyca/fides/pull/3783)
- UI support for OAuth2 authorization flow [#3819](https://github.com/ethyca/fides/pull/3819)
- Changes in the `data` directory now trigger a server reload (for local development) [#3874](https://github.com/ethyca/fides/pull/3874)

### Fixed

- Fix datamap zoom for low system counts [#3835](https://github.com/ethyca/fides/pull/3835)
- Fixed connector forms with external dataset reference fields [#3873](https://github.com/ethyca/fides/pull/3873)
- Fix ability to make server side API calls from privacy-center [#3895](https://github.com/ethyca/fides/pull/3895)

### Changed

- Simplified the file structure for HTML DSR packages [#3848](https://github.com/ethyca/fides/pull/3848)
- Simplified the database health check to improve `/health` performance [#3884](https://github.com/ethyca/fides/pull/3884)
- Changed max width of form components in "system information" form tab [#3864](https://github.com/ethyca/fides/pull/3864)
- Remove manual system selection screen [#3865](https://github.com/ethyca/fides/pull/3865)
- System and integration identifiers are now auto-generated [#3868](https://github.com/ethyca/fides/pull/3868)

## [2.17.0](https://github.com/ethyca/fides/compare/2.16.0...2.17.0)

### Added

- Tab component for `fides-js` [#3782](https://github.com/ethyca/fides/pull/3782)
- Added toast for successfully linking an existing integration to a system [#3826](https://github.com/ethyca/fides/pull/3826)
- Various other UI components for `fides-js` to support upcoming TCF modal [#3803](https://github.com/ethyca/fides/pull/3803)
- Allow items in taxonomy to be enabled or disabled [#3844](https://github.com/ethyca/fides/pull/3844)

### Developer Experience

- Changed where db-dependent routers were imported to avoid dependency issues [#3741](https://github.com/ethyca/fides/pull/3741)

### Changed

- Bumped supported Python versions to `3.10.12`, `3.9.17`, and `3.8.17` [#3733](https://github.com/ethyca/fides/pull/3733)
- Logging Updates [#3758](https://github.com/ethyca/fides/pull/3758)
- Add polyfill service to fides-js route [#3759](https://github.com/ethyca/fides/pull/3759)
- Show/hide integration values [#3775](https://github.com/ethyca/fides/pull/3775)
- Sort system cards alphabetically by name on "View systems" page [#3781](https://github.com/ethyca/fides/pull/3781)
- Update admin ui to use new integration delete route [#3785](https://github.com/ethyca/fides/pull/3785)
- Pinned `pymssql` and `cython` dependencies to avoid build issues on ARM machines [#3829](https://github.com/ethyca/fides/pull/3829)

### Removed

- Removed "Custom field(s) successfully saved" toast [#3779](https://github.com/ethyca/fides/pull/3779)

### Added

- Record when consent is served [#3777](https://github.com/ethyca/fides/pull/3777)
- Add an `active` property to taxonomy elements [#3784](https://github.com/ethyca/fides/pull/3784)
- Erasure support for Heap [#3599](https://github.com/ethyca/fides/pull/3599)

### Fixed

- Privacy notice UI's list of possible regions now matches the backend's list [#3787](https://github.com/ethyca/fides/pull/3787)
- Admin UI "property does not existing" build issue [#3831](https://github.com/ethyca/fides/pull/3831)
- Flagging sensitive inputs as passwords to mask values during entry [#3843](https://github.com/ethyca/fides/pull/3843)

## [2.16.0](https://github.com/ethyca/fides/compare/2.15.1...2.16.0)

### Added

- Empty state for when there are no relevant privacy notices in the privacy center [#3640](https://github.com/ethyca/fides/pull/3640)
- GPC indicators in fides-js banner and modal [#3673](https://github.com/ethyca/fides/pull/3673)
- Include `data_use` and `data_category` metadata in `upload` of access results [#3674](https://github.com/ethyca/fides/pull/3674)
- Add enable/disable toggle to integration tab [#3593] (https://github.com/ethyca/fides/pull/3593)

### Fixed

- Render linebreaks in the Fides.js overlay descriptions, etc. [#3665](https://github.com/ethyca/fides/pull/3665)
- Broken link to Fides docs site on the About Fides page in Admin UI [#3643](https://github.com/ethyca/fides/pull/3643)
- Add Systems Applicable Filter to Privacy Experience List [#3654](https://github.com/ethyca/fides/pull/3654)
- Privacy center and fides-js now pass in `Unescape-Safestr` as a header so that special characters can be rendered properly [#3706](https://github.com/ethyca/fides/pull/3706)
- Fixed ValidationError for saving PrivacyPreferences [#3719](https://github.com/ethyca/fides/pull/3719)
- Fixed issue preventing ConnectionConfigs with duplicate names from saving [#3770](https://github.com/ethyca/fides/pull/3770)
- Fixed creating and editing manual integrations [#3772](https://github.com/ethyca/fides/pull/3772)
- Fix lingering integration artifacts by cascading deletes from System [#3771](https://github.com/ethyca/fides/pull/3771)

### Developer Experience

- Reorganized some `api.api.v1` code to avoid circular dependencies on `quickstart` [#3692](https://github.com/ethyca/fides/pull/3692)
- Treat underscores as special characters in user passwords [#3717](https://github.com/ethyca/fides/pull/3717)
- Allow Privacy Notices banner and modal to scroll as needed [#3713](https://github.com/ethyca/fides/pull/3713)
- Make malicious url test more robust to environmental differences [#3748](https://github.com/ethyca/fides/pull/3748)
- Ignore type checker on click decorators to bypass known issue with `click` version `8.1.4` [#3746](https://github.com/ethyca/fides/pull/3746)

### Changed

- Moved GPC preferences slightly earlier in Fides.js lifecycle [#3561](https://github.com/ethyca/fides/pull/3561)
- Changed results from clicking "Test connection" to be a toast instead of statically displayed on the page [#3700](https://github.com/ethyca/fides/pull/3700)
- Moved "management" tab from nav into settings icon in top right [#3701](https://github.com/ethyca/fides/pull/3701)
- Remove name and description fields from integration form [#3684](https://github.com/ethyca/fides/pull/3684)
- Update EU PrivacyNoticeRegion codes and allow experience filtering to drop back to country filtering if region not found [#3630](https://github.com/ethyca/fides/pull/3630)
- Fields with default fields are now flagged as required in the front-end [#3694](https://github.com/ethyca/fides/pull/3694)
- In "view systems", system cards can now be clicked and link to that system's `configure/[id]` page [#3734](https://github.com/ethyca/fides/pull/3734)
- Enable privacy notice and privacy experience feature flags by default [#3773](https://github.com/ethyca/fides/pull/3773)

### Security

- Resolve Zip bomb file upload vulnerability [CVE-2023-37480](https://github.com/ethyca/fides/security/advisories/GHSA-g95c-2jgm-hqc6)
- Resolve SVG bomb (billion laughs) file upload vulnerability [CVE-2023-37481](https://github.com/ethyca/fides/security/advisories/GHSA-3rw2-wfc8-wmj5)

## [2.15.1](https://github.com/ethyca/fides/compare/2.15.0...2.15.1)

### Added

- Set `sslmode` to `prefer` if connecting to Redshift via ssh [#3685](https://github.com/ethyca/fides/pull/3685)

### Changed

- Privacy center action cards are now able to expand to accommodate longer text [#3669](https://github.com/ethyca/fides/pull/3669)
- Update integration endpoint permissions [#3707](https://github.com/ethyca/fides/pull/3707)

### Fixed

- Handle names with a double underscore when processing access and erasure requests [#3688](https://github.com/ethyca/fides/pull/3688)
- Allow Privacy Notices banner and modal to scroll as needed [#3713](https://github.com/ethyca/fides/pull/3713)

### Security

- Resolve path traversal vulnerability in webserver API [CVE-2023-36827](https://github.com/ethyca/fides/security/advisories/GHSA-r25m-cr6v-p9hq)

## [2.15.0](https://github.com/ethyca/fides/compare/2.14.1...2.15.0)

### Added

- Privacy center can now render its consent values based on Privacy Notices and Privacy Experiences [#3411](https://github.com/ethyca/fides/pull/3411)
- Add Google Tag Manager and Privacy Center ENV vars to sample app [#2949](https://github.com/ethyca/fides/pull/2949)
- Add `notice_key` field to Privacy Notice UI form [#3403](https://github.com/ethyca/fides/pull/3403)
- Add `identity` query param to the consent reporting API view [#3418](https://github.com/ethyca/fides/pull/3418)
- Use `rollup-plugin-postcss` to bundle and optimize the `fides.js` components CSS [#3411](https://github.com/ethyca/fides/pull/3411)
- Dispatch Fides.js lifecycle events on window (FidesInitialized, FidesUpdated) and cross-publish to Fides.gtm() integration [#3411](https://github.com/ethyca/fides/pull/3411)
- Added the ability to use custom CAs with Redis via TLS [#3451](https://github.com/ethyca/fides/pull/3451)
- Add default experience configs on startup [#3449](https://github.com/ethyca/fides/pull/3449)
- Load default privacy notices on startup [#3401](https://github.com/ethyca/fides/pull/3401)
- Add ability for users to pass in additional parameters for application database connection [#3450](https://github.com/ethyca/fides/pull/3450)
- Load default privacy notices on startup [#3401](https://github.com/ethyca/fides/pull/3401/files)
- Add ability for `fides-js` to make API calls to Fides [#3411](https://github.com/ethyca/fides/pull/3411)
- `fides-js` banner is now responsive across different viewport widths [#3411](https://github.com/ethyca/fides/pull/3411)
- Add ability to close `fides-js` banner and modal via a button or ESC [#3411](https://github.com/ethyca/fides/pull/3411)
- Add ability to open the `fides-js` modal from a link on the host site [#3411](https://github.com/ethyca/fides/pull/3411)
- GPC preferences are automatically applied via `fides-js` [#3411](https://github.com/ethyca/fides/pull/3411)
- Add new dataset route that has additional filters [#3558](https://github.com/ethyca/fides/pull/3558)
- Update dataset dropdown to use new api filter [#3565](https://github.com/ethyca/fides/pull/3565)
- Filter out saas datasets from the rest of the UI [#3568](https://github.com/ethyca/fides/pull/3568)
- Included optional env vars to have postgres or Redshift connected via bastion host [#3374](https://github.com/ethyca/fides/pull/3374/)
- Support for acknowledge button for notice-only Privacy Notices and to disable toggling them off [#3546](https://github.com/ethyca/fides/pull/3546)
- HTML format for privacy request storage destinations [#3427](https://github.com/ethyca/fides/pull/3427)
- Persistent message showing result and timestamp of last integration test to "Integrations" tab in system view [#3628](https://github.com/ethyca/fides/pull/3628)
- Access and erasure support for SurveyMonkey [#3590](https://github.com/ethyca/fides/pull/3590)
- New Cookies Table for storing cookies associated with systems and privacy declarations [#3572](https://github.com/ethyca/fides/pull/3572)
- `fides-js` and privacy center now delete cookies associated with notices that were opted out of [#3569](https://github.com/ethyca/fides/pull/3569)
- Cookie input field on system data use tab [#3571](https://github.com/ethyca/fides/pull/3571)

### Fixed

- Fix sample app `DATABASE_*` ENV vars for backwards compatibility [#3406](https://github.com/ethyca/fides/pull/3406)
- Fix overlay rendering issue by finding/creating a dedicated parent element for Preact [#3397](https://github.com/ethyca/fides/pull/3397)
- Fix the sample app privacy center link to be configurable [#3409](https://github.com/ethyca/fides/pull/3409)
- Fix CLI output showing a version warning for Snowflake [#3434](https://github.com/ethyca/fides/pull/3434)
- Flaky custom field Cypress test on systems page [#3408](https://github.com/ethyca/fides/pull/3408)
- Fix NextJS errors & warnings for Cookie House sample app [#3411](https://github.com/ethyca/fides/pull/3411)
- Fix bug where `fides-js` toggles were not reflecting changes from rejecting or accepting all notices [#3522](https://github.com/ethyca/fides/pull/3522)
- Remove the `fides-js` banner from tab order when it is hidden and move the overlay components to the top of the tab order. [#3510](https://github.com/ethyca/fides/pull/3510)
- Fix bug where `fides-js` toggle states did not always initialize properly [#3597](https://github.com/ethyca/fides/pull/3597)
- Fix race condition with consent modal link rendering [#3521](https://github.com/ethyca/fides/pull/3521)
- Hide custom fields section when there are no custom fields created [#3554](https://github.com/ethyca/fides/pull/3554)
- Disable connector dropdown in integration tab on save [#3552](https://github.com/ethyca/fides/pull/3552)
- Handles an edge case for non-existent identities with the Kustomer API [#3513](https://github.com/ethyca/fides/pull/3513)
- remove the configure privacy request tile from the home screen [#3555](https://github.com/ethyca/fides/pull/3555)
- Updated Privacy Experience Safe Strings Serialization [#3600](https://github.com/ethyca/fides/pull/3600/)
- Only create default experience configs on startup, not update [#3605](https://github.com/ethyca/fides/pull/3605)
- Update to latest asyncpg dependency to avoid build error [#3614](https://github.com/ethyca/fides/pull/3614)
- Fix bug where editing a data use on a system could delete existing data uses [#3627](https://github.com/ethyca/fides/pull/3627)
- Restrict Privacy Center debug logging to development-only [#3638](https://github.com/ethyca/fides/pull/3638)
- Fix bug where linking an integration would not update the tab when creating a new system [#3662](https://github.com/ethyca/fides/pull/3662)
- Fix dataset yaml not properly reflecting the dataset in the dropdown of system integrations tab [#3666](https://github.com/ethyca/fides/pull/3666)
- Fix privacy notices not being able to be edited via the UI after the addition of the `cookies` field [#3670](https://github.com/ethyca/fides/pull/3670)
- Add a transform in the case of `null` name fields in privacy declarations for the data use forms [#3683](https://github.com/ethyca/fides/pull/3683)

### Changed

- Enabled Privacy Experience beta flag [#3364](https://github.com/ethyca/fides/pull/3364)
- Reorganize CLI Command Source Files [#3491](https://github.com/ethyca/fides/pull/3491)
- Removed ExperienceConfig.delivery_mechanism constraint [#3387](https://github.com/ethyca/fides/pull/3387)
- Updated privacy experience UI forms to reflect updated experience config fields [#3402](https://github.com/ethyca/fides/pull/3402)
- Use a venv in the Dockerfile for installing Python deps [#3452](https://github.com/ethyca/fides/pull/3452)
- Bump SlowAPI Version [#3456](https://github.com/ethyca/fides/pull/3456)
- Bump Psycopg2-binary Version [#3473](https://github.com/ethyca/fides/pull/3473)
- Reduced duplication between PrivacyExperience and PrivacyExperienceConfig [#3470](https://github.com/ethyca/fides/pull/3470)
- Update privacy centre email and phone validation to allow for both to be blank [#3432](https://github.com/ethyca/fides/pull/3432)
- Moved connection configuration into the system portal [#3407](https://github.com/ethyca/fides/pull/3407)
- Update `fideslang` to `1.4.1` to allow arbitrary nested metadata on `System`s and `Dataset`s `meta` property [#3463](https://github.com/ethyca/fides/pull/3463)
- Remove form validation to allow both email & phone inputs for consent requests [#3529](https://github.com/ethyca/fides/pull/3529)
- Removed dataset dropdown from saas connector configuration [#3563](https://github.com/ethyca/fides/pull/3563)
- Removed `pyodbc` in favor of `pymssql` for handling SQL Server connections [#3435](https://github.com/ethyca/fides/pull/3435)
- Only create a PrivacyRequest when saving consent if at least one notice has system-wide enforcement [#3626](https://github.com/ethyca/fides/pull/3626)
- Increased the character limit for the `SafeStr` type from 500 to 32000 [#3647](https://github.com/ethyca/fides/pull/3647)
- Changed "connection" to "integration" on system view and edit pages [#3659](https://github.com/ethyca/fides/pull/3659)

### Developer Experience

- Add ability to pass ENV vars to both privacy center and sample app during `fides deploy` via `.env` [#2949](https://github.com/ethyca/fides/pull/2949)
- Handle an edge case when generating tags that finds them out of sequence [#3405](https://github.com/ethyca/fides/pull/3405)
- Add support for pushing `prerelease` and `rc` tagged images to Dockerhub [#3474](https://github.com/ethyca/fides/pull/3474)
- Optimize GitHub workflows used for docker image publishing [#3526](https://github.com/ethyca/fides/pull/3526)

### Removed

- Removed the deprecated `system_dependencies` from `System` resources, migrating to `egress` [#3285](https://github.com/ethyca/fides/pull/3285)

### Docs

- Updated developer docs for ARM platform users related to `pymssql` [#3615](https://github.com/ethyca/fides/pull/3615)

## [2.14.1](https://github.com/ethyca/fides/compare/2.14.0...2.14.1)

### Added

- Add `identity` query param to the consent reporting API view [#3418](https://github.com/ethyca/fides/pull/3418)
- Add privacy centre button text customisations [#3432](https://github.com/ethyca/fides/pull/3432)
- Add privacy centre favicon customisation [#3432](https://github.com/ethyca/fides/pull/3432)

### Changed

- Update privacy centre email and phone validation to allow for both to be blank [#3432](https://github.com/ethyca/fides/pull/3432)

## [2.14.0](https://github.com/ethyca/fides/compare/2.13.0...2.14.0)

### Added

- Add an automated test to check for `/fides-consent.js` backwards compatibility [#3289](https://github.com/ethyca/fides/pull/3289)
- Add infrastructure for "overlay" consent components (Preact, CSS bundling, etc.) and initial version of consent banner [#3191](https://github.com/ethyca/fides/pull/3191)
- Add the modal component of the "overlay" consent components [#3291](https://github.com/ethyca/fides/pull/3291)
- Added an `automigrate` database setting [#3220](https://github.com/ethyca/fides/pull/3220)
- Track Privacy Experience with Privacy Preferences [#3311](https://github.com/ethyca/fides/pull/3311)
- Add ability for `fides-js` to fetch its own geolocation [#3356](https://github.com/ethyca/fides/pull/3356)
- Add ability to select different locations in the "Cookie House" sample app [#3362](https://github.com/ethyca/fides/pull/3362)
- Added optional logging of resource changes on the server [#3331](https://github.com/ethyca/fides/pull/3331)

### Fixed

- Maintain casing differences within Snowflake datasets for proper DSR execution [#3245](https://github.com/ethyca/fides/pull/3245)
- Handle DynamoDB edge case where no attributes are defined [#3299](https://github.com/ethyca/fides/pull/3299)
- Support pseudonymous consent requests with `fides_user_device_id` for the new consent workflow [#3203](https://github.com/ethyca/fides/pull/3203)
- Fides user device id filter to GET Privacy Experience List endpoint to stash user preferences on embedded notices [#3302](https://github.com/ethyca/fides/pull/3302)
- Support for data categories on manual webhook fields [#3330](https://github.com/ethyca/fides/pull/3330)
- Added config-driven rendering to consent components [#3316](https://github.com/ethyca/fides/pull/3316)
- Pin `typing_extensions` dependency to `4.5.0` to work around a pydantic bug [#3357](https://github.com/ethyca/fides/pull/3357)

### Changed

- Explicitly escape/unescape certain fields instead of using SafeStr [#3144](https://github.com/ethyca/fides/pull/3144)
- Updated DynamoDB icon [#3296](https://github.com/ethyca/fides/pull/3296)
- Increased default page size for the connection type endpoint to 100 [#3298](https://github.com/ethyca/fides/pull/3298)
- Data model around PrivacyExperiences to better keep Privacy Notices and Experiences in sync [#3292](https://github.com/ethyca/fides/pull/3292)
- UI calls to support new PrivacyExperiences data model [#3313](https://github.com/ethyca/fides/pull/3313)
- Ensure email connectors respect the `notifications.notification_service_type` app config property if set [#3355](https://github.com/ethyca/fides/pull/3355)
- Rework Delighted connector so the `survey_response` endpoint depends on the `person` endpoint [3385](https://github.com/ethyca/fides/pull/3385)
- Remove logging within the Celery creation function [#3303](https://github.com/ethyca/fides/pull/3303)
- Update how generic endpoint generation works [#3304](https://github.com/ethyca/fides/pull/3304)
- Restrict strack-trace logging when not in Dev mode [#3081](https://github.com/ethyca/fides/pull/3081)
- Refactor CSS variables for `fides-js` to match brandable color palette [#3321](https://github.com/ethyca/fides/pull/3321)
- Moved all of the dirs from `fides.api.ops` into `fides.api` [#3318](https://github.com/ethyca/fides/pull/3318)
- Put global settings for fides.js on privacy center settings [#3333](https://github.com/ethyca/fides/pull/3333)
- Changed `fides db migrate` to `fides db upgrade` [#3342](https://github.com/ethyca/fides/pull/3342)
- Add required notice key to privacy notices [#3337](https://github.com/ethyca/fides/pull/3337)
- Make Privacy Experience List public, and separate public endpoint rate limiting [#3339](https://github.com/ethyca/fides/pull/3339)

### Developer Experience

- Add dispatch event when publishing a non-prod tag [#3317](https://github.com/ethyca/fides/pull/3317)
- Add OpenAPI (Swagger) documentation for Fides Privacy Center API endpoints (/fides.js) [#3341](https://github.com/ethyca/fides/pull/3341)

### Removed

- Remove `fides export` command and backing code [#3256](https://github.com/ethyca/fides/pull/3256)

## [2.13.0](https://github.com/ethyca/fides/compare/2.12.1...2.13.0)

### Added

- Connector for DynamoDB [#2998](https://github.com/ethyca/fides/pull/2998)
- Access and erasure support for Amplitude [#2569](https://github.com/ethyca/fides/pull/2569)
- Access and erasure support for Gorgias [#2444](https://github.com/ethyca/fides/pull/2444)
- Privacy Experience Bulk Create, Bulk Update, and Detail Endpoints [#3185](https://github.com/ethyca/fides/pull/3185)
- Initial privacy experience UI [#3186](https://github.com/ethyca/fides/pull/3186)
- A JavaScript modal to copy a script tag for `fides.js` [#3238](https://github.com/ethyca/fides/pull/3238)
- Access and erasure support for OneSignal [#3199](https://github.com/ethyca/fides/pull/3199)
- Add the ability to "inject" location into `/fides.js` bundles and cache responses for one hour [#3272](https://github.com/ethyca/fides/pull/3272)
- Prevent column sorts from resetting when data changes [#3290](https://github.com/ethyca/fides/pull/3290)

### Changed

- Merge instances of RTK `createApi` into one instance for better cache invalidation [#3059](https://github.com/ethyca/fides/pull/3059)
- Update custom field definition uniqueness to be case insensitive name per resource type [#3215](https://github.com/ethyca/fides/pull/3215)
- Restrict where privacy notices of certain consent mechanisms must be displayed [#3195](https://github.com/ethyca/fides/pull/3195)
- Merged the `lib` submodule into the `api.ops` submodule [#3134](https://github.com/ethyca/fides/pull/3134)
- Merged duplicate privacy declaration components [#3254](https://github.com/ethyca/fides/pull/3254)
- Refactor client applications into a monorepo with turborepo, extract fides-js into a standalone package, and improve privacy-center to load configuration at runtime [#3105](https://github.com/ethyca/fides/pull/3105)

### Fixed

- Prevent ability to unintentionally show "default" Privacy Center configuration, styles, etc. [#3242](https://github.com/ethyca/fides/pull/3242)
- Fix broken links to docs site pages in Admin UI [#3232](https://github.com/ethyca/fides/pull/3232)
- Repoint legacy docs site links to the new and improved docs site [#3167](https://github.com/ethyca/fides/pull/3167)
- Fix Cookie House Privacy Center styles for fides deploy [#3283](https://github.com/ethyca/fides/pull/3283)
- Maintain casing differences within Snowflake datasets for proper DSR execution [#3245](https://github.com/ethyca/fides/pull/3245)

### Developer Experience

- Use prettier to format _all_ source files in client packages [#3240](https://github.com/ethyca/fides/pull/3240)

### Deprecated

- Deprecate `fides export` CLI command as it is moving to `fidesplus` [#3264](https://github.com/ethyca/fides/pull/3264)

## [2.12.1](https://github.com/ethyca/fides/compare/2.12.0...2.12.1)

### Changed

- Updated how Docker version checks are handled and added an escape-hatch [#3218](https://github.com/ethyca/fides/pull/3218)

### Fixed

- Datamap export mitigation for deleted taxonomy elements referenced by declarations [#3214](https://github.com/ethyca/fides/pull/3214)
- Update datamap columns each time the page is visited [#3211](https://github.com/ethyca/fides/pull/3211)
- Ensure inactive custom fields are not returned for datamap response [#3223](https://github.com/ethyca/fides/pull/3223)

## [2.12.0](https://github.com/ethyca/fides/compare/2.11.0...2.12.0)

### Added

- Access and erasure support for Aircall [#2589](https://github.com/ethyca/fides/pull/2589)
- Access and erasure support for Klaviyo [#2501](https://github.com/ethyca/fides/pull/2501)
- Page to edit or add privacy notices [#3058](https://github.com/ethyca/fides/pull/3058)
- Side navigation bar can now also have children navigation links [#3099](https://github.com/ethyca/fides/pull/3099)
- Endpoints for consent reporting [#3095](https://github.com/ethyca/fides/pull/3095)
- Added manage custom fields page behind feature flag [#3089](https://github.com/ethyca/fides/pull/3089)
- Custom fields table [#3097](https://github.com/ethyca/fides/pull/3097)
- Custom fields form modal [#3165](https://github.com/ethyca/fides/pull/3165)
- Endpoints to save the new-style Privacy Preferences with respect to a fides user device id [#3132](https://github.com/ethyca/fides/pull/3132)
- Support `privacy_declaration` as a resource type for custom fields [#3149](https://github.com/ethyca/fides/pull/3149)
- Expose `id` field of embedded `privacy_declarations` on `system` API responses [#3157](https://github.com/ethyca/fides/pull/3157)
- Access and erasure support for Unbounce [#2697](https://github.com/ethyca/fides/pull/2697)
- Support pseudonymous consent requests with `fides_user_device_id` [#3158](https://github.com/ethyca/fides/pull/3158)
- Update `fides_consent` cookie format [#3158](https://github.com/ethyca/fides/pull/3158)
- Add custom fields to the data use declaration form [#3197](https://github.com/ethyca/fides/pull/3197)
- Added fides user device id as a ProvidedIdentityType [#3131](https://github.com/ethyca/fides/pull/3131)

### Changed

- The `cursor` pagination strategy now also searches for data outside of the `data_path` when determining the cursor value [#3068](https://github.com/ethyca/fides/pull/3068)
- Moved Privacy Declarations associated with Systems to their own DB table [#3098](https://github.com/ethyca/fides/pull/3098)
- More tests on data use validation for privacy notices within the same region [#3156](https://github.com/ethyca/fides/pull/3156)
- Improvements to export code for bugfixes and privacy declaration custom field support [#3184](https://github.com/ethyca/fides/pull/3184)
- Enabled privacy notice feature flag [#3192](https://github.com/ethyca/fides/pull/3192)
- Updated TS types - particularly with new privacy notices [#3054](https://github.com/ethyca/fides/pull/3054)
- Make name not required on privacy declaration [#3150](https://github.com/ethyca/fides/pull/3150)
- Let Rule Targets allow for custom data categories [#3147](https://github.com/ethyca/fides/pull/3147)

### Removed

- Removed the warning about access control migration [#3055](https://github.com/ethyca/fides/pull/3055)
- Remove `customFields` feature flag [#3080](https://github.com/ethyca/fides/pull/3080)
- Remove notification banner from the home page [#3088](https://github.com/ethyca/fides/pull/3088)

### Fixed

- Fix a typo in the Admin UI [#3166](https://github.com/ethyca/fides/pull/3166)
- The `--local` flag is now respected for the `scan dataset db` command [#3096](https://github.com/ethyca/fides/pull/3096)
- Fixing issue where connectors with external dataset references would fail to save [#3142](https://github.com/ethyca/fides/pull/3142)
- Ensure privacy declaration IDs are stable across updates through system API [#3188](https://github.com/ethyca/fides/pull/3188)
- Fixed unit tests for saas connector type endpoints now that we have >50 [#3101](https://github.com/ethyca/fides/pull/3101)
- Fixed nox docs link [#3121](https://github.com/ethyca/fides/pull/3121/files)

### Developer Experience

- Update fides deploy to use a new database.load_samples setting to initialize sample Systems, Datasets, and Connections for testing [#3102](https://github.com/ethyca/fides/pull/3102)
- Remove support for automatically configuring messaging (Mailgun) & storage (S3) using `.env` with `nox -s "fides_env(test)"` [#3102](https://github.com/ethyca/fides/pull/3102)
- Add smoke tests for consent management [#3158](https://github.com/ethyca/fides/pull/3158)
- Added nox command that opens dev docs [#3082](https://github.com/ethyca/fides/pull/3082)

## [2.11.0](https://github.com/ethyca/fides/compare/2.10.0...2.11.0)

### Added

- Access support for Shippo [#2484](https://github.com/ethyca/fides/pull/2484)
- Feature flags can be set such that they cannot be modified by the user [#2966](https://github.com/ethyca/fides/pull/2966)
- Added the datamap UI to make it open source [#2988](https://github.com/ethyca/fides/pull/2988)
- Introduced a `FixedLayout` component (from the datamap UI) for pages that need to be a fixed height and scroll within [#2992](https://github.com/ethyca/fides/pull/2992)
- Added preliminary privacy notice page [#2995](https://github.com/ethyca/fides/pull/2995)
- Table for privacy notices [#3001](https://github.com/ethyca/fides/pull/3001)
- Added connector template endpoint [#2946](https://github.com/ethyca/fides/pull/2946)
- Query params on connection type endpoint to filter by supported action type [#2996](https://github.com/ethyca/fides/pull/2996)
- Scope restrictions for privacy notice table in the UI [#3007](https://github.com/ethyca/fides/pull/3007)
- Toggle for enabling/disabling privacy notices in the UI [#3010](https://github.com/ethyca/fides/pull/3010)
- Add endpoint to retrieve privacy notices grouped by their associated data uses [#2956](https://github.com/ethyca/fides/pull/2956)
- Support for uploading custom connector templates via the UI [#2997](https://github.com/ethyca/fides/pull/2997)
- Add a backwards-compatible workflow for saving and propagating consent preferences with respect to Privacy Notices [#3016](https://github.com/ethyca/fides/pull/3016)
- Empty state for privacy notices [#3027](https://github.com/ethyca/fides/pull/3027)
- Added Data flow modal [#3008](https://github.com/ethyca/fides/pull/3008)
- Update datamap table export [#3038](https://github.com/ethyca/fides/pull/3038)
- Added more advanced privacy center styling [#2943](https://github.com/ethyca/fides/pull/2943)
- Backend privacy experiences foundation [#3146](https://github.com/ethyca/fides/pull/3146)

### Changed

- Set `privacyDeclarationDeprecatedFields` flags to false and set `userCannotModify` to true [2987](https://github.com/ethyca/fides/pull/2987)
- Restored `nav-config` back to the admin-ui [#2990](https://github.com/ethyca/fides/pull/2990)
- Bumped supported Python versions to 3.10.11, 3.9.16, and 3.8.14 [#2936](https://github.com/ethyca/fides/pull/2936)
- Modify privacy center default config to only request email identities, and add validation preventing requesting both email & phone identities [#2539](https://github.com/ethyca/fides/pull/2539)
- SaaS connector icons are now dynamically loaded from the connector templates [#3018](https://github.com/ethyca/fides/pull/3018)
- Updated consentmechanism Enum to rename "necessary" to "notice_only" [#3048](https://github.com/ethyca/fides/pull/3048)
- Updated test data for Mongo, CLI [#3011](https://github.com/ethyca/fides/pull/3011)
- Updated the check for if a user can assign owner roles to be scope-based instead of role-based [#2964](https://github.com/ethyca/fides/pull/2964)
- Replaced menu in user management table with delete icon [#2958](https://github.com/ethyca/fides/pull/2958)
- Added extra fields to webhook payloads [#2830](https://github.com/ethyca/fides/pull/2830)

### Removed

- Removed interzone navigation logic now that the datamap UI and admin UI are one app [#2990](https://github.com/ethyca/fides/pull/2990)
- Remove the `unknown` state for generated datasets displaying on fidesplus [#2957](https://github.com/ethyca/fides/pull/2957)
- Removed datamap export API [#2999](https://github.com/ethyca/fides/pull/2999)

### Developer Experience

- Nox commands for git tagging to support feature branch builds [#2979](https://github.com/ethyca/fides/pull/2979)
- Changed test environment (`nox -s fides_env`) to run `fides deploy` for local testing [#3071](https://github.com/ethyca/fides/pull/3017)
- Publish git-tag specific docker images [#3050](https://github.com/ethyca/fides/pull/3050)

## [2.10.0](https://github.com/ethyca/fides/compare/2.9.2...2.10.0)

### Added

- Allow users to configure their username and password via the config file [#2884](https://github.com/ethyca/fides/pull/2884)
- Add authentication to the `masking` endpoints as well as accompanying scopes [#2909](https://github.com/ethyca/fides/pull/2909)
- Add an Organization Management page (beta) [#2908](https://github.com/ethyca/fides/pull/2908)
- Adds assigned systems to user management table [#2922](https://github.com/ethyca/fides/pull/2922)
- APIs to support Privacy Notice management (create, read, update) [#2928](https://github.com/ethyca/fides/pull/2928)

### Changed

- Improved standard layout for large width screens and polished misc. pages [#2869](https://github.com/ethyca/fides/pull/2869)
- Changed UI paths in the admin-ui [#2869](https://github.com/ethyca/fides/pull/2892)
  - `/add-systems/new` --> `/add-systems/manual`
  - `/system` --> `/systems`
- Added individual ID routes for systems [#2902](https://github.com/ethyca/fides/pull/2902)
- Deprecated adding scopes to users directly; you can only add roles. [#2848](https://github.com/ethyca/fides/pull/2848/files)
- Changed About Fides page to say "Fides Core Version:" over "Version". [#2899](https://github.com/ethyca/fides/pull/2899)
- Polish Admin UI header & navigation [#2897](https://github.com/ethyca/fides/pull/2897)
- Give new users a "viewer" role by default [#2900](https://github.com/ethyca/fides/pull/2900)
- Tie together save states for user permissions and systems [#2913](https://github.com/ethyca/fides/pull/2913)
- Removing payment types from Stripe connector params [#2915](https://github.com/ethyca/fides/pull/2915)
- Viewer role can now access a restricted version of the user management page [#2933](https://github.com/ethyca/fides/pull/2933)
- Change Privacy Center email placeholder text [#2935](https://github.com/ethyca/fides/pull/2935)
- Restricted setting Approvers as System Managers [#2891](https://github.com/ethyca/fides/pull/2891)
- Adds confirmation modal when downgrading user to "approver" role via Admin UI [#2924](https://github.com/ethyca/fides/pull/2924)
- Changed the toast message for new users to include access control info [#2939](https://github.com/ethyca/fides/pull/2939)
- Add Data Stewards to datamap export [#2962](https://github.com/ethyca/fides/pull/2962)

### Fixed

- Restricted Contributors from being able to create Owners [#2888](https://github.com/ethyca/fides/pull/2888)
- Allow for dynamic aspect ratio for logo on Privacy Center 404 [#2895](https://github.com/ethyca/fides/pull/2895)
- Allow for dynamic aspect ratio for logo on consent page [#2895](https://github.com/ethyca/fides/pull/2895)
- Align role dscription drawer of Admin UI with top nav: [#2932](https://github.com/ethyca/fides/pull/2932)
- Fixed error message when a user is assigned to be an approver without any systems [#2953](https://github.com/ethyca/fides/pull/2953)

### Developer Experience

- Update frontend npm packages (admin-ui, privacy-center, cypress-e2e) [#2921](https://github.com/ethyca/fides/pull/2921)

## [2.9.2](https://github.com/ethyca/fides/compare/2.9.1...2.9.2)

### Fixed

- Allow multiple data uses as long as their processing activity name is different [#2905](https://github.com/ethyca/fides/pull/2905)
- use HTML property, not text, when dispatching Mailchimp Transactional emails [#2901](https://github.com/ethyca/fides/pull/2901)
- Remove policy key from Privacy Center submission modal [#2912](https://github.com/ethyca/fides/pull/2912)

## [2.9.1](https://github.com/ethyca/fides/compare/2.9.0...2.9.1)

### Added

- Added Attentive erasure email connector [#2782](https://github.com/ethyca/fides/pull/2782)

### Changed

- Removed dataset based email connectors [#2782](https://github.com/ethyca/fides/pull/2782)
- Changed Auth0's authentication strategy from `bearer` to `oauth2_client_credentials` [#2820](https://github.com/ethyca/fides/pull/2820)
- renamed the privacy declarations field "Privacy declaration name (deprecated)" to "Processing Activity" [#711](https://github.com/ethyca/fidesplus/issues/711)

### Fixed

- Fixed issue where the scopes list passed into FidesUserPermission could get mutated with the total_scopes call [#2883](https://github.com/ethyca/fides/pull/2883)

### Removed

- removed the `privacyDeclarationDeprecatedFields` flag [#711](https://github.com/ethyca/fidesplus/issues/711)

## [2.9.0](https://github.com/ethyca/fides/compare/2.8.3...2.9.0)

### Added

- The ability to assign users as system managers for a specific system [#2714](https://github.com/ethyca/fides/pull/2714)
- New endpoints to add and remove users as system managers [#2726](https://github.com/ethyca/fides/pull/2726)
- Warning about access control migration to the UI [#2842](https://github.com/ethyca/fides/pull/2842)
- Adds Role Assignment UI [#2739](https://github.com/ethyca/fides/pull/2739)
- Add an automated migration to give users a `viewer` role [#2821](https://github.com/ethyca/fides/pull/2821)

### Changed

- Removed "progressive" navigation that would hide Admin UI tabs until Systems / Connections were configured [#2762](https://github.com/ethyca/fides/pull/2762)
- Added `system.privacy_declaration.name` to datamap response [#2831](https://github.com/ethyca/fides/pull/2831/files)

### Developer Experience

- Retired legacy `navV2` feature flag [#2762](https://github.com/ethyca/fides/pull/2762)
- Update Admin UI Layout to fill viewport height [#2812](https://github.com/ethyca/fides/pull/2812)

### Fixed

- Fixed issue where unsaved changes warning would always show up when running fidesplus [#2788](https://github.com/ethyca/fides/issues/2788)
- Fixed problem in datamap export with datasets that had been updated via SaaS instantiation [#2841](https://github.com/ethyca/fides/pull/2841)
- Fixed problem in datamap export with inconsistent custom field ordering [#2859](https://github.com/ethyca/fides/pull/2859)

## [2.8.3](https://github.com/ethyca/fides/compare/2.8.2...2.8.3)

### Added

- Serialise `bson.ObjectId` types in SAR data packages [#2785](https://github.com/ethyca/fides/pull/2785)

### Fixed

- Fixed issue where more than 1 populated custom fields removed a system from the datamap export [#2825](https://github.com/ethyca/fides/pull/2825)

## [2.8.2](https://github.com/ethyca/fides/compare/2.8.1...2.8.2)

### Fixed

- Resolved a bug that stopped custom fields populating the visual datamap [#2775](https://github.com/ethyca/fides/pull/2775)
- Patch appconfig migration to handle existing db record [#2780](https://github.com/ethyca/fides/pull/2780)

## [2.8.1](https://github.com/ethyca/fides/compare/2.8.0...2.8.1)

### Fixed

- Disabled hiding Admin UI based on user scopes [#2771](https://github.com/ethyca/fides/pull/2771)

## [2.8.0](https://github.com/ethyca/fides/compare/2.7.1...2.8.0)

### Added

- Add API support for messaging config properties [#2551](https://github.com/ethyca/fides/pull/2551)
- Access and erasure support for Kustomer [#2520](https://github.com/ethyca/fides/pull/2520)
- Added the `erase_after` field on collections to be able to set the order for erasures [#2619](https://github.com/ethyca/fides/pull/2619)
- Add a toggle to filter the system classification to only return those with classification data [#2700](https://github.com/ethyca/fides/pull/2700)
- Added backend role-based permissions [#2671](https://github.com/ethyca/fides/pull/2671)
- Access and erasure for Vend SaaS Connector [#1869](https://github.com/ethyca/fides/issues/1869)
- Added endpoints for storage and messaging config setup status [#2690](https://github.com/ethyca/fides/pull/2690)
- Access and erasure for Jira SaaS Connector [#1871](https://github.com/ethyca/fides/issues/1871)
- Access and erasure support for Delighted [#2244](https://github.com/ethyca/fides/pull/2244)
- Improve "Upload a new dataset YAML" [#1531](https://github.com/ethyca/fides/pull/2258)
- Input validation and sanitization for Privacy Request fields [#2655](https://github.com/ethyca/fides/pull/2655)
- Access and erasure support for Yotpo [#2708](https://github.com/ethyca/fides/pull/2708)
- Custom Field Library Tab [#527](https://github.com/ethyca/fides/pull/2693)
- Allow SendGrid template usage [#2728](https://github.com/ethyca/fides/pull/2728)
- Added ConnectorRunner to simplify SaaS connector testing [#1795](https://github.com/ethyca/fides/pull/1795)
- Adds support for Mailchimp Transactional as a messaging config [#2742](https://github.com/ethyca/fides/pull/2742)

### Changed

- Admin UI
  - Add flow for selecting system types when manually creating a system [#2530](https://github.com/ethyca/fides/pull/2530)
  - Updated forms for privacy declarations [#2648](https://github.com/ethyca/fides/pull/2648)
  - Delete flow for privacy declarations [#2664](https://github.com/ethyca/fides/pull/2664)
  - Add framework to have UI elements respect the user's scopes [#2682](https://github.com/ethyca/fides/pull/2682)
  - "Manual Webhook" has been renamed to "Manual Process". [#2717](https://github.com/ethyca/fides/pull/2717)
- Convert all config values to Pydantic `Field` objects [#2613](https://github.com/ethyca/fides/pull/2613)
- Add warning to 'fides deploy' when installed outside of a virtual environment [#2641](https://github.com/ethyca/fides/pull/2641)
- Redesigned the default/init config file to be auto-documented. Also updates the `fides init` logic and analytics consent logic [#2694](https://github.com/ethyca/fides/pull/2694)
- Change how config creation/import is handled across the application [#2622](https://github.com/ethyca/fides/pull/2622)
- Update the CLI aesthetics & docstrings [#2703](https://github.com/ethyca/fides/pull/2703)
- Updates Roles->Scopes Mapping [#2744](https://github.com/ethyca/fides/pull/2744)
- Return user scopes as an enum, as well as total scopes [#2741](https://github.com/ethyca/fides/pull/2741)
- Update `MessagingServiceType` enum to be lowercased throughout [#2746](https://github.com/ethyca/fides/pull/2746)

### Developer Experience

- Set the security environment of the fides dev setup to `prod` instead of `dev` [#2588](https://github.com/ethyca/fides/pull/2588)
- Removed unexpected default Redis password [#2666](https://github.com/ethyca/fides/pull/2666)
- Privacy Center
  - Typechecking and validation of the `config.json` will be checked for backwards-compatibility. [#2661](https://github.com/ethyca/fides/pull/2661)
- Combined conftest.py files [#2669](https://github.com/ethyca/fides/pull/2669)

### Fixed

- Fix support for "redis.user" setting when authenticating to the Redis cache [#2666](https://github.com/ethyca/fides/pull/2666)
- Fix error with the classify dataset feature flag not writing the dataset to the server [#2675](https://github.com/ethyca/fides/pull/2675)
- Allow string dates to stay strings in cache decoding [#2695](https://github.com/ethyca/fides/pull/2695)
- Admin UI
  - Remove Identifiability (Data Qualifier) from taxonomy editor [2684](https://github.com/ethyca/fides/pull/2684)
- FE: Custom field selections binding issue on Taxonomy tabs [#2659](https://github.com/ethyca/fides/pull/2693/)
- Fix Privacy Request Status when submitting a consent request when identity verification is required [#2736](https://github.com/ethyca/fides/pull/2736)

## [2.7.1](https://github.com/ethyca/fides/compare/2.7.0...2.7.1)

- Fix error with the classify dataset feature flag not writing the dataset to the server [#2675](https://github.com/ethyca/fides/pull/2675)

## [2.7.0](https://github.com/ethyca/fides/compare/2.6.6...2.7.0)

- Fides API

  - Access and erasure support for Braintree [#2223](https://github.com/ethyca/fides/pull/2223)
  - Added route to send a test message [#2585](https://github.com/ethyca/fides/pull/2585)
  - Add default storage configuration functionality and associated APIs [#2438](https://github.com/ethyca/fides/pull/2438)

- Admin UI

  - Custom Metadata [#2536](https://github.com/ethyca/fides/pull/2536)
    - Create Custom Lists
    - Create Custom Field Definition
    - Create custom fields from a the taxonomy editor
    - Provide a custom field value in a resource
    - Bulk edit custom field values [#2612](https://github.com/ethyca/fides/issues/2612)
    - Custom metadata UI Polish [#2624](https://github.com/ethyca/fides/pull/2625)

- Privacy Center

  - The consent config default value can depend on whether Global Privacy Control is enabled. [#2341](https://github.com/ethyca/fides/pull/2341)
  - When GPC is enabled, the UI indicates which data uses are opted out by default. [#2596](https://github.com/ethyca/fides/pull/2596)
  - `inspectForBrowserIdentities` now also looks for `ljt_readerID`. [#2543](https://github.com/ethyca/fides/pull/2543)

### Added

- Added new Wunderkind Consent Saas Connector [#2600](https://github.com/ethyca/fides/pull/2600)
- Added new Sovrn Email Consent Connector [#2543](https://github.com/ethyca/fides/pull/2543/)
- Log Fides version at startup [#2566](https://github.com/ethyca/fides/pull/2566)

### Changed

- Update Admin UI to show all action types (access, erasure, consent, update) [#2523](https://github.com/ethyca/fides/pull/2523)
- Removes legacy `verify_oauth_client` function [#2527](https://github.com/ethyca/fides/pull/2527)
- Updated the UI for adding systems to a new design [#2490](https://github.com/ethyca/fides/pull/2490)
- Minor logging improvements [#2566](https://github.com/ethyca/fides/pull/2566)
- Various form components now take a `stacked` or `inline` variant [#2542](https://github.com/ethyca/fides/pull/2542)
- UX fixes for user management [#2537](https://github.com/ethyca/fides/pull/2537)
- Updating Firebase Auth connector to mask the user with a delete instead of an update [#2602](https://github.com/ethyca/fides/pull/2602)

### Fixed

- Fixed bug where refreshing a page in the UI would result in a 404 [#2502](https://github.com/ethyca/fides/pull/2502)
- Usernames are case insensitive now and prevent all duplicates [#2487](https://github.com/ethyca/fides/pull/2487)
  - This PR contains a migration that deletes duplicate users and keeps the oldest original account.
- Update Logos for shipped connectors [#2464](https://github.com/ethyca/fides/pull/2587)
- Search field on privacy request page isn't working [#2270](https://github.com/ethyca/fides/pull/2595)
- Fix connection dropdown in integration table to not be disabled add system creation [#3589](https://github.com/ethyca/fides/pull/3589)

### Developer Experience

- Added new Cypress E2E smoke tests [#2241](https://github.com/ethyca/fides/pull/2241)
- New command `nox -s e2e_test` which will spin up the test environment and run true E2E Cypress tests against it [#2417](https://github.com/ethyca/fides/pull/2417)
- Cypress E2E tests now run in CI and are reported to Cypress Cloud [#2417](https://github.com/ethyca/fides/pull/2417)
- Change from `randomint` to `uuid` in mongodb tests to reduce flakiness. [#2591](https://github.com/ethyca/fides/pull/2591)

### Removed

- Remove feature flagged config wizard stepper from Admin UI [#2553](https://github.com/ethyca/fides/pull/2553)

## [2.6.6](https://github.com/ethyca/fides/compare/2.6.5...2.6.6)

### Changed

- Improve Readability for Custom Masking Override Exceptions [#2593](https://github.com/ethyca/fides/pull/2593)

## [2.6.5](https://github.com/ethyca/fides/compare/2.6.4...2.6.5)

### Added

- Added config properties to override database Engine parameters [#2511](https://github.com/ethyca/fides/pull/2511)
- Increased default pool_size and max_overflow to 50 [#2560](https://github.com/ethyca/fides/pull/2560)

## [2.6.4](https://github.com/ethyca/fides/compare/2.6.3...2.6.4)

### Fixed

- Fixed bug for SMS completion notification not being sent [#2526](https://github.com/ethyca/fides/issues/2526)
- Fixed bug where refreshing a page in the UI would result in a 404 [#2502](https://github.com/ethyca/fides/pull/2502)

## [2.6.3](https://github.com/ethyca/fides/compare/2.6.2...2.6.3)

### Fixed

- Handle case where legacy dataset has meta: null [#2524](https://github.com/ethyca/fides/pull/2524)

## [2.6.2](https://github.com/ethyca/fides/compare/2.6.1...2.6.2)

### Fixed

- Issue addressing missing field in dataset migration [#2510](https://github.com/ethyca/fides/pull/2510)

## [2.6.1](https://github.com/ethyca/fides/compare/2.6.0...2.6.1)

### Fixed

- Fix errors when privacy requests execute concurrently without workers [#2489](https://github.com/ethyca/fides/pull/2489)
- Enable saas request overrides to run in worker runtime [#2489](https://github.com/ethyca/fides/pull/2489)

## [2.6.0](https://github.com/ethyca/fides/compare/2.5.1...2.6.0)

### Added

- Added the `env` option to the `security` configuration options to allow for users to completely secure the API endpoints [#2267](https://github.com/ethyca/fides/pull/2267)
- Unified Fides Resources
  - Added a dataset dropdown selector when configuring a connector to link an existing dataset to the connector configuration. [#2162](https://github.com/ethyca/fides/pull/2162)
  - Added new datasetconfig.ctl_dataset_id field to unify fides dataset resources [#2046](https://github.com/ethyca/fides/pull/2046)
- Add new connection config routes that couple them with systems [#2249](https://github.com/ethyca/fides/pull/2249)
- Add new select/deselect all permissions buttons [#2437](https://github.com/ethyca/fides/pull/2437)
- Endpoints to allow a user with the `user:password-reset` scope to reset users' passwords. In addition, users no longer require a scope to edit their own passwords. [#2373](https://github.com/ethyca/fides/pull/2373)
- New form to reset a user's password without knowing an old password [#2390](https://github.com/ethyca/fides/pull/2390)
- Approve & deny buttons on the "Request details" page. [#2473](https://github.com/ethyca/fides/pull/2473)
- Consent Propagation
  - Add the ability to execute Consent Requests via the Privacy Request Execution layer [#2125](https://github.com/ethyca/fides/pull/2125)
  - Add a Mailchimp Transactional Consent Connector [#2194](https://github.com/ethyca/fides/pull/2194)
  - Allow defining a list of opt-in and/or opt-out requests in consent connectors [#2315](https://github.com/ethyca/fides/pull/2315)
  - Add a Google Analytics Consent Connector for GA4 properties [#2302](https://github.com/ethyca/fides/pull/2302)
  - Pass the GA Cookie from the Privacy Center [#2337](https://github.com/ethyca/fides/pull/2337)
  - Rename "user_id" to more specific "ga_client_id" [#2356](https://github.com/ethyca/fides/pull/2356)
  - Patch Google Analytics Consent Connector to delete by client_id [#2355](https://github.com/ethyca/fides/pull/2355)
  - Add a "skip_param_values option" to optionally skip when we are missing param values in the body [#2384](https://github.com/ethyca/fides/pull/2384)
  - Adds a new Universal Analytics Connector that works with the UA Tracking Id
- Adds intake and storage of Global Privacy Control Signal props for Consent [#2599](https://github.com/ethyca/fides/pull/2599)

### Changed

- Unified Fides Resources
  - Removed several fidesops schemas for DSR's in favor of updated Fideslang schemas [#2009](https://github.com/ethyca/fides/pull/2009)
  - Removed DatasetConfig.dataset field [#2096](https://github.com/ethyca/fides/pull/2096)
  - Updated UI dataset config routes to use new unified routes [#2113](https://github.com/ethyca/fides/pull/2113)
  - Validate request body on crud endpoints on upsert. Validate dataset data categories before save. [#2134](https://github.com/ethyca/fides/pull/2134/)
  - Updated test env setup and quickstart to use new endpoints [#2225](https://github.com/ethyca/fides/pull/2225)
- Consent Propagation
  - Privacy Center consent options can now be marked as `executable` in order to propagate consent requests [#2193](https://github.com/ethyca/fides/pull/2193)
  - Add support for passing browser identities to consent request patches [#2304](https://github.com/ethyca/fides/pull/2304)
- Update fideslang to 1.3.3 [#2343](https://github.com/ethyca/fides/pull/2343)
- Display the request type instead of the policy name on the request table [#2382](https://github.com/ethyca/fides/pull/2382)
- Make denial reasons required [#2400](https://github.com/ethyca/fides/pull/2400)
- Display the policy key on the request details page [#2395](https://github.com/ethyca/fides/pull/2395)
- Updated CSV export [#2452](https://github.com/ethyca/fides/pull/2452)
- Privacy Request approval now uses a modal [#2443](https://github.com/ethyca/fides/pull/2443)

### Developer Experience

- `nox -s test_env` has been replaced with `nox -s "fides_env(dev)"`
- New command `nox -s "fides_env(test)"` creates a complete test environment with seed data (similar to `fides_env(dev)`) but with the production fides image so the built UI can be accessed at `localhost:8080` [#2399](https://github.com/ethyca/fides/pull/2399)
- Change from code climate to codecov for coverage reporting [#2402](https://github.com/ethyca/fides/pull/2402)

### Fixed

- Home screen header scaling and responsiveness issues [#2200](https://github.com/ethyca/fides/pull/2277)
- Privacy Center identity inputs validate even when they are optional. [#2308](https://github.com/ethyca/fides/pull/2308)
- The PII toggle defaults to false and PII will be hidden on page load [#2388](https://github.com/ethyca/fides/pull/2388)
- Fixed a CI bug caused by git security upgrades [#2441](https://github.com/ethyca/fides/pull/2441)
- Privacy Center
  - Identity inputs validate even when they are optional. [#2308](https://github.com/ethyca/fides/pull/2308)
  - Submit buttons show loading state and disable while submitting. [#2401](https://github.com/ethyca/fides/pull/2401)
  - Phone inputs no longer request country SVGs from external domain. [#2378](https://github.com/ethyca/fides/pull/2378)
  - Input validation errors no longer change the height of modals. [#2379](https://github.com/ethyca/fides/pull/2379)
- Patch masking strategies to better handle null and non-string inputs [#2307](https://github.com/ethyca/fides/pull/2377)
- Renamed prod pushes tag to be `latest` for privacy center and sample app [#2401](https://github.com/ethyca/fides/pull/2407)
- Update firebase connector to better handle non-existent users [#2439](https://github.com/ethyca/fides/pull/2439)

## [2.5.1](https://github.com/ethyca/fides/compare/2.5.0...2.5.1)

### Developer Experience

- Allow db resets only if `config.dev_mode` is `True` [#2321](https://github.com/ethyca/fides/pull/2321)

### Fixed

- Added a feature flag for the recent dataset classification UX changes [#2335](https://github.com/ethyca/fides/pull/2335)

### Security

- Add a check to the catchall path to prevent returning paths outside of the UI directory [#2330](https://github.com/ethyca/fides/pull/2330)

### Developer Experience

- Reduce size of local Docker images by fixing `.dockerignore` patterns [#2360](https://github.com/ethyca/fides/pull/2360)

## [2.5.0](https://github.com/ethyca/fides/compare/2.4.0...2.5.0)

### Docs

- Update the docs landing page and remove redundant docs [#2184](https://github.com/ethyca/fides/pull/2184)

### Added

- Added the `user` command group to the CLI. [#2153](https://github.com/ethyca/fides/pull/2153)
- Added `Code Climate` test coverage uploads. [#2198](https://github.com/ethyca/fides/pull/2198)
- Added the connection key to the execution log [#2100](https://github.com/ethyca/fides/pull/2100)
- Added endpoints to retrieve DSR `Rule`s and `Rule Target`s [#2116](https://github.com/ethyca/fides/pull/2116)
- Added Fides version number to account dropdown in the UI [#2140](https://github.com/ethyca/fides/pull/2140)
- Add link to Classify Systems page in nav side bar [#2128](https://github.com/ethyca/fides/pull/2128)
- Dataset classification UI now polls for results [#2123](https://github.com/ethyca/fides/pull/2123)
- Update Privacy Center Icons [#1800](https://github.com/ethyca/fides/pull/2139)
- Privacy Center `fides-consent.js`:
  - `Fides.shopify` integration function. [#2152](https://github.com/ethyca/fides/pull/2152)
  - Dedicated folder for integrations.
  - `Fides.meta` integration function (fbq). [#2217](https://github.com/ethyca/fides/pull/2217)
- Adds support for Twilio email service (Sendgrid) [#2154](https://github.com/ethyca/fides/pull/2154)
- Access and erasure support for Recharge [#1709](https://github.com/ethyca/fides/pull/1709)
- Access and erasure support for Friendbuy Nextgen [#2085](https://github.com/ethyca/fides/pull/2085)

### Changed

- Admin UI Feature Flags - [#2101](https://github.com/ethyca/fides/pull/2101)
  - Overrides can be saved in the browser.
  - Use `NEXT_PUBLIC_APP_ENV` for app-specific environment config.
  - No longer use `react-feature-flags` library.
  - Can have descriptions. [#2243](https://github.com/ethyca/fides/pull/2243)
- Made privacy declarations optional when adding systems manually - [#2173](https://github.com/ethyca/fides/pull/2173)
- Removed an unclear logging message. [#2266](https://github.com/ethyca/fides/pull/2266)
- Allow any user with `user:delete` scope to delete other users [#2148](https://github.com/ethyca/fides/pull/2148)
- Dynamic imports of custom overrides and SaaS test fixtures [#2169](https://github.com/ethyca/fides/pull/2169)
- Added `AuthenticatedClient` to custom request override interface [#2171](https://github.com/ethyca/fides/pull/2171)
- Only approve the specific collection instead of the entire dataset, display only top 1 classification by default [#2226](https://github.com/ethyca/fides/pull/2226)
- Update sample project resources for `fides evaluate` usage in `fides deploy` [#2253](https://github.com/ethyca/fides/pull/2253)

### Removed

- Removed unused object_name field on s3 storage config [#2133](https://github.com/ethyca/fides/pull/2133)

### Fixed

- Remove next-auth from privacy center to fix JS console error [#2090](https://github.com/ethyca/fides/pull/2090)
- Admin UI - Added Missing ability to assign `user:delete` in the permissions checkboxes [#2148](https://github.com/ethyca/fides/pull/2148)
- Nav bug: clicking on Privacy Request breadcrumb takes me to Home instead of /privacy-requests [#497](https://github.com/ethyca/fides/pull/2141)
- Side nav disappears when viewing request details [#2129](https://github.com/ethyca/fides/pull/2155)
- Remove usage of load dataset button and other dataset UI modifications [#2149](https://github.com/ethyca/fides/pull/2149)
- Improve readability for exceptions raised from custom request overrides [#2157](https://github.com/ethyca/fides/pull/2157)
- Importing custom request overrides on server startup [#2186](https://github.com/ethyca/fides/pull/2186)
- Remove warning when env vars default to blank strings in docker-compose [#2188](https://github.com/ethyca/fides/pull/2188)
- Fix Cookie House purchase modal flashing 'Error' in title [#2274](https://github.com/ethyca/fides/pull/2274)
- Stop dependency from upgrading `packaging` to version with known issue [#2273](https://github.com/ethyca/fides/pull/2273)
- Privacy center config no longer requires `identity_inputs` and will use `email` as a default [#2263](https://github.com/ethyca/fides/pull/2263)
- No longer display remaining days for privacy requests in terminal states [#2292](https://github.com/ethyca/fides/pull/2292)

### Removed

- Remove "Create New System" button when viewing systems. All systems can now be created via the "Add systems" button on the home page. [#2132](https://github.com/ethyca/fides/pull/2132)

## [2.4.0](https://github.com/ethyca/fides/compare/2.3.1...2.4.0)

### Developer Experience

- Include a pre-check workflow that collects the pytest suite [#2098](https://github.com/ethyca/fides/pull/2098)
- Write to the application db when running the app locally. Write to the test db when running pytest [#1731](https://github.com/ethyca/fides/pull/1731)

### Changed

- Move the `fides.ctl.core.` and `fides.ctl.connectors` modules into `fides.core` and `fides.connectors` respectively [#2097](https://github.com/ethyca/fides/pull/2097)
- Fides: Skip cypress tests due to nav bar 2.0 [#2102](https://github.com/ethyca/fides/pull/2103)

### Added

- Adds new erasure policy for complete user data masking [#1839](https://github.com/ethyca/fides/pull/1839)
- New Fides Home page [#1864](https://github.com/ethyca/fides/pull/2050)
- Nav 2.0 - Replace form flow side navs with top tabs [#2037](https://github.com/ethyca/fides/pull/2050)
- Adds new erasure policy for complete user data masking [#1839](https://github.com/ethyca/fides/pull/1839)
- Added ability to use Mailgun templates when sending emails. [#2039](https://github.com/ethyca/fides/pull/2039)
- Adds SMS id verification for consent [#2094](https://github.com/ethyca/fides/pull/2094)

### Fixed

- Store `fides_consent` cookie on the root domain of the Privacy Center [#2071](https://github.com/ethyca/fides/pull/2071)
- Properly set the expire-time for verification codes [#2105](https://github.com/ethyca/fides/pull/2105)

## [2.3.1](https://github.com/ethyca/fides/compare/2.3.0...2.3.1)

### Fixed

- Resolved an issue where the root_user was not being created [#2082](https://github.com/ethyca/fides/pull/2082)

### Added

- Nav redesign with sidebar groups. Feature flagged to only be visible in dev mode until release. [#2030](https://github.com/ethyca/fides/pull/2047)
- Improved error handling for incorrect app encryption key [#2089](https://github.com/ethyca/fides/pull/2089)
- Access and erasure support for Friendbuy API [#2019](https://github.com/ethyca/fides/pull/2019)

## [2.3.0](https://github.com/ethyca/fides/compare/2.2.2...2.3.0)

### Added

- Common Subscriptions for app-wide data and feature checks. [#2030](https://github.com/ethyca/fides/pull/2030)
- Send email alerts on privacy request failures once the specified threshold is reached. [#1793](https://github.com/ethyca/fides/pull/1793)
- DSR Notifications (toast) [#1895](https://github.com/ethyca/fides/pull/1895)
- DSR configure alerts btn [#1895](https://github.com/ethyca/fides/pull/1895)
- DSR configure alters (FE) [#1895](https://github.com/ethyca/fides/pull/1895)
- Add a `usage` session to Nox to print full session docstrings. [#2022](https://github.com/ethyca/fides/pull/2022)

### Added

- Adds notifications section to toml files [#2026](https://github.com/ethyca/fides/pull/2060)

### Changed

- Updated to use `loguru` logging library throughout codebase [#2031](https://github.com/ethyca/fides/pull/2031)
- Do not always create a `fides.toml` by default [#2023](https://github.com/ethyca/fides/pull/2023)
- The `fideslib` module has been merged into `fides`, code redundancies have been removed [#1859](https://github.com/ethyca/fides/pull/1859)
- Replace 'ingress' and 'egress' with 'sources' and 'destinations' across UI [#2044](https://github.com/ethyca/fides/pull/2044)
- Update the functionality of `fides pull -a <filename>` to include _all_ resource types. [#2083](https://github.com/ethyca/fides/pull/2083)

### Fixed

- Timing issues with bulk DSR reprocessing, specifically when analytics are enabled [#2015](https://github.com/ethyca/fides/pull/2015)
- Error caused by running erasure requests with disabled connectors [#2045](https://github.com/ethyca/fides/pull/2045)
- Changes the SlowAPI ratelimiter's backend to use memory instead of Redis [#2054](https://github.com/ethyca/fides/pull/2058)

## [2.2.2](https://github.com/ethyca/fides/compare/2.2.1...2.2.2)

### Docs

- Updated the readme to use new new [docs site](http://docs.ethyca.com) [#2020](https://github.com/ethyca/fides/pull/2020)

### Deprecated

- The documentation site hosted in the `/docs` directory has been deprecated. All documentation updates will be hosted at the new [docs site](http://docs.ethyca.com) [#2020](https://github.com/ethyca/fides/pull/2020)

### Fixed

- Fixed mypy and pylint errors [#2013](https://github.com/ethyca/fides/pull/2013)
- Update connection test endpoint to be effectively non-blocking [#2000](https://github.com/ethyca/fides/pull/2000)
- Update Fides connector to better handle children with no access results [#2012](https://github.com/ethyca/fides/pull/2012)

## [2.2.1](https://github.com/ethyca/fides/compare/2.2.0...2.2.1)

### Added

- Add health check indicator for data flow scanning option [#1973](https://github.com/ethyca/fides/pull/1973)

### Changed

- The `celery.toml` is no longer used, instead it is a subsection of the `fides.toml` file [#1990](https://github.com/ethyca/fides/pull/1990)
- Update sample project landing page copy to be version-agnostic [#1958](https://github.com/ethyca/fides/pull/1958)
- `get` and `ls` CLI commands now return valid `fides` object YAML [#1991](https://github.com/ethyca/fides/pull/1991)

### Developer Experience

- Remove duplicate fastapi-caching and pin version. [#1765](https://github.com/ethyca/fides/pull/1765)

## [2.2.0](https://github.com/ethyca/fides/compare/2.1.0...2.2.0)

### Added

- Send email alerts on privacy request failures once the specified threshold is reached. [#1793](https://github.com/ethyca/fides/pull/1793)
- Add authenticated privacy request route. [#1819](https://github.com/ethyca/fides/pull/1819)
- Enable the onboarding flow [#1836](https://github.com/ethyca/fides/pull/1836)
- Access and erasure support for Fullstory API [#1821](https://github.com/ethyca/fides/pull/1821)
- Add function to poll privacy request for completion [#1860](https://github.com/ethyca/fides/pull/1860)
- Added rescan flow for the data flow scanner [#1844](https://github.com/ethyca/fides/pull/1844)
- Add rescan flow for the data flow scanner [#1844](https://github.com/ethyca/fides/pull/1844)
- Add Fides connector to support parent-child Fides deployments [#1861](https://github.com/ethyca/fides/pull/1861)
- Classification UI now polls for updates to classifications [#1908](https://github.com/ethyca/fides/pull/1908)

### Changed

- The organization info form step is now skipped if the server already has organization info. [#1840](https://github.com/ethyca/fides/pull/1840)
- Removed the description column from the classify systems page. [#1867](https://github.com/ethyca/fides/pull/1867)
- Retrieve child results during fides connector execution [#1967](https://github.com/ethyca/fides/pull/1967)

### Fixed

- Fix error in parent user creation seeding. [#1832](https://github.com/ethyca/fides/issues/1832)
- Fix DSR error due to unfiltered empty identities [#1901](https://github.com/ethyca/fides/pull/1907)

### Docs

- Remove documentation about no-longer used connection string override [#1824](https://github.com/ethyca/fides/pull/1824)
- Fix typo in headings [#1824](https://github.com/ethyca/fides/pull/1824)
- Update documentation to reflect configs necessary for mailgun, twilio_sms and twilio_email service types [#1846](https://github.com/ethyca/fides/pull/1846)

...

## [2.1.0](https://github.com/ethyca/fides/compare/2.0.0...2.1.0)

### Added

- Classification flow for system data flows
- Classification is now triggered as part of data flow scanning
- Include `ingress` and `egress` fields on system export and `datamap/` endpoint [#1740](https://github.com/ethyca/fides/pull/1740)
- Repeatable unique identifier for dataset fides_keys and metadata [#1786](https://github.com/ethyca/fides/pull/1786)
- Adds SMS support for identity verification notifications [#1726](https://github.com/ethyca/fides/pull/1726)
- Added phone number validation in back-end and react phone number form in Privacy Center [#1745](https://github.com/ethyca/fides/pull/1745)
- Adds SMS message template for all subject notifications [#1743](https://github.com/ethyca/fides/pull/1743)
- Privacy-Center-Cypress workflow for CI checks of the Privacy Center. [#1722](https://github.com/ethyca/fides/pull/1722)
- Privacy Center `fides-consent.js` script for accessing consent on external pages. [Details](/clients/privacy-center/packages/fides-consent/README.md)
- Erasure support for Twilio Conversations API [#1673](https://github.com/ethyca/fides/pull/1673)
- Webserver port can now be configured via the CLI command [#1858](https://github.com/ethyca/fides/pull/1858)

### Changed

- Optional dependencies are no longer used for 3rd-party connectivity. Instead they are used to isolate dangerous dependencies. [#1679](https://github.com/ethyca/fides/pull/1679)
- All Next pages now automatically require login. [#1670](https://github.com/ethyca/fides/pull/1670)
- Running the `webserver` command no longer prompts the user to opt out/in to analytics[#1724](https://github.com/ethyca/fides/pull/1724)

### Developer Experience

- Admin-UI-Cypress tests that fail in CI will now upload screen recordings for debugging. [#1728](https://github.com/ethyca/fides/pull/1728/files/c23e62fea284f7910028c8483feff893903068b8#r1019491323)
- Enable remote debugging from VSCode of live dev app [#1780](https://github.com/ethyca/fides/pull/1780)

### Removed

- Removed the Privacy Center `cookieName` config introduced in 2.0.0. [#1756](https://github.com/ethyca/fides/pull/1756)

### Fixed

- Exceptions are no longer raised when sending analytics on Windows [#1666](https://github.com/ethyca/fides/pull/1666)
- Fixed wording on identity verification modal in the Privacy Center [#1674](https://github.com/ethyca/fides/pull/1674)
- Update system fides_key tooltip text [#1533](https://github.com/ethyca/fides/pull/1685)
- Removed local storage parsing that is redundant with redux-persist. [#1678](https://github.com/ethyca/fides/pull/1678)
- Show a helpful error message if Docker daemon is not running during "fides deploy" [#1694](https://github.com/ethyca/fides/pull/1694)
- Allow users to query their own permissions, including root user. [#1698](https://github.com/ethyca/fides/pull/1698)
- Single-select taxonomy fields legal basis and special category can be cleared. [#1712](https://github.com/ethyca/fides/pull/1712)
- Fixes the issue where the security config is not properly loading from environment variables. [#1718](https://github.com/ethyca/fides/pull/1718)
- Fixes the issue where the CLI can't run without the config values required by the webserver. [#1811](https://github.com/ethyca/fides/pull/1811)
- Correctly handle response from adobe jwt auth endpoint as milliseconds, rather than seconds. [#1754](https://github.com/ethyca/fides/pull/1754)
- Fixed styling issues with the `EditDrawer` component. [#1803](https://github.com/ethyca/fides/pull/1803)

### Security

- Bumped versions of packages that use OpenSSL [#1683](https://github.com/ethyca/fides/pull/1683)

## [2.0.0](https://github.com/ethyca/fides/compare/1.9.6...2.0.0)

### Added

- Allow delete-only SaaS connector endpoints [#1200](https://github.com/ethyca/fides/pull/1200)
- Privacy center consent choices store a browser cookie. [#1364](https://github.com/ethyca/fides/pull/1364)
  - The format is generic. A reasonable set of defaults will be added later: [#1444](https://github.com/ethyca/fides/issues/1444)
  - The cookie name defaults to `fides_consent` but can be configured under `config.json > consent > cookieName`.
  - Each consent option can provide an array of `cookieKeys`.
- Individually select and reprocess DSRs that have errored [#1203](https://github.com/ethyca/fides/pull/1489)
- Bulk select and reprocess DSRs that have errored [#1205](https://github.com/ethyca/fides/pull/1489)
- Config Wizard: AWS scan results populate in system review forms. [#1454](https://github.com/ethyca/fides/pull/1454)
- Integrate rate limiter with Saas Connectors. [#1433](https://github.com/ethyca/fides/pull/1433)
- Config Wizard: Added a column selector to the scan results page of the config wizard [#1590](https://github.com/ethyca/fides/pull/1590)
- Config Wizard: Flow for runtime scanner option [#1640](https://github.com/ethyca/fides/pull/1640)
- Access support for Twilio Conversations API [#1520](https://github.com/ethyca/fides/pull/1520)
- Message Config: Adds Twilio Email/SMS support [#1519](https://github.com/ethyca/fides/pull/1519)

### Changed

- Updated mypy to version 0.981 and Python to version 3.10.7 [#1448](https://github.com/ethyca/fides/pull/1448)

### Developer Experience

- Repository dispatch events are sent to fidesctl-plus and fidesops-plus [#1263](https://github.com/ethyca/fides/pull/1263)
- Only the `docs-authors` team members are specified as `CODEOWNERS` [#1446](https://github.com/ethyca/fides/pull/1446)
- Updates the default local configuration to not defer tasks to a worker node [#1552](https://github.com/ethyca/fides/pull/1552/)
- Updates the healthcheck to return health status of connected Celery workers [#1588](https://github.com/ethyca/fides/pull/1588)

### Docs

- Remove the tutorial to prepare for new update [#1543](https://github.com/ethyca/fides/pull/1543)
- Add system management via UI documentation [#1541](https://github.com/ethyca/fides/pull/1541)
- Added DSR quickstart docs, restructured docs navigation [#1651](https://github.com/ethyca/fides/pull/1651)
- Update privacy request execution overview docs [#1258](https://github.com/ethyca/fides/pull/1490)

### Fixed

- Fixed system dependencies appearing as "N/A" in the datamap endpoint when there are no privacy declarations [#1649](https://github.com/ethyca/fides/pull/1649)

## [1.9.6](https://github.com/ethyca/fides/compare/1.9.5...1.9.6)

### Fixed

- Include systems without a privacy declaration on data map [#1603](https://github.com/ethyca/fides/pull/1603)
- Handle malformed tokens [#1523](https://github.com/ethyca/fides/pull/1523)
- Remove thrown exception from getAllPrivacyRequests method [#1592](https://github.com/ethyca/fides/pull/1593)
- Include systems without a privacy declaration on data map [#1603](https://github.com/ethyca/fides/pull/1603)
- After editing a dataset, the table will stay on the previously selected collection instead of resetting to the first one. [#1511](https://github.com/ethyca/fides/pull/1511)
- Fix redis `db_index` config issue [#1647](https://github.com/ethyca/fides/pull/1647)

### Docs

- Add unlinked docs and fix any remaining broken links [#1266](https://github.com/ethyca/fides/pull/1266)
- Update privacy center docs to include consent information [#1537](https://github.com/ethyca/fides/pull/1537)
- Update UI docs to include DSR countdown information and additional descriptions/filtering [#1545](https://github.com/ethyca/fides/pull/1545)

### Changed

- Allow multiple masking strategies to be specified when using fides as a masking engine [#1647](https://github.com/ethyca/fides/pull/1647)

## [1.9.5](https://github.com/ethyca/fides/compare/1.9.4...1.9.5)

### Added

- The database includes a `plus_system_scans` relation, to track the status and results of System Scanner executions in fidesctl-plus [#1554](https://github.com/ethyca/fides/pull/1554)

## [1.9.4](https://github.com/ethyca/fides/compare/1.9.2...1.9.4)

### Fixed

- After editing a dataset, the table will stay on the previously selected collection instead of resetting to the first one. [#1511](https://github.com/ethyca/fides/pull/1511)

## [1.9.2](https://github.com/ethyca/fides/compare/1.9.1...1.9.2)

### Deprecated

- Added a deprecation warning for the entire package [#1244](https://github.com/ethyca/fides/pull/1244)

### Added

- Dataset generation enhancements using Fides Classify for Plus users:

  - Integrate Fides Plus API into placeholder features introduced in 1.9.0. [#1194](https://github.com/ethyca/fides/pull/1194)

- Fides Admin UI:

  - Configure Connector after creation [#1204](https://github.com/ethyca/fides/pull/1356)

### Fixed

- Privacy Center:
  - Handle error on startup if server isn't running [#1239](https://github.com/ethyca/fides/pull/1239)
  - Fix styling issue with cards [#1240](https://github.com/ethyca/fides/pull/1240)
  - Redirect to index on consent save [#1238](https://github.com/ethyca/fides/pull/1238)

## [1.9.1](https://github.com/ethyca/fides/compare/1.9.0...1.9.1)

### Changed

- Update fideslang to v1.3.1 [#1136](https://github.com/ethyca/fides/pull/1136)

### Changed

- Update fideslang to v1.3.1 [#1136](https://github.com/ethyca/fides/pull/1136)

## [1.9.0](https://github.com/ethyca/fides/compare/1.8.6...1.9.0) - 2022-09-29

### Added

- Dataset generation enhancements using Fides Classify for Plus users:
  - Added toggle for enabling classify during generation. [#1057](https://github.com/ethyca/fides/pull/1057)
  - Initial implementation of API request to kick off classify, with confirmation modal. [#1069](https://github.com/ethyca/fides/pull/1069)
  - Initial Classification & Review status for generated datasets. [#1074](https://github.com/ethyca/fides/pull/1074)
  - Component for choosing data categories based on classification results. [#1110](https://github.com/ethyca/fides/pull/1110)
  - The dataset fields table shows data categories from the classifier (if available). [#1088](https://github.com/ethyca/fides/pull/1088)
  - The "Approve" button can be used to update the dataset with the classifier's suggestions. [#1129](https://github.com/ethyca/fides/pull/1129)
- System management UI:
  - New page to add a system via yaml [#1062](https://github.com/ethyca/fides/pull/1062)
  - Skeleton of page to add a system manually [#1068](https://github.com/ethyca/fides/pull/1068)
  - Refactor config wizard system forms to be reused for system management [#1072](https://github.com/ethyca/fides/pull/1072)
  - Add additional optional fields to system management forms [#1082](https://github.com/ethyca/fides/pull/1082)
  - Delete a system through the UI [#1085](https://github.com/ethyca/fides/pull/1085)
  - Edit a system through the UI [#1096](https://github.com/ethyca/fides/pull/1096)
- Cypress component testing [#1106](https://github.com/ethyca/fides/pull/1106)

### Changed

- Changed behavior of `load_default_taxonomy` to append instead of upsert [#1040](https://github.com/ethyca/fides/pull/1040)
- Changed behavior of adding privacy declarations to decouple the actions of the "add" and "next" buttons [#1086](https://github.com/ethyca/fides/pull/1086)
- Moved system related UI components from the `config-wizard` directory to the `system` directory [#1097](https://github.com/ethyca/fides/pull/1097)
- Updated "type" on SaaS config to be a simple string type, not an enum [#1197](https://github.com/ethyca/fides/pull/1197)

### Developer Experience

- Optional dependencies may have their version defined only once, in `optional-requirements.txt` [#1171](https://github.com/ethyca/fides/pull/1171)

### Docs

- Updated the footer links [#1130](https://github.com/ethyca/fides/pull/1130)

### Fixed

- Fixed the "help" link in the UI header [#1078](https://github.com/ethyca/fides/pull/1078)
- Fixed a bug in Data Category Dropdowns where checking i.e. `user.biometric` would also check `user.biometric_health` [#1126](https://github.com/ethyca/fides/pull/1126)

### Security

- Upgraded pymysql to version `1.0.2` [#1094](https://github.com/ethyca/fides/pull/1094)

## [1.8.6](https://github.com/ethyca/fides/compare/1.8.5...1.8.6) - 2022-09-28

### Added

- Added classification tables for Plus users [#1060](https://github.com/ethyca/fides/pull/1060)

### Fixed

- Fixed a bug where rows were being excluded from a data map [#1124](https://github.com/ethyca/fides/pull/1124)

## [1.8.5](https://github.com/ethyca/fides/compare/1.8.4...1.8.5) - 2022-09-21

### Changed

- Update fideslang to v1.3.0 [#1103](https://github.com/ethyca/fides/pull/1103)

## [1.8.4](https://github.com/ethyca/fides/compare/1.8.3...1.8.4) - 2022-09-09

### Added

- Initial system management page [#1054](https://github.com/ethyca/fides/pull/1054)

### Changed

- Deleting a taxonomy field with children will now cascade delete all of its children as well. [#1042](https://github.com/ethyca/fides/pull/1042)

### Fixed

- Fixed navigating directly to frontend routes loading index page instead of the correct static page for the route.
- Fix truncated evaluation error messages [#1053](https://github.com/ethyca/fides/pull/1053)

## [1.8.3](https://github.com/ethyca/fides/compare/1.8.2...1.8.3) - 2022-09-06

### Added

- Added more taxonomy fields that can be edited via the UI [#1000](https://github.com/ethyca/fides/pull/1000) [#1028](https://github.com/ethyca/fides/pull/1028)
- Added the ability to add taxonomy fields via the UI [#1019](https://github.com/ethyca/fides/pull/1019)
- Added the ability to delete taxonomy fields via the UI [#1006](https://github.com/ethyca/fides/pull/1006)
  - Only non-default taxonomy entities can be deleted [#1023](https://github.com/ethyca/fides/pull/1023)
- Prevent deleting taxonomy `is_default` fields and from adding `is_default=True` fields via the API [#990](https://github.com/ethyca/fides/pull/990).
- Added a "Custom" tag to distinguish user defined taxonomy fields from default taxonomy fields in the UI [#1027](https://github.com/ethyca/fides/pull/1027)
- Added initial support for enabling Fides Plus [#1037](https://github.com/ethyca/fides/pull/1037)
  - The `useFeatures` hook can be used to check if `plus` is enabled.
  - Navigating to/from the Data Map page is gated behind this feature.
  - Plus endpoints are served from the private Plus image.

### Fixed

- Fixed failing mypy tests [#1030](https://github.com/ethyca/fides/pull/1030)
- Fixed an issue where `fides push --diff` would return a false positive diff [#1026](https://github.com/ethyca/fides/pull/1026)
- Pinned pydantic version to < 1.10.0 to fix an error in finding referenced fides keys [#1045](https://github.com/ethyca/fides/pull/1045)

### Fixed

- Fixed failing mypy tests [#1030](https://github.com/ethyca/fides/pull/1030)
- Fixed an issue where `fides push --diff` would return a false positive diff [#1026](https://github.com/ethyca/fides/pull/1026)

### Docs

- Minor formatting updates to [Policy Webhooks](https://ethyca.github.io/fidesops/guides/policy_webhooks/) documentation [#1114](https://github.com/ethyca/fidesops/pull/1114)

### Removed

- Removed create superuser [#1116](https://github.com/ethyca/fidesops/pull/1116)

## [1.8.2](https://github.com/ethyca/fides/compare/1.8.1...1.8.2) - 2022-08-18

### Added

- Added the ability to edit taxonomy fields via the UI [#977](https://github.com/ethyca/fides/pull/977) [#1028](https://github.com/ethyca/fides/pull/1028)
- New column `is_default` added to DataCategory, DataUse, DataSubject, and DataQualifier tables [#976](https://github.com/ethyca/fides/pull/976)
- Added the ability to add taxonomy fields via the UI [#1019](https://github.com/ethyca/fides/pull/1019)
- Added the ability to delete taxonomy fields via the UI [#1006](https://github.com/ethyca/fides/pull/1006)
  - Only non-default taxonomy entities can be deleted [#1023](https://github.com/ethyca/fides/pull/1023)
- Prevent deleting taxonomy `is_default` fields and from adding `is_default=True` fields via the API [#990](https://github.com/ethyca/fides/pull/990).
- Added a "Custom" tag to distinguish user defined taxonomy fields from default taxonomy fields in the UI [#1027](https://github.com/ethyca/fides/pull/1027)

### Changed

- Upgraded base Docker version to Python 3.9 and updated all other references from 3.8 -> 3.9 [#974](https://github.com/ethyca/fides/pull/974)
- Prepend all database tables with `ctl_` [#979](https://github.com/ethyca/fides/pull/979)
- Moved the `admin-ui` code down one level into a `ctl` subdir [#970](https://github.com/ethyca/fides/pull/970)
- Extended the `/datamap` endpoint to include extra metadata [#992](https://github.com/ethyca/fides/pull/992)

## [1.8.1](https://github.com/ethyca/fides/compare/1.8.0...1.8.1) - 2022-08-08

### Deprecated

- The following environment variables have been deprecated, and replaced with the new environment variable names indicated below. To avoid breaking existing workflows, the deprecated variables are still respected in v1.8.1. They will be removed in a future release.
  - `FIDESCTL__API__DATABASE_HOST` --> `FIDESCTL__DATABASE__SERVER`
  - `FIDESCTL__API__DATABASE_NAME` --> `FIDESCTL__DATABASE__DB`
  - `FIDESCTL__API__DATABASE_PASSWORD` --> `FIDESCTL__DATABASE__PASSWORD`
  - `FIDESCTL__API__DATABASE_PORT` --> `FIDESCTL__DATABASE__PORT`
  - `FIDESCTL__API__DATABASE_TEST_DATABASE_NAME` --> `FIDESCTL__DATABASE__TEST_DB`
  - `FIDESCTL__API__DATABASE_USER` --> `FIDESCTL__DATABASE__USER`

### Developer Experience

- The included `docker-compose.yml` no longer references outdated ENV variables [#964](https://github.com/ethyca/fides/pull/964)

### Docs

- Minor release documentation now reflects the desired patch release process [#955](https://github.com/ethyca/fides/pull/955)
- Updated references to ENV variables [#964](https://github.com/ethyca/fides/pull/964)

### Fixed

- Deprecated config options will continue to be respected when set via environment variables [#965](https://github.com/ethyca/fides/pull/965)
- The git cache is rebuilt within the Docker container [#962](https://github.com/ethyca/fides/pull/962)
- The `wheel` pypi build no longer has a dirty version tag [#962](https://github.com/ethyca/fides/pull/962)
- Add setuptools to dev-requirements to fix versioneer error [#983](https://github.com/ethyca/fides/pull/983)

## [1.8.0](https://github.com/ethyca/fides/compare/1.7.1...1.8.0) - 2022-08-04

### Added

- Initial configuration wizard UI view
  - System scanning step: AWS credentials form and initial `generate` API usage.
  - System scanning results: AWS systems are stored and can be selected for review
- CustomInput type "password" with show/hide icon.
- Pull CLI command now checks for untracked/unstaged files in the manifests dir [#869](https://github.com/ethyca/fides/pull/869)
- Pull CLI command has a flag to pull missing files from the server [#895](https://github.com/ethyca/fides/pull/895)
- Add BigQuery support for the `generate` command and `/generate` endpoint [#814](https://github.com/ethyca/fides/pull/814) & [#917](https://github.com/ethyca/fides/pull/917)
- Added user auth tables [915](https://github.com/ethyca/fides/pull/915)
- Standardized API error parsing under `~/types/errors`
- Added taxonomy page to UI [#902](https://github.com/ethyca/fides/pull/902)
  - Added a nested accordion component for displaying taxonomy data [#910](https://github.com/ethyca/fides/pull/910)
- Add lru cache to get_config [927](https://github.com/ethyca/fides/pull/927)
- Add support for deprecated API config values [#959](https://github.com/ethyca/fides/pull/959)
- `fides` is now an alias for `fidesctl` as a CLI entrypoint [#926](https://github.com/ethyca/fides/pull/926)
- Add user auth routes [929](https://github.com/ethyca/fides/pull/929)
- Bump fideslib to 3.0.1 and remove patch code[931](https://github.com/ethyca/fides/pull/931)
- Update the `fidesctl` python package to automatically serve the UI [#941](https://github.com/ethyca/fides/pull/941)
- Add `push` cli command alias for `apply` and deprecate `apply` [943](https://github.com/ethyca/fides/pull/943)
- Add resource groups tagging api as a source of system generation [939](https://github.com/ethyca/fides/pull/939)
- Add GitHub Action to publish the `fidesctl` package to testpypi on pushes to main [#951](https://github.com/ethyca/fides/pull/951)
- Added configWizardFlag to ui to hide the config wizard when false [[#1453](https://github.com/ethyca/fides/issues/1453)

### Changed

- Updated the `datamap` endpoint to return human-readable column names as the first response item [#779](https://github.com/ethyca/fides/pull/779)
- Remove the `obscure` requirement from the `generate` endpoint [#819](https://github.com/ethyca/fides/pull/819)
- Moved all files from `fidesapi` to `fidesctl/api` [#885](https://github.com/ethyca/fides/pull/885)
- Moved `scan` and `generate` to the list of commands that can be run in local mode [#841](https://github.com/ethyca/fides/pull/841)
- Upgraded the base docker images from Debian Buster to Bullseye [#958](https://github.com/ethyca/fides/pull/958)
- Removed `ipython` as a dev-requirement [#958](https://github.com/ethyca/fides/pull/958)
- Webserver dependencies now come as a standard part of the package [#881](https://github.com/ethyca/fides/pull/881)
- Initial configuration wizard UI view
  - Refactored step & form results management to use Redux Toolkit slice.
- Change `id` field in tables from an integer to a string [915](https://github.com/ethyca/fides/pull/915)
- Update `fideslang` to `1.1.0`, simplifying the default taxonomy and adding `tags` for resources [#865](https://github.com/ethyca/fides/pull/865)
- Merge existing configurations with `fideslib` library [#913](https://github.com/ethyca/fides/pull/913)
- Moved frontend static files to `src/fidesctl/ui-build/static` [#934](https://github.com/ethyca/fides/pull/934)
- Replicated the error response handling from the `/validate` endpoint to the `/generate` endpoint [#911](https://github.com/ethyca/fides/pull/911)

### Developer Experience

- Remove `API_PREFIX` from fidesctl/core/utils.py and change references to `API_PREFIX` in fidesctl/api/reoutes/util.py [922](https://github.com/ethyca/fides/pull/922)

### Fixed

- Dataset field columns show all columns by default in the UI [#898](https://github.com/ethyca/fides/pull/898)
- Fixed the missing `.fides./` directory when locating the default config [#933](https://github.com/ethyca/fides/pull/933)

## [1.7.1](https://github.com/ethyca/fides/compare/1.7.0...1.7.1) - 2022-07-28

### Added

- Add datasets via YAML in the UI [#813](https://github.com/ethyca/fides/pull/813)
- Add datasets via database connection [#834](https://github.com/ethyca/fides/pull/834) [#889](https://github.com/ethyca/fides/pull/889)
- Add delete confirmation when deleting a field or collection from a dataset [#809](https://github.com/ethyca/fides/pull/809)
- Add ability to delete datasets from the UI [#827](https://github.com/ethyca/fides/pull/827)
- Add Cypress for testing [713](https://github.com/ethyca/fides/pull/833)
- Add datasets via database connection (UI only) [#834](https://github.com/ethyca/fides/pull/834)
- Add Okta support to the `/generate` endpoint [#842](https://github.com/ethyca/fides/pull/842)
- Add db support to `/generate` endpoint [849](https://github.com/ethyca/fides/pull/849)
- Added OpenAPI TypeScript client generation for the UI app. See the [README](/clients/admin-ui/src/types/api/README.md) for more details.

### Changed

- Remove the `obscure` requirement from the `generate` endpoint [#819](https://github.com/ethyca/fides/pull/819)

### Developer Experience

- When releases are published, dispatch a repository webhook event to ethyca/fidesctl-plus [#938](https://github.com/ethyca/fides/pull/938)

### Docs

- recommend/replace pip installs with pipx [#874](https://github.com/ethyca/fides/pull/874)

### Fixed

- CustomSelect input tooltips appear next to selector instead of wrapping to a new row.
- Datasets without the `third_country_transfer` will not cause the editing dataset form to not render.
- Fixed a build issue causing an `unknown` version of `fidesctl` to be installed in published Docker images [#836](https://github.com/ethyca/fides/pull/836)
- Fixed an M1-related SQLAlchemy bug [#816](https://github.com/ethyca/fides/pull/891)
- Endpoints now work with or without a trailing slash. [#886](https://github.com/ethyca/fides/pull/886)
- Dataset field columns show all columns by default in the UI [#898](https://github.com/ethyca/fides/pull/898)
- Fixed the `tag` specific GitHub Action workflows for Docker and publishing docs. [#901](https://github.com/ethyca/fides/pull/901)

## [1.7.0](https://github.com/ethyca/fides/compare/1.6.1...1.7.0) - 2022-06-23

### Added

- Added dependabot to keep dependencies updated
- A warning now issues for any orphan datasets as part of the `apply` command [543](https://github.com/ethyca/fides/pull/543)
- Initial scaffolding of management UI [#561](https://github.com/ethyca/fides/pull/624)
- A new `audit` command for `system` and `organization` resources, checking data map attribute compliance [#548](https://github.com/ethyca/fides/pull/548)
- Static UI assets are now built with the docker container [#663](https://github.com/ethyca/fides/issues/663)
- Host static files via fidesapi [#621](https://github.com/ethyca/fides/pull/621)
- A new `generate` endpoint to enable capturing systems from infrastructure from the UI [#642](https://github.com/ethyca/fides/pull/642)
- A new `datamap` endpoint to enable visualizing a data map from the UI [#721](https://github.com/ethyca/fides/pull/721)
- Management UI navigation bar [#679](https://github.com/ethyca/fides/issues/679)
- Management UI integration [#736](https://github.com/ethyca/fides/pull/736)
  - Datasets
  - Systems
  - Taxonomy (data categories)
- Initial dataset UI view [#768](https://github.com/ethyca/fides/pull/768)
  - Add interaction for viewing a dataset collection
  - Add column picker
  - Add a data category checklist tree
  - Edit/delete dataset fields
  - Edit/delete dataset collections
  - Edit datasets
  - Add a component for Identifiability tags
  - Add tooltips for help on forms
  - Add geographic location (third_country_transfers) country selection. Supported by new dependency `i18n-iso-countries`.
- Okta, aws and database credentials can now come from `fidesctl.toml` config [#694](https://github.com/ethyca/fides/pull/694)
- New `validate` endpoint to test aws and okta credentials [#722](https://github.com/ethyca/fides/pull/722)
- Initial configuration wizard UI view
  - Manual entry steps added (name and describe organization, pick entry route, and describe system manually including privacy declarations)
- A new image tagged `ethyca/fidesctl:dev` is published on each push to `main` [781](https://github.com/ethyca/fides/pull/781)
- A new cli command (`fidesctl sync`) [#765](https://github.com/ethyca/fides/pull/765)

### Changed

- Comparing server and CLI versions ignores `.dirty` only differences, and is quiet on success when running general CLI commands [621](https://github.com/ethyca/fides/pull/621)
- All endpoints now prefixed by `/api/v1` [#623](https://github.com/ethyca/fides/issues/623)
- Allow AWS credentials to be passed to `generate system` via the API [#645](https://github.com/ethyca/fides/pull/645)
- Update the export of a datamap to load resources from the server instead of a manifest directory [#662](https://github.com/ethyca/fides/pull/662)
- Refactor `export` to remove CLI specific uses from the core modules and load resources[#725](https://github.com/ethyca/fides/pull/725)
- Bump version of FastAPI in `setup.py` to 0.77.1 to match `optional-requirements.txt` [#734](https://github.com/ethyca/fides/pull/734)
- Docker images are now only built and pushed on tags to match when released to pypi [#740](https://github.com/ethyca/fides/pull/740)
- Okta resource scanning and generation now works with systems instead of datasets [#751](https://github.com/ethyca/fides/pull/751)

### Developer Experience

- Replaced `make` with `nox` [#547](https://github.com/ethyca/fides/pull/547)
- Removed usage of `fideslang` module in favor of new [external package](https://github.com/ethyca/fideslang) shared across projects [#619](https://github.com/ethyca/fides/issues/619)
- Added a UI service to the docker-compose deployment [#757](https://github.com/ethyca/fides/pull/757)
- `TestClient` defined in and shared across test modules via `conftest.py` [#759](https://github.com/ethyca/fides/pull/759)

### Docs

- Replaced all references to `make` with `nox` [#547](https://github.com/ethyca/fides/pull/547)
- Removed config/schemas page [#613](https://github.com/ethyca/fides/issues/613)
- Dataset UI and config wizard docs added ([https://github.com/ethyca/fides/pull/697](https://github.com/ethyca/fides/pull/697))
- The fides README now walks through generating a datamap [#746](https://github.com/ethyca/fides/pull/746)

### Fixed

- Updated `fideslog` to v1.1.5, resolving an issue where some exceptions thrown by the SDK were not handled as expected [#609](https://github.com/ethyca/fides/issues/609)
- Updated the webserver so that it won't fail if the database is inaccessible [#649](https://github.com/ethyca/fides/pull/649)
- Updated external tests to handle complex characters [#661](https://github.com/ethyca/fides/pull/661)
- Evaluations now properly merge the default taxonomy into the user-defined taxonomy [#684](https://github.com/ethyca/fides/pull/684)
- The CLI can now be run without installing the webserver components [#715](https://github.com/ethyca/fides/pull/715)

## [1.6.1](https://github.com/ethyca/fides/compare/1.6.0...1.6.1) - 2022-06-15

### Docs

- Updated `Release Steps`

### Fixed

- Resolved a failure with populating applicable data subject rights to a data map
- Handle invalid characters when generating a `fides_key` [#761](https://github.com/ethyca/fides/pull/761)

## [1.6.0](https://github.com/ethyca/fides/compare/1.5.3...1.6.0) - 2022-05-02

### Added

- ESLint configuration changes [#514](https://github.com/ethyca/fidesops/pull/514)
- User creation, update and permissions in the Admin UI [#511](https://github.com/ethyca/fidesops/pull/511)
- Yaml support for dataset upload [#284](https://github.com/ethyca/fidesops/pull/284)

### Breaking Changes

- Update masking API to take multiple input values [#443](https://github.com/ethyca/fidesops/pull/443)

### Docs

- DRP feature documentation [#520](https://github.com/ethyca/fidesops/pull/520)

## [1.4.2](https://github.com/ethyca/fidesops/compare/1.4.1...1.4.2) - 2022-05-12

### Added

- GET routes for users [#405](https://github.com/ethyca/fidesops/pull/405)
- Username based search on GET route [#444](https://github.com/ethyca/fidesops/pull/444)
- FIDESOPS\_\_DEV_MODE for Easier SaaS Request Debugging [#363](https://github.com/ethyca/fidesops/pull/363)
- Track user privileges across sessions [#425](https://github.com/ethyca/fidesops/pull/425)
- Add first_name and last_name fields. Also add them along with created_at to FidesUser response [#465](https://github.com/ethyca/fidesops/pull/465)
- Denial reasons for DSR and user `AuditLog` [#463](https://github.com/ethyca/fidesops/pull/463)
- DRP action to Policy [#453](https://github.com/ethyca/fidesops/pull/453)
- `CHANGELOG.md` file[#484](https://github.com/ethyca/fidesops/pull/484)
- DRP status endpoint [#485](https://github.com/ethyca/fidesops/pull/485)
- DRP exerise endpoint [#496](https://github.com/ethyca/fidesops/pull/496)
- Frontend for privacy request denial reaons [#480](https://github.com/ethyca/fidesops/pull/480)
- Publish Fidesops to Pypi [#491](https://github.com/ethyca/fidesops/pull/491)
- DRP data rights endpoint [#526](https://github.com/ethyca/fidesops/pull/526)

### Changed

- Converted HTTP Status Codes to Starlette constant values [#438](https://github.com/ethyca/fidesops/pull/438)
- SaasConnector.send behavior on ignore_errors now returns raw response [#462](https://github.com/ethyca/fidesops/pull/462)
- Seed user permissions in `create_superuser.py` script [#468](https://github.com/ethyca/fidesops/pull/468)
- User API Endpoints (update fields and reset user passwords) [#471](https://github.com/ethyca/fidesops/pull/471)
- Format tests with `black` [#466](https://github.com/ethyca/fidesops/pull/466)
- Extract privacy request endpoint logic into separate service for DRP [#470](https://github.com/ethyca/fidesops/pull/470)
- Fixing inconsistent SaaS connector integration tests [#473](https://github.com/ethyca/fidesops/pull/473)
- Add user data to login response [#501](https://github.com/ethyca/fidesops/pull/501)

### Breaking Changes

- Update masking API to take multiple input values [#443](https://github.com/ethyca/fidesops/pull/443)

### Docs

- Added issue template for documentation updates [#442](https://github.com/ethyca/fidesops/pull/442)
- Clarify masking updates [#464](https://github.com/ethyca/fidesops/pull/464)
- Added dark mode [#476](https://github.com/ethyca/fidesops/pull/476)

### Fixed

- Removed miradb test warning [#436](https://github.com/ethyca/fidesops/pull/436)
- Added missing import [#448](https://github.com/ethyca/fidesops/pull/448)
- Removed pypi badge pointing to wrong package [#452](https://github.com/ethyca/fidesops/pull/452)
- Audit imports and references [#479](https://github.com/ethyca/fidesops/pull/479)
- Switch to using update method on PUT permission endpoint [#500](https://github.com/ethyca/fidesops/pull/500)

### Developer Experience

- added isort as a CI check
- Include `tests/` in all static code checks (e.g. `mypy`, `pylint`)

### Changed

- Published Docker image does a clean install of Fidesctl
- `with_analytics` is now a decorator

### Fixed

- Third-Country formatting on Data Map
- Potential Duplication on Data Map
- Exceptions are no longer raised when sending `AnalyticsEvent`s on Windows
- Running `fidesctl init` now generates a `server_host` and `server_protocol`
  rather than `server_url`<|MERGE_RESOLUTION|>--- conflicted
+++ resolved
@@ -19,12 +19,9 @@
 
 ### Added
 - Added new column for Action Type in privacy request event logs [#5546](https://github.com/ethyca/fides/pull/5546)
-<<<<<<< HEAD
-- Added a new page under system integrations to run standalone dataset tests (Fidesplus) [#5549](https://github.com/ethyca/fides/pull/5549)
-=======
 - Added `fides_consent_override` option in FidesJS SDK [#5541](https://github.com/ethyca/fides/pull/5541)
 - Added new `script` ConsentMethod in FidesJS SDK for tracking automated consent [#5541](https://github.com/ethyca/fides/pull/5541)
->>>>>>> a28ae2f9
+- Added a new page under system integrations to run standalone dataset tests (Fidesplus) [#5549](https://github.com/ethyca/fides/pull/5549)
 
 ### Changed
 - Adding hashes to system tab URLs [#5535](https://github.com/ethyca/fides/pull/5535)
