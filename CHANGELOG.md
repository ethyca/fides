# Changelog

All notable changes to this project will be documented in this file.

The format is based on [Keep a Changelog](https://keepachangelog.com/en/)

The types of changes are:

- `Added` for new features.
- `Changed` for changes in existing functionality.
- `Developer Experience` for changes in developer workflow or tooling.
- `Deprecated` for soon-to-be removed features.
- `Docs` for documentation only changes.
- `Removed` for now removed features.
- `Fixed` for any bug fixes.
- `Security` in case of vulnerabilities.

Changes can also be flagged with a GitHub label for tracking purposes. The URL of the label should be put at the end of the entry. The possible labels are:
- https://github.com/ethyca/fides/labels/high-risk: to indicate that a change is a "high-risk" change that could potentially lead to unanticipated regressions or degradations
- https://github.com/ethyca/fides/labels/db-migration: to indicate that a given change includes a DB migration

## [Unreleased](https://github.com/ethyca/fides/compare/2.66.1...main)

### Added
- Added the ability to edit more fields for GVL vendors [#6341](https://github.com/ethyca/fides/pull/6341)
- Added `release_version` to the global `window.Fides` object in FidesJS [#6239](https://github.com/ethyca/fides/pull/6239)
- Added new Conditional Dependencies and Evaluator data structures for eventual use with Manual Tasks on DSRs. [#6354](https://github.com/ethyca/fides/pull/6354)
- Added display of special-purpose-only vendors in a separate list within the FidesJS overlay. [#6358](https://github.com/ethyca/fides/pull/6358)
- Added Manual Task Conditional Dependencies table [#6356](https://github.com/ethyca/fides/pull/6356)
- Added record counts to the privacy request event log entries in the Admin UI [#6374](https://github.com/ethyca/fides/pull/6374)
<<<<<<< HEAD
- Added traditional Chinese support to FidesJS [#6372](https://github.com/ethyca/fides/pull/6372)
- Added support for Internal Respondent users to manage their own profile and change password [#6377] (https://github.com/ethyca/fides/pull/6377)

=======
>>>>>>> a43b6d11

### Changed
- Removes `data-testid` attributes from FidesJS production builds [#6351](https://github.com/ethyca/fides/pull/6351)
- Optimized BigQuery deletions by issuing only a single delete statement per partition [#6340](https://github.com/ethyca/fides/pull/6340)
- Increased the limit for dataset configurations from 50 to 1000 on the integration config page [#6367](https://github.com/ethyca/fides/pull/6367)
- Updates the API so respondents will only be able to see their own user info [#6368](https://github.com/ethyca/fides/pull/6368)
- Moved masking secrets from Redis to database [#6002](https://github.com/ethyca/fides/pull/6002)
- Pass `IS_TEST` build parameter to Dockfile for dev builds to preserve dev `data-testid` attributes [#6382] (https://github.com/ethyca/fides/pull/6382)


### Developer Experience
- Migrated Action Center tables to Ant Design [#6349](https://github.com/ethyca/fides/pull/6349)

### Fixed
- Fixed an issue where row selections in Action Center tables did not persist across pages [#6357](https://github.com/ethyca/fides/pull/6357)
- Fixed bug where an error toast appeared in a privacy request page when running Fides OSS [#6364](https://github.com/ethyca/fides/pull/6364)
- Escaping column names with spaces for BigQuery [#6380](https://github.com/ethyca/fides/pull/6380)

## [2.66.1](https://github.com/ethyca/fides/compare/2.66.0...2.66.1)

### Added
- Added traditional Chinese support to FidesJS [#6372](https://github.com/ethyca/fides/pull/6372)

## [2.66.0](https://github.com/ethyca/fides/compare/2.65.2...2.66.0)

### Added
- Replaced Asset's `with_consent` field with the enum `consent_status` field and added indexes to the `StagedResource` table [#6287](https://github.com/ethyca/fides/pull/6287)
- New 'Internal Respondent' user role that only has access to complete their assigned manual tasks [#6329](https://github.com/ethyca/fides/pull/6329)
- Added consent status to the Action Center, including a new discovery status column and a details modal for assets detected without consent [#6283](https://github.com/ethyca/fides/pull/6283)
- Added new option to FidesJS to change default tab in TCF modal [#6338](https://github.com/ethyca/fides/pull/6338)
- Added new entries for manual task completion in the activity tab of a privacy request [#6345](https://github.com/ethyca/fides/pull/6345)

### Changed
- Viewer users can now view/complete their assigned manual tasks [#6329](https://github.com/ethyca/fides/pull/6329)
- Updated the attachment list to distinguish internal attachment and attachments for the access package [#6344](https://github.com/ethyca/fides/pull/6344)
- Changed behavior of beta feature flags to persist across user login sessions


### Developer Experience
- Migrate tabs to Ant Design [#6260](https://github.com/ethyca/fides/pull/6260)
- Refactored GPP utility functions to reduce code duplication and improve maintainability [#6318](https://github.com/ethyca/fides/pull/6318)
- Upgraded RollupJS to latest version for FidesJS builds [#6330](https://github.com/ethyca/fides/pull/6330)

### Fixed
- Fixed FidesJS GPP to use national section when a supported US state has no specific notices and approach is set to both. [#6307](https://github.com/ethyca/fides/pull/6307)
- Fixed taxonomy search behavior to include label and value text
- Fixed FidesJS to use consistent served_notice_history_id across all consent flows for improved analytics correlation [#6312](https://github.com/ethyca/fides/pull/6312)
- Fixed Detection & Discovery menu items showing in the UI to users without the required permissions [#6337](https://github.com/ethyca/fides/pull/6337)
- Fixed bug where FidesJS modals wouldn't scroll on very short screens [#6327](https://github.com/ethyca/fides/pull/6327)

## [2.65.2](https://github.com/ethyca/fides/compare/2.65.1...2.65.2)

### Fixed
- Fixed hanging test privacy requests by removing all logger calls from `get_cache` [#6328](https://github.com/ethyca/fides/pull/6328)

## [2.65.1](https://github.com/ethyca/fides/compare/2.65.0...2.65.1)

### Changed
- Improvements to Generic Erasure Email Integrations so email batch jobs run with a Redis lock and execution time is configurable [#6316](https://github.com/ethyca/fides/pull/6316)
- Privacy Center now only disables `custom-fides.css` polling when it receives a 404. It will continue to poll after receiving other HTTP Status Codes [#6319](https://github.com/ethyca/fides/pull/6319)
- Privacy Center now retries when it receives an error HTTP Status code while retrieving `custom-fides.css` [#6319](https://github.com/ethyca/fides/pull/6319)
- Manual tasks table will now filter by the logged in user by default [#6317](https://github.com/ethyca/fides/pull/6317)

## [2.65.0](https://github.com/ethyca/fides/compare/2.64.2...2.65.0)

### Added
- Added single select and multiselect custom field support to Privacy Center forms [#6232](https://github.com/ethyca/fides/pull/6232)
- Added ManualTaskInstance and ManualTaskSubmission models, foundational for manual DSRs [#6212](https://github.com/ethyca/fides/pull/6212) https://github.com/ethyca/fides/labels/db-migration
- Expose shopify() interface on Fides within docs [#6269](https://github.com/ethyca/fides/pull/6269)
- Added a new time-based partitioning spec to simplify BigQuery partition definitions [#6182](https://github.com/ethyca/fides/pull/6182)
- Added new Manual Tasks integration with UI for resolving manual tasks [#6290](https://github.com/ethyca/fides/pull/6290)
- Added manual tasks to DSR execution (Fidesplus) [#6261](https://github.com/ethyca/fides/pull/6261)
- Added an `extract_for_execution_log` postprocessor for SaaS integrations [#6201](https://github.com/ethyca/fides/pull/6201)
- Added Masking Strategy `preserve` for preserving original field values while adding them to masking payloads [#6295](https://github.com/ethyca/fides/pull/6295)
- Added `fides_legacy_event` configuration option to control deprecated event dispatching for backward compatibility [#6249](https://github.com/ethyca/fides/pull/6249)
- Added user_id field to the ManualTaskLog model and implemented request-scoped user tracking using contextvars [#6296](https://github.com/ethyca/fides/pull/6296)
- Ability to prefill Privacy Center fields with query parameters [#6271](https://github.com/ethyca/fides/pull/6271)


### Changed
- Update FastAPI to 0.115.2 for starlette 0.40.0 [#6244](https://github.com/ethyca/fides/pull/6244)
- Refactored fides-js SDK to use React Context for global state management and simplified consent updating method [#6257](https://github.com/ethyca/fides/pull/6257)
- Update Shopify integration so that we do not pass consent keys to Shopify with undefined values [#6270](https://github.com/ethyca/fides/pull/6270)
- Privacy Center visitors can get validation feedback by pressing submit [#6271](https://github.com/ethyca/fides/pull/6271)

### Developer Experience
- Updated SQLAlchemy models to match the contents of the Alembic migrations [#6262](https://github.com/ethyca/fides/pull/6262)

### Fixed
- Fixed an accessibility issue where tooltips could not be triggered by keyboard focus. [#6276](https://github.com/ethyca/fides/pull/6276)
- Fixed accessibility issues with text contrast and interactive Tags in Admin UI. [#6278](https://github.com/ethyca/fides/pull/6278)
- Improved FidesJS banner dialog accessibility by providing proper ARIA roles, states, and regions. [#6291](https://github.com/ethyca/fides/pull/6291)
- Improved FidesJS accessibility by giving HTML rendered links more prominent styling [#6293](https://github.com/ethyca/fides/pull/6293)
- Fixed an issue in FidesJS where "IAB TCF" badges were misaligned when translation changed from English. [#6294](https://github.com/ethyca/fides/pull/6294)
- Appropriately expose Shopify interface docs [#6284](https://github.com/ethyca/fides/pull/6284)
- Ensure dataset API serialization does not block main server thread [#6310](https://github.com/ethyca/fides/pull/6310)
- Update admin UI to query for `minimal` dataset representation when only minimal information is needed [#6310](https://github.com/ethyca/fides/pull/6310)

## [2.64.2](https://github.com/ethyca/fides/compare/2.64.1...2.64.2)

### Fixed
- Fixed a bug where number fields in integration forms were un-editable [#6275](https://github.com/ethyca/fides/pull/6275)

## [2.64.1](https://github.com/ethyca/fides/compare/2.64.0...2.64.1)

### Fixed
- Fixed Postgres Monitor's usage of SSL Mode [#6247](https://github.com/ethyca/fides/pull/6247)


## [2.64.0](https://github.com/ethyca/fides/compare/2.63.3...2.64.0)

### Added
- Added support for Salesforce custom object monitoring using Helios [#6096](https://github.com/ethyca/fides/pull/6096)
- Added ManualTaskConfig and ManualTaskConfigField models, foundational for for ManualDSRs [#6208](https://github.com/ethyca/fides/pull/6208) https://github.com/ethyca/fides/labels/db-migration
- Adds config for sale_of_data default in Fides Shopify integration [#6233](https://github.com/ethyca/fides/pull/6233)
- Added detailed trigger tracking to all FidesJS events including element type, label, and interaction origin [#6229](https://github.com/ethyca/fides/pull/6229)
- Added validation for URLs in website integration forms [#6230](https://github.com/ethyca/fides/pull/6230)
- Adds Janus SDK enum to PrivacyRequestSource [#6243](https://github.com/ethyca/fides/pull/6243)

### Changed
- Integrations detail page now includes a setup guide component. [#6096](https://github.com/ethyca/fides/pull/6096)
- Minor improvements to Redis read-only connections [#6227](https://github.com/ethyca/fides/pull/6227)

### Fixed
- Added missing "Awaiting email send" status to privacy request statuses [#6218](https://github.com/ethyca/fides/pull/6218)
- Fixed FidesJS AMD module loading conflicts when RequireJS or other AMD loaders are present [#6210](https://github.com/ethyca/fides/pull/6210)
- Fixed the system integration form formatting dataset references incorrectly [#6225](https://github.com/ethyca/fides/pull/6225)
- Fixed a bug with pagination on the action center tables [#6231](https://github.com/ethyca/fides/pull/6231)
- Ensured that property ID is always included when saving consent in fides.js [#6238](https://github.com/ethyca/fides/pull/6238)


## [2.63.3](https://github.com/ethyca/fides/compare/2.63.2...2.63.3)

### Changed
- Updated the `re-classify` button to avoid sending `monitored` fields back to classification [#6236](https://github.com/ethyca/fides/pull/6236)


## [2.63.2](https://github.com/ethyca/fides/compare/2.63.1...2.63.2)

### Added
- AWS SES notification service now supports assumed roles through environment variable configuration through `FIDES__CREDENTIALS__NOTIFICATIONS__AWS_SES_ASSUME_ROLE_ARN` [#6206](https://github.com/ethyca/fides/pull/6206)
- Added Fides-Client header to http logger middleware [#6195](https://github.com/ethyca/fides/pull/6195)
- Added settings for read-only Redis instance [#6217](https://github.com/ethyca/fides/pull/6217)

### Changed
- TCF Banners will no longer resurface on reload after dismissal [#6200](https://github.com/ethyca/fides/pull/6200)
- Earlier initialization strategy for Shopify integration [#6202](https://github.com/ethyca/fides/pull/6202)
- Upgraded GPP library to `3.1.7` and added support for Oregon section [#6215](https://github.com/ethyca/fides/pull/6215)


## [2.63.1](https://github.com/ethyca/fides/compare/2.63.0...2.63.1)
- Added support for large (>1GB) database columns by writing the contents to external storage [#6199](https://github.com/ethyca/fides/pull/6199)
- Added `MonitorTask` and `MonitorTaskExecutionLog` models and db tables [#6178](https://github.com/ethyca/fides/pull/6178) https://github.com/ethyca/fides/labels/db-migration
- Added ManualTask and ManualTaskReference models, foundational for for ManualDSRs [#6205](https://github.com/ethyca/fides/pull/6205) https://github.com/ethyca/fides/labels/db-migration

## [2.63.0](https://github.com/ethyca/fides/compare/2.62.0...2.63.0)

### Added
- Added ability to add internal comments to privacy requests [#6165](https://github.com/ethyca/fides/pull/6165)
- Attachments can now be stored with GCS [#6161](https://github.com/ethyca/fides/pull/6161)
- Attachments can now retrieve their content as well as their download urls [#6169 ](https://github.com/ethyca/fides/pull/6169)
- Added pagination support to integrations list page for better navigation with large datasets [#6184](https://github.com/ethyca/fides/pull/6184)
- Shared monitor config model [#6167](https://github.com/ethyca/fides/pull/6167)
- Added data_sales to Shopify consent_map [#6169](https://github.com/ethyca/fides/pull/6189)
- Added new user types respondent and external_respondent [#6177](https://github.com/ethyca/fides/pull/6177) https://github.com/ethyca/fides/labels/db-migration
- Added Execution logging for uploading Access Packages [#6191](https://github.com/ethyca/fides/pull/6191)
- Added UI for creating shared monitor configurations [#6188](https://github.com/ethyca/fides/pull/6188)
- Added StagedResourceAncestor table to support dynamic `child_diff_statuses` calculations [#6185](https://github.com/ethyca/fides/pull/6185) https://github.com/ethyca/fides/labels/high-risk https://github.com/ethyca/fides/labels/db-migration

### Changed
- Deprecated `FidesInitialized` event and added `FidesConsentLoaded` and `FidesReady` events for more granular initialization state handling [#6181](https://github.com/ethyca/fides/pull/6181)
- Changed GPC to support custom notices in TCF experiences [#6176](https://github.com/ethyca/fides/pull/6176)
- Removed `masking_strict` configuration for a better onboarding experience [#6180](https://github.com/ethyca/fides/pull/6180)
- Detection resources can no longer show a "Confirm" button and will always show "Monitor" [#6193](https://github.com/ethyca/fides/pull/6193)
- Integration secrets forms now show select inputs for enums and schemas with `options` [#6190](https://github.com/ethyca/fides/pull/6190/)

### Developer Experience
- Refactored FidesJS init logic for better clarity and TCF separation [#6173](https://github.com/ethyca/fides/pull/6173)

### Fixed
- Fixed Monitor button not appearing for tables with both classified fields and new discoveries in Data detection view [#6179](https://github.com/ethyca/fides/pull/6179)
- Fixed TCF banner incorrectly resurfacing when consent was previously set by override [#6186](https://github.com/ethyca/fides/pull/6186)

## [2.62.0](https://github.com/ethyca/fides/compare/2.61.1...2.62.0)

### Added
- Exposes configuration settings for the async db engine connection [#6128](https://github.com/ethyca/fides/pull/6128)
- Added support for uploading files as internal attachments to privacy requests [#6069](https://github.com/ethyca/fides/pull/6069)
- Implements Fallback Locations in CMP [#6158](https://github.com/ethyca/fides/pull/6158)
- Added dedicated Celery queues for discovery monitor operations (detection, classification, and promotion) [#6144](https://github.com/ethyca/fides/pull/6144)
- Added a new method to Fides object for updating user consent [#6151](https://github.com/ethyca/fides/pull/6151)
- Privacy Center log level support and additional logging [#6133](https://github.com/ethyca/fides/pull/6133)
- Privacy Center support for throwing an error when an experience could not be prefetched [#6133](https://github.com/ethyca/fides/pull/6133)
- Privacy Center support for retrying the experience prefetch when an error is encountered calling the API [#6133](https://github.com/ethyca/fides/pull/6133)

### Changed
- Attachment uploads now check for file extension types, retrieving and attachment also returns the file size. [#6124](https://github.com/ethyca/fides/pull/6124)
- Updated the AC string version from v1 to v2 format, which now includes a disclosed vendors section [#6155](https://github.com/ethyca/fides/pull/6155)
- Locked down the version for @iabtechlabtcf packages for better control [#6145](https://github.com/ethyca/fides/pull/6145)

### Developer Experience
- Refactored Fides initialization code to reduce duplication and improve maintainability. [#6143](https://github.com/ethyca/fides/pull/6143)
- Improved endpoint profiler to output all frames. [#6153](https://github.com/ethyca/fides/pull/6153)

### Fixed
- Fix Special-purpose vendors with restricted purposes not correctly encoded in TC string [#6145](https://github.com/ethyca/fides/pull/6145) https://github.com/ethyca/fides/labels/high-risk
- Fixed an issue where consent mechanism string values and/or non-applicable notices not applied to Fides.consent during initialization [#6157](https://github.com/ethyca/fides/pull/6157)
- Fixed vendor display when switching between consent and legitimate interest purposes in TCF UI [#6171](https://github.com/ethyca/fides/pull/6171)

## [2.61.1](https://github.com/ethyca/fides/compare/2.61.0...2.61.1)

### Fixed
- Added certifi to fix SSL CA Error [#6139](https://github.com/ethyca/fides/pull/6139)

## [2.61.0](https://github.com/ethyca/fides/compare/2.60.1...2.61.0)

### Added
- Added Recorded URL to Consent Report [#6077](https://github.com/ethyca/fides/pull/6077)
- Added support for consent mechanism string values and non-applicable notices in FidesJS [#6115](https://github.com/ethyca/fides/pull/6115)
- Added ConnectionType.okta, OktaSchema, OktaConnector as support for the Okta Monitor [#6078](https://github.com/ethyca/fides/pull/6078)
- Added "View" detail links to success toasts in action center [#6113](https://github.com/ethyca/fides/pull/6113)
- Setting to allow Admin UI errors to be surfaced to a toast. [#6121](https://github.com/ethyca/fides/pull/6121)

### Changed
- Abstract OT consent migration logic, allow write to Fides preferences api [#6099](https://github.com/ethyca/fides/pull/6099)
- Tweaked discovered assets table so rows remain selected after bulk actions [#6108](https://github.com/ethyca/fides/pull/6108)
- Migrated some dropdown menus to use Ant's Dropdown component [#6107](https://github.com/ethyca/fides/pull/6107)
- Refactor OT consent migration [#6099](https://github.com/ethyca/fides/pull/6126)

### Developer Experience
- Cleaning up test fixtures [#6008](https://github.com/ethyca/fides/pull/6008)
- Migrated last remaining Chakra icon button to Ant [#6127](https://github.com/ethyca/fides/pull/6127)

### Fixed
- Fixed handling of empty SSL mode in the MySQL connector [#6123](https://github.com/ethyca/fides/pull/6123)
- Suppressing SQLAlchemy logging related to caching queries [#6089](https://github.com/ethyca/fides/pull/6089)
- FidesJS css variable `--fides-overlay-container-border-width` now applies to banner (only applied to modal before) [#6097](https://github.com/ethyca/fides/pull/6097) https://github.com/ethyca/fides/labels/high-risk
- Fixed vendor restriction form validation and input handling [#6101](https://github.com/ethyca/fides/pull/6101)
- Fixed special purpose vendor check in Fides JS logic [#6118](https://github.com/ethyca/fides/pull/6118)
- Update Add Vendor tooltip to match navigation option [#6111](https://github.com/ethyca/fides/pull/6111)
- Fixed UX issues with action center tables [#6116](https://github.com/ethyca/fides/pull/6116)
- Fixed incorrect font styling on some table headers [#6129](https://github.com/ethyca/fides/pull/6129)
- Fixed a bug with refreshing or deep-linking to pages sometimes redirecting to homepage [#6125](https://github.com/ethyca/fides/pull/6125)
- Fixed a bug that prevented from showing all the integrations when on the system page [#6138](https://github.com/ethyca/fides/pull/6138)

### Removed
- Removed unused libxslt-dev dependency [#6119](https://github.com/ethyca/fides/pull/6119)

## [2.60.1](https://github.com/ethyca/fides/compare/2.60.0...2.60.1)

### Fixed
- Fixed GTM integration to properly handle duplicate notice keys [#6090](https://github.com/ethyca/fides/pull/6090)
- Fix Special-purpose only vendors not correctly encoded in TC string [#6086](https://github.com/ethyca/fides/pull/6086)

## [2.60.0](https://github.com/ethyca/fides/compare/2.59.2...2.60.0)

### Added
- Migrate `Cookies` resources to `Asset` resources of type `Cookie` [#5776](https://github.com/ethyca/fides/pull/5776) https://github.com/ethyca/fides/labels/db-migration https://github.com/ethyca/fides/labels/high-risk
- Added support for selecting TCF Publisher Override configuration when configuring Privacy Experience (behind beta feature flag) [#6033](https://github.com/ethyca/fides/pull/6033)
- Added Google Cloud Storage as a storage option [#6006](https://github.com/ethyca/fides/pull/6006)
- Update the Datahub Permissions section to include required permissions from Datahub [#6052](https://github.com/ethyca/fides/pull/6052)
- Added assumed role arn capabilities to aws Storage [#6027](https://github.com/ethyca/fides/pull/6027)
- Added the ability to create new TCF Experiences within Admin UI [#6055](https://github.com/ethyca/fides/pull/6055)
- PostgreSQL connection config now supports SSL Mode [#6068](https://github.com/ethyca/fides/pull/6068)
- Added ability to "restore" ignored assets in action center [#6080](https://github.com/ethyca/fides/pull/6080)
- Added support for TCF publisher restrictions in FidesJS [#6102](https://github.com/ethyca/fides/pull/6102)

### Changed
- Changed how TCF Publisher Overrides gets configured in consent settings (behind beta feature flag) [#6013](https://github.com/ethyca/fides/pull/6013)
- Frontend now do not generate `key` when creating a Website Monitor [#6041](https://github.com/ethyca/fides/pull/6041)
- Integrations manage modals now are cappable of showing a small description [#6037](https://github.com/ethyca/fides/pull/6037)
- UI now allows assigning of non-consent-category data uses to system assets [#6049](https://github.com/ethyca/fides/pull/6049)
- Updated bulk ignore assets toast message [#6043](https://github.com/ethyca/fides/pull/6043)
- Updated UI behavior for editing languages in the Experience config for consistency and clarity [#6055](https://github.com/ethyca/fides/pull/6055)
- Moved detection & discovery features out of beta [#6059](https://github.com/ethyca/fides/pull/6059)
- Show notice-only notices before other notices in modals of non-TCF experiences [#6074](https://github.com/ethyca/fides/pull/6074)

### Developer Experience
- Reduced animations on Cypress tests in Privacy Center for quicker results [#5976](https://github.com/ethyca/fides/pull/5976)
- Migrated Tooltip components to Ant Design across Admin UI [#6060](https://github.com/ethyca/fides/pull/6060)
- Added custom Typography component to FidesUI with configurable text sizes [#6062](https://github.com/ethyca/fides/pull/6062)
- Updated the Docker image used for MSSQL integration tests [#6063](https://github.com/ethyca/fides/pull/6063)
- Improved Docker image build times by using separate amd64/arm64 Github runners [#6073](https://github.com/ethyca/fides/pull/6073)
- Enhanced Fides.js demo pages with improved styling and JSON visualization [#6075](https://github.com/ethyca/fides/pull/6075)

### Fixed
- Fixed typo in Vermont US state name [#6029](https://github.com/ethyca/fides/pull/6029)
- Fixed two Georgia's in regions list and incorrect name for the state SD [#6036](https://github.com/ethyca/fides/pull/6036)
- Fixed performance issues in Data map report in Admin UI [#6046](https://github.com/ethyca/fides/pull/6046)
- Fixed details requirements in AWS SES setup [#6047](https://github.com/ethyca/fides/pull/6047)
- Addressed some performance issues with Experience configuration previews [#6055](https://github.com/ethyca/fides/pull/6055)
- Fixed icon sizing in request manager table [#6079](https://github.com/ethyca/fides/pull/6079)
- Fixed GCP SQL connection to support ip_type [#6065](https://github.com/ethyca/fides/pull/6065)
- TCF overlay option no longer an Experience option when TCF is not enabled [#6091](https://github.com/ethyca/fides/pull/6091)

## [2.59.2](https://github.com/ethyca/fides/compare/2.59.1...2.59.2)

### Added
- Added PostgreSQL connection config form to the "integrations" page to support use with discovery monitors [#6018](https://github.com/ethyca/fides/pull/6018)
- Added SSL Mode field for MySQL connections [#6048](https://github.com/ethyca/fides/pull/6048)

### Changed
- Removed `dbname` as a required field for PostgreSQL connection configs to support use with discovery monitors [#6018](https://github.com/ethyca/fides/pull/6018)
- Updated consent automation models to support echo detection in Fidesplus [#6054](https://github.com/ethyca/fides/pull/6054)

### Fixed
- Fixed Privacy Center issue where unconfigured fields (eg. phone) were being passed as null form values [#6045](https://github.com/ethyca/fides/pull/6045)
- Fixed startup issues with Celery workers [#6058](https://github.com/ethyca/fides/pull/6058)


## [2.59.1](https://github.com/ethyca/fides/compare/2.59.0...2.59.1)

### Added
- Adds embedded-consent route to Privacy Center [#6040](https://github.com/ethyca/fides/pull/6040)

## [2.59.0](https://github.com/ethyca/fides/compare/2.58.2...2.59.0)

### Added
- Added `reject_all_mechanism` to `PrivacyExperienceConfig` [#5952](https://github.com/ethyca/fides/pull/5952) https://github.com/ethyca/fides/labels/db-migration
- Added DataHub dataset sync functionality UI with feedback and error handling [#5949](https://github.com/ethyca/fides/pull/5949)
- Added support for TCF preview in Admin UI experience form [#5962](https://github.com/ethyca/fides/pull/5962)
- Added `opt_in_only` to `Layer1ButtonOption` [#5958](https://github.com/ethyca/fides/pull/5958)
- Added support for links in `<a>` tags on the custom HTML description [#5960](https://github.com/ethyca/fides/pull/5960)
- Added "Reject all" behavior and visibility options to TCF Experience config form [#5964](https://github.com/ethyca/fides/pull/5964)
- Added `TCFConfiguration` and `TCFPublisherRestriction` models [#5983](https://github.com/ethyca/fides/pull/5983) https://github.com/ethyca/fides/labels/db-migration
- Added tab navigation to action center system aggregate table [#6011](https://github.com/ethyca/fides/pull/6011)
- Support `Quarterly` and `Yearly` monitor scheduling [#5981](https://github.com/ethyca/fides/pull/5981)
- Adds integration tests for Enterprise Bigquery DSR nested fields [#5969](https://github.com/ethyca/fides/pull/5969)
- Added `tcf_configuration_id` to `PrivacyExperienceConfig` and fixes `TCFPublisherRestriction` validations [#6012](https://github.com/ethyca/fides/pull/6012) https://github.com/ethyca/fides/labels/db-migration
- Added a `--separate-files` flag to the `fides pull dataset` CLI command to pull each dataset into its own file [#6007](https://github.com/ethyca/fides/pull/6007)
- Added a `readonly_server` database setting to support specifying a read-only database [#6023](https://github.com/ethyca/fides/pull/6023)

### Changed
- Bumped Next.js for all frontend apps to latest patch versions. [#5946](https://github.com/ethyca/fides/pull/5946)
- Updating UI for Integrations, the tags now represent capabilities of the integrations [#5973](https://github.com/ethyca/fides/pull/5973)
- Changed action center result tables to use expandable cells for multi-value results [#5963](https://github.com/ethyca/fides/pull/5963)
- Changed action center homepage to use CSS grid layout [#5982](https://github.com/ethyca/fides/pull/5982)
- Updated the UI for the activity tab of the privacy request detail page [#6005](https://github.com/ethyca/fides/pull/6005)
- Unified frontend formatKey method, so its behavior is closer to the backend behavior [#6010](https://github.com/ethyca/fides/pull/6010)
- Action center table's checkboxes were improved, also improved change indications [#6021](https://github.com/ethyca/fides/pull/6021)

### Fixed
- Updated relationships for Comments, Attachments and PrivacyRequests to remove overlap sqlalchemy error. [#5929](https://github.com/ethyca/fides/pull/5929)
- Hide "Reclassify" option on fields in D&D tables [#5956](https://github.com/ethyca/fides/pull/5956)
- Fix D&D action errors not surfacing in UI [#5997](https://github.com/ethyca/fides/pull/5997)
- Fixes translation bug in TCF custom notices [#6003](https://github.com/ethyca/fides/pull/6003)
- Fixed issue with SaaS integration update payloads [#6001](https://github.com/ethyca/fides/pull/6001)
- Fix non-consent-category data uses showing up in system assets table [#5999](https://github.com/ethyca/fides/pull/5999)
- Fix `TCFConfiguration` relationship definitions [#6031](https://github.com/ethyca/fides/pull/6031)

### Removed
- Removed datasetClassificationUpdates flag from admin UI. [#5950](https://github.com/ethyca/fides/pull/5950)

## [2.58.2](https://github.com/ethyca/fides/compare/2.58.1...2.58.2)

### Changed
- Writes fides consent cookie during OT consent migration [#6009](https://github.com/ethyca/fides/pull/6009)

## [2.58.1](https://github.com/ethyca/fides/compare/2.58.0...2.58.1)

### Fixed
- Fixed an issue with banner dismisal resulting in resurfaced banner [#5979](https://github.com/ethyca/fides/pull/5979)

## [2.58.0](https://github.com/ethyca/fides/compare/2.57.1...2.58.0)

### Added
- Support for location based privacy center actions [#5803](https://github.com/ethyca/fides/pull/5803)
- Added `is_country` field on locations [#5885](https://github.com/ethyca/fides/pull/5885)
- Added `page` column to `Asset` table/model [#5898](https://github.com/ethyca/fides/pull/5898) https://github.com/ethyca/fides/labels/db-migration
- Added new `has_next` parameter for the `cursor` pagination strategy [#5888](https://github.com/ethyca/fides/pull/5888)
- Support `FIDES_PRIVACY_CENTER__FIDES_JS_MAX_AGE_SECONDS` configuration option for `fides-privacy-center` to override default cache duration for /fides.js [#5909](https://github.com/ethyca/fides/pull/5909)
- Add properties for user assigned systems/data_uses on staged resources [5841](https://github.com/ethyca/fides/pull/5841) https://github.com/ethyca/fides/labels/db-migration
- Added tooltips to the buttons in the dataset test UI [#5899](https://github.com/ethyca/fides/pull/5899)
- Added the ability to stop a test privacy request in the dataset test UI [#5901](https://github.com/ethyca/fides/pull/5901)
- Support setting publisher country code in Consent Settings [#5902](https://github.com/ethyca/fides/pull/5902)
- Added option for disabling consent notice toggles [#5872](https://github.com/ethyca/fides/pull/5872)
- Added UI to manually update Assets in the system asset view [#5914](https://github.com/ethyca/fides/pull/5914)
- Use the experience's `tcf_publisher_country_code` when building TC strings [#5921](https://github.com/ethyca/fides/pull/5921)
- Added size thresholds to S3 upload and retrieval methods for more efficient document processing. [#5922](https://github.com/ethyca/fides/pull/5922)
- Added support for Notice Consent String integration in Fides String [#5895](https://github.com/ethyca/fides/pull/5895)
- Added support for new options for Fides.gtm method [#5917](https://github.com/ethyca/fides/pull/5917)
- Added tab-based filtering and row persistence to web monitor assets table [#5933](https://github.com/ethyca/fides/pull/5933)
- Add inline editing for system assets table [#5940](https://github.com/ethyca/fides/pull/5940)

### Changed
- Privacy Center was updated to use React 19 and Nextjs 15 [#5803](https://github.com/ethyca/fides/pull/5803) https://github.com/ethyca/fides/labels/high-risk
- Change `Browser Request` values to `Browser request` in Asset and StagedResource models [#5898](https://github.com/ethyca/fides/pull/5898) https://github.com/ethyca/fides/labels/db-migration
- Changed discovered asset "system" cell to use `user_assigned_system_key` property [#5908](https://github.com/ethyca/fides/pull/5908)
- Changed Dataset endpoint, it now has `minimal` parameter, and can be filtered by `fides_meta.namespace.connection_type` [#5915](https://github.com/ethyca/fides/pull/5915)
- Datahub integration now allows datasets to be selected [#5926](https://github.com/ethyca/fides/pull/5926)
- Enable Consent Reporting screen by default. Update consent lookup table column. [#5936](https://github.com/ethyca/fides/pull/5936)

### Fixed
- Fixed UX issues with website monitor form [#5884](https://github.com/ethyca/fides/pull/5884)
- Fixed consent reporting table issues, add external id column [#5918](https://github.com/ethyca/fides/pull/5918)
- Removed excessive authorization debug logs [#5920](https://github.com/ethyca/fides/pull/5920)
- Fixed fix incorrect calls to TCF api update method [#5916](https://github.com/ethyca/fides/pull/5916)
- Fixed "unvisited edges" error when dealing with optional identities [#5923](https://github.com/ethyca/fides/pull/5923)
- Fixed issue where sometimes an experience translation couldn't be added [#5942](https://github.com/ethyca/fides/pull/5942)

### Removed
- Removed beta flag for Datahub feature [#5937](https://github.com/ethyca/fides/pull/5937)

## [2.57.1](https://github.com/ethyca/fides/compare/2.57.0...2.57.1)

### Changed
- Added extra debug logging and fixed handler time calculation [#5927](https://github.com/ethyca/fides/pull/5927)

## [2.57.0](https://github.com/ethyca/fides/compare/2.56.2...2.57.0)

### Added
- DB model support for Attachments [#5784](https://github.com/ethyca/fides/pull/5784) https://github.com/ethyca/fides/labels/db-migration
- DB migration to add `description` column to `asset` [#5822](https://github.com/ethyca/fides/pull/5822) https://github.com/ethyca/fides/labels/db-migration
- DB model support for messages on `MonitorExecution` records [#5846](https://github.com/ethyca/fides/pull/5846) https://github.com/ethyca/fides/labels/db-migration
- Added support for GPP String integration in Fides String [#5845](https://github.com/ethyca/fides/pull/5845)
- Attachments storage capabilities (S3 or local) [#5812](https://github.com/ethyca/fides/pull/5812) https://github.com/ethyca/fides/labels/db-migration
- DB model support for Comments [#5833](https://github.com/ethyca/fides/pull/5833/files) https://github.com/ethyca/fides/labels/db-migration
- Added UI for configuring website integrations and monitors [#5867](https://github.com/ethyca/fides/pull/5867)
- Adding support for BigQuery struct updates [#5849](https://github.com/ethyca/fides/pull/5849)
- Added support for OneTrust Consent Migration [#5873](https://github.com/ethyca/fides/pull/5873)

### Changed
- Bumped supported Python versions to `3.10.16` and `3.9.21` [#5840](https://github.com/ethyca/fides/pull/5840)
- Update the privacy request detail page to a new layout and improved styling [#5824](https://github.com/ethyca/fides/pull/5824)
- Updated privacy request handling to still succeed if not all identities are provided [#5836](https://github.com/ethyca/fides/pull/5836)
- Refactored privacy request processing to never re-use sessions [#5862](https://github.com/ethyca/fides/pull/5862)
- Updated hover state of menu items to be more visible [#5868](https://github.com/ethyca/fides/pull/5868)
- Use `gpp_settings.cmp_api_required` to determine if GPP CMP API should be included in bundle [#5883](https://github.com/ethyca/fides/pull/5883)
- Updates Fides interface docs to expose additional fields [#5878](https://github.com/ethyca/fides/pull/5878)

### Developer Experience
- Moved non-prod Admin UI dependencies to devDependencies [#5832](https://github.com/ethyca/fides/pull/5832)
- Prevent Admin UI and Privacy Center from starting when running `nox -s dev` with datastore params [#5843](https://github.com/ethyca/fides/pull/5843)
- Remove plotly (unused package) to reduce fides image size [#5852](https://github.com/ethyca/fides/pull/5852)
- Fixed issue where the log_context decorator didn't support positional arguments [#5866](https://github.com/ethyca/fides/pull/5866)

### Fixed
- Fixed pagination bugs on some tables [#5819](https://github.com/ethyca/fides/pull/5819)
- Fixed load_samples to wrap variables in quotes to prevent YAML parsing errors [#5857](https://github.com/ethyca/fides/pull/5857)
- Fixed incorrect value being set for `MonitorExecution.started` column [#5864](https://github.com/ethyca/fides/pull/5864)
- Improved the behavior and state management of MSPA-related settings [#5861](https://github.com/ethyca/fides/pull/5861)
- Fixed CORS origins handling to be more consistent across config (toml/env var) and API settings; allow `0.0.0.0` as an origin [#5853](https://github.com/ethyca/fides/pull/5853)
- Fixed an issue with the update payloads for select SaaS integrations [#5860](https://github.com/ethyca/fides/pull/5860)
- Fixed `/privacy-request/<id>/resubmit` endpoint so it doesn't queue the request twice [#5870](https://github.com/ethyca/fides/pull/5870)
- Fixed the system assets table being the wrong width [#5879](https://github.com/ethyca/fides/pull/5879)
- Fixed vendor override handling in FidesJS CMP [#5886](https://github.com/ethyca/fides/pull/5886)
- Fix `extraDetails.preference` on `FidesUIChanged` events from FidesJS SDK to include the correct `notice_key` when using custom purposes in TCF experience [#5892](https://github.com/ethyca/fides/pull/5892)

## [2.56.2](https://github.com/ethyca/fides/compare/2.56.1...2.56.2)

### Added
- Update FidesJS to push all `FidesEvent` types to GTM (except `FidesInitializing`) [#5821](https://github.com/ethyca/fides/pull/5821)
- Added a consent reporting table and consent lookup feature [#5839](https://github.com/ethyca/fides/pull/5839)
- Added a high-precision `timestamp` to all `FidesEvents` from FidesJS SDK [#5859](https://github.com/ethyca/fides/pull/5859)
- Added a `extraDetails.trigger` to `FidesUIChanged` events from FidesJS SDK with info about the UI element that triggered the event [#5859](https://github.com/ethyca/fides/pull/5859)
- Added a `extraDetails.preference` to `FidesUIChanged` events from FidesJS SDK with info about the preference that was changed (notice, TCF purpose, TCF vendor, etc.) [#5859](https://github.com/ethyca/fides/pull/5859)

### Fixed
- Addressed TCModel console error when opting into some purposes [#5850](https://github.com/ethyca/fides/pull/5850)
- Opt out of all in TCF no longer affects "notice only" notices [#5850](https://github.com/ethyca/fides/pull/5850)
- Corrected the Tag color for some columns of the Privacy requests table. [#5848](https://github.com/ethyca/fides/pull/5848)

## [2.56.1](https://github.com/ethyca/fides/compare/2.56.0...2.56.1)

### Changed
- Custom TCF purposes respect NOTICE_ONLY [#5830](https://github.com/ethyca/fides/pull/5830)

### Fixed
- Fixed usage of stale DB sessions when running privacy requests [#5834](https://github.com/ethyca/fides/pull/5834)

## [2.56.0](https://github.com/ethyca/fides/compare/2.55.4...2.56.0)

### Added
- DB model support for Web Monitoring [#5616](https://github.com/ethyca/fides/pull/5616) https://github.com/ethyca/fides/labels/db-migration
- Added support for queue-specific Celery workers [#5761](https://github.com/ethyca/fides/pull/5761)
- Added support for AWS SES as an email provider [#5804](https://github.com/ethyca/fides/pull/5804)
- Nested identity query support for BigQuery [#5814](https://github.com/ethyca/fides/pull/5814)
- Added job that automatically requeues interrupted tasks for in progress privacy requests [#5800](https://github.com/ethyca/fides/pull/5800)
- Added "Assets" tab on system view for web monitor assets [#5811](https://github.com/ethyca/fides/pull/5811)
- Support for MySQL Data Detection & Discovery Monitors [#5798](https://github.com/ethyca/fides/pull/5798)

### Changed
- Improved dataset validation for namespace metadata and dataset reachability [#5744](https://github.com/ethyca/fides/pull/5744)
- Taxonomy page can now be accessed by users with only read permissions [#5815](https://github.com/ethyca/fides/pull/5815)

### Developer Experience
- Modified Dependabot configuration to support monorepo security updates [#5810](https://github.com/ethyca/fides/pull/5810)
- Fix load_samples to correctly collect & load sample connections with "False" secret values [#5828](https://github.com/ethyca/fides/pull/5828)

### Docs
- Removed version pins in LDFLAGS & CFLAGS for local MSSQL builds [#5760](https://github.com/ethyca/fides/pull/5760)

### Fixed
- Fixed background color of the message indicating the rows selected [#5847](https://github.com/ethyca/fides/pull/5847)
- Fixed bug with D&D table column widths [#5813](https://github.com/ethyca/fides/pull/5813)
- Fixed `poll_for_exited_privacy_request_tasks` for DSR-processing improvements [#5820](https://github.com/ethyca/fides/pull/5820)

## [2.55.4](https://github.com/ethyca/fides/compare/2.55.3...2.55.4)

### Added
- Added setting to control fuzzy search for privacy requests [#5748](https://github.com/ethyca/fides/pull/5748)

### Fixed
- Fixed BQ partition clause validation to allow `-` characters in operands [#5796](https://github.com/ethyca/fides/pull/5796)

## [2.55.3](https://github.com/ethyca/fides/compare/2.55.2...2.55.3)

### Fixed
- Fixed BigQuery DSR integration generates invalid queries when having a dataset with nested fields [#5785](https://github.com/ethyca/fides/pull/5785)

## [2.55.2](https://github.com/ethyca/fides/compare/2.55.1...2.55.2)

### Changed
- Release version bump. No code changes.

## [2.55.1](https://github.com/ethyca/fides/compare/2.55.0...2.55.1)

### Fixed
- Fixed GPP string and section inconsistencies [#5765](https://github.com/ethyca/fides/pull/5765)
- Fixed sending of notifications for privacy request receipts [#5777](https://github.com/ethyca/fides/pull/5777)
- Fixed create systems with vendor_deleted_at field [#5786](https://github.com/ethyca/fides/pull/5786)

## [2.55.0](https://github.com/ethyca/fides/compare/2.54.0...2.55.0)

### Added
- Added editing support for categories of consent on discovered assets [#5739](https://github.com/ethyca/fides/pull/5739)
- Added a read-only consent category cell to Action Center aggregate system results table [#5737](https://github.com/ethyca/fides/pull/5737)
- Added detail trays to items in data catalog view [#5729](https://github.com/ethyca/fides/pull/5729)
- Support rendering and saving consent from custom notices in TCF Overlay [#5742](https://github.com/ethyca/fides/pull/5742)
- Added worker stats endpoint to monitor worker status and task queue length [#5725](https://github.com/ethyca/fides/pull/5725)
- New "Headless" experience type to support custom UI implementations [#5751](https://github.com/ethyca/fides/pull/5751)

### Changed
- Added frequency field to DataHubSchema integration config [#5716](https://github.com/ethyca/fides/pull/5716)
- Added glossary_node field to DataHubSchema integration config [#5734](https://github.com/ethyca/fides/pull/5734)
- Added initial support for upcoming "headless" CMP experience type [#5731](https://github.com/ethyca/fides/pull/5731)
- All Select dropdowns will now allow searching to narrow down the options by default [#5738](https://github.com/ethyca/fides/pull/5738)
- Exposes privacy notice picker for TCF components [#5730](https://github.com/ethyca/fides/pull/5730)
- Model changes to support new privacy center config options [5732](https://github.com/ethyca/fides/pull/5732)

### Fixed
- Fixed `fides annotate dataset` command enters incorrect value on the `direction` field. [#5727](https://github.com/ethyca/fides/pull/5727)
- Fixed Bigquery flakey tests. [#5713](https://github.com/ethyca/fides/pull/5713)
- Fixed breadcrumb navigation issues in data catalog view [#5717](https://github.com/ethyca/fides/pull/5717)
- Fixed `window.Fides.experience` of FidesJS to be a merged version of the minimal and full experience. [#5726](https://github.com/ethyca/fides/pull/5726)
- Fixed vendor count template string on FidesJS embedded layer 2 descriptions [#5736](https://github.com/ethyca/fides/pull/5736)
- Allowing a list with a single dataset in the YAML dataset editor [#5750](https://github.com/ethyca/fides/pull/5750)
- Fixed edge case translation string issue on FidesJS embedded layer 2 [#5749](https://github.com/ethyca/fides/pull/5749)
- Standardized taxonomy endpoint behavior for URLs with and without trailing slashes to ensure all endpoints properly enforce the latest data validation rules [#5753](https://github.com/ethyca/fides/pull/5753)

## [2.54.0](https://github.com/ethyca/fides/compare/2.53.0...2.54.0)

### Added
- Migration to add the `data_uses` column to `stagedresource` table, prereqs for Data Catalog work in Fidesplus [#5600](https://github.com/ethyca/fides/pull/5600/) https://github.com/ethyca/fides/labels/db-migration
- Added a new endpoint to fully resubmit any errored privacy requests [#5658](https://github.com/ethyca/fides/pull/5658) https://github.com/ethyca/fides/labels/db-migration
- Migration to add the `monitorexecution` table used by fidesplus to persist `MonitorExecution` records to DB [#5704](https://github.com/ethyca/fides/pull/5704) https://github.com/ethyca/fides/labels/db-migration

### Changed
- Updated UI colors to new brand. Update logo, homepage cards. [#5668](https://github.com/ethyca/fides/pull/5668)
- Privacy request status tags colors have been updated [#5699](https://github.com/ethyca/fides/pull/5699)
- The privacy declarations for a system are now sorted alphabetically by name. [#5683](https://github.com/ethyca/fides/pull/5683)
- Upgraded GPP library to `3.1.5` and added support for all available state sections (ustx, usde, usia, etc.) [#5696](https://github.com/ethyca/fides/pull/5696)
- Updating DSR execution to allow collections to be unreachable when they don't contain policy-relevant data categories [#5689](https://github.com/ethyca/fides/pull/5689)
- Added "All activity" root breadcrumb to D&D results tables [#5694](https://github.com/ethyca/fides/pull/5694)

### Developer Experience
- Migrated radio buttons and groups to Ant Design [#5681](https://github.com/ethyca/fides/pull/5681)

### Fixed
- Updating mongodb connectors so it can support usernames and password with URL encoded characters [#5682](https://github.com/ethyca/fides/pull/5682)
- After creating a new system, the url is now updated correctly to the new system edit page [#5701](https://github.com/ethyca/fides/pull/5701)
- Visual fixes for table header buttons [#5693](https://github.com/ethyca/fides/pull/5693)

## [2.53.0](https://github.com/ethyca/fides/compare/2.52.0...2.53.0)

### Added
- Added Action Center MVP behind new feature flag [#5622](https://github.com/ethyca/fides/pull/5622)
- Added Data Catalog MVP behind new feature flag [#5628](https://github.com/ethyca/fides/pull/5628)
- Added cache-clearing methods to the `DBCache` model to allow deleting cache entries [#5629](https://github.com/ethyca/fides/pull/5629)
- Adds partitioning, custom identities, multiple identities to test coverage for BigQuery Enterprise [#5618](https://github.com/ethyca/fides/pull/5618)
- Added Datahub groundwork required by Fidesplus [#5666](https://github.com/ethyca/fides/pull/5666)

### Changed
- Updated brand link url [#5656](https://github.com/ethyca/fides/pull/5656)
- Changed "Reclassify" D&D button to show in an overflow menu when row actions are overcrowded [#5655](https://github.com/ethyca/fides/pull/5655)
- Removed primary key requirements for BigQuery and Postgres erasures [#5591](https://github.com/ethyca/fides/pull/5591)
- Updated `DBCache` model so setting cache value always updates the updated_at field [#5669](https://github.com/ethyca/fides/pull/5669)
- Changed sizes of buttons in table headers [#5654](https://github.com/ethyca/fides/pull/5654)
- Adds new config for max number of rows in DSR download through Admin-UI [#5671](https://github.com/ethyca/fides/pull/5671)
- Added CSS variable to FidesJS: `--fides-base-font-size: 16px` for better consistency. Overriding this variable with "1rem" will mimic legacy behavior. [#5673](https://github.com/ethyca/fides/pull/5673) https://github.com/ethyca/fides/labels/high-risk

### Fixed
- Fixed issue where the custom report "reset" button was not working as expected [#5649](https://github.com/ethyca/fides/pull/5649)
- Fixed column ordering issue in the Data Map report [#5649](https://github.com/ethyca/fides/pull/5649)
- Fixed issue where the Data Map report filter dialog was missing an Accordion item label [#5649](https://github.com/ethyca/fides/pull/5649)
- Improved database session management for long running access request tasks [#5667](https://github.com/ethyca/fides/pull/5667)
- Ensured decode_password function properly handles plaintext but valid base64 passwords [#5698](https://github.com/ethyca/fides/pull/5698)

## [2.52.0](https://github.com/ethyca/fides/compare/2.51.2...2.52.0)

### Added
- New page in the Cookie House sample app to demonstrate the use of embedding the FidesJS SDK on the page [#5564](https://github.com/ethyca/fides/pull/5564)
- Added event based communication example to the Cookie House sample app [#5597](https://github.com/ethyca/fides/pull/5597)
- Added new erasure tests for BigQuery Enterprise [#5554](https://github.com/ethyca/fides/pull/5554)
- Added new `has_next` parameter for the `link` pagination strategy [#5596](https://github.com/ethyca/fides/pull/5596)
- Added a `DBCache` model for database-backed caching [#5613](https://github.com/ethyca/fides/pull/5613) https://github.com/ethyca/fides/labels/db-migration
- Adds "reclassify" button to discovery result tables [#5574](https://github.com/ethyca/fides/pull/5574)
- Added support for exporting datamaps with column renaming, reordering and visibility options [#5543](https://github.com/ethyca/fides/pull/5543)

### Changed
- Adjusted Ant's Select component colors and icon [#5594](https://github.com/ethyca/fides/pull/5594)
- Replaced taxonomies page with new UI based on an interactive tree visualization [#5602](https://github.com/ethyca/fides/pull/5602)
- Adjusted functionality around updating taxonomy active field, includes data migration to re-activate taxonomy nodes [#5617](https://github.com/ethyca/fides/pull/5617)
- Migrated breadcrumbs to Ant Design [#5610](https://github.com/ethyca/fides/pull/5610)
- Updated `CustomReportConfig` to be more intuitive on its contents [#5543](https://github.com/ethyca/fides/pull/5543)

### Fixed
- Fixing quickstart.py script [#5585](https://github.com/ethyca/fides/pull/5585)
- Removed unnecessary double notification when updating database integrations [#5612](https://github.com/ethyca/fides/pull/5612)

## [2.51.2](https://github.com/ethyca/fides/compare/2.51.1...2.51.2)

### Fixed
- Fixed miscellaneous performance issues with Systems and PrivacyDeclarations [#5601](https://github.com/ethyca/fides/pull/5601)

## [2.51.1](https://github.com/ethyca/fides/compare/2.51.0...2.51.1)

### Fixed
- SaaS integrations using `oauth_client_credentials` now properly update their access token when editing the secrets. [#5548](https://github.com/ethyca/fides/pull/5548)
- Saas integrations using `oauth_client_credentials` now properly refresh their access token when the current token expires [#5569](https://github.com/ethyca/fides/pull/5569)
- Adding `dsr_testing_tools_enabled` security setting [#5573](https://github.com/ethyca/fides/pull/5573)
- Reverted elimination of connection pool in worker tasks to prevent DB performance issues [#5592](https://github.com/ethyca/fides/pull/5592)

## [2.51.0](https://github.com/ethyca/fides/compare/2.50.0...2.51.0)

### Added
- Added new column for Action Type in privacy request event logs [#5546](https://github.com/ethyca/fides/pull/5546)
- Added `fides_consent_override` option in FidesJS SDK [#5541](https://github.com/ethyca/fides/pull/5541)
- Added new `script` ConsentMethod in FidesJS SDK for tracking automated consent [#5541](https://github.com/ethyca/fides/pull/5541)
- Added a new page under system integrations to run standalone dataset tests (Fidesplus) [#5549](https://github.com/ethyca/fides/pull/5549)

### Changed
- Adding hashes to system tab URLs [#5535](https://github.com/ethyca/fides/pull/5535)
- Boolean inputs will now show as a select with true/false values in the connection form [#5555](https://github.com/ethyca/fides/pull/5555)
- Updated Cookie House to be responsive [#5541](https://github.com/ethyca/fides/pull/5541)
- Updated `/system` endpoint to filter vendor deleted systems [#5553](https://github.com/ethyca/fides/pull/5553)

### Developer Experience
- Migrated remaining instances of Chakra's Select component to use Ant's Select component [#5502](https://github.com/ethyca/fides/pull/5502)

### Fixed
- Updating dataset PUT to allow deleting all datasets [#5524](https://github.com/ethyca/fides/pull/5524)
- Adds support for fides_key generation when parent_key is provided in Taxonomy create endpoints [#5542](https://github.com/ethyca/fides/pull/5542)
- An integration will no longer re-enable after saving the connection form [#5555](https://github.com/ethyca/fides/pull/5555)
- Fixed positioning of Fides brand link in privacy center [#5572](https://github.com/ethyca/fides/pull/5572)

### Removed
- Removed unnecessary debug logging from the load_file config helper [#5544](https://github.com/ethyca/fides/pull/5544)


## [2.50.0](https://github.com/ethyca/fides/compare/2.49.1...2.50.0)

### Added
- Added namespace support for Snowflake [#5486](https://github.com/ethyca/fides/pull/5486)
- Added support for field-level masking overrides [#5446](https://github.com/ethyca/fides/pull/5446)
- Added BigQuery Enterprise access request integration test [#5504](https://github.com/ethyca/fides/pull/5504)
- Added MD5 email hashing for Segment's Right to Forget endpoint requests [#5514](https://github.com/ethyca/fides/pull/5514)
- Added loading state to the toggle switches on the Privacy experiences page [#5529](https://github.com/ethyca/fides/pull/5529)
- Added new env variable to set a privacy center to default to a specific property  [#5532](https://github.com/ethyca/fides/pull/5532)

### Changed
- Allow hiding systems via a `hidden` parameter and add two flags on the `/system` api endpoint; `show_hidden` and `dnd_relevant`, to display only systems with integrations [#5484](https://github.com/ethyca/fides/pull/5484)
- The CMP override `fides_privacy_policy_url` will now apply even if the `fides_override_language` doesn't match [#5515](https://github.com/ethyca/fides/pull/5515)
- Updated POST taxonomy endpoints to handle creating resources without specifying fides_key [#5468](https://github.com/ethyca/fides/pull/5468)
- Disabled connection pooling for task workers and added retries and keep-alive configurations for database connections [#5448](https://github.com/ethyca/fides/pull/5448) https://github.com/ethyca/fides/labels/high-risk
- Added timeout handling in the UI for async discovery monitor-related queries [#5519](https://github.com/ethyca/fides/pull/5519)

### Developer Experience
- Migrated several instances of Chakra's Select component to use Ant's Select component [#5475](https://github.com/ethyca/fides/pull/5475)
- Fixing BigQuery integration tests [#5491](https://github.com/ethyca/fides/pull/5491)
- Enhanced logging for privacy requests [#5500](https://github.com/ethyca/fides/pull/5500)

### Docs
- Added docs for PrivacyNoticeRegion type [#5488](https://github.com/ethyca/fides/pull/5488)

### Fixed
- Fixed deletion of ConnectionConfigs that have related MonitorConfigs [#5478](https://github.com/ethyca/fides/pull/5478)
- Fixed extra delete icon on Domains page [#5513](https://github.com/ethyca/fides/pull/5513)
- Fixed incorrect display names on some D&D resources [#5498](https://github.com/ethyca/fides/pull/5498)
- Fixed position of "Integration" button on system detail page [#5497](https://github.com/ethyca/fides/pull/5497)
- Fixing issue where "privacy request received" emails would not be sent if the request had custom identities [#5518](https://github.com/ethyca/fides/pull/5518)
- Fixed issue with long-running privacy request tasks losing their connection to the database [#5500](https://github.com/ethyca/fides/pull/5500)
- Fixed missing "Manage privacy preferences" button label option in TCF experience translations [#5528](https://github.com/ethyca/fides/pull/5528)
- Fixed privacy center not fetching the correct experience when using custom property paths  [#5532](https://github.com/ethyca/fides/pull/5532)

### Security
 - Password Policy is now Enforced in Accept Invite API [CVE-2024-52008](https://github.com/ethyca/fides/security/advisories/GHSA-v7vm-rhmg-8j2r)

## [2.49.1](https://github.com/ethyca/fides/compare/2.49.0...2.49.1)

### Added
- Added support for GPP national string to be used alongside state-by-state using a new approach option [#5480](https://github.com/ethyca/fides/pull/5480)
- Added "Powered by" branding link to privacy center and Layer 2 CMP [#5483](https://github.com/ethyca/fides/pull/5483)
- Added loading state to the toggle switches on the Manage privacy notices page [#5489](https://github.com/ethyca/fides/pull/5489)
- Support BlueConic objectives [#5479](https://github.com/ethyca/fides/pull/5479)

### Fixed
- Use BlueConic Profile API correctly. [#5487](https://github.com/ethyca/fides/pull/5487)
- Fixed a bug where branding link was sometimes misaligned [#5496](https://github.com/ethyca/fides/pull/5496)

## [2.49.0](https://github.com/ethyca/fides/compare/2.48.2...2.49.0)

### Added
- Added DataHub integration config [#5401](https://github.com/ethyca/fides/pull/5401)
- Added keepalive settings to the Redshift integration [#5433](https://github.com/ethyca/fides/pull/5433)
- Remediation endpoint `/datasets/clean` to clean up dataset names generated with previous version of fides nested field support [#5461](https://github.com/ethyca/fides/pull/5461)

### Changed
- Migrated the base Select component for Vendor selection to Ant Design [#5459](https://github.com/ethyca/fides/pull/5459)
- Added a security setting that must be set to true to enable the access request download feature [#5451](https://github.com/ethyca/fides/pull/5451)
- Preventing erasures for the Zendesk integration if there are any open tickets [#5429](https://github.com/ethyca/fides/pull/5429)
- Updated look/feel of all badges in the Data map report [#5464](https://github.com/ethyca/fides/pull/5464)
- Allow adding data categories to nested fields [#5434](https://github.com/ethyca/fides/pull/5434)

### Fixed
 - Fix rendering of subfield names in D&D tables [#5439](https://github.com/ethyca/fides/pull/5439)
 - Fix "Save" button on system source/destination page not working [#5469](https://github.com/ethyca/fides/pull/5469)
 - Updating Salesforce erasure request with overrides so it properly passes validation. Removing Account endpoint since it does not contain user data [#5452](https://github.com/ethyca/fides/pull/5452)
 - Fix Pytest-Ctl-External tests [#5457](https://github.com/ethyca/fides/pull/5457)

### Developer Experience
- Added Carbon Icons to FidesUI [#5416](https://github.com/ethyca/fides/pull/5416)
- Apply new color palette as scss module [#5453](https://github.com/ethyca/fides/pull/5453)
- Fixing external SaaS connector tests [#5463](https://github.com/ethyca/fides/pull/5463)
- Updating Paramiko to version 3.4.1 to prevent warning during server startup [#5467](https://github.com/ethyca/fides/pull/5467)

## [2.48.2](https://github.com/ethyca/fides/compare/2.48.1...2.48.2)

### Fixed
- Fixed ValidationError for datasets with a connection_type [#5447](https://github.com/ethyca/fides/pull/5447)

## [2.48.1](https://github.com/ethyca/fides/compare/2.48.0...2.48.1)

### Fixed
 - API router sanitizer being too aggressive with NextJS Catch-all Segments [#5438](https://github.com/ethyca/fides/pull/5438)
 - Fix rendering of subfield names in D&D tables [#5439](https://github.com/ethyca/fides/pull/5439)
 - Fix BigQuery `partitioning` queries to properly support multiple identity clauses [#5432](https://github.com/ethyca/fides/pull/5432)

## [2.48.0](https://github.com/ethyca/fides/compare/2.47.1...2.48.0)

### Added
- Added Azure as an SSO provider. [#5402](https://github.com/ethyca/fides/pull/5402)
- Added endpoint to get privacy request access results urls [#5379](https://github.com/ethyca/fides/pull/5379)
- Added `connection_type` key in the `namespace` attribute of a Dataset's `fides_meta` [#5387](https://github.com/ethyca/fides/pull/5387)
- Added new RDS Postgres Connector [#5380](https://github.com/ethyca/fides/pull/5380)
- Added ability to customize column names in the Data Map report [#5400](https://github.com/ethyca/fides/pull/5400)
- Added Experience Config docs to the FidesJS documentation [#5405](https://github.com/ethyca/fides/pull/5405)
- Added UI for downloading privacy request access results [#5407](https://github.com/ethyca/fides/pull/5407)

### Fixed
- Fixed a bug where D&D tables were rendering stale data [#5372](https://github.com/ethyca/fides/pull/5372)
- Fixed issue where multiple login redirects could end up losing login return path [#5389](https://github.com/ethyca/fides/pull/5389)
- Fixed issue where Dataset with nested fields was unable to edit Categories [#5383](https://github.com/ethyca/fides/pull/5383)
- Fixed a visual bug where the "download" icon was off-center in some buttons [#5409](https://github.com/ethyca/fides/pull/5409)
- Fixed styling on "Dataset" field on system integration form [#5408](https://github.com/ethyca/fides/pull/5408)
- Fixed Snowflake DSR integration failing with syntax error [#5417](https://github.com/ethyca/fides/pull/5417)

### Changed
- The `Monitor` button trigger the same `confirmResourceMutation` (monitor, start classification) on muted parent resources as well as un-muted resources. Un-mute button for muted field resources which simply changes their status to `monitored`. [#5362](https://github.com/ethyca/fides/pull/5362)

### Developer Experience
- Fix warning messages from slowapi and docker [#5385](https://github.com/ethyca/fides/pull/5385)

## [2.47.1](https://github.com/ethyca/fides/compare/2.47.0...2.47.1)

### Added
- Adding access and erasure support for Gladly [#5346](https://github.com/ethyca/fides/pull/5346)
- Added icons for the Gladly, ShipStation, Microsoft Ads, and PowerReviews integrations [#5374](https://github.com/ethyca/fides/pull/5374)

### Changed
- Make the dbname in GoogleCloudSQLPostgresSchema optional [#5358](https://github.com/ethyca/fides/pull/5358)

### Fixed
- Fixed race condition where GPC being updated after FidesJS initialization caused Privacy Notices to be in the wrong state [#5384](https://github.com/ethyca/fides/pull/5384)
- Fixed issue where Dataset with nested fields was unable to edit Categories [#5383](https://github.com/ethyca/fides/pull/5383)
- Fixed button styling issues [#5386](https://github.com/ethyca/fides/pull/5386)
- Allow Responsys and Firebase connectors to ignore extra identities [#5388](https://github.com/ethyca/fides/pull/5388)
- Fixed cookies not deleting on opt-out [#5338](https://github.com/ethyca/fides/pull/5338)

## [2.47.0](https://github.com/ethyca/fides/compare/2.46.2...2.47.0)

### Added
- Make all "Description" table columns expandable in Admin UI tables [#5340](https://github.com/ethyca/fides/pull/5340)
- Added access support for Shipstation [#5343](https://github.com/ethyca/fides/pull/5343)
- Introduce custom reports to Data map report [#5352](https://github.com/ethyca/fides/pull/5352)
- Added models to support custom reports (Fidesplus) [#5344](https://github.com/ethyca/fides/pull/5344)

### Changed
- Updated the filter postprocessor (SaaS integration framework) to support dataset references [#5343](https://github.com/ethyca/fides/pull/5343)

### Developer Experience
- Migrate toggle switches from Chakra to Ant Design [#5323](https://github.com/ethyca/fides/pull/5323)
- Migrate buttons from Chakra to Ant Design [#5357](https://github.com/ethyca/fides/pull/5357)
- Replace `debugLog` with global scoped `fidesDebugger` for better debug experience and optimization of prod code [#5335](https://github.com/ethyca/fides/pull/5335)

### Fixed
- Updating the hash migration status check query to use the available indexes [#5336](https://github.com/ethyca/fides/pull/5336)
- Fixed column resize jank on all tables in Admin UI [#5340](https://github.com/ethyca/fides/pull/5340)
- Better handling of empty storage secrets in aws_util [#5347](https://github.com/ethyca/fides/pull/5347)
- Fix SSO Provider form saving when clicking the cancel button with a fully filled form [#5365](https://github.com/ethyca/fides/pull/5365)
- Fix bleedover of Data Categories into next column on Data map reporting [#5369](https://github.com/ethyca/fides/pull/5369)

### Removed
- Removing Adobe Campaign integration [#5364](https://github.com/ethyca/fides/pull/5364)

## [2.46.2](https://github.com/ethyca/fides/compare/2.46.1...2.46.2)

### Added
- Initial support for DSR requests against partitioned BigQuery tables [#5325](https://github.com/ethyca/fides/pull/5325)
- Added MySQL on RDS as a detection/discovery integration[#5275](https://github.com/ethyca/fides/pull/5275)
- Added new RDS MySQL Connector [#5343](https://github.com/ethyca/fides/pull/5343)

## [2.46.1](https://github.com/ethyca/fides/compare/2.46.0...2.46.1)

### Added
- Implement Soft Delete for PrivacyRequests [#5321](https://github.com/ethyca/fides/pull/5321/files)

### Removed
- Removing Shippo integration [#5349](https://github.com/ethyca/fides/pull/5349)

### Fixed
- Updated Attentive DSR integration [#5319](https://github.com/ethyca/fides/pull/5319)

## [2.46.0](https://github.com/ethyca/fides/compare/2.45.2...2.46.0)

### Fixed
- Ignore `400` errors from Talkable's `person` endpoint. [#5317](https://github.com/ethyca/fides/pull/5317)
- Fix Email Connector logs so they use configuration key instead of name [#5286](https://github.com/ethyca/fides/pull/5286)
- Updated Responsys and Firebase Auth integrations to allow multiple identities [#5318](https://github.com/ethyca/fides/pull/5318)
- Updated Shopify dataset in order to flag country, province, and other location values as read-only [#5282](https://github.com/ethyca/fides/pull/5282)
- Fix issues with cached or `window.fides_overrides` languages in the Minimal TCF banner [#5306](https://github.com/ethyca/fides/pull/5306)
- Fix issue with fides-js where the experience was incorrectly initialized as an empty object which appeared valid, when `undefined` was expected [#5309](https://github.com/ethyca/fides/pull/5309)
- Fix issue where newly added languages in Admin-UI were not being rendered in the preview [#5316](https://github.com/ethyca/fides/pull/5316)
- Fix bug where consent automation accordion shows for integrations that don't support consent automation [#5330](https://github.com/ethyca/fides/pull/5330)
- Fix issue where custom overrides (title, description, privacy policy url, etc.) were not being applied to the full TCF overlay [#5333](https://github.com/ethyca/fides/pull/5333)


### Added
- Added support for hierarchical notices in Privacy Center [#5291](https://github.com/ethyca/fides/pull/5291)
- Support row-level deletes for BigQuery and add erase_after support for database connectors [#5293](https://github.com/ethyca/fides/pull/5293)
- Added PUT endpoint for dataset configs [#5324](https://github.com/ethyca/fides/pull/5324)
- Namespace support for the BigQuery integration and datasets [#5294](https://github.com/ethyca/fides/pull/5294)
- Added ability to select multiple datasets on integrations in system integration view [#5327](https://github.com/ethyca/fides/pull/5327)
- Updated Fides.shopify() integration for Shopify Plus Consent [#5329](https://github.com/ethyca/fides/pull/5329)

### Changed
- Updated privacy notices to support notice hierarchies [#5272](https://github.com/ethyca/fides/pull/5272)
- Defaulting SecuritySettings.env to prod [#5326](https://github.com/ethyca/fides/pull/5326)

### Developer Experience
- Initialized Ant Design and Tailwindcss in Admin-UI to prepare for Design System migration [#5308](https://github.com/ethyca/fides/pull/5308)

## [2.45.2](https://github.com/ethyca/fides/compare/2.45.1...2.45.2)

### Fixed
- Updated the hash migration script to only run on tables with less than 1 million rows. [#5310](https://github.com/ethyca/fides/pull/5310)

## [2.45.1](https://github.com/ethyca/fides/compare/2.45.0...2.45.1)

### Added
- Support minimal GVL in minimal TCF response allowing Accept/Reject from banner before full GVL is loaded [#5298](https://github.com/ethyca/fides/pull/5298)

### Fixed
- Fixed discovery pagination [#5304](https://github.com/ethyca/fides/pull/5304)
- Fixed fides-no-scroll so it works in all browsers [#5299](https://github.com/ethyca/fides/pull/5299)

## [2.45.0](https://github.com/ethyca/fides/compare/2.44.0...2.45.0)

### Added
- Adding erasure support for PowerReviews [#5258](https://github.com/ethyca/fides/pull/5258)
- Adding erasure support for Attentive [#5258](https://github.com/ethyca/fides/pull/5261)
- Added a scheduled job to incrementally migrate from bcrypt hashes to SHA-256 hashes for stored identity values [#5256](https://github.com/ethyca/fides/pull/5256)
- Added the new Dynamic Erasure Email integrations [#5226](https://github.com/ethyca/fides/pull/5226)
- Add ability to edit dataset YAML from dataset view [#5262](https://github.com/ethyca/fides/pull/5262)
- Added support for "in progress" status in classification [#5248](https://github.com/ethyca/fides/pull/5248)
- Clarify GCP service account permissions when setting up Google Cloud SQL for Postgres in Admin-UI [#5245](https://github.com/ethyca/fides/pull/5266)
- Add onFidesEvent method for an alternative way to subscribe to Fides events [#5297](https://github.com/ethyca/fides/pull/5297)

### Changed
- Validate no path in `server_host` var for CLI config; if there is one then take only up until the first forward slash
- Update the Datamap report's Data categories column to support better expand/collapse behavior [#5265](https://github.com/ethyca/fides/pull/5265)
- Rename/refactor Privacy Notice Properties to support performance improvements [#5259](https://github.com/ethyca/fides/pull/5259)
- Improved logging and error visibility for TraversalErrors [#5263](https://github.com/ethyca/fides/pull/5263)

### Developer Experience
- Added performance mark timings to debug logs for fides.js [#5245](https://github.com/ethyca/fides/pull/5245)

### Fixed
- Fix wording in tooltip for Yotpo Reviews [#5274](https://github.com/ethyca/fides/pull/5274)
- Hardcode ConnectionConfigurationResponse.secrets [#5283](https://github.com/ethyca/fides/pull/5283)
- Fix Fides.shouldShouldShowExperience() to return false for modal-only experiences [#5281](https://github.com/ethyca/fides/pull/5281)

## [2.44.0](https://github.com/ethyca/fides/compare/2.43.1...2.44.0)

### Added
- Added Gzip Middleware for responses [#5225](https://github.com/ethyca/fides/pull/5225)
- Adding source and submitted_by fields to privacy requests (Fidesplus) [#5206](https://github.com/ethyca/fides/pull/5206)
- Added Action Required / Monitored / Unmonitored tabs to Data Detection & Discovery page [#5236](https://github.com/ethyca/fides/pull/5236)
- Adding erasure support for Microsoft Advertising [#5197](https://github.com/ethyca/fides/pull/5197)
- Implements fuzzy search for identities in Admin-UI Request Manager [#5232](https://github.com/ethyca/fides/pull/5232)
- New purpose header field for TCF banner [#5246](https://github.com/ethyca/fides/pull/5246)
- `fides` subcommand `pull` has resource name subcommands that take a `fides_key` argument allowing you to pull only one resource by name and type [#5260](https://github.com/ethyca/fides/pull/5260)

### Changed
- Removed unused `username` parameter from the Delighted integration configuration [#5220](https://github.com/ethyca/fides/pull/5220)
- Removed unused `ad_account_id` parameter from the Snap integration configuration [#5229](https://github.com/ethyca/fides/pull/5220)
- Updates to support consent signal processing (Fidesplus) [#5200](https://github.com/ethyca/fides/pull/5200)
- TCF Optimized for performance on initial load by offsetting most experience data until after banner is shown [#5230](https://github.com/ethyca/fides/pull/5230)
- Updates to support DynamoDB schema with Tokenless IAM auth [#5240](https://github.com/ethyca/fides/pull/5240)

### Developer Experience
- Sourcemaps are now working for fides-js in debug mode [#5222](https://github.com/ethyca/fides/pull/5222)

### Fixed
- Fix bug where Data Detection & Discovery table pagination fails to reset after navigating or searching  [#5234](https://github.com/ethyca/fides/pull/5234)
- Ignoring HTTP 400 error responses from the unsubscribe endpoint for HubSpot [#5237](https://github.com/ethyca/fides/pull/5237)
- Fix all `fides` API subcommands (`push`, `user`, etc) failing with an invalid server even when only passing `--help` [#5243](https://github.com/ethyca/fides/pull/5243)
- Fix bug where empty datasets / table wouldn't show a Monitor button  [#5249](https://github.com/ethyca/fides/pull/5249)

### Security
- Reduced timing differences in login endpoint [CVE-2024-45052](https://github.com/ethyca/fides/security/advisories/GHSA-2h46-8gf5-fmxv)
- Removed Jinja2 for email templates, the variables syntax changed from `{{variable_name}}` to `__VARIABLE_NAME__` [CVE-2024-45053](https://github.com/ethyca/fides/security/advisories/GHSA-c34r-238x-f7qx)


## [2.43.1](https://github.com/ethyca/fides/compare/2.43.0...2.43.1)

### Added
- Pydantic v1 -> Pydantic v2 upgrade [#5020](https://github.com/ethyca/fides/pull/5020)
- Added success toast on muting/ignoring resources in D&D tables [#5214](https://github.com/ethyca/fides/pull/5214)
- Added "data type" column to fields and subfields on D&D tables [#5218](https://github.com/ethyca/fides/pull/5218)
- Added support for navigating and editing nested fields in the Datasets page [#5216](https://github.com/ethyca/fides/pull/5216)

### Fixed
- Ignore `404` errors on Oracle Responsys deletions [#5203](https://github.com/ethyca/fides/pull/5203)
- Fix white screen issue when privacy request has null value for daysLeft [#5213](https://github.com/ethyca/fides/pull/5213)

### Changed
- Visual updates to badges in D&D result tables [#5212](https://github.com/ethyca/fides/pull/5212)
- Tweaked behavior of loading state on D&D table actions buttons [#5201](https://github.com/ethyca/fides/pull/5201)


## [2.43.0](https://github.com/ethyca/fides/compare/2.42.1...2.43.0)

### Added
- Added support for mapping a system's integration's consentable items to privacy notices [#5156](https://github.com/ethyca/fides/pull/5156)
- Added support for SSO Login with multiple providers (Fides Plus feature) [#5134](https://github.com/ethyca/fides/pull/5134)
- Adds user_read scope to approver role so that they can update their own password [#5178](https://github.com/ethyca/fides/pull/5178)
- Added PATCH endpoint for partially updating connection secrets [#5172](https://github.com/ethyca/fides/pull/5172)
- Add success toast on confirming classification in data discovery tables [#5182](https://github.com/ethyca/fides/pull/5182)
- Add function to return list of StagedResource objs according to list of URNs [#5192](https://github.com/ethyca/fides/pull/5192)
- Add DSR Support for ScyllaDB [#5140](https://github.com/ethyca/fides/pull/5140)
- Added support for nested fields in BigQuery in D&D result views [#5175](https://github.com/ethyca/fides/pull/5175)
- Added support for Vendor Count in Fides-JS overlay descriptions [#5210](https://github.com/ethyca/fides/pull/5210)

### Fixed
- Fixed the OAuth2 configuration for the Snap integration [#5158](https://github.com/ethyca/fides/pull/5158)
- Fixes a Marigold Sailthru error when a user does not exist [#5145](https://github.com/ethyca/fides/pull/5145)
- Fixed malformed HTML issue on switch components [#5166](https://github.com/ethyca/fides/pull/5166)
- Edit integration modal no longer requires reentering credentials when doing partial edits [#2436](https://github.com/ethyca/fides/pull/2436)
- Fixed a timing issue with tcf/gpp locator iframe naming [#5173](https://github.com/ethyca/fides/pull/5173)
- Detection & Discovery: The when column will now display the correct value with a tooltip showing the full date and time [#5177](https://github.com/ethyca/fides/pull/5177)
- Fixed minor issues with the SSO providers form [#5183](https://github.com/ethyca/fides/pull/5183)

### Changed
- Removed PRIVACY_REQUEST_READ scope from Viewer role [#5184](https://github.com/ethyca/fides/pull/5184)
- Asynchronously load GVL translations in FidesJS instead of blocking UI rendering [#5187](https://github.com/ethyca/fides/pull/5187)
- Model changes to support consent signals (Fidesplus) [#5190](https://github.com/ethyca/fides/pull/5190)
- Updated Datasets page with new UI for better usability and consistency with Detection and Discovery UI [#5191](https://github.com/ethyca/fides/pull/5191)
- Updated the Yotpo Reviews integration to use email and phone number identities instead of external ID [#5169](https://github.com/ethyca/fides/pull/5169)
- Update TCF banner button layout and styles [#5204](https://github.com/ethyca/fides/pull/5204)


### Developer Experience
- Fixes some ESLint configuration issues [#5176](https://github.com/ethyca/fides/pull/5176)

## [2.42.1](https://github.com/ethyca/fides/compare/2.42.0...2.42.1)

### Fixed
- Fixed language picker cut-off in mobile on CMP banner and modal [#5159](https://github.com/ethyca/fides/pull/5159)
- Fixed button sizes on CMP modal [#5161](https://github.com/ethyca/fides/pull/5161)

## [2.42.0](https://github.com/ethyca/fides/compare/2.41.0...2.42.0)

### Added
- Add AWS Tags in the meta field for Fides system when using `fides generate` [#4998](https://github.com/ethyca/fides/pull/4998)
- Added access and erasure support for Checkr integration [#5121](https://github.com/ethyca/fides/pull/5121)
- Added support for special characters in SaaS request payloads [#5099](https://github.com/ethyca/fides/pull/5099)
- Added support for displaying notices served in the Consent Banner [#5125](https://github.com/ethyca/fides/pull/5125)
- Added ability to choose whether to use Opt In/Out buttons or Acknowledge button in the Consent Banner [#5125](https://github.com/ethyca/fides/pull/5125)
- Add "status" field to detection & discovery tables [#5141](https://github.com/ethyca/fides/pull/5141)
- Added optional filters `exclude_saas_datasets` and `only_unlinked_datasets` to the list datasets endpoint [#5132](https://github.com/ethyca/fides/pull/5132)
- Add new config options to support notice-only banner and modal [#5136](https://github.com/ethyca/fides/pull/5136)
- Added models to support bidirectional consent (Fides Plus feature) [#5118](https://github.com/ethyca/fides/pull/5118)

### Changed
- Moving Privacy Center endpoint logging behind debug flag [#5103](https://github.com/ethyca/fides/pull/5103)
- Serve GVL languages as they are requested [#5112](https://github.com/ethyca/fides/pull/5112)
- Changed text on system integrations tab to direct to new integration management [#5097](https://github.com/ethyca/fides/pull/5097)
- Updates to consent experience styling [#5085](https://github.com/ethyca/fides/pull/5085)
- Updated the dataset page to display the new table and support pagination [#5130](https://github.com/ethyca/fides/pull/5130)
- Improve performance by removing the need to load every system into redux store [#5135](https://github.com/ethyca/fides/pull/5135)
- Use the `user_id` from a Segment Trait instead of an `email` when deleting a user in Segment [#5004](https://github.com/ethyca/fides/pull/5004)
- Moves some endpoints for property-specific messaging from OSS -> plus [#5069](https://github.com/ethyca/fides/pull/5069)
- Text changes in monitor config table and form [#5142](https://github.com/ethyca/fides/pull/5142)
- Improve API error messages when using is_default field on taxonomy resources [#5147](https://github.com/ethyca/fides/pull/5147)

### Developer Experience
- Add `.syncignore` to reduce file sync size with new volumes [#5104](https://github.com/ethyca/fides/pull/5104)
- Fix sourcemap generation in development version of FidesJS [#5119](https://github.com/ethyca/fides/pull/5119)
- Upgrade to Next.js v14 [#5111](https://github.com/ethyca/fides/pull/5111)
- Upgrade and consolidate linting and formatting tools [#5128](https://github.com/ethyca/fides/pull/5128)

### Fixed
- Resolved an issue pulling all blog authors for the Shopify integration [#5043](https://github.com/ethyca/fides/pull/5043)
- Fixed typo in the BigQuery integration description [#5120](https://github.com/ethyca/fides/pull/5120)
- Fixed default values of Experience config toggles [#5123](https://github.com/ethyca/fides/pull/5123)
- Skip indexing Custom Privacy Request Field array values [#5127](https://github.com/ethyca/fides/pull/5127)
- Fixed Admin UI issue where banner would disappear in Experience Preview with GPC enabled [#5131](https://github.com/ethyca/fides/pull/5131)
- Fixed not being able to edit a monitor from scheduled to not scheduled [#5114](https://github.com/ethyca/fides/pull/5114)
- Migrating missing Fideslang 2.0 data categories [#5073](https://github.com/ethyca/fides/pull/5073)
- Fixed wrong system count on Datamap page [#5151](https://github.com/ethyca/fides/pull/5151)
- Fixes some responsive styling issues in the consent banner on mobile sized screens [#5157](https://github.com/ethyca/fides/pull/5157)

## [2.41.0](https://github.com/ethyca/fides/compare/2.40.0...2.41.0)

### Added
- Added erasure support for Alchemer integration [#4925](https://github.com/ethyca/fides/pull/4925)
- Added new columns and action buttons to discovery monitors table [#5068](https://github.com/ethyca/fides/pull/5068)
- Added field to exclude databases on MonitorConfig [#5080](https://github.com/ethyca/fides/pull/5080)
- Added key pair authentication for the Snowflake integration [#5079](https://github.com/ethyca/fides/pull/5079)

### Changed
- Updated the sample dataset for the Amplitude integration [#5063](https://github.com/ethyca/fides/pull/5063)
- Updated System's page to display a table that uses a paginated endpoint [#5084](https://github.com/ethyca/fides/pull/5084)
- Messaging page now shows a notice if you have properties without any templates [#5077](https://github.com/ethyca/fides/pull/5077)
- Endpoints for listing systems (GET /system) and datasets (GET /dataset) now support optional pagination [#5071](https://github.com/ethyca/fides/pull/5071)
- Messaging page will now show a notice about using global mode [#5090](https://github.com/ethyca/fides/pull/5090)
- Changed behavior of project selection modal in discovery monitor form [#5092](https://github.com/ethyca/fides/pull/5092)
- Data category selector for Discovery results won't show disabled categories [#5102](https://github.com/ethyca/fides/pull/5102)

### Developer Experience
- Upgrade to React 18 and Chakra 2, including other dependencies [#5036](https://github.com/ethyca/fides/pull/5036)
- Added support for "output templates" in read SaaS requests [#5054](https://github.com/ethyca/fides/pull/5054)
- URL for deployment instructions when the webserver is running [#5088](https://github.com/ethyca/fides/pull/5088)
- Optimize TCF bundle with just-in-time GVL translations [#5074](https://github.com/ethyca/fides/pull/5074)
- Added `performance.mark()` to FidesJS events for performance testing. [#5105](https://github.com/ethyca/fides/pull/5105)

### Fixed
- Fixed bug with unescaped table names in mysql queries [#5072](https://github.com/ethyca/fides/pull/5072/)
- Fixed bug with unresponsive messaging ui [#5081](https://github.com/ethyca/fides/pull/5081/)
- Fixed FidesKey constructor bugs in CLI [#5113](https://github.com/ethyca/fides/pull/5113)


## [2.40.0](https://github.com/ethyca/fides/compare/2.39.2...2.40.0)

### Added
- Adds last_monitored and enabled attributes to MonitorConfig [#4991](https://github.com/ethyca/fides/pull/4991)
- New messaging page. Allows managing messaging templates for different properties. [#5005](https://github.com/ethyca/fides/pull/5005)
- Ability to configure "Enforcement Level" for Privacy Notices [#5025](https://github.com/ethyca/fides/pull/5025)
- BE cleanup for property-specific messaging [#5006](https://github.com/ethyca/fides/pull/5006)
- If property_id param was used, store it as part of the consent request [#4915](https://github.com/ethyca/fides/pull/4915)
- Invite users via email flow [#4539](https://github.com/ethyca/fides/pull/4539)
- Added new Google Cloud SQL for Postgres Connector [#5014](https://github.com/ethyca/fides/pull/5014)
- Added access and erasure support for the Twilio SMS integration [#4979](https://github.com/ethyca/fides/pull/4979)
- Added erasure support for Snap integration [#5011](https://github.com/ethyca/fides/pull/5011)

### Changed
- Navigation changes. 'Management' was renamed 'Settings'. Properties was moved to Settings section. [#5005](https://github.com/ethyca/fides/pull/5005)
- Changed discovery monitor form behavior around execution date/time selection [#5017](https://github.com/ethyca/fides/pull/5017)
- Changed integration form behavior when errors occur [#5023](https://github.com/ethyca/fides/pull/5023)
- Replaces typescript-cookie with js-cookie [#5022](https://github.com/ethyca/fides/pull/5022)
- Updated pymongo version to 4.7.3 [#5019](https://github.com/ethyca/fides/pull/5019)
- Upgraded Datamap instance of `react-table` to v8 [#5024](https://github.com/ethyca/fides/pull/5024)
- Updated create privacy request modal from admin-ui to include all custom fields  [#5029](https://github.com/ethyca/fides/pull/5029)
- Update name of Ingress/Egress columns in Datamap Report to Sources/Destinations [#5045](https://github.com/ethyca/fides/pull/5045)
- Datamap report now includes a 'cookies' column [#5052](https://github.com/ethyca/fides/pull/5052)
- Changed behavior of project selection UI in discovery monitor form [#5049](https://github.com/ethyca/fides/pull/5049)
- Updating DSR filtering to use collection-level data categories [#4999](https://github.com/ethyca/fides/pull/4999)
- Changed discovery monitor form to skip project selection UI when no projects exist [#5056](https://github.com/ethyca/fides/pull/5056)

### Fixed
- Fixed intermittent connection issues with Redshift by increasing timeout and preferring SSL in test connections [#4981](https://github.com/ethyca/fides/pull/4981)
- Fixed data detection & discovery results not displaying correctly across multiple pages[#5060](https://github.com/ethyca/fides/pull/5060)

### Developer Experience
- Fixed various environmental issues when running Cypress tests locally [#5040](https://github.com/ethyca/fides/pull/5040)

## [2.39.2](https://github.com/ethyca/fides/compare/2.39.1...2.39.2)

### Fixed
- Restrict Delete Systems API endpoint such that user must have "SYSTEM_DELETE" scope [#5037](https://github.com/ethyca/fides/pull/5037)

### Security
- Remove the SERVER_SIDE_FIDES_API_URL env variable from the client clientSettings [CVE-2024-31223](https://github.com/ethyca/fides/security/advisories/GHSA-53q7-4874-24qg)

## [2.39.1](https://github.com/ethyca/fides/compare/2.39.0...2.39.1)

### Fixed
- Fixed a bug where system information form was not loading for Viewer users [#5034](https://github.com/ethyca/fides/pull/5034)
- Fixed viewers being given the option to delete systems [#5035](https://github.com/ethyca/fides/pull/5035)
- Restrict Delete Systems API endpoint such that user must have "SYSTEM_DELETE" scope [#5037](https://github.com/ethyca/fides/pull/5037)

### Removed
- Removed the `fetch` polyfill from FidesJS [#5026](https://github.com/ethyca/fides/pull/5026)

### Security
- Removed FidesJS's exposure to `polyfill.io` supply chain attack [CVE-2024-38537](https://github.com/ethyca/fides/security/advisories/GHSA-cvw4-c69g-7v7m)

## [2.39.0](https://github.com/ethyca/fides/compare/2.38.1...2.39.0)

### Added
- Adds the start of the Scylla DB Integration [#4946](https://github.com/ethyca/fides/pull/4946)
- Added model and data migrations and CRUD-layer operations for property-specific messaging [#4901](https://github.com/ethyca/fides/pull/4901)
- Added option in FidesJS SDK to only disable notice-served API [#4965](https://github.com/ethyca/fides/pull/4965)
- External ID support for consent management [#4927](https://github.com/ethyca/fides/pull/4927)
- Added access and erasure support for the Greenhouse Harvest integration [#4945](https://github.com/ethyca/fides/pull/4945)
- Add an S3 connection type (currently used for discovery and detection only) [#4930](https://github.com/ethyca/fides/pull/4930)
- Support for Limited FIDES__CELERY__* Env Vars [#4980](https://github.com/ethyca/fides/pull/4980)
- Implement sending emails via property-specific messaging templates [#4950](https://github.com/ethyca/fides/pull/4950)
- New privacy request search to replace existing endpoint [#4987](https://github.com/ethyca/fides/pull/4987)
- Added new Google Cloud SQL for MySQL Connector [#4949](https://github.com/ethyca/fides/pull/4949)
- Add new options for integrations for discovery & detection [#5000](https://github.com/ethyca/fides/pull/5000)
- Add new `FidesInitializing` event for when FidesJS begins initialization [#5010](https://github.com/ethyca/fides/pull/5010)

### Changed
- Move new data map reporting table out of beta and remove old table from Data Lineage map. [#4963](https://github.com/ethyca/fides/pull/4963)
- Disable the 'connect to a database' button if the `dataDiscoveryAndDetection` feature flag is enabled [#1455](https://github.com/ethyca/fidesplus/pull/1455)
- Upgrade Privacy Request table to use FidesTable V2 [#4990](https://github.com/ethyca/fides/pull/4990)
- Add copy to project selection modal and tweak copy on discovery monitors table [#5007](https://github.com/ethyca/fides/pull/5007)

### Fixed
- Fixed an issue where the GPP signal status was prematurely set to `ready` in some scenarios [#4957](https://github.com/ethyca/fides/pull/4957)
- Removed exteraneous `/` from the several endpoint URLs [#4962](https://github.com/ethyca/fides/pull/4962)
- Fixed and optimized Database Icon SVGs used in Datamap [#4969](https://github.com/ethyca/fides/pull/4969)
- Masked "Keyfile credentials" input on integration config form [#4971](https://github.com/ethyca/fides/pull/4971)
- Fixed validations for privacy declaration taxonomy labels when creating/updating a System [#4982](https://github.com/ethyca/fides/pull/4982)
- Allow property-specific messaging to work with non-custom templates [#4986](https://github.com/ethyca/fides/pull/4986)
- Fixed an issue where config object was being passed twice to `fides.js` output [#5010](https://github.com/ethyca/fides/pull/5010)
- Disabling Fides initialization now also disables GPP initialization [#5010](https://github.com/ethyca/fides/pull/5010)
- Fixes Vendor table formatting [#5013](https://github.com/ethyca/fides/pull/5013)

## [2.38.1](https://github.com/ethyca/fides/compare/2.38.0...2.38.1)

### Changed
- Disable the 'connect to a database' button if the `dataDiscoveryAndDetection` feature flag is enabled [#4972](https://github.com/ethyca/fidesplus/pull/4972)
- Oracle Responsys: Include Profile Extension Tables in DSRs[#4937](https://github.com/ethyca/fides/pull/4937)

### Fixed
- Fixed "add" icons on some buttons being wrong size [#4975](https://github.com/ethyca/fides/pull/4975)
- Fixed ability to update consent preferences after they've previously been set [#4984](https://github.com/ethyca/fides/pull/4984)

## [2.38.0](https://github.com/ethyca/fides/compare/2.37.0...2.38.0)

### Added
- Deprecate LastServedNotice (lastservednoticev2) table [#4910](https://github.com/ethyca/fides/pull/4910)
- Added erasure support to the Recurly integration [#4891](https://github.com/ethyca/fides/pull/4891)
- Added UI for configuring integrations for detection/discovery [#4922](https://github.com/ethyca/fides/pull/4922)
- New queue for saving privacy preferences/notices served [#4931](https://github.com/ethyca/fides/pull/4931)
- Expose number of tasks in queue in worker health check [#4931](https://github.com/ethyca/fides/pull/4931)
- Track when preferences/notices served received [#4931](https://github.com/ethyca/fides/pull/4931)
- Request overrides for opt-in and opt-out consent requests [#4920](https://github.com/ethyca/fides/pull/4920)
- Added query_param_key to Privacy Center schema [#4939](https://github.com/ethyca/fides/pull/4939)
- Fill custom privacy request fields with query_param_key [#4948](https://github.com/ethyca/fides/pull/4948)
- Add `datasource_params` column to MonitorConfig DB model [#4951](https://github.com/ethyca/fides/pull/4951)
- Added ability to open system preview side panel from new data map table [#4944](https://github.com/ethyca/fides/pull/4944)
- Added success toast message after monitoring a resource [#4958](https://github.com/ethyca/fides/pull/4958)
- Added UI for displaying, adding and editing discovery monitors [#4954](https://github.com/ethyca/fides/pull/4954)

### Changed
- Set default ports for local development of client projects (:3001 for privacy center and :3000 for admin-ui) [#4912](https://github.com/ethyca/fides/pull/4912)
- Update privacy center port to :3001 for nox [#4918](https://github.com/ethyca/fides/pull/4918)
- Optimize speed by generating the uuids in the client side for consent requests [#4933](https://github.com/ethyca/fides/pull/4933)
- Update Privacy Center toast text for consistent capitalization [#4936](https://github.com/ethyca/fides/pull/4936)
- Update Custom Fields table and Domain Verification table to use FidesTable V2. Remove V1 components. [#4932](https://github.com/ethyca/fides/pull/4932)
- Updated how Fields are generated for DynamoDB, improved error handling [#4943](https://github.com/ethyca/fides/pull/4943)

### Fixed
- Fixed an issue where the test integration action failed for the Zendesk integration [#4929](https://github.com/ethyca/fides/pull/4929)
- Fixed an issue where language form field error message was not displaying properly [#4942](https://github.com/ethyca/fides/pull/4942)
- Fixed an issue where the consent cookie could not be set on multi-level root domain (e.g. co.uk, co.jp) [#4935](https://github.com/ethyca/fides/pull/4935)
- Fixed an issue where the unique device ID was not being retained when Fides.js was reinitialized [#4947](https://github.com/ethyca/fides/pull/4947)
- Fixed inconsistent font sizes on new integrations UI [#4959](https://github.com/ethyca/fides/pull/4959)

## [2.37.0](https://github.com/ethyca/fides/compare/2.36.0...2.37.0)

### Added
- Added initial version for Helios: Data Discovery and Detection [#4839](https://github.com/ethyca/fides/pull/4839)
- Added shouldShowExperience to the Fides global and FidesInitialized events [#4895](https://github.com/ethyca/fides/pull/4895)
- Enhancements to `MonitorConfig` DB model to support new functionality [#4888](https://github.com/ethyca/fides/pull/4888)
- Added developer option to disable auto-initialization on FidesJS bundles. [#4900](https://github.com/ethyca/fides/pull/4900)
- Adding property ID to served notice history and privacy preference history [#4886](https://github.com/ethyca/fides/pull/4886)
- Adding privacy_center_config and stylesheet fields to the Property model [#4879](https://github.com/ethyca/fides/pull/4879)
- Adds generic async callback integration support [#4865](https://github.com/ethyca/fides/pull/4865)
- Ability to `downgrade` the application DB through the `/admin/db` endpoint [#4893](https://github.com/ethyca/fides/pull/4893)
- Added support for custom property paths, configs and stylesheets for privacy center [#4907](https://github.com/ethyca/fides/pull/4907)
- Include the scopes required for a given action in `403` response when client does not have sufficient permissions [#4905](https://github.com/ethyca/fides/pull/4905)

### Changed
- Rename MinimalPrivacyExperience class and usages [#4889](https://github.com/ethyca/fides/pull/4889)
- Included fidesui as part of the monorepo [#4880](https://github.com/ethyca/fides/pull/4880)
- Improve `geolocation` and `property_id` error response to return 400 status instead of 500 server error on /fides.js endpoint [#4884](https://github.com/ethyca/fides/pull/4884)
- Fixing middleware logging in Fides.js to remove incorrect status codes and durations [#4885](https://github.com/ethyca/fides/pull/4885)
- Improve load performance and DOM monitoring for FidesJS [#4896](https://github.com/ethyca/fides/pull/4896)

### Fixed
- Fixed an issue with the Iterate connector returning at least one param_value references an invalid field for the 'update' request of user [#4528](https://github.com/ethyca/fides/pull/4528)
- Enhanced classification of the dataset used with Twilio [#4872](https://github.com/ethyca/fides/pull/4872)
- Reduce privacy center logging to not show response size limit when the /fides.js endpoint has a size bigger than 4MB [#4878](https://github.com/ethyca/fides/pull/4878)
- Fixed an issue where sourcemaps references were unintentionally included in the FidesJS bundle [#4887](https://github.com/ethyca/fides/pull/4887)
- Handle a 404 response from Segment when a user ID or email is not found [#4902](https://github.com/ethyca/fides/pull/4902)
- Fixed TCF styling issues [#4904](https://github.com/ethyca/fides/pull/4904)
- Fixed an issue where the Trigger Modal Link was not being populated correctly in the translation form [#4911](https://github.com/ethyca/fides/pull/4911)

### Security
- Escape SQLAlchemy passwords [CVE-2024-34715](https://github.com/ethyca/fides/security/advisories/GHSA-8cm5-jfj2-26q7)
- Properly mask nested BigQuery secrets in connection configuration endpoints [CVE-2024-35189](https://github.com/ethyca/fides/security/advisories/GHSA-rcvg-jj3g-rj7c)

## [2.36.0](https://github.com/ethyca/fides/compare/2.35.1...2.36.0)

### Added
- Added multiple language translations support for privacy center consent page [#4785](https://github.com/ethyca/fides/pull/4785)
- Added ability to export the contents of datamap report [#1545](https://ethyca.atlassian.net/browse/PROD-1545)
- Added `System` model support for new `vendor_deleted_date` field on Compass vendor records [#4818](https://github.com/ethyca/fides/pull/4818)
- Added custom JSON (de)serialization to shared DB engines to handle non-standard data types in JSONB columns [#4818](https://github.com/ethyca/fides/pull/4818)
- Added state persistence across sessions to the datamap report table [#4853](https://github.com/ethyca/fides/pull/4853)
- Removed currentprivacypreference and lastservednotice tables [#4846](https://github.com/ethyca/fides/pull/4846)
- Added initial version for Helios: Data Discovery and Detection [#4839](https://github.com/ethyca/fides/pull/4839)
- Adds new var to track fides js overlay types [#4869](https://github.com/ethyca/fides/pull/4869)

### Changed
- Changed filters on the data map report table to use checkbox collapsible tree view [#4864](https://github.com/ethyca/fides/pull/4864)

### Fixed
- Remove the extra 'white-space: normal' CSS for FidesJS HTML descriptions [#4850](https://github.com/ethyca/fides/pull/4850)
- Fixed data map report to display second level names from the taxonomy as primary (bold) label [#4856](https://github.com/ethyca/fides/pull/4856)
- Ignore invalid three-character country codes for FidesJS geolocation (e.g. "USA") [#4877](https://github.com/ethyca/fides/pull/4877)

### Developer Experience
- Update typedoc-plugin-markdown to 4.0.0 [#4870](https://github.com/ethyca/fides/pull/4870)

## [2.35.1](https://github.com/ethyca/fides/compare/2.35.0...2.35.1)

### Added
- Added access and erasure support for Marigold Engage by Sailthru integration [#4826](https://github.com/ethyca/fides/pull/4826)
- Update fides_disable_save_api option in FidesJS SDK to disable both privacy-preferences & notice-served APIs [#4860](https://github.com/ethyca/fides/pull/4860)

### Fixed
- Fixing issue where privacy requests not approved before upgrading to 2.34 couldn't be processed [#4855](https://github.com/ethyca/fides/pull/4855)
- Ensure only GVL vendors from Compass are labeled as such [#4857](https://github.com/ethyca/fides/pull/4857)
- Fix handling of some ISO-3166 geolocation edge cases in Privacy Center /fides.js endpoint [#4858](https://github.com/ethyca/fides/pull/4858)

### Changed
- Hydrates GTM datalayer to match supported FidesEvent Properties [#4847](https://github.com/ethyca/fides/pull/4847)
- Allows a SaaS integration request to process HTTP 204 No Content without erroring trying to unwrap the response. [#4834](https://github.com/ethyca/fides/pull/4834)
- Sets `sslmode` to prefer for Redshift connections when generating datasets [#4849](https://github.com/ethyca/fides/pull/4849)
- Included searching by `email` for the Segment integration [#4851](https://github.com/ethyca/fides/pull/4851)

## [2.35.0](https://github.com/ethyca/fides/compare/2.34.0...2.35.0)

### Added
- Added DSR 3.0 Scheduling which supports running DSR's in parallel with first-class request tasks [#4760](https://github.com/ethyca/fides/pull/4760)
- Added carets to collapsible sections in the overlay modal [#4793](https://github.com/ethyca/fides/pull/4793)
- Added erasure support for OpenWeb [#4735](https://github.com/ethyca/fides/pull/4735)
- Added support for configuration of pre-approval webhooks [#4795](https://github.com/ethyca/fides/pull/4795)
- Added fides_clear_cookie option to FidesJS SDK to load CMP without preferences on refresh [#4810](https://github.com/ethyca/fides/pull/4810)
- Added FidesUpdating event to FidesJS SDK [#4816](https://github.com/ethyca/fides/pull/4816)
- Added `reinitialize` method to FidesJS SDK [#4812](https://github.com/ethyca/fides/pull/4812)
- Added undeclared data category columns to data map report table [#4781](https://github.com/ethyca/fides/pull/4781)
- Fully implement pre-approval webhooks [#4822](https://github.com/ethyca/fides/pull/4822)
- Sync models and database for pre-approval webhooks [#4838](https://github.com/ethyca/fides/pull/4838)

### Changed
- Removed the Celery startup banner from the Fides worker logs [#4814](https://github.com/ethyca/fides/pull/4814)
- Improve performance of Snowflake schema generation [#4587](https://github.com/ethyca/fides/pull/4587)

### Fixed
- Fixed bug prevented adding new privacy center translations [#4786](https://github.com/ethyca/fides/pull/4786)
- Fixed bug where Privacy Policy links would be shown without a configured URL [#4801](https://github.com/ethyca/fides/pull/4801)
- Fixed bug prevented adding new privacy center translations [#4786](https://github.com/ethyca/fides/pull/4786)
- Fixed bug where Language selector button was overlapping other buttons when Privacy Policy wasn't present. [#4815](https://github.com/ethyca/fides/pull/4815)
- Fixed bug where icons of the Language selector were displayed too small on some sites [#4815](https://github.com/ethyca/fides/pull/4815)
- Fixed bug where GPP US National Section was incorrectly included when the State by State approach was selected [#4823]https://github.com/ethyca/fides/pull/4823
- Fixed DSR 3.0 Scheduling bug where Approved Privacy Requests that failed wouldn't change status [#4837](https://github.com/ethyca/fides/pull/4837)

## [2.34.0](https://github.com/ethyca/fides/compare/2.33.1...2.34.0)

### Added

- Added new field for modal trigger link translation [#4761](https://github.com/ethyca/fides/pull/4761)
- Added `getModalLinkLabel` method to global fides object [#4766](https://github.com/ethyca/fides/pull/4766)
- Added language switcher to fides overlay modal [#4773](https://github.com/ethyca/fides/pull/4773)
- Added modal link label to experience translation model [#4767](https://github.com/ethyca/fides/pull/4767)
- Added support for custom identities [#4764](https://github.com/ethyca/fides/pull/4764)
- Added developer option to force GPP API on FidesJS bundles [#4799](https://github.com/ethyca/fides/pull/4799)

### Changed

- Changed the Stripe integration for `Cards` to delete instead of update due to possible issues of a past expiration date [#4768](https://github.com/ethyca/fides/pull/4768)
- Changed display of Data Uses, Categories and Subjects to user friendly names in the Data map report [#4774](https://github.com/ethyca/fides/pull/4774)
- Update active disabled Fides.js toggle color to light grey [#4778](https://github.com/ethyca/fides/pull/4778)
- Update FidesJS fides_embed option to support embedding both banner & modal components [#4782](https://github.com/ethyca/fides/pull/4782)
- Add a few CSS classes to help with styling FidesJS button groups [#4789](https://github.com/ethyca/fides/pull/4789)
- Changed GPP extension to be pre-bundled in appropriate circumstances, as opposed to another fetch [#4780](https://github.com/ethyca/fides/pull/4780)

### Fixed

- Fixed select dropdowns being cut off by edges of modal forms [#4757](https://github.com/ethyca/fides/pull/4757)
- Changed "allow user to dismiss" toggle to show on config form for TCF experience [#4755](https://github.com/ethyca/fides/pull/4755)
- Fixed issue when loading the privacy request detail page [#4775](https://github.com/ethyca/fides/pull/4775)
- Fixed connection test for Aircall [#4756](https://github.com/ethyca/fides/pull/4756/pull)
- Fixed issues connecting to Redshift due to character encoding and SSL requirements [#4790](https://github.com/ethyca/fides/pull/4790)
- Fixed the way the name identity is handled in the Privacy Center [#4791](https://github.com/ethyca/fides/pull/4791)

### Developer Experience

- Build a `fides-types.d.ts` type declaration file to include alongside our FidesJS developer docs [#4772](https://github.com/ethyca/fides/pull/4772)

## [2.33.1](https://github.com/ethyca/fides/compare/2.33.0...2.33.1)

### Added

- Adds CUSTOM_OPTIONS_PATH to Privacy Center env vars [#4769](https://github.com/ethyca/fides/pull/4769)

## [2.33.0](https://github.com/ethyca/fides/compare/2.32.0...2.33.0)

### Added

- Added models for Privacy Center configuration (for plus users) [#4716](https://github.com/ethyca/fides/pull/4716)
- Added ability to delete properties [#4708](https://github.com/ethyca/fides/pull/4708)
- Add interface for submitting privacy requests in admin UI [#4738](https://github.com/ethyca/fides/pull/4738)
- Added language switching support to the FidesJS UI based on configured translations [#4737](https://github.com/ethyca/fides/pull/4737)
- Added ability to override some experience language and primary color [#4743](https://github.com/ethyca/fides/pull/4743)
- Generate FidesJS SDK Reference Docs from tsdoc comments [#4736](https://github.com/ethyca/fides/pull/4736)
- Added erasure support for Adyen [#4735](https://github.com/ethyca/fides/pull/4735)
- Added erasure support for Iterable [#4695](https://github.com/ethyca/fides/pull/4695)

### Changed

- Updated privacy notice & experience forms to hide translation UI when user doesn't have translation feature [#4728](https://github.com/ethyca/fides/pull/4728), [#4734](https://github.com/ethyca/fides/pull/4734)
- Custom privacy request fields now support list values [#4686](https://github.com/ethyca/fides/pull/4686)
- Update when GPP API reports signal status: ready [#4635](https://github.com/ethyca/fides/pull/4635)
- Update non-dismissable TCF and notice banners to show a black overlay and prevent scrolling [#4748](https://github.com/ethyca/fidesplus/pull/4748)
- Cleanup config vars for preview in Admin-UI [#4745](https://github.com/ethyca/fides/pull/4745)
- Show a "systems displayed" count on datamap map & table reporting page [#4752](https://github.com/ethyca/fides/pull/4752)
- Change default Canada Privacy Experience Config in migration to reference generic `ca` region [#4762](https://github.com/ethyca/fides/pull/4762)

### Fixed

- Fixed responsive issues with the buttons on the integration screen [#4729](https://github.com/ethyca/fides/pull/4729)
- Fixed hover/focus issues with the v2 tables [#4730](https://github.com/ethyca/fides/pull/4730)
- Disable editing of data use declaration name and type after creation [#4731](https://github.com/ethyca/fides/pull/4731)
- Cleaned up table borders [#4733](https://github.com/ethyca/fides/pull/4733)
- Initialization issues with ExperienceNotices (#4723)[https://github.com/ethyca/fides/pull/4723]
- Re-add CORS origin regex field to admin UI (#4742)[https://github.com/ethyca/fides/pull/4742]

### Developer Experience

- Added new script to allow recompiling of fides-js when the code changes [#4744](https://github.com/ethyca/fides/pull/4744)
- Update Cookie House to support for additional locations (Canada, Quebec, EEA) and a "property_id" override [#4750](https://github.com/ethyca/fides/pull/4750)

## [2.32.0](https://github.com/ethyca/fides/compare/2.31.1...2.32.0)

### Added

- Updated configuration pages for Experiences with live Preview of FidesJS banner & modal components [#4576](https://github.com/ethyca/fides/pull/4576)
- Added ability to configure multiple language translations for Notices & Experiences [#4576](https://github.com/ethyca/fides/pull/4576)
- Automatically localize all strings in FidesJS CMP UIs (banner, modal, and TCF overlay) based on user's locale and experience configuration [#4576](https://github.com/ethyca/fides/pull/4576)
- Added fides_locale option to override FidesJS locale detection [#4576](https://github.com/ethyca/fides/pull/4576)
- Update FidesJS to report notices served and preferences saved linked to the specific translations displayed [#4576](https://github.com/ethyca/fides/pull/4576)
- Added ability to prevent dismissal of FidesJS CMP UI via Experience configuration [#4576](https://github.com/ethyca/fides/pull/4576)
- Added ability to create & link Properties to support multiple Experiences in a single location [#4658](https://github.com/ethyca/fides/pull/4658)
- Added property_id query param to fides.js to filter experiences by Property when installed [#4676](https://github.com/ethyca/fides/pull/4676)
- Added Locations & Regulations pages to allow a wider selection of locations for consent [#4660](https://github.com/ethyca/fides/pull/4660)
- Erasure support for Simon Data [#4552](https://github.com/ethyca/fides/pull/4552)
- Added notice there will be no preview for Privacy Center types in the Experience preview [#4709](https://github.com/ethyca/fides/pull/4709)
- Removed properties beta flag [#4710](https://github.com/ethyca/fides/pull/4710)
- Add acknowledge button label to default Experience English form [#4714](https://github.com/ethyca/fides/pull/4714)
- Update FidesJS to support localizing CMP UI with configurable, non-English default locales [#4720](https://github.com/ethyca/fides/pull/4720)
- Add loading of template translations for notices and experiences [#4718](https://github.com/ethyca/fides/pull/4718)

### Changed

- Moved location-targeting from Notices to Experiences [#4576](https://github.com/ethyca/fides/pull/4576)
- Replaced previous default Notices & Experiences with new versions with updated locations, translations, etc. [#4576](https://github.com/ethyca/fides/pull/4576)
- Automatically migrate existing Notices & Experiences to updated model where possible [#4576](https://github.com/ethyca/fides/pull/4576)
- Replaced ability to configure banner "display configuration" to separate banner & modal components [#4576](https://github.com/ethyca/fides/pull/4576)
- Modify `fides user login` to not store plaintext password in `~/.fides-credentials` [#4661](https://github.com/ethyca/fides/pull/4661)
- Data model changes to support Notice and Experience-level translations [#4576](https://github.com/ethyca/fides/pull/4576)
- Data model changes to support Consent setup being Experience instead of Notice-driven [#4576](https://github.com/ethyca/fides/pull/4576)
- Build PrivacyNoticeRegion from locations and location groups [#4620](https://github.com/ethyca/fides/pull/4620)
- When saving locations, calculate and save location groups [#4620](https://github.com/ethyca/fides/pull/4620)
- Update privacy experiences page to use the new table component [#4652](https://github.com/ethyca/fides/pull/4652)
- Update privacy notices page to use the new table component [#4641](https://github.com/ethyca/fides/pull/4641)
- Bumped supported Python versions to `3.10.13`, `3.9.18`, and `3.8.18`. Bumped Debian base image from `-bullseye` to `-bookworm`. [#4630](https://github.com/ethyca/fides/pull/4630)
- Bumped Node.js base image from `16` to `20`. [#4684](https://github.com/ethyca/fides/pull/4684)

### Fixed

- Ignore 404 errors from Delighted and Kustomer when an erasure client is not found [#4593](https://github.com/ethyca/fides/pull/4593)
- Various FE fixes for Admin-UI experience config form [#4707](https://github.com/ethyca/fides/pull/4707)
- Fix modal preview in Admin-UI experience config form [#4712](https://github.com/ethyca/fides/pull/4712)
- Optimize FidesJS bundle size by only loading TCF static stings when needed [#4711](https://github.com/ethyca/fides/pull/4711)

## [2.31.0](https://github.com/ethyca/fides/compare/2.30.1...2.31.0)

### Added

- Add Great Britain as a consent option [#4628](https://github.com/ethyca/fides/pull/4628)
- Navbar update and new properties page [#4633](https://github.com/ethyca/fides/pull/4633)
- Access and erasure support for Oracle Responsys [#4618](https://github.com/ethyca/fides/pull/4618)

### Fixed

- Fix issue where "x" button on Fides.js components overwrites saved preferences [#4649](https://github.com/ethyca/fides/pull/4649)
- Initialize Fides.consent with default values from experience when saved consent cookie (fides_consent) does not exist [#4665](https://github.com/ethyca/fides/pull/4665)

### Changed

- Sets GPP applicableSections to -1 when a user visits from a state that is not part of the GPP [#4727](https://github.com/ethyca/fides/pull/4727)

## [2.30.1](https://github.com/ethyca/fides/compare/2.30.0...2.30.1)

### Fixed

- Configure logger correctly on worker initialization [#4624](https://github.com/ethyca/fides/pull/4624)

## [2.30.0](https://github.com/ethyca/fides/compare/2.29.0...2.30.0)

### Added

- Add enum and registry of supported languages [#4592](https://github.com/ethyca/fides/pull/4592)
- Access and erasure support for Talkable [#4589](https://github.com/ethyca/fides/pull/4589)
- Support temporary credentials in AWS generate + scan features [#4607](https://github.com/ethyca/fides/pull/4603), [#4608](https://github.com/ethyca/fides/pull/4608)
- Add ability to store and read Fides cookie in Base64 format [#4556](https://github.com/ethyca/fides/pull/4556)
- Structured logging for SaaS connector requests [#4594](https://github.com/ethyca/fides/pull/4594)
- Added Fides.showModal() to fides.js to allow programmatic opening of consent modals [#4617](https://github.com/ethyca/fides/pull/4617)

### Fixed

- Fixing issue when modifying Policies, Rules, or RuleTargets as a root user [#4582](https://github.com/ethyca/fides/pull/4582)

## [2.29.0](https://github.com/ethyca/fides/compare/2.28.0...2.29.0)

### Added

- View more modal to regulations page [#4574](https://github.com/ethyca/fides/pull/4574)
- Columns in data map reporting, adding multiple systems, and consent configuration tables can be resized. In the data map reporting table, fields with multiple values can show all or collapse all [#4569](https://github.com/ethyca/fides/pull/4569)
- Show custom fields in the data map report table [#4579](https://github.com/ethyca/fides/pull/4579)

### Changed

- Delay rendering the nav until all necessary queries are finished loading [#4571](https://github.com/ethyca/fides/pull/4571)
- Updating return value for crud.get_custom_fields_filtered [#4575](https://github.com/ethyca/fides/pull/4575)
- Updated user deletion confirmation flow to only require one confirmatory input [#4402](https://github.com/ethyca/fides/pull/4402)
- Moved `pymssl` to an optional dependency no longer installed by default with our python package [#4581](https://github.com/ethyca/fides/pull/4581)
- Fixed CORS domain update functionality [#4570](https://github.com/ethyca/fides/pull/4570)
- Update Domains page with ability to add/remove "organization" domains, view "administrator" domains set via security settings, and improve various UX bugs and copy [#4584](https://github.com/ethyca/fides/pull/4584)

### Fixed

- Fixed CORS domain update functionality [#4570](https://github.com/ethyca/fides/pull/4570)
- Completion emails are no longer attempted for consent requests [#4578](https://github.com/ethyca/fides/pull/4578)

## [2.28.0](https://github.com/ethyca/fides/compare/2.27.0...2.28.0)

### Added

- Erasure support for AppsFlyer [#4512](https://github.com/ethyca/fides/pull/4512)
- Datamap Reporting page [#4519](https://github.com/ethyca/fides/pull/4519)
- Consent support for Klaviyo [#4513](https://github.com/ethyca/fides/pull/4513)
- Form for configuring GPP settings [#4557](https://github.com/ethyca/fides/pull/4557)
- Custom privacy request field support for consent requests [#4546](https://github.com/ethyca/fides/pull/4546)
- Support GPP in privacy notices [#4554](https://github.com/ethyca/fides/pull/4554)

### Changed

- Redesigned nav bar for the admin UI [#4548](https://github.com/ethyca/fides/pull/4548)
- Fides.js GPP for US geographies now derives values from backend privacy notices [#4559](https://github.com/ethyca/fides/pull/4559)
- No longer generate the `vendors_disclosed` section of the TC string in `fides.js` [#4553](https://github.com/ethyca/fides/pull/4553)
- Changed consent management vendor add flow [#4550](https://github.com/ethyca/fides/pull/4550)

### Fixed

- Fixed an issue blocking Salesforce sandbox accounts from refreshing tokens [#4547](https://github.com/ethyca/fides/pull/4547)
- Fixed DSR zip packages to be unzippable on Windows [#4549](https://github.com/ethyca/fides/pull/4549)
- Fixed browser compatibility issues with Object.hasOwn [#4568](https://github.com/ethyca/fides/pull/4568)

### Developer Experience

- Switch to anyascii for unicode transliteration [#4550](https://github.com/ethyca/fides/pull/4564)

## [2.27.0](https://github.com/ethyca/fides/compare/2.26.0...2.27.0)

### Added

- Tooltip and styling for disabled rows in add multiple vendor view [#4498](https://github.com/ethyca/fides/pull/4498)
- Preliminary GPP support for US regions [#4498](https://github.com/ethyca/fides/pull/4504)
- Access and erasure support for Statsig Enterprise [#4429](https://github.com/ethyca/fides/pull/4429)
- New page for setting locations [#4517](https://github.com/ethyca/fides/pull/4517)
- New modal for setting granular locations [#4531](https://github.com/ethyca/fides/pull/4531)
- New page for setting regulations [#4530](https://github.com/ethyca/fides/pull/4530)
- Update fides.js to support multiple descriptions (banner, overlay) and render HTML descriptions [#4542](https://github.com/ethyca/fides/pull/4542)

### Fixed

- Fixed incorrect Compass button behavior in system form [#4508](https://github.com/ethyca/fides/pull/4508)
- Omit certain fields from system payload when empty [#4508](https://github.com/ethyca/fides/pull/4525)
- Fixed issues with Compass vendor selector behavior [#4521](https://github.com/ethyca/fides/pull/4521)
- Fixed an issue where the background overlay remained visible after saving consent preferences [#4515](https://github.com/ethyca/fides/pull/4515)
- Fixed system name being editable when editing GVL systems [#4533](https://github.com/ethyca/fides/pull/4533)
- Fixed an issue where a privacy policy link could not be removed from privacy experiences [#4542](https://github.com/ethyca/fides/pull/4542)

### Changed

- Upgrade to use Fideslang `3.0.0` and remove associated concepts [#4502](https://github.com/ethyca/fides/pull/4502)
- Model overhaul for saving privacy preferences and notices served [#4481](https://github.com/ethyca/fides/pull/4481)
- Moves served notice endpoints, consent reporting, purpose endpoints and TCF queries to plus [#4481](https://github.com/ethyca/fides/pull/4481)
- Moves served notice endpoints, consent reporting, and TCF queries to plus [#4481](https://github.com/ethyca/fides/pull/4481)
- Update frontend to account for changes to notices served and preferences saved APIs [#4518](https://github.com/ethyca/fides/pull/4518)
- `fides.js` now sets `supportsOOB` to `false` [#4516](https://github.com/ethyca/fides/pull/4516)
- Save consent method ("accept", "reject", "save", etc.) to `fides_consent` cookie as extra metadata [#4529](https://github.com/ethyca/fides/pull/4529)
- Allow CORS for privacy center `fides.js` and `fides-ext-gpp.js` endpoints
- Replace `GPP_EXT_PATH` env var in favor of a more flexible `FIDES_JS_BASE_URL` environment variable
- Change vendor add modal on consent configuration screen to use new vendor selector [#4532](https://github.com/ethyca/fides/pull/4532)
- Remove vendor add modal [#4535](https://github.com/ethyca/fides/pull/4535)

## [2.26.0](https://github.com/ethyca/fides/compare/2.25.0...main)

### Added

- Dynamic importing for GPP bundle [#4447](https://github.com/ethyca/fides/pull/4447)
- Paging to vendors in the TCF overlay [#4463](https://github.com/ethyca/fides/pull/4463)
- New purposes endpoint and indices to improve system lookups [#4452](https://github.com/ethyca/fides/pull/4452)
- Cypress tests for fides.js GPP extension [#4476](https://github.com/ethyca/fides/pull/4476)
- Add support for global TCF Purpose Overrides [#4464](https://github.com/ethyca/fides/pull/4464)
- TCF override management [#4484](https://github.com/ethyca/fides/pull/4484)
- Readonly consent management table and modal [#4456](https://github.com/ethyca/fides/pull/4456), [#4477](https://github.com/ethyca/fides/pull/4477)
- Access and erasure support for Gong [#4461](https://github.com/ethyca/fides/pull/4461)
- Add new UI for CSV consent reporting [#4488](https://github.com/ethyca/fides/pull/4488)
- Option to prevent the dismissal of the consent banner and modal [#4470](https://github.com/ethyca/fides/pull/4470)

### Changed

- Increased max number of preferences allowed in privacy preference API calls [#4469](https://github.com/ethyca/fides/pull/4469)
- Reduce size of tcf_consent payload in fides_consent cookie [#4480](https://github.com/ethyca/fides/pull/4480)
- Change log level for FidesUserPermission retrieval to `debug` [#4482](https://github.com/ethyca/fides/pull/4482)
- Remove Add Vendor button from the Manage your vendors page[#4509](https://github.com/ethyca/fides/pull/4509)

### Fixed

- Fix type errors when TCF vendors have no dataDeclaration [#4465](https://github.com/ethyca/fides/pull/4465)
- Fixed an error where editing an AC system would mistakenly lock it for GVL [#4471](https://github.com/ethyca/fides/pull/4471)
- Refactor custom Get Preferences function to occur after our CMP API initialization [#4466](https://github.com/ethyca/fides/pull/4466)
- Fix an error where a connector response value of None causes a DSR failure due to a missing value [#4483](https://github.com/ethyca/fides/pull/4483)
- Fixed system name being non-editable when locked for GVL [#4475](https://github.com/ethyca/fides/pull/4475)
- Fixed a bug with "null" values for retention period field on data uses [#4487](https://github.com/ethyca/fides/pull/4487)

## [2.25.0](https://github.com/ethyca/fides/compare/2.24.1...2.25.0)

### Added

- Stub for initial GPP support [#4431](https://github.com/ethyca/fides/pull/4431)
- Added confirmation modal on deleting a data use declaration [#4439](https://github.com/ethyca/fides/pull/4439)
- Added feature flag for separating system name and Compass vendor selector [#4437](https://github.com/ethyca/fides/pull/4437)
- Fire GPP events per spec [#4433](https://github.com/ethyca/fides/pull/4433)
- New override option `fides_tcf_gdpr_applies` for setting `gdprApplies` on the CMP API [#4453](https://github.com/ethyca/fides/pull/4453)

### Changed

- Improved bulk vendor adding table UX [#4425](https://github.com/ethyca/fides/pull/4425)
- Flexible legal basis for processing has a db default of True [#4434](https://github.com/ethyca/fides/pull/4434)
- Give contributor role access to config API, including cors origin updates [#4438](https://github.com/ethyca/fides/pull/4438)
- Disallow setting `*` and other non URL values for `security.cors_origins` config property via the API [#4438](https://github.com/ethyca/fides/pull/4438)
- Consent modal hides the opt-in/opt-out buttons if only one privacy notice is enabled [#4441](https://github.com/ethyca/fides/pull/4441)
- Initialize TCF stub earlier [#4453](https://github.com/ethyca/fides/pull/4453)
- Change focus outline color of form inputs [#4467](https://github.com/ethyca/fides/pull/4467)

### Fixed

- Fixed a bug where selected vendors in "configure consent" add vendor modal were unstyled [#4454](https://github.com/ethyca/fides/pull/4454)
- Use correct defaults when there is no associated preference in the cookie [#4451](https://github.com/ethyca/fides/pull/4451)
- IP Addresses behind load balancers for consent reporting [#4440](https://github.com/ethyca/fides/pull/4440)

## [2.24.1](https://github.com/ethyca/fides/compare/2.24.0...2.24.1)

### Added

- Logging when root user and client credentials are used [#4432](https://github.com/ethyca/fides/pull/4432)
- Allow for custom path at which to retrieve Fides override options [#4462](https://github.com/ethyca/fides/pull/4462)

### Changed

- Run fides with non-root user [#4421](https://github.com/ethyca/fides/pull/4421)

## [2.24.0](https://github.com/ethyca/fides/compare/2.23.3...2.24.0)

### Added

- Adds fides_disable_banner config option to Fides.js [#4378](https://github.com/ethyca/fides/pull/4378)
- Deletions that fail due to foreign key constraints will now be more clearly communicated [#4406](https://github.com/ethyca/fides/pull/4378)
- Added support for a custom get preferences API call provided through Fides.init [#4375](https://github.com/ethyca/fides/pull/4375)
- Hidden custom privacy request fields in the Privacy Center [#4370](https://github.com/ethyca/fides/pull/4370)
- Backend System-level Cookie Support [#4383](https://github.com/ethyca/fides/pull/4383)
- High Level Tracking of Compass System Sync [#4397](https://github.com/ethyca/fides/pull/4397)
- Erasure support for Qualtrics [#4371](https://github.com/ethyca/fides/pull/4371)
- Erasure support for Ada Chatbot [#4382](https://github.com/ethyca/fides/pull/4382)
- Erasure support for Typeform [#4366](https://github.com/ethyca/fides/pull/4366)
- Added notice that a system is GVL when adding/editing from system form [#4327](https://github.com/ethyca/fides/pull/4327)
- Added the ability to select the request types to enable per integration (for plus users) [#4374](https://github.com/ethyca/fides/pull/4374)
- Adds support for custom get experiences fn and custom patch notices served fn [#4410](https://github.com/ethyca/fides/pull/4410)
- Adds more granularity to tracking consent method, updates custom savePreferencesFn and FidesUpdated event to take consent method [#4419](https://github.com/ethyca/fides/pull/4419)

### Changed

- Add filtering and pagination to bulk vendor add table [#4351](https://github.com/ethyca/fides/pull/4351)
- Determine if the TCF overlay needs to surface based on backend calculated version hash [#4356](https://github.com/ethyca/fides/pull/4356)
- Moved Experiences and Preferences endpoints to Plus to take advantage of dynamic GVL [#4367](https://github.com/ethyca/fides/pull/4367)
- Add legal bases to Special Purpose schemas on the backend for display [#4387](https://github.com/ethyca/fides/pull/4387)
- "is_service_specific" default updated when building TC strings on the backend [#4377](https://github.com/ethyca/fides/pull/4377)
- "isServiceSpecific" default updated when building TC strings on the frontend [#4384](https://github.com/ethyca/fides/pull/4384)
- Redact cli, database, and redis configuration information from GET api/v1/config API request responses. [#4379](https://github.com/ethyca/fides/pull/4379)
- Button ordering in fides.js UI [#4407](https://github.com/ethyca/fides/pull/4407)
- Add different classnames to consent buttons for easier selection [#4411](https://github.com/ethyca/fides/pull/4411)
- Updates default consent preference to opt-out for TCF when fides_string exists [#4430](https://github.com/ethyca/fides/pull/4430)

### Fixed

- Persist bulk system add filter modal state [#4412](https://github.com/ethyca/fides/pull/4412)
- Fixing labels for request type field [#4414](https://github.com/ethyca/fides/pull/4414)
- User preferences from cookie should always override experience preferences [#4405](https://github.com/ethyca/fides/pull/4405)
- Allow fides_consent cookie to be set from a subdirectory [#4426](https://github.com/ethyca/fides/pull/4426)

### Security

-- Use a more cryptographically secure random function for security code generation

## [2.23.3](https://github.com/ethyca/fides/compare/2.23.2...2.23.3)

### Fixed

- Fix button arrangment and spacing for TCF and non-TCF consent overlay banner and modal [#4391](https://github.com/ethyca/fides/pull/4391)
- Replaced h1 element with div to use exisitng fides styles in consent modal [#4399](https://github.com/ethyca/fides/pull/4399)
- Fixed privacy policy alignment for non-TCF consent overlay banner and modal [#4403](https://github.com/ethyca/fides/pull/4403)
- Fix dynamic class name for TCF-variant of consent banner [#4404](https://github.com/ethyca/fides/pull/4403)

### Security

-- Fix an HTML Injection vulnerability in DSR Packages

## [2.23.2](https://github.com/ethyca/fides/compare/2.23.1...2.23.2)

### Fixed

- Fixed fides.css to vary banner width based on tcf [[#4381](https://github.com/ethyca/fides/issues/4381)]

## [2.23.1](https://github.com/ethyca/fides/compare/2.23.0...2.23.1)

### Changed

- Refactor Fides.js embedded modal to not use A11y dialog [#4355](https://github.com/ethyca/fides/pull/4355)
- Only call `FidesUpdated` when a preference has been saved, not during initialization [#4365](https://github.com/ethyca/fides/pull/4365)
- Updated double toggle styling in favor of single toggles with a radio group to select legal basis [#4376](https://github.com/ethyca/fides/pull/4376)

### Fixed

- Handle invalid `fides_string` when passed in as an override [#4350](https://github.com/ethyca/fides/pull/4350)
- Bug where vendor opt-ins would not initialize properly based on a `fides_string` in the TCF overlay [#4368](https://github.com/ethyca/fides/pull/4368)

## [2.23.0](https://github.com/ethyca/fides/compare/2.22.1...2.23.0)

### Added

- Added support for 3 additional config variables in Fides.js: fidesEmbed, fidesDisableSaveApi, and fidesTcString [#4262](https://github.com/ethyca/fides/pull/4262)
- Added support for fidesEmbed, fidesDisableSaveApi, and fidesTcString to be passed into Fides.js via query param, cookie, or window object [#4297](https://github.com/ethyca/fides/pull/4297)
- New privacy center environment variables `FIDES_PRIVACY_CENTER__IS_FORCED_TCF` which can make the privacy center always return the TCF bundle (`fides-tcf.js`) [#4312](https://github.com/ethyca/fides/pull/4312)
- Added a `FidesUIChanged` event to Fides.js to track when user preferences change without being saved [#4314](https://github.com/ethyca/fides/pull/4314) and [#4253](https://github.com/ethyca/fides/pull/4253)
- Add AC Systems to the TCF Overlay under Vendor Consents section [#4266](https://github.com/ethyca/fides/pull/4266/)
- Added bulk system/vendor creation component [#4309](https://github.com/ethyca/fides/pull/4309/)
- Support for passing in an AC string as part of a fides string for the TCF overlay [#4308](https://github.com/ethyca/fides/pull/4308)
- Added support for overriding the save user preferences API call with a custom fn provided through Fides.init [#4318](https://github.com/ethyca/fides/pull/4318)
- Return AC strings in GET Privacy Experience meta and allow saving preferences against AC strings [#4295](https://github.com/ethyca/fides/pull/4295)
- New GET Privacy Experience Meta Endpoint [#4328](https://github.com/ethyca/fides/pull/4328)
- Access and erasure support for SparkPost [#4328](https://github.com/ethyca/fides/pull/4238)
- Access and erasure support for Iterate [#4332](https://github.com/ethyca/fides/pull/4332)
- SSH Support for MySQL connections [#4310](https://github.com/ethyca/fides/pull/4310)
- Added served notice history IDs to the TCF privacy preference API calls [#4161](https://github.com/ethyca/fides/pull/4161)

### Fixed

- Cleans up CSS for fidesEmbed mode [#4306](https://github.com/ethyca/fides/pull/4306)
- Stacks that do not have any purposes will no longer render an empty purpose block [#4278](https://github.com/ethyca/fides/pull/4278)
- Forcing hidden sections to use display none [#4299](https://github.com/ethyca/fides/pull/4299)
- Handles Hubspot requiring and email to be formatted as email when processing an erasure [#4322](https://github.com/ethyca/fides/pull/4322)
- Minor CSS improvements for the consent/TCF banners and modals [#4334](https://github.com/ethyca/fides/pull/4334)
- Consistent font sizes for labels in the system form and data use forms in the Admin UI [#4346](https://github.com/ethyca/fides/pull/4346)
- Bug where not all system forms would appear to save when used with Compass [#4347](https://github.com/ethyca/fides/pull/4347)
- Restrict TCF Privacy Experience Config if TCF is disabled [#4348](https://github.com/ethyca/fides/pull/4348)
- Removes overflow styling for embedded modal in Fides.js [#4345](https://github.com/ethyca/fides/pull/4345)

### Changed

- Derive cookie storage info, privacy policy and legitimate interest disclosure URLs, and data retention data from the data map instead of directly from gvl.json [#4286](https://github.com/ethyca/fides/pull/4286)
- Updated TCF Version for backend consent reporting [#4305](https://github.com/ethyca/fides/pull/4305)
- Update Version Hash Contents [#4313](https://github.com/ethyca/fides/pull/4313)
- Change vendor selector on system information form to typeahead[#4333](https://github.com/ethyca/fides/pull/4333)
- Updates experience API calls from Fides.js to include new meta field [#4335](https://github.com/ethyca/fides/pull/4335)

## [2.22.1](https://github.com/ethyca/fides/compare/2.22.0...2.22.1)

### Added

- Custom fields are now included in system history change tracking [#4294](https://github.com/ethyca/fides/pull/4294)

### Security

- Added hostname checks for external SaaS connector URLs [CVE-2023-46124](https://github.com/ethyca/fides/security/advisories/GHSA-jq3w-9mgf-43m4)
- Use a Pydantic URL type for privacy policy URLs [CVE-2023-46126](https://github.com/ethyca/fides/security/advisories/GHSA-fgjj-5jmr-gh83)
- Remove the CONFIG_READ scope from the Viewer role [CVE-2023-46125](https://github.com/ethyca/fides/security/advisories/GHSA-rjxg-rpg3-9r89)

## [2.22.0](https://github.com/ethyca/fides/compare/2.21.0...2.22.0)

### Added

- Added an option to link to vendor tab from an experience config description [#4191](https://github.com/ethyca/fides/pull/4191)
- Added two toggles for vendors in the TCF overlay, one for Consent, and one for Legitimate Interest [#4189](https://github.com/ethyca/fides/pull/4189)
- Added two toggles for purposes in the TCF overlay, one for Consent, and one for Legitimate Interest [#4234](https://github.com/ethyca/fides/pull/4234)
- Added support for new TCF-related fields on `System` and `PrivacyDeclaration` models [#4228](https://github.com/ethyca/fides/pull/4228)
- Support for AC string to `fides-tcf` [#4244](https://github.com/ethyca/fides/pull/4244)
- Support for `gvl` prefixed vendor IDs [#4247](https://github.com/ethyca/fides/pull/4247)

### Changed

- Removed `TCF_ENABLED` environment variable from the privacy center in favor of dynamically figuring out which `fides-js` bundle to send [#4131](https://github.com/ethyca/fides/pull/4131)
- Updated copy of info boxes on each TCF tab [#4191](https://github.com/ethyca/fides/pull/4191)
- Clarified messages for error messages presented during connector upload [#4198](https://github.com/ethyca/fides/pull/4198)
- Refactor legal basis dimension regarding how TCF preferences are saved and how the experience is built [#4201](https://github.com/ethyca/fides/pull/4201/)
- Add saving privacy preferences via a TC string [#4221](https://github.com/ethyca/fides/pull/4221)
- Updated fides server to use an environment variable for turning TCF on and off [#4220](https://github.com/ethyca/fides/pull/4220)
- Update frontend to use new legal basis dimension on vendors [#4216](https://github.com/ethyca/fides/pull/4216)
- Updated privacy center patch preferences call to handle updated API response [#4235](https://github.com/ethyca/fides/pull/4235)
- Added our CMP ID [#4233](https://github.com/ethyca/fides/pull/4233)
- Allow Admin UI users to turn on Configure Consent flag [#4246](https://github.com/ethyca/fides/pull/4246)
- Styling improvements for the fides.js consent banners and modals [#4222](https://github.com/ethyca/fides/pull/4222)
- Update frontend to handle updated Compass schema [#4254](https://github.com/ethyca/fides/pull/4254)
- Assume Universal Vendor ID usage in TC String translation [#4256](https://github.com/ethyca/fides/pull/4256)
- Changed vendor form on configuring consent page to use two-part selection for consent uses [#4251](https://github.com/ethyca/fides/pull/4251)
- Updated system form to have new TCF fields [#4271](https://github.com/ethyca/fides/pull/4271)
- Vendors disclosed string is now narrowed to only the vendors shown in the UI, not the whole GVL [#4250](https://github.com/ethyca/fides/pull/4250)
- Changed naming convention "fides_string" instead of "tc_string" for developer friendly consent API's [#4267](https://github.com/ethyca/fides/pull/4267)

### Fixed

- TCF overlay can initialize its consent preferences from a cookie [#4124](https://github.com/ethyca/fides/pull/4124)
- Various improvements to the TCF modal such as vendor storage disclosures, vendor counts, privacy policies, etc. [#4167](https://github.com/ethyca/fides/pull/4167)
- An issue where Braze could not mask an email due to formatting [#4187](https://github.com/ethyca/fides/pull/4187)
- An issue where email was not being overridden correctly for Braze and Domo [#4196](https://github.com/ethyca/fides/pull/4196)
- Use `stdRetention` when there is not a specific value for a purpose's data retention [#4199](https://github.com/ethyca/fides/pull/4199)
- Updating the unflatten_dict util to accept flattened dict values [#4200](https://github.com/ethyca/fides/pull/4200)
- Minor CSS styling fixes for the consent modal [#4252](https://github.com/ethyca/fides/pull/4252)
- Additional styling fixes for issues caused by a CSS reset [#4268](https://github.com/ethyca/fides/pull/4268)
- Bug where vendor legitimate interests would not be set unless vendor consents were first set [#4250](https://github.com/ethyca/fides/pull/4250)
- Vendor count over-counting in TCF overlay [#4275](https://github.com/ethyca/fides/pull/4275)

## [2.21.0](https://github.com/ethyca/fides/compare/2.20.2...2.21.0)

### Added

- "Add a vendor" flow to configuring consent page [#4107](https://github.com/ethyca/fides/pull/4107)
- Initial TCF Backend Support [#3804](https://github.com/ethyca/fides/pull/3804)
- Add initial layer to TCF modal [#3956](https://github.com/ethyca/fides/pull/3956)
- Support for rendering in the TCF modal whether or not a vendor is part of the GVL [#3972](https://github.com/ethyca/fides/pull/3972)
- Features and legal bases dropdown for TCF modal [#3995](https://github.com/ethyca/fides/pull/3995)
- TCF CMP stub API [#4000](https://github.com/ethyca/fides/pull/4000)
- Fides-js can now display preliminary TCF data [#3879](https://github.com/ethyca/fides/pull/3879)
- Fides-js can persist TCF preferences to the backend [#3887](https://github.com/ethyca/fides/pull/3887)
- TCF modal now supports setting legitimate interest fields [#4037](https://github.com/ethyca/fides/pull/4037)
- Embed the GVL in the GET Experiences response [#4143](https://github.com/ethyca/fides/pull/4143)
- Button to view how many vendors and to open the vendor tab in the TCF modal [#4144](https://github.com/ethyca/fides/pull/4144)
- "Edit vendor" flow to configuring consent page [#4162](https://github.com/ethyca/fides/pull/4162)
- TCF overlay description updates [#4051] https://github.com/ethyca/fides/pull/4151
- Added developer-friendly TCF information under Experience meta [#4160](https://github.com/ethyca/fides/pull/4160/)
- Added fides.css customization for Plus users [#4136](https://github.com/ethyca/fides/pull/4136)

### Changed

- Added further config options to customize the privacy center [#4090](https://github.com/ethyca/fides/pull/4090)
- CORS configuration page [#4073](https://github.com/ethyca/fides/pull/4073)
- Refactored `fides.js` components so that they can take data structures that are not necessarily privacy notices [#3870](https://github.com/ethyca/fides/pull/3870)
- Use hosted GVL.json from the backend [#4159](https://github.com/ethyca/fides/pull/4159)
- Features and Special Purposes in the TCF modal do not render toggles [#4139](https://github.com/ethyca/fides/pull/4139)
- Moved the initial TCF layer to the banner [#4142](https://github.com/ethyca/fides/pull/4142)
- Misc copy changes for the system history table and modal [#4146](https://github.com/ethyca/fides/pull/4146)

### Fixed

- Allows CDN to cache empty experience responses from fides.js API [#4113](https://github.com/ethyca/fides/pull/4113)
- Fixed `identity_special_purpose` unique constraint definition [#4174](https://github.com/ethyca/fides/pull/4174/files)

## [2.20.2](https://github.com/ethyca/fides/compare/2.20.1...2.20.2)

### Fixed

- added version_added, version_deprecated, and replaced_by to data use, data subject, and data category APIs [#4135](https://github.com/ethyca/fides/pull/4135)
- Update fides.js to not fetch experience client-side if pre-fetched experience is empty [#4149](https://github.com/ethyca/fides/pull/4149)
- Erasure privacy requests now pause for input if there are any manual process integrations [#4115](https://github.com/ethyca/fides/pull/4115)
- Caching the values of authorization_required and user_guide on the connector templates to improve performance [#4128](https://github.com/ethyca/fides/pull/4128)

## [2.20.1](https://github.com/ethyca/fides/compare/2.20.0...2.20.1)

### Fixed

- Avoid un-optimized query pattern in bulk `GET /system` endpoint [#4120](https://github.com/ethyca/fides/pull/4120)

## [2.20.0](https://github.com/ethyca/fides/compare/2.19.1...2.20.0)

### Added

- Initial page for configuring consent [#4069](https://github.com/ethyca/fides/pull/4069)
- Vendor cookie table for configuring consent [#4082](https://github.com/ethyca/fides/pull/4082)

### Changed

- Refactor how multiplatform builds are handled [#4024](https://github.com/ethyca/fides/pull/4024)
- Added new Performance-related nox commands and included them as part of the CI suite [#3997](https://github.com/ethyca/fides/pull/3997)
- Added dictionary suggestions for data uses [4035](https://github.com/ethyca/fides/pull/4035)
- Privacy notice regions now render human readable names instead of country codes [#4029](https://github.com/ethyca/fides/pull/4029)
- Privacy notice templates are disabled by default [#4010](https://github.com/ethyca/fides/pull/4010)
- Added optional "skip_processing" flag to collections for DSR processing [#4047](https://github.com/ethyca/fides/pull/4047)
- Admin UI now shows all privacy notices with an indicator of whether they apply to any systems [#4010](https://github.com/ethyca/fides/pull/4010)
- Add case-insensitive privacy experience region filtering [#4058](https://github.com/ethyca/fides/pull/4058)
- Adds check for fetch before loading fetch polyfill for fides.js [#4074](https://github.com/ethyca/fides/pull/4074)
- Updated to support Fideslang 2.0, including data migrations [#3933](https://github.com/ethyca/fides/pull/3933)
- Disable notices that are not systems applicable to support new UI [#4094](https://github.com/ethyca/fides/issues/4094)

### Fixed

- Ensures that fides.js toggles are not hidden by other CSS libs [#4075](https://github.com/ethyca/fides/pull/4075)
- Migrate system > meta > vendor > id to system > meta [#4088](https://github.com/ethyca/fides/pull/4088)
- Enable toggles in various tables now render an error toast if an error occurs [#4095](https://github.com/ethyca/fides/pull/4095)
- Fixed a bug where an unsaved changes notification modal would appear even without unsaved changes [#4095](https://github.com/ethyca/fides/pull/4070)

## [2.19.1](https://github.com/ethyca/fides/compare/2.19.0...2.19.1)

### Fixed

- re-enable custom fields for new data use form [#4050](https://github.com/ethyca/fides/pull/4050)
- fix issue with saving source and destination systems [#4065](https://github.com/ethyca/fides/pull/4065)

### Added

- System history UI with diff modal [#4021](https://github.com/ethyca/fides/pull/4021)
- Relax system legal basis for transfers to be any string [#4049](https://github.com/ethyca/fides/pull/4049)

## [2.19.0](https://github.com/ethyca/fides/compare/2.18.0...2.19.0)

### Added

- Add dictionary suggestions [#3937](https://github.com/ethyca/fides/pull/3937), [#3988](https://github.com/ethyca/fides/pull/3988)
- Added new endpoints for healthchecks [#3947](https://github.com/ethyca/fides/pull/3947)
- Added vendor list dropdown [#3857](https://github.com/ethyca/fides/pull/3857)
- Access support for Adobe Sign [#3504](https://github.com/ethyca/fides/pull/3504)

### Fixed

- Fixed issue when generating masked values for invalid data paths [#3906](https://github.com/ethyca/fides/pull/3906)
- Code reload now works when running `nox -s dev` [#3914](https://github.com/ethyca/fides/pull/3914)
- Reduce verbosity of privacy center logging further [#3915](https://github.com/ethyca/fides/pull/3915)
- Resolved an issue where the integration dropdown input lost focus during typing. [#3917](https://github.com/ethyca/fides/pull/3917)
- Fixed dataset issue that was preventing the Vend connector from loading during server startup [#3923](https://github.com/ethyca/fides/pull/3923)
- Adding version check to version-dependent migration script [#3951](https://github.com/ethyca/fides/pull/3951)
- Fixed a bug where some fields were not saving correctly on the system form [#3975](https://github.com/ethyca/fides/pull/3975)
- Changed "retention period" field in privacy declaration form from number input to text input [#3980](https://github.com/ethyca/fides/pull/3980)
- Fixed issue where unsaved changes modal appears incorrectly [#4005](https://github.com/ethyca/fides/pull/4005)
- Fixed banner resurfacing after user consent for pre-fetch experience [#4009](https://github.com/ethyca/fides/pull/4009)

### Changed

- Systems and Privacy Declaration schema and data migration to support the Dictionary [#3901](https://github.com/ethyca/fides/pull/3901)
- The integration search dropdown is now case-insensitive [#3916](https://github.com/ethyca/fides/pull/3916)
- Removed deprecated fields from the taxonomy editor [#3909](https://github.com/ethyca/fides/pull/3909)
- Bump PyMSSQL version and remove workarounds [#3996](https://github.com/ethyca/fides/pull/3996)
- Removed reset suggestions button [#4007](https://github.com/ethyca/fides/pull/4007)
- Admin ui supports fides cloud config API [#4034](https://github.com/ethyca/fides/pull/4034)

### Security

- Resolve custom integration upload RCE vulnerability [CVE-2023-41319](https://github.com/ethyca/fides/security/advisories/GHSA-p6p2-qq95-vq5h)

## [2.18.0](https://github.com/ethyca/fides/compare/2.17.0...2.18.0)

### Added

- Additional consent reporting calls from `fides-js` [#3845](https://github.com/ethyca/fides/pull/3845)
- Additional consent reporting calls from privacy center [#3847](https://github.com/ethyca/fides/pull/3847)
- Access support for Recurly [#3595](https://github.com/ethyca/fides/pull/3595)
- HTTP Logging for the Privacy Center [#3783](https://github.com/ethyca/fides/pull/3783)
- UI support for OAuth2 authorization flow [#3819](https://github.com/ethyca/fides/pull/3819)
- Changes in the `data` directory now trigger a server reload (for local development) [#3874](https://github.com/ethyca/fides/pull/3874)

### Fixed

- Fix datamap zoom for low system counts [#3835](https://github.com/ethyca/fides/pull/3835)
- Fixed connector forms with external dataset reference fields [#3873](https://github.com/ethyca/fides/pull/3873)
- Fix ability to make server side API calls from privacy-center [#3895](https://github.com/ethyca/fides/pull/3895)

### Changed

- Simplified the file structure for HTML DSR packages [#3848](https://github.com/ethyca/fides/pull/3848)
- Simplified the database health check to improve `/health` performance [#3884](https://github.com/ethyca/fides/pull/3884)
- Changed max width of form components in "system information" form tab [#3864](https://github.com/ethyca/fides/pull/3864)
- Remove manual system selection screen [#3865](https://github.com/ethyca/fides/pull/3865)
- System and integration identifiers are now auto-generated [#3868](https://github.com/ethyca/fides/pull/3868)

## [2.17.0](https://github.com/ethyca/fides/compare/2.16.0...2.17.0)

### Added

- Tab component for `fides-js` [#3782](https://github.com/ethyca/fides/pull/3782)
- Added toast for successfully linking an existing integration to a system [#3826](https://github.com/ethyca/fides/pull/3826)
- Various other UI components for `fides-js` to support upcoming TCF modal [#3803](https://github.com/ethyca/fides/pull/3803)
- Allow items in taxonomy to be enabled or disabled [#3844](https://github.com/ethyca/fides/pull/3844)

### Developer Experience

- Changed where db-dependent routers were imported to avoid dependency issues [#3741](https://github.com/ethyca/fides/pull/3741)

### Changed

- Bumped supported Python versions to `3.10.12`, `3.9.17`, and `3.8.17` [#3733](https://github.com/ethyca/fides/pull/3733)
- Logging Updates [#3758](https://github.com/ethyca/fides/pull/3758)
- Add polyfill service to fides-js route [#3759](https://github.com/ethyca/fides/pull/3759)
- Show/hide integration values [#3775](https://github.com/ethyca/fides/pull/3775)
- Sort system cards alphabetically by name on "View systems" page [#3781](https://github.com/ethyca/fides/pull/3781)
- Update admin ui to use new integration delete route [#3785](https://github.com/ethyca/fides/pull/3785)
- Pinned `pymssql` and `cython` dependencies to avoid build issues on ARM machines [#3829](https://github.com/ethyca/fides/pull/3829)

### Removed

- Removed "Custom field(s) successfully saved" toast [#3779](https://github.com/ethyca/fides/pull/3779)

### Added

- Record when consent is served [#3777](https://github.com/ethyca/fides/pull/3777)
- Add an `active` property to taxonomy elements [#3784](https://github.com/ethyca/fides/pull/3784)
- Erasure support for Heap [#3599](https://github.com/ethyca/fides/pull/3599)

### Fixed

- Privacy notice UI's list of possible regions now matches the backend's list [#3787](https://github.com/ethyca/fides/pull/3787)
- Admin UI "property does not existing" build issue [#3831](https://github.com/ethyca/fides/pull/3831)
- Flagging sensitive inputs as passwords to mask values during entry [#3843](https://github.com/ethyca/fides/pull/3843)

## [2.16.0](https://github.com/ethyca/fides/compare/2.15.1...2.16.0)

### Added

- Empty state for when there are no relevant privacy notices in the privacy center [#3640](https://github.com/ethyca/fides/pull/3640)
- GPC indicators in fides-js banner and modal [#3673](https://github.com/ethyca/fides/pull/3673)
- Include `data_use` and `data_category` metadata in `upload` of access results [#3674](https://github.com/ethyca/fides/pull/3674)
- Add enable/disable toggle to integration tab [#3593] (https://github.com/ethyca/fides/pull/3593)

### Fixed

- Render linebreaks in the Fides.js overlay descriptions, etc. [#3665](https://github.com/ethyca/fides/pull/3665)
- Broken link to Fides docs site on the About Fides page in Admin UI [#3643](https://github.com/ethyca/fides/pull/3643)
- Add Systems Applicable Filter to Privacy Experience List [#3654](https://github.com/ethyca/fides/pull/3654)
- Privacy center and fides-js now pass in `Unescape-Safestr` as a header so that special characters can be rendered properly [#3706](https://github.com/ethyca/fides/pull/3706)
- Fixed ValidationError for saving PrivacyPreferences [#3719](https://github.com/ethyca/fides/pull/3719)
- Fixed issue preventing ConnectionConfigs with duplicate names from saving [#3770](https://github.com/ethyca/fides/pull/3770)
- Fixed creating and editing manual integrations [#3772](https://github.com/ethyca/fides/pull/3772)
- Fix lingering integration artifacts by cascading deletes from System [#3771](https://github.com/ethyca/fides/pull/3771)

### Developer Experience

- Reorganized some `api.api.v1` code to avoid circular dependencies on `quickstart` [#3692](https://github.com/ethyca/fides/pull/3692)
- Treat underscores as special characters in user passwords [#3717](https://github.com/ethyca/fides/pull/3717)
- Allow Privacy Notices banner and modal to scroll as needed [#3713](https://github.com/ethyca/fides/pull/3713)
- Make malicious url test more robust to environmental differences [#3748](https://github.com/ethyca/fides/pull/3748)
- Ignore type checker on click decorators to bypass known issue with `click` version `8.1.4` [#3746](https://github.com/ethyca/fides/pull/3746)

### Changed

- Moved GPC preferences slightly earlier in Fides.js lifecycle [#3561](https://github.com/ethyca/fides/pull/3561)
- Changed results from clicking "Test connection" to be a toast instead of statically displayed on the page [#3700](https://github.com/ethyca/fides/pull/3700)
- Moved "management" tab from nav into settings icon in top right [#3701](https://github.com/ethyca/fides/pull/3701)
- Remove name and description fields from integration form [#3684](https://github.com/ethyca/fides/pull/3684)
- Update EU PrivacyNoticeRegion codes and allow experience filtering to drop back to country filtering if region not found [#3630](https://github.com/ethyca/fides/pull/3630)
- Fields with default fields are now flagged as required in the front-end [#3694](https://github.com/ethyca/fides/pull/3694)
- In "view systems", system cards can now be clicked and link to that system's `configure/[id]` page [#3734](https://github.com/ethyca/fides/pull/3734)
- Enable privacy notice and privacy experience feature flags by default [#3773](https://github.com/ethyca/fides/pull/3773)

### Security

- Resolve Zip bomb file upload vulnerability [CVE-2023-37480](https://github.com/ethyca/fides/security/advisories/GHSA-g95c-2jgm-hqc6)
- Resolve SVG bomb (billion laughs) file upload vulnerability [CVE-2023-37481](https://github.com/ethyca/fides/security/advisories/GHSA-3rw2-wfc8-wmj5)

## [2.15.1](https://github.com/ethyca/fides/compare/2.15.0...2.15.1)

### Added

- Set `sslmode` to `prefer` if connecting to Redshift via ssh [#3685](https://github.com/ethyca/fides/pull/3685)

### Changed

- Privacy center action cards are now able to expand to accommodate longer text [#3669](https://github.com/ethyca/fides/pull/3669)
- Update integration endpoint permissions [#3707](https://github.com/ethyca/fides/pull/3707)

### Fixed

- Handle names with a double underscore when processing access and erasure requests [#3688](https://github.com/ethyca/fides/pull/3688)
- Allow Privacy Notices banner and modal to scroll as needed [#3713](https://github.com/ethyca/fides/pull/3713)

### Security

- Resolve path traversal vulnerability in webserver API [CVE-2023-36827](https://github.com/ethyca/fides/security/advisories/GHSA-r25m-cr6v-p9hq)

## [2.15.0](https://github.com/ethyca/fides/compare/2.14.1...2.15.0)

### Added

- Privacy center can now render its consent values based on Privacy Notices and Privacy Experiences [#3411](https://github.com/ethyca/fides/pull/3411)
- Add Google Tag Manager and Privacy Center ENV vars to sample app [#2949](https://github.com/ethyca/fides/pull/2949)
- Add `notice_key` field to Privacy Notice UI form [#3403](https://github.com/ethyca/fides/pull/3403)
- Add `identity` query param to the consent reporting API view [#3418](https://github.com/ethyca/fides/pull/3418)
- Use `rollup-plugin-postcss` to bundle and optimize the `fides.js` components CSS [#3411](https://github.com/ethyca/fides/pull/3411)
- Dispatch Fides.js lifecycle events on window (FidesInitialized, FidesUpdated) and cross-publish to Fides.gtm() integration [#3411](https://github.com/ethyca/fides/pull/3411)
- Added the ability to use custom CAs with Redis via TLS [#3451](https://github.com/ethyca/fides/pull/3451)
- Add default experience configs on startup [#3449](https://github.com/ethyca/fides/pull/3449)
- Load default privacy notices on startup [#3401](https://github.com/ethyca/fides/pull/3401)
- Add ability for users to pass in additional parameters for application database connection [#3450](https://github.com/ethyca/fides/pull/3450)
- Load default privacy notices on startup [#3401](https://github.com/ethyca/fides/pull/3401/files)
- Add ability for `fides-js` to make API calls to Fides [#3411](https://github.com/ethyca/fides/pull/3411)
- `fides-js` banner is now responsive across different viewport widths [#3411](https://github.com/ethyca/fides/pull/3411)
- Add ability to close `fides-js` banner and modal via a button or ESC [#3411](https://github.com/ethyca/fides/pull/3411)
- Add ability to open the `fides-js` modal from a link on the host site [#3411](https://github.com/ethyca/fides/pull/3411)
- GPC preferences are automatically applied via `fides-js` [#3411](https://github.com/ethyca/fides/pull/3411)
- Add new dataset route that has additional filters [#3558](https://github.com/ethyca/fides/pull/3558)
- Update dataset dropdown to use new api filter [#3565](https://github.com/ethyca/fides/pull/3565)
- Filter out saas datasets from the rest of the UI [#3568](https://github.com/ethyca/fides/pull/3568)
- Included optional env vars to have postgres or Redshift connected via bastion host [#3374](https://github.com/ethyca/fides/pull/3374/)
- Support for acknowledge button for notice-only Privacy Notices and to disable toggling them off [#3546](https://github.com/ethyca/fides/pull/3546)
- HTML format for privacy request storage destinations [#3427](https://github.com/ethyca/fides/pull/3427)
- Persistent message showing result and timestamp of last integration test to "Integrations" tab in system view [#3628](https://github.com/ethyca/fides/pull/3628)
- Access and erasure support for SurveyMonkey [#3590](https://github.com/ethyca/fides/pull/3590)
- New Cookies Table for storing cookies associated with systems and privacy declarations [#3572](https://github.com/ethyca/fides/pull/3572)
- `fides-js` and privacy center now delete cookies associated with notices that were opted out of [#3569](https://github.com/ethyca/fides/pull/3569)
- Cookie input field on system data use tab [#3571](https://github.com/ethyca/fides/pull/3571)

### Fixed

- Fix sample app `DATABASE_*` ENV vars for backwards compatibility [#3406](https://github.com/ethyca/fides/pull/3406)
- Fix overlay rendering issue by finding/creating a dedicated parent element for Preact [#3397](https://github.com/ethyca/fides/pull/3397)
- Fix the sample app privacy center link to be configurable [#3409](https://github.com/ethyca/fides/pull/3409)
- Fix CLI output showing a version warning for Snowflake [#3434](https://github.com/ethyca/fides/pull/3434)
- Flaky custom field Cypress test on systems page [#3408](https://github.com/ethyca/fides/pull/3408)
- Fix NextJS errors & warnings for Cookie House sample app [#3411](https://github.com/ethyca/fides/pull/3411)
- Fix bug where `fides-js` toggles were not reflecting changes from rejecting or accepting all notices [#3522](https://github.com/ethyca/fides/pull/3522)
- Remove the `fides-js` banner from tab order when it is hidden and move the overlay components to the top of the tab order. [#3510](https://github.com/ethyca/fides/pull/3510)
- Fix bug where `fides-js` toggle states did not always initialize properly [#3597](https://github.com/ethyca/fides/pull/3597)
- Fix race condition with consent modal link rendering [#3521](https://github.com/ethyca/fides/pull/3521)
- Hide custom fields section when there are no custom fields created [#3554](https://github.com/ethyca/fides/pull/3554)
- Disable connector dropdown in integration tab on save [#3552](https://github.com/ethyca/fides/pull/3552)
- Handles an edge case for non-existent identities with the Kustomer API [#3513](https://github.com/ethyca/fides/pull/3513)
- remove the configure privacy request tile from the home screen [#3555](https://github.com/ethyca/fides/pull/3555)
- Updated Privacy Experience Safe Strings Serialization [#3600](https://github.com/ethyca/fides/pull/3600/)
- Only create default experience configs on startup, not update [#3605](https://github.com/ethyca/fides/pull/3605)
- Update to latest asyncpg dependency to avoid build error [#3614](https://github.com/ethyca/fides/pull/3614)
- Fix bug where editing a data use on a system could delete existing data uses [#3627](https://github.com/ethyca/fides/pull/3627)
- Restrict Privacy Center debug logging to development-only [#3638](https://github.com/ethyca/fides/pull/3638)
- Fix bug where linking an integration would not update the tab when creating a new system [#3662](https://github.com/ethyca/fides/pull/3662)
- Fix dataset yaml not properly reflecting the dataset in the dropdown of system integrations tab [#3666](https://github.com/ethyca/fides/pull/3666)
- Fix privacy notices not being able to be edited via the UI after the addition of the `cookies` field [#3670](https://github.com/ethyca/fides/pull/3670)
- Add a transform in the case of `null` name fields in privacy declarations for the data use forms [#3683](https://github.com/ethyca/fides/pull/3683)

### Changed

- Enabled Privacy Experience beta flag [#3364](https://github.com/ethyca/fides/pull/3364)
- Reorganize CLI Command Source Files [#3491](https://github.com/ethyca/fides/pull/3491)
- Removed ExperienceConfig.delivery_mechanism constraint [#3387](https://github.com/ethyca/fides/pull/3387)
- Updated privacy experience UI forms to reflect updated experience config fields [#3402](https://github.com/ethyca/fides/pull/3402)
- Use a venv in the Dockerfile for installing Python deps [#3452](https://github.com/ethyca/fides/pull/3452)
- Bump SlowAPI Version [#3456](https://github.com/ethyca/fides/pull/3456)
- Bump Psycopg2-binary Version [#3473](https://github.com/ethyca/fides/pull/3473)
- Reduced duplication between PrivacyExperience and PrivacyExperienceConfig [#3470](https://github.com/ethyca/fides/pull/3470)
- Update privacy centre email and phone validation to allow for both to be blank [#3432](https://github.com/ethyca/fides/pull/3432)
- Moved connection configuration into the system portal [#3407](https://github.com/ethyca/fides/pull/3407)
- Update `fideslang` to `1.4.1` to allow arbitrary nested metadata on `System`s and `Dataset`s `meta` property [#3463](https://github.com/ethyca/fides/pull/3463)
- Remove form validation to allow both email & phone inputs for consent requests [#3529](https://github.com/ethyca/fides/pull/3529)
- Removed dataset dropdown from saas connector configuration [#3563](https://github.com/ethyca/fides/pull/3563)
- Removed `pyodbc` in favor of `pymssql` for handling SQL Server connections [#3435](https://github.com/ethyca/fides/pull/3435)
- Only create a PrivacyRequest when saving consent if at least one notice has system-wide enforcement [#3626](https://github.com/ethyca/fides/pull/3626)
- Increased the character limit for the `SafeStr` type from 500 to 32000 [#3647](https://github.com/ethyca/fides/pull/3647)
- Changed "connection" to "integration" on system view and edit pages [#3659](https://github.com/ethyca/fides/pull/3659)

### Developer Experience

- Add ability to pass ENV vars to both privacy center and sample app during `fides deploy` via `.env` [#2949](https://github.com/ethyca/fides/pull/2949)
- Handle an edge case when generating tags that finds them out of sequence [#3405](https://github.com/ethyca/fides/pull/3405)
- Add support for pushing `prerelease` and `rc` tagged images to Dockerhub [#3474](https://github.com/ethyca/fides/pull/3474)
- Optimize GitHub workflows used for docker image publishing [#3526](https://github.com/ethyca/fides/pull/3526)

### Removed

- Removed the deprecated `system_dependencies` from `System` resources, migrating to `egress` [#3285](https://github.com/ethyca/fides/pull/3285)

### Docs

- Updated developer docs for ARM platform users related to `pymssql` [#3615](https://github.com/ethyca/fides/pull/3615)

## [2.14.1](https://github.com/ethyca/fides/compare/2.14.0...2.14.1)

### Added

- Add `identity` query param to the consent reporting API view [#3418](https://github.com/ethyca/fides/pull/3418)
- Add privacy centre button text customisations [#3432](https://github.com/ethyca/fides/pull/3432)
- Add privacy centre favicon customisation [#3432](https://github.com/ethyca/fides/pull/3432)

### Changed

- Update privacy centre email and phone validation to allow for both to be blank [#3432](https://github.com/ethyca/fides/pull/3432)

## [2.14.0](https://github.com/ethyca/fides/compare/2.13.0...2.14.0)

### Added

- Add an automated test to check for `/fides-consent.js` backwards compatibility [#3289](https://github.com/ethyca/fides/pull/3289)
- Add infrastructure for "overlay" consent components (Preact, CSS bundling, etc.) and initial version of consent banner [#3191](https://github.com/ethyca/fides/pull/3191)
- Add the modal component of the "overlay" consent components [#3291](https://github.com/ethyca/fides/pull/3291)
- Added an `automigrate` database setting [#3220](https://github.com/ethyca/fides/pull/3220)
- Track Privacy Experience with Privacy Preferences [#3311](https://github.com/ethyca/fides/pull/3311)
- Add ability for `fides-js` to fetch its own geolocation [#3356](https://github.com/ethyca/fides/pull/3356)
- Add ability to select different locations in the "Cookie House" sample app [#3362](https://github.com/ethyca/fides/pull/3362)
- Added optional logging of resource changes on the server [#3331](https://github.com/ethyca/fides/pull/3331)

### Fixed

- Maintain casing differences within Snowflake datasets for proper DSR execution [#3245](https://github.com/ethyca/fides/pull/3245)
- Handle DynamoDB edge case where no attributes are defined [#3299](https://github.com/ethyca/fides/pull/3299)
- Support pseudonymous consent requests with `fides_user_device_id` for the new consent workflow [#3203](https://github.com/ethyca/fides/pull/3203)
- Fides user device id filter to GET Privacy Experience List endpoint to stash user preferences on embedded notices [#3302](https://github.com/ethyca/fides/pull/3302)
- Support for data categories on manual webhook fields [#3330](https://github.com/ethyca/fides/pull/3330)
- Added config-driven rendering to consent components [#3316](https://github.com/ethyca/fides/pull/3316)
- Pin `typing_extensions` dependency to `4.5.0` to work around a pydantic bug [#3357](https://github.com/ethyca/fides/pull/3357)

### Changed

- Explicitly escape/unescape certain fields instead of using SafeStr [#3144](https://github.com/ethyca/fides/pull/3144)
- Updated DynamoDB icon [#3296](https://github.com/ethyca/fides/pull/3296)
- Increased default page size for the connection type endpoint to 100 [#3298](https://github.com/ethyca/fides/pull/3298)
- Data model around PrivacyExperiences to better keep Privacy Notices and Experiences in sync [#3292](https://github.com/ethyca/fides/pull/3292)
- UI calls to support new PrivacyExperiences data model [#3313](https://github.com/ethyca/fides/pull/3313)
- Ensure email connectors respect the `notifications.notification_service_type` app config property if set [#3355](https://github.com/ethyca/fides/pull/3355)
- Rework Delighted connector so the `survey_response` endpoint depends on the `person` endpoint [3385](https://github.com/ethyca/fides/pull/3385)
- Remove logging within the Celery creation function [#3303](https://github.com/ethyca/fides/pull/3303)
- Update how generic endpoint generation works [#3304](https://github.com/ethyca/fides/pull/3304)
- Restrict strack-trace logging when not in Dev mode [#3081](https://github.com/ethyca/fides/pull/3081)
- Refactor CSS variables for `fides-js` to match brandable color palette [#3321](https://github.com/ethyca/fides/pull/3321)
- Moved all of the dirs from `fides.api.ops` into `fides.api` [#3318](https://github.com/ethyca/fides/pull/3318)
- Put global settings for fides.js on privacy center settings [#3333](https://github.com/ethyca/fides/pull/3333)
- Changed `fides db migrate` to `fides db upgrade` [#3342](https://github.com/ethyca/fides/pull/3342)
- Add required notice key to privacy notices [#3337](https://github.com/ethyca/fides/pull/3337)
- Make Privacy Experience List public, and separate public endpoint rate limiting [#3339](https://github.com/ethyca/fides/pull/3339)

### Developer Experience

- Add dispatch event when publishing a non-prod tag [#3317](https://github.com/ethyca/fides/pull/3317)
- Add OpenAPI (Swagger) documentation for Fides Privacy Center API endpoints (/fides.js) [#3341](https://github.com/ethyca/fides/pull/3341)

### Removed

- Remove `fides export` command and backing code [#3256](https://github.com/ethyca/fides/pull/3256)

## [2.13.0](https://github.com/ethyca/fides/compare/2.12.1...2.13.0)

### Added

- Connector for DynamoDB [#2998](https://github.com/ethyca/fides/pull/2998)
- Access and erasure support for Amplitude [#2569](https://github.com/ethyca/fides/pull/2569)
- Access and erasure support for Gorgias [#2444](https://github.com/ethyca/fides/pull/2444)
- Privacy Experience Bulk Create, Bulk Update, and Detail Endpoints [#3185](https://github.com/ethyca/fides/pull/3185)
- Initial privacy experience UI [#3186](https://github.com/ethyca/fides/pull/3186)
- A JavaScript modal to copy a script tag for `fides.js` [#3238](https://github.com/ethyca/fides/pull/3238)
- Access and erasure support for OneSignal [#3199](https://github.com/ethyca/fides/pull/3199)
- Add the ability to "inject" location into `/fides.js` bundles and cache responses for one hour [#3272](https://github.com/ethyca/fides/pull/3272)
- Prevent column sorts from resetting when data changes [#3290](https://github.com/ethyca/fides/pull/3290)

### Changed

- Merge instances of RTK `createApi` into one instance for better cache invalidation [#3059](https://github.com/ethyca/fides/pull/3059)
- Update custom field definition uniqueness to be case insensitive name per resource type [#3215](https://github.com/ethyca/fides/pull/3215)
- Restrict where privacy notices of certain consent mechanisms must be displayed [#3195](https://github.com/ethyca/fides/pull/3195)
- Merged the `lib` submodule into the `api.ops` submodule [#3134](https://github.com/ethyca/fides/pull/3134)
- Merged duplicate privacy declaration components [#3254](https://github.com/ethyca/fides/pull/3254)
- Refactor client applications into a monorepo with turborepo, extract fides-js into a standalone package, and improve privacy-center to load configuration at runtime [#3105](https://github.com/ethyca/fides/pull/3105)

### Fixed

- Prevent ability to unintentionally show "default" Privacy Center configuration, styles, etc. [#3242](https://github.com/ethyca/fides/pull/3242)
- Fix broken links to docs site pages in Admin UI [#3232](https://github.com/ethyca/fides/pull/3232)
- Repoint legacy docs site links to the new and improved docs site [#3167](https://github.com/ethyca/fides/pull/3167)
- Fix Cookie House Privacy Center styles for fides deploy [#3283](https://github.com/ethyca/fides/pull/3283)
- Maintain casing differences within Snowflake datasets for proper DSR execution [#3245](https://github.com/ethyca/fides/pull/3245)

### Developer Experience

- Use prettier to format _all_ source files in client packages [#3240](https://github.com/ethyca/fides/pull/3240)

### Deprecated

- Deprecate `fides export` CLI command as it is moving to `fidesplus` [#3264](https://github.com/ethyca/fides/pull/3264)

## [2.12.1](https://github.com/ethyca/fides/compare/2.12.0...2.12.1)

### Changed

- Updated how Docker version checks are handled and added an escape-hatch [#3218](https://github.com/ethyca/fides/pull/3218)

### Fixed

- Datamap export mitigation for deleted taxonomy elements referenced by declarations [#3214](https://github.com/ethyca/fides/pull/3214)
- Update datamap columns each time the page is visited [#3211](https://github.com/ethyca/fides/pull/3211)
- Ensure inactive custom fields are not returned for datamap response [#3223](https://github.com/ethyca/fides/pull/3223)

## [2.12.0](https://github.com/ethyca/fides/compare/2.11.0...2.12.0)

### Added

- Access and erasure support for Aircall [#2589](https://github.com/ethyca/fides/pull/2589)
- Access and erasure support for Klaviyo [#2501](https://github.com/ethyca/fides/pull/2501)
- Page to edit or add privacy notices [#3058](https://github.com/ethyca/fides/pull/3058)
- Side navigation bar can now also have children navigation links [#3099](https://github.com/ethyca/fides/pull/3099)
- Endpoints for consent reporting [#3095](https://github.com/ethyca/fides/pull/3095)
- Added manage custom fields page behind feature flag [#3089](https://github.com/ethyca/fides/pull/3089)
- Custom fields table [#3097](https://github.com/ethyca/fides/pull/3097)
- Custom fields form modal [#3165](https://github.com/ethyca/fides/pull/3165)
- Endpoints to save the new-style Privacy Preferences with respect to a fides user device id [#3132](https://github.com/ethyca/fides/pull/3132)
- Support `privacy_declaration` as a resource type for custom fields [#3149](https://github.com/ethyca/fides/pull/3149)
- Expose `id` field of embedded `privacy_declarations` on `system` API responses [#3157](https://github.com/ethyca/fides/pull/3157)
- Access and erasure support for Unbounce [#2697](https://github.com/ethyca/fides/pull/2697)
- Support pseudonymous consent requests with `fides_user_device_id` [#3158](https://github.com/ethyca/fides/pull/3158)
- Update `fides_consent` cookie format [#3158](https://github.com/ethyca/fides/pull/3158)
- Add custom fields to the data use declaration form [#3197](https://github.com/ethyca/fides/pull/3197)
- Added fides user device id as a ProvidedIdentityType [#3131](https://github.com/ethyca/fides/pull/3131)

### Changed

- The `cursor` pagination strategy now also searches for data outside of the `data_path` when determining the cursor value [#3068](https://github.com/ethyca/fides/pull/3068)
- Moved Privacy Declarations associated with Systems to their own DB table [#3098](https://github.com/ethyca/fides/pull/3098)
- More tests on data use validation for privacy notices within the same region [#3156](https://github.com/ethyca/fides/pull/3156)
- Improvements to export code for bugfixes and privacy declaration custom field support [#3184](https://github.com/ethyca/fides/pull/3184)
- Enabled privacy notice feature flag [#3192](https://github.com/ethyca/fides/pull/3192)
- Updated TS types - particularly with new privacy notices [#3054](https://github.com/ethyca/fides/pull/3054)
- Make name not required on privacy declaration [#3150](https://github.com/ethyca/fides/pull/3150)
- Let Rule Targets allow for custom data categories [#3147](https://github.com/ethyca/fides/pull/3147)

### Removed

- Removed the warning about access control migration [#3055](https://github.com/ethyca/fides/pull/3055)
- Remove `customFields` feature flag [#3080](https://github.com/ethyca/fides/pull/3080)
- Remove notification banner from the home page [#3088](https://github.com/ethyca/fides/pull/3088)

### Fixed

- Fix a typo in the Admin UI [#3166](https://github.com/ethyca/fides/pull/3166)
- The `--local` flag is now respected for the `scan dataset db` command [#3096](https://github.com/ethyca/fides/pull/3096)
- Fixing issue where connectors with external dataset references would fail to save [#3142](https://github.com/ethyca/fides/pull/3142)
- Ensure privacy declaration IDs are stable across updates through system API [#3188](https://github.com/ethyca/fides/pull/3188)
- Fixed unit tests for saas connector type endpoints now that we have >50 [#3101](https://github.com/ethyca/fides/pull/3101)
- Fixed nox docs link [#3121](https://github.com/ethyca/fides/pull/3121/files)

### Developer Experience

- Update fides deploy to use a new database.load_samples setting to initialize sample Systems, Datasets, and Connections for testing [#3102](https://github.com/ethyca/fides/pull/3102)
- Remove support for automatically configuring messaging (Mailgun) & storage (S3) using `.env` with `nox -s "fides_env(test)"` [#3102](https://github.com/ethyca/fides/pull/3102)
- Add smoke tests for consent management [#3158](https://github.com/ethyca/fides/pull/3158)
- Added nox command that opens dev docs [#3082](https://github.com/ethyca/fides/pull/3082)

## [2.11.0](https://github.com/ethyca/fides/compare/2.10.0...2.11.0)

### Added

- Access support for Shippo [#2484](https://github.com/ethyca/fides/pull/2484)
- Feature flags can be set such that they cannot be modified by the user [#2966](https://github.com/ethyca/fides/pull/2966)
- Added the datamap UI to make it open source [#2988](https://github.com/ethyca/fides/pull/2988)
- Introduced a `FixedLayout` component (from the datamap UI) for pages that need to be a fixed height and scroll within [#2992](https://github.com/ethyca/fides/pull/2992)
- Added preliminary privacy notice page [#2995](https://github.com/ethyca/fides/pull/2995)
- Table for privacy notices [#3001](https://github.com/ethyca/fides/pull/3001)
- Added connector template endpoint [#2946](https://github.com/ethyca/fides/pull/2946)
- Query params on connection type endpoint to filter by supported action type [#2996](https://github.com/ethyca/fides/pull/2996)
- Scope restrictions for privacy notice table in the UI [#3007](https://github.com/ethyca/fides/pull/3007)
- Toggle for enabling/disabling privacy notices in the UI [#3010](https://github.com/ethyca/fides/pull/3010)
- Add endpoint to retrieve privacy notices grouped by their associated data uses [#2956](https://github.com/ethyca/fides/pull/2956)
- Support for uploading custom connector templates via the UI [#2997](https://github.com/ethyca/fides/pull/2997)
- Add a backwards-compatible workflow for saving and propagating consent preferences with respect to Privacy Notices [#3016](https://github.com/ethyca/fides/pull/3016)
- Empty state for privacy notices [#3027](https://github.com/ethyca/fides/pull/3027)
- Added Data flow modal [#3008](https://github.com/ethyca/fides/pull/3008)
- Update datamap table export [#3038](https://github.com/ethyca/fides/pull/3038)
- Added more advanced privacy center styling [#2943](https://github.com/ethyca/fides/pull/2943)
- Backend privacy experiences foundation [#3146](https://github.com/ethyca/fides/pull/3146)

### Changed

- Set `privacyDeclarationDeprecatedFields` flags to false and set `userCannotModify` to true [2987](https://github.com/ethyca/fides/pull/2987)
- Restored `nav-config` back to the admin-ui [#2990](https://github.com/ethyca/fides/pull/2990)
- Bumped supported Python versions to 3.10.11, 3.9.16, and 3.8.14 [#2936](https://github.com/ethyca/fides/pull/2936)
- Modify privacy center default config to only request email identities, and add validation preventing requesting both email & phone identities [#2539](https://github.com/ethyca/fides/pull/2539)
- SaaS connector icons are now dynamically loaded from the connector templates [#3018](https://github.com/ethyca/fides/pull/3018)
- Updated consentmechanism Enum to rename "necessary" to "notice_only" [#3048](https://github.com/ethyca/fides/pull/3048)
- Updated test data for Mongo, CLI [#3011](https://github.com/ethyca/fides/pull/3011)
- Updated the check for if a user can assign owner roles to be scope-based instead of role-based [#2964](https://github.com/ethyca/fides/pull/2964)
- Replaced menu in user management table with delete icon [#2958](https://github.com/ethyca/fides/pull/2958)
- Added extra fields to webhook payloads [#2830](https://github.com/ethyca/fides/pull/2830)

### Removed

- Removed interzone navigation logic now that the datamap UI and admin UI are one app [#2990](https://github.com/ethyca/fides/pull/2990)
- Remove the `unknown` state for generated datasets displaying on fidesplus [#2957](https://github.com/ethyca/fides/pull/2957)
- Removed datamap export API [#2999](https://github.com/ethyca/fides/pull/2999)

### Developer Experience

- Nox commands for git tagging to support feature branch builds [#2979](https://github.com/ethyca/fides/pull/2979)
- Changed test environment (`nox -s fides_env`) to run `fides deploy` for local testing [#3071](https://github.com/ethyca/fides/pull/3017)
- Publish git-tag specific docker images [#3050](https://github.com/ethyca/fides/pull/3050)

## [2.10.0](https://github.com/ethyca/fides/compare/2.9.2...2.10.0)

### Added

- Allow users to configure their username and password via the config file [#2884](https://github.com/ethyca/fides/pull/2884)
- Add authentication to the `masking` endpoints as well as accompanying scopes [#2909](https://github.com/ethyca/fides/pull/2909)
- Add an Organization Management page (beta) [#2908](https://github.com/ethyca/fides/pull/2908)
- Adds assigned systems to user management table [#2922](https://github.com/ethyca/fides/pull/2922)
- APIs to support Privacy Notice management (create, read, update) [#2928](https://github.com/ethyca/fides/pull/2928)

### Changed

- Improved standard layout for large width screens and polished misc. pages [#2869](https://github.com/ethyca/fides/pull/2869)
- Changed UI paths in the admin-ui [#2869](https://github.com/ethyca/fides/pull/2892)
  - `/add-systems/new` --> `/add-systems/manual`
  - `/system` --> `/systems`
- Added individual ID routes for systems [#2902](https://github.com/ethyca/fides/pull/2902)
- Deprecated adding scopes to users directly; you can only add roles. [#2848](https://github.com/ethyca/fides/pull/2848/files)
- Changed About Fides page to say "Fides Core Version:" over "Version". [#2899](https://github.com/ethyca/fides/pull/2899)
- Polish Admin UI header & navigation [#2897](https://github.com/ethyca/fides/pull/2897)
- Give new users a "viewer" role by default [#2900](https://github.com/ethyca/fides/pull/2900)
- Tie together save states for user permissions and systems [#2913](https://github.com/ethyca/fides/pull/2913)
- Removing payment types from Stripe connector params [#2915](https://github.com/ethyca/fides/pull/2915)
- Viewer role can now access a restricted version of the user management page [#2933](https://github.com/ethyca/fides/pull/2933)
- Change Privacy Center email placeholder text [#2935](https://github.com/ethyca/fides/pull/2935)
- Restricted setting Approvers as System Managers [#2891](https://github.com/ethyca/fides/pull/2891)
- Adds confirmation modal when downgrading user to "approver" role via Admin UI [#2924](https://github.com/ethyca/fides/pull/2924)
- Changed the toast message for new users to include access control info [#2939](https://github.com/ethyca/fides/pull/2939)
- Add Data Stewards to datamap export [#2962](https://github.com/ethyca/fides/pull/2962)

### Fixed

- Restricted Contributors from being able to create Owners [#2888](https://github.com/ethyca/fides/pull/2888)
- Allow for dynamic aspect ratio for logo on Privacy Center 404 [#2895](https://github.com/ethyca/fides/pull/2895)
- Allow for dynamic aspect ratio for logo on consent page [#2895](https://github.com/ethyca/fides/pull/2895)
- Align role dscription drawer of Admin UI with top nav: [#2932](https://github.com/ethyca/fides/pull/2932)
- Fixed error message when a user is assigned to be an approver without any systems [#2953](https://github.com/ethyca/fides/pull/2953)

### Developer Experience

- Update frontend npm packages (admin-ui, privacy-center, cypress-e2e) [#2921](https://github.com/ethyca/fides/pull/2921)

## [2.9.2](https://github.com/ethyca/fides/compare/2.9.1...2.9.2)

### Fixed

- Allow multiple data uses as long as their processing activity name is different [#2905](https://github.com/ethyca/fides/pull/2905)
- use HTML property, not text, when dispatching Mailchimp Transactional emails [#2901](https://github.com/ethyca/fides/pull/2901)
- Remove policy key from Privacy Center submission modal [#2912](https://github.com/ethyca/fides/pull/2912)

## [2.9.1](https://github.com/ethyca/fides/compare/2.9.0...2.9.1)

### Added

- Added Attentive erasure email connector [#2782](https://github.com/ethyca/fides/pull/2782)

### Changed

- Removed dataset based email connectors [#2782](https://github.com/ethyca/fides/pull/2782)
- Changed Auth0's authentication strategy from `bearer` to `oauth2_client_credentials` [#2820](https://github.com/ethyca/fides/pull/2820)
- renamed the privacy declarations field "Privacy declaration name (deprecated)" to "Processing Activity" [#711](https://github.com/ethyca/fidesplus/issues/711)

### Fixed

- Fixed issue where the scopes list passed into FidesUserPermission could get mutated with the total_scopes call [#2883](https://github.com/ethyca/fides/pull/2883)

### Removed

- removed the `privacyDeclarationDeprecatedFields` flag [#711](https://github.com/ethyca/fidesplus/issues/711)

## [2.9.0](https://github.com/ethyca/fides/compare/2.8.3...2.9.0)

### Added

- The ability to assign users as system managers for a specific system [#2714](https://github.com/ethyca/fides/pull/2714)
- New endpoints to add and remove users as system managers [#2726](https://github.com/ethyca/fides/pull/2726)
- Warning about access control migration to the UI [#2842](https://github.com/ethyca/fides/pull/2842)
- Adds Role Assignment UI [#2739](https://github.com/ethyca/fides/pull/2739)
- Add an automated migration to give users a `viewer` role [#2821](https://github.com/ethyca/fides/pull/2821)

### Changed

- Removed "progressive" navigation that would hide Admin UI tabs until Systems / Connections were configured [#2762](https://github.com/ethyca/fides/pull/2762)
- Added `system.privacy_declaration.name` to datamap response [#2831](https://github.com/ethyca/fides/pull/2831/files)

### Developer Experience

- Retired legacy `navV2` feature flag [#2762](https://github.com/ethyca/fides/pull/2762)
- Update Admin UI Layout to fill viewport height [#2812](https://github.com/ethyca/fides/pull/2812)

### Fixed

- Fixed issue where unsaved changes warning would always show up when running fidesplus [#2788](https://github.com/ethyca/fides/issues/2788)
- Fixed problem in datamap export with datasets that had been updated via SaaS instantiation [#2841](https://github.com/ethyca/fides/pull/2841)
- Fixed problem in datamap export with inconsistent custom field ordering [#2859](https://github.com/ethyca/fides/pull/2859)

## [2.8.3](https://github.com/ethyca/fides/compare/2.8.2...2.8.3)

### Added

- Serialise `bson.ObjectId` types in SAR data packages [#2785](https://github.com/ethyca/fides/pull/2785)

### Fixed

- Fixed issue where more than 1 populated custom fields removed a system from the datamap export [#2825](https://github.com/ethyca/fides/pull/2825)

## [2.8.2](https://github.com/ethyca/fides/compare/2.8.1...2.8.2)

### Fixed

- Resolved a bug that stopped custom fields populating the visual datamap [#2775](https://github.com/ethyca/fides/pull/2775)
- Patch appconfig migration to handle existing db record [#2780](https://github.com/ethyca/fides/pull/2780)

## [2.8.1](https://github.com/ethyca/fides/compare/2.8.0...2.8.1)

### Fixed

- Disabled hiding Admin UI based on user scopes [#2771](https://github.com/ethyca/fides/pull/2771)

## [2.8.0](https://github.com/ethyca/fides/compare/2.7.1...2.8.0)

### Added

- Add API support for messaging config properties [#2551](https://github.com/ethyca/fides/pull/2551)
- Access and erasure support for Kustomer [#2520](https://github.com/ethyca/fides/pull/2520)
- Added the `erase_after` field on collections to be able to set the order for erasures [#2619](https://github.com/ethyca/fides/pull/2619)
- Add a toggle to filter the system classification to only return those with classification data [#2700](https://github.com/ethyca/fides/pull/2700)
- Added backend role-based permissions [#2671](https://github.com/ethyca/fides/pull/2671)
- Access and erasure for Vend SaaS Connector [#1869](https://github.com/ethyca/fides/issues/1869)
- Added endpoints for storage and messaging config setup status [#2690](https://github.com/ethyca/fides/pull/2690)
- Access and erasure for Jira SaaS Connector [#1871](https://github.com/ethyca/fides/issues/1871)
- Access and erasure support for Delighted [#2244](https://github.com/ethyca/fides/pull/2244)
- Improve "Upload a new dataset YAML" [#1531](https://github.com/ethyca/fides/pull/2258)
- Input validation and sanitization for Privacy Request fields [#2655](https://github.com/ethyca/fides/pull/2655)
- Access and erasure support for Yotpo [#2708](https://github.com/ethyca/fides/pull/2708)
- Custom Field Library Tab [#527](https://github.com/ethyca/fides/pull/2693)
- Allow SendGrid template usage [#2728](https://github.com/ethyca/fides/pull/2728)
- Added ConnectorRunner to simplify SaaS connector testing [#1795](https://github.com/ethyca/fides/pull/1795)
- Adds support for Mailchimp Transactional as a messaging config [#2742](https://github.com/ethyca/fides/pull/2742)

### Changed

- Admin UI
  - Add flow for selecting system types when manually creating a system [#2530](https://github.com/ethyca/fides/pull/2530)
  - Updated forms for privacy declarations [#2648](https://github.com/ethyca/fides/pull/2648)
  - Delete flow for privacy declarations [#2664](https://github.com/ethyca/fides/pull/2664)
  - Add framework to have UI elements respect the user's scopes [#2682](https://github.com/ethyca/fides/pull/2682)
  - "Manual Webhook" has been renamed to "Manual Process". [#2717](https://github.com/ethyca/fides/pull/2717)
- Convert all config values to Pydantic `Field` objects [#2613](https://github.com/ethyca/fides/pull/2613)
- Add warning to 'fides deploy' when installed outside of a virtual environment [#2641](https://github.com/ethyca/fides/pull/2641)
- Redesigned the default/init config file to be auto-documented. Also updates the `fides init` logic and analytics consent logic [#2694](https://github.com/ethyca/fides/pull/2694)
- Change how config creation/import is handled across the application [#2622](https://github.com/ethyca/fides/pull/2622)
- Update the CLI aesthetics & docstrings [#2703](https://github.com/ethyca/fides/pull/2703)
- Updates Roles->Scopes Mapping [#2744](https://github.com/ethyca/fides/pull/2744)
- Return user scopes as an enum, as well as total scopes [#2741](https://github.com/ethyca/fides/pull/2741)
- Update `MessagingServiceType` enum to be lowercased throughout [#2746](https://github.com/ethyca/fides/pull/2746)

### Developer Experience

- Set the security environment of the fides dev setup to `prod` instead of `dev` [#2588](https://github.com/ethyca/fides/pull/2588)
- Removed unexpected default Redis password [#2666](https://github.com/ethyca/fides/pull/2666)
- Privacy Center
  - Typechecking and validation of the `config.json` will be checked for backwards-compatibility. [#2661](https://github.com/ethyca/fides/pull/2661)
- Combined conftest.py files [#2669](https://github.com/ethyca/fides/pull/2669)

### Fixed

- Fix support for "redis.user" setting when authenticating to the Redis cache [#2666](https://github.com/ethyca/fides/pull/2666)
- Fix error with the classify dataset feature flag not writing the dataset to the server [#2675](https://github.com/ethyca/fides/pull/2675)
- Allow string dates to stay strings in cache decoding [#2695](https://github.com/ethyca/fides/pull/2695)
- Admin UI
  - Remove Identifiability (Data Qualifier) from taxonomy editor [2684](https://github.com/ethyca/fides/pull/2684)
- FE: Custom field selections binding issue on Taxonomy tabs [#2659](https://github.com/ethyca/fides/pull/2693/)
- Fix Privacy Request Status when submitting a consent request when identity verification is required [#2736](https://github.com/ethyca/fides/pull/2736)

## [2.7.1](https://github.com/ethyca/fides/compare/2.7.0...2.7.1)

- Fix error with the classify dataset feature flag not writing the dataset to the server [#2675](https://github.com/ethyca/fides/pull/2675)

## [2.7.0](https://github.com/ethyca/fides/compare/2.6.6...2.7.0)

- Fides API

  - Access and erasure support for Braintree [#2223](https://github.com/ethyca/fides/pull/2223)
  - Added route to send a test message [#2585](https://github.com/ethyca/fides/pull/2585)
  - Add default storage configuration functionality and associated APIs [#2438](https://github.com/ethyca/fides/pull/2438)

- Admin UI

  - Custom Metadata [#2536](https://github.com/ethyca/fides/pull/2536)
    - Create Custom Lists
    - Create Custom Field Definition
    - Create custom fields from a the taxonomy editor
    - Provide a custom field value in a resource
    - Bulk edit custom field values [#2612](https://github.com/ethyca/fides/issues/2612)
    - Custom metadata UI Polish [#2624](https://github.com/ethyca/fides/pull/2625)

- Privacy Center

  - The consent config default value can depend on whether Global Privacy Control is enabled. [#2341](https://github.com/ethyca/fides/pull/2341)
  - When GPC is enabled, the UI indicates which data uses are opted out by default. [#2596](https://github.com/ethyca/fides/pull/2596)
  - `inspectForBrowserIdentities` now also looks for `ljt_readerID`. [#2543](https://github.com/ethyca/fides/pull/2543)

### Added

- Added new Wunderkind Consent Saas Connector [#2600](https://github.com/ethyca/fides/pull/2600)
- Added new Sovrn Email Consent Connector [#2543](https://github.com/ethyca/fides/pull/2543/)
- Log Fides version at startup [#2566](https://github.com/ethyca/fides/pull/2566)

### Changed

- Update Admin UI to show all action types (access, erasure, consent, update) [#2523](https://github.com/ethyca/fides/pull/2523)
- Removes legacy `verify_oauth_client` function [#2527](https://github.com/ethyca/fides/pull/2527)
- Updated the UI for adding systems to a new design [#2490](https://github.com/ethyca/fides/pull/2490)
- Minor logging improvements [#2566](https://github.com/ethyca/fides/pull/2566)
- Various form components now take a `stacked` or `inline` variant [#2542](https://github.com/ethyca/fides/pull/2542)
- UX fixes for user management [#2537](https://github.com/ethyca/fides/pull/2537)
- Updating Firebase Auth connector to mask the user with a delete instead of an update [#2602](https://github.com/ethyca/fides/pull/2602)

### Fixed

- Fixed bug where refreshing a page in the UI would result in a 404 [#2502](https://github.com/ethyca/fides/pull/2502)
- Usernames are case insensitive now and prevent all duplicates [#2487](https://github.com/ethyca/fides/pull/2487)
  - This PR contains a migration that deletes duplicate users and keeps the oldest original account.
- Update Logos for shipped connectors [#2464](https://github.com/ethyca/fides/pull/2587)
- Search field on privacy request page isn't working [#2270](https://github.com/ethyca/fides/pull/2595)
- Fix connection dropdown in integration table to not be disabled add system creation [#3589](https://github.com/ethyca/fides/pull/3589)

### Developer Experience

- Added new Cypress E2E smoke tests [#2241](https://github.com/ethyca/fides/pull/2241)
- New command `nox -s e2e_test` which will spin up the test environment and run true E2E Cypress tests against it [#2417](https://github.com/ethyca/fides/pull/2417)
- Cypress E2E tests now run in CI and are reported to Cypress Cloud [#2417](https://github.com/ethyca/fides/pull/2417)
- Change from `randomint` to `uuid` in mongodb tests to reduce flakiness. [#2591](https://github.com/ethyca/fides/pull/2591)

### Removed

- Remove feature flagged config wizard stepper from Admin UI [#2553](https://github.com/ethyca/fides/pull/2553)

## [2.6.6](https://github.com/ethyca/fides/compare/2.6.5...2.6.6)

### Changed

- Improve Readability for Custom Masking Override Exceptions [#2593](https://github.com/ethyca/fides/pull/2593)

## [2.6.5](https://github.com/ethyca/fides/compare/2.6.4...2.6.5)

### Added

- Added config properties to override database Engine parameters [#2511](https://github.com/ethyca/fides/pull/2511)
- Increased default pool_size and max_overflow to 50 [#2560](https://github.com/ethyca/fides/pull/2560)

## [2.6.4](https://github.com/ethyca/fides/compare/2.6.3...2.6.4)

### Fixed

- Fixed bug for SMS completion notification not being sent [#2526](https://github.com/ethyca/fides/issues/2526)
- Fixed bug where refreshing a page in the UI would result in a 404 [#2502](https://github.com/ethyca/fides/pull/2502)

## [2.6.3](https://github.com/ethyca/fides/compare/2.6.2...2.6.3)

### Fixed

- Handle case where legacy dataset has meta: null [#2524](https://github.com/ethyca/fides/pull/2524)

## [2.6.2](https://github.com/ethyca/fides/compare/2.6.1...2.6.2)

### Fixed

- Issue addressing missing field in dataset migration [#2510](https://github.com/ethyca/fides/pull/2510)

## [2.6.1](https://github.com/ethyca/fides/compare/2.6.0...2.6.1)

### Fixed

- Fix errors when privacy requests execute concurrently without workers [#2489](https://github.com/ethyca/fides/pull/2489)
- Enable saas request overrides to run in worker runtime [#2489](https://github.com/ethyca/fides/pull/2489)

## [2.6.0](https://github.com/ethyca/fides/compare/2.5.1...2.6.0)

### Added

- Added the `env` option to the `security` configuration options to allow for users to completely secure the API endpoints [#2267](https://github.com/ethyca/fides/pull/2267)
- Unified Fides Resources
  - Added a dataset dropdown selector when configuring a connector to link an existing dataset to the connector configuration. [#2162](https://github.com/ethyca/fides/pull/2162)
  - Added new datasetconfig.ctl_dataset_id field to unify fides dataset resources [#2046](https://github.com/ethyca/fides/pull/2046)
- Add new connection config routes that couple them with systems [#2249](https://github.com/ethyca/fides/pull/2249)
- Add new select/deselect all permissions buttons [#2437](https://github.com/ethyca/fides/pull/2437)
- Endpoints to allow a user with the `user:password-reset` scope to reset users' passwords. In addition, users no longer require a scope to edit their own passwords. [#2373](https://github.com/ethyca/fides/pull/2373)
- New form to reset a user's password without knowing an old password [#2390](https://github.com/ethyca/fides/pull/2390)
- Approve & deny buttons on the "Request details" page. [#2473](https://github.com/ethyca/fides/pull/2473)
- Consent Propagation
  - Add the ability to execute Consent Requests via the Privacy Request Execution layer [#2125](https://github.com/ethyca/fides/pull/2125)
  - Add a Mailchimp Transactional Consent Connector [#2194](https://github.com/ethyca/fides/pull/2194)
  - Allow defining a list of opt-in and/or opt-out requests in consent connectors [#2315](https://github.com/ethyca/fides/pull/2315)
  - Add a Google Analytics Consent Connector for GA4 properties [#2302](https://github.com/ethyca/fides/pull/2302)
  - Pass the GA Cookie from the Privacy Center [#2337](https://github.com/ethyca/fides/pull/2337)
  - Rename "user_id" to more specific "ga_client_id" [#2356](https://github.com/ethyca/fides/pull/2356)
  - Patch Google Analytics Consent Connector to delete by client_id [#2355](https://github.com/ethyca/fides/pull/2355)
  - Add a "skip_param_values option" to optionally skip when we are missing param values in the body [#2384](https://github.com/ethyca/fides/pull/2384)
  - Adds a new Universal Analytics Connector that works with the UA Tracking Id
- Adds intake and storage of Global Privacy Control Signal props for Consent [#2599](https://github.com/ethyca/fides/pull/2599)

### Changed

- Unified Fides Resources
  - Removed several fidesops schemas for DSR's in favor of updated Fideslang schemas [#2009](https://github.com/ethyca/fides/pull/2009)
  - Removed DatasetConfig.dataset field [#2096](https://github.com/ethyca/fides/pull/2096)
  - Updated UI dataset config routes to use new unified routes [#2113](https://github.com/ethyca/fides/pull/2113)
  - Validate request body on crud endpoints on upsert. Validate dataset data categories before save. [#2134](https://github.com/ethyca/fides/pull/2134/)
  - Updated test env setup and quickstart to use new endpoints [#2225](https://github.com/ethyca/fides/pull/2225)
- Consent Propagation
  - Privacy Center consent options can now be marked as `executable` in order to propagate consent requests [#2193](https://github.com/ethyca/fides/pull/2193)
  - Add support for passing browser identities to consent request patches [#2304](https://github.com/ethyca/fides/pull/2304)
- Update fideslang to 1.3.3 [#2343](https://github.com/ethyca/fides/pull/2343)
- Display the request type instead of the policy name on the request table [#2382](https://github.com/ethyca/fides/pull/2382)
- Make denial reasons required [#2400](https://github.com/ethyca/fides/pull/2400)
- Display the policy key on the request details page [#2395](https://github.com/ethyca/fides/pull/2395)
- Updated CSV export [#2452](https://github.com/ethyca/fides/pull/2452)
- Privacy Request approval now uses a modal [#2443](https://github.com/ethyca/fides/pull/2443)

### Developer Experience

- `nox -s test_env` has been replaced with `nox -s "fides_env(dev)"`
- New command `nox -s "fides_env(test)"` creates a complete test environment with seed data (similar to `fides_env(dev)`) but with the production fides image so the built UI can be accessed at `localhost:8080` [#2399](https://github.com/ethyca/fides/pull/2399)
- Change from code climate to codecov for coverage reporting [#2402](https://github.com/ethyca/fides/pull/2402)

### Fixed

- Home screen header scaling and responsiveness issues [#2200](https://github.com/ethyca/fides/pull/2277)
- Privacy Center identity inputs validate even when they are optional. [#2308](https://github.com/ethyca/fides/pull/2308)
- The PII toggle defaults to false and PII will be hidden on page load [#2388](https://github.com/ethyca/fides/pull/2388)
- Fixed a CI bug caused by git security upgrades [#2441](https://github.com/ethyca/fides/pull/2441)
- Privacy Center
  - Identity inputs validate even when they are optional. [#2308](https://github.com/ethyca/fides/pull/2308)
  - Submit buttons show loading state and disable while submitting. [#2401](https://github.com/ethyca/fides/pull/2401)
  - Phone inputs no longer request country SVGs from external domain. [#2378](https://github.com/ethyca/fides/pull/2378)
  - Input validation errors no longer change the height of modals. [#2379](https://github.com/ethyca/fides/pull/2379)
- Patch masking strategies to better handle null and non-string inputs [#2307](https://github.com/ethyca/fides/pull/2377)
- Renamed prod pushes tag to be `latest` for privacy center and sample app [#2401](https://github.com/ethyca/fides/pull/2407)
- Update firebase connector to better handle non-existent users [#2439](https://github.com/ethyca/fides/pull/2439)

## [2.5.1](https://github.com/ethyca/fides/compare/2.5.0...2.5.1)

### Developer Experience

- Allow db resets only if `config.dev_mode` is `True` [#2321](https://github.com/ethyca/fides/pull/2321)

### Fixed

- Added a feature flag for the recent dataset classification UX changes [#2335](https://github.com/ethyca/fides/pull/2335)

### Security

- Add a check to the catchall path to prevent returning paths outside of the UI directory [#2330](https://github.com/ethyca/fides/pull/2330)

### Developer Experience

- Reduce size of local Docker images by fixing `.dockerignore` patterns [#2360](https://github.com/ethyca/fides/pull/2360)

## [2.5.0](https://github.com/ethyca/fides/compare/2.4.0...2.5.0)

### Docs

- Update the docs landing page and remove redundant docs [#2184](https://github.com/ethyca/fides/pull/2184)

### Added

- Added the `user` command group to the CLI. [#2153](https://github.com/ethyca/fides/pull/2153)
- Added `Code Climate` test coverage uploads. [#2198](https://github.com/ethyca/fides/pull/2198)
- Added the connection key to the execution log [#2100](https://github.com/ethyca/fides/pull/2100)
- Added endpoints to retrieve DSR `Rule`s and `Rule Target`s [#2116](https://github.com/ethyca/fides/pull/2116)
- Added Fides version number to account dropdown in the UI [#2140](https://github.com/ethyca/fides/pull/2140)
- Add link to Classify Systems page in nav side bar [#2128](https://github.com/ethyca/fides/pull/2128)
- Dataset classification UI now polls for results [#2123](https://github.com/ethyca/fides/pull/2123)
- Update Privacy Center Icons [#1800](https://github.com/ethyca/fides/pull/2139)
- Privacy Center `fides-consent.js`:
  - `Fides.shopify` integration function. [#2152](https://github.com/ethyca/fides/pull/2152)
  - Dedicated folder for integrations.
  - `Fides.meta` integration function (fbq). [#2217](https://github.com/ethyca/fides/pull/2217)
- Adds support for Twilio email service (Sendgrid) [#2154](https://github.com/ethyca/fides/pull/2154)
- Access and erasure support for Recharge [#1709](https://github.com/ethyca/fides/pull/1709)
- Access and erasure support for Friendbuy Nextgen [#2085](https://github.com/ethyca/fides/pull/2085)

### Changed

- Admin UI Feature Flags - [#2101](https://github.com/ethyca/fides/pull/2101)
  - Overrides can be saved in the browser.
  - Use `NEXT_PUBLIC_APP_ENV` for app-specific environment config.
  - No longer use `react-feature-flags` library.
  - Can have descriptions. [#2243](https://github.com/ethyca/fides/pull/2243)
- Made privacy declarations optional when adding systems manually - [#2173](https://github.com/ethyca/fides/pull/2173)
- Removed an unclear logging message. [#2266](https://github.com/ethyca/fides/pull/2266)
- Allow any user with `user:delete` scope to delete other users [#2148](https://github.com/ethyca/fides/pull/2148)
- Dynamic imports of custom overrides and SaaS test fixtures [#2169](https://github.com/ethyca/fides/pull/2169)
- Added `AuthenticatedClient` to custom request override interface [#2171](https://github.com/ethyca/fides/pull/2171)
- Only approve the specific collection instead of the entire dataset, display only top 1 classification by default [#2226](https://github.com/ethyca/fides/pull/2226)
- Update sample project resources for `fides evaluate` usage in `fides deploy` [#2253](https://github.com/ethyca/fides/pull/2253)

### Removed

- Removed unused object_name field on s3 storage config [#2133](https://github.com/ethyca/fides/pull/2133)

### Fixed

- Remove next-auth from privacy center to fix JS console error [#2090](https://github.com/ethyca/fides/pull/2090)
- Admin UI - Added Missing ability to assign `user:delete` in the permissions checkboxes [#2148](https://github.com/ethyca/fides/pull/2148)
- Nav bug: clicking on Privacy Request breadcrumb takes me to Home instead of /privacy-requests [#497](https://github.com/ethyca/fides/pull/2141)
- Side nav disappears when viewing request details [#2129](https://github.com/ethyca/fides/pull/2155)
- Remove usage of load dataset button and other dataset UI modifications [#2149](https://github.com/ethyca/fides/pull/2149)
- Improve readability for exceptions raised from custom request overrides [#2157](https://github.com/ethyca/fides/pull/2157)
- Importing custom request overrides on server startup [#2186](https://github.com/ethyca/fides/pull/2186)
- Remove warning when env vars default to blank strings in docker-compose [#2188](https://github.com/ethyca/fides/pull/2188)
- Fix Cookie House purchase modal flashing 'Error' in title [#2274](https://github.com/ethyca/fides/pull/2274)
- Stop dependency from upgrading `packaging` to version with known issue [#2273](https://github.com/ethyca/fides/pull/2273)
- Privacy center config no longer requires `identity_inputs` and will use `email` as a default [#2263](https://github.com/ethyca/fides/pull/2263)
- No longer display remaining days for privacy requests in terminal states [#2292](https://github.com/ethyca/fides/pull/2292)

### Removed

- Remove "Create New System" button when viewing systems. All systems can now be created via the "Add systems" button on the home page. [#2132](https://github.com/ethyca/fides/pull/2132)

## [2.4.0](https://github.com/ethyca/fides/compare/2.3.1...2.4.0)

### Developer Experience

- Include a pre-check workflow that collects the pytest suite [#2098](https://github.com/ethyca/fides/pull/2098)
- Write to the application db when running the app locally. Write to the test db when running pytest [#1731](https://github.com/ethyca/fides/pull/1731)

### Changed

- Move the `fides.ctl.core.` and `fides.ctl.connectors` modules into `fides.core` and `fides.connectors` respectively [#2097](https://github.com/ethyca/fides/pull/2097)
- Fides: Skip cypress tests due to nav bar 2.0 [#2102](https://github.com/ethyca/fides/pull/2103)

### Added

- Adds new erasure policy for complete user data masking [#1839](https://github.com/ethyca/fides/pull/1839)
- New Fides Home page [#1864](https://github.com/ethyca/fides/pull/2050)
- Nav 2.0 - Replace form flow side navs with top tabs [#2037](https://github.com/ethyca/fides/pull/2050)
- Adds new erasure policy for complete user data masking [#1839](https://github.com/ethyca/fides/pull/1839)
- Added ability to use Mailgun templates when sending emails. [#2039](https://github.com/ethyca/fides/pull/2039)
- Adds SMS id verification for consent [#2094](https://github.com/ethyca/fides/pull/2094)

### Fixed

- Store `fides_consent` cookie on the root domain of the Privacy Center [#2071](https://github.com/ethyca/fides/pull/2071)
- Properly set the expire-time for verification codes [#2105](https://github.com/ethyca/fides/pull/2105)

## [2.3.1](https://github.com/ethyca/fides/compare/2.3.0...2.3.1)

### Fixed

- Resolved an issue where the root_user was not being created [#2082](https://github.com/ethyca/fides/pull/2082)

### Added

- Nav redesign with sidebar groups. Feature flagged to only be visible in dev mode until release. [#2030](https://github.com/ethyca/fides/pull/2047)
- Improved error handling for incorrect app encryption key [#2089](https://github.com/ethyca/fides/pull/2089)
- Access and erasure support for Friendbuy API [#2019](https://github.com/ethyca/fides/pull/2019)

## [2.3.0](https://github.com/ethyca/fides/compare/2.2.2...2.3.0)

### Added

- Common Subscriptions for app-wide data and feature checks. [#2030](https://github.com/ethyca/fides/pull/2030)
- Send email alerts on privacy request failures once the specified threshold is reached. [#1793](https://github.com/ethyca/fides/pull/1793)
- DSR Notifications (toast) [#1895](https://github.com/ethyca/fides/pull/1895)
- DSR configure alerts btn [#1895](https://github.com/ethyca/fides/pull/1895)
- DSR configure alters (FE) [#1895](https://github.com/ethyca/fides/pull/1895)
- Add a `usage` session to Nox to print full session docstrings. [#2022](https://github.com/ethyca/fides/pull/2022)

### Added

- Adds notifications section to toml files [#2026](https://github.com/ethyca/fides/pull/2060)

### Changed

- Updated to use `loguru` logging library throughout codebase [#2031](https://github.com/ethyca/fides/pull/2031)
- Do not always create a `fides.toml` by default [#2023](https://github.com/ethyca/fides/pull/2023)
- The `fideslib` module has been merged into `fides`, code redundancies have been removed [#1859](https://github.com/ethyca/fides/pull/1859)
- Replace 'ingress' and 'egress' with 'sources' and 'destinations' across UI [#2044](https://github.com/ethyca/fides/pull/2044)
- Update the functionality of `fides pull -a <filename>` to include _all_ resource types. [#2083](https://github.com/ethyca/fides/pull/2083)

### Fixed

- Timing issues with bulk DSR reprocessing, specifically when analytics are enabled [#2015](https://github.com/ethyca/fides/pull/2015)
- Error caused by running erasure requests with disabled connectors [#2045](https://github.com/ethyca/fides/pull/2045)
- Changes the SlowAPI ratelimiter's backend to use memory instead of Redis [#2054](https://github.com/ethyca/fides/pull/2058)

## [2.2.2](https://github.com/ethyca/fides/compare/2.2.1...2.2.2)

### Docs

- Updated the readme to use new new [docs site](http://docs.ethyca.com) [#2020](https://github.com/ethyca/fides/pull/2020)

### Deprecated

- The documentation site hosted in the `/docs` directory has been deprecated. All documentation updates will be hosted at the new [docs site](http://docs.ethyca.com) [#2020](https://github.com/ethyca/fides/pull/2020)

### Fixed

- Fixed mypy and pylint errors [#2013](https://github.com/ethyca/fides/pull/2013)
- Update connection test endpoint to be effectively non-blocking [#2000](https://github.com/ethyca/fides/pull/2000)
- Update Fides connector to better handle children with no access results [#2012](https://github.com/ethyca/fides/pull/2012)

## [2.2.1](https://github.com/ethyca/fides/compare/2.2.0...2.2.1)

### Added

- Add health check indicator for data flow scanning option [#1973](https://github.com/ethyca/fides/pull/1973)

### Changed

- The `celery.toml` is no longer used, instead it is a subsection of the `fides.toml` file [#1990](https://github.com/ethyca/fides/pull/1990)
- Update sample project landing page copy to be version-agnostic [#1958](https://github.com/ethyca/fides/pull/1958)
- `get` and `ls` CLI commands now return valid `fides` object YAML [#1991](https://github.com/ethyca/fides/pull/1991)

### Developer Experience

- Remove duplicate fastapi-caching and pin version. [#1765](https://github.com/ethyca/fides/pull/1765)

## [2.2.0](https://github.com/ethyca/fides/compare/2.1.0...2.2.0)

### Added

- Send email alerts on privacy request failures once the specified threshold is reached. [#1793](https://github.com/ethyca/fides/pull/1793)
- Add authenticated privacy request route. [#1819](https://github.com/ethyca/fides/pull/1819)
- Enable the onboarding flow [#1836](https://github.com/ethyca/fides/pull/1836)
- Access and erasure support for Fullstory API [#1821](https://github.com/ethyca/fides/pull/1821)
- Add function to poll privacy request for completion [#1860](https://github.com/ethyca/fides/pull/1860)
- Added rescan flow for the data flow scanner [#1844](https://github.com/ethyca/fides/pull/1844)
- Add rescan flow for the data flow scanner [#1844](https://github.com/ethyca/fides/pull/1844)
- Add Fides connector to support parent-child Fides deployments [#1861](https://github.com/ethyca/fides/pull/1861)
- Classification UI now polls for updates to classifications [#1908](https://github.com/ethyca/fides/pull/1908)

### Changed

- The organization info form step is now skipped if the server already has organization info. [#1840](https://github.com/ethyca/fides/pull/1840)
- Removed the description column from the classify systems page. [#1867](https://github.com/ethyca/fides/pull/1867)
- Retrieve child results during fides connector execution [#1967](https://github.com/ethyca/fides/pull/1967)

### Fixed

- Fix error in parent user creation seeding. [#1832](https://github.com/ethyca/fides/issues/1832)
- Fix DSR error due to unfiltered empty identities [#1901](https://github.com/ethyca/fides/pull/1907)

### Docs

- Remove documentation about no-longer used connection string override [#1824](https://github.com/ethyca/fides/pull/1824)
- Fix typo in headings [#1824](https://github.com/ethyca/fides/pull/1824)
- Update documentation to reflect configs necessary for mailgun, twilio_sms and twilio_email service types [#1846](https://github.com/ethyca/fides/pull/1846)

...

## [2.1.0](https://github.com/ethyca/fides/compare/2.0.0...2.1.0)

### Added

- Classification flow for system data flows
- Classification is now triggered as part of data flow scanning
- Include `ingress` and `egress` fields on system export and `datamap/` endpoint [#1740](https://github.com/ethyca/fides/pull/1740)
- Repeatable unique identifier for dataset fides_keys and metadata [#1786](https://github.com/ethyca/fides/pull/1786)
- Adds SMS support for identity verification notifications [#1726](https://github.com/ethyca/fides/pull/1726)
- Added phone number validation in back-end and react phone number form in Privacy Center [#1745](https://github.com/ethyca/fides/pull/1745)
- Adds SMS message template for all subject notifications [#1743](https://github.com/ethyca/fides/pull/1743)
- Privacy-Center-Cypress workflow for CI checks of the Privacy Center. [#1722](https://github.com/ethyca/fides/pull/1722)
- Privacy Center `fides-consent.js` script for accessing consent on external pages. [Details](/clients/privacy-center/packages/fides-consent/README.md)
- Erasure support for Twilio Conversations API [#1673](https://github.com/ethyca/fides/pull/1673)
- Webserver port can now be configured via the CLI command [#1858](https://github.com/ethyca/fides/pull/1858)

### Changed

- Optional dependencies are no longer used for 3rd-party connectivity. Instead they are used to isolate dangerous dependencies. [#1679](https://github.com/ethyca/fides/pull/1679)
- All Next pages now automatically require login. [#1670](https://github.com/ethyca/fides/pull/1670)
- Running the `webserver` command no longer prompts the user to opt out/in to analytics[#1724](https://github.com/ethyca/fides/pull/1724)

### Developer Experience

- Admin-UI-Cypress tests that fail in CI will now upload screen recordings for debugging. [#1728](https://github.com/ethyca/fides/pull/1728/files/c23e62fea284f7910028c8483feff893903068b8#r1019491323)
- Enable remote debugging from VSCode of live dev app [#1780](https://github.com/ethyca/fides/pull/1780)

### Removed

- Removed the Privacy Center `cookieName` config introduced in 2.0.0. [#1756](https://github.com/ethyca/fides/pull/1756)

### Fixed

- Exceptions are no longer raised when sending analytics on Windows [#1666](https://github.com/ethyca/fides/pull/1666)
- Fixed wording on identity verification modal in the Privacy Center [#1674](https://github.com/ethyca/fides/pull/1674)
- Update system fides_key tooltip text [#1533](https://github.com/ethyca/fides/pull/1685)
- Removed local storage parsing that is redundant with redux-persist. [#1678](https://github.com/ethyca/fides/pull/1678)
- Show a helpful error message if Docker daemon is not running during "fides deploy" [#1694](https://github.com/ethyca/fides/pull/1694)
- Allow users to query their own permissions, including root user. [#1698](https://github.com/ethyca/fides/pull/1698)
- Single-select taxonomy fields legal basis and special category can be cleared. [#1712](https://github.com/ethyca/fides/pull/1712)
- Fixes the issue where the security config is not properly loading from environment variables. [#1718](https://github.com/ethyca/fides/pull/1718)
- Fixes the issue where the CLI can't run without the config values required by the webserver. [#1811](https://github.com/ethyca/fides/pull/1811)
- Correctly handle response from adobe jwt auth endpoint as milliseconds, rather than seconds. [#1754](https://github.com/ethyca/fides/pull/1754)
- Fixed styling issues with the `EditDrawer` component. [#1803](https://github.com/ethyca/fides/pull/1803)

### Security

- Bumped versions of packages that use OpenSSL [#1683](https://github.com/ethyca/fides/pull/1683)

## [2.0.0](https://github.com/ethyca/fides/compare/1.9.6...2.0.0)

### Added

- Allow delete-only SaaS connector endpoints [#1200](https://github.com/ethyca/fides/pull/1200)
- Privacy center consent choices store a browser cookie. [#1364](https://github.com/ethyca/fides/pull/1364)
  - The format is generic. A reasonable set of defaults will be added later: [#1444](https://github.com/ethyca/fides/issues/1444)
  - The cookie name defaults to `fides_consent` but can be configured under `config.json > consent > cookieName`.
  - Each consent option can provide an array of `cookieKeys`.
- Individually select and reprocess DSRs that have errored [#1203](https://github.com/ethyca/fides/pull/1489)
- Bulk select and reprocess DSRs that have errored [#1205](https://github.com/ethyca/fides/pull/1489)
- Config Wizard: AWS scan results populate in system review forms. [#1454](https://github.com/ethyca/fides/pull/1454)
- Integrate rate limiter with Saas Connectors. [#1433](https://github.com/ethyca/fides/pull/1433)
- Config Wizard: Added a column selector to the scan results page of the config wizard [#1590](https://github.com/ethyca/fides/pull/1590)
- Config Wizard: Flow for runtime scanner option [#1640](https://github.com/ethyca/fides/pull/1640)
- Access support for Twilio Conversations API [#1520](https://github.com/ethyca/fides/pull/1520)
- Message Config: Adds Twilio Email/SMS support [#1519](https://github.com/ethyca/fides/pull/1519)

### Changed

- Updated mypy to version 0.981 and Python to version 3.10.7 [#1448](https://github.com/ethyca/fides/pull/1448)

### Developer Experience

- Repository dispatch events are sent to fidesctl-plus and fidesops-plus [#1263](https://github.com/ethyca/fides/pull/1263)
- Only the `docs-authors` team members are specified as `CODEOWNERS` [#1446](https://github.com/ethyca/fides/pull/1446)
- Updates the default local configuration to not defer tasks to a worker node [#1552](https://github.com/ethyca/fides/pull/1552/)
- Updates the healthcheck to return health status of connected Celery workers [#1588](https://github.com/ethyca/fides/pull/1588)

### Docs

- Remove the tutorial to prepare for new update [#1543](https://github.com/ethyca/fides/pull/1543)
- Add system management via UI documentation [#1541](https://github.com/ethyca/fides/pull/1541)
- Added DSR quickstart docs, restructured docs navigation [#1651](https://github.com/ethyca/fides/pull/1651)
- Update privacy request execution overview docs [#1258](https://github.com/ethyca/fides/pull/1490)

### Fixed

- Fixed system dependencies appearing as "N/A" in the datamap endpoint when there are no privacy declarations [#1649](https://github.com/ethyca/fides/pull/1649)

## [1.9.6](https://github.com/ethyca/fides/compare/1.9.5...1.9.6)

### Fixed

- Include systems without a privacy declaration on data map [#1603](https://github.com/ethyca/fides/pull/1603)
- Handle malformed tokens [#1523](https://github.com/ethyca/fides/pull/1523)
- Remove thrown exception from getAllPrivacyRequests method [#1592](https://github.com/ethyca/fides/pull/1593)
- Include systems without a privacy declaration on data map [#1603](https://github.com/ethyca/fides/pull/1603)
- After editing a dataset, the table will stay on the previously selected collection instead of resetting to the first one. [#1511](https://github.com/ethyca/fides/pull/1511)
- Fix redis `db_index` config issue [#1647](https://github.com/ethyca/fides/pull/1647)

### Docs

- Add unlinked docs and fix any remaining broken links [#1266](https://github.com/ethyca/fides/pull/1266)
- Update privacy center docs to include consent information [#1537](https://github.com/ethyca/fides/pull/1537)
- Update UI docs to include DSR countdown information and additional descriptions/filtering [#1545](https://github.com/ethyca/fides/pull/1545)

### Changed

- Allow multiple masking strategies to be specified when using fides as a masking engine [#1647](https://github.com/ethyca/fides/pull/1647)

## [1.9.5](https://github.com/ethyca/fides/compare/1.9.4...1.9.5)

### Added

- The database includes a `plus_system_scans` relation, to track the status and results of System Scanner executions in fidesctl-plus [#1554](https://github.com/ethyca/fides/pull/1554)

## [1.9.4](https://github.com/ethyca/fides/compare/1.9.2...1.9.4)

### Fixed

- After editing a dataset, the table will stay on the previously selected collection instead of resetting to the first one. [#1511](https://github.com/ethyca/fides/pull/1511)

## [1.9.2](https://github.com/ethyca/fides/compare/1.9.1...1.9.2)

### Deprecated

- Added a deprecation warning for the entire package [#1244](https://github.com/ethyca/fides/pull/1244)

### Added

- Dataset generation enhancements using Fides Classify for Plus users:

  - Integrate Fides Plus API into placeholder features introduced in 1.9.0. [#1194](https://github.com/ethyca/fides/pull/1194)

- Fides Admin UI:

  - Configure Connector after creation [#1204](https://github.com/ethyca/fides/pull/1356)

### Fixed

- Privacy Center:
  - Handle error on startup if server isn't running [#1239](https://github.com/ethyca/fides/pull/1239)
  - Fix styling issue with cards [#1240](https://github.com/ethyca/fides/pull/1240)
  - Redirect to index on consent save [#1238](https://github.com/ethyca/fides/pull/1238)

## [1.9.1](https://github.com/ethyca/fides/compare/1.9.0...1.9.1)

### Changed

- Update fideslang to v1.3.1 [#1136](https://github.com/ethyca/fides/pull/1136)

### Changed

- Update fideslang to v1.3.1 [#1136](https://github.com/ethyca/fides/pull/1136)

## [1.9.0](https://github.com/ethyca/fides/compare/1.8.6...1.9.0) - 2022-09-29

### Added

- Dataset generation enhancements using Fides Classify for Plus users:
  - Added toggle for enabling classify during generation. [#1057](https://github.com/ethyca/fides/pull/1057)
  - Initial implementation of API request to kick off classify, with confirmation modal. [#1069](https://github.com/ethyca/fides/pull/1069)
  - Initial Classification & Review status for generated datasets. [#1074](https://github.com/ethyca/fides/pull/1074)
  - Component for choosing data categories based on classification results. [#1110](https://github.com/ethyca/fides/pull/1110)
  - The dataset fields table shows data categories from the classifier (if available). [#1088](https://github.com/ethyca/fides/pull/1088)
  - The "Approve" button can be used to update the dataset with the classifier's suggestions. [#1129](https://github.com/ethyca/fides/pull/1129)
- System management UI:
  - New page to add a system via yaml [#1062](https://github.com/ethyca/fides/pull/1062)
  - Skeleton of page to add a system manually [#1068](https://github.com/ethyca/fides/pull/1068)
  - Refactor config wizard system forms to be reused for system management [#1072](https://github.com/ethyca/fides/pull/1072)
  - Add additional optional fields to system management forms [#1082](https://github.com/ethyca/fides/pull/1082)
  - Delete a system through the UI [#1085](https://github.com/ethyca/fides/pull/1085)
  - Edit a system through the UI [#1096](https://github.com/ethyca/fides/pull/1096)
- Cypress component testing [#1106](https://github.com/ethyca/fides/pull/1106)

### Changed

- Changed behavior of `load_default_taxonomy` to append instead of upsert [#1040](https://github.com/ethyca/fides/pull/1040)
- Changed behavior of adding privacy declarations to decouple the actions of the "add" and "next" buttons [#1086](https://github.com/ethyca/fides/pull/1086)
- Moved system related UI components from the `config-wizard` directory to the `system` directory [#1097](https://github.com/ethyca/fides/pull/1097)
- Updated "type" on SaaS config to be a simple string type, not an enum [#1197](https://github.com/ethyca/fides/pull/1197)

### Developer Experience

- Optional dependencies may have their version defined only once, in `optional-requirements.txt` [#1171](https://github.com/ethyca/fides/pull/1171)

### Docs

- Updated the footer links [#1130](https://github.com/ethyca/fides/pull/1130)

### Fixed

- Fixed the "help" link in the UI header [#1078](https://github.com/ethyca/fides/pull/1078)
- Fixed a bug in Data Category Dropdowns where checking i.e. `user.biometric` would also check `user.biometric_health` [#1126](https://github.com/ethyca/fides/pull/1126)

### Security

- Upgraded pymysql to version `1.0.2` [#1094](https://github.com/ethyca/fides/pull/1094)

## [1.8.6](https://github.com/ethyca/fides/compare/1.8.5...1.8.6) - 2022-09-28

### Added

- Added classification tables for Plus users [#1060](https://github.com/ethyca/fides/pull/1060)

### Fixed

- Fixed a bug where rows were being excluded from a data map [#1124](https://github.com/ethyca/fides/pull/1124)

## [1.8.5](https://github.com/ethyca/fides/compare/1.8.4...1.8.5) - 2022-09-21

### Changed

- Update fideslang to v1.3.0 [#1103](https://github.com/ethyca/fides/pull/1103)

## [1.8.4](https://github.com/ethyca/fides/compare/1.8.3...1.8.4) - 2022-09-09

### Added

- Initial system management page [#1054](https://github.com/ethyca/fides/pull/1054)

### Changed

- Deleting a taxonomy field with children will now cascade delete all of its children as well. [#1042](https://github.com/ethyca/fides/pull/1042)

### Fixed

- Fixed navigating directly to frontend routes loading index page instead of the correct static page for the route.
- Fix truncated evaluation error messages [#1053](https://github.com/ethyca/fides/pull/1053)

## [1.8.3](https://github.com/ethyca/fides/compare/1.8.2...1.8.3) - 2022-09-06

### Added

- Added more taxonomy fields that can be edited via the UI [#1000](https://github.com/ethyca/fides/pull/1000) [#1028](https://github.com/ethyca/fides/pull/1028)
- Added the ability to add taxonomy fields via the UI [#1019](https://github.com/ethyca/fides/pull/1019)
- Added the ability to delete taxonomy fields via the UI [#1006](https://github.com/ethyca/fides/pull/1006)
  - Only non-default taxonomy entities can be deleted [#1023](https://github.com/ethyca/fides/pull/1023)
- Prevent deleting taxonomy `is_default` fields and from adding `is_default=True` fields via the API [#990](https://github.com/ethyca/fides/pull/990).
- Added a "Custom" tag to distinguish user defined taxonomy fields from default taxonomy fields in the UI [#1027](https://github.com/ethyca/fides/pull/1027)
- Added initial support for enabling Fides Plus [#1037](https://github.com/ethyca/fides/pull/1037)
  - The `useFeatures` hook can be used to check if `plus` is enabled.
  - Navigating to/from the Data Map page is gated behind this feature.
  - Plus endpoints are served from the private Plus image.

### Fixed

- Fixed failing mypy tests [#1030](https://github.com/ethyca/fides/pull/1030)
- Fixed an issue where `fides push --diff` would return a false positive diff [#1026](https://github.com/ethyca/fides/pull/1026)
- Pinned pydantic version to < 1.10.0 to fix an error in finding referenced fides keys [#1045](https://github.com/ethyca/fides/pull/1045)

### Fixed

- Fixed failing mypy tests [#1030](https://github.com/ethyca/fides/pull/1030)
- Fixed an issue where `fides push --diff` would return a false positive diff [#1026](https://github.com/ethyca/fides/pull/1026)

### Docs

- Minor formatting updates to [Policy Webhooks](https://ethyca.github.io/fidesops/guides/policy_webhooks/) documentation [#1114](https://github.com/ethyca/fidesops/pull/1114)

### Removed

- Removed create superuser [#1116](https://github.com/ethyca/fidesops/pull/1116)

## [1.8.2](https://github.com/ethyca/fides/compare/1.8.1...1.8.2) - 2022-08-18

### Added

- Added the ability to edit taxonomy fields via the UI [#977](https://github.com/ethyca/fides/pull/977) [#1028](https://github.com/ethyca/fides/pull/1028)
- New column `is_default` added to DataCategory, DataUse, DataSubject, and DataQualifier tables [#976](https://github.com/ethyca/fides/pull/976)
- Added the ability to add taxonomy fields via the UI [#1019](https://github.com/ethyca/fides/pull/1019)
- Added the ability to delete taxonomy fields via the UI [#1006](https://github.com/ethyca/fides/pull/1006)
  - Only non-default taxonomy entities can be deleted [#1023](https://github.com/ethyca/fides/pull/1023)
- Prevent deleting taxonomy `is_default` fields and from adding `is_default=True` fields via the API [#990](https://github.com/ethyca/fides/pull/990).
- Added a "Custom" tag to distinguish user defined taxonomy fields from default taxonomy fields in the UI [#1027](https://github.com/ethyca/fides/pull/1027)

### Changed

- Upgraded base Docker version to Python 3.9 and updated all other references from 3.8 -> 3.9 [#974](https://github.com/ethyca/fides/pull/974)
- Prepend all database tables with `ctl_` [#979](https://github.com/ethyca/fides/pull/979)
- Moved the `admin-ui` code down one level into a `ctl` subdir [#970](https://github.com/ethyca/fides/pull/970)
- Extended the `/datamap` endpoint to include extra metadata [#992](https://github.com/ethyca/fides/pull/992)

## [1.8.1](https://github.com/ethyca/fides/compare/1.8.0...1.8.1) - 2022-08-08

### Deprecated

- The following environment variables have been deprecated, and replaced with the new environment variable names indicated below. To avoid breaking existing workflows, the deprecated variables are still respected in v1.8.1. They will be removed in a future release.
  - `FIDESCTL__API__DATABASE_HOST` --> `FIDESCTL__DATABASE__SERVER`
  - `FIDESCTL__API__DATABASE_NAME` --> `FIDESCTL__DATABASE__DB`
  - `FIDESCTL__API__DATABASE_PASSWORD` --> `FIDESCTL__DATABASE__PASSWORD`
  - `FIDESCTL__API__DATABASE_PORT` --> `FIDESCTL__DATABASE__PORT`
  - `FIDESCTL__API__DATABASE_TEST_DATABASE_NAME` --> `FIDESCTL__DATABASE__TEST_DB`
  - `FIDESCTL__API__DATABASE_USER` --> `FIDESCTL__DATABASE__USER`

### Developer Experience

- The included `docker-compose.yml` no longer references outdated ENV variables [#964](https://github.com/ethyca/fides/pull/964)

### Docs

- Minor release documentation now reflects the desired patch release process [#955](https://github.com/ethyca/fides/pull/955)
- Updated references to ENV variables [#964](https://github.com/ethyca/fides/pull/964)

### Fixed

- Deprecated config options will continue to be respected when set via environment variables [#965](https://github.com/ethyca/fides/pull/965)
- The git cache is rebuilt within the Docker container [#962](https://github.com/ethyca/fides/pull/962)
- The `wheel` pypi build no longer has a dirty version tag [#962](https://github.com/ethyca/fides/pull/962)
- Add setuptools to dev-requirements to fix versioneer error [#983](https://github.com/ethyca/fides/pull/983)

## [1.8.0](https://github.com/ethyca/fides/compare/1.7.1...1.8.0) - 2022-08-04

### Added

- Initial configuration wizard UI view
  - System scanning step: AWS credentials form and initial `generate` API usage.
  - System scanning results: AWS systems are stored and can be selected for review
- CustomInput type "password" with show/hide icon.
- Pull CLI command now checks for untracked/unstaged files in the manifests dir [#869](https://github.com/ethyca/fides/pull/869)
- Pull CLI command has a flag to pull missing files from the server [#895](https://github.com/ethyca/fides/pull/895)
- Add BigQuery support for the `generate` command and `/generate` endpoint [#814](https://github.com/ethyca/fides/pull/814) & [#917](https://github.com/ethyca/fides/pull/917)
- Added user auth tables [915](https://github.com/ethyca/fides/pull/915)
- Standardized API error parsing under `~/types/errors`
- Added taxonomy page to UI [#902](https://github.com/ethyca/fides/pull/902)
  - Added a nested accordion component for displaying taxonomy data [#910](https://github.com/ethyca/fides/pull/910)
- Add lru cache to get_config [927](https://github.com/ethyca/fides/pull/927)
- Add support for deprecated API config values [#959](https://github.com/ethyca/fides/pull/959)
- `fides` is now an alias for `fidesctl` as a CLI entrypoint [#926](https://github.com/ethyca/fides/pull/926)
- Add user auth routes [929](https://github.com/ethyca/fides/pull/929)
- Bump fideslib to 3.0.1 and remove patch code[931](https://github.com/ethyca/fides/pull/931)
- Update the `fidesctl` python package to automatically serve the UI [#941](https://github.com/ethyca/fides/pull/941)
- Add `push` cli command alias for `apply` and deprecate `apply` [943](https://github.com/ethyca/fides/pull/943)
- Add resource groups tagging api as a source of system generation [939](https://github.com/ethyca/fides/pull/939)
- Add GitHub Action to publish the `fidesctl` package to testpypi on pushes to main [#951](https://github.com/ethyca/fides/pull/951)
- Added configWizardFlag to ui to hide the config wizard when false [[#1453](https://github.com/ethyca/fides/issues/1453)

### Changed

- Updated the `datamap` endpoint to return human-readable column names as the first response item [#779](https://github.com/ethyca/fides/pull/779)
- Remove the `obscure` requirement from the `generate` endpoint [#819](https://github.com/ethyca/fides/pull/819)
- Moved all files from `fidesapi` to `fidesctl/api` [#885](https://github.com/ethyca/fides/pull/885)
- Moved `scan` and `generate` to the list of commands that can be run in local mode [#841](https://github.com/ethyca/fides/pull/841)
- Upgraded the base docker images from Debian Buster to Bullseye [#958](https://github.com/ethyca/fides/pull/958)
- Removed `ipython` as a dev-requirement [#958](https://github.com/ethyca/fides/pull/958)
- Webserver dependencies now come as a standard part of the package [#881](https://github.com/ethyca/fides/pull/881)
- Initial configuration wizard UI view
  - Refactored step & form results management to use Redux Toolkit slice.
- Change `id` field in tables from an integer to a string [915](https://github.com/ethyca/fides/pull/915)
- Update `fideslang` to `1.1.0`, simplifying the default taxonomy and adding `tags` for resources [#865](https://github.com/ethyca/fides/pull/865)
- Merge existing configurations with `fideslib` library [#913](https://github.com/ethyca/fides/pull/913)
- Moved frontend static files to `src/fidesctl/ui-build/static` [#934](https://github.com/ethyca/fides/pull/934)
- Replicated the error response handling from the `/validate` endpoint to the `/generate` endpoint [#911](https://github.com/ethyca/fides/pull/911)

### Developer Experience

- Remove `API_PREFIX` from fidesctl/core/utils.py and change references to `API_PREFIX` in fidesctl/api/reoutes/util.py [922](https://github.com/ethyca/fides/pull/922)

### Fixed

- Dataset field columns show all columns by default in the UI [#898](https://github.com/ethyca/fides/pull/898)
- Fixed the missing `.fides./` directory when locating the default config [#933](https://github.com/ethyca/fides/pull/933)

## [1.7.1](https://github.com/ethyca/fides/compare/1.7.0...1.7.1) - 2022-07-28

### Added

- Add datasets via YAML in the UI [#813](https://github.com/ethyca/fides/pull/813)
- Add datasets via database connection [#834](https://github.com/ethyca/fides/pull/834) [#889](https://github.com/ethyca/fides/pull/889)
- Add delete confirmation when deleting a field or collection from a dataset [#809](https://github.com/ethyca/fides/pull/809)
- Add ability to delete datasets from the UI [#827](https://github.com/ethyca/fides/pull/827)
- Add Cypress for testing [713](https://github.com/ethyca/fides/pull/833)
- Add datasets via database connection (UI only) [#834](https://github.com/ethyca/fides/pull/834)
- Add Okta support to the `/generate` endpoint [#842](https://github.com/ethyca/fides/pull/842)
- Add db support to `/generate` endpoint [849](https://github.com/ethyca/fides/pull/849)
- Added OpenAPI TypeScript client generation for the UI app. See the [README](/clients/admin-ui/src/types/api/README.md) for more details.

### Changed

- Remove the `obscure` requirement from the `generate` endpoint [#819](https://github.com/ethyca/fides/pull/819)

### Developer Experience

- When releases are published, dispatch a repository webhook event to ethyca/fidesctl-plus [#938](https://github.com/ethyca/fides/pull/938)

### Docs

- recommend/replace pip installs with pipx [#874](https://github.com/ethyca/fides/pull/874)

### Fixed

- CustomSelect input tooltips appear next to selector instead of wrapping to a new row.
- Datasets without the `third_country_transfer` will not cause the editing dataset form to not render.
- Fixed a build issue causing an `unknown` version of `fidesctl` to be installed in published Docker images [#836](https://github.com/ethyca/fides/pull/836)
- Fixed an M1-related SQLAlchemy bug [#816](https://github.com/ethyca/fides/pull/891)
- Endpoints now work with or without a trailing slash. [#886](https://github.com/ethyca/fides/pull/886)
- Dataset field columns show all columns by default in the UI [#898](https://github.com/ethyca/fides/pull/898)
- Fixed the `tag` specific GitHub Action workflows for Docker and publishing docs. [#901](https://github.com/ethyca/fides/pull/901)

## [1.7.0](https://github.com/ethyca/fides/compare/1.6.1...1.7.0) - 2022-06-23

### Added

- Added dependabot to keep dependencies updated
- A warning now issues for any orphan datasets as part of the `apply` command [543](https://github.com/ethyca/fides/pull/543)
- Initial scaffolding of management UI [#561](https://github.com/ethyca/fides/pull/624)
- A new `audit` command for `system` and `organization` resources, checking data map attribute compliance [#548](https://github.com/ethyca/fides/pull/548)
- Static UI assets are now built with the docker container [#663](https://github.com/ethyca/fides/issues/663)
- Host static files via fidesapi [#621](https://github.com/ethyca/fides/pull/621)
- A new `generate` endpoint to enable capturing systems from infrastructure from the UI [#642](https://github.com/ethyca/fides/pull/642)
- A new `datamap` endpoint to enable visualizing a data map from the UI [#721](https://github.com/ethyca/fides/pull/721)
- Management UI navigation bar [#679](https://github.com/ethyca/fides/issues/679)
- Management UI integration [#736](https://github.com/ethyca/fides/pull/736)
  - Datasets
  - Systems
  - Taxonomy (data categories)
- Initial dataset UI view [#768](https://github.com/ethyca/fides/pull/768)
  - Add interaction for viewing a dataset collection
  - Add column picker
  - Add a data category checklist tree
  - Edit/delete dataset fields
  - Edit/delete dataset collections
  - Edit datasets
  - Add a component for Identifiability tags
  - Add tooltips for help on forms
  - Add geographic location (third_country_transfers) country selection. Supported by new dependency `i18n-iso-countries`.
- Okta, aws and database credentials can now come from `fidesctl.toml` config [#694](https://github.com/ethyca/fides/pull/694)
- New `validate` endpoint to test aws and okta credentials [#722](https://github.com/ethyca/fides/pull/722)
- Initial configuration wizard UI view
  - Manual entry steps added (name and describe organization, pick entry route, and describe system manually including privacy declarations)
- A new image tagged `ethyca/fidesctl:dev` is published on each push to `main` [781](https://github.com/ethyca/fides/pull/781)
- A new cli command (`fidesctl sync`) [#765](https://github.com/ethyca/fides/pull/765)

### Changed

- Comparing server and CLI versions ignores `.dirty` only differences, and is quiet on success when running general CLI commands [621](https://github.com/ethyca/fides/pull/621)
- All endpoints now prefixed by `/api/v1` [#623](https://github.com/ethyca/fides/issues/623)
- Allow AWS credentials to be passed to `generate system` via the API [#645](https://github.com/ethyca/fides/pull/645)
- Update the export of a datamap to load resources from the server instead of a manifest directory [#662](https://github.com/ethyca/fides/pull/662)
- Refactor `export` to remove CLI specific uses from the core modules and load resources[#725](https://github.com/ethyca/fides/pull/725)
- Bump version of FastAPI in `setup.py` to 0.77.1 to match `optional-requirements.txt` [#734](https://github.com/ethyca/fides/pull/734)
- Docker images are now only built and pushed on tags to match when released to pypi [#740](https://github.com/ethyca/fides/pull/740)
- Okta resource scanning and generation now works with systems instead of datasets [#751](https://github.com/ethyca/fides/pull/751)

### Developer Experience

- Replaced `make` with `nox` [#547](https://github.com/ethyca/fides/pull/547)
- Removed usage of `fideslang` module in favor of new [external package](https://github.com/ethyca/fideslang) shared across projects [#619](https://github.com/ethyca/fides/issues/619)
- Added a UI service to the docker-compose deployment [#757](https://github.com/ethyca/fides/pull/757)
- `TestClient` defined in and shared across test modules via `conftest.py` [#759](https://github.com/ethyca/fides/pull/759)

### Docs

- Replaced all references to `make` with `nox` [#547](https://github.com/ethyca/fides/pull/547)
- Removed config/schemas page [#613](https://github.com/ethyca/fides/issues/613)
- Dataset UI and config wizard docs added ([https://github.com/ethyca/fides/pull/697](https://github.com/ethyca/fides/pull/697))
- The fides README now walks through generating a datamap [#746](https://github.com/ethyca/fides/pull/746)

### Fixed

- Updated `fideslog` to v1.1.5, resolving an issue where some exceptions thrown by the SDK were not handled as expected [#609](https://github.com/ethyca/fides/issues/609)
- Updated the webserver so that it won't fail if the database is inaccessible [#649](https://github.com/ethyca/fides/pull/649)
- Updated external tests to handle complex characters [#661](https://github.com/ethyca/fides/pull/661)
- Evaluations now properly merge the default taxonomy into the user-defined taxonomy [#684](https://github.com/ethyca/fides/pull/684)
- The CLI can now be run without installing the webserver components [#715](https://github.com/ethyca/fides/pull/715)

## [1.6.1](https://github.com/ethyca/fides/compare/1.6.0...1.6.1) - 2022-06-15

### Docs

- Updated `Release Steps`

### Fixed

- Resolved a failure with populating applicable data subject rights to a data map
- Handle invalid characters when generating a `fides_key` [#761](https://github.com/ethyca/fides/pull/761)

## [1.6.0](https://github.com/ethyca/fides/compare/1.5.3...1.6.0) - 2022-05-02

### Added

- ESLint configuration changes [#514](https://github.com/ethyca/fidesops/pull/514)
- User creation, update and permissions in the Admin UI [#511](https://github.com/ethyca/fidesops/pull/511)
- Yaml support for dataset upload [#284](https://github.com/ethyca/fidesops/pull/284)

### Breaking Changes

- Update masking API to take multiple input values [#443](https://github.com/ethyca/fidesops/pull/443)

### Docs

- DRP feature documentation [#520](https://github.com/ethyca/fidesops/pull/520)

## [1.4.2](https://github.com/ethyca/fidesops/compare/1.4.1...1.4.2) - 2022-05-12

### Added

- GET routes for users [#405](https://github.com/ethyca/fidesops/pull/405)
- Username based search on GET route [#444](https://github.com/ethyca/fidesops/pull/444)
- FIDESOPS\_\_DEV_MODE for Easier SaaS Request Debugging [#363](https://github.com/ethyca/fidesops/pull/363)
- Track user privileges across sessions [#425](https://github.com/ethyca/fidesops/pull/425)
- Add first_name and last_name fields. Also add them along with created_at to FidesUser response [#465](https://github.com/ethyca/fidesops/pull/465)
- Denial reasons for DSR and user `AuditLog` [#463](https://github.com/ethyca/fidesops/pull/463)
- DRP action to Policy [#453](https://github.com/ethyca/fidesops/pull/453)
- `CHANGELOG.md` file[#484](https://github.com/ethyca/fidesops/pull/484)
- DRP status endpoint [#485](https://github.com/ethyca/fidesops/pull/485)
- DRP exerise endpoint [#496](https://github.com/ethyca/fidesops/pull/496)
- Frontend for privacy request denial reaons [#480](https://github.com/ethyca/fidesops/pull/480)
- Publish Fidesops to Pypi [#491](https://github.com/ethyca/fidesops/pull/491)
- DRP data rights endpoint [#526](https://github.com/ethyca/fidesops/pull/526)

### Changed

- Converted HTTP Status Codes to Starlette constant values [#438](https://github.com/ethyca/fidesops/pull/438)
- SaasConnector.send behavior on ignore_errors now returns raw response [#462](https://github.com/ethyca/fidesops/pull/462)
- Seed user permissions in `create_superuser.py` script [#468](https://github.com/ethyca/fidesops/pull/468)
- User API Endpoints (update fields and reset user passwords) [#471](https://github.com/ethyca/fidesops/pull/471)
- Format tests with `black` [#466](https://github.com/ethyca/fidesops/pull/466)
- Extract privacy request endpoint logic into separate service for DRP [#470](https://github.com/ethyca/fidesops/pull/470)
- Fixing inconsistent SaaS connector integration tests [#473](https://github.com/ethyca/fidesops/pull/473)
- Add user data to login response [#501](https://github.com/ethyca/fidesops/pull/501)

### Breaking Changes

- Update masking API to take multiple input values [#443](https://github.com/ethyca/fidesops/pull/443)

### Docs

- Added issue template for documentation updates [#442](https://github.com/ethyca/fidesops/pull/442)
- Clarify masking updates [#464](https://github.com/ethyca/fidesops/pull/464)
- Added dark mode [#476](https://github.com/ethyca/fidesops/pull/476)

### Fixed

- Removed miradb test warning [#436](https://github.com/ethyca/fidesops/pull/436)
- Added missing import [#448](https://github.com/ethyca/fidesops/pull/448)
- Removed pypi badge pointing to wrong package [#452](https://github.com/ethyca/fidesops/pull/452)
- Audit imports and references [#479](https://github.com/ethyca/fidesops/pull/479)
- Switch to using update method on PUT permission endpoint [#500](https://github.com/ethyca/fidesops/pull/500)

### Developer Experience

- added isort as a CI check
- Include `tests/` in all static code checks (e.g. `mypy`, `pylint`)

### Changed

- Published Docker image does a clean install of Fidesctl
- `with_analytics` is now a decorator

### Fixed

- Third-Country formatting on Data Map
- Potential Duplication on Data Map
- Exceptions are no longer raised when sending `AnalyticsEvent`s on Windows
- Running `fidesctl init` now generates a `server_host` and `server_protocol`
  rather than `server_url`<|MERGE_RESOLUTION|>--- conflicted
+++ resolved
@@ -28,12 +28,9 @@
 - Added display of special-purpose-only vendors in a separate list within the FidesJS overlay. [#6358](https://github.com/ethyca/fides/pull/6358)
 - Added Manual Task Conditional Dependencies table [#6356](https://github.com/ethyca/fides/pull/6356)
 - Added record counts to the privacy request event log entries in the Admin UI [#6374](https://github.com/ethyca/fides/pull/6374)
-<<<<<<< HEAD
 - Added traditional Chinese support to FidesJS [#6372](https://github.com/ethyca/fides/pull/6372)
 - Added support for Internal Respondent users to manage their own profile and change password [#6377] (https://github.com/ethyca/fides/pull/6377)
 
-=======
->>>>>>> a43b6d11
 
 ### Changed
 - Removes `data-testid` attributes from FidesJS production builds [#6351](https://github.com/ethyca/fides/pull/6351)
