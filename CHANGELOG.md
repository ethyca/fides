--- conflicted
+++ resolved
@@ -17,10 +17,9 @@
 
 ## [Unreleased](https://github.com/ethyca/fides/compare/2.28.0...main)
 
-<<<<<<< HEAD
 ### Added
 - Columns in data map reporting, adding multiple systems, and consent configuration tables can be resized. In the data map reporting table, fields with multiple values can show all or collapse all [#4569](https://github.com/ethyca/fides/pull/4569)
-=======
+
 ### Changed
 
 - Delay rendering the nav until all necessary queries are finished loading [#4571](https://github.com/ethyca/fides/pull/4571)
@@ -28,7 +27,6 @@
 ### Fixed
 
 - Fixed CORS domain update functionality [#4570](https://github.com/ethyca/fides/pull/4570)
->>>>>>> ee825df2
 
 ## [2.28.0](https://github.com/ethyca/fides/compare/2.27.0...2.28.0)
 
