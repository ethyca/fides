# Changelog

All notable changes to this project will be documented in this file.

The format is based on [Keep a Changelog](https://keepachangelog.com/en/)

The types of changes are:

* `Added` for new features.
* `Changed` for changes in existing functionality.
* `Developer Experience` for changes in developer workflow or tooling.
* `Deprecated` for soon-to-be removed features.
* `Docs` for documentation only changes.
* `Removed` for now removed features.
* `Fixed` for any bug fixes.
* `Security` in case of vulnerabilities.

## [Unreleased](https://github.com/ethyca/fides/compare/1.7.0...main)

### Added

* Add datasets via YAML in the UI [#813](https://github.com/ethyca/fides/pull/813)
* Add datasets via database connection [#834](https://github.com/ethyca/fides/pull/834) [#889](https://github.com/ethyca/fides/pull/889)
* Add delete confirmation when deleting a field or collection from a dataset [#809](https://github.com/ethyca/fides/pull/809)
* Add ability to delete datasets from the UI
* Initial configuration wizard UI view
  * System scanning step: AWS credentials form and initial `generate` API usage.
  * System scanning results: AWS systems are stored and can be selected for review
* Added Cypress for testing [713](https://github.com/ethyca/fides/pull/833)
* CustomInput type "password" with show/hide icon.
* Pull CLI command now checks for untracked/unstaged files in the manifests dir [#869](https://github.com/ethyca/fides/pull/869)
* Pull CLI command has a flag to pull missing files from the server [#895](https://github.com/ethyca/fides/pull/895)
* Add Okta support to the `/generate` endpoint [#842](https://github.com/ethyca/fides/pull/842)
* Add db support to `/generate` endpoint [849](https://github.com/ethyca/fides/pull/849)
* Add BigQuery support for the `generate` command and `/generate` endpoint [#814](https://github.com/ethyca/fides/pull/814) & [#917](https://github.com/ethyca/fides/pull/917)
* Added OpenAPI TypeScript client generation for the UI app. See the [README](/clients/admin-ui/src/types/api/README.md) for more details.
* Added user auth tables [915](https://github.com/ethyca/fides/pull/915)
* Standardized API error parsing under `~/types/errors`
* Added taxonomy page to UI [#902](https://github.com/ethyca/fides/pull/902)
  * Added a nested accordion component for displaying taxonomy data [#910](https://github.com/ethyca/fides/pull/910)
* Add lru cache to get_config [927](https://github.com/ethyca/fides/pull/927)
* `fides` is now an alias for `fidesctl` as a CLI entrypoint [#926](https://github.com/ethyca/fides/pull/926)
* Add user auth routes [929](https://github.com/ethyca/fides/pull/929)
* Bump fideslib to 3.0.1 and remove patch code[931](https://github.com/ethyca/fides/pull/931)
<<<<<<< HEAD
* Update the `fidesctl` python package to automatically serve the UI [#941](https://github.com/ethyca/fides/pull/941)
=======
* Add resource groups tagging api as a source of system generation [939](https://github.com/ethyca/fides/pull/939)
>>>>>>> a5fcb554

### Changed

* Updated the `datamap` endpoint to return human-readable column names as the first response item [#779](https://github.com/ethyca/fides/pull/779)
* Remove the `obscure` requirement from the `generate` endpoint [#819](https://github.com/ethyca/fides/pull/819)
* Moved all files from `fidesapi` to `fidesctl/api` [#885](https://github.com/ethyca/fides/pull/885)
* Moved `scan` and `generate` to the list of commands that can be run in local mode [#841](https://github.com/ethyca/fides/pull/841)
* Webserver dependencies now come as a standard part of the package [#881](https://github.com/ethyca/fides/pull/881)
* Initial configuration wizard UI view
  * Refactored step & form results management to use Redux Toolkit slice.
* Change `id` field in tables from an integer to a string [915](https://github.com/ethyca/fides/pull/915)
* Update `fideslang` to `1.1.0`, simplifying the default taxonomy and adding `tags` for resources [#865](https://github.com/ethyca/fides/pull/865)
* Remove the `obscure` requirement from the `generate` endpoint [#819](https://github.com/ethyca/fides/pull/819)
* Merge existing configurations with `fideslib` library [#913](https://github.com/ethyca/fides/pull/913)
* Moved frontend static files to `src/fidesctl/ui-build/static` [#934](https://github.com/ethyca/fides/pull/934)
* Replicated the error response handling from the `/validate` endpoint to the `/generate` endpoint [#911](https://github.com/ethyca/fides/pull/911)

### Developer Experience

* Remove `API_PREFIX` from fidesctl/core/utils.py and change references to `API_PREFIX` in fidesctl/api/reoutes/util.py [922](https://github.com/ethyca/fides/pull/922)
* When releases are published, dispatch a repository webhook event to ethyca/fidesctl-plus [#938](https://github.com/ethyca/fides/pull/938)

### Docs

* recommend/replace pip installs with pipx [#874](https://github.com/ethyca/fides/pull/874)

### Fixed

* CustomSelect input tooltips appear next to selector instead of wrapping to a new row.
* Datasets without the `third_country_transfer` will not cause the editing dataset form to not render.
* Fixed a build issue causing an `unknown` version of `fidesctl` to be installed in published Docker images [#836](https://github.com/ethyca/fides/pull/836)
* Fixed an M1-related SQLAlchemy bug [#816](https://github.com/ethyca/fides/pull/891)
* Endpoints now work with or without a trailing slash. [#886](https://github.com/ethyca/fides/pull/886)
* Dataset field columns show all columns by default in the UI [#898](https://github.com/ethyca/fides/pull/898)
* Fixed the `tag` specific GitHub Action workflows for Docker and publishing docs. [#901](https://github.com/ethyca/fides/pull/901)
* Fixed the missing `.fides./` directory when locating the default config [#933](https://github.com/ethyca/fides/pull/933)

## [1.7.0](https://github.com/ethyca/fides/compare/1.6.1...1.7.0) - 2022-06-23

### Added

* Added dependabot to keep dependencies updated
* A warning now issues for any orphan datasets as part of the `apply` command [543](https://github.com/ethyca/fides/pull/543)
* Initial scaffolding of management UI [#561](https://github.com/ethyca/fides/pull/624)
* A new `audit` command for `system` and `organization` resources, checking data map attribute compliance [#548](https://github.com/ethyca/fides/pull/548)
* Static UI assets are now built with the docker container [#663](https://github.com/ethyca/fides/issues/663)
* Host static files via fidesapi [#621](https://github.com/ethyca/fides/pull/621)
* A new `generate` endpoint to enable capturing systems from infrastructure from the UI [#642](https://github.com/ethyca/fides/pull/642)
* A new `datamap` endpoint to enable visualizing a data map from the UI [#721](https://github.com/ethyca/fides/pull/721)
* Management UI navigation bar [#679](https://github.com/ethyca/fides/issues/679)
* Management UI integration [#736](https://github.com/ethyca/fides/pull/736)
  * Datasets
  * Systems
  * Taxonomy (data categories)
* Initial dataset UI view [#768](https://github.com/ethyca/fides/pull/768)
  * Add interaction for viewing a dataset collection
  * Add column picker
  * Add a data category checklist tree
  * Edit/delete dataset fields
  * Edit/delete dataset collections
  * Edit datasets
  * Add a component for Identifiability tags
  * Add tooltips for help on forms
  * Add geographic location (third_country_transfers) country selection. Supported by new dependency `i18n-iso-countries`.
* Okta, aws and database credentials can now come from `fidesctl.toml` config [#694](https://github.com/ethyca/fides/pull/694)
* New `validate` endpoint to test aws and okta credentials [#722](https://github.com/ethyca/fides/pull/722)
* Initial configuration wizard UI view
  * Manual entry steps added (name and describe organization, pick entry route, and describe system manually including privacy declarations)
* A new image tagged `ethyca/fidesctl:dev` is published on each push to `main` [781](https://github.com/ethyca/fides/pull/781)
* A new cli command (`fidesctl sync`) [#765](https://github.com/ethyca/fides/pull/765)

### Changed

* Comparing server and CLI versions ignores `.dirty` only differences, and is quiet on success when running general CLI commands [621](https://github.com/ethyca/fides/pull/621)
* All endpoints now prefixed by `/api/v1` [#623](https://github.com/ethyca/fides/issues/623)
* Allow AWS credentials to be passed to `generate system` via the API [#645](https://github.com/ethyca/fides/pull/645)
* Update the export of a datamap to load resources from the server instead of a manifest directory [#662](https://github.com/ethyca/fides/pull/662)
* Refactor `export` to remove CLI specific uses from the core modules and load resources[#725](https://github.com/ethyca/fides/pull/725)
* Bump version of FastAPI in `setup.py` to 0.77.1 to match `optional-requirements.txt` [#734](https://github.com/ethyca/fides/pull/734)
* Docker images are now only built and pushed on tags to match when released to pypi [#740](https://github.com/ethyca/fides/pull/740)
* Okta resource scanning and generation now works with systems instead of datasets [#751](https://github.com/ethyca/fides/pull/751)

### Developer Experience

* Replaced `make` with `nox` [#547](https://github.com/ethyca/fides/pull/547)
* Removed usage of `fideslang` module in favor of new [external package](https://github.com/ethyca/fideslang) shared across projects [#619](https://github.com/ethyca/fides/issues/619)
* Added a UI service to the docker-compose deployment [#757](<https://github.com/ethyca/fides/pull/757>)
* `TestClient` defined in and shared across test modules via `conftest.py` [#759](https://github.com/ethyca/fides/pull/759)

### Docs

* Replaced all references to `make` with `nox` [#547](https://github.com/ethyca/fides/pull/547)
* Removed config/schemas page [#613](https://github.com/ethyca/fides/issues/613)
* Dataset UI and config wizard docs added (<https://github.com/ethyca/fides/pull/697>)
* The fides README now walks through generating a datamap [#746](https://github.com/ethyca/fides/pull/746)

### Fixed

* Updated `fideslog` to v1.1.5, resolving an issue where some exceptions thrown by the SDK were not handled as expected [#609](https://github.com/ethyca/fides/issues/609)
* Updated the webserver so that it won't fail if the database is inaccessible [#649](https://github.com/ethyca/fides/pull/649)
* Updated external tests to handle complex characters [#661](https://github.com/ethyca/fides/pull/661)
* Evaluations now properly merge the default taxonomy into the user-defined taxonomy [#684](https://github.com/ethyca/fides/pull/684)
* The CLI can now be run without installing the webserver components [#715](https://github.com/ethyca/fides/pull/715)

## [1.6.1](https://github.com/ethyca/fides/compare/1.6.0...1.6.1) - 2022-06-15

### Docs

* Updated `Release Steps`

### Fixed

* Resolved a failure with populating applicable data subject rights to a data map
* Handle invalid characters when generating a `fides_key` [#761](https://github.com/ethyca/fides/pull/761)

## [1.6.0](https://github.com/ethyca/fides/compare/1.5.3...1.6.0) - 2022-05-02

### Added

* CHANGELOG.md file
* On API server startup, in-use config values are logged at the DEBUG level
* Send a usage analytics event upon execution of the `fidesctl init` command

### Developer Experience

* added isort as a CI check
* Include `tests/` in all static code checks (e.g. `mypy`, `pylint`)

### Changed

* Published Docker image does a clean install of Fidesctl
* `with_analytics` is now a decorator

### Fixed

* Third-Country formatting on Data Map
* Potential Duplication on Data Map
* Exceptions are no longer raised when sending `AnalyticsEvent`s on Windows
* Running `fidesctl init` now generates a `server_host` and `server_protocol`
  rather than `server_url`<|MERGE_RESOLUTION|>--- conflicted
+++ resolved
@@ -42,11 +42,8 @@
 * `fides` is now an alias for `fidesctl` as a CLI entrypoint [#926](https://github.com/ethyca/fides/pull/926)
 * Add user auth routes [929](https://github.com/ethyca/fides/pull/929)
 * Bump fideslib to 3.0.1 and remove patch code[931](https://github.com/ethyca/fides/pull/931)
-<<<<<<< HEAD
 * Update the `fidesctl` python package to automatically serve the UI [#941](https://github.com/ethyca/fides/pull/941)
-=======
 * Add resource groups tagging api as a source of system generation [939](https://github.com/ethyca/fides/pull/939)
->>>>>>> a5fcb554
 
 ### Changed
 
