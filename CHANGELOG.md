--- conflicted
+++ resolved
@@ -22,11 +22,9 @@
 ## [Unreleased](https://github.com/ethyca/fides/compare/2.72.1..main)
 
 ### Added
-<<<<<<< HEAD
+
+- Added support for new experience config to delete cookie based on host domain [#6706](https://github.com/ethyca/fides/pull/6706)
 - Adding support for references outside the collection on update and delete endpoints for SaaS integrations [#6719](https://github.com/ethyca/fides/pull/6719)
-=======
-- Added support for new experience config to delete cookie based on host domain [#6706](https://github.com/ethyca/fides/pull/6706)
->>>>>>> f462d935
 
 ### Fixed
 - Fixed an issue where the FidesJS would sometimes incorrectly display "GPC Overridden" on initial load. [#6728](https://github.com/ethyca/fides/pull/6728)
