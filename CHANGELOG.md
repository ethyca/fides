--- conflicted
+++ resolved
@@ -24,11 +24,8 @@
 
 ### Fixed
 - Fixed incorrect Compass button behavior in system form [#4508](https://github.com/ethyca/fides/pull/4508)
-<<<<<<< HEAD
+- Omit certain fields from system payload when empty  [#4508](https://github.com/ethyca/fides/pull/4525)
 - Fixed issues with Compass vendor selector behavior [#4521](https://github.com/ethyca/fides/pull/4521)
-=======
-- Omit certain fields from system payload when empty  [#4508](https://github.com/ethyca/fides/pull/4525)
->>>>>>> 7e2b55eb
 
 ### Changed
 - Upgrade to use Fideslang `3.0.0` and remove associated concepts [#4502](https://github.com/ethyca/fides/pull/4502)
