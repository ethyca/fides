# Changelog

All notable changes to this project will be documented in this file.

The format is based on [Keep a Changelog](https://keepachangelog.com/en/)

The types of changes are:

- `Added` for new features.
- `Changed` for changes in existing functionality.
- `Developer Experience` for changes in developer workflow or tooling.
- `Deprecated` for soon-to-be removed features.
- `Docs` for documentation only changes.
- `Removed` for now removed features.
- `Fixed` for any bug fixes.
- `Security` in case of vulnerabilities.

## [Unreleased](https://github.com/ethyca/fides/compare/2.35.0...main)

### Added
- Added access and erasure support for Marigold Engage by Sailthru integration [#4826](https://github.com/ethyca/fides/pull/4826)
- Added multiple language translations support for privacy center consent page [#4785](https://github.com/ethyca/fides/pull/4785)
- Added ability to export the contents of datamap report [#1545](https://ethyca.atlassian.net/browse/PROD-1545)

### Fixed
- Remove the extra 'white-space: normal' CSS for FidesJS HTML descriptions [#4850](https://github.com/ethyca/fides/pull/4850)
<<<<<<< HEAD
- Ensure only GVL vendors from Compass are labeled as such [#4857](https://github.com/ethyca/fides/pull/4857)
=======
- Fixed data map report to display second level names from the taxonomy as primary (bold) label [#4856](https://github.com/ethyca/fides/pull/4856)
>>>>>>> 13a035fb


### Changed
- Included searching by `email` for the Segment integration [#4851](https://github.com/ethyca/fides/pull/4851)

## [2.35.0](https://github.com/ethyca/fides/compare/2.34.0...2.35.0)

### Added
- Added DSR 3.0 Scheduling which supports running DSR's in parallel with first-class request tasks [#4760](https://github.com/ethyca/fides/pull/4760)
- Added carets to collapsible sections in the overlay modal [#4793](https://github.com/ethyca/fides/pull/4793)
- Added erasure support for OpenWeb [#4735](https://github.com/ethyca/fides/pull/4735)
- Added support for configuration of pre-approval webhooks [#4795](https://github.com/ethyca/fides/pull/4795)
- Added fides_clear_cookie option to FidesJS SDK to load CMP without preferences on refresh [#4810](https://github.com/ethyca/fides/pull/4810)
- Added FidesUpdating event to FidesJS SDK [#4816](https://github.com/ethyca/fides/pull/4816)
- Added `reinitialize` method to FidesJS SDK [#4812](https://github.com/ethyca/fides/pull/4812)
- Added undeclared data category columns to data map report table [#4781](https://github.com/ethyca/fides/pull/4781)
- Fully implement pre-approval webhooks [#4822](https://github.com/ethyca/fides/pull/4822)
- Sync models and database for pre-approval webhooks [#4838](https://github.com/ethyca/fides/pull/4838)

### Changed
- Removed the Celery startup banner from the Fides worker logs [#4814](https://github.com/ethyca/fides/pull/4814)
- Improve performance of Snowflake schema generation [#4587](https://github.com/ethyca/fides/pull/4587)

### Fixed
- Fixed bug prevented adding new privacy center translations [#4786](https://github.com/ethyca/fides/pull/4786)
- Fixed bug where Privacy Policy links would be shown without a configured URL [#4801](https://github.com/ethyca/fides/pull/4801)
- Fixed bug prevented adding new privacy center translations [#4786](https://github.com/ethyca/fides/pull/4786)
- Fixed bug where Language selector button was overlapping other buttons when Privacy Policy wasn't present. [#4815](https://github.com/ethyca/fides/pull/4815)
- Fixed bug where icons of the Language selector were displayed too small on some sites [#4815](https://github.com/ethyca/fides/pull/4815)
- Fixed bug where GPP US National Section was incorrectly included when the State by State approach was selected [#4823]https://github.com/ethyca/fides/pull/4823
- Fixed DSR 3.0 Scheduling bug where Approved Privacy Requests that failed wouldn't change status [#4837](https://github.com/ethyca/fides/pull/4837)

## [2.34.0](https://github.com/ethyca/fides/compare/2.33.1...2.34.0)

### Added

- Added new field for modal trigger link translation [#4761](https://github.com/ethyca/fides/pull/4761)
- Added `getModalLinkLabel` method to global fides object [#4766](https://github.com/ethyca/fides/pull/4766)
- Added language switcher to fides overlay modal [#4773](https://github.com/ethyca/fides/pull/4773)
- Added modal link label to experience translation model [#4767](https://github.com/ethyca/fides/pull/4767)
- Added support for custom identities [#4764](https://github.com/ethyca/fides/pull/4764)
- Added developer option to force GPP API on FidesJS bundles [#4799](https://github.com/ethyca/fides/pull/4799)

### Changed

- Changed the Stripe integration for `Cards` to delete instead of update due to possible issues of a past expiration date [#4768](https://github.com/ethyca/fides/pull/4768)
- Changed display of Data Uses, Categories and Subjects to user friendly names in the Data map report [#4774](https://github.com/ethyca/fides/pull/4774)
- Update active disabled Fides.js toggle color to light grey [#4778](https://github.com/ethyca/fides/pull/4778)
- Update FidesJS fides_embed option to support embedding both banner & modal components [#4782](https://github.com/ethyca/fides/pull/4782)
- Add a few CSS classes to help with styling FidesJS button groups [#4789](https://github.com/ethyca/fides/pull/4789)
- Changed GPP extension to be pre-bundled in appropriate circumstances, as opposed to another fetch [#4780](https://github.com/ethyca/fides/pull/4780)

### Fixed

- Fixed select dropdowns being cut off by edges of modal forms [#4757](https://github.com/ethyca/fides/pull/4757)
- Changed "allow user to dismiss" toggle to show on config form for TCF experience [#4755](https://github.com/ethyca/fides/pull/4755)
- Fixed issue when loading the privacy request detail page [#4775](https://github.com/ethyca/fides/pull/4775)
- Fixed connection test for Aircall [#4756](https://github.com/ethyca/fides/pull/4756/pull)
- Fixed issues connecting to Redshift due to character encoding and SSL requirements [#4790](https://github.com/ethyca/fides/pull/4790)
- Fixed the way the name identity is handled in the Privacy Center [#4791](https://github.com/ethyca/fides/pull/4791)

### Developer Experience

- Build a `fides-types.d.ts` type declaration file to include alongside our FidesJS developer docs [#4772](https://github.com/ethyca/fides/pull/4772)

## [2.33.1](https://github.com/ethyca/fides/compare/2.33.0...2.33.1)

### Added

- Adds CUSTOM_OPTIONS_PATH to Privacy Center env vars [#4769](https://github.com/ethyca/fides/pull/4769)

## [2.33.0](https://github.com/ethyca/fides/compare/2.32.0...2.33.0)

### Added

- Added models for Privacy Center configuration (for plus users) [#4716](https://github.com/ethyca/fides/pull/4716)
- Added ability to delete properties [#4708](https://github.com/ethyca/fides/pull/4708)
- Add interface for submitting privacy requests in admin UI [#4738](https://github.com/ethyca/fides/pull/4738)
- Added language switching support to the FidesJS UI based on configured translations [#4737](https://github.com/ethyca/fides/pull/4737)
- Added ability to override some experience language and primary color [#4743](https://github.com/ethyca/fides/pull/4743)
- Generate FidesJS SDK Reference Docs from tsdoc comments [#4736](https://github.com/ethyca/fides/pull/4736)
- Added erasure support for Adyen [#4735](https://github.com/ethyca/fides/pull/4735)
- Added erasure support for Iterable [#4695](https://github.com/ethyca/fides/pull/4695)

### Changed

- Updated privacy notice & experience forms to hide translation UI when user doesn't have translation feature [#4728](https://github.com/ethyca/fides/pull/4728), [#4734](https://github.com/ethyca/fides/pull/4734)
- Custom privacy request fields now support list values [#4686](https://github.com/ethyca/fides/pull/4686)
- Update when GPP API reports signal status: ready [#4635](https://github.com/ethyca/fides/pull/4635)
- Update non-dismissable TCF and notice banners to show a black overlay and prevent scrolling [#4748](https://github.com/ethyca/fidesplus/pull/4748)
- Cleanup config vars for preview in Admin-UI [#4745](https://github.com/ethyca/fides/pull/4745)
- Show a "systems displayed" count on datamap map & table reporting page [#4752](https://github.com/ethyca/fides/pull/4752)
- Change default Canada Privacy Experience Config in migration to reference generic `ca` region [#4762](https://github.com/ethyca/fides/pull/4762)

### Fixed

- Fixed responsive issues with the buttons on the integration screen [#4729](https://github.com/ethyca/fides/pull/4729)
- Fixed hover/focus issues with the v2 tables [#4730](https://github.com/ethyca/fides/pull/4730)
- Disable editing of data use declaration name and type after creation [#4731](https://github.com/ethyca/fides/pull/4731)
- Cleaned up table borders [#4733](https://github.com/ethyca/fides/pull/4733)
- Initialization issues with ExperienceNotices (#4723)[https://github.com/ethyca/fides/pull/4723]
- Re-add CORS origin regex field to admin UI (#4742)[https://github.com/ethyca/fides/pull/4742]

### Developer Experience

- Added new script to allow recompiling of fides-js when the code changes [#4744](https://github.com/ethyca/fides/pull/4744)
- Update Cookie House to support for additional locations (Canada, Quebec, EEA) and a "property_id" override [#4750](https://github.com/ethyca/fides/pull/4750)

## [2.32.0](https://github.com/ethyca/fides/compare/2.31.1...2.32.0)

### Added

- Updated configuration pages for Experiences with live Preview of FidesJS banner & modal components [#4576](https://github.com/ethyca/fides/pull/4576)
- Added ability to configure multiple language translations for Notices & Experiences [#4576](https://github.com/ethyca/fides/pull/4576)
- Automatically localize all strings in FidesJS CMP UIs (banner, modal, and TCF overlay) based on user's locale and experience configuration [#4576](https://github.com/ethyca/fides/pull/4576)
- Added fides_locale option to override FidesJS locale detection [#4576](https://github.com/ethyca/fides/pull/4576)
- Update FidesJS to report notices served and preferences saved linked to the specific translations displayed [#4576](https://github.com/ethyca/fides/pull/4576)
- Added ability to prevent dismissal of FidesJS CMP UI via Experience configuration [#4576](https://github.com/ethyca/fides/pull/4576)
- Added ability to create & link Properties to support multiple Experiences in a single location [#4658](https://github.com/ethyca/fides/pull/4658)
- Added property_id query param to fides.js to filter experiences by Property when installed [#4676](https://github.com/ethyca/fides/pull/4676)
- Added Locations & Regulations pages to allow a wider selection of locations for consent [#4660](https://github.com/ethyca/fides/pull/4660)
- Erasure support for Simon Data [#4552](https://github.com/ethyca/fides/pull/4552)
- Added notice there will be no preview for Privacy Center types in the Experience preview [#4709](https://github.com/ethyca/fides/pull/4709)
- Removed properties beta flag [#4710](https://github.com/ethyca/fides/pull/4710)
- Add acknowledge button label to default Experience English form [#4714](https://github.com/ethyca/fides/pull/4714)
- Update FidesJS to support localizing CMP UI with configurable, non-English default locales [#4720](https://github.com/ethyca/fides/pull/4720)
- Add loading of template translations for notices and experiences [#4718](https://github.com/ethyca/fides/pull/4718)

### Changed

- Moved location-targeting from Notices to Experiences [#4576](https://github.com/ethyca/fides/pull/4576)
- Replaced previous default Notices & Experiences with new versions with updated locations, translations, etc. [#4576](https://github.com/ethyca/fides/pull/4576)
- Automatically migrate existing Notices & Experiences to updated model where possible [#4576](https://github.com/ethyca/fides/pull/4576)
- Replaced ability to configure banner "display configuration" to separate banner & modal components [#4576](https://github.com/ethyca/fides/pull/4576)
- Modify `fides user login` to not store plaintext password in `~/.fides-credentials` [#4661](https://github.com/ethyca/fides/pull/4661)
- Data model changes to support Notice and Experience-level translations [#4576](https://github.com/ethyca/fides/pull/4576)
- Data model changes to support Consent setup being Experience instead of Notice-driven [#4576](https://github.com/ethyca/fides/pull/4576)
- Build PrivacyNoticeRegion from locations and location groups [#4620](https://github.com/ethyca/fides/pull/4620)
- When saving locations, calculate and save location groups [#4620](https://github.com/ethyca/fides/pull/4620)
- Update privacy experiences page to use the new table component [#4652](https://github.com/ethyca/fides/pull/4652)
- Update privacy notices page to use the new table component [#4641](https://github.com/ethyca/fides/pull/4641)
- Bumped supported Python versions to `3.10.13`, `3.9.18`, and `3.8.18`. Bumped Debian base image from `-bullseye` to `-bookworm`. [#4630](https://github.com/ethyca/fides/pull/4630)

### Fixed

- Ignore 404 errors from Delighted and Kustomer when an erasure client is not found [#4593](https://github.com/ethyca/fides/pull/4593)
- Various FE fixes for Admin-UI experience config form [#4707](https://github.com/ethyca/fides/pull/4707)
- Fix modal preview in Admin-UI experience config form [#4712](https://github.com/ethyca/fides/pull/4712)
- Optimize FidesJS bundle size by only loading TCF static stings when needed [#4711](https://github.com/ethyca/fides/pull/4711)

## [2.31.0](https://github.com/ethyca/fides/compare/2.30.1...2.31.0)

### Added

- Add Great Britain as a consent option [#4628](https://github.com/ethyca/fides/pull/4628)
- Navbar update and new properties page [#4633](https://github.com/ethyca/fides/pull/4633)
- Access and erasure support for Oracle Responsys [#4618](https://github.com/ethyca/fides/pull/4618)

### Fixed

- Fix issue where "x" button on Fides.js components overwrites saved preferences [#4649](https://github.com/ethyca/fides/pull/4649)
- Initialize Fides.consent with default values from experience when saved consent cookie (fides_consent) does not exist [#4665](https://github.com/ethyca/fides/pull/4665)

### Changed

- Sets GPP applicableSections to -1 when a user visits from a state that is not part of the GPP [#4727](https://github.com/ethyca/fides/pull/4727)

## [2.30.1](https://github.com/ethyca/fides/compare/2.30.0...2.30.1)

### Fixed

- Configure logger correctly on worker initialization [#4624](https://github.com/ethyca/fides/pull/4624)

## [2.30.0](https://github.com/ethyca/fides/compare/2.29.0...2.30.0)

### Added

- Add enum and registry of supported languages [#4592](https://github.com/ethyca/fides/pull/4592)
- Access and erasure support for Talkable [#4589](https://github.com/ethyca/fides/pull/4589)
- Support temporary credentials in AWS generate + scan features [#4607](https://github.com/ethyca/fides/pull/4603), [#4608](https://github.com/ethyca/fides/pull/4608)
- Add ability to store and read Fides cookie in Base64 format [#4556](https://github.com/ethyca/fides/pull/4556)
- Structured logging for SaaS connector requests [#4594](https://github.com/ethyca/fides/pull/4594)
- Added Fides.showModal() to fides.js to allow programmatic opening of consent modals [#4617](https://github.com/ethyca/fides/pull/4617)

### Fixed

- Fixing issue when modifying Policies, Rules, or RuleTargets as a root user [#4582](https://github.com/ethyca/fides/pull/4582)

## [2.29.0](https://github.com/ethyca/fides/compare/2.28.0...2.29.0)

### Added

- View more modal to regulations page [#4574](https://github.com/ethyca/fides/pull/4574)
- Columns in data map reporting, adding multiple systems, and consent configuration tables can be resized. In the data map reporting table, fields with multiple values can show all or collapse all [#4569](https://github.com/ethyca/fides/pull/4569)
- Show custom fields in the data map report table [#4579](https://github.com/ethyca/fides/pull/4579)

### Changed

- Delay rendering the nav until all necessary queries are finished loading [#4571](https://github.com/ethyca/fides/pull/4571)
- Updating return value for crud.get_custom_fields_filtered [#4575](https://github.com/ethyca/fides/pull/4575)
- Updated user deletion confirmation flow to only require one confirmatory input [#4402](https://github.com/ethyca/fides/pull/4402)
- Moved `pymssl` to an optional dependency no longer installed by default with our python package [#4581](https://github.com/ethyca/fides/pull/4581)
- Fixed CORS domain update functionality [#4570](https://github.com/ethyca/fides/pull/4570)
- Update Domains page with ability to add/remove "organization" domains, view "administrator" domains set via security settings, and improve various UX bugs and copy [#4584](https://github.com/ethyca/fides/pull/4584)

### Fixed

- Fixed CORS domain update functionality [#4570](https://github.com/ethyca/fides/pull/4570)
- Completion emails are no longer attempted for consent requests [#4578](https://github.com/ethyca/fides/pull/4578)

## [2.28.0](https://github.com/ethyca/fides/compare/2.27.0...2.28.0)

### Added

- Erasure support for AppsFlyer [#4512](https://github.com/ethyca/fides/pull/4512)
- Datamap Reporting page [#4519](https://github.com/ethyca/fides/pull/4519)
- Consent support for Klaviyo [#4513](https://github.com/ethyca/fides/pull/4513)
- Form for configuring GPP settings [#4557](https://github.com/ethyca/fides/pull/4557)
- Custom privacy request field support for consent requests [#4546](https://github.com/ethyca/fides/pull/4546)
- Support GPP in privacy notices [#4554](https://github.com/ethyca/fides/pull/4554)

### Changed

- Redesigned nav bar for the admin UI [#4548](https://github.com/ethyca/fides/pull/4548)
- Fides.js GPP for US geographies now derives values from backend privacy notices [#4559](https://github.com/ethyca/fides/pull/4559)
- No longer generate the `vendors_disclosed` section of the TC string in `fides.js` [#4553](https://github.com/ethyca/fides/pull/4553)
- Changed consent management vendor add flow [#4550](https://github.com/ethyca/fides/pull/4550)

### Fixed

- Fixed an issue blocking Salesforce sandbox accounts from refreshing tokens [#4547](https://github.com/ethyca/fides/pull/4547)
- Fixed DSR zip packages to be unzippable on Windows [#4549](https://github.com/ethyca/fides/pull/4549)
- Fixed browser compatibility issues with Object.hasOwn [#4568](https://github.com/ethyca/fides/pull/4568)

### Developer Experience

- Switch to anyascii for unicode transliteration [#4550](https://github.com/ethyca/fides/pull/4564)

## [2.27.0](https://github.com/ethyca/fides/compare/2.26.0...2.27.0)

### Added

- Tooltip and styling for disabled rows in add multiple vendor view [#4498](https://github.com/ethyca/fides/pull/4498)
- Preliminary GPP support for US regions [#4498](https://github.com/ethyca/fides/pull/4504)
- Access and erasure support for Statsig Enterprise [#4429](https://github.com/ethyca/fides/pull/4429)
- New page for setting locations [#4517](https://github.com/ethyca/fides/pull/4517)
- New modal for setting granular locations [#4531](https://github.com/ethyca/fides/pull/4531)
- New page for setting regulations [#4530](https://github.com/ethyca/fides/pull/4530)
- Update fides.js to support multiple descriptions (banner, overlay) and render HTML descriptions [#4542](https://github.com/ethyca/fides/pull/4542)

### Fixed

- Fixed incorrect Compass button behavior in system form [#4508](https://github.com/ethyca/fides/pull/4508)
- Omit certain fields from system payload when empty [#4508](https://github.com/ethyca/fides/pull/4525)
- Fixed issues with Compass vendor selector behavior [#4521](https://github.com/ethyca/fides/pull/4521)
- Fixed an issue where the background overlay remained visible after saving consent preferences [#4515](https://github.com/ethyca/fides/pull/4515)
- Fixed system name being editable when editing GVL systems [#4533](https://github.com/ethyca/fides/pull/4533)
- Fixed an issue where a privacy policy link could not be removed from privacy experiences [#4542](https://github.com/ethyca/fides/pull/4542)

### Changed

- Upgrade to use Fideslang `3.0.0` and remove associated concepts [#4502](https://github.com/ethyca/fides/pull/4502)
- Model overhaul for saving privacy preferences and notices served [#4481](https://github.com/ethyca/fides/pull/4481)
- Moves served notice endpoints, consent reporting, purpose endpoints and TCF queries to plus [#4481](https://github.com/ethyca/fides/pull/4481)
- Moves served notice endpoints, consent reporting, and TCF queries to plus [#4481](https://github.com/ethyca/fides/pull/4481)
- Update frontend to account for changes to notices served and preferences saved APIs [#4518](https://github.com/ethyca/fides/pull/4518)
- `fides.js` now sets `supportsOOB` to `false` [#4516](https://github.com/ethyca/fides/pull/4516)
- Save consent method ("accept", "reject", "save", etc.) to `fides_consent` cookie as extra metadata [#4529](https://github.com/ethyca/fides/pull/4529)
- Allow CORS for privacy center `fides.js` and `fides-ext-gpp.js` endpoints
- Replace `GPP_EXT_PATH` env var in favor of a more flexible `FIDES_JS_BASE_URL` environment variable
- Change vendor add modal on consent configuration screen to use new vendor selector [#4532](https://github.com/ethyca/fides/pull/4532)
- Remove vendor add modal [#4535](https://github.com/ethyca/fides/pull/4535)

## [2.26.0](https://github.com/ethyca/fides/compare/2.25.0...main)

### Added

- Dynamic importing for GPP bundle [#4447](https://github.com/ethyca/fides/pull/4447)
- Paging to vendors in the TCF overlay [#4463](https://github.com/ethyca/fides/pull/4463)
- New purposes endpoint and indices to improve system lookups [#4452](https://github.com/ethyca/fides/pull/4452)
- Cypress tests for fides.js GPP extension [#4476](https://github.com/ethyca/fides/pull/4476)
- Add support for global TCF Purpose Overrides [#4464](https://github.com/ethyca/fides/pull/4464)
- TCF override management [#4484](https://github.com/ethyca/fides/pull/4484)
- Readonly consent management table and modal [#4456](https://github.com/ethyca/fides/pull/4456), [#4477](https://github.com/ethyca/fides/pull/4477)
- Access and erasure support for Gong [#4461](https://github.com/ethyca/fides/pull/4461)
- Add new UI for CSV consent reporting [#4488](https://github.com/ethyca/fides/pull/4488)
- Option to prevent the dismissal of the consent banner and modal [#4470](https://github.com/ethyca/fides/pull/4470)

### Changed

- Increased max number of preferences allowed in privacy preference API calls [#4469](https://github.com/ethyca/fides/pull/4469)
- Reduce size of tcf_consent payload in fides_consent cookie [#4480](https://github.com/ethyca/fides/pull/4480)
- Change log level for FidesUserPermission retrieval to `debug` [#4482](https://github.com/ethyca/fides/pull/4482)
- Remove Add Vendor button from the Manage your vendors page[#4509](https://github.com/ethyca/fides/pull/4509)

### Fixed

- Fix type errors when TCF vendors have no dataDeclaration [#4465](https://github.com/ethyca/fides/pull/4465)
- Fixed an error where editing an AC system would mistakenly lock it for GVL [#4471](https://github.com/ethyca/fides/pull/4471)
- Refactor custom Get Preferences function to occur after our CMP API initialization [#4466](https://github.com/ethyca/fides/pull/4466)
- Fix an error where a connector response value of None causes a DSR failure due to a missing value [#4483](https://github.com/ethyca/fides/pull/4483)
- Fixed system name being non-editable when locked for GVL [#4475](https://github.com/ethyca/fides/pull/4475)
- Fixed a bug with "null" values for retention period field on data uses [#4487](https://github.com/ethyca/fides/pull/4487)
- Fixed an issue with the Iterate connector returning At least one param_value references an invalid field for the 'update' request of user [#4514]

## [2.25.0](https://github.com/ethyca/fides/compare/2.24.1...2.25.0)

### Added

- Stub for initial GPP support [#4431](https://github.com/ethyca/fides/pull/4431)
- Added confirmation modal on deleting a data use declaration [#4439](https://github.com/ethyca/fides/pull/4439)
- Added feature flag for separating system name and Compass vendor selector [#4437](https://github.com/ethyca/fides/pull/4437)
- Fire GPP events per spec [#4433](https://github.com/ethyca/fides/pull/4433)
- New override option `fides_tcf_gdpr_applies` for setting `gdprApplies` on the CMP API [#4453](https://github.com/ethyca/fides/pull/4453)

### Changed

- Improved bulk vendor adding table UX [#4425](https://github.com/ethyca/fides/pull/4425)
- Flexible legal basis for processing has a db default of True [#4434](https://github.com/ethyca/fides/pull/4434)
- Give contributor role access to config API, including cors origin updates [#4438](https://github.com/ethyca/fides/pull/4438)
- Disallow setting `*` and other non URL values for `security.cors_origins` config property via the API [#4438](https://github.com/ethyca/fides/pull/4438)
- Consent modal hides the opt-in/opt-out buttons if only one privacy notice is enabled [#4441](https://github.com/ethyca/fides/pull/4441)
- Initialize TCF stub earlier [#4453](https://github.com/ethyca/fides/pull/4453)
- Change focus outline color of form inputs [#4467](https://github.com/ethyca/fides/pull/4467)

### Fixed

- Fixed a bug where selected vendors in "configure consent" add vendor modal were unstyled [#4454](https://github.com/ethyca/fides/pull/4454)
- Use correct defaults when there is no associated preference in the cookie [#4451](https://github.com/ethyca/fides/pull/4451)
- IP Addresses behind load balancers for consent reporting [#4440](https://github.com/ethyca/fides/pull/4440)

## [2.24.1](https://github.com/ethyca/fides/compare/2.24.0...2.24.1)

### Added

- Logging when root user and client credentials are used [#4432](https://github.com/ethyca/fides/pull/4432)
- Allow for custom path at which to retrieve Fides override options [#4462](https://github.com/ethyca/fides/pull/4462)

### Changed

- Run fides with non-root user [#4421](https://github.com/ethyca/fides/pull/4421)

## [2.24.0](https://github.com/ethyca/fides/compare/2.23.3...2.24.0)

### Added

- Adds fides_disable_banner config option to Fides.js [#4378](https://github.com/ethyca/fides/pull/4378)
- Deletions that fail due to foreign key constraints will now be more clearly communicated [#4406](https://github.com/ethyca/fides/pull/4378)
- Added support for a custom get preferences API call provided through Fides.init [#4375](https://github.com/ethyca/fides/pull/4375)
- Hidden custom privacy request fields in the Privacy Center [#4370](https://github.com/ethyca/fides/pull/4370)
- Backend System-level Cookie Support [#4383](https://github.com/ethyca/fides/pull/4383)
- High Level Tracking of Compass System Sync [#4397](https://github.com/ethyca/fides/pull/4397)
- Erasure support for Qualtrics [#4371](https://github.com/ethyca/fides/pull/4371)
- Erasure support for Ada Chatbot [#4382](https://github.com/ethyca/fides/pull/4382)
- Erasure support for Typeform [#4366](https://github.com/ethyca/fides/pull/4366)
- Added notice that a system is GVL when adding/editing from system form [#4327](https://github.com/ethyca/fides/pull/4327)
- Added the ability to select the request types to enable per integration (for plus users) [#4374](https://github.com/ethyca/fides/pull/4374)
- Adds support for custom get experiences fn and custom patch notices served fn [#4410](https://github.com/ethyca/fides/pull/4410)
- Adds more granularity to tracking consent method, updates custom savePreferencesFn and FidesUpdated event to take consent method [#4419](https://github.com/ethyca/fides/pull/4419)

### Changed

- Add filtering and pagination to bulk vendor add table [#4351](https://github.com/ethyca/fides/pull/4351)
- Determine if the TCF overlay needs to surface based on backend calculated version hash [#4356](https://github.com/ethyca/fides/pull/4356)
- Moved Experiences and Preferences endpoints to Plus to take advantage of dynamic GVL [#4367](https://github.com/ethyca/fides/pull/4367)
- Add legal bases to Special Purpose schemas on the backend for display [#4387](https://github.com/ethyca/fides/pull/4387)
- "is_service_specific" default updated when building TC strings on the backend [#4377](https://github.com/ethyca/fides/pull/4377)
- "isServiceSpecific" default updated when building TC strings on the frontend [#4384](https://github.com/ethyca/fides/pull/4384)
- Redact cli, database, and redis configuration information from GET api/v1/config API request responses. [#4379](https://github.com/ethyca/fides/pull/4379)
- Button ordering in fides.js UI [#4407](https://github.com/ethyca/fides/pull/4407)
- Add different classnames to consent buttons for easier selection [#4411](https://github.com/ethyca/fides/pull/4411)
- Updates default consent preference to opt-out for TCF when fides_string exists [#4430](https://github.com/ethyca/fides/pull/4430)

### Fixed

- Persist bulk system add filter modal state [#4412](https://github.com/ethyca/fides/pull/4412)
- Fixing labels for request type field [#4414](https://github.com/ethyca/fides/pull/4414)
- User preferences from cookie should always override experience preferences [#4405](https://github.com/ethyca/fides/pull/4405)
- Allow fides_consent cookie to be set from a subdirectory [#4426](https://github.com/ethyca/fides/pull/4426)

### Security

-- Use a more cryptographically secure random function for security code generation

## [2.23.3](https://github.com/ethyca/fides/compare/2.23.2...2.23.3)

### Fixed

- Fix button arrangment and spacing for TCF and non-TCF consent overlay banner and modal [#4391](https://github.com/ethyca/fides/pull/4391)
- Replaced h1 element with div to use exisitng fides styles in consent modal [#4399](https://github.com/ethyca/fides/pull/4399)
- Fixed privacy policy alignment for non-TCF consent overlay banner and modal [#4403](https://github.com/ethyca/fides/pull/4403)
- Fix dynamic class name for TCF-variant of consent banner [#4404](https://github.com/ethyca/fides/pull/4403)

### Security

-- Fix an HTML Injection vulnerability in DSR Packages

## [2.23.2](https://github.com/ethyca/fides/compare/2.23.1...2.23.2)

### Fixed

- Fixed fides.css to vary banner width based on tcf [[#4381](https://github.com/ethyca/fides/issues/4381)]

## [2.23.1](https://github.com/ethyca/fides/compare/2.23.0...2.23.1)

### Changed

- Refactor Fides.js embedded modal to not use A11y dialog [#4355](https://github.com/ethyca/fides/pull/4355)
- Only call `FidesUpdated` when a preference has been saved, not during initialization [#4365](https://github.com/ethyca/fides/pull/4365)
- Updated double toggle styling in favor of single toggles with a radio group to select legal basis [#4376](https://github.com/ethyca/fides/pull/4376)

### Fixed

- Handle invalid `fides_string` when passed in as an override [#4350](https://github.com/ethyca/fides/pull/4350)
- Bug where vendor opt-ins would not initialize properly based on a `fides_string` in the TCF overlay [#4368](https://github.com/ethyca/fides/pull/4368)

## [2.23.0](https://github.com/ethyca/fides/compare/2.22.1...2.23.0)

### Added

- Added support for 3 additional config variables in Fides.js: fidesEmbed, fidesDisableSaveApi, and fidesTcString [#4262](https://github.com/ethyca/fides/pull/4262)
- Added support for fidesEmbed, fidesDisableSaveApi, and fidesTcString to be passed into Fides.js via query param, cookie, or window object [#4297](https://github.com/ethyca/fides/pull/4297)
- New privacy center environment variables `FIDES_PRIVACY_CENTER__IS_FORCED_TCF` which can make the privacy center always return the TCF bundle (`fides-tcf.js`) [#4312](https://github.com/ethyca/fides/pull/4312)
- Added a `FidesUIChanged` event to Fides.js to track when user preferences change without being saved [#4314](https://github.com/ethyca/fides/pull/4314) and [#4253](https://github.com/ethyca/fides/pull/4253)
- Add AC Systems to the TCF Overlay under Vendor Consents section [#4266](https://github.com/ethyca/fides/pull/4266/)
- Added bulk system/vendor creation component [#4309](https://github.com/ethyca/fides/pull/4309/)
- Support for passing in an AC string as part of a fides string for the TCF overlay [#4308](https://github.com/ethyca/fides/pull/4308)
- Added support for overriding the save user preferences API call with a custom fn provided through Fides.init [#4318](https://github.com/ethyca/fides/pull/4318)
- Return AC strings in GET Privacy Experience meta and allow saving preferences against AC strings [#4295](https://github.com/ethyca/fides/pull/4295)
- New GET Privacy Experience Meta Endpoint [#4328](https://github.com/ethyca/fides/pull/4328)
- Access and erasure support for SparkPost [#4328](https://github.com/ethyca/fides/pull/4238)
- Access and erasure support for Iterate [#4332](https://github.com/ethyca/fides/pull/4332)
- SSH Support for MySQL connections [#4310](https://github.com/ethyca/fides/pull/4310)
- Added served notice history IDs to the TCF privacy preference API calls [#4161](https://github.com/ethyca/fides/pull/4161)

### Fixed

- Cleans up CSS for fidesEmbed mode [#4306](https://github.com/ethyca/fides/pull/4306)
- Stacks that do not have any purposes will no longer render an empty purpose block [#4278](https://github.com/ethyca/fides/pull/4278)
- Forcing hidden sections to use display none [#4299](https://github.com/ethyca/fides/pull/4299)
- Handles Hubspot requiring and email to be formatted as email when processing an erasure [#4322](https://github.com/ethyca/fides/pull/4322)
- Minor CSS improvements for the consent/TCF banners and modals [#4334](https://github.com/ethyca/fides/pull/4334)
- Consistent font sizes for labels in the system form and data use forms in the Admin UI [#4346](https://github.com/ethyca/fides/pull/4346)
- Bug where not all system forms would appear to save when used with Compass [#4347](https://github.com/ethyca/fides/pull/4347)
- Restrict TCF Privacy Experience Config if TCF is disabled [#4348](https://github.com/ethyca/fides/pull/4348)
- Removes overflow styling for embedded modal in Fides.js [#4345](https://github.com/ethyca/fides/pull/4345)

### Changed

- Derive cookie storage info, privacy policy and legitimate interest disclosure URLs, and data retention data from the data map instead of directly from gvl.json [#4286](https://github.com/ethyca/fides/pull/4286)
- Updated TCF Version for backend consent reporting [#4305](https://github.com/ethyca/fides/pull/4305)
- Update Version Hash Contents [#4313](https://github.com/ethyca/fides/pull/4313)
- Change vendor selector on system information form to typeahead[#4333](https://github.com/ethyca/fides/pull/4333)
- Updates experience API calls from Fides.js to include new meta field [#4335](https://github.com/ethyca/fides/pull/4335)

## [2.22.1](https://github.com/ethyca/fides/compare/2.22.0...2.22.1)

### Added

- Custom fields are now included in system history change tracking [#4294](https://github.com/ethyca/fides/pull/4294)

### Security

- Added hostname checks for external SaaS connector URLs [CVE-2023-46124](https://github.com/ethyca/fides/security/advisories/GHSA-jq3w-9mgf-43m4)
- Use a Pydantic URL type for privacy policy URLs [CVE-2023-46126](https://github.com/ethyca/fides/security/advisories/GHSA-fgjj-5jmr-gh83)
- Remove the CONFIG_READ scope from the Viewer role [CVE-2023-46125](https://github.com/ethyca/fides/security/advisories/GHSA-rjxg-rpg3-9r89)

## [2.22.0](https://github.com/ethyca/fides/compare/2.21.0...2.22.0)

### Added

- Added an option to link to vendor tab from an experience config description [#4191](https://github.com/ethyca/fides/pull/4191)
- Added two toggles for vendors in the TCF overlay, one for Consent, and one for Legitimate Interest [#4189](https://github.com/ethyca/fides/pull/4189)
- Added two toggles for purposes in the TCF overlay, one for Consent, and one for Legitimate Interest [#4234](https://github.com/ethyca/fides/pull/4234)
- Added support for new TCF-related fields on `System` and `PrivacyDeclaration` models [#4228](https://github.com/ethyca/fides/pull/4228)
- Support for AC string to `fides-tcf` [#4244](https://github.com/ethyca/fides/pull/4244)
- Support for `gvl` prefixed vendor IDs [#4247](https://github.com/ethyca/fides/pull/4247)

### Changed

- Removed `TCF_ENABLED` environment variable from the privacy center in favor of dynamically figuring out which `fides-js` bundle to send [#4131](https://github.com/ethyca/fides/pull/4131)
- Updated copy of info boxes on each TCF tab [#4191](https://github.com/ethyca/fides/pull/4191)
- Clarified messages for error messages presented during connector upload [#4198](https://github.com/ethyca/fides/pull/4198)
- Refactor legal basis dimension regarding how TCF preferences are saved and how the experience is built [#4201](https://github.com/ethyca/fides/pull/4201/)
- Add saving privacy preferences via a TC string [#4221](https://github.com/ethyca/fides/pull/4221)
- Updated fides server to use an environment variable for turning TCF on and off [#4220](https://github.com/ethyca/fides/pull/4220)
- Update frontend to use new legal basis dimension on vendors [#4216](https://github.com/ethyca/fides/pull/4216)
- Updated privacy center patch preferences call to handle updated API response [#4235](https://github.com/ethyca/fides/pull/4235)
- Added our CMP ID [#4233](https://github.com/ethyca/fides/pull/4233)
- Allow Admin UI users to turn on Configure Consent flag [#4246](https://github.com/ethyca/fides/pull/4246)
- Styling improvements for the fides.js consent banners and modals [#4222](https://github.com/ethyca/fides/pull/4222)
- Update frontend to handle updated Compass schema [#4254](https://github.com/ethyca/fides/pull/4254)
- Assume Universal Vendor ID usage in TC String translation [#4256](https://github.com/ethyca/fides/pull/4256)
- Changed vendor form on configuring consent page to use two-part selection for consent uses [#4251](https://github.com/ethyca/fides/pull/4251)
- Updated system form to have new TCF fields [#4271](https://github.com/ethyca/fides/pull/4271)
- Vendors disclosed string is now narrowed to only the vendors shown in the UI, not the whole GVL [#4250](https://github.com/ethyca/fides/pull/4250)
- Changed naming convention "fides_string" instead of "tc_string" for developer friendly consent API's [#4267](https://github.com/ethyca/fides/pull/4267)

### Fixed

- TCF overlay can initialize its consent preferences from a cookie [#4124](https://github.com/ethyca/fides/pull/4124)
- Various improvements to the TCF modal such as vendor storage disclosures, vendor counts, privacy policies, etc. [#4167](https://github.com/ethyca/fides/pull/4167)
- An issue where Braze could not mask an email due to formatting [#4187](https://github.com/ethyca/fides/pull/4187)
- An issue where email was not being overridden correctly for Braze and Domo [#4196](https://github.com/ethyca/fides/pull/4196)
- Use `stdRetention` when there is not a specific value for a purpose's data retention [#4199](https://github.com/ethyca/fides/pull/4199)
- Updating the unflatten_dict util to accept flattened dict values [#4200](https://github.com/ethyca/fides/pull/4200)
- Minor CSS styling fixes for the consent modal [#4252](https://github.com/ethyca/fides/pull/4252)
- Additional styling fixes for issues caused by a CSS reset [#4268](https://github.com/ethyca/fides/pull/4268)
- Bug where vendor legitimate interests would not be set unless vendor consents were first set [#4250](https://github.com/ethyca/fides/pull/4250)
- Vendor count over-counting in TCF overlay [#4275](https://github.com/ethyca/fides/pull/4275)

## [2.21.0](https://github.com/ethyca/fides/compare/2.20.2...2.21.0)

### Added

- "Add a vendor" flow to configuring consent page [#4107](https://github.com/ethyca/fides/pull/4107)
- Initial TCF Backend Support [#3804](https://github.com/ethyca/fides/pull/3804)
- Add initial layer to TCF modal [#3956](https://github.com/ethyca/fides/pull/3956)
- Support for rendering in the TCF modal whether or not a vendor is part of the GVL [#3972](https://github.com/ethyca/fides/pull/3972)
- Features and legal bases dropdown for TCF modal [#3995](https://github.com/ethyca/fides/pull/3995)
- TCF CMP stub API [#4000](https://github.com/ethyca/fides/pull/4000)
- Fides-js can now display preliminary TCF data [#3879](https://github.com/ethyca/fides/pull/3879)
- Fides-js can persist TCF preferences to the backend [#3887](https://github.com/ethyca/fides/pull/3887)
- TCF modal now supports setting legitimate interest fields [#4037](https://github.com/ethyca/fides/pull/4037)
- Embed the GVL in the GET Experiences response [#4143](https://github.com/ethyca/fides/pull/4143)
- Button to view how many vendors and to open the vendor tab in the TCF modal [#4144](https://github.com/ethyca/fides/pull/4144)
- "Edit vendor" flow to configuring consent page [#4162](https://github.com/ethyca/fides/pull/4162)
- TCF overlay description updates [#4051] https://github.com/ethyca/fides/pull/4151
- Added developer-friendly TCF information under Experience meta [#4160](https://github.com/ethyca/fides/pull/4160/)
- Added fides.css customization for Plus users [#4136](https://github.com/ethyca/fides/pull/4136)

### Changed

- Added further config options to customize the privacy center [#4090](https://github.com/ethyca/fides/pull/4090)
- CORS configuration page [#4073](https://github.com/ethyca/fides/pull/4073)
- Refactored `fides.js` components so that they can take data structures that are not necessarily privacy notices [#3870](https://github.com/ethyca/fides/pull/3870)
- Use hosted GVL.json from the backend [#4159](https://github.com/ethyca/fides/pull/4159)
- Features and Special Purposes in the TCF modal do not render toggles [#4139](https://github.com/ethyca/fides/pull/4139)
- Moved the initial TCF layer to the banner [#4142](https://github.com/ethyca/fides/pull/4142)
- Misc copy changes for the system history table and modal [#4146](https://github.com/ethyca/fides/pull/4146)

### Fixed

- Allows CDN to cache empty experience responses from fides.js API [#4113](https://github.com/ethyca/fides/pull/4113)
- Fixed `identity_special_purpose` unique constraint definition [#4174](https://github.com/ethyca/fides/pull/4174/files)

## [2.20.2](https://github.com/ethyca/fides/compare/2.20.1...2.20.2)

### Fixed

- added version_added, version_deprecated, and replaced_by to data use, data subject, and data category APIs [#4135](https://github.com/ethyca/fides/pull/4135)
- Update fides.js to not fetch experience client-side if pre-fetched experience is empty [#4149](https://github.com/ethyca/fides/pull/4149)
- Erasure privacy requests now pause for input if there are any manual process integrations [#4115](https://github.com/ethyca/fides/pull/4115)
- Caching the values of authorization_required and user_guide on the connector templates to improve performance [#4128](https://github.com/ethyca/fides/pull/4128)

## [2.20.1](https://github.com/ethyca/fides/compare/2.20.0...2.20.1)

### Fixed

- Avoid un-optimized query pattern in bulk `GET /system` endpoint [#4120](https://github.com/ethyca/fides/pull/4120)

## [2.20.0](https://github.com/ethyca/fides/compare/2.19.1...2.20.0)

### Added

- Initial page for configuring consent [#4069](https://github.com/ethyca/fides/pull/4069)
- Vendor cookie table for configuring consent [#4082](https://github.com/ethyca/fides/pull/4082)

### Changed

- Refactor how multiplatform builds are handled [#4024](https://github.com/ethyca/fides/pull/4024)
- Added new Performance-related nox commands and included them as part of the CI suite [#3997](https://github.com/ethyca/fides/pull/3997)
- Added dictionary suggestions for data uses [4035](https://github.com/ethyca/fides/pull/4035)
- Privacy notice regions now render human readable names instead of country codes [#4029](https://github.com/ethyca/fides/pull/4029)
- Privacy notice templates are disabled by default [#4010](https://github.com/ethyca/fides/pull/4010)
- Added optional "skip_processing" flag to collections for DSR processing [#4047](https://github.com/ethyca/fides/pull/4047)
- Admin UI now shows all privacy notices with an indicator of whether they apply to any systems [#4010](https://github.com/ethyca/fides/pull/4010)
- Add case-insensitive privacy experience region filtering [#4058](https://github.com/ethyca/fides/pull/4058)
- Adds check for fetch before loading fetch polyfill for fides.js [#4074](https://github.com/ethyca/fides/pull/4074)
- Updated to support Fideslang 2.0, including data migrations [#3933](https://github.com/ethyca/fides/pull/3933)
- Disable notices that are not systems applicable to support new UI [#4094](https://github.com/ethyca/fides/issues/4094)

### Fixed

- Ensures that fides.js toggles are not hidden by other CSS libs [#4075](https://github.com/ethyca/fides/pull/4075)
- Migrate system > meta > vendor > id to system > meta [#4088](https://github.com/ethyca/fides/pull/4088)
- Enable toggles in various tables now render an error toast if an error occurs [#4095](https://github.com/ethyca/fides/pull/4095)
- Fixed a bug where an unsaved changes notification modal would appear even without unsaved changes [#4095](https://github.com/ethyca/fides/pull/4070)

## [2.19.1](https://github.com/ethyca/fides/compare/2.19.0...2.19.1)

### Fixed

- re-enable custom fields for new data use form [#4050](https://github.com/ethyca/fides/pull/4050)
- fix issue with saving source and destination systems [#4065](https://github.com/ethyca/fides/pull/4065)

### Added

- System history UI with diff modal [#4021](https://github.com/ethyca/fides/pull/4021)
- Relax system legal basis for transfers to be any string [#4049](https://github.com/ethyca/fides/pull/4049)

## [2.19.0](https://github.com/ethyca/fides/compare/2.18.0...2.19.0)

### Added

- Add dictionary suggestions [#3937](https://github.com/ethyca/fides/pull/3937), [#3988](https://github.com/ethyca/fides/pull/3988)
- Added new endpoints for healthchecks [#3947](https://github.com/ethyca/fides/pull/3947)
- Added vendor list dropdown [#3857](https://github.com/ethyca/fides/pull/3857)
- Access support for Adobe Sign [#3504](https://github.com/ethyca/fides/pull/3504)

### Fixed

- Fixed issue when generating masked values for invalid data paths [#3906](https://github.com/ethyca/fides/pull/3906)
- Code reload now works when running `nox -s dev` [#3914](https://github.com/ethyca/fides/pull/3914)
- Reduce verbosity of privacy center logging further [#3915](https://github.com/ethyca/fides/pull/3915)
- Resolved an issue where the integration dropdown input lost focus during typing. [#3917](https://github.com/ethyca/fides/pull/3917)
- Fixed dataset issue that was preventing the Vend connector from loading during server startup [#3923](https://github.com/ethyca/fides/pull/3923)
- Adding version check to version-dependent migration script [#3951](https://github.com/ethyca/fides/pull/3951)
- Fixed a bug where some fields were not saving correctly on the system form [#3975](https://github.com/ethyca/fides/pull/3975)
- Changed "retention period" field in privacy declaration form from number input to text input [#3980](https://github.com/ethyca/fides/pull/3980)
- Fixed issue where unsaved changes modal appears incorrectly [#4005](https://github.com/ethyca/fides/pull/4005)
- Fixed banner resurfacing after user consent for pre-fetch experience [#4009](https://github.com/ethyca/fides/pull/4009)

### Changed

- Systems and Privacy Declaration schema and data migration to support the Dictionary [#3901](https://github.com/ethyca/fides/pull/3901)
- The integration search dropdown is now case-insensitive [#3916](https://github.com/ethyca/fides/pull/3916)
- Removed deprecated fields from the taxonomy editor [#3909](https://github.com/ethyca/fides/pull/3909)
- Bump PyMSSQL version and remove workarounds [#3996](https://github.com/ethyca/fides/pull/3996)
- Removed reset suggestions button [#4007](https://github.com/ethyca/fides/pull/4007)
- Admin ui supports fides cloud config API [#4034](https://github.com/ethyca/fides/pull/4034)

### Security

- Resolve custom integration upload RCE vulnerability [CVE-2023-41319](https://github.com/ethyca/fides/security/advisories/GHSA-p6p2-qq95-vq5h)

## [2.18.0](https://github.com/ethyca/fides/compare/2.17.0...2.18.0)

### Added

- Additional consent reporting calls from `fides-js` [#3845](https://github.com/ethyca/fides/pull/3845)
- Additional consent reporting calls from privacy center [#3847](https://github.com/ethyca/fides/pull/3847)
- Access support for Recurly [#3595](https://github.com/ethyca/fides/pull/3595)
- HTTP Logging for the Privacy Center [#3783](https://github.com/ethyca/fides/pull/3783)
- UI support for OAuth2 authorization flow [#3819](https://github.com/ethyca/fides/pull/3819)
- Changes in the `data` directory now trigger a server reload (for local development) [#3874](https://github.com/ethyca/fides/pull/3874)

### Fixed

- Fix datamap zoom for low system counts [#3835](https://github.com/ethyca/fides/pull/3835)
- Fixed connector forms with external dataset reference fields [#3873](https://github.com/ethyca/fides/pull/3873)
- Fix ability to make server side API calls from privacy-center [#3895](https://github.com/ethyca/fides/pull/3895)

### Changed

- Simplified the file structure for HTML DSR packages [#3848](https://github.com/ethyca/fides/pull/3848)
- Simplified the database health check to improve `/health` performance [#3884](https://github.com/ethyca/fides/pull/3884)
- Changed max width of form components in "system information" form tab [#3864](https://github.com/ethyca/fides/pull/3864)
- Remove manual system selection screen [#3865](https://github.com/ethyca/fides/pull/3865)
- System and integration identifiers are now auto-generated [#3868](https://github.com/ethyca/fides/pull/3868)

## [2.17.0](https://github.com/ethyca/fides/compare/2.16.0...2.17.0)

### Added

- Tab component for `fides-js` [#3782](https://github.com/ethyca/fides/pull/3782)
- Added toast for successfully linking an existing integration to a system [#3826](https://github.com/ethyca/fides/pull/3826)
- Various other UI components for `fides-js` to support upcoming TCF modal [#3803](https://github.com/ethyca/fides/pull/3803)
- Allow items in taxonomy to be enabled or disabled [#3844](https://github.com/ethyca/fides/pull/3844)

### Developer Experience

- Changed where db-dependent routers were imported to avoid dependency issues [#3741](https://github.com/ethyca/fides/pull/3741)

### Changed

- Bumped supported Python versions to `3.10.12`, `3.9.17`, and `3.8.17` [#3733](https://github.com/ethyca/fides/pull/3733)
- Logging Updates [#3758](https://github.com/ethyca/fides/pull/3758)
- Add polyfill service to fides-js route [#3759](https://github.com/ethyca/fides/pull/3759)
- Show/hide integration values [#3775](https://github.com/ethyca/fides/pull/3775)
- Sort system cards alphabetically by name on "View systems" page [#3781](https://github.com/ethyca/fides/pull/3781)
- Update admin ui to use new integration delete route [#3785](https://github.com/ethyca/fides/pull/3785)
- Pinned `pymssql` and `cython` dependencies to avoid build issues on ARM machines [#3829](https://github.com/ethyca/fides/pull/3829)

### Removed

- Removed "Custom field(s) successfully saved" toast [#3779](https://github.com/ethyca/fides/pull/3779)

### Added

- Record when consent is served [#3777](https://github.com/ethyca/fides/pull/3777)
- Add an `active` property to taxonomy elements [#3784](https://github.com/ethyca/fides/pull/3784)
- Erasure support for Heap [#3599](https://github.com/ethyca/fides/pull/3599)

### Fixed

- Privacy notice UI's list of possible regions now matches the backend's list [#3787](https://github.com/ethyca/fides/pull/3787)
- Admin UI "property does not existing" build issue [#3831](https://github.com/ethyca/fides/pull/3831)
- Flagging sensitive inputs as passwords to mask values during entry [#3843](https://github.com/ethyca/fides/pull/3843)

## [2.16.0](https://github.com/ethyca/fides/compare/2.15.1...2.16.0)

### Added

- Empty state for when there are no relevant privacy notices in the privacy center [#3640](https://github.com/ethyca/fides/pull/3640)
- GPC indicators in fides-js banner and modal [#3673](https://github.com/ethyca/fides/pull/3673)
- Include `data_use` and `data_category` metadata in `upload` of access results [#3674](https://github.com/ethyca/fides/pull/3674)
- Add enable/disable toggle to integration tab [#3593] (https://github.com/ethyca/fides/pull/3593)

### Fixed

- Render linebreaks in the Fides.js overlay descriptions, etc. [#3665](https://github.com/ethyca/fides/pull/3665)
- Broken link to Fides docs site on the About Fides page in Admin UI [#3643](https://github.com/ethyca/fides/pull/3643)
- Add Systems Applicable Filter to Privacy Experience List [#3654](https://github.com/ethyca/fides/pull/3654)
- Privacy center and fides-js now pass in `Unescape-Safestr` as a header so that special characters can be rendered properly [#3706](https://github.com/ethyca/fides/pull/3706)
- Fixed ValidationError for saving PrivacyPreferences [#3719](https://github.com/ethyca/fides/pull/3719)
- Fixed issue preventing ConnectionConfigs with duplicate names from saving [#3770](https://github.com/ethyca/fides/pull/3770)
- Fixed creating and editing manual integrations [#3772](https://github.com/ethyca/fides/pull/3772)
- Fix lingering integration artifacts by cascading deletes from System [#3771](https://github.com/ethyca/fides/pull/3771)

### Developer Experience

- Reorganized some `api.api.v1` code to avoid circular dependencies on `quickstart` [#3692](https://github.com/ethyca/fides/pull/3692)
- Treat underscores as special characters in user passwords [#3717](https://github.com/ethyca/fides/pull/3717)
- Allow Privacy Notices banner and modal to scroll as needed [#3713](https://github.com/ethyca/fides/pull/3713)
- Make malicious url test more robust to environmental differences [#3748](https://github.com/ethyca/fides/pull/3748)
- Ignore type checker on click decorators to bypass known issue with `click` version `8.1.4` [#3746](https://github.com/ethyca/fides/pull/3746)

### Changed

- Moved GPC preferences slightly earlier in Fides.js lifecycle [#3561](https://github.com/ethyca/fides/pull/3561)
- Changed results from clicking "Test connection" to be a toast instead of statically displayed on the page [#3700](https://github.com/ethyca/fides/pull/3700)
- Moved "management" tab from nav into settings icon in top right [#3701](https://github.com/ethyca/fides/pull/3701)
- Remove name and description fields from integration form [#3684](https://github.com/ethyca/fides/pull/3684)
- Update EU PrivacyNoticeRegion codes and allow experience filtering to drop back to country filtering if region not found [#3630](https://github.com/ethyca/fides/pull/3630)
- Fields with default fields are now flagged as required in the front-end [#3694](https://github.com/ethyca/fides/pull/3694)
- In "view systems", system cards can now be clicked and link to that system's `configure/[id]` page [#3734](https://github.com/ethyca/fides/pull/3734)
- Enable privacy notice and privacy experience feature flags by default [#3773](https://github.com/ethyca/fides/pull/3773)

### Security

- Resolve Zip bomb file upload vulnerability [CVE-2023-37480](https://github.com/ethyca/fides/security/advisories/GHSA-g95c-2jgm-hqc6)
- Resolve SVG bomb (billion laughs) file upload vulnerability [CVE-2023-37481](https://github.com/ethyca/fides/security/advisories/GHSA-3rw2-wfc8-wmj5)

## [2.15.1](https://github.com/ethyca/fides/compare/2.15.0...2.15.1)

### Added

- Set `sslmode` to `prefer` if connecting to Redshift via ssh [#3685](https://github.com/ethyca/fides/pull/3685)

### Changed

- Privacy center action cards are now able to expand to accommodate longer text [#3669](https://github.com/ethyca/fides/pull/3669)
- Update integration endpoint permissions [#3707](https://github.com/ethyca/fides/pull/3707)

### Fixed

- Handle names with a double underscore when processing access and erasure requests [#3688](https://github.com/ethyca/fides/pull/3688)
- Allow Privacy Notices banner and modal to scroll as needed [#3713](https://github.com/ethyca/fides/pull/3713)

### Security

- Resolve path traversal vulnerability in webserver API [CVE-2023-36827](https://github.com/ethyca/fides/security/advisories/GHSA-r25m-cr6v-p9hq)

## [2.15.0](https://github.com/ethyca/fides/compare/2.14.1...2.15.0)

### Added

- Privacy center can now render its consent values based on Privacy Notices and Privacy Experiences [#3411](https://github.com/ethyca/fides/pull/3411)
- Add Google Tag Manager and Privacy Center ENV vars to sample app [#2949](https://github.com/ethyca/fides/pull/2949)
- Add `notice_key` field to Privacy Notice UI form [#3403](https://github.com/ethyca/fides/pull/3403)
- Add `identity` query param to the consent reporting API view [#3418](https://github.com/ethyca/fides/pull/3418)
- Use `rollup-plugin-postcss` to bundle and optimize the `fides.js` components CSS [#3411](https://github.com/ethyca/fides/pull/3411)
- Dispatch Fides.js lifecycle events on window (FidesInitialized, FidesUpdated) and cross-publish to Fides.gtm() integration [#3411](https://github.com/ethyca/fides/pull/3411)
- Added the ability to use custom CAs with Redis via TLS [#3451](https://github.com/ethyca/fides/pull/3451)
- Add default experience configs on startup [#3449](https://github.com/ethyca/fides/pull/3449)
- Load default privacy notices on startup [#3401](https://github.com/ethyca/fides/pull/3401)
- Add ability for users to pass in additional parameters for application database connection [#3450](https://github.com/ethyca/fides/pull/3450)
- Load default privacy notices on startup [#3401](https://github.com/ethyca/fides/pull/3401/files)
- Add ability for `fides-js` to make API calls to Fides [#3411](https://github.com/ethyca/fides/pull/3411)
- `fides-js` banner is now responsive across different viewport widths [#3411](https://github.com/ethyca/fides/pull/3411)
- Add ability to close `fides-js` banner and modal via a button or ESC [#3411](https://github.com/ethyca/fides/pull/3411)
- Add ability to open the `fides-js` modal from a link on the host site [#3411](https://github.com/ethyca/fides/pull/3411)
- GPC preferences are automatically applied via `fides-js` [#3411](https://github.com/ethyca/fides/pull/3411)
- Add new dataset route that has additional filters [#3558](https://github.com/ethyca/fides/pull/3558)
- Update dataset dropdown to use new api filter [#3565](https://github.com/ethyca/fides/pull/3565)
- Filter out saas datasets from the rest of the UI [#3568](https://github.com/ethyca/fides/pull/3568)
- Included optional env vars to have postgres or Redshift connected via bastion host [#3374](https://github.com/ethyca/fides/pull/3374/)
- Support for acknowledge button for notice-only Privacy Notices and to disable toggling them off [#3546](https://github.com/ethyca/fides/pull/3546)
- HTML format for privacy request storage destinations [#3427](https://github.com/ethyca/fides/pull/3427)
- Persistent message showing result and timestamp of last integration test to "Integrations" tab in system view [#3628](https://github.com/ethyca/fides/pull/3628)
- Access and erasure support for SurveyMonkey [#3590](https://github.com/ethyca/fides/pull/3590)
- New Cookies Table for storing cookies associated with systems and privacy declarations [#3572](https://github.com/ethyca/fides/pull/3572)
- `fides-js` and privacy center now delete cookies associated with notices that were opted out of [#3569](https://github.com/ethyca/fides/pull/3569)
- Cookie input field on system data use tab [#3571](https://github.com/ethyca/fides/pull/3571)

### Fixed

- Fix sample app `DATABASE_*` ENV vars for backwards compatibility [#3406](https://github.com/ethyca/fides/pull/3406)
- Fix overlay rendering issue by finding/creating a dedicated parent element for Preact [#3397](https://github.com/ethyca/fides/pull/3397)
- Fix the sample app privacy center link to be configurable [#3409](https://github.com/ethyca/fides/pull/3409)
- Fix CLI output showing a version warning for Snowflake [#3434](https://github.com/ethyca/fides/pull/3434)
- Flaky custom field Cypress test on systems page [#3408](https://github.com/ethyca/fides/pull/3408)
- Fix NextJS errors & warnings for Cookie House sample app [#3411](https://github.com/ethyca/fides/pull/3411)
- Fix bug where `fides-js` toggles were not reflecting changes from rejecting or accepting all notices [#3522](https://github.com/ethyca/fides/pull/3522)
- Remove the `fides-js` banner from tab order when it is hidden and move the overlay components to the top of the tab order. [#3510](https://github.com/ethyca/fides/pull/3510)
- Fix bug where `fides-js` toggle states did not always initialize properly [#3597](https://github.com/ethyca/fides/pull/3597)
- Fix race condition with consent modal link rendering [#3521](https://github.com/ethyca/fides/pull/3521)
- Hide custom fields section when there are no custom fields created [#3554](https://github.com/ethyca/fides/pull/3554)
- Disable connector dropdown in integration tab on save [#3552](https://github.com/ethyca/fides/pull/3552)
- Handles an edge case for non-existent identities with the Kustomer API [#3513](https://github.com/ethyca/fides/pull/3513)
- remove the configure privacy request tile from the home screen [#3555](https://github.com/ethyca/fides/pull/3555)
- Updated Privacy Experience Safe Strings Serialization [#3600](https://github.com/ethyca/fides/pull/3600/)
- Only create default experience configs on startup, not update [#3605](https://github.com/ethyca/fides/pull/3605)
- Update to latest asyncpg dependency to avoid build error [#3614](https://github.com/ethyca/fides/pull/3614)
- Fix bug where editing a data use on a system could delete existing data uses [#3627](https://github.com/ethyca/fides/pull/3627)
- Restrict Privacy Center debug logging to development-only [#3638](https://github.com/ethyca/fides/pull/3638)
- Fix bug where linking an integration would not update the tab when creating a new system [#3662](https://github.com/ethyca/fides/pull/3662)
- Fix dataset yaml not properly reflecting the dataset in the dropdown of system integrations tab [#3666](https://github.com/ethyca/fides/pull/3666)
- Fix privacy notices not being able to be edited via the UI after the addition of the `cookies` field [#3670](https://github.com/ethyca/fides/pull/3670)
- Add a transform in the case of `null` name fields in privacy declarations for the data use forms [#3683](https://github.com/ethyca/fides/pull/3683)

### Changed

- Enabled Privacy Experience beta flag [#3364](https://github.com/ethyca/fides/pull/3364)
- Reorganize CLI Command Source Files [#3491](https://github.com/ethyca/fides/pull/3491)
- Removed ExperienceConfig.delivery_mechanism constraint [#3387](https://github.com/ethyca/fides/pull/3387)
- Updated privacy experience UI forms to reflect updated experience config fields [#3402](https://github.com/ethyca/fides/pull/3402)
- Use a venv in the Dockerfile for installing Python deps [#3452](https://github.com/ethyca/fides/pull/3452)
- Bump SlowAPI Version [#3456](https://github.com/ethyca/fides/pull/3456)
- Bump Psycopg2-binary Version [#3473](https://github.com/ethyca/fides/pull/3473)
- Reduced duplication between PrivacyExperience and PrivacyExperienceConfig [#3470](https://github.com/ethyca/fides/pull/3470)
- Update privacy centre email and phone validation to allow for both to be blank [#3432](https://github.com/ethyca/fides/pull/3432)
- Moved connection configuration into the system portal [#3407](https://github.com/ethyca/fides/pull/3407)
- Update `fideslang` to `1.4.1` to allow arbitrary nested metadata on `System`s and `Dataset`s `meta` property [#3463](https://github.com/ethyca/fides/pull/3463)
- Remove form validation to allow both email & phone inputs for consent requests [#3529](https://github.com/ethyca/fides/pull/3529)
- Removed dataset dropdown from saas connector configuration [#3563](https://github.com/ethyca/fides/pull/3563)
- Removed `pyodbc` in favor of `pymssql` for handling SQL Server connections [#3435](https://github.com/ethyca/fides/pull/3435)
- Only create a PrivacyRequest when saving consent if at least one notice has system-wide enforcement [#3626](https://github.com/ethyca/fides/pull/3626)
- Increased the character limit for the `SafeStr` type from 500 to 32000 [#3647](https://github.com/ethyca/fides/pull/3647)
- Changed "connection" to "integration" on system view and edit pages [#3659](https://github.com/ethyca/fides/pull/3659)

### Developer Experience

- Add ability to pass ENV vars to both privacy center and sample app during `fides deploy` via `.env` [#2949](https://github.com/ethyca/fides/pull/2949)
- Handle an edge case when generating tags that finds them out of sequence [#3405](https://github.com/ethyca/fides/pull/3405)
- Add support for pushing `prerelease` and `rc` tagged images to Dockerhub [#3474](https://github.com/ethyca/fides/pull/3474)
- Optimize GitHub workflows used for docker image publishing [#3526](https://github.com/ethyca/fides/pull/3526)

### Removed

- Removed the deprecated `system_dependencies` from `System` resources, migrating to `egress` [#3285](https://github.com/ethyca/fides/pull/3285)

### Docs

- Updated developer docs for ARM platform users related to `pymssql` [#3615](https://github.com/ethyca/fides/pull/3615)

## [2.14.1](https://github.com/ethyca/fides/compare/2.14.0...2.14.1)

### Added

- Add `identity` query param to the consent reporting API view [#3418](https://github.com/ethyca/fides/pull/3418)
- Add privacy centre button text customisations [#3432](https://github.com/ethyca/fides/pull/3432)
- Add privacy centre favicon customisation [#3432](https://github.com/ethyca/fides/pull/3432)

### Changed

- Update privacy centre email and phone validation to allow for both to be blank [#3432](https://github.com/ethyca/fides/pull/3432)

## [2.14.0](https://github.com/ethyca/fides/compare/2.13.0...2.14.0)

### Added

- Add an automated test to check for `/fides-consent.js` backwards compatibility [#3289](https://github.com/ethyca/fides/pull/3289)
- Add infrastructure for "overlay" consent components (Preact, CSS bundling, etc.) and initial version of consent banner [#3191](https://github.com/ethyca/fides/pull/3191)
- Add the modal component of the "overlay" consent components [#3291](https://github.com/ethyca/fides/pull/3291)
- Added an `automigrate` database setting [#3220](https://github.com/ethyca/fides/pull/3220)
- Track Privacy Experience with Privacy Preferences [#3311](https://github.com/ethyca/fides/pull/3311)
- Add ability for `fides-js` to fetch its own geolocation [#3356](https://github.com/ethyca/fides/pull/3356)
- Add ability to select different locations in the "Cookie House" sample app [#3362](https://github.com/ethyca/fides/pull/3362)
- Added optional logging of resource changes on the server [#3331](https://github.com/ethyca/fides/pull/3331)

### Fixed

- Maintain casing differences within Snowflake datasets for proper DSR execution [#3245](https://github.com/ethyca/fides/pull/3245)
- Handle DynamoDB edge case where no attributes are defined [#3299](https://github.com/ethyca/fides/pull/3299)
- Support pseudonymous consent requests with `fides_user_device_id` for the new consent workflow [#3203](https://github.com/ethyca/fides/pull/3203)
- Fides user device id filter to GET Privacy Experience List endpoint to stash user preferences on embedded notices [#3302](https://github.com/ethyca/fides/pull/3302)
- Support for data categories on manual webhook fields [#3330](https://github.com/ethyca/fides/pull/3330)
- Added config-driven rendering to consent components [#3316](https://github.com/ethyca/fides/pull/3316)
- Pin `typing_extensions` dependency to `4.5.0` to work around a pydantic bug [#3357](https://github.com/ethyca/fides/pull/3357)

### Changed

- Explicitly escape/unescape certain fields instead of using SafeStr [#3144](https://github.com/ethyca/fides/pull/3144)
- Updated DynamoDB icon [#3296](https://github.com/ethyca/fides/pull/3296)
- Increased default page size for the connection type endpoint to 100 [#3298](https://github.com/ethyca/fides/pull/3298)
- Data model around PrivacyExperiences to better keep Privacy Notices and Experiences in sync [#3292](https://github.com/ethyca/fides/pull/3292)
- UI calls to support new PrivacyExperiences data model [#3313](https://github.com/ethyca/fides/pull/3313)
- Ensure email connectors respect the `notifications.notification_service_type` app config property if set [#3355](https://github.com/ethyca/fides/pull/3355)
- Rework Delighted connector so the `survey_response` endpoint depends on the `person` endpoint [3385](https://github.com/ethyca/fides/pull/3385)
- Remove logging within the Celery creation function [#3303](https://github.com/ethyca/fides/pull/3303)
- Update how generic endpoint generation works [#3304](https://github.com/ethyca/fides/pull/3304)
- Restrict strack-trace logging when not in Dev mode [#3081](https://github.com/ethyca/fides/pull/3081)
- Refactor CSS variables for `fides-js` to match brandable color palette [#3321](https://github.com/ethyca/fides/pull/3321)
- Moved all of the dirs from `fides.api.ops` into `fides.api` [#3318](https://github.com/ethyca/fides/pull/3318)
- Put global settings for fides.js on privacy center settings [#3333](https://github.com/ethyca/fides/pull/3333)
- Changed `fides db migrate` to `fides db upgrade` [#3342](https://github.com/ethyca/fides/pull/3342)
- Add required notice key to privacy notices [#3337](https://github.com/ethyca/fides/pull/3337)
- Make Privacy Experience List public, and separate public endpoint rate limiting [#3339](https://github.com/ethyca/fides/pull/3339)

### Developer Experience

- Add dispatch event when publishing a non-prod tag [#3317](https://github.com/ethyca/fides/pull/3317)
- Add OpenAPI (Swagger) documentation for Fides Privacy Center API endpoints (/fides.js) [#3341](https://github.com/ethyca/fides/pull/3341)

### Removed

- Remove `fides export` command and backing code [#3256](https://github.com/ethyca/fides/pull/3256)

## [2.13.0](https://github.com/ethyca/fides/compare/2.12.1...2.13.0)

### Added

- Connector for DynamoDB [#2998](https://github.com/ethyca/fides/pull/2998)
- Access and erasure support for Amplitude [#2569](https://github.com/ethyca/fides/pull/2569)
- Access and erasure support for Gorgias [#2444](https://github.com/ethyca/fides/pull/2444)
- Privacy Experience Bulk Create, Bulk Update, and Detail Endpoints [#3185](https://github.com/ethyca/fides/pull/3185)
- Initial privacy experience UI [#3186](https://github.com/ethyca/fides/pull/3186)
- A JavaScript modal to copy a script tag for `fides.js` [#3238](https://github.com/ethyca/fides/pull/3238)
- Access and erasure support for OneSignal [#3199](https://github.com/ethyca/fides/pull/3199)
- Add the ability to "inject" location into `/fides.js` bundles and cache responses for one hour [#3272](https://github.com/ethyca/fides/pull/3272)
- Prevent column sorts from resetting when data changes [#3290](https://github.com/ethyca/fides/pull/3290)

### Changed

- Merge instances of RTK `createApi` into one instance for better cache invalidation [#3059](https://github.com/ethyca/fides/pull/3059)
- Update custom field definition uniqueness to be case insensitive name per resource type [#3215](https://github.com/ethyca/fides/pull/3215)
- Restrict where privacy notices of certain consent mechanisms must be displayed [#3195](https://github.com/ethyca/fides/pull/3195)
- Merged the `lib` submodule into the `api.ops` submodule [#3134](https://github.com/ethyca/fides/pull/3134)
- Merged duplicate privacy declaration components [#3254](https://github.com/ethyca/fides/pull/3254)
- Refactor client applications into a monorepo with turborepo, extract fides-js into a standalone package, and improve privacy-center to load configuration at runtime [#3105](https://github.com/ethyca/fides/pull/3105)

### Fixed

- Prevent ability to unintentionally show "default" Privacy Center configuration, styles, etc. [#3242](https://github.com/ethyca/fides/pull/3242)
- Fix broken links to docs site pages in Admin UI [#3232](https://github.com/ethyca/fides/pull/3232)
- Repoint legacy docs site links to the new and improved docs site [#3167](https://github.com/ethyca/fides/pull/3167)
- Fix Cookie House Privacy Center styles for fides deploy [#3283](https://github.com/ethyca/fides/pull/3283)
- Maintain casing differences within Snowflake datasets for proper DSR execution [#3245](https://github.com/ethyca/fides/pull/3245)

### Developer Experience

- Use prettier to format _all_ source files in client packages [#3240](https://github.com/ethyca/fides/pull/3240)

### Deprecated

- Deprecate `fides export` CLI command as it is moving to `fidesplus` [#3264](https://github.com/ethyca/fides/pull/3264)

## [2.12.1](https://github.com/ethyca/fides/compare/2.12.0...2.12.1)

### Changed

- Updated how Docker version checks are handled and added an escape-hatch [#3218](https://github.com/ethyca/fides/pull/3218)

### Fixed

- Datamap export mitigation for deleted taxonomy elements referenced by declarations [#3214](https://github.com/ethyca/fides/pull/3214)
- Update datamap columns each time the page is visited [#3211](https://github.com/ethyca/fides/pull/3211)
- Ensure inactive custom fields are not returned for datamap response [#3223](https://github.com/ethyca/fides/pull/3223)

## [2.12.0](https://github.com/ethyca/fides/compare/2.11.0...2.12.0)

### Added

- Access and erasure support for Aircall [#2589](https://github.com/ethyca/fides/pull/2589)
- Access and erasure support for Klaviyo [#2501](https://github.com/ethyca/fides/pull/2501)
- Page to edit or add privacy notices [#3058](https://github.com/ethyca/fides/pull/3058)
- Side navigation bar can now also have children navigation links [#3099](https://github.com/ethyca/fides/pull/3099)
- Endpoints for consent reporting [#3095](https://github.com/ethyca/fides/pull/3095)
- Added manage custom fields page behind feature flag [#3089](https://github.com/ethyca/fides/pull/3089)
- Custom fields table [#3097](https://github.com/ethyca/fides/pull/3097)
- Custom fields form modal [#3165](https://github.com/ethyca/fides/pull/3165)
- Endpoints to save the new-style Privacy Preferences with respect to a fides user device id [#3132](https://github.com/ethyca/fides/pull/3132)
- Support `privacy_declaration` as a resource type for custom fields [#3149](https://github.com/ethyca/fides/pull/3149)
- Expose `id` field of embedded `privacy_declarations` on `system` API responses [#3157](https://github.com/ethyca/fides/pull/3157)
- Access and erasure support for Unbounce [#2697](https://github.com/ethyca/fides/pull/2697)
- Support pseudonymous consent requests with `fides_user_device_id` [#3158](https://github.com/ethyca/fides/pull/3158)
- Update `fides_consent` cookie format [#3158](https://github.com/ethyca/fides/pull/3158)
- Add custom fields to the data use declaration form [#3197](https://github.com/ethyca/fides/pull/3197)
- Added fides user device id as a ProvidedIdentityType [#3131](https://github.com/ethyca/fides/pull/3131)

### Changed

- The `cursor` pagination strategy now also searches for data outside of the `data_path` when determining the cursor value [#3068](https://github.com/ethyca/fides/pull/3068)
- Moved Privacy Declarations associated with Systems to their own DB table [#3098](https://github.com/ethyca/fides/pull/3098)
- More tests on data use validation for privacy notices within the same region [#3156](https://github.com/ethyca/fides/pull/3156)
- Improvements to export code for bugfixes and privacy declaration custom field support [#3184](https://github.com/ethyca/fides/pull/3184)
- Enabled privacy notice feature flag [#3192](https://github.com/ethyca/fides/pull/3192)
- Updated TS types - particularly with new privacy notices [#3054](https://github.com/ethyca/fides/pull/3054)
- Make name not required on privacy declaration [#3150](https://github.com/ethyca/fides/pull/3150)
- Let Rule Targets allow for custom data categories [#3147](https://github.com/ethyca/fides/pull/3147)

### Removed

- Removed the warning about access control migration [#3055](https://github.com/ethyca/fides/pull/3055)
- Remove `customFields` feature flag [#3080](https://github.com/ethyca/fides/pull/3080)
- Remove notification banner from the home page [#3088](https://github.com/ethyca/fides/pull/3088)

### Fixed

- Fix a typo in the Admin UI [#3166](https://github.com/ethyca/fides/pull/3166)
- The `--local` flag is now respected for the `scan dataset db` command [#3096](https://github.com/ethyca/fides/pull/3096)
- Fixing issue where connectors with external dataset references would fail to save [#3142](https://github.com/ethyca/fides/pull/3142)
- Ensure privacy declaration IDs are stable across updates through system API [#3188](https://github.com/ethyca/fides/pull/3188)
- Fixed unit tests for saas connector type endpoints now that we have >50 [#3101](https://github.com/ethyca/fides/pull/3101)
- Fixed nox docs link [#3121](https://github.com/ethyca/fides/pull/3121/files)

### Developer Experience

- Update fides deploy to use a new database.load_samples setting to initialize sample Systems, Datasets, and Connections for testing [#3102](https://github.com/ethyca/fides/pull/3102)
- Remove support for automatically configuring messaging (Mailgun) & storage (S3) using `.env` with `nox -s "fides_env(test)"` [#3102](https://github.com/ethyca/fides/pull/3102)
- Add smoke tests for consent management [#3158](https://github.com/ethyca/fides/pull/3158)
- Added nox command that opens dev docs [#3082](https://github.com/ethyca/fides/pull/3082)

## [2.11.0](https://github.com/ethyca/fides/compare/2.10.0...2.11.0)

### Added

- Access support for Shippo [#2484](https://github.com/ethyca/fides/pull/2484)
- Feature flags can be set such that they cannot be modified by the user [#2966](https://github.com/ethyca/fides/pull/2966)
- Added the datamap UI to make it open source [#2988](https://github.com/ethyca/fides/pull/2988)
- Introduced a `FixedLayout` component (from the datamap UI) for pages that need to be a fixed height and scroll within [#2992](https://github.com/ethyca/fides/pull/2992)
- Added preliminary privacy notice page [#2995](https://github.com/ethyca/fides/pull/2995)
- Table for privacy notices [#3001](https://github.com/ethyca/fides/pull/3001)
- Added connector template endpoint [#2946](https://github.com/ethyca/fides/pull/2946)
- Query params on connection type endpoint to filter by supported action type [#2996](https://github.com/ethyca/fides/pull/2996)
- Scope restrictions for privacy notice table in the UI [#3007](https://github.com/ethyca/fides/pull/3007)
- Toggle for enabling/disabling privacy notices in the UI [#3010](https://github.com/ethyca/fides/pull/3010)
- Add endpoint to retrieve privacy notices grouped by their associated data uses [#2956](https://github.com/ethyca/fides/pull/2956)
- Support for uploading custom connector templates via the UI [#2997](https://github.com/ethyca/fides/pull/2997)
- Add a backwards-compatible workflow for saving and propagating consent preferences with respect to Privacy Notices [#3016](https://github.com/ethyca/fides/pull/3016)
- Empty state for privacy notices [#3027](https://github.com/ethyca/fides/pull/3027)
- Added Data flow modal [#3008](https://github.com/ethyca/fides/pull/3008)
- Update datamap table export [#3038](https://github.com/ethyca/fides/pull/3038)
- Added more advanced privacy center styling [#2943](https://github.com/ethyca/fides/pull/2943)
- Backend privacy experiences foundation [#3146](https://github.com/ethyca/fides/pull/3146)

### Changed

- Set `privacyDeclarationDeprecatedFields` flags to false and set `userCannotModify` to true [2987](https://github.com/ethyca/fides/pull/2987)
- Restored `nav-config` back to the admin-ui [#2990](https://github.com/ethyca/fides/pull/2990)
- Bumped supported Python versions to 3.10.11, 3.9.16, and 3.8.14 [#2936](https://github.com/ethyca/fides/pull/2936)
- Modify privacy center default config to only request email identities, and add validation preventing requesting both email & phone identities [#2539](https://github.com/ethyca/fides/pull/2539)
- SaaS connector icons are now dynamically loaded from the connector templates [#3018](https://github.com/ethyca/fides/pull/3018)
- Updated consentmechanism Enum to rename "necessary" to "notice_only" [#3048](https://github.com/ethyca/fides/pull/3048)
- Updated test data for Mongo, CLI [#3011](https://github.com/ethyca/fides/pull/3011)
- Updated the check for if a user can assign owner roles to be scope-based instead of role-based [#2964](https://github.com/ethyca/fides/pull/2964)
- Replaced menu in user management table with delete icon [#2958](https://github.com/ethyca/fides/pull/2958)
- Added extra fields to webhook payloads [#2830](https://github.com/ethyca/fides/pull/2830)

### Removed

- Removed interzone navigation logic now that the datamap UI and admin UI are one app [#2990](https://github.com/ethyca/fides/pull/2990)
- Remove the `unknown` state for generated datasets displaying on fidesplus [#2957](https://github.com/ethyca/fides/pull/2957)
- Removed datamap export API [#2999](https://github.com/ethyca/fides/pull/2999)

### Developer Experience

- Nox commands for git tagging to support feature branch builds [#2979](https://github.com/ethyca/fides/pull/2979)
- Changed test environment (`nox -s fides_env`) to run `fides deploy` for local testing [#3071](https://github.com/ethyca/fides/pull/3017)
- Publish git-tag specific docker images [#3050](https://github.com/ethyca/fides/pull/3050)

## [2.10.0](https://github.com/ethyca/fides/compare/2.9.2...2.10.0)

### Added

- Allow users to configure their username and password via the config file [#2884](https://github.com/ethyca/fides/pull/2884)
- Add authentication to the `masking` endpoints as well as accompanying scopes [#2909](https://github.com/ethyca/fides/pull/2909)
- Add an Organization Management page (beta) [#2908](https://github.com/ethyca/fides/pull/2908)
- Adds assigned systems to user management table [#2922](https://github.com/ethyca/fides/pull/2922)
- APIs to support Privacy Notice management (create, read, update) [#2928](https://github.com/ethyca/fides/pull/2928)

### Changed

- Improved standard layout for large width screens and polished misc. pages [#2869](https://github.com/ethyca/fides/pull/2869)
- Changed UI paths in the admin-ui [#2869](https://github.com/ethyca/fides/pull/2892)
  - `/add-systems/new` --> `/add-systems/manual`
  - `/system` --> `/systems`
- Added individual ID routes for systems [#2902](https://github.com/ethyca/fides/pull/2902)
- Deprecated adding scopes to users directly; you can only add roles. [#2848](https://github.com/ethyca/fides/pull/2848/files)
- Changed About Fides page to say "Fides Core Version:" over "Version". [#2899](https://github.com/ethyca/fides/pull/2899)
- Polish Admin UI header & navigation [#2897](https://github.com/ethyca/fides/pull/2897)
- Give new users a "viewer" role by default [#2900](https://github.com/ethyca/fides/pull/2900)
- Tie together save states for user permissions and systems [#2913](https://github.com/ethyca/fides/pull/2913)
- Removing payment types from Stripe connector params [#2915](https://github.com/ethyca/fides/pull/2915)
- Viewer role can now access a restricted version of the user management page [#2933](https://github.com/ethyca/fides/pull/2933)
- Change Privacy Center email placeholder text [#2935](https://github.com/ethyca/fides/pull/2935)
- Restricted setting Approvers as System Managers [#2891](https://github.com/ethyca/fides/pull/2891)
- Adds confirmation modal when downgrading user to "approver" role via Admin UI [#2924](https://github.com/ethyca/fides/pull/2924)
- Changed the toast message for new users to include access control info [#2939](https://github.com/ethyca/fides/pull/2939)
- Add Data Stewards to datamap export [#2962](https://github.com/ethyca/fides/pull/2962)

### Fixed

- Restricted Contributors from being able to create Owners [#2888](https://github.com/ethyca/fides/pull/2888)
- Allow for dynamic aspect ratio for logo on Privacy Center 404 [#2895](https://github.com/ethyca/fides/pull/2895)
- Allow for dynamic aspect ratio for logo on consent page [#2895](https://github.com/ethyca/fides/pull/2895)
- Align role dscription drawer of Admin UI with top nav: [#2932](https://github.com/ethyca/fides/pull/2932)
- Fixed error message when a user is assigned to be an approver without any systems [#2953](https://github.com/ethyca/fides/pull/2953)

### Developer Experience

- Update frontend npm packages (admin-ui, privacy-center, cypress-e2e) [#2921](https://github.com/ethyca/fides/pull/2921)

## [2.9.2](https://github.com/ethyca/fides/compare/2.9.1...2.9.2)

### Fixed

- Allow multiple data uses as long as their processing activity name is different [#2905](https://github.com/ethyca/fides/pull/2905)
- use HTML property, not text, when dispatching Mailchimp Transactional emails [#2901](https://github.com/ethyca/fides/pull/2901)
- Remove policy key from Privacy Center submission modal [#2912](https://github.com/ethyca/fides/pull/2912)

## [2.9.1](https://github.com/ethyca/fides/compare/2.9.0...2.9.1)

### Added

- Added Attentive erasure email connector [#2782](https://github.com/ethyca/fides/pull/2782)

### Changed

- Removed dataset based email connectors [#2782](https://github.com/ethyca/fides/pull/2782)
- Changed Auth0's authentication strategy from `bearer` to `oauth2_client_credentials` [#2820](https://github.com/ethyca/fides/pull/2820)
- renamed the privacy declarations field "Privacy declaration name (deprecated)" to "Processing Activity" [#711](https://github.com/ethyca/fidesplus/issues/711)

### Fixed

- Fixed issue where the scopes list passed into FidesUserPermission could get mutated with the total_scopes call [#2883](https://github.com/ethyca/fides/pull/2883)

### Removed

- removed the `privacyDeclarationDeprecatedFields` flag [#711](https://github.com/ethyca/fidesplus/issues/711)

## [2.9.0](https://github.com/ethyca/fides/compare/2.8.3...2.9.0)

### Added

- The ability to assign users as system managers for a specific system [#2714](https://github.com/ethyca/fides/pull/2714)
- New endpoints to add and remove users as system managers [#2726](https://github.com/ethyca/fides/pull/2726)
- Warning about access control migration to the UI [#2842](https://github.com/ethyca/fides/pull/2842)
- Adds Role Assignment UI [#2739](https://github.com/ethyca/fides/pull/2739)
- Add an automated migration to give users a `viewer` role [#2821](https://github.com/ethyca/fides/pull/2821)

### Changed

- Removed "progressive" navigation that would hide Admin UI tabs until Systems / Connections were configured [#2762](https://github.com/ethyca/fides/pull/2762)
- Added `system.privacy_declaration.name` to datamap response [#2831](https://github.com/ethyca/fides/pull/2831/files)

### Developer Experience

- Retired legacy `navV2` feature flag [#2762](https://github.com/ethyca/fides/pull/2762)
- Update Admin UI Layout to fill viewport height [#2812](https://github.com/ethyca/fides/pull/2812)

### Fixed

- Fixed issue where unsaved changes warning would always show up when running fidesplus [#2788](https://github.com/ethyca/fides/issues/2788)
- Fixed problem in datamap export with datasets that had been updated via SaaS instantiation [#2841](https://github.com/ethyca/fides/pull/2841)
- Fixed problem in datamap export with inconsistent custom field ordering [#2859](https://github.com/ethyca/fides/pull/2859)

## [2.8.3](https://github.com/ethyca/fides/compare/2.8.2...2.8.3)

### Added

- Serialise `bson.ObjectId` types in SAR data packages [#2785](https://github.com/ethyca/fides/pull/2785)

### Fixed

- Fixed issue where more than 1 populated custom fields removed a system from the datamap export [#2825](https://github.com/ethyca/fides/pull/2825)

## [2.8.2](https://github.com/ethyca/fides/compare/2.8.1...2.8.2)

### Fixed

- Resolved a bug that stopped custom fields populating the visual datamap [#2775](https://github.com/ethyca/fides/pull/2775)
- Patch appconfig migration to handle existing db record [#2780](https://github.com/ethyca/fides/pull/2780)

## [2.8.1](https://github.com/ethyca/fides/compare/2.8.0...2.8.1)

### Fixed

- Disabled hiding Admin UI based on user scopes [#2771](https://github.com/ethyca/fides/pull/2771)

## [2.8.0](https://github.com/ethyca/fides/compare/2.7.1...2.8.0)

### Added

- Add API support for messaging config properties [#2551](https://github.com/ethyca/fides/pull/2551)
- Access and erasure support for Kustomer [#2520](https://github.com/ethyca/fides/pull/2520)
- Added the `erase_after` field on collections to be able to set the order for erasures [#2619](https://github.com/ethyca/fides/pull/2619)
- Add a toggle to filter the system classification to only return those with classification data [#2700](https://github.com/ethyca/fides/pull/2700)
- Added backend role-based permissions [#2671](https://github.com/ethyca/fides/pull/2671)
- Access and erasure for Vend SaaS Connector [#1869](https://github.com/ethyca/fides/issues/1869)
- Added endpoints for storage and messaging config setup status [#2690](https://github.com/ethyca/fides/pull/2690)
- Access and erasure for Jira SaaS Connector [#1871](https://github.com/ethyca/fides/issues/1871)
- Access and erasure support for Delighted [#2244](https://github.com/ethyca/fides/pull/2244)
- Improve "Upload a new dataset YAML" [#1531](https://github.com/ethyca/fides/pull/2258)
- Input validation and sanitization for Privacy Request fields [#2655](https://github.com/ethyca/fides/pull/2655)
- Access and erasure support for Yotpo [#2708](https://github.com/ethyca/fides/pull/2708)
- Custom Field Library Tab [#527](https://github.com/ethyca/fides/pull/2693)
- Allow SendGrid template usage [#2728](https://github.com/ethyca/fides/pull/2728)
- Added ConnectorRunner to simplify SaaS connector testing [#1795](https://github.com/ethyca/fides/pull/1795)
- Adds support for Mailchimp Transactional as a messaging config [#2742](https://github.com/ethyca/fides/pull/2742)

### Changed

- Admin UI
  - Add flow for selecting system types when manually creating a system [#2530](https://github.com/ethyca/fides/pull/2530)
  - Updated forms for privacy declarations [#2648](https://github.com/ethyca/fides/pull/2648)
  - Delete flow for privacy declarations [#2664](https://github.com/ethyca/fides/pull/2664)
  - Add framework to have UI elements respect the user's scopes [#2682](https://github.com/ethyca/fides/pull/2682)
  - "Manual Webhook" has been renamed to "Manual Process". [#2717](https://github.com/ethyca/fides/pull/2717)
- Convert all config values to Pydantic `Field` objects [#2613](https://github.com/ethyca/fides/pull/2613)
- Add warning to 'fides deploy' when installed outside of a virtual environment [#2641](https://github.com/ethyca/fides/pull/2641)
- Redesigned the default/init config file to be auto-documented. Also updates the `fides init` logic and analytics consent logic [#2694](https://github.com/ethyca/fides/pull/2694)
- Change how config creation/import is handled across the application [#2622](https://github.com/ethyca/fides/pull/2622)
- Update the CLI aesthetics & docstrings [#2703](https://github.com/ethyca/fides/pull/2703)
- Updates Roles->Scopes Mapping [#2744](https://github.com/ethyca/fides/pull/2744)
- Return user scopes as an enum, as well as total scopes [#2741](https://github.com/ethyca/fides/pull/2741)
- Update `MessagingServiceType` enum to be lowercased throughout [#2746](https://github.com/ethyca/fides/pull/2746)

### Developer Experience

- Set the security environment of the fides dev setup to `prod` instead of `dev` [#2588](https://github.com/ethyca/fides/pull/2588)
- Removed unexpected default Redis password [#2666](https://github.com/ethyca/fides/pull/2666)
- Privacy Center
  - Typechecking and validation of the `config.json` will be checked for backwards-compatibility. [#2661](https://github.com/ethyca/fides/pull/2661)
- Combined conftest.py files [#2669](https://github.com/ethyca/fides/pull/2669)

### Fixed

- Fix support for "redis.user" setting when authenticating to the Redis cache [#2666](https://github.com/ethyca/fides/pull/2666)
- Fix error with the classify dataset feature flag not writing the dataset to the server [#2675](https://github.com/ethyca/fides/pull/2675)
- Allow string dates to stay strings in cache decoding [#2695](https://github.com/ethyca/fides/pull/2695)
- Admin UI
  - Remove Identifiability (Data Qualifier) from taxonomy editor [2684](https://github.com/ethyca/fides/pull/2684)
- FE: Custom field selections binding issue on Taxonomy tabs [#2659](https://github.com/ethyca/fides/pull/2693/)
- Fix Privacy Request Status when submitting a consent request when identity verification is required [#2736](https://github.com/ethyca/fides/pull/2736)

## [2.7.1](https://github.com/ethyca/fides/compare/2.7.0...2.7.1)

- Fix error with the classify dataset feature flag not writing the dataset to the server [#2675](https://github.com/ethyca/fides/pull/2675)

## [2.7.0](https://github.com/ethyca/fides/compare/2.6.6...2.7.0)

- Fides API

  - Access and erasure support for Braintree [#2223](https://github.com/ethyca/fides/pull/2223)
  - Added route to send a test message [#2585](https://github.com/ethyca/fides/pull/2585)
  - Add default storage configuration functionality and associated APIs [#2438](https://github.com/ethyca/fides/pull/2438)

- Admin UI

  - Custom Metadata [#2536](https://github.com/ethyca/fides/pull/2536)
    - Create Custom Lists
    - Create Custom Field Definition
    - Create custom fields from a the taxonomy editor
    - Provide a custom field value in a resource
    - Bulk edit custom field values [#2612](https://github.com/ethyca/fides/issues/2612)
    - Custom metadata UI Polish [#2624](https://github.com/ethyca/fides/pull/2625)

- Privacy Center

  - The consent config default value can depend on whether Global Privacy Control is enabled. [#2341](https://github.com/ethyca/fides/pull/2341)
  - When GPC is enabled, the UI indicates which data uses are opted out by default. [#2596](https://github.com/ethyca/fides/pull/2596)
  - `inspectForBrowserIdentities` now also looks for `ljt_readerID`. [#2543](https://github.com/ethyca/fides/pull/2543)

### Added

- Added new Wunderkind Consent Saas Connector [#2600](https://github.com/ethyca/fides/pull/2600)
- Added new Sovrn Email Consent Connector [#2543](https://github.com/ethyca/fides/pull/2543/)
- Log Fides version at startup [#2566](https://github.com/ethyca/fides/pull/2566)

### Changed

- Update Admin UI to show all action types (access, erasure, consent, update) [#2523](https://github.com/ethyca/fides/pull/2523)
- Removes legacy `verify_oauth_client` function [#2527](https://github.com/ethyca/fides/pull/2527)
- Updated the UI for adding systems to a new design [#2490](https://github.com/ethyca/fides/pull/2490)
- Minor logging improvements [#2566](https://github.com/ethyca/fides/pull/2566)
- Various form components now take a `stacked` or `inline` variant [#2542](https://github.com/ethyca/fides/pull/2542)
- UX fixes for user management [#2537](https://github.com/ethyca/fides/pull/2537)
- Updating Firebase Auth connector to mask the user with a delete instead of an update [#2602](https://github.com/ethyca/fides/pull/2602)

### Fixed

- Fixed bug where refreshing a page in the UI would result in a 404 [#2502](https://github.com/ethyca/fides/pull/2502)
- Usernames are case insensitive now and prevent all duplicates [#2487](https://github.com/ethyca/fides/pull/2487)
  - This PR contains a migration that deletes duplicate users and keeps the oldest original account.
- Update Logos for shipped connectors [#2464](https://github.com/ethyca/fides/pull/2587)
- Search field on privacy request page isn't working [#2270](https://github.com/ethyca/fides/pull/2595)
- Fix connection dropdown in integration table to not be disabled add system creation [#3589](https://github.com/ethyca/fides/pull/3589)

### Developer Experience

- Added new Cypress E2E smoke tests [#2241](https://github.com/ethyca/fides/pull/2241)
- New command `nox -s e2e_test` which will spin up the test environment and run true E2E Cypress tests against it [#2417](https://github.com/ethyca/fides/pull/2417)
- Cypress E2E tests now run in CI and are reported to Cypress Cloud [#2417](https://github.com/ethyca/fides/pull/2417)
- Change from `randomint` to `uuid` in mongodb tests to reduce flakiness. [#2591](https://github.com/ethyca/fides/pull/2591)

### Removed

- Remove feature flagged config wizard stepper from Admin UI [#2553](https://github.com/ethyca/fides/pull/2553)

## [2.6.6](https://github.com/ethyca/fides/compare/2.6.5...2.6.6)

### Changed

- Improve Readability for Custom Masking Override Exceptions [#2593](https://github.com/ethyca/fides/pull/2593)

## [2.6.5](https://github.com/ethyca/fides/compare/2.6.4...2.6.5)

### Added

- Added config properties to override database Engine parameters [#2511](https://github.com/ethyca/fides/pull/2511)
- Increased default pool_size and max_overflow to 50 [#2560](https://github.com/ethyca/fides/pull/2560)

## [2.6.4](https://github.com/ethyca/fides/compare/2.6.3...2.6.4)

### Fixed

- Fixed bug for SMS completion notification not being sent [#2526](https://github.com/ethyca/fides/issues/2526)
- Fixed bug where refreshing a page in the UI would result in a 404 [#2502](https://github.com/ethyca/fides/pull/2502)

## [2.6.3](https://github.com/ethyca/fides/compare/2.6.2...2.6.3)

### Fixed

- Handle case where legacy dataset has meta: null [#2524](https://github.com/ethyca/fides/pull/2524)

## [2.6.2](https://github.com/ethyca/fides/compare/2.6.1...2.6.2)

### Fixed

- Issue addressing missing field in dataset migration [#2510](https://github.com/ethyca/fides/pull/2510)

## [2.6.1](https://github.com/ethyca/fides/compare/2.6.0...2.6.1)

### Fixed

- Fix errors when privacy requests execute concurrently without workers [#2489](https://github.com/ethyca/fides/pull/2489)
- Enable saas request overrides to run in worker runtime [#2489](https://github.com/ethyca/fides/pull/2489)

## [2.6.0](https://github.com/ethyca/fides/compare/2.5.1...2.6.0)

### Added

- Added the `env` option to the `security` configuration options to allow for users to completely secure the API endpoints [#2267](https://github.com/ethyca/fides/pull/2267)
- Unified Fides Resources
  - Added a dataset dropdown selector when configuring a connector to link an existing dataset to the connector configuration. [#2162](https://github.com/ethyca/fides/pull/2162)
  - Added new datasetconfig.ctl_dataset_id field to unify fides dataset resources [#2046](https://github.com/ethyca/fides/pull/2046)
- Add new connection config routes that couple them with systems [#2249](https://github.com/ethyca/fides/pull/2249)
- Add new select/deselect all permissions buttons [#2437](https://github.com/ethyca/fides/pull/2437)
- Endpoints to allow a user with the `user:password-reset` scope to reset users' passwords. In addition, users no longer require a scope to edit their own passwords. [#2373](https://github.com/ethyca/fides/pull/2373)
- New form to reset a user's password without knowing an old password [#2390](https://github.com/ethyca/fides/pull/2390)
- Approve & deny buttons on the "Request details" page. [#2473](https://github.com/ethyca/fides/pull/2473)
- Consent Propagation
  - Add the ability to execute Consent Requests via the Privacy Request Execution layer [#2125](https://github.com/ethyca/fides/pull/2125)
  - Add a Mailchimp Transactional Consent Connector [#2194](https://github.com/ethyca/fides/pull/2194)
  - Allow defining a list of opt-in and/or opt-out requests in consent connectors [#2315](https://github.com/ethyca/fides/pull/2315)
  - Add a Google Analytics Consent Connector for GA4 properties [#2302](https://github.com/ethyca/fides/pull/2302)
  - Pass the GA Cookie from the Privacy Center [#2337](https://github.com/ethyca/fides/pull/2337)
  - Rename "user_id" to more specific "ga_client_id" [#2356](https://github.com/ethyca/fides/pull/2356)
  - Patch Google Analytics Consent Connector to delete by client_id [#2355](https://github.com/ethyca/fides/pull/2355)
  - Add a "skip_param_values option" to optionally skip when we are missing param values in the body [#2384](https://github.com/ethyca/fides/pull/2384)
  - Adds a new Universal Analytics Connector that works with the UA Tracking Id
- Adds intake and storage of Global Privacy Control Signal props for Consent [#2599](https://github.com/ethyca/fides/pull/2599)

### Changed

- Unified Fides Resources
  - Removed several fidesops schemas for DSR's in favor of updated Fideslang schemas [#2009](https://github.com/ethyca/fides/pull/2009)
  - Removed DatasetConfig.dataset field [#2096](https://github.com/ethyca/fides/pull/2096)
  - Updated UI dataset config routes to use new unified routes [#2113](https://github.com/ethyca/fides/pull/2113)
  - Validate request body on crud endpoints on upsert. Validate dataset data categories before save. [#2134](https://github.com/ethyca/fides/pull/2134/)
  - Updated test env setup and quickstart to use new endpoints [#2225](https://github.com/ethyca/fides/pull/2225)
- Consent Propagation
  - Privacy Center consent options can now be marked as `executable` in order to propagate consent requests [#2193](https://github.com/ethyca/fides/pull/2193)
  - Add support for passing browser identities to consent request patches [#2304](https://github.com/ethyca/fides/pull/2304)
- Update fideslang to 1.3.3 [#2343](https://github.com/ethyca/fides/pull/2343)
- Display the request type instead of the policy name on the request table [#2382](https://github.com/ethyca/fides/pull/2382)
- Make denial reasons required [#2400](https://github.com/ethyca/fides/pull/2400)
- Display the policy key on the request details page [#2395](https://github.com/ethyca/fides/pull/2395)
- Updated CSV export [#2452](https://github.com/ethyca/fides/pull/2452)
- Privacy Request approval now uses a modal [#2443](https://github.com/ethyca/fides/pull/2443)

### Developer Experience

- `nox -s test_env` has been replaced with `nox -s "fides_env(dev)"`
- New command `nox -s "fides_env(test)"` creates a complete test environment with seed data (similar to `fides_env(dev)`) but with the production fides image so the built UI can be accessed at `localhost:8080` [#2399](https://github.com/ethyca/fides/pull/2399)
- Change from code climate to codecov for coverage reporting [#2402](https://github.com/ethyca/fides/pull/2402)

### Fixed

- Home screen header scaling and responsiveness issues [#2200](https://github.com/ethyca/fides/pull/2277)
- Privacy Center identity inputs validate even when they are optional. [#2308](https://github.com/ethyca/fides/pull/2308)
- The PII toggle defaults to false and PII will be hidden on page load [#2388](https://github.com/ethyca/fides/pull/2388)
- Fixed a CI bug caused by git security upgrades [#2441](https://github.com/ethyca/fides/pull/2441)
- Privacy Center
  - Identity inputs validate even when they are optional. [#2308](https://github.com/ethyca/fides/pull/2308)
  - Submit buttons show loading state and disable while submitting. [#2401](https://github.com/ethyca/fides/pull/2401)
  - Phone inputs no longer request country SVGs from external domain. [#2378](https://github.com/ethyca/fides/pull/2378)
  - Input validation errors no longer change the height of modals. [#2379](https://github.com/ethyca/fides/pull/2379)
- Patch masking strategies to better handle null and non-string inputs [#2307](https://github.com/ethyca/fides/pull/2377)
- Renamed prod pushes tag to be `latest` for privacy center and sample app [#2401](https://github.com/ethyca/fides/pull/2407)
- Update firebase connector to better handle non-existent users [#2439](https://github.com/ethyca/fides/pull/2439)

## [2.5.1](https://github.com/ethyca/fides/compare/2.5.0...2.5.1)

### Developer Experience

- Allow db resets only if `config.dev_mode` is `True` [#2321](https://github.com/ethyca/fides/pull/2321)

### Fixed

- Added a feature flag for the recent dataset classification UX changes [#2335](https://github.com/ethyca/fides/pull/2335)

### Security

- Add a check to the catchall path to prevent returning paths outside of the UI directory [#2330](https://github.com/ethyca/fides/pull/2330)

### Developer Experience

- Reduce size of local Docker images by fixing `.dockerignore` patterns [#2360](https://github.com/ethyca/fides/pull/2360)

## [2.5.0](https://github.com/ethyca/fides/compare/2.4.0...2.5.0)

### Docs

- Update the docs landing page and remove redundant docs [#2184](https://github.com/ethyca/fides/pull/2184)

### Added

- Added the `user` command group to the CLI. [#2153](https://github.com/ethyca/fides/pull/2153)
- Added `Code Climate` test coverage uploads. [#2198](https://github.com/ethyca/fides/pull/2198)
- Added the connection key to the execution log [#2100](https://github.com/ethyca/fides/pull/2100)
- Added endpoints to retrieve DSR `Rule`s and `Rule Target`s [#2116](https://github.com/ethyca/fides/pull/2116)
- Added Fides version number to account dropdown in the UI [#2140](https://github.com/ethyca/fides/pull/2140)
- Add link to Classify Systems page in nav side bar [#2128](https://github.com/ethyca/fides/pull/2128)
- Dataset classification UI now polls for results [#2123](https://github.com/ethyca/fides/pull/2123)
- Update Privacy Center Icons [#1800](https://github.com/ethyca/fides/pull/2139)
- Privacy Center `fides-consent.js`:
  - `Fides.shopify` integration function. [#2152](https://github.com/ethyca/fides/pull/2152)
  - Dedicated folder for integrations.
  - `Fides.meta` integration function (fbq). [#2217](https://github.com/ethyca/fides/pull/2217)
- Adds support for Twilio email service (Sendgrid) [#2154](https://github.com/ethyca/fides/pull/2154)
- Access and erasure support for Recharge [#1709](https://github.com/ethyca/fides/pull/1709)
- Access and erasure support for Friendbuy Nextgen [#2085](https://github.com/ethyca/fides/pull/2085)

### Changed

- Admin UI Feature Flags - [#2101](https://github.com/ethyca/fides/pull/2101)
  - Overrides can be saved in the browser.
  - Use `NEXT_PUBLIC_APP_ENV` for app-specific environment config.
  - No longer use `react-feature-flags` library.
  - Can have descriptions. [#2243](https://github.com/ethyca/fides/pull/2243)
- Made privacy declarations optional when adding systems manually - [#2173](https://github.com/ethyca/fides/pull/2173)
- Removed an unclear logging message. [#2266](https://github.com/ethyca/fides/pull/2266)
- Allow any user with `user:delete` scope to delete other users [#2148](https://github.com/ethyca/fides/pull/2148)
- Dynamic imports of custom overrides and SaaS test fixtures [#2169](https://github.com/ethyca/fides/pull/2169)
- Added `AuthenticatedClient` to custom request override interface [#2171](https://github.com/ethyca/fides/pull/2171)
- Only approve the specific collection instead of the entire dataset, display only top 1 classification by default [#2226](https://github.com/ethyca/fides/pull/2226)
- Update sample project resources for `fides evaluate` usage in `fides deploy` [#2253](https://github.com/ethyca/fides/pull/2253)

### Removed

- Removed unused object_name field on s3 storage config [#2133](https://github.com/ethyca/fides/pull/2133)

### Fixed

- Remove next-auth from privacy center to fix JS console error [#2090](https://github.com/ethyca/fides/pull/2090)
- Admin UI - Added Missing ability to assign `user:delete` in the permissions checkboxes [#2148](https://github.com/ethyca/fides/pull/2148)
- Nav bug: clicking on Privacy Request breadcrumb takes me to Home instead of /privacy-requests [#497](https://github.com/ethyca/fides/pull/2141)
- Side nav disappears when viewing request details [#2129](https://github.com/ethyca/fides/pull/2155)
- Remove usage of load dataset button and other dataset UI modifications [#2149](https://github.com/ethyca/fides/pull/2149)
- Improve readability for exceptions raised from custom request overrides [#2157](https://github.com/ethyca/fides/pull/2157)
- Importing custom request overrides on server startup [#2186](https://github.com/ethyca/fides/pull/2186)
- Remove warning when env vars default to blank strings in docker-compose [#2188](https://github.com/ethyca/fides/pull/2188)
- Fix Cookie House purchase modal flashing 'Error' in title [#2274](https://github.com/ethyca/fides/pull/2274)
- Stop dependency from upgrading `packaging` to version with known issue [#2273](https://github.com/ethyca/fides/pull/2273)
- Privacy center config no longer requires `identity_inputs` and will use `email` as a default [#2263](https://github.com/ethyca/fides/pull/2263)
- No longer display remaining days for privacy requests in terminal states [#2292](https://github.com/ethyca/fides/pull/2292)

### Removed

- Remove "Create New System" button when viewing systems. All systems can now be created via the "Add systems" button on the home page. [#2132](https://github.com/ethyca/fides/pull/2132)

## [2.4.0](https://github.com/ethyca/fides/compare/2.3.1...2.4.0)

### Developer Experience

- Include a pre-check workflow that collects the pytest suite [#2098](https://github.com/ethyca/fides/pull/2098)
- Write to the application db when running the app locally. Write to the test db when running pytest [#1731](https://github.com/ethyca/fides/pull/1731)

### Changed

- Move the `fides.ctl.core.` and `fides.ctl.connectors` modules into `fides.core` and `fides.connectors` respectively [#2097](https://github.com/ethyca/fides/pull/2097)
- Fides: Skip cypress tests due to nav bar 2.0 [#2102](https://github.com/ethyca/fides/pull/2103)

### Added

- Adds new erasure policy for complete user data masking [#1839](https://github.com/ethyca/fides/pull/1839)
- New Fides Home page [#1864](https://github.com/ethyca/fides/pull/2050)
- Nav 2.0 - Replace form flow side navs with top tabs [#2037](https://github.com/ethyca/fides/pull/2050)
- Adds new erasure policy for complete user data masking [#1839](https://github.com/ethyca/fides/pull/1839)
- Added ability to use Mailgun templates when sending emails. [#2039](https://github.com/ethyca/fides/pull/2039)
- Adds SMS id verification for consent [#2094](https://github.com/ethyca/fides/pull/2094)

### Fixed

- Store `fides_consent` cookie on the root domain of the Privacy Center [#2071](https://github.com/ethyca/fides/pull/2071)
- Properly set the expire-time for verification codes [#2105](https://github.com/ethyca/fides/pull/2105)

## [2.3.1](https://github.com/ethyca/fides/compare/2.3.0...2.3.1)

### Fixed

- Resolved an issue where the root_user was not being created [#2082](https://github.com/ethyca/fides/pull/2082)

### Added

- Nav redesign with sidebar groups. Feature flagged to only be visible in dev mode until release. [#2030](https://github.com/ethyca/fides/pull/2047)
- Improved error handling for incorrect app encryption key [#2089](https://github.com/ethyca/fides/pull/2089)
- Access and erasure support for Friendbuy API [#2019](https://github.com/ethyca/fides/pull/2019)

## [2.3.0](https://github.com/ethyca/fides/compare/2.2.2...2.3.0)

### Added

- Common Subscriptions for app-wide data and feature checks. [#2030](https://github.com/ethyca/fides/pull/2030)
- Send email alerts on privacy request failures once the specified threshold is reached. [#1793](https://github.com/ethyca/fides/pull/1793)
- DSR Notifications (toast) [#1895](https://github.com/ethyca/fides/pull/1895)
- DSR configure alerts btn [#1895](https://github.com/ethyca/fides/pull/1895)
- DSR configure alters (FE) [#1895](https://github.com/ethyca/fides/pull/1895)
- Add a `usage` session to Nox to print full session docstrings. [#2022](https://github.com/ethyca/fides/pull/2022)

### Added

- Adds notifications section to toml files [#2026](https://github.com/ethyca/fides/pull/2060)

### Changed

- Updated to use `loguru` logging library throughout codebase [#2031](https://github.com/ethyca/fides/pull/2031)
- Do not always create a `fides.toml` by default [#2023](https://github.com/ethyca/fides/pull/2023)
- The `fideslib` module has been merged into `fides`, code redundancies have been removed [#1859](https://github.com/ethyca/fides/pull/1859)
- Replace 'ingress' and 'egress' with 'sources' and 'destinations' across UI [#2044](https://github.com/ethyca/fides/pull/2044)
- Update the functionality of `fides pull -a <filename>` to include _all_ resource types. [#2083](https://github.com/ethyca/fides/pull/2083)

### Fixed

- Timing issues with bulk DSR reprocessing, specifically when analytics are enabled [#2015](https://github.com/ethyca/fides/pull/2015)
- Error caused by running erasure requests with disabled connectors [#2045](https://github.com/ethyca/fides/pull/2045)
- Changes the SlowAPI ratelimiter's backend to use memory instead of Redis [#2054](https://github.com/ethyca/fides/pull/2058)

## [2.2.2](https://github.com/ethyca/fides/compare/2.2.1...2.2.2)

### Docs

- Updated the readme to use new new [docs site](http://docs.ethyca.com) [#2020](https://github.com/ethyca/fides/pull/2020)

### Deprecated

- The documentation site hosted in the `/docs` directory has been deprecated. All documentation updates will be hosted at the new [docs site](http://docs.ethyca.com) [#2020](https://github.com/ethyca/fides/pull/2020)

### Fixed

- Fixed mypy and pylint errors [#2013](https://github.com/ethyca/fides/pull/2013)
- Update connection test endpoint to be effectively non-blocking [#2000](https://github.com/ethyca/fides/pull/2000)
- Update Fides connector to better handle children with no access results [#2012](https://github.com/ethyca/fides/pull/2012)

## [2.2.1](https://github.com/ethyca/fides/compare/2.2.0...2.2.1)

### Added

- Add health check indicator for data flow scanning option [#1973](https://github.com/ethyca/fides/pull/1973)

### Changed

- The `celery.toml` is no longer used, instead it is a subsection of the `fides.toml` file [#1990](https://github.com/ethyca/fides/pull/1990)
- Update sample project landing page copy to be version-agnostic [#1958](https://github.com/ethyca/fides/pull/1958)
- `get` and `ls` CLI commands now return valid `fides` object YAML [#1991](https://github.com/ethyca/fides/pull/1991)

### Developer Experience

- Remove duplicate fastapi-caching and pin version. [#1765](https://github.com/ethyca/fides/pull/1765)

## [2.2.0](https://github.com/ethyca/fides/compare/2.1.0...2.2.0)

### Added

- Send email alerts on privacy request failures once the specified threshold is reached. [#1793](https://github.com/ethyca/fides/pull/1793)
- Add authenticated privacy request route. [#1819](https://github.com/ethyca/fides/pull/1819)
- Enable the onboarding flow [#1836](https://github.com/ethyca/fides/pull/1836)
- Access and erasure support for Fullstory API [#1821](https://github.com/ethyca/fides/pull/1821)
- Add function to poll privacy request for completion [#1860](https://github.com/ethyca/fides/pull/1860)
- Added rescan flow for the data flow scanner [#1844](https://github.com/ethyca/fides/pull/1844)
- Add rescan flow for the data flow scanner [#1844](https://github.com/ethyca/fides/pull/1844)
- Add Fides connector to support parent-child Fides deployments [#1861](https://github.com/ethyca/fides/pull/1861)
- Classification UI now polls for updates to classifications [#1908](https://github.com/ethyca/fides/pull/1908)

### Changed

- The organization info form step is now skipped if the server already has organization info. [#1840](https://github.com/ethyca/fides/pull/1840)
- Removed the description column from the classify systems page. [#1867](https://github.com/ethyca/fides/pull/1867)
- Retrieve child results during fides connector execution [#1967](https://github.com/ethyca/fides/pull/1967)

### Fixed

- Fix error in parent user creation seeding. [#1832](https://github.com/ethyca/fides/issues/1832)
- Fix DSR error due to unfiltered empty identities [#1901](https://github.com/ethyca/fides/pull/1907)

### Docs

- Remove documentation about no-longer used connection string override [#1824](https://github.com/ethyca/fides/pull/1824)
- Fix typo in headings [#1824](https://github.com/ethyca/fides/pull/1824)
- Update documentation to reflect configs necessary for mailgun, twilio_sms and twilio_email service types [#1846](https://github.com/ethyca/fides/pull/1846)

...

## [2.1.0](https://github.com/ethyca/fides/compare/2.0.0...2.1.0)

### Added

- Classification flow for system data flows
- Classification is now triggered as part of data flow scanning
- Include `ingress` and `egress` fields on system export and `datamap/` endpoint [#1740](https://github.com/ethyca/fides/pull/1740)
- Repeatable unique identifier for dataset fides_keys and metadata [#1786](https://github.com/ethyca/fides/pull/1786)
- Adds SMS support for identity verification notifications [#1726](https://github.com/ethyca/fides/pull/1726)
- Added phone number validation in back-end and react phone number form in Privacy Center [#1745](https://github.com/ethyca/fides/pull/1745)
- Adds SMS message template for all subject notifications [#1743](https://github.com/ethyca/fides/pull/1743)
- Privacy-Center-Cypress workflow for CI checks of the Privacy Center. [#1722](https://github.com/ethyca/fides/pull/1722)
- Privacy Center `fides-consent.js` script for accessing consent on external pages. [Details](/clients/privacy-center/packages/fides-consent/README.md)
- Erasure support for Twilio Conversations API [#1673](https://github.com/ethyca/fides/pull/1673)
- Webserver port can now be configured via the CLI command [#1858](https://github.com/ethyca/fides/pull/1858)

### Changed

- Optional dependencies are no longer used for 3rd-party connectivity. Instead they are used to isolate dangerous dependencies. [#1679](https://github.com/ethyca/fides/pull/1679)
- All Next pages now automatically require login. [#1670](https://github.com/ethyca/fides/pull/1670)
- Running the `webserver` command no longer prompts the user to opt out/in to analytics[#1724](https://github.com/ethyca/fides/pull/1724)

### Developer Experience

- Admin-UI-Cypress tests that fail in CI will now upload screen recordings for debugging. [#1728](https://github.com/ethyca/fides/pull/1728/files/c23e62fea284f7910028c8483feff893903068b8#r1019491323)
- Enable remote debugging from VSCode of live dev app [#1780](https://github.com/ethyca/fides/pull/1780)

### Removed

- Removed the Privacy Center `cookieName` config introduced in 2.0.0. [#1756](https://github.com/ethyca/fides/pull/1756)

### Fixed

- Exceptions are no longer raised when sending analytics on Windows [#1666](https://github.com/ethyca/fides/pull/1666)
- Fixed wording on identity verification modal in the Privacy Center [#1674](https://github.com/ethyca/fides/pull/1674)
- Update system fides_key tooltip text [#1533](https://github.com/ethyca/fides/pull/1685)
- Removed local storage parsing that is redundant with redux-persist. [#1678](https://github.com/ethyca/fides/pull/1678)
- Show a helpful error message if Docker daemon is not running during "fides deploy" [#1694](https://github.com/ethyca/fides/pull/1694)
- Allow users to query their own permissions, including root user. [#1698](https://github.com/ethyca/fides/pull/1698)
- Single-select taxonomy fields legal basis and special category can be cleared. [#1712](https://github.com/ethyca/fides/pull/1712)
- Fixes the issue where the security config is not properly loading from environment variables. [#1718](https://github.com/ethyca/fides/pull/1718)
- Fixes the issue where the CLI can't run without the config values required by the webserver. [#1811](https://github.com/ethyca/fides/pull/1811)
- Correctly handle response from adobe jwt auth endpoint as milliseconds, rather than seconds. [#1754](https://github.com/ethyca/fides/pull/1754)
- Fixed styling issues with the `EditDrawer` component. [#1803](https://github.com/ethyca/fides/pull/1803)

### Security

- Bumped versions of packages that use OpenSSL [#1683](https://github.com/ethyca/fides/pull/1683)

## [2.0.0](https://github.com/ethyca/fides/compare/1.9.6...2.0.0)

### Added

- Allow delete-only SaaS connector endpoints [#1200](https://github.com/ethyca/fides/pull/1200)
- Privacy center consent choices store a browser cookie. [#1364](https://github.com/ethyca/fides/pull/1364)
  - The format is generic. A reasonable set of defaults will be added later: [#1444](https://github.com/ethyca/fides/issues/1444)
  - The cookie name defaults to `fides_consent` but can be configured under `config.json > consent > cookieName`.
  - Each consent option can provide an array of `cookieKeys`.
- Individually select and reprocess DSRs that have errored [#1203](https://github.com/ethyca/fides/pull/1489)
- Bulk select and reprocess DSRs that have errored [#1205](https://github.com/ethyca/fides/pull/1489)
- Config Wizard: AWS scan results populate in system review forms. [#1454](https://github.com/ethyca/fides/pull/1454)
- Integrate rate limiter with Saas Connectors. [#1433](https://github.com/ethyca/fides/pull/1433)
- Config Wizard: Added a column selector to the scan results page of the config wizard [#1590](https://github.com/ethyca/fides/pull/1590)
- Config Wizard: Flow for runtime scanner option [#1640](https://github.com/ethyca/fides/pull/1640)
- Access support for Twilio Conversations API [#1520](https://github.com/ethyca/fides/pull/1520)
- Message Config: Adds Twilio Email/SMS support [#1519](https://github.com/ethyca/fides/pull/1519)

### Changed

- Updated mypy to version 0.981 and Python to version 3.10.7 [#1448](https://github.com/ethyca/fides/pull/1448)

### Developer Experience

- Repository dispatch events are sent to fidesctl-plus and fidesops-plus [#1263](https://github.com/ethyca/fides/pull/1263)
- Only the `docs-authors` team members are specified as `CODEOWNERS` [#1446](https://github.com/ethyca/fides/pull/1446)
- Updates the default local configuration to not defer tasks to a worker node [#1552](https://github.com/ethyca/fides/pull/1552/)
- Updates the healthcheck to return health status of connected Celery workers [#1588](https://github.com/ethyca/fides/pull/1588)

### Docs

- Remove the tutorial to prepare for new update [#1543](https://github.com/ethyca/fides/pull/1543)
- Add system management via UI documentation [#1541](https://github.com/ethyca/fides/pull/1541)
- Added DSR quickstart docs, restructured docs navigation [#1651](https://github.com/ethyca/fides/pull/1651)
- Update privacy request execution overview docs [#1258](https://github.com/ethyca/fides/pull/1490)

### Fixed

- Fixed system dependencies appearing as "N/A" in the datamap endpoint when there are no privacy declarations [#1649](https://github.com/ethyca/fides/pull/1649)

## [1.9.6](https://github.com/ethyca/fides/compare/1.9.5...1.9.6)

### Fixed

- Include systems without a privacy declaration on data map [#1603](https://github.com/ethyca/fides/pull/1603)
- Handle malformed tokens [#1523](https://github.com/ethyca/fides/pull/1523)
- Remove thrown exception from getAllPrivacyRequests method [#1592](https://github.com/ethyca/fides/pull/1593)
- Include systems without a privacy declaration on data map [#1603](https://github.com/ethyca/fides/pull/1603)
- After editing a dataset, the table will stay on the previously selected collection instead of resetting to the first one. [#1511](https://github.com/ethyca/fides/pull/1511)
- Fix redis `db_index` config issue [#1647](https://github.com/ethyca/fides/pull/1647)

### Docs

- Add unlinked docs and fix any remaining broken links [#1266](https://github.com/ethyca/fides/pull/1266)
- Update privacy center docs to include consent information [#1537](https://github.com/ethyca/fides/pull/1537)
- Update UI docs to include DSR countdown information and additional descriptions/filtering [#1545](https://github.com/ethyca/fides/pull/1545)

### Changed

- Allow multiple masking strategies to be specified when using fides as a masking engine [#1647](https://github.com/ethyca/fides/pull/1647)

## [1.9.5](https://github.com/ethyca/fides/compare/1.9.4...1.9.5)

### Added

- The database includes a `plus_system_scans` relation, to track the status and results of System Scanner executions in fidesctl-plus [#1554](https://github.com/ethyca/fides/pull/1554)

## [1.9.4](https://github.com/ethyca/fides/compare/1.9.2...1.9.4)

### Fixed

- After editing a dataset, the table will stay on the previously selected collection instead of resetting to the first one. [#1511](https://github.com/ethyca/fides/pull/1511)

## [1.9.2](https://github.com/ethyca/fides/compare/1.9.1...1.9.2)

### Deprecated

- Added a deprecation warning for the entire package [#1244](https://github.com/ethyca/fides/pull/1244)

### Added

- Dataset generation enhancements using Fides Classify for Plus users:

  - Integrate Fides Plus API into placeholder features introduced in 1.9.0. [#1194](https://github.com/ethyca/fides/pull/1194)

- Fides Admin UI:

  - Configure Connector after creation [#1204](https://github.com/ethyca/fides/pull/1356)

### Fixed

- Privacy Center:
  - Handle error on startup if server isn't running [#1239](https://github.com/ethyca/fides/pull/1239)
  - Fix styling issue with cards [#1240](https://github.com/ethyca/fides/pull/1240)
  - Redirect to index on consent save [#1238](https://github.com/ethyca/fides/pull/1238)

## [1.9.1](https://github.com/ethyca/fides/compare/1.9.0...1.9.1)

### Changed

- Update fideslang to v1.3.1 [#1136](https://github.com/ethyca/fides/pull/1136)

### Changed

- Update fideslang to v1.3.1 [#1136](https://github.com/ethyca/fides/pull/1136)

## [1.9.0](https://github.com/ethyca/fides/compare/1.8.6...1.9.0) - 2022-09-29

### Added

- Dataset generation enhancements using Fides Classify for Plus users:
  - Added toggle for enabling classify during generation. [#1057](https://github.com/ethyca/fides/pull/1057)
  - Initial implementation of API request to kick off classify, with confirmation modal. [#1069](https://github.com/ethyca/fides/pull/1069)
  - Initial Classification & Review status for generated datasets. [#1074](https://github.com/ethyca/fides/pull/1074)
  - Component for choosing data categories based on classification results. [#1110](https://github.com/ethyca/fides/pull/1110)
  - The dataset fields table shows data categories from the classifier (if available). [#1088](https://github.com/ethyca/fides/pull/1088)
  - The "Approve" button can be used to update the dataset with the classifier's suggestions. [#1129](https://github.com/ethyca/fides/pull/1129)
- System management UI:
  - New page to add a system via yaml [#1062](https://github.com/ethyca/fides/pull/1062)
  - Skeleton of page to add a system manually [#1068](https://github.com/ethyca/fides/pull/1068)
  - Refactor config wizard system forms to be reused for system management [#1072](https://github.com/ethyca/fides/pull/1072)
  - Add additional optional fields to system management forms [#1082](https://github.com/ethyca/fides/pull/1082)
  - Delete a system through the UI [#1085](https://github.com/ethyca/fides/pull/1085)
  - Edit a system through the UI [#1096](https://github.com/ethyca/fides/pull/1096)
- Cypress component testing [#1106](https://github.com/ethyca/fides/pull/1106)

### Changed

- Changed behavior of `load_default_taxonomy` to append instead of upsert [#1040](https://github.com/ethyca/fides/pull/1040)
- Changed behavior of adding privacy declarations to decouple the actions of the "add" and "next" buttons [#1086](https://github.com/ethyca/fides/pull/1086)
- Moved system related UI components from the `config-wizard` directory to the `system` directory [#1097](https://github.com/ethyca/fides/pull/1097)
- Updated "type" on SaaS config to be a simple string type, not an enum [#1197](https://github.com/ethyca/fides/pull/1197)

### Developer Experience

- Optional dependencies may have their version defined only once, in `optional-requirements.txt` [#1171](https://github.com/ethyca/fides/pull/1171)

### Docs

- Updated the footer links [#1130](https://github.com/ethyca/fides/pull/1130)

### Fixed

- Fixed the "help" link in the UI header [#1078](https://github.com/ethyca/fides/pull/1078)
- Fixed a bug in Data Category Dropdowns where checking i.e. `user.biometric` would also check `user.biometric_health` [#1126](https://github.com/ethyca/fides/pull/1126)

### Security

- Upgraded pymysql to version `1.0.2` [#1094](https://github.com/ethyca/fides/pull/1094)

## [1.8.6](https://github.com/ethyca/fides/compare/1.8.5...1.8.6) - 2022-09-28

### Added

- Added classification tables for Plus users [#1060](https://github.com/ethyca/fides/pull/1060)

### Fixed

- Fixed a bug where rows were being excluded from a data map [#1124](https://github.com/ethyca/fides/pull/1124)

## [1.8.5](https://github.com/ethyca/fides/compare/1.8.4...1.8.5) - 2022-09-21

### Changed

- Update fideslang to v1.3.0 [#1103](https://github.com/ethyca/fides/pull/1103)

## [1.8.4](https://github.com/ethyca/fides/compare/1.8.3...1.8.4) - 2022-09-09

### Added

- Initial system management page [#1054](https://github.com/ethyca/fides/pull/1054)

### Changed

- Deleting a taxonomy field with children will now cascade delete all of its children as well. [#1042](https://github.com/ethyca/fides/pull/1042)

### Fixed

- Fixed navigating directly to frontend routes loading index page instead of the correct static page for the route.
- Fix truncated evaluation error messages [#1053](https://github.com/ethyca/fides/pull/1053)

## [1.8.3](https://github.com/ethyca/fides/compare/1.8.2...1.8.3) - 2022-09-06

### Added

- Added more taxonomy fields that can be edited via the UI [#1000](https://github.com/ethyca/fides/pull/1000) [#1028](https://github.com/ethyca/fides/pull/1028)
- Added the ability to add taxonomy fields via the UI [#1019](https://github.com/ethyca/fides/pull/1019)
- Added the ability to delete taxonomy fields via the UI [#1006](https://github.com/ethyca/fides/pull/1006)
  - Only non-default taxonomy entities can be deleted [#1023](https://github.com/ethyca/fides/pull/1023)
- Prevent deleting taxonomy `is_default` fields and from adding `is_default=True` fields via the API [#990](https://github.com/ethyca/fides/pull/990).
- Added a "Custom" tag to distinguish user defined taxonomy fields from default taxonomy fields in the UI [#1027](https://github.com/ethyca/fides/pull/1027)
- Added initial support for enabling Fides Plus [#1037](https://github.com/ethyca/fides/pull/1037)
  - The `useFeatures` hook can be used to check if `plus` is enabled.
  - Navigating to/from the Data Map page is gated behind this feature.
  - Plus endpoints are served from the private Plus image.

### Fixed

- Fixed failing mypy tests [#1030](https://github.com/ethyca/fides/pull/1030)
- Fixed an issue where `fides push --diff` would return a false positive diff [#1026](https://github.com/ethyca/fides/pull/1026)
- Pinned pydantic version to < 1.10.0 to fix an error in finding referenced fides keys [#1045](https://github.com/ethyca/fides/pull/1045)

### Fixed

- Fixed failing mypy tests [#1030](https://github.com/ethyca/fides/pull/1030)
- Fixed an issue where `fides push --diff` would return a false positive diff [#1026](https://github.com/ethyca/fides/pull/1026)

### Docs

- Minor formatting updates to [Policy Webhooks](https://ethyca.github.io/fidesops/guides/policy_webhooks/) documentation [#1114](https://github.com/ethyca/fidesops/pull/1114)

### Removed

- Removed create superuser [#1116](https://github.com/ethyca/fidesops/pull/1116)

## [1.8.2](https://github.com/ethyca/fides/compare/1.8.1...1.8.2) - 2022-08-18

### Added

- Added the ability to edit taxonomy fields via the UI [#977](https://github.com/ethyca/fides/pull/977) [#1028](https://github.com/ethyca/fides/pull/1028)
- New column `is_default` added to DataCategory, DataUse, DataSubject, and DataQualifier tables [#976](https://github.com/ethyca/fides/pull/976)
- Added the ability to add taxonomy fields via the UI [#1019](https://github.com/ethyca/fides/pull/1019)
- Added the ability to delete taxonomy fields via the UI [#1006](https://github.com/ethyca/fides/pull/1006)
  - Only non-default taxonomy entities can be deleted [#1023](https://github.com/ethyca/fides/pull/1023)
- Prevent deleting taxonomy `is_default` fields and from adding `is_default=True` fields via the API [#990](https://github.com/ethyca/fides/pull/990).
- Added a "Custom" tag to distinguish user defined taxonomy fields from default taxonomy fields in the UI [#1027](https://github.com/ethyca/fides/pull/1027)

### Changed

- Upgraded base Docker version to Python 3.9 and updated all other references from 3.8 -> 3.9 [#974](https://github.com/ethyca/fides/pull/974)
- Prepend all database tables with `ctl_` [#979](https://github.com/ethyca/fides/pull/979)
- Moved the `admin-ui` code down one level into a `ctl` subdir [#970](https://github.com/ethyca/fides/pull/970)
- Extended the `/datamap` endpoint to include extra metadata [#992](https://github.com/ethyca/fides/pull/992)

## [1.8.1](https://github.com/ethyca/fides/compare/1.8.0...1.8.1) - 2022-08-08

### Deprecated

- The following environment variables have been deprecated, and replaced with the new environment variable names indicated below. To avoid breaking existing workflows, the deprecated variables are still respected in v1.8.1. They will be removed in a future release.
  - `FIDESCTL__API__DATABASE_HOST` --> `FIDESCTL__DATABASE__SERVER`
  - `FIDESCTL__API__DATABASE_NAME` --> `FIDESCTL__DATABASE__DB`
  - `FIDESCTL__API__DATABASE_PASSWORD` --> `FIDESCTL__DATABASE__PASSWORD`
  - `FIDESCTL__API__DATABASE_PORT` --> `FIDESCTL__DATABASE__PORT`
  - `FIDESCTL__API__DATABASE_TEST_DATABASE_NAME` --> `FIDESCTL__DATABASE__TEST_DB`
  - `FIDESCTL__API__DATABASE_USER` --> `FIDESCTL__DATABASE__USER`

### Developer Experience

- The included `docker-compose.yml` no longer references outdated ENV variables [#964](https://github.com/ethyca/fides/pull/964)

### Docs

- Minor release documentation now reflects the desired patch release process [#955](https://github.com/ethyca/fides/pull/955)
- Updated references to ENV variables [#964](https://github.com/ethyca/fides/pull/964)

### Fixed

- Deprecated config options will continue to be respected when set via environment variables [#965](https://github.com/ethyca/fides/pull/965)
- The git cache is rebuilt within the Docker container [#962](https://github.com/ethyca/fides/pull/962)
- The `wheel` pypi build no longer has a dirty version tag [#962](https://github.com/ethyca/fides/pull/962)
- Add setuptools to dev-requirements to fix versioneer error [#983](https://github.com/ethyca/fides/pull/983)

## [1.8.0](https://github.com/ethyca/fides/compare/1.7.1...1.8.0) - 2022-08-04

### Added

- Initial configuration wizard UI view
  - System scanning step: AWS credentials form and initial `generate` API usage.
  - System scanning results: AWS systems are stored and can be selected for review
- CustomInput type "password" with show/hide icon.
- Pull CLI command now checks for untracked/unstaged files in the manifests dir [#869](https://github.com/ethyca/fides/pull/869)
- Pull CLI command has a flag to pull missing files from the server [#895](https://github.com/ethyca/fides/pull/895)
- Add BigQuery support for the `generate` command and `/generate` endpoint [#814](https://github.com/ethyca/fides/pull/814) & [#917](https://github.com/ethyca/fides/pull/917)
- Added user auth tables [915](https://github.com/ethyca/fides/pull/915)
- Standardized API error parsing under `~/types/errors`
- Added taxonomy page to UI [#902](https://github.com/ethyca/fides/pull/902)
  - Added a nested accordion component for displaying taxonomy data [#910](https://github.com/ethyca/fides/pull/910)
- Add lru cache to get_config [927](https://github.com/ethyca/fides/pull/927)
- Add support for deprecated API config values [#959](https://github.com/ethyca/fides/pull/959)
- `fides` is now an alias for `fidesctl` as a CLI entrypoint [#926](https://github.com/ethyca/fides/pull/926)
- Add user auth routes [929](https://github.com/ethyca/fides/pull/929)
- Bump fideslib to 3.0.1 and remove patch code[931](https://github.com/ethyca/fides/pull/931)
- Update the `fidesctl` python package to automatically serve the UI [#941](https://github.com/ethyca/fides/pull/941)
- Add `push` cli command alias for `apply` and deprecate `apply` [943](https://github.com/ethyca/fides/pull/943)
- Add resource groups tagging api as a source of system generation [939](https://github.com/ethyca/fides/pull/939)
- Add GitHub Action to publish the `fidesctl` package to testpypi on pushes to main [#951](https://github.com/ethyca/fides/pull/951)
- Added configWizardFlag to ui to hide the config wizard when false [[#1453](https://github.com/ethyca/fides/issues/1453)

### Changed

- Updated the `datamap` endpoint to return human-readable column names as the first response item [#779](https://github.com/ethyca/fides/pull/779)
- Remove the `obscure` requirement from the `generate` endpoint [#819](https://github.com/ethyca/fides/pull/819)
- Moved all files from `fidesapi` to `fidesctl/api` [#885](https://github.com/ethyca/fides/pull/885)
- Moved `scan` and `generate` to the list of commands that can be run in local mode [#841](https://github.com/ethyca/fides/pull/841)
- Upgraded the base docker images from Debian Buster to Bullseye [#958](https://github.com/ethyca/fides/pull/958)
- Removed `ipython` as a dev-requirement [#958](https://github.com/ethyca/fides/pull/958)
- Webserver dependencies now come as a standard part of the package [#881](https://github.com/ethyca/fides/pull/881)
- Initial configuration wizard UI view
  - Refactored step & form results management to use Redux Toolkit slice.
- Change `id` field in tables from an integer to a string [915](https://github.com/ethyca/fides/pull/915)
- Update `fideslang` to `1.1.0`, simplifying the default taxonomy and adding `tags` for resources [#865](https://github.com/ethyca/fides/pull/865)
- Merge existing configurations with `fideslib` library [#913](https://github.com/ethyca/fides/pull/913)
- Moved frontend static files to `src/fidesctl/ui-build/static` [#934](https://github.com/ethyca/fides/pull/934)
- Replicated the error response handling from the `/validate` endpoint to the `/generate` endpoint [#911](https://github.com/ethyca/fides/pull/911)

### Developer Experience

- Remove `API_PREFIX` from fidesctl/core/utils.py and change references to `API_PREFIX` in fidesctl/api/reoutes/util.py [922](https://github.com/ethyca/fides/pull/922)

### Fixed

- Dataset field columns show all columns by default in the UI [#898](https://github.com/ethyca/fides/pull/898)
- Fixed the missing `.fides./` directory when locating the default config [#933](https://github.com/ethyca/fides/pull/933)

## [1.7.1](https://github.com/ethyca/fides/compare/1.7.0...1.7.1) - 2022-07-28

### Added

- Add datasets via YAML in the UI [#813](https://github.com/ethyca/fides/pull/813)
- Add datasets via database connection [#834](https://github.com/ethyca/fides/pull/834) [#889](https://github.com/ethyca/fides/pull/889)
- Add delete confirmation when deleting a field or collection from a dataset [#809](https://github.com/ethyca/fides/pull/809)
- Add ability to delete datasets from the UI [#827](https://github.com/ethyca/fides/pull/827)
- Add Cypress for testing [713](https://github.com/ethyca/fides/pull/833)
- Add datasets via database connection (UI only) [#834](https://github.com/ethyca/fides/pull/834)
- Add Okta support to the `/generate` endpoint [#842](https://github.com/ethyca/fides/pull/842)
- Add db support to `/generate` endpoint [849](https://github.com/ethyca/fides/pull/849)
- Added OpenAPI TypeScript client generation for the UI app. See the [README](/clients/admin-ui/src/types/api/README.md) for more details.

### Changed

- Remove the `obscure` requirement from the `generate` endpoint [#819](https://github.com/ethyca/fides/pull/819)

### Developer Experience

- When releases are published, dispatch a repository webhook event to ethyca/fidesctl-plus [#938](https://github.com/ethyca/fides/pull/938)

### Docs

- recommend/replace pip installs with pipx [#874](https://github.com/ethyca/fides/pull/874)

### Fixed

- CustomSelect input tooltips appear next to selector instead of wrapping to a new row.
- Datasets without the `third_country_transfer` will not cause the editing dataset form to not render.
- Fixed a build issue causing an `unknown` version of `fidesctl` to be installed in published Docker images [#836](https://github.com/ethyca/fides/pull/836)
- Fixed an M1-related SQLAlchemy bug [#816](https://github.com/ethyca/fides/pull/891)
- Endpoints now work with or without a trailing slash. [#886](https://github.com/ethyca/fides/pull/886)
- Dataset field columns show all columns by default in the UI [#898](https://github.com/ethyca/fides/pull/898)
- Fixed the `tag` specific GitHub Action workflows for Docker and publishing docs. [#901](https://github.com/ethyca/fides/pull/901)

## [1.7.0](https://github.com/ethyca/fides/compare/1.6.1...1.7.0) - 2022-06-23

### Added

- Added dependabot to keep dependencies updated
- A warning now issues for any orphan datasets as part of the `apply` command [543](https://github.com/ethyca/fides/pull/543)
- Initial scaffolding of management UI [#561](https://github.com/ethyca/fides/pull/624)
- A new `audit` command for `system` and `organization` resources, checking data map attribute compliance [#548](https://github.com/ethyca/fides/pull/548)
- Static UI assets are now built with the docker container [#663](https://github.com/ethyca/fides/issues/663)
- Host static files via fidesapi [#621](https://github.com/ethyca/fides/pull/621)
- A new `generate` endpoint to enable capturing systems from infrastructure from the UI [#642](https://github.com/ethyca/fides/pull/642)
- A new `datamap` endpoint to enable visualizing a data map from the UI [#721](https://github.com/ethyca/fides/pull/721)
- Management UI navigation bar [#679](https://github.com/ethyca/fides/issues/679)
- Management UI integration [#736](https://github.com/ethyca/fides/pull/736)
  - Datasets
  - Systems
  - Taxonomy (data categories)
- Initial dataset UI view [#768](https://github.com/ethyca/fides/pull/768)
  - Add interaction for viewing a dataset collection
  - Add column picker
  - Add a data category checklist tree
  - Edit/delete dataset fields
  - Edit/delete dataset collections
  - Edit datasets
  - Add a component for Identifiability tags
  - Add tooltips for help on forms
  - Add geographic location (third_country_transfers) country selection. Supported by new dependency `i18n-iso-countries`.
- Okta, aws and database credentials can now come from `fidesctl.toml` config [#694](https://github.com/ethyca/fides/pull/694)
- New `validate` endpoint to test aws and okta credentials [#722](https://github.com/ethyca/fides/pull/722)
- Initial configuration wizard UI view
  - Manual entry steps added (name and describe organization, pick entry route, and describe system manually including privacy declarations)
- A new image tagged `ethyca/fidesctl:dev` is published on each push to `main` [781](https://github.com/ethyca/fides/pull/781)
- A new cli command (`fidesctl sync`) [#765](https://github.com/ethyca/fides/pull/765)

### Changed

- Comparing server and CLI versions ignores `.dirty` only differences, and is quiet on success when running general CLI commands [621](https://github.com/ethyca/fides/pull/621)
- All endpoints now prefixed by `/api/v1` [#623](https://github.com/ethyca/fides/issues/623)
- Allow AWS credentials to be passed to `generate system` via the API [#645](https://github.com/ethyca/fides/pull/645)
- Update the export of a datamap to load resources from the server instead of a manifest directory [#662](https://github.com/ethyca/fides/pull/662)
- Refactor `export` to remove CLI specific uses from the core modules and load resources[#725](https://github.com/ethyca/fides/pull/725)
- Bump version of FastAPI in `setup.py` to 0.77.1 to match `optional-requirements.txt` [#734](https://github.com/ethyca/fides/pull/734)
- Docker images are now only built and pushed on tags to match when released to pypi [#740](https://github.com/ethyca/fides/pull/740)
- Okta resource scanning and generation now works with systems instead of datasets [#751](https://github.com/ethyca/fides/pull/751)

### Developer Experience

- Replaced `make` with `nox` [#547](https://github.com/ethyca/fides/pull/547)
- Removed usage of `fideslang` module in favor of new [external package](https://github.com/ethyca/fideslang) shared across projects [#619](https://github.com/ethyca/fides/issues/619)
- Added a UI service to the docker-compose deployment [#757](https://github.com/ethyca/fides/pull/757)
- `TestClient` defined in and shared across test modules via `conftest.py` [#759](https://github.com/ethyca/fides/pull/759)

### Docs

- Replaced all references to `make` with `nox` [#547](https://github.com/ethyca/fides/pull/547)
- Removed config/schemas page [#613](https://github.com/ethyca/fides/issues/613)
- Dataset UI and config wizard docs added ([https://github.com/ethyca/fides/pull/697](https://github.com/ethyca/fides/pull/697))
- The fides README now walks through generating a datamap [#746](https://github.com/ethyca/fides/pull/746)

### Fixed

- Updated `fideslog` to v1.1.5, resolving an issue where some exceptions thrown by the SDK were not handled as expected [#609](https://github.com/ethyca/fides/issues/609)
- Updated the webserver so that it won't fail if the database is inaccessible [#649](https://github.com/ethyca/fides/pull/649)
- Updated external tests to handle complex characters [#661](https://github.com/ethyca/fides/pull/661)
- Evaluations now properly merge the default taxonomy into the user-defined taxonomy [#684](https://github.com/ethyca/fides/pull/684)
- The CLI can now be run without installing the webserver components [#715](https://github.com/ethyca/fides/pull/715)

## [1.6.1](https://github.com/ethyca/fides/compare/1.6.0...1.6.1) - 2022-06-15

### Docs

- Updated `Release Steps`

### Fixed

- Resolved a failure with populating applicable data subject rights to a data map
- Handle invalid characters when generating a `fides_key` [#761](https://github.com/ethyca/fides/pull/761)

## [1.6.0](https://github.com/ethyca/fides/compare/1.5.3...1.6.0) - 2022-05-02

### Added

- ESLint configuration changes [#514](https://github.com/ethyca/fidesops/pull/514)
- User creation, update and permissions in the Admin UI [#511](https://github.com/ethyca/fidesops/pull/511)
- Yaml support for dataset upload [#284](https://github.com/ethyca/fidesops/pull/284)

### Breaking Changes

- Update masking API to take multiple input values [#443](https://github.com/ethyca/fidesops/pull/443)

### Docs

- DRP feature documentation [#520](https://github.com/ethyca/fidesops/pull/520)

## [1.4.2](https://github.com/ethyca/fidesops/compare/1.4.1...1.4.2) - 2022-05-12

### Added

- GET routes for users [#405](https://github.com/ethyca/fidesops/pull/405)
- Username based search on GET route [#444](https://github.com/ethyca/fidesops/pull/444)
- FIDESOPS\_\_DEV_MODE for Easier SaaS Request Debugging [#363](https://github.com/ethyca/fidesops/pull/363)
- Track user privileges across sessions [#425](https://github.com/ethyca/fidesops/pull/425)
- Add first_name and last_name fields. Also add them along with created_at to FidesUser response [#465](https://github.com/ethyca/fidesops/pull/465)
- Denial reasons for DSR and user `AuditLog` [#463](https://github.com/ethyca/fidesops/pull/463)
- DRP action to Policy [#453](https://github.com/ethyca/fidesops/pull/453)
- `CHANGELOG.md` file[#484](https://github.com/ethyca/fidesops/pull/484)
- DRP status endpoint [#485](https://github.com/ethyca/fidesops/pull/485)
- DRP exerise endpoint [#496](https://github.com/ethyca/fidesops/pull/496)
- Frontend for privacy request denial reaons [#480](https://github.com/ethyca/fidesops/pull/480)
- Publish Fidesops to Pypi [#491](https://github.com/ethyca/fidesops/pull/491)
- DRP data rights endpoint [#526](https://github.com/ethyca/fidesops/pull/526)

### Changed

- Converted HTTP Status Codes to Starlette constant values [#438](https://github.com/ethyca/fidesops/pull/438)
- SaasConnector.send behavior on ignore_errors now returns raw response [#462](https://github.com/ethyca/fidesops/pull/462)
- Seed user permissions in `create_superuser.py` script [#468](https://github.com/ethyca/fidesops/pull/468)
- User API Endpoints (update fields and reset user passwords) [#471](https://github.com/ethyca/fidesops/pull/471)
- Format tests with `black` [#466](https://github.com/ethyca/fidesops/pull/466)
- Extract privacy request endpoint logic into separate service for DRP [#470](https://github.com/ethyca/fidesops/pull/470)
- Fixing inconsistent SaaS connector integration tests [#473](https://github.com/ethyca/fidesops/pull/473)
- Add user data to login response [#501](https://github.com/ethyca/fidesops/pull/501)

### Breaking Changes

- Update masking API to take multiple input values [#443](https://github.com/ethyca/fidesops/pull/443)

### Docs

- Added issue template for documentation updates [#442](https://github.com/ethyca/fidesops/pull/442)
- Clarify masking updates [#464](https://github.com/ethyca/fidesops/pull/464)
- Added dark mode [#476](https://github.com/ethyca/fidesops/pull/476)

### Fixed

- Removed miradb test warning [#436](https://github.com/ethyca/fidesops/pull/436)
- Added missing import [#448](https://github.com/ethyca/fidesops/pull/448)
- Removed pypi badge pointing to wrong package [#452](https://github.com/ethyca/fidesops/pull/452)
- Audit imports and references [#479](https://github.com/ethyca/fidesops/pull/479)
- Switch to using update method on PUT permission endpoint [#500](https://github.com/ethyca/fidesops/pull/500)

### Developer Experience

- added isort as a CI check
- Include `tests/` in all static code checks (e.g. `mypy`, `pylint`)

### Changed

- Published Docker image does a clean install of Fidesctl
- `with_analytics` is now a decorator

### Fixed

- Third-Country formatting on Data Map
- Potential Duplication on Data Map
- Exceptions are no longer raised when sending `AnalyticsEvent`s on Windows
- Running `fidesctl init` now generates a `server_host` and `server_protocol`
  rather than `server_url`<|MERGE_RESOLUTION|>--- conflicted
+++ resolved
@@ -24,11 +24,8 @@
 
 ### Fixed
 - Remove the extra 'white-space: normal' CSS for FidesJS HTML descriptions [#4850](https://github.com/ethyca/fides/pull/4850)
-<<<<<<< HEAD
 - Ensure only GVL vendors from Compass are labeled as such [#4857](https://github.com/ethyca/fides/pull/4857)
-=======
 - Fixed data map report to display second level names from the taxonomy as primary (bold) label [#4856](https://github.com/ethyca/fides/pull/4856)
->>>>>>> 13a035fb
 
 
 ### Changed
