# Changelog

All notable changes to this project will be documented in this file.

The format is based on [Keep a Changelog](https://keepachangelog.com/en/)

The types of changes are:

- `Added` for new features.
- `Changed` for changes in existing functionality.
- `Developer Experience` for changes in developer workflow or tooling.
- `Deprecated` for soon-to-be removed features.
- `Docs` for documentation only changes.
- `Removed` for now removed features.
- `Fixed` for any bug fixes.
- `Security` in case of vulnerabilities.

## [Unreleased](https://github.com/ethyca/fides/compare/2.34.0...main)

### Added
- Added carets to collapsible sections in the overlay modal [#4793](https://github.com/ethyca/fides/pull/4793)
- Added erasure support for OpenWeb [#4735](https://github.com/ethyca/fides/pull/4735)
- Added support for configuration of pre-approval webhooks [#4795](https://github.com/ethyca/fides/pull/4795)

### Added 
- Added CMP API fidesClearCookie to load CMP without preferences on refresh [#4810](https://github.com/ethyca/fides/pull/4810)

### Changed
- Removed the Celery startup banner from the Fides worker logs [#4814](https://github.com/ethyca/fides/pull/4814)

<<<<<<< HEAD
=======
### Fixed
- Fixed bug prevented adding new privacy center translations [#4786](https://github.com/ethyca/fides/pull/4786)
- Fixed bug where Privacy Policy links would be shown without a configured URL [#4801](https://github.com/ethyca/fides/pull/4801)

>>>>>>> cf3d5fe2
## [2.34.0](https://github.com/ethyca/fides/compare/2.33.1...2.34.0)

### Added
- Added new field for modal trigger link translation [#4761](https://github.com/ethyca/fides/pull/4761)
- Added `getModalLinkLabel` method to global fides object [#4766](https://github.com/ethyca/fides/pull/4766)
- Added language switcher to fides overlay modal [#4773](https://github.com/ethyca/fides/pull/4773)
- Added modal link label to experience translation model [#4767](https://github.com/ethyca/fides/pull/4767)
- Added support for custom identities [#4764](https://github.com/ethyca/fides/pull/4764)

### Changed
- Changed the Stripe integration for `Cards` to delete instead of update due to possible issues of a past expiration date [#4768](https://github.com/ethyca/fides/pull/4768)
- Changed display of Data Uses, Categories and Subjects to user friendly names in the Data map report [#4774](https://github.com/ethyca/fides/pull/4774)
- Update active disabled Fides.js toggle color to light grey [#4778](https://github.com/ethyca/fides/pull/4778)
- Update FidesJS fides_embed option to support embedding both banner & modal components [#4782](https://github.com/ethyca/fides/pull/4782)
- Add a few CSS classes to help with styling FidesJS button groups [#4789](https://github.com/ethyca/fides/pull/4789)
- Changed GPP extension to be pre-bundled in appropriate circumstances, as opposed to another fetch [#4780](https://github.com/ethyca/fides/pull/4780)

### Fixed
- Fixed select dropdowns being cut off by edges of modal forms [#4757](https://github.com/ethyca/fides/pull/4757)
- Changed "allow user to dismiss" toggle to show on config form for TCF experience [#4755](https://github.com/ethyca/fides/pull/4755)
- Fixed issue when loading the privacy request detail page [#4775](https://github.com/ethyca/fides/pull/4775)
- Fixed connection test for Aircall [#4756](https://github.com/ethyca/fides/pull/4756/pull)
- Fixed issues connecting to Redshift due to character encoding and SSL requirements [#4790](https://github.com/ethyca/fides/pull/4790)
- Fixed the way the name identity is handled in the Privacy Center [#4791](https://github.com/ethyca/fides/pull/4791)

### Developer Experience
- Build a `fides-types.d.ts` type declaration file to include alongside our FidesJS developer docs [#4772](https://github.com/ethyca/fides/pull/4772)

## [2.33.1](https://github.com/ethyca/fides/compare/2.33.0...2.33.1)

### Added
- Adds CUSTOM_OPTIONS_PATH to Privacy Center env vars [#4769](https://github.com/ethyca/fides/pull/4769)

## [2.33.0](https://github.com/ethyca/fides/compare/2.32.0...2.33.0)

### Added

- Added models for Privacy Center configuration (for plus users) [#4716](https://github.com/ethyca/fides/pull/4716)
- Added ability to delete properties [#4708](https://github.com/ethyca/fides/pull/4708)
- Add interface for submitting privacy requests in admin UI [#4738](https://github.com/ethyca/fides/pull/4738)
- Added language switching support to the FidesJS UI based on configured translations [#4737](https://github.com/ethyca/fides/pull/4737)
- Added ability to override some experience language and primary color [#4743](https://github.com/ethyca/fides/pull/4743)
- Generate FidesJS SDK Reference Docs from tsdoc comments [#4736](https://github.com/ethyca/fides/pull/4736)
- Added erasure support for Adyen [#4735](https://github.com/ethyca/fides/pull/4735)
- Added erasure support for Iterable [#4695](https://github.com/ethyca/fides/pull/4695)

### Changed

- Updated privacy notice & experience forms to hide translation UI when user doesn't have translation feature [#4728](https://github.com/ethyca/fides/pull/4728), [#4734](https://github.com/ethyca/fides/pull/4734)
- Custom privacy request fields now support list values [#4686](https://github.com/ethyca/fides/pull/4686)
- Update when GPP API reports signal status: ready [#4635](https://github.com/ethyca/fides/pull/4635)
- Update non-dismissable TCF and notice banners to show a black overlay and prevent scrolling [#4748](https://github.com/ethyca/fidesplus/pull/4748)
- Cleanup config vars for preview in Admin-UI [#4745](https://github.com/ethyca/fides/pull/4745)
- Show a "systems displayed" count on datamap map & table reporting page [#4752](https://github.com/ethyca/fides/pull/4752)
- Change default Canada Privacy Experience Config in migration to reference generic `ca` region [#4762](https://github.com/ethyca/fides/pull/4762)

### Fixed

- Fixed responsive issues with the buttons on the integration screen [#4729](https://github.com/ethyca/fides/pull/4729)
- Fixed hover/focus issues with the v2 tables [#4730](https://github.com/ethyca/fides/pull/4730)
- Disable editing of data use declaration name and type after creation [#4731](https://github.com/ethyca/fides/pull/4731)
- Cleaned up table borders [#4733](https://github.com/ethyca/fides/pull/4733)
- Initialization issues with ExperienceNotices (#4723)[https://github.com/ethyca/fides/pull/4723]
- Re-add CORS origin regex field to admin UI (#4742)[https://github.com/ethyca/fides/pull/4742]


### Developer Experience
- Added new script to allow recompiling of fides-js when the code changes [#4744](https://github.com/ethyca/fides/pull/4744)
- Update Cookie House to support for additional locations (Canada, Quebec, EEA) and a "property_id" override [#4750](https://github.com/ethyca/fides/pull/4750)

## [2.32.0](https://github.com/ethyca/fides/compare/2.31.1...2.32.0)

### Added

- Updated configuration pages for Experiences with live Preview of FidesJS banner & modal components [#4576](https://github.com/ethyca/fides/pull/4576)
- Added ability to configure multiple language translations for Notices & Experiences [#4576](https://github.com/ethyca/fides/pull/4576)
- Automatically localize all strings in FidesJS CMP UIs (banner, modal, and TCF overlay) based on user's locale and experience configuration [#4576](https://github.com/ethyca/fides/pull/4576)
- Added fides_locale option to override FidesJS locale detection [#4576](https://github.com/ethyca/fides/pull/4576)
- Update FidesJS to report notices served and preferences saved linked to the specific translations displayed [#4576](https://github.com/ethyca/fides/pull/4576)
- Added ability to prevent dismissal of FidesJS CMP UI via Experience configuration [#4576](https://github.com/ethyca/fides/pull/4576)
- Added ability to create & link Properties to support multiple Experiences in a single location [#4658](https://github.com/ethyca/fides/pull/4658)
- Added property_id query param to fides.js to filter experiences by Property when installed [#4676](https://github.com/ethyca/fides/pull/4676)
- Added Locations & Regulations pages to allow a wider selection of locations for consent [#4660](https://github.com/ethyca/fides/pull/4660)
- Erasure support for Simon Data [#4552](https://github.com/ethyca/fides/pull/4552)
- Added notice there will be no preview for Privacy Center types in the Experience preview [#4709](https://github.com/ethyca/fides/pull/4709)
- Removed properties beta flag [#4710](https://github.com/ethyca/fides/pull/4710)
- Add acknowledge button label to default Experience English form [#4714](https://github.com/ethyca/fides/pull/4714)
- Update FidesJS to support localizing CMP UI with configurable, non-English default locales [#4720](https://github.com/ethyca/fides/pull/4720)
- Add loading of template translations for notices and experiences [#4718](https://github.com/ethyca/fides/pull/4718)

### Changed

- Moved location-targeting from Notices to Experiences [#4576](https://github.com/ethyca/fides/pull/4576)
- Replaced previous default Notices & Experiences with new versions with updated locations, translations, etc. [#4576](https://github.com/ethyca/fides/pull/4576)
- Automatically migrate existing Notices & Experiences to updated model where possible [#4576](https://github.com/ethyca/fides/pull/4576)
- Replaced ability to configure banner "display configuration" to separate banner & modal components [#4576](https://github.com/ethyca/fides/pull/4576)
- Modify `fides user login` to not store plaintext password in `~/.fides-credentials` [#4661](https://github.com/ethyca/fides/pull/4661)
- Data model changes to support Notice and Experience-level translations [#4576](https://github.com/ethyca/fides/pull/4576)
- Data model changes to support Consent setup being Experience instead of Notice-driven [#4576](https://github.com/ethyca/fides/pull/4576)
- Build PrivacyNoticeRegion from locations and location groups [#4620](https://github.com/ethyca/fides/pull/4620)
- When saving locations, calculate and save location groups [#4620](https://github.com/ethyca/fides/pull/4620)
- Update privacy experiences page to use the new table component [#4652](https://github.com/ethyca/fides/pull/4652)
- Update privacy notices page to use the new table component [#4641](https://github.com/ethyca/fides/pull/4641)
- Bumped supported Python versions to `3.10.13`, `3.9.18`, and `3.8.18`. Bumped Debian base image from `-bullseye` to `-bookworm`. [#4630](https://github.com/ethyca/fides/pull/4630)

### Fixed

- Ignore 404 errors from Delighted and Kustomer when an erasure client is not found [#4593](https://github.com/ethyca/fides/pull/4593)
- Various FE fixes for Admin-UI experience config form [#4707](https://github.com/ethyca/fides/pull/4707)
- Fix modal preview in Admin-UI experience config form [#4712](https://github.com/ethyca/fides/pull/4712)
- Optimize FidesJS bundle size by only loading TCF static stings when needed [#4711](https://github.com/ethyca/fides/pull/4711)

## [2.31.0](https://github.com/ethyca/fides/compare/2.30.1...2.31.0)

### Added

- Add Great Britain as a consent option [#4628](https://github.com/ethyca/fides/pull/4628)
- Navbar update and new properties page [#4633](https://github.com/ethyca/fides/pull/4633)
- Access and erasure support for Oracle Responsys [#4618](https://github.com/ethyca/fides/pull/4618)

### Fixed

- Fix issue where "x" button on Fides.js components overwrites saved preferences [#4649](https://github.com/ethyca/fides/pull/4649)
- Initialize Fides.consent with default values from experience when saved consent cookie (fides_consent) does not exist [#4665](https://github.com/ethyca/fides/pull/4665)

### Changed

- Sets GPP applicableSections to -1 when a user visits from a state that is not part of the GPP [#4727](https://github.com/ethyca/fides/pull/4727)

## [2.30.1](https://github.com/ethyca/fides/compare/2.30.0...2.30.1)

### Fixed

- Configure logger correctly on worker initialization [#4624](https://github.com/ethyca/fides/pull/4624)

## [2.30.0](https://github.com/ethyca/fides/compare/2.29.0...2.30.0)

### Added

- Add enum and registry of supported languages [#4592](https://github.com/ethyca/fides/pull/4592)
- Access and erasure support for Talkable [#4589](https://github.com/ethyca/fides/pull/4589)
- Support temporary credentials in AWS generate + scan features [#4607](https://github.com/ethyca/fides/pull/4603), [#4608](https://github.com/ethyca/fides/pull/4608)
- Add ability to store and read Fides cookie in Base64 format [#4556](https://github.com/ethyca/fides/pull/4556)
- Structured logging for SaaS connector requests [#4594](https://github.com/ethyca/fides/pull/4594)
- Added Fides.showModal() to fides.js to allow programmatic opening of consent modals [#4617](https://github.com/ethyca/fides/pull/4617)

### Fixed

- Fixing issue when modifying Policies, Rules, or RuleTargets as a root user [#4582](https://github.com/ethyca/fides/pull/4582)

## [2.29.0](https://github.com/ethyca/fides/compare/2.28.0...2.29.0)

### Added

- View more modal to regulations page [#4574](https://github.com/ethyca/fides/pull/4574)
- Columns in data map reporting, adding multiple systems, and consent configuration tables can be resized. In the data map reporting table, fields with multiple values can show all or collapse all [#4569](https://github.com/ethyca/fides/pull/4569)
- Show custom fields in the data map report table [#4579](https://github.com/ethyca/fides/pull/4579)

### Changed

- Delay rendering the nav until all necessary queries are finished loading [#4571](https://github.com/ethyca/fides/pull/4571)
- Updating return value for crud.get_custom_fields_filtered [#4575](https://github.com/ethyca/fides/pull/4575)
- Updated user deletion confirmation flow to only require one confirmatory input [#4402](https://github.com/ethyca/fides/pull/4402)
- Moved `pymssl` to an optional dependency no longer installed by default with our python package [#4581](https://github.com/ethyca/fides/pull/4581)
- Fixed CORS domain update functionality [#4570](https://github.com/ethyca/fides/pull/4570)
- Update Domains page with ability to add/remove "organization" domains, view "administrator" domains set via security settings, and improve various UX bugs and copy [#4584](https://github.com/ethyca/fides/pull/4584)

### Fixed

- Fixed CORS domain update functionality [#4570](https://github.com/ethyca/fides/pull/4570)
- Completion emails are no longer attempted for consent requests [#4578](https://github.com/ethyca/fides/pull/4578)

## [2.28.0](https://github.com/ethyca/fides/compare/2.27.0...2.28.0)

### Added

- Erasure support for AppsFlyer [#4512](https://github.com/ethyca/fides/pull/4512)
- Datamap Reporting page [#4519](https://github.com/ethyca/fides/pull/4519)
- Consent support for Klaviyo [#4513](https://github.com/ethyca/fides/pull/4513)
- Form for configuring GPP settings [#4557](https://github.com/ethyca/fides/pull/4557)
- Custom privacy request field support for consent requests [#4546](https://github.com/ethyca/fides/pull/4546)
- Support GPP in privacy notices [#4554](https://github.com/ethyca/fides/pull/4554)

### Changed

- Redesigned nav bar for the admin UI [#4548](https://github.com/ethyca/fides/pull/4548)
- Fides.js GPP for US geographies now derives values from backend privacy notices [#4559](https://github.com/ethyca/fides/pull/4559)
- No longer generate the `vendors_disclosed` section of the TC string in `fides.js` [#4553](https://github.com/ethyca/fides/pull/4553)
- Changed consent management vendor add flow [#4550](https://github.com/ethyca/fides/pull/4550)

### Fixed

- Fixed an issue blocking Salesforce sandbox accounts from refreshing tokens [#4547](https://github.com/ethyca/fides/pull/4547)
- Fixed DSR zip packages to be unzippable on Windows [#4549](https://github.com/ethyca/fides/pull/4549)
- Fixed browser compatibility issues with Object.hasOwn [#4568](https://github.com/ethyca/fides/pull/4568)

### Developer Experience

- Switch to anyascii for unicode transliteration [#4550](https://github.com/ethyca/fides/pull/4564)

## [2.27.0](https://github.com/ethyca/fides/compare/2.26.0...2.27.0)

### Added

- Tooltip and styling for disabled rows in add multiple vendor view [#4498](https://github.com/ethyca/fides/pull/4498)
- Preliminary GPP support for US regions [#4498](https://github.com/ethyca/fides/pull/4504)
- Access and erasure support for Statsig Enterprise [#4429](https://github.com/ethyca/fides/pull/4429)
- New page for setting locations [#4517](https://github.com/ethyca/fides/pull/4517)
- New modal for setting granular locations [#4531](https://github.com/ethyca/fides/pull/4531)
- New page for setting regulations [#4530](https://github.com/ethyca/fides/pull/4530)
- Update fides.js to support multiple descriptions (banner, overlay) and render HTML descriptions [#4542](https://github.com/ethyca/fides/pull/4542)

### Fixed

- Fixed incorrect Compass button behavior in system form [#4508](https://github.com/ethyca/fides/pull/4508)
- Omit certain fields from system payload when empty [#4508](https://github.com/ethyca/fides/pull/4525)
- Fixed issues with Compass vendor selector behavior [#4521](https://github.com/ethyca/fides/pull/4521)
- Fixed an issue where the background overlay remained visible after saving consent preferences [#4515](https://github.com/ethyca/fides/pull/4515)
- Fixed system name being editable when editing GVL systems [#4533](https://github.com/ethyca/fides/pull/4533)
- Fixed an issue where a privacy policy link could not be removed from privacy experiences [#4542](https://github.com/ethyca/fides/pull/4542)

### Changed

- Upgrade to use Fideslang `3.0.0` and remove associated concepts [#4502](https://github.com/ethyca/fides/pull/4502)
- Model overhaul for saving privacy preferences and notices served [#4481](https://github.com/ethyca/fides/pull/4481)
- Moves served notice endpoints, consent reporting, purpose endpoints and TCF queries to plus [#4481](https://github.com/ethyca/fides/pull/4481)
- Moves served notice endpoints, consent reporting, and TCF queries to plus [#4481](https://github.com/ethyca/fides/pull/4481)
- Update frontend to account for changes to notices served and preferences saved APIs [#4518](https://github.com/ethyca/fides/pull/4518)
- `fides.js` now sets `supportsOOB` to `false` [#4516](https://github.com/ethyca/fides/pull/4516)
- Save consent method ("accept", "reject", "save", etc.) to `fides_consent` cookie as extra metadata [#4529](https://github.com/ethyca/fides/pull/4529)
- Allow CORS for privacy center `fides.js` and `fides-ext-gpp.js` endpoints
- Replace `GPP_EXT_PATH` env var in favor of a more flexible `FIDES_JS_BASE_URL` environment variable
- Change vendor add modal on consent configuration screen to use new vendor selector [#4532](https://github.com/ethyca/fides/pull/4532)
- Remove vendor add modal [#4535](https://github.com/ethyca/fides/pull/4535)

## [2.26.0](https://github.com/ethyca/fides/compare/2.25.0...main)

### Added

- Dynamic importing for GPP bundle [#4447](https://github.com/ethyca/fides/pull/4447)
- Paging to vendors in the TCF overlay [#4463](https://github.com/ethyca/fides/pull/4463)
- New purposes endpoint and indices to improve system lookups [#4452](https://github.com/ethyca/fides/pull/4452)
- Cypress tests for fides.js GPP extension [#4476](https://github.com/ethyca/fides/pull/4476)
- Add support for global TCF Purpose Overrides [#4464](https://github.com/ethyca/fides/pull/4464)
- TCF override management [#4484](https://github.com/ethyca/fides/pull/4484)
- Readonly consent management table and modal [#4456](https://github.com/ethyca/fides/pull/4456), [#4477](https://github.com/ethyca/fides/pull/4477)
- Access and erasure support for Gong [#4461](https://github.com/ethyca/fides/pull/4461)
- Add new UI for CSV consent reporting [#4488](https://github.com/ethyca/fides/pull/4488)
- Option to prevent the dismissal of the consent banner and modal [#4470](https://github.com/ethyca/fides/pull/4470)

### Changed

- Increased max number of preferences allowed in privacy preference API calls [#4469](https://github.com/ethyca/fides/pull/4469)
- Reduce size of tcf_consent payload in fides_consent cookie [#4480](https://github.com/ethyca/fides/pull/4480)
- Change log level for FidesUserPermission retrieval to `debug` [#4482](https://github.com/ethyca/fides/pull/4482)
- Remove Add Vendor button from the Manage your vendors page[#4509](https://github.com/ethyca/fides/pull/4509)

### Fixed

- Fix type errors when TCF vendors have no dataDeclaration [#4465](https://github.com/ethyca/fides/pull/4465)
- Fixed an error where editing an AC system would mistakenly lock it for GVL [#4471](https://github.com/ethyca/fides/pull/4471)
- Refactor custom Get Preferences function to occur after our CMP API initialization [#4466](https://github.com/ethyca/fides/pull/4466)
- Fix an error where a connector response value of None causes a DSR failure due to a missing value [#4483](https://github.com/ethyca/fides/pull/4483)
- Fixed system name being non-editable when locked for GVL [#4475](https://github.com/ethyca/fides/pull/4475)
- Fixed a bug with "null" values for retention period field on data uses [#4487](https://github.com/ethyca/fides/pull/4487)
- Fixed an issue with the Iterate connector returning At least one param_value references an invalid field for the 'update' request of user [#4514]

## [2.25.0](https://github.com/ethyca/fides/compare/2.24.1...2.25.0)

### Added

- Stub for initial GPP support [#4431](https://github.com/ethyca/fides/pull/4431)
- Added confirmation modal on deleting a data use declaration [#4439](https://github.com/ethyca/fides/pull/4439)
- Added feature flag for separating system name and Compass vendor selector [#4437](https://github.com/ethyca/fides/pull/4437)
- Fire GPP events per spec [#4433](https://github.com/ethyca/fides/pull/4433)
- New override option `fides_tcf_gdpr_applies` for setting `gdprApplies` on the CMP API [#4453](https://github.com/ethyca/fides/pull/4453)

### Changed

- Improved bulk vendor adding table UX [#4425](https://github.com/ethyca/fides/pull/4425)
- Flexible legal basis for processing has a db default of True [#4434](https://github.com/ethyca/fides/pull/4434)
- Give contributor role access to config API, including cors origin updates [#4438](https://github.com/ethyca/fides/pull/4438)
- Disallow setting `*` and other non URL values for `security.cors_origins` config property via the API [#4438](https://github.com/ethyca/fides/pull/4438)
- Consent modal hides the opt-in/opt-out buttons if only one privacy notice is enabled [#4441](https://github.com/ethyca/fides/pull/4441)
- Initialize TCF stub earlier [#4453](https://github.com/ethyca/fides/pull/4453)
- Change focus outline color of form inputs [#4467](https://github.com/ethyca/fides/pull/4467)

### Fixed

- Fixed a bug where selected vendors in "configure consent" add vendor modal were unstyled [#4454](https://github.com/ethyca/fides/pull/4454)
- Use correct defaults when there is no associated preference in the cookie [#4451](https://github.com/ethyca/fides/pull/4451)
- IP Addresses behind load balancers for consent reporting [#4440](https://github.com/ethyca/fides/pull/4440)

## [2.24.1](https://github.com/ethyca/fides/compare/2.24.0...2.24.1)

### Added

- Logging when root user and client credentials are used [#4432](https://github.com/ethyca/fides/pull/4432)
- Allow for custom path at which to retrieve Fides override options [#4462](https://github.com/ethyca/fides/pull/4462)

### Changed

- Run fides with non-root user [#4421](https://github.com/ethyca/fides/pull/4421)

## [2.24.0](https://github.com/ethyca/fides/compare/2.23.3...2.24.0)

### Added

- Adds fides_disable_banner config option to Fides.js [#4378](https://github.com/ethyca/fides/pull/4378)
- Deletions that fail due to foreign key constraints will now be more clearly communicated [#4406](https://github.com/ethyca/fides/pull/4378)
- Added support for a custom get preferences API call provided through Fides.init [#4375](https://github.com/ethyca/fides/pull/4375)
- Hidden custom privacy request fields in the Privacy Center [#4370](https://github.com/ethyca/fides/pull/4370)
- Backend System-level Cookie Support [#4383](https://github.com/ethyca/fides/pull/4383)
- High Level Tracking of Compass System Sync [#4397](https://github.com/ethyca/fides/pull/4397)
- Erasure support for Qualtrics [#4371](https://github.com/ethyca/fides/pull/4371)
- Erasure support for Ada Chatbot [#4382](https://github.com/ethyca/fides/pull/4382)
- Erasure support for Typeform [#4366](https://github.com/ethyca/fides/pull/4366)
- Added notice that a system is GVL when adding/editing from system form [#4327](https://github.com/ethyca/fides/pull/4327)
- Added the ability to select the request types to enable per integration (for plus users) [#4374](https://github.com/ethyca/fides/pull/4374)
- Adds support for custom get experiences fn and custom patch notices served fn [#4410](https://github.com/ethyca/fides/pull/4410)
- Adds more granularity to tracking consent method, updates custom savePreferencesFn and FidesUpdated event to take consent method [#4419](https://github.com/ethyca/fides/pull/4419)

### Changed

- Add filtering and pagination to bulk vendor add table [#4351](https://github.com/ethyca/fides/pull/4351)
- Determine if the TCF overlay needs to surface based on backend calculated version hash [#4356](https://github.com/ethyca/fides/pull/4356)
- Moved Experiences and Preferences endpoints to Plus to take advantage of dynamic GVL [#4367](https://github.com/ethyca/fides/pull/4367)
- Add legal bases to Special Purpose schemas on the backend for display [#4387](https://github.com/ethyca/fides/pull/4387)
- "is_service_specific" default updated when building TC strings on the backend [#4377](https://github.com/ethyca/fides/pull/4377)
- "isServiceSpecific" default updated when building TC strings on the frontend [#4384](https://github.com/ethyca/fides/pull/4384)
- Redact cli, database, and redis configuration information from GET api/v1/config API request responses. [#4379](https://github.com/ethyca/fides/pull/4379)
- Button ordering in fides.js UI [#4407](https://github.com/ethyca/fides/pull/4407)
- Add different classnames to consent buttons for easier selection [#4411](https://github.com/ethyca/fides/pull/4411)
- Updates default consent preference to opt-out for TCF when fides_string exists [#4430](https://github.com/ethyca/fides/pull/4430)

### Fixed

- Persist bulk system add filter modal state [#4412](https://github.com/ethyca/fides/pull/4412)
- Fixing labels for request type field [#4414](https://github.com/ethyca/fides/pull/4414)
- User preferences from cookie should always override experience preferences [#4405](https://github.com/ethyca/fides/pull/4405)
- Allow fides_consent cookie to be set from a subdirectory [#4426](https://github.com/ethyca/fides/pull/4426)

### Security

-- Use a more cryptographically secure random function for security code generation

## [2.23.3](https://github.com/ethyca/fides/compare/2.23.2...2.23.3)

### Fixed

- Fix button arrangment and spacing for TCF and non-TCF consent overlay banner and modal [#4391](https://github.com/ethyca/fides/pull/4391)
- Replaced h1 element with div to use exisitng fides styles in consent modal [#4399](https://github.com/ethyca/fides/pull/4399)
- Fixed privacy policy alignment for non-TCF consent overlay banner and modal [#4403](https://github.com/ethyca/fides/pull/4403)
- Fix dynamic class name for TCF-variant of consent banner [#4404](https://github.com/ethyca/fides/pull/4403)

### Security

-- Fix an HTML Injection vulnerability in DSR Packages

## [2.23.2](https://github.com/ethyca/fides/compare/2.23.1...2.23.2)

### Fixed

- Fixed fides.css to vary banner width based on tcf [[#4381](https://github.com/ethyca/fides/issues/4381)]

## [2.23.1](https://github.com/ethyca/fides/compare/2.23.0...2.23.1)

### Changed

- Refactor Fides.js embedded modal to not use A11y dialog [#4355](https://github.com/ethyca/fides/pull/4355)
- Only call `FidesUpdated` when a preference has been saved, not during initialization [#4365](https://github.com/ethyca/fides/pull/4365)
- Updated double toggle styling in favor of single toggles with a radio group to select legal basis [#4376](https://github.com/ethyca/fides/pull/4376)

### Fixed

- Handle invalid `fides_string` when passed in as an override [#4350](https://github.com/ethyca/fides/pull/4350)
- Bug where vendor opt-ins would not initialize properly based on a `fides_string` in the TCF overlay [#4368](https://github.com/ethyca/fides/pull/4368)

## [2.23.0](https://github.com/ethyca/fides/compare/2.22.1...2.23.0)

### Added

- Added support for 3 additional config variables in Fides.js: fidesEmbed, fidesDisableSaveApi, and fidesTcString [#4262](https://github.com/ethyca/fides/pull/4262)
- Added support for fidesEmbed, fidesDisableSaveApi, and fidesTcString to be passed into Fides.js via query param, cookie, or window object [#4297](https://github.com/ethyca/fides/pull/4297)
- New privacy center environment variables `FIDES_PRIVACY_CENTER__IS_FORCED_TCF` which can make the privacy center always return the TCF bundle (`fides-tcf.js`) [#4312](https://github.com/ethyca/fides/pull/4312)
- Added a `FidesUIChanged` event to Fides.js to track when user preferences change without being saved [#4314](https://github.com/ethyca/fides/pull/4314) and [#4253](https://github.com/ethyca/fides/pull/4253)
- Add AC Systems to the TCF Overlay under Vendor Consents section [#4266](https://github.com/ethyca/fides/pull/4266/)
- Added bulk system/vendor creation component [#4309](https://github.com/ethyca/fides/pull/4309/)
- Support for passing in an AC string as part of a fides string for the TCF overlay [#4308](https://github.com/ethyca/fides/pull/4308)
- Added support for overriding the save user preferences API call with a custom fn provided through Fides.init [#4318](https://github.com/ethyca/fides/pull/4318)
- Return AC strings in GET Privacy Experience meta and allow saving preferences against AC strings [#4295](https://github.com/ethyca/fides/pull/4295)
- New GET Privacy Experience Meta Endpoint [#4328](https://github.com/ethyca/fides/pull/4328)
- Access and erasure support for SparkPost [#4328](https://github.com/ethyca/fides/pull/4238)
- Access and erasure support for Iterate [#4332](https://github.com/ethyca/fides/pull/4332)
- SSH Support for MySQL connections [#4310](https://github.com/ethyca/fides/pull/4310)
- Added served notice history IDs to the TCF privacy preference API calls [#4161](https://github.com/ethyca/fides/pull/4161)

### Fixed

- Cleans up CSS for fidesEmbed mode [#4306](https://github.com/ethyca/fides/pull/4306)
- Stacks that do not have any purposes will no longer render an empty purpose block [#4278](https://github.com/ethyca/fides/pull/4278)
- Forcing hidden sections to use display none [#4299](https://github.com/ethyca/fides/pull/4299)
- Handles Hubspot requiring and email to be formatted as email when processing an erasure [#4322](https://github.com/ethyca/fides/pull/4322)
- Minor CSS improvements for the consent/TCF banners and modals [#4334](https://github.com/ethyca/fides/pull/4334)
- Consistent font sizes for labels in the system form and data use forms in the Admin UI [#4346](https://github.com/ethyca/fides/pull/4346)
- Bug where not all system forms would appear to save when used with Compass [#4347](https://github.com/ethyca/fides/pull/4347)
- Restrict TCF Privacy Experience Config if TCF is disabled [#4348](https://github.com/ethyca/fides/pull/4348)
- Removes overflow styling for embedded modal in Fides.js [#4345](https://github.com/ethyca/fides/pull/4345)

### Changed

- Derive cookie storage info, privacy policy and legitimate interest disclosure URLs, and data retention data from the data map instead of directly from gvl.json [#4286](https://github.com/ethyca/fides/pull/4286)
- Updated TCF Version for backend consent reporting [#4305](https://github.com/ethyca/fides/pull/4305)
- Update Version Hash Contents [#4313](https://github.com/ethyca/fides/pull/4313)
- Change vendor selector on system information form to typeahead[#4333](https://github.com/ethyca/fides/pull/4333)
- Updates experience API calls from Fides.js to include new meta field [#4335](https://github.com/ethyca/fides/pull/4335)

## [2.22.1](https://github.com/ethyca/fides/compare/2.22.0...2.22.1)

### Added

- Custom fields are now included in system history change tracking [#4294](https://github.com/ethyca/fides/pull/4294)

### Security

- Added hostname checks for external SaaS connector URLs [CVE-2023-46124](https://github.com/ethyca/fides/security/advisories/GHSA-jq3w-9mgf-43m4)
- Use a Pydantic URL type for privacy policy URLs [CVE-2023-46126](https://github.com/ethyca/fides/security/advisories/GHSA-fgjj-5jmr-gh83)
- Remove the CONFIG_READ scope from the Viewer role [CVE-2023-46125](https://github.com/ethyca/fides/security/advisories/GHSA-rjxg-rpg3-9r89)

## [2.22.0](https://github.com/ethyca/fides/compare/2.21.0...2.22.0)

### Added

- Added an option to link to vendor tab from an experience config description [#4191](https://github.com/ethyca/fides/pull/4191)
- Added two toggles for vendors in the TCF overlay, one for Consent, and one for Legitimate Interest [#4189](https://github.com/ethyca/fides/pull/4189)
- Added two toggles for purposes in the TCF overlay, one for Consent, and one for Legitimate Interest [#4234](https://github.com/ethyca/fides/pull/4234)
- Added support for new TCF-related fields on `System` and `PrivacyDeclaration` models [#4228](https://github.com/ethyca/fides/pull/4228)
- Support for AC string to `fides-tcf` [#4244](https://github.com/ethyca/fides/pull/4244)
- Support for `gvl` prefixed vendor IDs [#4247](https://github.com/ethyca/fides/pull/4247)

### Changed

- Removed `TCF_ENABLED` environment variable from the privacy center in favor of dynamically figuring out which `fides-js` bundle to send [#4131](https://github.com/ethyca/fides/pull/4131)
- Updated copy of info boxes on each TCF tab [#4191](https://github.com/ethyca/fides/pull/4191)
- Clarified messages for error messages presented during connector upload [#4198](https://github.com/ethyca/fides/pull/4198)
- Refactor legal basis dimension regarding how TCF preferences are saved and how the experience is built [#4201](https://github.com/ethyca/fides/pull/4201/)
- Add saving privacy preferences via a TC string [#4221](https://github.com/ethyca/fides/pull/4221)
- Updated fides server to use an environment variable for turning TCF on and off [#4220](https://github.com/ethyca/fides/pull/4220)
- Update frontend to use new legal basis dimension on vendors [#4216](https://github.com/ethyca/fides/pull/4216)
- Updated privacy center patch preferences call to handle updated API response [#4235](https://github.com/ethyca/fides/pull/4235)
- Added our CMP ID [#4233](https://github.com/ethyca/fides/pull/4233)
- Allow Admin UI users to turn on Configure Consent flag [#4246](https://github.com/ethyca/fides/pull/4246)
- Styling improvements for the fides.js consent banners and modals [#4222](https://github.com/ethyca/fides/pull/4222)
- Update frontend to handle updated Compass schema [#4254](https://github.com/ethyca/fides/pull/4254)
- Assume Universal Vendor ID usage in TC String translation [#4256](https://github.com/ethyca/fides/pull/4256)
- Changed vendor form on configuring consent page to use two-part selection for consent uses [#4251](https://github.com/ethyca/fides/pull/4251)
- Updated system form to have new TCF fields [#4271](https://github.com/ethyca/fides/pull/4271)
- Vendors disclosed string is now narrowed to only the vendors shown in the UI, not the whole GVL [#4250](https://github.com/ethyca/fides/pull/4250)
- Changed naming convention "fides_string" instead of "tc_string" for developer friendly consent API's [#4267](https://github.com/ethyca/fides/pull/4267)

### Fixed

- TCF overlay can initialize its consent preferences from a cookie [#4124](https://github.com/ethyca/fides/pull/4124)
- Various improvements to the TCF modal such as vendor storage disclosures, vendor counts, privacy policies, etc. [#4167](https://github.com/ethyca/fides/pull/4167)
- An issue where Braze could not mask an email due to formatting [#4187](https://github.com/ethyca/fides/pull/4187)
- An issue where email was not being overridden correctly for Braze and Domo [#4196](https://github.com/ethyca/fides/pull/4196)
- Use `stdRetention` when there is not a specific value for a purpose's data retention [#4199](https://github.com/ethyca/fides/pull/4199)
- Updating the unflatten_dict util to accept flattened dict values [#4200](https://github.com/ethyca/fides/pull/4200)
- Minor CSS styling fixes for the consent modal [#4252](https://github.com/ethyca/fides/pull/4252)
- Additional styling fixes for issues caused by a CSS reset [#4268](https://github.com/ethyca/fides/pull/4268)
- Bug where vendor legitimate interests would not be set unless vendor consents were first set [#4250](https://github.com/ethyca/fides/pull/4250)
- Vendor count over-counting in TCF overlay [#4275](https://github.com/ethyca/fides/pull/4275)

## [2.21.0](https://github.com/ethyca/fides/compare/2.20.2...2.21.0)

### Added

- "Add a vendor" flow to configuring consent page [#4107](https://github.com/ethyca/fides/pull/4107)
- Initial TCF Backend Support [#3804](https://github.com/ethyca/fides/pull/3804)
- Add initial layer to TCF modal [#3956](https://github.com/ethyca/fides/pull/3956)
- Support for rendering in the TCF modal whether or not a vendor is part of the GVL [#3972](https://github.com/ethyca/fides/pull/3972)
- Features and legal bases dropdown for TCF modal [#3995](https://github.com/ethyca/fides/pull/3995)
- TCF CMP stub API [#4000](https://github.com/ethyca/fides/pull/4000)
- Fides-js can now display preliminary TCF data [#3879](https://github.com/ethyca/fides/pull/3879)
- Fides-js can persist TCF preferences to the backend [#3887](https://github.com/ethyca/fides/pull/3887)
- TCF modal now supports setting legitimate interest fields [#4037](https://github.com/ethyca/fides/pull/4037)
- Embed the GVL in the GET Experiences response [#4143](https://github.com/ethyca/fides/pull/4143)
- Button to view how many vendors and to open the vendor tab in the TCF modal [#4144](https://github.com/ethyca/fides/pull/4144)
- "Edit vendor" flow to configuring consent page [#4162](https://github.com/ethyca/fides/pull/4162)
- TCF overlay description updates [#4051] https://github.com/ethyca/fides/pull/4151
- Added developer-friendly TCF information under Experience meta [#4160](https://github.com/ethyca/fides/pull/4160/)
- Added fides.css customization for Plus users [#4136](https://github.com/ethyca/fides/pull/4136)

### Changed

- Added further config options to customize the privacy center [#4090](https://github.com/ethyca/fides/pull/4090)
- CORS configuration page [#4073](https://github.com/ethyca/fides/pull/4073)
- Refactored `fides.js` components so that they can take data structures that are not necessarily privacy notices [#3870](https://github.com/ethyca/fides/pull/3870)
- Use hosted GVL.json from the backend [#4159](https://github.com/ethyca/fides/pull/4159)
- Features and Special Purposes in the TCF modal do not render toggles [#4139](https://github.com/ethyca/fides/pull/4139)
- Moved the initial TCF layer to the banner [#4142](https://github.com/ethyca/fides/pull/4142)
- Misc copy changes for the system history table and modal [#4146](https://github.com/ethyca/fides/pull/4146)

### Fixed

- Allows CDN to cache empty experience responses from fides.js API [#4113](https://github.com/ethyca/fides/pull/4113)
- Fixed `identity_special_purpose` unique constraint definition [#4174](https://github.com/ethyca/fides/pull/4174/files)

## [2.20.2](https://github.com/ethyca/fides/compare/2.20.1...2.20.2)

### Fixed

- added version_added, version_deprecated, and replaced_by to data use, data subject, and data category APIs [#4135](https://github.com/ethyca/fides/pull/4135)
- Update fides.js to not fetch experience client-side if pre-fetched experience is empty [#4149](https://github.com/ethyca/fides/pull/4149)
- Erasure privacy requests now pause for input if there are any manual process integrations [#4115](https://github.com/ethyca/fides/pull/4115)
- Caching the values of authorization_required and user_guide on the connector templates to improve performance [#4128](https://github.com/ethyca/fides/pull/4128)

## [2.20.1](https://github.com/ethyca/fides/compare/2.20.0...2.20.1)

### Fixed

- Avoid un-optimized query pattern in bulk `GET /system` endpoint [#4120](https://github.com/ethyca/fides/pull/4120)

## [2.20.0](https://github.com/ethyca/fides/compare/2.19.1...2.20.0)

### Added

- Initial page for configuring consent [#4069](https://github.com/ethyca/fides/pull/4069)
- Vendor cookie table for configuring consent [#4082](https://github.com/ethyca/fides/pull/4082)

### Changed

- Refactor how multiplatform builds are handled [#4024](https://github.com/ethyca/fides/pull/4024)
- Added new Performance-related nox commands and included them as part of the CI suite [#3997](https://github.com/ethyca/fides/pull/3997)
- Added dictionary suggestions for data uses [4035](https://github.com/ethyca/fides/pull/4035)
- Privacy notice regions now render human readable names instead of country codes [#4029](https://github.com/ethyca/fides/pull/4029)
- Privacy notice templates are disabled by default [#4010](https://github.com/ethyca/fides/pull/4010)
- Added optional "skip_processing" flag to collections for DSR processing [#4047](https://github.com/ethyca/fides/pull/4047)
- Admin UI now shows all privacy notices with an indicator of whether they apply to any systems [#4010](https://github.com/ethyca/fides/pull/4010)
- Add case-insensitive privacy experience region filtering [#4058](https://github.com/ethyca/fides/pull/4058)
- Adds check for fetch before loading fetch polyfill for fides.js [#4074](https://github.com/ethyca/fides/pull/4074)
- Updated to support Fideslang 2.0, including data migrations [#3933](https://github.com/ethyca/fides/pull/3933)
- Disable notices that are not systems applicable to support new UI [#4094](https://github.com/ethyca/fides/issues/4094)

### Fixed

- Ensures that fides.js toggles are not hidden by other CSS libs [#4075](https://github.com/ethyca/fides/pull/4075)
- Migrate system > meta > vendor > id to system > meta [#4088](https://github.com/ethyca/fides/pull/4088)
- Enable toggles in various tables now render an error toast if an error occurs [#4095](https://github.com/ethyca/fides/pull/4095)
- Fixed a bug where an unsaved changes notification modal would appear even without unsaved changes [#4095](https://github.com/ethyca/fides/pull/4070)

## [2.19.1](https://github.com/ethyca/fides/compare/2.19.0...2.19.1)

### Fixed

- re-enable custom fields for new data use form [#4050](https://github.com/ethyca/fides/pull/4050)
- fix issue with saving source and destination systems [#4065](https://github.com/ethyca/fides/pull/4065)

### Added

- System history UI with diff modal [#4021](https://github.com/ethyca/fides/pull/4021)
- Relax system legal basis for transfers to be any string [#4049](https://github.com/ethyca/fides/pull/4049)

## [2.19.0](https://github.com/ethyca/fides/compare/2.18.0...2.19.0)

### Added

- Add dictionary suggestions [#3937](https://github.com/ethyca/fides/pull/3937), [#3988](https://github.com/ethyca/fides/pull/3988)
- Added new endpoints for healthchecks [#3947](https://github.com/ethyca/fides/pull/3947)
- Added vendor list dropdown [#3857](https://github.com/ethyca/fides/pull/3857)
- Access support for Adobe Sign [#3504](https://github.com/ethyca/fides/pull/3504)

### Fixed

- Fixed issue when generating masked values for invalid data paths [#3906](https://github.com/ethyca/fides/pull/3906)
- Code reload now works when running `nox -s dev` [#3914](https://github.com/ethyca/fides/pull/3914)
- Reduce verbosity of privacy center logging further [#3915](https://github.com/ethyca/fides/pull/3915)
- Resolved an issue where the integration dropdown input lost focus during typing. [#3917](https://github.com/ethyca/fides/pull/3917)
- Fixed dataset issue that was preventing the Vend connector from loading during server startup [#3923](https://github.com/ethyca/fides/pull/3923)
- Adding version check to version-dependent migration script [#3951](https://github.com/ethyca/fides/pull/3951)
- Fixed a bug where some fields were not saving correctly on the system form [#3975](https://github.com/ethyca/fides/pull/3975)
- Changed "retention period" field in privacy declaration form from number input to text input [#3980](https://github.com/ethyca/fides/pull/3980)
- Fixed issue where unsaved changes modal appears incorrectly [#4005](https://github.com/ethyca/fides/pull/4005)
- Fixed banner resurfacing after user consent for pre-fetch experience [#4009](https://github.com/ethyca/fides/pull/4009)

### Changed

- Systems and Privacy Declaration schema and data migration to support the Dictionary [#3901](https://github.com/ethyca/fides/pull/3901)
- The integration search dropdown is now case-insensitive [#3916](https://github.com/ethyca/fides/pull/3916)
- Removed deprecated fields from the taxonomy editor [#3909](https://github.com/ethyca/fides/pull/3909)
- Bump PyMSSQL version and remove workarounds [#3996](https://github.com/ethyca/fides/pull/3996)
- Removed reset suggestions button [#4007](https://github.com/ethyca/fides/pull/4007)
- Admin ui supports fides cloud config API [#4034](https://github.com/ethyca/fides/pull/4034)

### Security

- Resolve custom integration upload RCE vulnerability [CVE-2023-41319](https://github.com/ethyca/fides/security/advisories/GHSA-p6p2-qq95-vq5h)

## [2.18.0](https://github.com/ethyca/fides/compare/2.17.0...2.18.0)

### Added

- Additional consent reporting calls from `fides-js` [#3845](https://github.com/ethyca/fides/pull/3845)
- Additional consent reporting calls from privacy center [#3847](https://github.com/ethyca/fides/pull/3847)
- Access support for Recurly [#3595](https://github.com/ethyca/fides/pull/3595)
- HTTP Logging for the Privacy Center [#3783](https://github.com/ethyca/fides/pull/3783)
- UI support for OAuth2 authorization flow [#3819](https://github.com/ethyca/fides/pull/3819)
- Changes in the `data` directory now trigger a server reload (for local development) [#3874](https://github.com/ethyca/fides/pull/3874)

### Fixed

- Fix datamap zoom for low system counts [#3835](https://github.com/ethyca/fides/pull/3835)
- Fixed connector forms with external dataset reference fields [#3873](https://github.com/ethyca/fides/pull/3873)
- Fix ability to make server side API calls from privacy-center [#3895](https://github.com/ethyca/fides/pull/3895)

### Changed

- Simplified the file structure for HTML DSR packages [#3848](https://github.com/ethyca/fides/pull/3848)
- Simplified the database health check to improve `/health` performance [#3884](https://github.com/ethyca/fides/pull/3884)
- Changed max width of form components in "system information" form tab [#3864](https://github.com/ethyca/fides/pull/3864)
- Remove manual system selection screen [#3865](https://github.com/ethyca/fides/pull/3865)
- System and integration identifiers are now auto-generated [#3868](https://github.com/ethyca/fides/pull/3868)

## [2.17.0](https://github.com/ethyca/fides/compare/2.16.0...2.17.0)

### Added

- Tab component for `fides-js` [#3782](https://github.com/ethyca/fides/pull/3782)
- Added toast for successfully linking an existing integration to a system [#3826](https://github.com/ethyca/fides/pull/3826)
- Various other UI components for `fides-js` to support upcoming TCF modal [#3803](https://github.com/ethyca/fides/pull/3803)
- Allow items in taxonomy to be enabled or disabled [#3844](https://github.com/ethyca/fides/pull/3844)

### Developer Experience

- Changed where db-dependent routers were imported to avoid dependency issues [#3741](https://github.com/ethyca/fides/pull/3741)

### Changed

- Bumped supported Python versions to `3.10.12`, `3.9.17`, and `3.8.17` [#3733](https://github.com/ethyca/fides/pull/3733)
- Logging Updates [#3758](https://github.com/ethyca/fides/pull/3758)
- Add polyfill service to fides-js route [#3759](https://github.com/ethyca/fides/pull/3759)
- Show/hide integration values [#3775](https://github.com/ethyca/fides/pull/3775)
- Sort system cards alphabetically by name on "View systems" page [#3781](https://github.com/ethyca/fides/pull/3781)
- Update admin ui to use new integration delete route [#3785](https://github.com/ethyca/fides/pull/3785)
- Pinned `pymssql` and `cython` dependencies to avoid build issues on ARM machines [#3829](https://github.com/ethyca/fides/pull/3829)

### Removed

- Removed "Custom field(s) successfully saved" toast [#3779](https://github.com/ethyca/fides/pull/3779)

### Added

- Record when consent is served [#3777](https://github.com/ethyca/fides/pull/3777)
- Add an `active` property to taxonomy elements [#3784](https://github.com/ethyca/fides/pull/3784)
- Erasure support for Heap [#3599](https://github.com/ethyca/fides/pull/3599)

### Fixed

- Privacy notice UI's list of possible regions now matches the backend's list [#3787](https://github.com/ethyca/fides/pull/3787)
- Admin UI "property does not existing" build issue [#3831](https://github.com/ethyca/fides/pull/3831)
- Flagging sensitive inputs as passwords to mask values during entry [#3843](https://github.com/ethyca/fides/pull/3843)

## [2.16.0](https://github.com/ethyca/fides/compare/2.15.1...2.16.0)

### Added

- Empty state for when there are no relevant privacy notices in the privacy center [#3640](https://github.com/ethyca/fides/pull/3640)
- GPC indicators in fides-js banner and modal [#3673](https://github.com/ethyca/fides/pull/3673)
- Include `data_use` and `data_category` metadata in `upload` of access results [#3674](https://github.com/ethyca/fides/pull/3674)
- Add enable/disable toggle to integration tab [#3593] (https://github.com/ethyca/fides/pull/3593)

### Fixed

- Render linebreaks in the Fides.js overlay descriptions, etc. [#3665](https://github.com/ethyca/fides/pull/3665)
- Broken link to Fides docs site on the About Fides page in Admin UI [#3643](https://github.com/ethyca/fides/pull/3643)
- Add Systems Applicable Filter to Privacy Experience List [#3654](https://github.com/ethyca/fides/pull/3654)
- Privacy center and fides-js now pass in `Unescape-Safestr` as a header so that special characters can be rendered properly [#3706](https://github.com/ethyca/fides/pull/3706)
- Fixed ValidationError for saving PrivacyPreferences [#3719](https://github.com/ethyca/fides/pull/3719)
- Fixed issue preventing ConnectionConfigs with duplicate names from saving [#3770](https://github.com/ethyca/fides/pull/3770)
- Fixed creating and editing manual integrations [#3772](https://github.com/ethyca/fides/pull/3772)
- Fix lingering integration artifacts by cascading deletes from System [#3771](https://github.com/ethyca/fides/pull/3771)

### Developer Experience

- Reorganized some `api.api.v1` code to avoid circular dependencies on `quickstart` [#3692](https://github.com/ethyca/fides/pull/3692)
- Treat underscores as special characters in user passwords [#3717](https://github.com/ethyca/fides/pull/3717)
- Allow Privacy Notices banner and modal to scroll as needed [#3713](https://github.com/ethyca/fides/pull/3713)
- Make malicious url test more robust to environmental differences [#3748](https://github.com/ethyca/fides/pull/3748)
- Ignore type checker on click decorators to bypass known issue with `click` version `8.1.4` [#3746](https://github.com/ethyca/fides/pull/3746)

### Changed

- Moved GPC preferences slightly earlier in Fides.js lifecycle [#3561](https://github.com/ethyca/fides/pull/3561)
- Changed results from clicking "Test connection" to be a toast instead of statically displayed on the page [#3700](https://github.com/ethyca/fides/pull/3700)
- Moved "management" tab from nav into settings icon in top right [#3701](https://github.com/ethyca/fides/pull/3701)
- Remove name and description fields from integration form [#3684](https://github.com/ethyca/fides/pull/3684)
- Update EU PrivacyNoticeRegion codes and allow experience filtering to drop back to country filtering if region not found [#3630](https://github.com/ethyca/fides/pull/3630)
- Fields with default fields are now flagged as required in the front-end [#3694](https://github.com/ethyca/fides/pull/3694)
- In "view systems", system cards can now be clicked and link to that system's `configure/[id]` page [#3734](https://github.com/ethyca/fides/pull/3734)
- Enable privacy notice and privacy experience feature flags by default [#3773](https://github.com/ethyca/fides/pull/3773)

### Security

- Resolve Zip bomb file upload vulnerability [CVE-2023-37480](https://github.com/ethyca/fides/security/advisories/GHSA-g95c-2jgm-hqc6)
- Resolve SVG bomb (billion laughs) file upload vulnerability [CVE-2023-37481](https://github.com/ethyca/fides/security/advisories/GHSA-3rw2-wfc8-wmj5)

## [2.15.1](https://github.com/ethyca/fides/compare/2.15.0...2.15.1)

### Added

- Set `sslmode` to `prefer` if connecting to Redshift via ssh [#3685](https://github.com/ethyca/fides/pull/3685)

### Changed

- Privacy center action cards are now able to expand to accommodate longer text [#3669](https://github.com/ethyca/fides/pull/3669)
- Update integration endpoint permissions [#3707](https://github.com/ethyca/fides/pull/3707)

### Fixed

- Handle names with a double underscore when processing access and erasure requests [#3688](https://github.com/ethyca/fides/pull/3688)
- Allow Privacy Notices banner and modal to scroll as needed [#3713](https://github.com/ethyca/fides/pull/3713)

### Security

- Resolve path traversal vulnerability in webserver API [CVE-2023-36827](https://github.com/ethyca/fides/security/advisories/GHSA-r25m-cr6v-p9hq)

## [2.15.0](https://github.com/ethyca/fides/compare/2.14.1...2.15.0)

### Added

- Privacy center can now render its consent values based on Privacy Notices and Privacy Experiences [#3411](https://github.com/ethyca/fides/pull/3411)
- Add Google Tag Manager and Privacy Center ENV vars to sample app [#2949](https://github.com/ethyca/fides/pull/2949)
- Add `notice_key` field to Privacy Notice UI form [#3403](https://github.com/ethyca/fides/pull/3403)
- Add `identity` query param to the consent reporting API view [#3418](https://github.com/ethyca/fides/pull/3418)
- Use `rollup-plugin-postcss` to bundle and optimize the `fides.js` components CSS [#3411](https://github.com/ethyca/fides/pull/3411)
- Dispatch Fides.js lifecycle events on window (FidesInitialized, FidesUpdated) and cross-publish to Fides.gtm() integration [#3411](https://github.com/ethyca/fides/pull/3411)
- Added the ability to use custom CAs with Redis via TLS [#3451](https://github.com/ethyca/fides/pull/3451)
- Add default experience configs on startup [#3449](https://github.com/ethyca/fides/pull/3449)
- Load default privacy notices on startup [#3401](https://github.com/ethyca/fides/pull/3401)
- Add ability for users to pass in additional parameters for application database connection [#3450](https://github.com/ethyca/fides/pull/3450)
- Load default privacy notices on startup [#3401](https://github.com/ethyca/fides/pull/3401/files)
- Add ability for `fides-js` to make API calls to Fides [#3411](https://github.com/ethyca/fides/pull/3411)
- `fides-js` banner is now responsive across different viewport widths [#3411](https://github.com/ethyca/fides/pull/3411)
- Add ability to close `fides-js` banner and modal via a button or ESC [#3411](https://github.com/ethyca/fides/pull/3411)
- Add ability to open the `fides-js` modal from a link on the host site [#3411](https://github.com/ethyca/fides/pull/3411)
- GPC preferences are automatically applied via `fides-js` [#3411](https://github.com/ethyca/fides/pull/3411)
- Add new dataset route that has additional filters [#3558](https://github.com/ethyca/fides/pull/3558)
- Update dataset dropdown to use new api filter [#3565](https://github.com/ethyca/fides/pull/3565)
- Filter out saas datasets from the rest of the UI [#3568](https://github.com/ethyca/fides/pull/3568)
- Included optional env vars to have postgres or Redshift connected via bastion host [#3374](https://github.com/ethyca/fides/pull/3374/)
- Support for acknowledge button for notice-only Privacy Notices and to disable toggling them off [#3546](https://github.com/ethyca/fides/pull/3546)
- HTML format for privacy request storage destinations [#3427](https://github.com/ethyca/fides/pull/3427)
- Persistent message showing result and timestamp of last integration test to "Integrations" tab in system view [#3628](https://github.com/ethyca/fides/pull/3628)
- Access and erasure support for SurveyMonkey [#3590](https://github.com/ethyca/fides/pull/3590)
- New Cookies Table for storing cookies associated with systems and privacy declarations [#3572](https://github.com/ethyca/fides/pull/3572)
- `fides-js` and privacy center now delete cookies associated with notices that were opted out of [#3569](https://github.com/ethyca/fides/pull/3569)
- Cookie input field on system data use tab [#3571](https://github.com/ethyca/fides/pull/3571)

### Fixed

- Fix sample app `DATABASE_*` ENV vars for backwards compatibility [#3406](https://github.com/ethyca/fides/pull/3406)
- Fix overlay rendering issue by finding/creating a dedicated parent element for Preact [#3397](https://github.com/ethyca/fides/pull/3397)
- Fix the sample app privacy center link to be configurable [#3409](https://github.com/ethyca/fides/pull/3409)
- Fix CLI output showing a version warning for Snowflake [#3434](https://github.com/ethyca/fides/pull/3434)
- Flaky custom field Cypress test on systems page [#3408](https://github.com/ethyca/fides/pull/3408)
- Fix NextJS errors & warnings for Cookie House sample app [#3411](https://github.com/ethyca/fides/pull/3411)
- Fix bug where `fides-js` toggles were not reflecting changes from rejecting or accepting all notices [#3522](https://github.com/ethyca/fides/pull/3522)
- Remove the `fides-js` banner from tab order when it is hidden and move the overlay components to the top of the tab order. [#3510](https://github.com/ethyca/fides/pull/3510)
- Fix bug where `fides-js` toggle states did not always initialize properly [#3597](https://github.com/ethyca/fides/pull/3597)
- Fix race condition with consent modal link rendering [#3521](https://github.com/ethyca/fides/pull/3521)
- Hide custom fields section when there are no custom fields created [#3554](https://github.com/ethyca/fides/pull/3554)
- Disable connector dropdown in integration tab on save [#3552](https://github.com/ethyca/fides/pull/3552)
- Handles an edge case for non-existent identities with the Kustomer API [#3513](https://github.com/ethyca/fides/pull/3513)
- remove the configure privacy request tile from the home screen [#3555](https://github.com/ethyca/fides/pull/3555)
- Updated Privacy Experience Safe Strings Serialization [#3600](https://github.com/ethyca/fides/pull/3600/)
- Only create default experience configs on startup, not update [#3605](https://github.com/ethyca/fides/pull/3605)
- Update to latest asyncpg dependency to avoid build error [#3614](https://github.com/ethyca/fides/pull/3614)
- Fix bug where editing a data use on a system could delete existing data uses [#3627](https://github.com/ethyca/fides/pull/3627)
- Restrict Privacy Center debug logging to development-only [#3638](https://github.com/ethyca/fides/pull/3638)
- Fix bug where linking an integration would not update the tab when creating a new system [#3662](https://github.com/ethyca/fides/pull/3662)
- Fix dataset yaml not properly reflecting the dataset in the dropdown of system integrations tab [#3666](https://github.com/ethyca/fides/pull/3666)
- Fix privacy notices not being able to be edited via the UI after the addition of the `cookies` field [#3670](https://github.com/ethyca/fides/pull/3670)
- Add a transform in the case of `null` name fields in privacy declarations for the data use forms [#3683](https://github.com/ethyca/fides/pull/3683)

### Changed

- Enabled Privacy Experience beta flag [#3364](https://github.com/ethyca/fides/pull/3364)
- Reorganize CLI Command Source Files [#3491](https://github.com/ethyca/fides/pull/3491)
- Removed ExperienceConfig.delivery_mechanism constraint [#3387](https://github.com/ethyca/fides/pull/3387)
- Updated privacy experience UI forms to reflect updated experience config fields [#3402](https://github.com/ethyca/fides/pull/3402)
- Use a venv in the Dockerfile for installing Python deps [#3452](https://github.com/ethyca/fides/pull/3452)
- Bump SlowAPI Version [#3456](https://github.com/ethyca/fides/pull/3456)
- Bump Psycopg2-binary Version [#3473](https://github.com/ethyca/fides/pull/3473)
- Reduced duplication between PrivacyExperience and PrivacyExperienceConfig [#3470](https://github.com/ethyca/fides/pull/3470)
- Update privacy centre email and phone validation to allow for both to be blank [#3432](https://github.com/ethyca/fides/pull/3432)
- Moved connection configuration into the system portal [#3407](https://github.com/ethyca/fides/pull/3407)
- Update `fideslang` to `1.4.1` to allow arbitrary nested metadata on `System`s and `Dataset`s `meta` property [#3463](https://github.com/ethyca/fides/pull/3463)
- Remove form validation to allow both email & phone inputs for consent requests [#3529](https://github.com/ethyca/fides/pull/3529)
- Removed dataset dropdown from saas connector configuration [#3563](https://github.com/ethyca/fides/pull/3563)
- Removed `pyodbc` in favor of `pymssql` for handling SQL Server connections [#3435](https://github.com/ethyca/fides/pull/3435)
- Only create a PrivacyRequest when saving consent if at least one notice has system-wide enforcement [#3626](https://github.com/ethyca/fides/pull/3626)
- Increased the character limit for the `SafeStr` type from 500 to 32000 [#3647](https://github.com/ethyca/fides/pull/3647)
- Changed "connection" to "integration" on system view and edit pages [#3659](https://github.com/ethyca/fides/pull/3659)

### Developer Experience

- Add ability to pass ENV vars to both privacy center and sample app during `fides deploy` via `.env` [#2949](https://github.com/ethyca/fides/pull/2949)
- Handle an edge case when generating tags that finds them out of sequence [#3405](https://github.com/ethyca/fides/pull/3405)
- Add support for pushing `prerelease` and `rc` tagged images to Dockerhub [#3474](https://github.com/ethyca/fides/pull/3474)
- Optimize GitHub workflows used for docker image publishing [#3526](https://github.com/ethyca/fides/pull/3526)

### Removed

- Removed the deprecated `system_dependencies` from `System` resources, migrating to `egress` [#3285](https://github.com/ethyca/fides/pull/3285)

### Docs

- Updated developer docs for ARM platform users related to `pymssql` [#3615](https://github.com/ethyca/fides/pull/3615)

## [2.14.1](https://github.com/ethyca/fides/compare/2.14.0...2.14.1)

### Added

- Add `identity` query param to the consent reporting API view [#3418](https://github.com/ethyca/fides/pull/3418)
- Add privacy centre button text customisations [#3432](https://github.com/ethyca/fides/pull/3432)
- Add privacy centre favicon customisation [#3432](https://github.com/ethyca/fides/pull/3432)

### Changed

- Update privacy centre email and phone validation to allow for both to be blank [#3432](https://github.com/ethyca/fides/pull/3432)

## [2.14.0](https://github.com/ethyca/fides/compare/2.13.0...2.14.0)

### Added

- Add an automated test to check for `/fides-consent.js` backwards compatibility [#3289](https://github.com/ethyca/fides/pull/3289)
- Add infrastructure for "overlay" consent components (Preact, CSS bundling, etc.) and initial version of consent banner [#3191](https://github.com/ethyca/fides/pull/3191)
- Add the modal component of the "overlay" consent components [#3291](https://github.com/ethyca/fides/pull/3291)
- Added an `automigrate` database setting [#3220](https://github.com/ethyca/fides/pull/3220)
- Track Privacy Experience with Privacy Preferences [#3311](https://github.com/ethyca/fides/pull/3311)
- Add ability for `fides-js` to fetch its own geolocation [#3356](https://github.com/ethyca/fides/pull/3356)
- Add ability to select different locations in the "Cookie House" sample app [#3362](https://github.com/ethyca/fides/pull/3362)
- Added optional logging of resource changes on the server [#3331](https://github.com/ethyca/fides/pull/3331)

### Fixed

- Maintain casing differences within Snowflake datasets for proper DSR execution [#3245](https://github.com/ethyca/fides/pull/3245)
- Handle DynamoDB edge case where no attributes are defined [#3299](https://github.com/ethyca/fides/pull/3299)
- Support pseudonymous consent requests with `fides_user_device_id` for the new consent workflow [#3203](https://github.com/ethyca/fides/pull/3203)
- Fides user device id filter to GET Privacy Experience List endpoint to stash user preferences on embedded notices [#3302](https://github.com/ethyca/fides/pull/3302)
- Support for data categories on manual webhook fields [#3330](https://github.com/ethyca/fides/pull/3330)
- Added config-driven rendering to consent components [#3316](https://github.com/ethyca/fides/pull/3316)
- Pin `typing_extensions` dependency to `4.5.0` to work around a pydantic bug [#3357](https://github.com/ethyca/fides/pull/3357)

### Changed

- Explicitly escape/unescape certain fields instead of using SafeStr [#3144](https://github.com/ethyca/fides/pull/3144)
- Updated DynamoDB icon [#3296](https://github.com/ethyca/fides/pull/3296)
- Increased default page size for the connection type endpoint to 100 [#3298](https://github.com/ethyca/fides/pull/3298)
- Data model around PrivacyExperiences to better keep Privacy Notices and Experiences in sync [#3292](https://github.com/ethyca/fides/pull/3292)
- UI calls to support new PrivacyExperiences data model [#3313](https://github.com/ethyca/fides/pull/3313)
- Ensure email connectors respect the `notifications.notification_service_type` app config property if set [#3355](https://github.com/ethyca/fides/pull/3355)
- Rework Delighted connector so the `survey_response` endpoint depends on the `person` endpoint [3385](https://github.com/ethyca/fides/pull/3385)
- Remove logging within the Celery creation function [#3303](https://github.com/ethyca/fides/pull/3303)
- Update how generic endpoint generation works [#3304](https://github.com/ethyca/fides/pull/3304)
- Restrict strack-trace logging when not in Dev mode [#3081](https://github.com/ethyca/fides/pull/3081)
- Refactor CSS variables for `fides-js` to match brandable color palette [#3321](https://github.com/ethyca/fides/pull/3321)
- Moved all of the dirs from `fides.api.ops` into `fides.api` [#3318](https://github.com/ethyca/fides/pull/3318)
- Put global settings for fides.js on privacy center settings [#3333](https://github.com/ethyca/fides/pull/3333)
- Changed `fides db migrate` to `fides db upgrade` [#3342](https://github.com/ethyca/fides/pull/3342)
- Add required notice key to privacy notices [#3337](https://github.com/ethyca/fides/pull/3337)
- Make Privacy Experience List public, and separate public endpoint rate limiting [#3339](https://github.com/ethyca/fides/pull/3339)

### Developer Experience

- Add dispatch event when publishing a non-prod tag [#3317](https://github.com/ethyca/fides/pull/3317)
- Add OpenAPI (Swagger) documentation for Fides Privacy Center API endpoints (/fides.js) [#3341](https://github.com/ethyca/fides/pull/3341)

### Removed

- Remove `fides export` command and backing code [#3256](https://github.com/ethyca/fides/pull/3256)

## [2.13.0](https://github.com/ethyca/fides/compare/2.12.1...2.13.0)

### Added

- Connector for DynamoDB [#2998](https://github.com/ethyca/fides/pull/2998)
- Access and erasure support for Amplitude [#2569](https://github.com/ethyca/fides/pull/2569)
- Access and erasure support for Gorgias [#2444](https://github.com/ethyca/fides/pull/2444)
- Privacy Experience Bulk Create, Bulk Update, and Detail Endpoints [#3185](https://github.com/ethyca/fides/pull/3185)
- Initial privacy experience UI [#3186](https://github.com/ethyca/fides/pull/3186)
- A JavaScript modal to copy a script tag for `fides.js` [#3238](https://github.com/ethyca/fides/pull/3238)
- Access and erasure support for OneSignal [#3199](https://github.com/ethyca/fides/pull/3199)
- Add the ability to "inject" location into `/fides.js` bundles and cache responses for one hour [#3272](https://github.com/ethyca/fides/pull/3272)
- Prevent column sorts from resetting when data changes [#3290](https://github.com/ethyca/fides/pull/3290)

### Changed

- Merge instances of RTK `createApi` into one instance for better cache invalidation [#3059](https://github.com/ethyca/fides/pull/3059)
- Update custom field definition uniqueness to be case insensitive name per resource type [#3215](https://github.com/ethyca/fides/pull/3215)
- Restrict where privacy notices of certain consent mechanisms must be displayed [#3195](https://github.com/ethyca/fides/pull/3195)
- Merged the `lib` submodule into the `api.ops` submodule [#3134](https://github.com/ethyca/fides/pull/3134)
- Merged duplicate privacy declaration components [#3254](https://github.com/ethyca/fides/pull/3254)
- Refactor client applications into a monorepo with turborepo, extract fides-js into a standalone package, and improve privacy-center to load configuration at runtime [#3105](https://github.com/ethyca/fides/pull/3105)

### Fixed

- Prevent ability to unintentionally show "default" Privacy Center configuration, styles, etc. [#3242](https://github.com/ethyca/fides/pull/3242)
- Fix broken links to docs site pages in Admin UI [#3232](https://github.com/ethyca/fides/pull/3232)
- Repoint legacy docs site links to the new and improved docs site [#3167](https://github.com/ethyca/fides/pull/3167)
- Fix Cookie House Privacy Center styles for fides deploy [#3283](https://github.com/ethyca/fides/pull/3283)
- Maintain casing differences within Snowflake datasets for proper DSR execution [#3245](https://github.com/ethyca/fides/pull/3245)

### Developer Experience

- Use prettier to format _all_ source files in client packages [#3240](https://github.com/ethyca/fides/pull/3240)

### Deprecated

- Deprecate `fides export` CLI command as it is moving to `fidesplus` [#3264](https://github.com/ethyca/fides/pull/3264)

## [2.12.1](https://github.com/ethyca/fides/compare/2.12.0...2.12.1)

### Changed

- Updated how Docker version checks are handled and added an escape-hatch [#3218](https://github.com/ethyca/fides/pull/3218)

### Fixed

- Datamap export mitigation for deleted taxonomy elements referenced by declarations [#3214](https://github.com/ethyca/fides/pull/3214)
- Update datamap columns each time the page is visited [#3211](https://github.com/ethyca/fides/pull/3211)
- Ensure inactive custom fields are not returned for datamap response [#3223](https://github.com/ethyca/fides/pull/3223)

## [2.12.0](https://github.com/ethyca/fides/compare/2.11.0...2.12.0)

### Added

- Access and erasure support for Aircall [#2589](https://github.com/ethyca/fides/pull/2589)
- Access and erasure support for Klaviyo [#2501](https://github.com/ethyca/fides/pull/2501)
- Page to edit or add privacy notices [#3058](https://github.com/ethyca/fides/pull/3058)
- Side navigation bar can now also have children navigation links [#3099](https://github.com/ethyca/fides/pull/3099)
- Endpoints for consent reporting [#3095](https://github.com/ethyca/fides/pull/3095)
- Added manage custom fields page behind feature flag [#3089](https://github.com/ethyca/fides/pull/3089)
- Custom fields table [#3097](https://github.com/ethyca/fides/pull/3097)
- Custom fields form modal [#3165](https://github.com/ethyca/fides/pull/3165)
- Endpoints to save the new-style Privacy Preferences with respect to a fides user device id [#3132](https://github.com/ethyca/fides/pull/3132)
- Support `privacy_declaration` as a resource type for custom fields [#3149](https://github.com/ethyca/fides/pull/3149)
- Expose `id` field of embedded `privacy_declarations` on `system` API responses [#3157](https://github.com/ethyca/fides/pull/3157)
- Access and erasure support for Unbounce [#2697](https://github.com/ethyca/fides/pull/2697)
- Support pseudonymous consent requests with `fides_user_device_id` [#3158](https://github.com/ethyca/fides/pull/3158)
- Update `fides_consent` cookie format [#3158](https://github.com/ethyca/fides/pull/3158)
- Add custom fields to the data use declaration form [#3197](https://github.com/ethyca/fides/pull/3197)
- Added fides user device id as a ProvidedIdentityType [#3131](https://github.com/ethyca/fides/pull/3131)

### Changed

- The `cursor` pagination strategy now also searches for data outside of the `data_path` when determining the cursor value [#3068](https://github.com/ethyca/fides/pull/3068)
- Moved Privacy Declarations associated with Systems to their own DB table [#3098](https://github.com/ethyca/fides/pull/3098)
- More tests on data use validation for privacy notices within the same region [#3156](https://github.com/ethyca/fides/pull/3156)
- Improvements to export code for bugfixes and privacy declaration custom field support [#3184](https://github.com/ethyca/fides/pull/3184)
- Enabled privacy notice feature flag [#3192](https://github.com/ethyca/fides/pull/3192)
- Updated TS types - particularly with new privacy notices [#3054](https://github.com/ethyca/fides/pull/3054)
- Make name not required on privacy declaration [#3150](https://github.com/ethyca/fides/pull/3150)
- Let Rule Targets allow for custom data categories [#3147](https://github.com/ethyca/fides/pull/3147)

### Removed

- Removed the warning about access control migration [#3055](https://github.com/ethyca/fides/pull/3055)
- Remove `customFields` feature flag [#3080](https://github.com/ethyca/fides/pull/3080)
- Remove notification banner from the home page [#3088](https://github.com/ethyca/fides/pull/3088)

### Fixed

- Fix a typo in the Admin UI [#3166](https://github.com/ethyca/fides/pull/3166)
- The `--local` flag is now respected for the `scan dataset db` command [#3096](https://github.com/ethyca/fides/pull/3096)
- Fixing issue where connectors with external dataset references would fail to save [#3142](https://github.com/ethyca/fides/pull/3142)
- Ensure privacy declaration IDs are stable across updates through system API [#3188](https://github.com/ethyca/fides/pull/3188)
- Fixed unit tests for saas connector type endpoints now that we have >50 [#3101](https://github.com/ethyca/fides/pull/3101)
- Fixed nox docs link [#3121](https://github.com/ethyca/fides/pull/3121/files)

### Developer Experience

- Update fides deploy to use a new database.load_samples setting to initialize sample Systems, Datasets, and Connections for testing [#3102](https://github.com/ethyca/fides/pull/3102)
- Remove support for automatically configuring messaging (Mailgun) & storage (S3) using `.env` with `nox -s "fides_env(test)"` [#3102](https://github.com/ethyca/fides/pull/3102)
- Add smoke tests for consent management [#3158](https://github.com/ethyca/fides/pull/3158)
- Added nox command that opens dev docs [#3082](https://github.com/ethyca/fides/pull/3082)

## [2.11.0](https://github.com/ethyca/fides/compare/2.10.0...2.11.0)

### Added

- Access support for Shippo [#2484](https://github.com/ethyca/fides/pull/2484)
- Feature flags can be set such that they cannot be modified by the user [#2966](https://github.com/ethyca/fides/pull/2966)
- Added the datamap UI to make it open source [#2988](https://github.com/ethyca/fides/pull/2988)
- Introduced a `FixedLayout` component (from the datamap UI) for pages that need to be a fixed height and scroll within [#2992](https://github.com/ethyca/fides/pull/2992)
- Added preliminary privacy notice page [#2995](https://github.com/ethyca/fides/pull/2995)
- Table for privacy notices [#3001](https://github.com/ethyca/fides/pull/3001)
- Added connector template endpoint [#2946](https://github.com/ethyca/fides/pull/2946)
- Query params on connection type endpoint to filter by supported action type [#2996](https://github.com/ethyca/fides/pull/2996)
- Scope restrictions for privacy notice table in the UI [#3007](https://github.com/ethyca/fides/pull/3007)
- Toggle for enabling/disabling privacy notices in the UI [#3010](https://github.com/ethyca/fides/pull/3010)
- Add endpoint to retrieve privacy notices grouped by their associated data uses [#2956](https://github.com/ethyca/fides/pull/2956)
- Support for uploading custom connector templates via the UI [#2997](https://github.com/ethyca/fides/pull/2997)
- Add a backwards-compatible workflow for saving and propagating consent preferences with respect to Privacy Notices [#3016](https://github.com/ethyca/fides/pull/3016)
- Empty state for privacy notices [#3027](https://github.com/ethyca/fides/pull/3027)
- Added Data flow modal [#3008](https://github.com/ethyca/fides/pull/3008)
- Update datamap table export [#3038](https://github.com/ethyca/fides/pull/3038)
- Added more advanced privacy center styling [#2943](https://github.com/ethyca/fides/pull/2943)
- Backend privacy experiences foundation [#3146](https://github.com/ethyca/fides/pull/3146)

### Changed

- Set `privacyDeclarationDeprecatedFields` flags to false and set `userCannotModify` to true [2987](https://github.com/ethyca/fides/pull/2987)
- Restored `nav-config` back to the admin-ui [#2990](https://github.com/ethyca/fides/pull/2990)
- Bumped supported Python versions to 3.10.11, 3.9.16, and 3.8.14 [#2936](https://github.com/ethyca/fides/pull/2936)
- Modify privacy center default config to only request email identities, and add validation preventing requesting both email & phone identities [#2539](https://github.com/ethyca/fides/pull/2539)
- SaaS connector icons are now dynamically loaded from the connector templates [#3018](https://github.com/ethyca/fides/pull/3018)
- Updated consentmechanism Enum to rename "necessary" to "notice_only" [#3048](https://github.com/ethyca/fides/pull/3048)
- Updated test data for Mongo, CLI [#3011](https://github.com/ethyca/fides/pull/3011)
- Updated the check for if a user can assign owner roles to be scope-based instead of role-based [#2964](https://github.com/ethyca/fides/pull/2964)
- Replaced menu in user management table with delete icon [#2958](https://github.com/ethyca/fides/pull/2958)
- Added extra fields to webhook payloads [#2830](https://github.com/ethyca/fides/pull/2830)

### Removed

- Removed interzone navigation logic now that the datamap UI and admin UI are one app [#2990](https://github.com/ethyca/fides/pull/2990)
- Remove the `unknown` state for generated datasets displaying on fidesplus [#2957](https://github.com/ethyca/fides/pull/2957)
- Removed datamap export API [#2999](https://github.com/ethyca/fides/pull/2999)

### Developer Experience

- Nox commands for git tagging to support feature branch builds [#2979](https://github.com/ethyca/fides/pull/2979)
- Changed test environment (`nox -s fides_env`) to run `fides deploy` for local testing [#3071](https://github.com/ethyca/fides/pull/3017)
- Publish git-tag specific docker images [#3050](https://github.com/ethyca/fides/pull/3050)

## [2.10.0](https://github.com/ethyca/fides/compare/2.9.2...2.10.0)

### Added

- Allow users to configure their username and password via the config file [#2884](https://github.com/ethyca/fides/pull/2884)
- Add authentication to the `masking` endpoints as well as accompanying scopes [#2909](https://github.com/ethyca/fides/pull/2909)
- Add an Organization Management page (beta) [#2908](https://github.com/ethyca/fides/pull/2908)
- Adds assigned systems to user management table [#2922](https://github.com/ethyca/fides/pull/2922)
- APIs to support Privacy Notice management (create, read, update) [#2928](https://github.com/ethyca/fides/pull/2928)

### Changed

- Improved standard layout for large width screens and polished misc. pages [#2869](https://github.com/ethyca/fides/pull/2869)
- Changed UI paths in the admin-ui [#2869](https://github.com/ethyca/fides/pull/2892)
  - `/add-systems/new` --> `/add-systems/manual`
  - `/system` --> `/systems`
- Added individual ID routes for systems [#2902](https://github.com/ethyca/fides/pull/2902)
- Deprecated adding scopes to users directly; you can only add roles. [#2848](https://github.com/ethyca/fides/pull/2848/files)
- Changed About Fides page to say "Fides Core Version:" over "Version". [#2899](https://github.com/ethyca/fides/pull/2899)
- Polish Admin UI header & navigation [#2897](https://github.com/ethyca/fides/pull/2897)
- Give new users a "viewer" role by default [#2900](https://github.com/ethyca/fides/pull/2900)
- Tie together save states for user permissions and systems [#2913](https://github.com/ethyca/fides/pull/2913)
- Removing payment types from Stripe connector params [#2915](https://github.com/ethyca/fides/pull/2915)
- Viewer role can now access a restricted version of the user management page [#2933](https://github.com/ethyca/fides/pull/2933)
- Change Privacy Center email placeholder text [#2935](https://github.com/ethyca/fides/pull/2935)
- Restricted setting Approvers as System Managers [#2891](https://github.com/ethyca/fides/pull/2891)
- Adds confirmation modal when downgrading user to "approver" role via Admin UI [#2924](https://github.com/ethyca/fides/pull/2924)
- Changed the toast message for new users to include access control info [#2939](https://github.com/ethyca/fides/pull/2939)
- Add Data Stewards to datamap export [#2962](https://github.com/ethyca/fides/pull/2962)

### Fixed

- Restricted Contributors from being able to create Owners [#2888](https://github.com/ethyca/fides/pull/2888)
- Allow for dynamic aspect ratio for logo on Privacy Center 404 [#2895](https://github.com/ethyca/fides/pull/2895)
- Allow for dynamic aspect ratio for logo on consent page [#2895](https://github.com/ethyca/fides/pull/2895)
- Align role dscription drawer of Admin UI with top nav: [#2932](https://github.com/ethyca/fides/pull/2932)
- Fixed error message when a user is assigned to be an approver without any systems [#2953](https://github.com/ethyca/fides/pull/2953)

### Developer Experience

- Update frontend npm packages (admin-ui, privacy-center, cypress-e2e) [#2921](https://github.com/ethyca/fides/pull/2921)

## [2.9.2](https://github.com/ethyca/fides/compare/2.9.1...2.9.2)

### Fixed

- Allow multiple data uses as long as their processing activity name is different [#2905](https://github.com/ethyca/fides/pull/2905)
- use HTML property, not text, when dispatching Mailchimp Transactional emails [#2901](https://github.com/ethyca/fides/pull/2901)
- Remove policy key from Privacy Center submission modal [#2912](https://github.com/ethyca/fides/pull/2912)

## [2.9.1](https://github.com/ethyca/fides/compare/2.9.0...2.9.1)

### Added

- Added Attentive erasure email connector [#2782](https://github.com/ethyca/fides/pull/2782)

### Changed

- Removed dataset based email connectors [#2782](https://github.com/ethyca/fides/pull/2782)
- Changed Auth0's authentication strategy from `bearer` to `oauth2_client_credentials` [#2820](https://github.com/ethyca/fides/pull/2820)
- renamed the privacy declarations field "Privacy declaration name (deprecated)" to "Processing Activity" [#711](https://github.com/ethyca/fidesplus/issues/711)

### Fixed

- Fixed issue where the scopes list passed into FidesUserPermission could get mutated with the total_scopes call [#2883](https://github.com/ethyca/fides/pull/2883)

### Removed

- removed the `privacyDeclarationDeprecatedFields` flag [#711](https://github.com/ethyca/fidesplus/issues/711)

## [2.9.0](https://github.com/ethyca/fides/compare/2.8.3...2.9.0)

### Added

- The ability to assign users as system managers for a specific system [#2714](https://github.com/ethyca/fides/pull/2714)
- New endpoints to add and remove users as system managers [#2726](https://github.com/ethyca/fides/pull/2726)
- Warning about access control migration to the UI [#2842](https://github.com/ethyca/fides/pull/2842)
- Adds Role Assignment UI [#2739](https://github.com/ethyca/fides/pull/2739)
- Add an automated migration to give users a `viewer` role [#2821](https://github.com/ethyca/fides/pull/2821)

### Changed

- Removed "progressive" navigation that would hide Admin UI tabs until Systems / Connections were configured [#2762](https://github.com/ethyca/fides/pull/2762)
- Added `system.privacy_declaration.name` to datamap response [#2831](https://github.com/ethyca/fides/pull/2831/files)

### Developer Experience

- Retired legacy `navV2` feature flag [#2762](https://github.com/ethyca/fides/pull/2762)
- Update Admin UI Layout to fill viewport height [#2812](https://github.com/ethyca/fides/pull/2812)

### Fixed

- Fixed issue where unsaved changes warning would always show up when running fidesplus [#2788](https://github.com/ethyca/fides/issues/2788)
- Fixed problem in datamap export with datasets that had been updated via SaaS instantiation [#2841](https://github.com/ethyca/fides/pull/2841)
- Fixed problem in datamap export with inconsistent custom field ordering [#2859](https://github.com/ethyca/fides/pull/2859)

## [2.8.3](https://github.com/ethyca/fides/compare/2.8.2...2.8.3)

### Added

- Serialise `bson.ObjectId` types in SAR data packages [#2785](https://github.com/ethyca/fides/pull/2785)

### Fixed

- Fixed issue where more than 1 populated custom fields removed a system from the datamap export [#2825](https://github.com/ethyca/fides/pull/2825)

## [2.8.2](https://github.com/ethyca/fides/compare/2.8.1...2.8.2)

### Fixed

- Resolved a bug that stopped custom fields populating the visual datamap [#2775](https://github.com/ethyca/fides/pull/2775)
- Patch appconfig migration to handle existing db record [#2780](https://github.com/ethyca/fides/pull/2780)

## [2.8.1](https://github.com/ethyca/fides/compare/2.8.0...2.8.1)

### Fixed

- Disabled hiding Admin UI based on user scopes [#2771](https://github.com/ethyca/fides/pull/2771)

## [2.8.0](https://github.com/ethyca/fides/compare/2.7.1...2.8.0)

### Added

- Add API support for messaging config properties [#2551](https://github.com/ethyca/fides/pull/2551)
- Access and erasure support for Kustomer [#2520](https://github.com/ethyca/fides/pull/2520)
- Added the `erase_after` field on collections to be able to set the order for erasures [#2619](https://github.com/ethyca/fides/pull/2619)
- Add a toggle to filter the system classification to only return those with classification data [#2700](https://github.com/ethyca/fides/pull/2700)
- Added backend role-based permissions [#2671](https://github.com/ethyca/fides/pull/2671)
- Access and erasure for Vend SaaS Connector [#1869](https://github.com/ethyca/fides/issues/1869)
- Added endpoints for storage and messaging config setup status [#2690](https://github.com/ethyca/fides/pull/2690)
- Access and erasure for Jira SaaS Connector [#1871](https://github.com/ethyca/fides/issues/1871)
- Access and erasure support for Delighted [#2244](https://github.com/ethyca/fides/pull/2244)
- Improve "Upload a new dataset YAML" [#1531](https://github.com/ethyca/fides/pull/2258)
- Input validation and sanitization for Privacy Request fields [#2655](https://github.com/ethyca/fides/pull/2655)
- Access and erasure support for Yotpo [#2708](https://github.com/ethyca/fides/pull/2708)
- Custom Field Library Tab [#527](https://github.com/ethyca/fides/pull/2693)
- Allow SendGrid template usage [#2728](https://github.com/ethyca/fides/pull/2728)
- Added ConnectorRunner to simplify SaaS connector testing [#1795](https://github.com/ethyca/fides/pull/1795)
- Adds support for Mailchimp Transactional as a messaging config [#2742](https://github.com/ethyca/fides/pull/2742)

### Changed

- Admin UI
  - Add flow for selecting system types when manually creating a system [#2530](https://github.com/ethyca/fides/pull/2530)
  - Updated forms for privacy declarations [#2648](https://github.com/ethyca/fides/pull/2648)
  - Delete flow for privacy declarations [#2664](https://github.com/ethyca/fides/pull/2664)
  - Add framework to have UI elements respect the user's scopes [#2682](https://github.com/ethyca/fides/pull/2682)
  - "Manual Webhook" has been renamed to "Manual Process". [#2717](https://github.com/ethyca/fides/pull/2717)
- Convert all config values to Pydantic `Field` objects [#2613](https://github.com/ethyca/fides/pull/2613)
- Add warning to 'fides deploy' when installed outside of a virtual environment [#2641](https://github.com/ethyca/fides/pull/2641)
- Redesigned the default/init config file to be auto-documented. Also updates the `fides init` logic and analytics consent logic [#2694](https://github.com/ethyca/fides/pull/2694)
- Change how config creation/import is handled across the application [#2622](https://github.com/ethyca/fides/pull/2622)
- Update the CLI aesthetics & docstrings [#2703](https://github.com/ethyca/fides/pull/2703)
- Updates Roles->Scopes Mapping [#2744](https://github.com/ethyca/fides/pull/2744)
- Return user scopes as an enum, as well as total scopes [#2741](https://github.com/ethyca/fides/pull/2741)
- Update `MessagingServiceType` enum to be lowercased throughout [#2746](https://github.com/ethyca/fides/pull/2746)

### Developer Experience

- Set the security environment of the fides dev setup to `prod` instead of `dev` [#2588](https://github.com/ethyca/fides/pull/2588)
- Removed unexpected default Redis password [#2666](https://github.com/ethyca/fides/pull/2666)
- Privacy Center
  - Typechecking and validation of the `config.json` will be checked for backwards-compatibility. [#2661](https://github.com/ethyca/fides/pull/2661)
- Combined conftest.py files [#2669](https://github.com/ethyca/fides/pull/2669)

### Fixed

- Fix support for "redis.user" setting when authenticating to the Redis cache [#2666](https://github.com/ethyca/fides/pull/2666)
- Fix error with the classify dataset feature flag not writing the dataset to the server [#2675](https://github.com/ethyca/fides/pull/2675)
- Allow string dates to stay strings in cache decoding [#2695](https://github.com/ethyca/fides/pull/2695)
- Admin UI
  - Remove Identifiability (Data Qualifier) from taxonomy editor [2684](https://github.com/ethyca/fides/pull/2684)
- FE: Custom field selections binding issue on Taxonomy tabs [#2659](https://github.com/ethyca/fides/pull/2693/)
- Fix Privacy Request Status when submitting a consent request when identity verification is required [#2736](https://github.com/ethyca/fides/pull/2736)

## [2.7.1](https://github.com/ethyca/fides/compare/2.7.0...2.7.1)

- Fix error with the classify dataset feature flag not writing the dataset to the server [#2675](https://github.com/ethyca/fides/pull/2675)

## [2.7.0](https://github.com/ethyca/fides/compare/2.6.6...2.7.0)

- Fides API

  - Access and erasure support for Braintree [#2223](https://github.com/ethyca/fides/pull/2223)
  - Added route to send a test message [#2585](https://github.com/ethyca/fides/pull/2585)
  - Add default storage configuration functionality and associated APIs [#2438](https://github.com/ethyca/fides/pull/2438)

- Admin UI

  - Custom Metadata [#2536](https://github.com/ethyca/fides/pull/2536)
    - Create Custom Lists
    - Create Custom Field Definition
    - Create custom fields from a the taxonomy editor
    - Provide a custom field value in a resource
    - Bulk edit custom field values [#2612](https://github.com/ethyca/fides/issues/2612)
    - Custom metadata UI Polish [#2624](https://github.com/ethyca/fides/pull/2625)

- Privacy Center

  - The consent config default value can depend on whether Global Privacy Control is enabled. [#2341](https://github.com/ethyca/fides/pull/2341)
  - When GPC is enabled, the UI indicates which data uses are opted out by default. [#2596](https://github.com/ethyca/fides/pull/2596)
  - `inspectForBrowserIdentities` now also looks for `ljt_readerID`. [#2543](https://github.com/ethyca/fides/pull/2543)

### Added

- Added new Wunderkind Consent Saas Connector [#2600](https://github.com/ethyca/fides/pull/2600)
- Added new Sovrn Email Consent Connector [#2543](https://github.com/ethyca/fides/pull/2543/)
- Log Fides version at startup [#2566](https://github.com/ethyca/fides/pull/2566)

### Changed

- Update Admin UI to show all action types (access, erasure, consent, update) [#2523](https://github.com/ethyca/fides/pull/2523)
- Removes legacy `verify_oauth_client` function [#2527](https://github.com/ethyca/fides/pull/2527)
- Updated the UI for adding systems to a new design [#2490](https://github.com/ethyca/fides/pull/2490)
- Minor logging improvements [#2566](https://github.com/ethyca/fides/pull/2566)
- Various form components now take a `stacked` or `inline` variant [#2542](https://github.com/ethyca/fides/pull/2542)
- UX fixes for user management [#2537](https://github.com/ethyca/fides/pull/2537)
- Updating Firebase Auth connector to mask the user with a delete instead of an update [#2602](https://github.com/ethyca/fides/pull/2602)

### Fixed

- Fixed bug where refreshing a page in the UI would result in a 404 [#2502](https://github.com/ethyca/fides/pull/2502)
- Usernames are case insensitive now and prevent all duplicates [#2487](https://github.com/ethyca/fides/pull/2487)
  - This PR contains a migration that deletes duplicate users and keeps the oldest original account.
- Update Logos for shipped connectors [#2464](https://github.com/ethyca/fides/pull/2587)
- Search field on privacy request page isn't working [#2270](https://github.com/ethyca/fides/pull/2595)
- Fix connection dropdown in integration table to not be disabled add system creation [#3589](https://github.com/ethyca/fides/pull/3589)

### Developer Experience

- Added new Cypress E2E smoke tests [#2241](https://github.com/ethyca/fides/pull/2241)
- New command `nox -s e2e_test` which will spin up the test environment and run true E2E Cypress tests against it [#2417](https://github.com/ethyca/fides/pull/2417)
- Cypress E2E tests now run in CI and are reported to Cypress Cloud [#2417](https://github.com/ethyca/fides/pull/2417)
- Change from `randomint` to `uuid` in mongodb tests to reduce flakiness. [#2591](https://github.com/ethyca/fides/pull/2591)

### Removed

- Remove feature flagged config wizard stepper from Admin UI [#2553](https://github.com/ethyca/fides/pull/2553)

## [2.6.6](https://github.com/ethyca/fides/compare/2.6.5...2.6.6)

### Changed

- Improve Readability for Custom Masking Override Exceptions [#2593](https://github.com/ethyca/fides/pull/2593)

## [2.6.5](https://github.com/ethyca/fides/compare/2.6.4...2.6.5)

### Added

- Added config properties to override database Engine parameters [#2511](https://github.com/ethyca/fides/pull/2511)
- Increased default pool_size and max_overflow to 50 [#2560](https://github.com/ethyca/fides/pull/2560)

## [2.6.4](https://github.com/ethyca/fides/compare/2.6.3...2.6.4)

### Fixed

- Fixed bug for SMS completion notification not being sent [#2526](https://github.com/ethyca/fides/issues/2526)
- Fixed bug where refreshing a page in the UI would result in a 404 [#2502](https://github.com/ethyca/fides/pull/2502)

## [2.6.3](https://github.com/ethyca/fides/compare/2.6.2...2.6.3)

### Fixed

- Handle case where legacy dataset has meta: null [#2524](https://github.com/ethyca/fides/pull/2524)

## [2.6.2](https://github.com/ethyca/fides/compare/2.6.1...2.6.2)

### Fixed

- Issue addressing missing field in dataset migration [#2510](https://github.com/ethyca/fides/pull/2510)

## [2.6.1](https://github.com/ethyca/fides/compare/2.6.0...2.6.1)

### Fixed

- Fix errors when privacy requests execute concurrently without workers [#2489](https://github.com/ethyca/fides/pull/2489)
- Enable saas request overrides to run in worker runtime [#2489](https://github.com/ethyca/fides/pull/2489)

## [2.6.0](https://github.com/ethyca/fides/compare/2.5.1...2.6.0)

### Added

- Added the `env` option to the `security` configuration options to allow for users to completely secure the API endpoints [#2267](https://github.com/ethyca/fides/pull/2267)
- Unified Fides Resources
  - Added a dataset dropdown selector when configuring a connector to link an existing dataset to the connector configuration. [#2162](https://github.com/ethyca/fides/pull/2162)
  - Added new datasetconfig.ctl_dataset_id field to unify fides dataset resources [#2046](https://github.com/ethyca/fides/pull/2046)
- Add new connection config routes that couple them with systems [#2249](https://github.com/ethyca/fides/pull/2249)
- Add new select/deselect all permissions buttons [#2437](https://github.com/ethyca/fides/pull/2437)
- Endpoints to allow a user with the `user:password-reset` scope to reset users' passwords. In addition, users no longer require a scope to edit their own passwords. [#2373](https://github.com/ethyca/fides/pull/2373)
- New form to reset a user's password without knowing an old password [#2390](https://github.com/ethyca/fides/pull/2390)
- Approve & deny buttons on the "Request details" page. [#2473](https://github.com/ethyca/fides/pull/2473)
- Consent Propagation
  - Add the ability to execute Consent Requests via the Privacy Request Execution layer [#2125](https://github.com/ethyca/fides/pull/2125)
  - Add a Mailchimp Transactional Consent Connector [#2194](https://github.com/ethyca/fides/pull/2194)
  - Allow defining a list of opt-in and/or opt-out requests in consent connectors [#2315](https://github.com/ethyca/fides/pull/2315)
  - Add a Google Analytics Consent Connector for GA4 properties [#2302](https://github.com/ethyca/fides/pull/2302)
  - Pass the GA Cookie from the Privacy Center [#2337](https://github.com/ethyca/fides/pull/2337)
  - Rename "user_id" to more specific "ga_client_id" [#2356](https://github.com/ethyca/fides/pull/2356)
  - Patch Google Analytics Consent Connector to delete by client_id [#2355](https://github.com/ethyca/fides/pull/2355)
  - Add a "skip_param_values option" to optionally skip when we are missing param values in the body [#2384](https://github.com/ethyca/fides/pull/2384)
  - Adds a new Universal Analytics Connector that works with the UA Tracking Id
- Adds intake and storage of Global Privacy Control Signal props for Consent [#2599](https://github.com/ethyca/fides/pull/2599)

### Changed

- Unified Fides Resources
  - Removed several fidesops schemas for DSR's in favor of updated Fideslang schemas [#2009](https://github.com/ethyca/fides/pull/2009)
  - Removed DatasetConfig.dataset field [#2096](https://github.com/ethyca/fides/pull/2096)
  - Updated UI dataset config routes to use new unified routes [#2113](https://github.com/ethyca/fides/pull/2113)
  - Validate request body on crud endpoints on upsert. Validate dataset data categories before save. [#2134](https://github.com/ethyca/fides/pull/2134/)
  - Updated test env setup and quickstart to use new endpoints [#2225](https://github.com/ethyca/fides/pull/2225)
- Consent Propagation
  - Privacy Center consent options can now be marked as `executable` in order to propagate consent requests [#2193](https://github.com/ethyca/fides/pull/2193)
  - Add support for passing browser identities to consent request patches [#2304](https://github.com/ethyca/fides/pull/2304)
- Update fideslang to 1.3.3 [#2343](https://github.com/ethyca/fides/pull/2343)
- Display the request type instead of the policy name on the request table [#2382](https://github.com/ethyca/fides/pull/2382)
- Make denial reasons required [#2400](https://github.com/ethyca/fides/pull/2400)
- Display the policy key on the request details page [#2395](https://github.com/ethyca/fides/pull/2395)
- Updated CSV export [#2452](https://github.com/ethyca/fides/pull/2452)
- Privacy Request approval now uses a modal [#2443](https://github.com/ethyca/fides/pull/2443)

### Developer Experience

- `nox -s test_env` has been replaced with `nox -s "fides_env(dev)"`
- New command `nox -s "fides_env(test)"` creates a complete test environment with seed data (similar to `fides_env(dev)`) but with the production fides image so the built UI can be accessed at `localhost:8080` [#2399](https://github.com/ethyca/fides/pull/2399)
- Change from code climate to codecov for coverage reporting [#2402](https://github.com/ethyca/fides/pull/2402)

### Fixed

- Home screen header scaling and responsiveness issues [#2200](https://github.com/ethyca/fides/pull/2277)
- Privacy Center identity inputs validate even when they are optional. [#2308](https://github.com/ethyca/fides/pull/2308)
- The PII toggle defaults to false and PII will be hidden on page load [#2388](https://github.com/ethyca/fides/pull/2388)
- Fixed a CI bug caused by git security upgrades [#2441](https://github.com/ethyca/fides/pull/2441)
- Privacy Center
  - Identity inputs validate even when they are optional. [#2308](https://github.com/ethyca/fides/pull/2308)
  - Submit buttons show loading state and disable while submitting. [#2401](https://github.com/ethyca/fides/pull/2401)
  - Phone inputs no longer request country SVGs from external domain. [#2378](https://github.com/ethyca/fides/pull/2378)
  - Input validation errors no longer change the height of modals. [#2379](https://github.com/ethyca/fides/pull/2379)
- Patch masking strategies to better handle null and non-string inputs [#2307](https://github.com/ethyca/fides/pull/2377)
- Renamed prod pushes tag to be `latest` for privacy center and sample app [#2401](https://github.com/ethyca/fides/pull/2407)
- Update firebase connector to better handle non-existent users [#2439](https://github.com/ethyca/fides/pull/2439)

## [2.5.1](https://github.com/ethyca/fides/compare/2.5.0...2.5.1)

### Developer Experience

- Allow db resets only if `config.dev_mode` is `True` [#2321](https://github.com/ethyca/fides/pull/2321)

### Fixed

- Added a feature flag for the recent dataset classification UX changes [#2335](https://github.com/ethyca/fides/pull/2335)

### Security

- Add a check to the catchall path to prevent returning paths outside of the UI directory [#2330](https://github.com/ethyca/fides/pull/2330)

### Developer Experience

- Reduce size of local Docker images by fixing `.dockerignore` patterns [#2360](https://github.com/ethyca/fides/pull/2360)

## [2.5.0](https://github.com/ethyca/fides/compare/2.4.0...2.5.0)

### Docs

- Update the docs landing page and remove redundant docs [#2184](https://github.com/ethyca/fides/pull/2184)

### Added

- Added the `user` command group to the CLI. [#2153](https://github.com/ethyca/fides/pull/2153)
- Added `Code Climate` test coverage uploads. [#2198](https://github.com/ethyca/fides/pull/2198)
- Added the connection key to the execution log [#2100](https://github.com/ethyca/fides/pull/2100)
- Added endpoints to retrieve DSR `Rule`s and `Rule Target`s [#2116](https://github.com/ethyca/fides/pull/2116)
- Added Fides version number to account dropdown in the UI [#2140](https://github.com/ethyca/fides/pull/2140)
- Add link to Classify Systems page in nav side bar [#2128](https://github.com/ethyca/fides/pull/2128)
- Dataset classification UI now polls for results [#2123](https://github.com/ethyca/fides/pull/2123)
- Update Privacy Center Icons [#1800](https://github.com/ethyca/fides/pull/2139)
- Privacy Center `fides-consent.js`:
  - `Fides.shopify` integration function. [#2152](https://github.com/ethyca/fides/pull/2152)
  - Dedicated folder for integrations.
  - `Fides.meta` integration function (fbq). [#2217](https://github.com/ethyca/fides/pull/2217)
- Adds support for Twilio email service (Sendgrid) [#2154](https://github.com/ethyca/fides/pull/2154)
- Access and erasure support for Recharge [#1709](https://github.com/ethyca/fides/pull/1709)
- Access and erasure support for Friendbuy Nextgen [#2085](https://github.com/ethyca/fides/pull/2085)

### Changed

- Admin UI Feature Flags - [#2101](https://github.com/ethyca/fides/pull/2101)
  - Overrides can be saved in the browser.
  - Use `NEXT_PUBLIC_APP_ENV` for app-specific environment config.
  - No longer use `react-feature-flags` library.
  - Can have descriptions. [#2243](https://github.com/ethyca/fides/pull/2243)
- Made privacy declarations optional when adding systems manually - [#2173](https://github.com/ethyca/fides/pull/2173)
- Removed an unclear logging message. [#2266](https://github.com/ethyca/fides/pull/2266)
- Allow any user with `user:delete` scope to delete other users [#2148](https://github.com/ethyca/fides/pull/2148)
- Dynamic imports of custom overrides and SaaS test fixtures [#2169](https://github.com/ethyca/fides/pull/2169)
- Added `AuthenticatedClient` to custom request override interface [#2171](https://github.com/ethyca/fides/pull/2171)
- Only approve the specific collection instead of the entire dataset, display only top 1 classification by default [#2226](https://github.com/ethyca/fides/pull/2226)
- Update sample project resources for `fides evaluate` usage in `fides deploy` [#2253](https://github.com/ethyca/fides/pull/2253)

### Removed

- Removed unused object_name field on s3 storage config [#2133](https://github.com/ethyca/fides/pull/2133)

### Fixed

- Remove next-auth from privacy center to fix JS console error [#2090](https://github.com/ethyca/fides/pull/2090)
- Admin UI - Added Missing ability to assign `user:delete` in the permissions checkboxes [#2148](https://github.com/ethyca/fides/pull/2148)
- Nav bug: clicking on Privacy Request breadcrumb takes me to Home instead of /privacy-requests [#497](https://github.com/ethyca/fides/pull/2141)
- Side nav disappears when viewing request details [#2129](https://github.com/ethyca/fides/pull/2155)
- Remove usage of load dataset button and other dataset UI modifications [#2149](https://github.com/ethyca/fides/pull/2149)
- Improve readability for exceptions raised from custom request overrides [#2157](https://github.com/ethyca/fides/pull/2157)
- Importing custom request overrides on server startup [#2186](https://github.com/ethyca/fides/pull/2186)
- Remove warning when env vars default to blank strings in docker-compose [#2188](https://github.com/ethyca/fides/pull/2188)
- Fix Cookie House purchase modal flashing 'Error' in title [#2274](https://github.com/ethyca/fides/pull/2274)
- Stop dependency from upgrading `packaging` to version with known issue [#2273](https://github.com/ethyca/fides/pull/2273)
- Privacy center config no longer requires `identity_inputs` and will use `email` as a default [#2263](https://github.com/ethyca/fides/pull/2263)
- No longer display remaining days for privacy requests in terminal states [#2292](https://github.com/ethyca/fides/pull/2292)

### Removed

- Remove "Create New System" button when viewing systems. All systems can now be created via the "Add systems" button on the home page. [#2132](https://github.com/ethyca/fides/pull/2132)

## [2.4.0](https://github.com/ethyca/fides/compare/2.3.1...2.4.0)

### Developer Experience

- Include a pre-check workflow that collects the pytest suite [#2098](https://github.com/ethyca/fides/pull/2098)
- Write to the application db when running the app locally. Write to the test db when running pytest [#1731](https://github.com/ethyca/fides/pull/1731)

### Changed

- Move the `fides.ctl.core.` and `fides.ctl.connectors` modules into `fides.core` and `fides.connectors` respectively [#2097](https://github.com/ethyca/fides/pull/2097)
- Fides: Skip cypress tests due to nav bar 2.0 [#2102](https://github.com/ethyca/fides/pull/2103)

### Added

- Adds new erasure policy for complete user data masking [#1839](https://github.com/ethyca/fides/pull/1839)
- New Fides Home page [#1864](https://github.com/ethyca/fides/pull/2050)
- Nav 2.0 - Replace form flow side navs with top tabs [#2037](https://github.com/ethyca/fides/pull/2050)
- Adds new erasure policy for complete user data masking [#1839](https://github.com/ethyca/fides/pull/1839)
- Added ability to use Mailgun templates when sending emails. [#2039](https://github.com/ethyca/fides/pull/2039)
- Adds SMS id verification for consent [#2094](https://github.com/ethyca/fides/pull/2094)

### Fixed

- Store `fides_consent` cookie on the root domain of the Privacy Center [#2071](https://github.com/ethyca/fides/pull/2071)
- Properly set the expire-time for verification codes [#2105](https://github.com/ethyca/fides/pull/2105)

## [2.3.1](https://github.com/ethyca/fides/compare/2.3.0...2.3.1)

### Fixed

- Resolved an issue where the root_user was not being created [#2082](https://github.com/ethyca/fides/pull/2082)

### Added

- Nav redesign with sidebar groups. Feature flagged to only be visible in dev mode until release. [#2030](https://github.com/ethyca/fides/pull/2047)
- Improved error handling for incorrect app encryption key [#2089](https://github.com/ethyca/fides/pull/2089)
- Access and erasure support for Friendbuy API [#2019](https://github.com/ethyca/fides/pull/2019)

## [2.3.0](https://github.com/ethyca/fides/compare/2.2.2...2.3.0)

### Added

- Common Subscriptions for app-wide data and feature checks. [#2030](https://github.com/ethyca/fides/pull/2030)
- Send email alerts on privacy request failures once the specified threshold is reached. [#1793](https://github.com/ethyca/fides/pull/1793)
- DSR Notifications (toast) [#1895](https://github.com/ethyca/fides/pull/1895)
- DSR configure alerts btn [#1895](https://github.com/ethyca/fides/pull/1895)
- DSR configure alters (FE) [#1895](https://github.com/ethyca/fides/pull/1895)
- Add a `usage` session to Nox to print full session docstrings. [#2022](https://github.com/ethyca/fides/pull/2022)

### Added

- Adds notifications section to toml files [#2026](https://github.com/ethyca/fides/pull/2060)

### Changed

- Updated to use `loguru` logging library throughout codebase [#2031](https://github.com/ethyca/fides/pull/2031)
- Do not always create a `fides.toml` by default [#2023](https://github.com/ethyca/fides/pull/2023)
- The `fideslib` module has been merged into `fides`, code redundancies have been removed [#1859](https://github.com/ethyca/fides/pull/1859)
- Replace 'ingress' and 'egress' with 'sources' and 'destinations' across UI [#2044](https://github.com/ethyca/fides/pull/2044)
- Update the functionality of `fides pull -a <filename>` to include _all_ resource types. [#2083](https://github.com/ethyca/fides/pull/2083)

### Fixed

- Timing issues with bulk DSR reprocessing, specifically when analytics are enabled [#2015](https://github.com/ethyca/fides/pull/2015)
- Error caused by running erasure requests with disabled connectors [#2045](https://github.com/ethyca/fides/pull/2045)
- Changes the SlowAPI ratelimiter's backend to use memory instead of Redis [#2054](https://github.com/ethyca/fides/pull/2058)

## [2.2.2](https://github.com/ethyca/fides/compare/2.2.1...2.2.2)

### Docs

- Updated the readme to use new new [docs site](http://docs.ethyca.com) [#2020](https://github.com/ethyca/fides/pull/2020)

### Deprecated

- The documentation site hosted in the `/docs` directory has been deprecated. All documentation updates will be hosted at the new [docs site](http://docs.ethyca.com) [#2020](https://github.com/ethyca/fides/pull/2020)

### Fixed

- Fixed mypy and pylint errors [#2013](https://github.com/ethyca/fides/pull/2013)
- Update connection test endpoint to be effectively non-blocking [#2000](https://github.com/ethyca/fides/pull/2000)
- Update Fides connector to better handle children with no access results [#2012](https://github.com/ethyca/fides/pull/2012)

## [2.2.1](https://github.com/ethyca/fides/compare/2.2.0...2.2.1)

### Added

- Add health check indicator for data flow scanning option [#1973](https://github.com/ethyca/fides/pull/1973)

### Changed

- The `celery.toml` is no longer used, instead it is a subsection of the `fides.toml` file [#1990](https://github.com/ethyca/fides/pull/1990)
- Update sample project landing page copy to be version-agnostic [#1958](https://github.com/ethyca/fides/pull/1958)
- `get` and `ls` CLI commands now return valid `fides` object YAML [#1991](https://github.com/ethyca/fides/pull/1991)

### Developer Experience

- Remove duplicate fastapi-caching and pin version. [#1765](https://github.com/ethyca/fides/pull/1765)

## [2.2.0](https://github.com/ethyca/fides/compare/2.1.0...2.2.0)

### Added

- Send email alerts on privacy request failures once the specified threshold is reached. [#1793](https://github.com/ethyca/fides/pull/1793)
- Add authenticated privacy request route. [#1819](https://github.com/ethyca/fides/pull/1819)
- Enable the onboarding flow [#1836](https://github.com/ethyca/fides/pull/1836)
- Access and erasure support for Fullstory API [#1821](https://github.com/ethyca/fides/pull/1821)
- Add function to poll privacy request for completion [#1860](https://github.com/ethyca/fides/pull/1860)
- Added rescan flow for the data flow scanner [#1844](https://github.com/ethyca/fides/pull/1844)
- Add rescan flow for the data flow scanner [#1844](https://github.com/ethyca/fides/pull/1844)
- Add Fides connector to support parent-child Fides deployments [#1861](https://github.com/ethyca/fides/pull/1861)
- Classification UI now polls for updates to classifications [#1908](https://github.com/ethyca/fides/pull/1908)

### Changed

- The organization info form step is now skipped if the server already has organization info. [#1840](https://github.com/ethyca/fides/pull/1840)
- Removed the description column from the classify systems page. [#1867](https://github.com/ethyca/fides/pull/1867)
- Retrieve child results during fides connector execution [#1967](https://github.com/ethyca/fides/pull/1967)

### Fixed

- Fix error in parent user creation seeding. [#1832](https://github.com/ethyca/fides/issues/1832)
- Fix DSR error due to unfiltered empty identities [#1901](https://github.com/ethyca/fides/pull/1907)

### Docs

- Remove documentation about no-longer used connection string override [#1824](https://github.com/ethyca/fides/pull/1824)
- Fix typo in headings [#1824](https://github.com/ethyca/fides/pull/1824)
- Update documentation to reflect configs necessary for mailgun, twilio_sms and twilio_email service types [#1846](https://github.com/ethyca/fides/pull/1846)

...

## [2.1.0](https://github.com/ethyca/fides/compare/2.0.0...2.1.0)

### Added

- Classification flow for system data flows
- Classification is now triggered as part of data flow scanning
- Include `ingress` and `egress` fields on system export and `datamap/` endpoint [#1740](https://github.com/ethyca/fides/pull/1740)
- Repeatable unique identifier for dataset fides_keys and metadata [#1786](https://github.com/ethyca/fides/pull/1786)
- Adds SMS support for identity verification notifications [#1726](https://github.com/ethyca/fides/pull/1726)
- Added phone number validation in back-end and react phone number form in Privacy Center [#1745](https://github.com/ethyca/fides/pull/1745)
- Adds SMS message template for all subject notifications [#1743](https://github.com/ethyca/fides/pull/1743)
- Privacy-Center-Cypress workflow for CI checks of the Privacy Center. [#1722](https://github.com/ethyca/fides/pull/1722)
- Privacy Center `fides-consent.js` script for accessing consent on external pages. [Details](/clients/privacy-center/packages/fides-consent/README.md)
- Erasure support for Twilio Conversations API [#1673](https://github.com/ethyca/fides/pull/1673)
- Webserver port can now be configured via the CLI command [#1858](https://github.com/ethyca/fides/pull/1858)

### Changed

- Optional dependencies are no longer used for 3rd-party connectivity. Instead they are used to isolate dangerous dependencies. [#1679](https://github.com/ethyca/fides/pull/1679)
- All Next pages now automatically require login. [#1670](https://github.com/ethyca/fides/pull/1670)
- Running the `webserver` command no longer prompts the user to opt out/in to analytics[#1724](https://github.com/ethyca/fides/pull/1724)

### Developer Experience

- Admin-UI-Cypress tests that fail in CI will now upload screen recordings for debugging. [#1728](https://github.com/ethyca/fides/pull/1728/files/c23e62fea284f7910028c8483feff893903068b8#r1019491323)
- Enable remote debugging from VSCode of live dev app [#1780](https://github.com/ethyca/fides/pull/1780)

### Removed

- Removed the Privacy Center `cookieName` config introduced in 2.0.0. [#1756](https://github.com/ethyca/fides/pull/1756)

### Fixed

- Exceptions are no longer raised when sending analytics on Windows [#1666](https://github.com/ethyca/fides/pull/1666)
- Fixed wording on identity verification modal in the Privacy Center [#1674](https://github.com/ethyca/fides/pull/1674)
- Update system fides_key tooltip text [#1533](https://github.com/ethyca/fides/pull/1685)
- Removed local storage parsing that is redundant with redux-persist. [#1678](https://github.com/ethyca/fides/pull/1678)
- Show a helpful error message if Docker daemon is not running during "fides deploy" [#1694](https://github.com/ethyca/fides/pull/1694)
- Allow users to query their own permissions, including root user. [#1698](https://github.com/ethyca/fides/pull/1698)
- Single-select taxonomy fields legal basis and special category can be cleared. [#1712](https://github.com/ethyca/fides/pull/1712)
- Fixes the issue where the security config is not properly loading from environment variables. [#1718](https://github.com/ethyca/fides/pull/1718)
- Fixes the issue where the CLI can't run without the config values required by the webserver. [#1811](https://github.com/ethyca/fides/pull/1811)
- Correctly handle response from adobe jwt auth endpoint as milliseconds, rather than seconds. [#1754](https://github.com/ethyca/fides/pull/1754)
- Fixed styling issues with the `EditDrawer` component. [#1803](https://github.com/ethyca/fides/pull/1803)

### Security

- Bumped versions of packages that use OpenSSL [#1683](https://github.com/ethyca/fides/pull/1683)

## [2.0.0](https://github.com/ethyca/fides/compare/1.9.6...2.0.0)

### Added

- Allow delete-only SaaS connector endpoints [#1200](https://github.com/ethyca/fides/pull/1200)
- Privacy center consent choices store a browser cookie. [#1364](https://github.com/ethyca/fides/pull/1364)
  - The format is generic. A reasonable set of defaults will be added later: [#1444](https://github.com/ethyca/fides/issues/1444)
  - The cookie name defaults to `fides_consent` but can be configured under `config.json > consent > cookieName`.
  - Each consent option can provide an array of `cookieKeys`.
- Individually select and reprocess DSRs that have errored [#1203](https://github.com/ethyca/fides/pull/1489)
- Bulk select and reprocess DSRs that have errored [#1205](https://github.com/ethyca/fides/pull/1489)
- Config Wizard: AWS scan results populate in system review forms. [#1454](https://github.com/ethyca/fides/pull/1454)
- Integrate rate limiter with Saas Connectors. [#1433](https://github.com/ethyca/fides/pull/1433)
- Config Wizard: Added a column selector to the scan results page of the config wizard [#1590](https://github.com/ethyca/fides/pull/1590)
- Config Wizard: Flow for runtime scanner option [#1640](https://github.com/ethyca/fides/pull/1640)
- Access support for Twilio Conversations API [#1520](https://github.com/ethyca/fides/pull/1520)
- Message Config: Adds Twilio Email/SMS support [#1519](https://github.com/ethyca/fides/pull/1519)

### Changed

- Updated mypy to version 0.981 and Python to version 3.10.7 [#1448](https://github.com/ethyca/fides/pull/1448)

### Developer Experience

- Repository dispatch events are sent to fidesctl-plus and fidesops-plus [#1263](https://github.com/ethyca/fides/pull/1263)
- Only the `docs-authors` team members are specified as `CODEOWNERS` [#1446](https://github.com/ethyca/fides/pull/1446)
- Updates the default local configuration to not defer tasks to a worker node [#1552](https://github.com/ethyca/fides/pull/1552/)
- Updates the healthcheck to return health status of connected Celery workers [#1588](https://github.com/ethyca/fides/pull/1588)

### Docs

- Remove the tutorial to prepare for new update [#1543](https://github.com/ethyca/fides/pull/1543)
- Add system management via UI documentation [#1541](https://github.com/ethyca/fides/pull/1541)
- Added DSR quickstart docs, restructured docs navigation [#1651](https://github.com/ethyca/fides/pull/1651)
- Update privacy request execution overview docs [#1258](https://github.com/ethyca/fides/pull/1490)

### Fixed

- Fixed system dependencies appearing as "N/A" in the datamap endpoint when there are no privacy declarations [#1649](https://github.com/ethyca/fides/pull/1649)

## [1.9.6](https://github.com/ethyca/fides/compare/1.9.5...1.9.6)

### Fixed

- Include systems without a privacy declaration on data map [#1603](https://github.com/ethyca/fides/pull/1603)
- Handle malformed tokens [#1523](https://github.com/ethyca/fides/pull/1523)
- Remove thrown exception from getAllPrivacyRequests method [#1592](https://github.com/ethyca/fides/pull/1593)
- Include systems without a privacy declaration on data map [#1603](https://github.com/ethyca/fides/pull/1603)
- After editing a dataset, the table will stay on the previously selected collection instead of resetting to the first one. [#1511](https://github.com/ethyca/fides/pull/1511)
- Fix redis `db_index` config issue [#1647](https://github.com/ethyca/fides/pull/1647)

### Docs

- Add unlinked docs and fix any remaining broken links [#1266](https://github.com/ethyca/fides/pull/1266)
- Update privacy center docs to include consent information [#1537](https://github.com/ethyca/fides/pull/1537)
- Update UI docs to include DSR countdown information and additional descriptions/filtering [#1545](https://github.com/ethyca/fides/pull/1545)

### Changed

- Allow multiple masking strategies to be specified when using fides as a masking engine [#1647](https://github.com/ethyca/fides/pull/1647)

## [1.9.5](https://github.com/ethyca/fides/compare/1.9.4...1.9.5)

### Added

- The database includes a `plus_system_scans` relation, to track the status and results of System Scanner executions in fidesctl-plus [#1554](https://github.com/ethyca/fides/pull/1554)

## [1.9.4](https://github.com/ethyca/fides/compare/1.9.2...1.9.4)

### Fixed

- After editing a dataset, the table will stay on the previously selected collection instead of resetting to the first one. [#1511](https://github.com/ethyca/fides/pull/1511)

## [1.9.2](https://github.com/ethyca/fides/compare/1.9.1...1.9.2)

### Deprecated

- Added a deprecation warning for the entire package [#1244](https://github.com/ethyca/fides/pull/1244)

### Added

- Dataset generation enhancements using Fides Classify for Plus users:

  - Integrate Fides Plus API into placeholder features introduced in 1.9.0. [#1194](https://github.com/ethyca/fides/pull/1194)

- Fides Admin UI:

  - Configure Connector after creation [#1204](https://github.com/ethyca/fides/pull/1356)

### Fixed

- Privacy Center:
  - Handle error on startup if server isn't running [#1239](https://github.com/ethyca/fides/pull/1239)
  - Fix styling issue with cards [#1240](https://github.com/ethyca/fides/pull/1240)
  - Redirect to index on consent save [#1238](https://github.com/ethyca/fides/pull/1238)

## [1.9.1](https://github.com/ethyca/fides/compare/1.9.0...1.9.1)

### Changed

- Update fideslang to v1.3.1 [#1136](https://github.com/ethyca/fides/pull/1136)

### Changed

- Update fideslang to v1.3.1 [#1136](https://github.com/ethyca/fides/pull/1136)

## [1.9.0](https://github.com/ethyca/fides/compare/1.8.6...1.9.0) - 2022-09-29

### Added

- Dataset generation enhancements using Fides Classify for Plus users:
  - Added toggle for enabling classify during generation. [#1057](https://github.com/ethyca/fides/pull/1057)
  - Initial implementation of API request to kick off classify, with confirmation modal. [#1069](https://github.com/ethyca/fides/pull/1069)
  - Initial Classification & Review status for generated datasets. [#1074](https://github.com/ethyca/fides/pull/1074)
  - Component for choosing data categories based on classification results. [#1110](https://github.com/ethyca/fides/pull/1110)
  - The dataset fields table shows data categories from the classifier (if available). [#1088](https://github.com/ethyca/fides/pull/1088)
  - The "Approve" button can be used to update the dataset with the classifier's suggestions. [#1129](https://github.com/ethyca/fides/pull/1129)
- System management UI:
  - New page to add a system via yaml [#1062](https://github.com/ethyca/fides/pull/1062)
  - Skeleton of page to add a system manually [#1068](https://github.com/ethyca/fides/pull/1068)
  - Refactor config wizard system forms to be reused for system management [#1072](https://github.com/ethyca/fides/pull/1072)
  - Add additional optional fields to system management forms [#1082](https://github.com/ethyca/fides/pull/1082)
  - Delete a system through the UI [#1085](https://github.com/ethyca/fides/pull/1085)
  - Edit a system through the UI [#1096](https://github.com/ethyca/fides/pull/1096)
- Cypress component testing [#1106](https://github.com/ethyca/fides/pull/1106)

### Changed

- Changed behavior of `load_default_taxonomy` to append instead of upsert [#1040](https://github.com/ethyca/fides/pull/1040)
- Changed behavior of adding privacy declarations to decouple the actions of the "add" and "next" buttons [#1086](https://github.com/ethyca/fides/pull/1086)
- Moved system related UI components from the `config-wizard` directory to the `system` directory [#1097](https://github.com/ethyca/fides/pull/1097)
- Updated "type" on SaaS config to be a simple string type, not an enum [#1197](https://github.com/ethyca/fides/pull/1197)

### Developer Experience

- Optional dependencies may have their version defined only once, in `optional-requirements.txt` [#1171](https://github.com/ethyca/fides/pull/1171)

### Docs

- Updated the footer links [#1130](https://github.com/ethyca/fides/pull/1130)

### Fixed

- Fixed the "help" link in the UI header [#1078](https://github.com/ethyca/fides/pull/1078)
- Fixed a bug in Data Category Dropdowns where checking i.e. `user.biometric` would also check `user.biometric_health` [#1126](https://github.com/ethyca/fides/pull/1126)

### Security

- Upgraded pymysql to version `1.0.2` [#1094](https://github.com/ethyca/fides/pull/1094)

## [1.8.6](https://github.com/ethyca/fides/compare/1.8.5...1.8.6) - 2022-09-28

### Added

- Added classification tables for Plus users [#1060](https://github.com/ethyca/fides/pull/1060)

### Fixed

- Fixed a bug where rows were being excluded from a data map [#1124](https://github.com/ethyca/fides/pull/1124)

## [1.8.5](https://github.com/ethyca/fides/compare/1.8.4...1.8.5) - 2022-09-21

### Changed

- Update fideslang to v1.3.0 [#1103](https://github.com/ethyca/fides/pull/1103)

## [1.8.4](https://github.com/ethyca/fides/compare/1.8.3...1.8.4) - 2022-09-09

### Added

- Initial system management page [#1054](https://github.com/ethyca/fides/pull/1054)

### Changed

- Deleting a taxonomy field with children will now cascade delete all of its children as well. [#1042](https://github.com/ethyca/fides/pull/1042)

### Fixed

- Fixed navigating directly to frontend routes loading index page instead of the correct static page for the route.
- Fix truncated evaluation error messages [#1053](https://github.com/ethyca/fides/pull/1053)

## [1.8.3](https://github.com/ethyca/fides/compare/1.8.2...1.8.3) - 2022-09-06

### Added

- Added more taxonomy fields that can be edited via the UI [#1000](https://github.com/ethyca/fides/pull/1000) [#1028](https://github.com/ethyca/fides/pull/1028)
- Added the ability to add taxonomy fields via the UI [#1019](https://github.com/ethyca/fides/pull/1019)
- Added the ability to delete taxonomy fields via the UI [#1006](https://github.com/ethyca/fides/pull/1006)
  - Only non-default taxonomy entities can be deleted [#1023](https://github.com/ethyca/fides/pull/1023)
- Prevent deleting taxonomy `is_default` fields and from adding `is_default=True` fields via the API [#990](https://github.com/ethyca/fides/pull/990).
- Added a "Custom" tag to distinguish user defined taxonomy fields from default taxonomy fields in the UI [#1027](https://github.com/ethyca/fides/pull/1027)
- Added initial support for enabling Fides Plus [#1037](https://github.com/ethyca/fides/pull/1037)
  - The `useFeatures` hook can be used to check if `plus` is enabled.
  - Navigating to/from the Data Map page is gated behind this feature.
  - Plus endpoints are served from the private Plus image.

### Fixed

- Fixed failing mypy tests [#1030](https://github.com/ethyca/fides/pull/1030)
- Fixed an issue where `fides push --diff` would return a false positive diff [#1026](https://github.com/ethyca/fides/pull/1026)
- Pinned pydantic version to < 1.10.0 to fix an error in finding referenced fides keys [#1045](https://github.com/ethyca/fides/pull/1045)

### Fixed

- Fixed failing mypy tests [#1030](https://github.com/ethyca/fides/pull/1030)
- Fixed an issue where `fides push --diff` would return a false positive diff [#1026](https://github.com/ethyca/fides/pull/1026)

### Docs

- Minor formatting updates to [Policy Webhooks](https://ethyca.github.io/fidesops/guides/policy_webhooks/) documentation [#1114](https://github.com/ethyca/fidesops/pull/1114)

### Removed

- Removed create superuser [#1116](https://github.com/ethyca/fidesops/pull/1116)

## [1.8.2](https://github.com/ethyca/fides/compare/1.8.1...1.8.2) - 2022-08-18

### Added

- Added the ability to edit taxonomy fields via the UI [#977](https://github.com/ethyca/fides/pull/977) [#1028](https://github.com/ethyca/fides/pull/1028)
- New column `is_default` added to DataCategory, DataUse, DataSubject, and DataQualifier tables [#976](https://github.com/ethyca/fides/pull/976)
- Added the ability to add taxonomy fields via the UI [#1019](https://github.com/ethyca/fides/pull/1019)
- Added the ability to delete taxonomy fields via the UI [#1006](https://github.com/ethyca/fides/pull/1006)
  - Only non-default taxonomy entities can be deleted [#1023](https://github.com/ethyca/fides/pull/1023)
- Prevent deleting taxonomy `is_default` fields and from adding `is_default=True` fields via the API [#990](https://github.com/ethyca/fides/pull/990).
- Added a "Custom" tag to distinguish user defined taxonomy fields from default taxonomy fields in the UI [#1027](https://github.com/ethyca/fides/pull/1027)

### Changed

- Upgraded base Docker version to Python 3.9 and updated all other references from 3.8 -> 3.9 [#974](https://github.com/ethyca/fides/pull/974)
- Prepend all database tables with `ctl_` [#979](https://github.com/ethyca/fides/pull/979)
- Moved the `admin-ui` code down one level into a `ctl` subdir [#970](https://github.com/ethyca/fides/pull/970)
- Extended the `/datamap` endpoint to include extra metadata [#992](https://github.com/ethyca/fides/pull/992)

## [1.8.1](https://github.com/ethyca/fides/compare/1.8.0...1.8.1) - 2022-08-08

### Deprecated

- The following environment variables have been deprecated, and replaced with the new environment variable names indicated below. To avoid breaking existing workflows, the deprecated variables are still respected in v1.8.1. They will be removed in a future release.
  - `FIDESCTL__API__DATABASE_HOST` --> `FIDESCTL__DATABASE__SERVER`
  - `FIDESCTL__API__DATABASE_NAME` --> `FIDESCTL__DATABASE__DB`
  - `FIDESCTL__API__DATABASE_PASSWORD` --> `FIDESCTL__DATABASE__PASSWORD`
  - `FIDESCTL__API__DATABASE_PORT` --> `FIDESCTL__DATABASE__PORT`
  - `FIDESCTL__API__DATABASE_TEST_DATABASE_NAME` --> `FIDESCTL__DATABASE__TEST_DB`
  - `FIDESCTL__API__DATABASE_USER` --> `FIDESCTL__DATABASE__USER`

### Developer Experience

- The included `docker-compose.yml` no longer references outdated ENV variables [#964](https://github.com/ethyca/fides/pull/964)

### Docs

- Minor release documentation now reflects the desired patch release process [#955](https://github.com/ethyca/fides/pull/955)
- Updated references to ENV variables [#964](https://github.com/ethyca/fides/pull/964)

### Fixed

- Deprecated config options will continue to be respected when set via environment variables [#965](https://github.com/ethyca/fides/pull/965)
- The git cache is rebuilt within the Docker container [#962](https://github.com/ethyca/fides/pull/962)
- The `wheel` pypi build no longer has a dirty version tag [#962](https://github.com/ethyca/fides/pull/962)
- Add setuptools to dev-requirements to fix versioneer error [#983](https://github.com/ethyca/fides/pull/983)

## [1.8.0](https://github.com/ethyca/fides/compare/1.7.1...1.8.0) - 2022-08-04

### Added

- Initial configuration wizard UI view
  - System scanning step: AWS credentials form and initial `generate` API usage.
  - System scanning results: AWS systems are stored and can be selected for review
- CustomInput type "password" with show/hide icon.
- Pull CLI command now checks for untracked/unstaged files in the manifests dir [#869](https://github.com/ethyca/fides/pull/869)
- Pull CLI command has a flag to pull missing files from the server [#895](https://github.com/ethyca/fides/pull/895)
- Add BigQuery support for the `generate` command and `/generate` endpoint [#814](https://github.com/ethyca/fides/pull/814) & [#917](https://github.com/ethyca/fides/pull/917)
- Added user auth tables [915](https://github.com/ethyca/fides/pull/915)
- Standardized API error parsing under `~/types/errors`
- Added taxonomy page to UI [#902](https://github.com/ethyca/fides/pull/902)
  - Added a nested accordion component for displaying taxonomy data [#910](https://github.com/ethyca/fides/pull/910)
- Add lru cache to get_config [927](https://github.com/ethyca/fides/pull/927)
- Add support for deprecated API config values [#959](https://github.com/ethyca/fides/pull/959)
- `fides` is now an alias for `fidesctl` as a CLI entrypoint [#926](https://github.com/ethyca/fides/pull/926)
- Add user auth routes [929](https://github.com/ethyca/fides/pull/929)
- Bump fideslib to 3.0.1 and remove patch code[931](https://github.com/ethyca/fides/pull/931)
- Update the `fidesctl` python package to automatically serve the UI [#941](https://github.com/ethyca/fides/pull/941)
- Add `push` cli command alias for `apply` and deprecate `apply` [943](https://github.com/ethyca/fides/pull/943)
- Add resource groups tagging api as a source of system generation [939](https://github.com/ethyca/fides/pull/939)
- Add GitHub Action to publish the `fidesctl` package to testpypi on pushes to main [#951](https://github.com/ethyca/fides/pull/951)
- Added configWizardFlag to ui to hide the config wizard when false [[#1453](https://github.com/ethyca/fides/issues/1453)

### Changed

- Updated the `datamap` endpoint to return human-readable column names as the first response item [#779](https://github.com/ethyca/fides/pull/779)
- Remove the `obscure` requirement from the `generate` endpoint [#819](https://github.com/ethyca/fides/pull/819)
- Moved all files from `fidesapi` to `fidesctl/api` [#885](https://github.com/ethyca/fides/pull/885)
- Moved `scan` and `generate` to the list of commands that can be run in local mode [#841](https://github.com/ethyca/fides/pull/841)
- Upgraded the base docker images from Debian Buster to Bullseye [#958](https://github.com/ethyca/fides/pull/958)
- Removed `ipython` as a dev-requirement [#958](https://github.com/ethyca/fides/pull/958)
- Webserver dependencies now come as a standard part of the package [#881](https://github.com/ethyca/fides/pull/881)
- Initial configuration wizard UI view
  - Refactored step & form results management to use Redux Toolkit slice.
- Change `id` field in tables from an integer to a string [915](https://github.com/ethyca/fides/pull/915)
- Update `fideslang` to `1.1.0`, simplifying the default taxonomy and adding `tags` for resources [#865](https://github.com/ethyca/fides/pull/865)
- Merge existing configurations with `fideslib` library [#913](https://github.com/ethyca/fides/pull/913)
- Moved frontend static files to `src/fidesctl/ui-build/static` [#934](https://github.com/ethyca/fides/pull/934)
- Replicated the error response handling from the `/validate` endpoint to the `/generate` endpoint [#911](https://github.com/ethyca/fides/pull/911)

### Developer Experience

- Remove `API_PREFIX` from fidesctl/core/utils.py and change references to `API_PREFIX` in fidesctl/api/reoutes/util.py [922](https://github.com/ethyca/fides/pull/922)

### Fixed

- Dataset field columns show all columns by default in the UI [#898](https://github.com/ethyca/fides/pull/898)
- Fixed the missing `.fides./` directory when locating the default config [#933](https://github.com/ethyca/fides/pull/933)

## [1.7.1](https://github.com/ethyca/fides/compare/1.7.0...1.7.1) - 2022-07-28

### Added

- Add datasets via YAML in the UI [#813](https://github.com/ethyca/fides/pull/813)
- Add datasets via database connection [#834](https://github.com/ethyca/fides/pull/834) [#889](https://github.com/ethyca/fides/pull/889)
- Add delete confirmation when deleting a field or collection from a dataset [#809](https://github.com/ethyca/fides/pull/809)
- Add ability to delete datasets from the UI [#827](https://github.com/ethyca/fides/pull/827)
- Add Cypress for testing [713](https://github.com/ethyca/fides/pull/833)
- Add datasets via database connection (UI only) [#834](https://github.com/ethyca/fides/pull/834)
- Add Okta support to the `/generate` endpoint [#842](https://github.com/ethyca/fides/pull/842)
- Add db support to `/generate` endpoint [849](https://github.com/ethyca/fides/pull/849)
- Added OpenAPI TypeScript client generation for the UI app. See the [README](/clients/admin-ui/src/types/api/README.md) for more details.

### Changed

- Remove the `obscure` requirement from the `generate` endpoint [#819](https://github.com/ethyca/fides/pull/819)

### Developer Experience

- When releases are published, dispatch a repository webhook event to ethyca/fidesctl-plus [#938](https://github.com/ethyca/fides/pull/938)

### Docs

- recommend/replace pip installs with pipx [#874](https://github.com/ethyca/fides/pull/874)

### Fixed

- CustomSelect input tooltips appear next to selector instead of wrapping to a new row.
- Datasets without the `third_country_transfer` will not cause the editing dataset form to not render.
- Fixed a build issue causing an `unknown` version of `fidesctl` to be installed in published Docker images [#836](https://github.com/ethyca/fides/pull/836)
- Fixed an M1-related SQLAlchemy bug [#816](https://github.com/ethyca/fides/pull/891)
- Endpoints now work with or without a trailing slash. [#886](https://github.com/ethyca/fides/pull/886)
- Dataset field columns show all columns by default in the UI [#898](https://github.com/ethyca/fides/pull/898)
- Fixed the `tag` specific GitHub Action workflows for Docker and publishing docs. [#901](https://github.com/ethyca/fides/pull/901)

## [1.7.0](https://github.com/ethyca/fides/compare/1.6.1...1.7.0) - 2022-06-23

### Added

- Added dependabot to keep dependencies updated
- A warning now issues for any orphan datasets as part of the `apply` command [543](https://github.com/ethyca/fides/pull/543)
- Initial scaffolding of management UI [#561](https://github.com/ethyca/fides/pull/624)
- A new `audit` command for `system` and `organization` resources, checking data map attribute compliance [#548](https://github.com/ethyca/fides/pull/548)
- Static UI assets are now built with the docker container [#663](https://github.com/ethyca/fides/issues/663)
- Host static files via fidesapi [#621](https://github.com/ethyca/fides/pull/621)
- A new `generate` endpoint to enable capturing systems from infrastructure from the UI [#642](https://github.com/ethyca/fides/pull/642)
- A new `datamap` endpoint to enable visualizing a data map from the UI [#721](https://github.com/ethyca/fides/pull/721)
- Management UI navigation bar [#679](https://github.com/ethyca/fides/issues/679)
- Management UI integration [#736](https://github.com/ethyca/fides/pull/736)
  - Datasets
  - Systems
  - Taxonomy (data categories)
- Initial dataset UI view [#768](https://github.com/ethyca/fides/pull/768)
  - Add interaction for viewing a dataset collection
  - Add column picker
  - Add a data category checklist tree
  - Edit/delete dataset fields
  - Edit/delete dataset collections
  - Edit datasets
  - Add a component for Identifiability tags
  - Add tooltips for help on forms
  - Add geographic location (third_country_transfers) country selection. Supported by new dependency `i18n-iso-countries`.
- Okta, aws and database credentials can now come from `fidesctl.toml` config [#694](https://github.com/ethyca/fides/pull/694)
- New `validate` endpoint to test aws and okta credentials [#722](https://github.com/ethyca/fides/pull/722)
- Initial configuration wizard UI view
  - Manual entry steps added (name and describe organization, pick entry route, and describe system manually including privacy declarations)
- A new image tagged `ethyca/fidesctl:dev` is published on each push to `main` [781](https://github.com/ethyca/fides/pull/781)
- A new cli command (`fidesctl sync`) [#765](https://github.com/ethyca/fides/pull/765)

### Changed

- Comparing server and CLI versions ignores `.dirty` only differences, and is quiet on success when running general CLI commands [621](https://github.com/ethyca/fides/pull/621)
- All endpoints now prefixed by `/api/v1` [#623](https://github.com/ethyca/fides/issues/623)
- Allow AWS credentials to be passed to `generate system` via the API [#645](https://github.com/ethyca/fides/pull/645)
- Update the export of a datamap to load resources from the server instead of a manifest directory [#662](https://github.com/ethyca/fides/pull/662)
- Refactor `export` to remove CLI specific uses from the core modules and load resources[#725](https://github.com/ethyca/fides/pull/725)
- Bump version of FastAPI in `setup.py` to 0.77.1 to match `optional-requirements.txt` [#734](https://github.com/ethyca/fides/pull/734)
- Docker images are now only built and pushed on tags to match when released to pypi [#740](https://github.com/ethyca/fides/pull/740)
- Okta resource scanning and generation now works with systems instead of datasets [#751](https://github.com/ethyca/fides/pull/751)

### Developer Experience

- Replaced `make` with `nox` [#547](https://github.com/ethyca/fides/pull/547)
- Removed usage of `fideslang` module in favor of new [external package](https://github.com/ethyca/fideslang) shared across projects [#619](https://github.com/ethyca/fides/issues/619)
- Added a UI service to the docker-compose deployment [#757](https://github.com/ethyca/fides/pull/757)
- `TestClient` defined in and shared across test modules via `conftest.py` [#759](https://github.com/ethyca/fides/pull/759)

### Docs

- Replaced all references to `make` with `nox` [#547](https://github.com/ethyca/fides/pull/547)
- Removed config/schemas page [#613](https://github.com/ethyca/fides/issues/613)
- Dataset UI and config wizard docs added ([https://github.com/ethyca/fides/pull/697](https://github.com/ethyca/fides/pull/697))
- The fides README now walks through generating a datamap [#746](https://github.com/ethyca/fides/pull/746)

### Fixed

- Updated `fideslog` to v1.1.5, resolving an issue where some exceptions thrown by the SDK were not handled as expected [#609](https://github.com/ethyca/fides/issues/609)
- Updated the webserver so that it won't fail if the database is inaccessible [#649](https://github.com/ethyca/fides/pull/649)
- Updated external tests to handle complex characters [#661](https://github.com/ethyca/fides/pull/661)
- Evaluations now properly merge the default taxonomy into the user-defined taxonomy [#684](https://github.com/ethyca/fides/pull/684)
- The CLI can now be run without installing the webserver components [#715](https://github.com/ethyca/fides/pull/715)

## [1.6.1](https://github.com/ethyca/fides/compare/1.6.0...1.6.1) - 2022-06-15

### Docs

- Updated `Release Steps`

### Fixed

- Resolved a failure with populating applicable data subject rights to a data map
- Handle invalid characters when generating a `fides_key` [#761](https://github.com/ethyca/fides/pull/761)

## [1.6.0](https://github.com/ethyca/fides/compare/1.5.3...1.6.0) - 2022-05-02

### Added

- ESLint configuration changes [#514](https://github.com/ethyca/fidesops/pull/514)
- User creation, update and permissions in the Admin UI [#511](https://github.com/ethyca/fidesops/pull/511)
- Yaml support for dataset upload [#284](https://github.com/ethyca/fidesops/pull/284)

### Breaking Changes

- Update masking API to take multiple input values [#443](https://github.com/ethyca/fidesops/pull/443)

### Docs

- DRP feature documentation [#520](https://github.com/ethyca/fidesops/pull/520)

## [1.4.2](https://github.com/ethyca/fidesops/compare/1.4.1...1.4.2) - 2022-05-12

### Added

- GET routes for users [#405](https://github.com/ethyca/fidesops/pull/405)
- Username based search on GET route [#444](https://github.com/ethyca/fidesops/pull/444)
- FIDESOPS\_\_DEV_MODE for Easier SaaS Request Debugging [#363](https://github.com/ethyca/fidesops/pull/363)
- Track user privileges across sessions [#425](https://github.com/ethyca/fidesops/pull/425)
- Add first_name and last_name fields. Also add them along with created_at to FidesUser response [#465](https://github.com/ethyca/fidesops/pull/465)
- Denial reasons for DSR and user `AuditLog` [#463](https://github.com/ethyca/fidesops/pull/463)
- DRP action to Policy [#453](https://github.com/ethyca/fidesops/pull/453)
- `CHANGELOG.md` file[#484](https://github.com/ethyca/fidesops/pull/484)
- DRP status endpoint [#485](https://github.com/ethyca/fidesops/pull/485)
- DRP exerise endpoint [#496](https://github.com/ethyca/fidesops/pull/496)
- Frontend for privacy request denial reaons [#480](https://github.com/ethyca/fidesops/pull/480)
- Publish Fidesops to Pypi [#491](https://github.com/ethyca/fidesops/pull/491)
- DRP data rights endpoint [#526](https://github.com/ethyca/fidesops/pull/526)

### Changed

- Converted HTTP Status Codes to Starlette constant values [#438](https://github.com/ethyca/fidesops/pull/438)
- SaasConnector.send behavior on ignore_errors now returns raw response [#462](https://github.com/ethyca/fidesops/pull/462)
- Seed user permissions in `create_superuser.py` script [#468](https://github.com/ethyca/fidesops/pull/468)
- User API Endpoints (update fields and reset user passwords) [#471](https://github.com/ethyca/fidesops/pull/471)
- Format tests with `black` [#466](https://github.com/ethyca/fidesops/pull/466)
- Extract privacy request endpoint logic into separate service for DRP [#470](https://github.com/ethyca/fidesops/pull/470)
- Fixing inconsistent SaaS connector integration tests [#473](https://github.com/ethyca/fidesops/pull/473)
- Add user data to login response [#501](https://github.com/ethyca/fidesops/pull/501)

### Breaking Changes

- Update masking API to take multiple input values [#443](https://github.com/ethyca/fidesops/pull/443)

### Docs

- Added issue template for documentation updates [#442](https://github.com/ethyca/fidesops/pull/442)
- Clarify masking updates [#464](https://github.com/ethyca/fidesops/pull/464)
- Added dark mode [#476](https://github.com/ethyca/fidesops/pull/476)

### Fixed

- Removed miradb test warning [#436](https://github.com/ethyca/fidesops/pull/436)
- Added missing import [#448](https://github.com/ethyca/fidesops/pull/448)
- Removed pypi badge pointing to wrong package [#452](https://github.com/ethyca/fidesops/pull/452)
- Audit imports and references [#479](https://github.com/ethyca/fidesops/pull/479)
- Switch to using update method on PUT permission endpoint [#500](https://github.com/ethyca/fidesops/pull/500)

### Developer Experience

- added isort as a CI check
- Include `tests/` in all static code checks (e.g. `mypy`, `pylint`)

### Changed

- Published Docker image does a clean install of Fidesctl
- `with_analytics` is now a decorator

### Fixed

- Third-Country formatting on Data Map
- Potential Duplication on Data Map
- Exceptions are no longer raised when sending `AnalyticsEvent`s on Windows
- Running `fidesctl init` now generates a `server_host` and `server_protocol`
  rather than `server_url`<|MERGE_RESOLUTION|>--- conflicted
+++ resolved
@@ -21,20 +21,15 @@
 - Added carets to collapsible sections in the overlay modal [#4793](https://github.com/ethyca/fides/pull/4793)
 - Added erasure support for OpenWeb [#4735](https://github.com/ethyca/fides/pull/4735)
 - Added support for configuration of pre-approval webhooks [#4795](https://github.com/ethyca/fides/pull/4795)
-
-### Added 
 - Added CMP API fidesClearCookie to load CMP without preferences on refresh [#4810](https://github.com/ethyca/fides/pull/4810)
 
 ### Changed
 - Removed the Celery startup banner from the Fides worker logs [#4814](https://github.com/ethyca/fides/pull/4814)
 
-<<<<<<< HEAD
-=======
 ### Fixed
 - Fixed bug prevented adding new privacy center translations [#4786](https://github.com/ethyca/fides/pull/4786)
 - Fixed bug where Privacy Policy links would be shown without a configured URL [#4801](https://github.com/ethyca/fides/pull/4801)
 
->>>>>>> cf3d5fe2
 ## [2.34.0](https://github.com/ethyca/fides/compare/2.33.1...2.34.0)
 
 ### Added
