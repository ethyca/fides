--- conflicted
+++ resolved
@@ -41,11 +41,8 @@
 - Fixed FidesJS GPP to use national section when a supported US state has no specific notices and approach is set to both. [#6307](https://github.com/ethyca/fides/pull/6307)
 - Fixed taxonomy search behavior to include label and value text
 - Fixed FidesJS to use consistent served_notice_history_id across all consent flows for improved analytics correlation [#6312](https://github.com/ethyca/fides/pull/6312)
-<<<<<<< HEAD
+- Fixed Detection & Discovery menu items showing in the UI to users without the required permissions [#6337](https://github.com/ethyca/fides/pull/6337)
 - Fixed bug where FidesJS modals wouldn't scroll on very short screens [#6327](https://github.com/ethyca/fides/pull/6327)
-=======
-- Fixed Detection & Discovery menu items showing in the UI to users without the required permissions [#6337](https://github.com/ethyca/fides/pull/6337)
->>>>>>> 474bdd81
 
 ## [2.65.2](https://github.com/ethyca/fides/compare/2.65.1...2.65.2)
 
