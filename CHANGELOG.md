# Changelog

All notable changes to this project will be documented in this file.

The format is based on [Keep a Changelog](https://keepachangelog.com/en/)

The types of changes are:

- `Added` for new features.
- `Changed` for changes in existing functionality.
- `Developer Experience` for changes in developer workflow or tooling.
- `Deprecated` for soon-to-be removed features.
- `Docs` for documentation only changes.
- `Removed` for now removed features.
- `Fixed` for any bug fixes.
- `Security` in case of vulnerabilities.

## [Unreleased](https://github.com/ethyca/fides/compare/2.42.0...main)

## [2.42.0](https://github.com/ethyca/fides/compare/2.41.0...2.42.0)

### Added
- Add AWS Tags in the meta field for Fides system when using `fides generate` [#4998](https://github.com/ethyca/fides/pull/4998)
- Added access and erasure support for Checkr integration [#5121](https://github.com/ethyca/fides/pull/5121)
- Added support for special characters in SaaS request payloads [#5099](https://github.com/ethyca/fides/pull/5099)
- Added support for displaying notices served in the Consent Banner [#5125](https://github.com/ethyca/fides/pull/5125)
- Added ability to choose whether to use Opt In/Out buttons or Acknowledge button in the Consent Banner [#5125](https://github.com/ethyca/fides/pull/5125)
- Add "status" field to detection & discovery tables [#5141](https://github.com/ethyca/fides/pull/5141)
- Added optional filters `exclude_saas_datasets` and `only_unlinked_datasets` to the list datasets endpoint [#5132](https://github.com/ethyca/fides/pull/5132)
- Add new config options to support notice-only banner and modal [#5136](https://github.com/ethyca/fides/pull/5136)
- Added models to support bidirectional consent (Fides Plus feature) [#5118](https://github.com/ethyca/fides/pull/5118)

### Changed
- Moving Privacy Center endpoint logging behind debug flag [#5103](https://github.com/ethyca/fides/pull/5103)
- Serve GVL languages as they are requested [#5112](https://github.com/ethyca/fides/pull/5112)
- Changed text on system integrations tab to direct to new integration management [#5097](https://github.com/ethyca/fides/pull/5097)
- Updates to consent experience styling [#5085](https://github.com/ethyca/fides/pull/5085)
- Updated the dataset page to display the new table and support pagination [#5130](https://github.com/ethyca/fides/pull/5130)
- Improve performance by removing the need to load every system into redux store [#5135](https://github.com/ethyca/fides/pull/5135)
- Use the `user_id` from a Segment Trait instead of an `email` when deleting a user in Segment [#5004](https://github.com/ethyca/fides/pull/5004)
- Moves some endpoints for property-specific messaging from OSS -> plus [#5069](https://github.com/ethyca/fides/pull/5069)
- Text changes in monitor config table and form [#5142](https://github.com/ethyca/fides/pull/5142)
- Improve API error messages when using is_default field on taxonomy resources [#5147](https://github.com/ethyca/fides/pull/5147)

### Developer Experience
- Add `.syncignore` to reduce file sync size with new volumes [#5104](https://github.com/ethyca/fides/pull/5104)
- Fix sourcemap generation in development version of FidesJS [#5119](https://github.com/ethyca/fides/pull/5119)
- Upgrade to Next.js v14 [#5111](https://github.com/ethyca/fides/pull/5111)
- Upgrade and consolidate linting and formatting tools [#5128](https://github.com/ethyca/fides/pull/5128)

### Fixed
- Resolved an issue pulling all blog authors for the Shopify integration [#5043](https://github.com/ethyca/fides/pull/5043)
- Fixed typo in the BigQuery integration description [#5120](https://github.com/ethyca/fides/pull/5120)
- Fixed default values of Experience config toggles [#5123](https://github.com/ethyca/fides/pull/5123)
- Skip indexing Custom Privacy Request Field array values [#5127](https://github.com/ethyca/fides/pull/5127)
- Fixed Admin UI issue where banner would disappear in Experience Preview with GPC enabled [#5131](https://github.com/ethyca/fides/pull/5131)
- Fixed not being able to edit a monitor from scheduled to not scheduled [#5114](https://github.com/ethyca/fides/pull/5114)
- Migrating missing Fideslang 2.0 data categories [#5073](https://github.com/ethyca/fides/pull/5073)
<<<<<<< HEAD
- Fixes a Marigold Sailthru error when a user does not exist [#5145](https://github.com/ethyca/fides/pull/5145)
=======
- Fixed wrong system count on Datamap page [#5151](https://github.com/ethyca/fides/pull/5151)
- Fixes some responsive styling issues in the consent banner on mobile sized screens [#5157](https://github.com/ethyca/fides/pull/5157)

>>>>>>> b29cbf5a

## [2.41.0](https://github.com/ethyca/fides/compare/2.40.0...2.41.0)

### Added
- Added erasure support for Alchemer integration [#4925](https://github.com/ethyca/fides/pull/4925)
- Added new columns and action buttons to discovery monitors table [#5068](https://github.com/ethyca/fides/pull/5068)
- Added field to exclude databases on MonitorConfig [#5080](https://github.com/ethyca/fides/pull/5080)
- Added key pair authentication for the Snowflake integration [#5079](https://github.com/ethyca/fides/pull/5079)

### Changed
- Updated the sample dataset for the Amplitude integration [#5063](https://github.com/ethyca/fides/pull/5063)
- Updated System's page to display a table that uses a paginated endpoint [#5084](https://github.com/ethyca/fides/pull/5084)
- Messaging page now shows a notice if you have properties without any templates [#5077](https://github.com/ethyca/fides/pull/5077)
- Endpoints for listing systems (GET /system) and datasets (GET /dataset) now support optional pagination [#5071](https://github.com/ethyca/fides/pull/5071)
- Messaging page will now show a notice about using global mode [#5090](https://github.com/ethyca/fides/pull/5090)
- Changed behavior of project selection modal in discovery monitor form [#5092](https://github.com/ethyca/fides/pull/5092)
- Data category selector for Discovery results won't show disabled categories [#5102](https://github.com/ethyca/fides/pull/5102)

### Developer Experience
- Upgrade to React 18 and Chakra 2, including other dependencies [#5036](https://github.com/ethyca/fides/pull/5036)
- Added support for "output templates" in read SaaS requests [#5054](https://github.com/ethyca/fides/pull/5054)
- URL for deployment instructions when the webserver is running [#5088](https://github.com/ethyca/fides/pull/5088)
- Optimize TCF bundle with just-in-time GVL translations [#5074](https://github.com/ethyca/fides/pull/5074)
- Added `performance.mark()` to FidesJS events for performance testing. [#5105](https://github.com/ethyca/fides/pull/5105)

### Fixed
- Fixed bug with unescaped table names in mysql queries [#5072](https://github.com/ethyca/fides/pull/5072/)
- Fixed bug with unresponsive messaging ui [#5081](https://github.com/ethyca/fides/pull/5081/)
- Fixed FidesKey constructor bugs in CLI [#5113](https://github.com/ethyca/fides/pull/5113)


## [2.40.0](https://github.com/ethyca/fides/compare/2.39.2...2.40.0)

### Added
- Adds last_monitored and enabled attributes to MonitorConfig [#4991](https://github.com/ethyca/fides/pull/4991)
- New messaging page. Allows managing messaging templates for different properties. [#5005](https://github.com/ethyca/fides/pull/5005)
- Ability to configure "Enforcement Level" for Privacy Notices [#5025](https://github.com/ethyca/fides/pull/5025)
- BE cleanup for property-specific messaging [#5006](https://github.com/ethyca/fides/pull/5006)
- If property_id param was used, store it as part of the consent request [#4915](https://github.com/ethyca/fides/pull/4915)
- Invite users via email flow [#4539](https://github.com/ethyca/fides/pull/4539)
- Added new Google Cloud SQL for Postgres Connector [#5014](https://github.com/ethyca/fides/pull/5014)
- Added access and erasure support for the Twilio SMS integration [#4979](https://github.com/ethyca/fides/pull/4979)
- Added erasure support for Snap integration [#5011](https://github.com/ethyca/fides/pull/5011)

### Changed
- Navigation changes. 'Management' was renamed 'Settings'. Properties was moved to Settings section. [#5005](https://github.com/ethyca/fides/pull/5005)
- Changed discovery monitor form behavior around execution date/time selection [#5017](https://github.com/ethyca/fides/pull/5017)
- Changed integration form behavior when errors occur [#5023](https://github.com/ethyca/fides/pull/5023)
- Replaces typescript-cookie with js-cookie [#5022](https://github.com/ethyca/fides/pull/5022)
- Updated pymongo version to 4.7.3 [#5019](https://github.com/ethyca/fides/pull/5019)
- Upgraded Datamap instance of `react-table` to v8 [#5024](https://github.com/ethyca/fides/pull/5024)
- Updated create privacy request modal from admin-ui to include all custom fields  [#5029](https://github.com/ethyca/fides/pull/5029)
- Update name of Ingress/Egress columns in Datamap Report to Sources/Destinations [#5045](https://github.com/ethyca/fides/pull/5045)
- Datamap report now includes a 'cookies' column [#5052](https://github.com/ethyca/fides/pull/5052)
- Changed behavior of project selection UI in discovery monitor form [#5049](https://github.com/ethyca/fides/pull/5049)
- Updating DSR filtering to use collection-level data categories [#4999](https://github.com/ethyca/fides/pull/4999)
- Changed discovery monitor form to skip project selection UI when no projects exist [#5056](https://github.com/ethyca/fides/pull/5056)

### Fixed
- Fixed intermittent connection issues with Redshift by increasing timeout and preferring SSL in test connections [#4981](https://github.com/ethyca/fides/pull/4981)
- Fixed data detection & discovery results not displaying correctly across multiple pages[#5060](https://github.com/ethyca/fides/pull/5060)

### Developer Experience
- Fixed various environmental issues when running Cypress tests locally [#5040](https://github.com/ethyca/fides/pull/5040)

## [2.39.2](https://github.com/ethyca/fides/compare/2.39.1...2.39.2)

### Fixed
- Restrict Delete Systems API endpoint such that user must have "SYSTEM_DELETE" scope [#5037](https://github.com/ethyca/fides/pull/5037)

### Security
- Remove the SERVER_SIDE_FIDES_API_URL env variable from the client clientSettings [CVE-2024-31223](https://github.com/ethyca/fides/security/advisories/GHSA-53q7-4874-24qg)

## [2.39.1](https://github.com/ethyca/fides/compare/2.39.0...2.39.1)

### Fixed
- Fixed a bug where system information form was not loading for Viewer users [#5034](https://github.com/ethyca/fides/pull/5034)
- Fixed viewers being given the option to delete systems [#5035](https://github.com/ethyca/fides/pull/5035)
- Restrict Delete Systems API endpoint such that user must have "SYSTEM_DELETE" scope [#5037](https://github.com/ethyca/fides/pull/5037)

### Removed
- Removed the `fetch` polyfill from FidesJS [#5026](https://github.com/ethyca/fides/pull/5026)

### Security
- Removed FidesJS's exposure to `polyfill.io` supply chain attack [CVE-2024-38537](https://github.com/ethyca/fides/security/advisories/GHSA-cvw4-c69g-7v7m)

## [2.39.0](https://github.com/ethyca/fides/compare/2.38.1...2.39.0)

### Added
- Adds the start of the Scylla DB Integration [#4946](https://github.com/ethyca/fides/pull/4946)
- Added model and data migrations and CRUD-layer operations for property-specific messaging [#4901](https://github.com/ethyca/fides/pull/4901)
- Added option in FidesJS SDK to only disable notice-served API [#4965](https://github.com/ethyca/fides/pull/4965)
- External ID support for consent management [#4927](https://github.com/ethyca/fides/pull/4927)
- Added access and erasure support for the Greenhouse Harvest integration [#4945](https://github.com/ethyca/fides/pull/4945)
- Add an S3 connection type (currently used for discovery and detection only) [#4930](https://github.com/ethyca/fides/pull/4930)
- Support for Limited FIDES__CELERY__* Env Vars [#4980](https://github.com/ethyca/fides/pull/4980)
- Implement sending emails via property-specific messaging templates [#4950](https://github.com/ethyca/fides/pull/4950)
- New privacy request search to replace existing endpoint [#4987](https://github.com/ethyca/fides/pull/4987)
- Added new Google Cloud SQL for MySQL Connector [#4949](https://github.com/ethyca/fides/pull/4949)
- Add new options for integrations for discovery & detection [#5000](https://github.com/ethyca/fides/pull/5000)
- Add new `FidesInitializing` event for when FidesJS begins initialization [#5010](https://github.com/ethyca/fides/pull/5010)

### Changed
- Move new data map reporting table out of beta and remove old table from Data Lineage map. [#4963](https://github.com/ethyca/fides/pull/4963)
- Disable the 'connect to a database' button if the `dataDiscoveryAndDetection` feature flag is enabled [#1455](https://github.com/ethyca/fidesplus/pull/1455)
- Upgrade Privacy Request table to use FidesTable V2 [#4990](https://github.com/ethyca/fides/pull/4990)
- Add copy to project selection modal and tweak copy on discovery monitors table [#5007](https://github.com/ethyca/fides/pull/5007)

### Fixed
- Fixed an issue where the GPP signal status was prematurely set to `ready` in some scenarios [#4957](https://github.com/ethyca/fides/pull/4957)
- Removed exteraneous `/` from the several endpoint URLs [#4962](https://github.com/ethyca/fides/pull/4962)
- Fixed and optimized Database Icon SVGs used in Datamap [#4969](https://github.com/ethyca/fides/pull/4969)
- Masked "Keyfile credentials" input on integration config form [#4971](https://github.com/ethyca/fides/pull/4971)
- Fixed validations for privacy declaration taxonomy labels when creating/updating a System [#4982](https://github.com/ethyca/fides/pull/4982)
- Allow property-specific messaging to work with non-custom templates [#4986](https://github.com/ethyca/fides/pull/4986)
- Fixed an issue where config object was being passed twice to `fides.js` output [#5010](https://github.com/ethyca/fides/pull/5010)
- Disabling Fides initialization now also disables GPP initialization [#5010](https://github.com/ethyca/fides/pull/5010)
- Fixes Vendor table formatting [#5013](https://github.com/ethyca/fides/pull/5013)

## [2.38.1](https://github.com/ethyca/fides/compare/2.38.0...2.38.1)

### Changed
- Disable the 'connect to a database' button if the `dataDiscoveryAndDetection` feature flag is enabled [#4972](https://github.com/ethyca/fidesplus/pull/4972)
- Oracle Responsys: Include Profile Extension Tables in DSRs[#4937](https://github.com/ethyca/fides/pull/4937)

### Fixed
- Fixed "add" icons on some buttons being wrong size [#4975](https://github.com/ethyca/fides/pull/4975)
- Fixed ability to update consent preferences after they've previously been set [#4984](https://github.com/ethyca/fides/pull/4984)

## [2.38.0](https://github.com/ethyca/fides/compare/2.37.0...2.38.0)

### Added
- Deprecate LastServedNotice (lastservednoticev2) table [#4910](https://github.com/ethyca/fides/pull/4910)
- Added erasure support to the Recurly integration [#4891](https://github.com/ethyca/fides/pull/4891)
- Added UI for configuring integrations for detection/discovery [#4922](https://github.com/ethyca/fides/pull/4922)
- New queue for saving privacy preferences/notices served [#4931](https://github.com/ethyca/fides/pull/4931)
- Expose number of tasks in queue in worker health check [#4931](https://github.com/ethyca/fides/pull/4931)
- Track when preferences/notices served received [#4931](https://github.com/ethyca/fides/pull/4931)
- Request overrides for opt-in and opt-out consent requests [#4920](https://github.com/ethyca/fides/pull/4920)
- Added query_param_key to Privacy Center schema [#4939](https://github.com/ethyca/fides/pull/4939)
- Fill custom privacy request fields with query_param_key [#4948](https://github.com/ethyca/fides/pull/4948)
- Add `datasource_params` column to MonitorConfig DB model [#4951](https://github.com/ethyca/fides/pull/4951)
- Added ability to open system preview side panel from new data map table [#4944](https://github.com/ethyca/fides/pull/4944)
- Added success toast message after monitoring a resource [#4958](https://github.com/ethyca/fides/pull/4958)
- Added UI for displaying, adding and editing discovery monitors [#4954](https://github.com/ethyca/fides/pull/4954)

### Changed
- Set default ports for local development of client projects (:3001 for privacy center and :3000 for admin-ui) [#4912](https://github.com/ethyca/fides/pull/4912)
- Update privacy center port to :3001 for nox [#4918](https://github.com/ethyca/fides/pull/4918)
- Optimize speed by generating the uuids in the client side for consent requests [#4933](https://github.com/ethyca/fides/pull/4933)
- Update Privacy Center toast text for consistent capitalization [#4936](https://github.com/ethyca/fides/pull/4936)
- Update Custom Fields table and Domain Verification table to use FidesTable V2. Remove V1 components. [#4932](https://github.com/ethyca/fides/pull/4932)
- Updated how Fields are generated for DynamoDB, improved error handling [#4943](https://github.com/ethyca/fides/pull/4943)

### Fixed
- Fixed an issue where the test integration action failed for the Zendesk integration [#4929](https://github.com/ethyca/fides/pull/4929)
- Fixed an issue where language form field error message was not displaying properly [#4942](https://github.com/ethyca/fides/pull/4942)
- Fixed an issue where the consent cookie could not be set on multi-level root domain (e.g. co.uk, co.jp) [#4935](https://github.com/ethyca/fides/pull/4935)
- Fixed an issue where the unique device ID was not being retained when Fides.js was reinitialized [#4947](https://github.com/ethyca/fides/pull/4947)
- Fixed inconsistent font sizes on new integrations UI [#4959](https://github.com/ethyca/fides/pull/4959)

## [2.37.0](https://github.com/ethyca/fides/compare/2.36.0...2.37.0)

### Added
- Added initial version for Helios: Data Discovery and Detection [#4839](https://github.com/ethyca/fides/pull/4839)
- Added shouldShowExperience to the Fides global and FidesInitialized events [#4895](https://github.com/ethyca/fides/pull/4895)
- Enhancements to `MonitorConfig` DB model to support new functionality [#4888](https://github.com/ethyca/fides/pull/4888)
- Added developer option to disable auto-initialization on FidesJS bundles. [#4900](https://github.com/ethyca/fides/pull/4900)
- Adding property ID to served notice history and privacy preference history [#4886](https://github.com/ethyca/fides/pull/4886)
- Adding privacy_center_config and stylesheet fields to the Property model [#4879](https://github.com/ethyca/fides/pull/4879)
- Adds generic async callback integration support [#4865](https://github.com/ethyca/fides/pull/4865)
- Ability to `downgrade` the application DB through the `/admin/db` endpoint [#4893](https://github.com/ethyca/fides/pull/4893)
- Added support for custom property paths, configs and stylesheets for privacy center [#4907](https://github.com/ethyca/fides/pull/4907)
- Include the scopes required for a given action in `403` response when client does not have sufficient permissions [#4905](https://github.com/ethyca/fides/pull/4905)

### Changed
- Rename MinimalPrivacyExperience class and usages [#4889](https://github.com/ethyca/fides/pull/4889)
- Included fidesui as part of the monorepo [#4880](https://github.com/ethyca/fides/pull/4880)
- Improve `geolocation` and `property_id` error response to return 400 status instead of 500 server error on /fides.js endpoint [#4884](https://github.com/ethyca/fides/pull/4884)
- Fixing middleware logging in Fides.js to remove incorrect status codes and durations [#4885](https://github.com/ethyca/fides/pull/4885)
- Improve load performance and DOM monitoring for FidesJS [#4896](https://github.com/ethyca/fides/pull/4896)

### Fixed
- Fixed an issue with the Iterate connector returning at least one param_value references an invalid field for the 'update' request of user [#4528](https://github.com/ethyca/fides/pull/4528)
- Enhanced classification of the dataset used with Twilio [#4872](https://github.com/ethyca/fides/pull/4872)
- Reduce privacy center logging to not show response size limit when the /fides.js endpoint has a size bigger than 4MB [#4878](https://github.com/ethyca/fides/pull/4878)
- Fixed an issue where sourcemaps references were unintentionally included in the FidesJS bundle [#4887](https://github.com/ethyca/fides/pull/4887)
- Handle a 404 response from Segment when a user ID or email is not found [#4902](https://github.com/ethyca/fides/pull/4902)
- Fixed TCF styling issues [#4904](https://github.com/ethyca/fides/pull/4904)
- Fixed an issue where the Trigger Modal Link was not being populated correctly in the translation form [#4911](https://github.com/ethyca/fides/pull/4911)

### Security
- Escape SQLAlchemy passwords [CVE-2024-34715](https://github.com/ethyca/fides/security/advisories/GHSA-8cm5-jfj2-26q7)
- Properly mask nested BigQuery secrets in connection configuration endpoints [CVE-2024-35189](https://github.com/ethyca/fides/security/advisories/GHSA-rcvg-jj3g-rj7c)

## [2.36.0](https://github.com/ethyca/fides/compare/2.35.1...2.36.0)

### Added
- Added multiple language translations support for privacy center consent page [#4785](https://github.com/ethyca/fides/pull/4785)
- Added ability to export the contents of datamap report [#1545](https://ethyca.atlassian.net/browse/PROD-1545)
- Added `System` model support for new `vendor_deleted_date` field on Compass vendor records [#4818](https://github.com/ethyca/fides/pull/4818)
- Added custom JSON (de)serialization to shared DB engines to handle non-standard data types in JSONB columns [#4818](https://github.com/ethyca/fides/pull/4818)
- Added state persistence across sessions to the datamap report table [#4853](https://github.com/ethyca/fides/pull/4853)
- Removed currentprivacypreference and lastservednotice tables [#4846](https://github.com/ethyca/fides/pull/4846)
- Added initial version for Helios: Data Discovery and Detection [#4839](https://github.com/ethyca/fides/pull/4839)
- Adds new var to track fides js overlay types [#4869](https://github.com/ethyca/fides/pull/4869)

### Changed
- Changed filters on the data map report table to use checkbox collapsible tree view [#4864](https://github.com/ethyca/fides/pull/4864)

### Fixed
- Remove the extra 'white-space: normal' CSS for FidesJS HTML descriptions [#4850](https://github.com/ethyca/fides/pull/4850)
- Fixed data map report to display second level names from the taxonomy as primary (bold) label [#4856](https://github.com/ethyca/fides/pull/4856)
- Ignore invalid three-character country codes for FidesJS geolocation (e.g. "USA") [#4877](https://github.com/ethyca/fides/pull/4877)

### Developer Experience
- Update typedoc-plugin-markdown to 4.0.0 [#4870](https://github.com/ethyca/fides/pull/4870)

## [2.35.1](https://github.com/ethyca/fides/compare/2.35.0...2.35.1)

### Added
- Added access and erasure support for Marigold Engage by Sailthru integration [#4826](https://github.com/ethyca/fides/pull/4826)
- Update fides_disable_save_api option in FidesJS SDK to disable both privacy-preferences & notice-served APIs [#4860](https://github.com/ethyca/fides/pull/4860)

### Fixed
- Fixing issue where privacy requests not approved before upgrading to 2.34 couldn't be processed [#4855](https://github.com/ethyca/fides/pull/4855)
- Ensure only GVL vendors from Compass are labeled as such [#4857](https://github.com/ethyca/fides/pull/4857)
- Fix handling of some ISO-3166 geolocation edge cases in Privacy Center /fides.js endpoint [#4858](https://github.com/ethyca/fides/pull/4858)

### Changed
- Hydrates GTM datalayer to match supported FidesEvent Properties [#4847](https://github.com/ethyca/fides/pull/4847)
- Allows a SaaS integration request to process HTTP 204 No Content without erroring trying to unwrap the response. [#4834](https://github.com/ethyca/fides/pull/4834)
- Sets `sslmode` to prefer for Redshift connections when generating datasets [#4849](https://github.com/ethyca/fides/pull/4849)
- Included searching by `email` for the Segment integration [#4851](https://github.com/ethyca/fides/pull/4851)

## [2.35.0](https://github.com/ethyca/fides/compare/2.34.0...2.35.0)

### Added
- Added DSR 3.0 Scheduling which supports running DSR's in parallel with first-class request tasks [#4760](https://github.com/ethyca/fides/pull/4760)
- Added carets to collapsible sections in the overlay modal [#4793](https://github.com/ethyca/fides/pull/4793)
- Added erasure support for OpenWeb [#4735](https://github.com/ethyca/fides/pull/4735)
- Added support for configuration of pre-approval webhooks [#4795](https://github.com/ethyca/fides/pull/4795)
- Added fides_clear_cookie option to FidesJS SDK to load CMP without preferences on refresh [#4810](https://github.com/ethyca/fides/pull/4810)
- Added FidesUpdating event to FidesJS SDK [#4816](https://github.com/ethyca/fides/pull/4816)
- Added `reinitialize` method to FidesJS SDK [#4812](https://github.com/ethyca/fides/pull/4812)
- Added undeclared data category columns to data map report table [#4781](https://github.com/ethyca/fides/pull/4781)
- Fully implement pre-approval webhooks [#4822](https://github.com/ethyca/fides/pull/4822)
- Sync models and database for pre-approval webhooks [#4838](https://github.com/ethyca/fides/pull/4838)

### Changed
- Removed the Celery startup banner from the Fides worker logs [#4814](https://github.com/ethyca/fides/pull/4814)
- Improve performance of Snowflake schema generation [#4587](https://github.com/ethyca/fides/pull/4587)

### Fixed
- Fixed bug prevented adding new privacy center translations [#4786](https://github.com/ethyca/fides/pull/4786)
- Fixed bug where Privacy Policy links would be shown without a configured URL [#4801](https://github.com/ethyca/fides/pull/4801)
- Fixed bug prevented adding new privacy center translations [#4786](https://github.com/ethyca/fides/pull/4786)
- Fixed bug where Language selector button was overlapping other buttons when Privacy Policy wasn't present. [#4815](https://github.com/ethyca/fides/pull/4815)
- Fixed bug where icons of the Language selector were displayed too small on some sites [#4815](https://github.com/ethyca/fides/pull/4815)
- Fixed bug where GPP US National Section was incorrectly included when the State by State approach was selected [#4823]https://github.com/ethyca/fides/pull/4823
- Fixed DSR 3.0 Scheduling bug where Approved Privacy Requests that failed wouldn't change status [#4837](https://github.com/ethyca/fides/pull/4837)

## [2.34.0](https://github.com/ethyca/fides/compare/2.33.1...2.34.0)

### Added

- Added new field for modal trigger link translation [#4761](https://github.com/ethyca/fides/pull/4761)
- Added `getModalLinkLabel` method to global fides object [#4766](https://github.com/ethyca/fides/pull/4766)
- Added language switcher to fides overlay modal [#4773](https://github.com/ethyca/fides/pull/4773)
- Added modal link label to experience translation model [#4767](https://github.com/ethyca/fides/pull/4767)
- Added support for custom identities [#4764](https://github.com/ethyca/fides/pull/4764)
- Added developer option to force GPP API on FidesJS bundles [#4799](https://github.com/ethyca/fides/pull/4799)

### Changed

- Changed the Stripe integration for `Cards` to delete instead of update due to possible issues of a past expiration date [#4768](https://github.com/ethyca/fides/pull/4768)
- Changed display of Data Uses, Categories and Subjects to user friendly names in the Data map report [#4774](https://github.com/ethyca/fides/pull/4774)
- Update active disabled Fides.js toggle color to light grey [#4778](https://github.com/ethyca/fides/pull/4778)
- Update FidesJS fides_embed option to support embedding both banner & modal components [#4782](https://github.com/ethyca/fides/pull/4782)
- Add a few CSS classes to help with styling FidesJS button groups [#4789](https://github.com/ethyca/fides/pull/4789)
- Changed GPP extension to be pre-bundled in appropriate circumstances, as opposed to another fetch [#4780](https://github.com/ethyca/fides/pull/4780)

### Fixed

- Fixed select dropdowns being cut off by edges of modal forms [#4757](https://github.com/ethyca/fides/pull/4757)
- Changed "allow user to dismiss" toggle to show on config form for TCF experience [#4755](https://github.com/ethyca/fides/pull/4755)
- Fixed issue when loading the privacy request detail page [#4775](https://github.com/ethyca/fides/pull/4775)
- Fixed connection test for Aircall [#4756](https://github.com/ethyca/fides/pull/4756/pull)
- Fixed issues connecting to Redshift due to character encoding and SSL requirements [#4790](https://github.com/ethyca/fides/pull/4790)
- Fixed the way the name identity is handled in the Privacy Center [#4791](https://github.com/ethyca/fides/pull/4791)

### Developer Experience

- Build a `fides-types.d.ts` type declaration file to include alongside our FidesJS developer docs [#4772](https://github.com/ethyca/fides/pull/4772)

## [2.33.1](https://github.com/ethyca/fides/compare/2.33.0...2.33.1)

### Added

- Adds CUSTOM_OPTIONS_PATH to Privacy Center env vars [#4769](https://github.com/ethyca/fides/pull/4769)

## [2.33.0](https://github.com/ethyca/fides/compare/2.32.0...2.33.0)

### Added

- Added models for Privacy Center configuration (for plus users) [#4716](https://github.com/ethyca/fides/pull/4716)
- Added ability to delete properties [#4708](https://github.com/ethyca/fides/pull/4708)
- Add interface for submitting privacy requests in admin UI [#4738](https://github.com/ethyca/fides/pull/4738)
- Added language switching support to the FidesJS UI based on configured translations [#4737](https://github.com/ethyca/fides/pull/4737)
- Added ability to override some experience language and primary color [#4743](https://github.com/ethyca/fides/pull/4743)
- Generate FidesJS SDK Reference Docs from tsdoc comments [#4736](https://github.com/ethyca/fides/pull/4736)
- Added erasure support for Adyen [#4735](https://github.com/ethyca/fides/pull/4735)
- Added erasure support for Iterable [#4695](https://github.com/ethyca/fides/pull/4695)

### Changed

- Updated privacy notice & experience forms to hide translation UI when user doesn't have translation feature [#4728](https://github.com/ethyca/fides/pull/4728), [#4734](https://github.com/ethyca/fides/pull/4734)
- Custom privacy request fields now support list values [#4686](https://github.com/ethyca/fides/pull/4686)
- Update when GPP API reports signal status: ready [#4635](https://github.com/ethyca/fides/pull/4635)
- Update non-dismissable TCF and notice banners to show a black overlay and prevent scrolling [#4748](https://github.com/ethyca/fidesplus/pull/4748)
- Cleanup config vars for preview in Admin-UI [#4745](https://github.com/ethyca/fides/pull/4745)
- Show a "systems displayed" count on datamap map & table reporting page [#4752](https://github.com/ethyca/fides/pull/4752)
- Change default Canada Privacy Experience Config in migration to reference generic `ca` region [#4762](https://github.com/ethyca/fides/pull/4762)

### Fixed

- Fixed responsive issues with the buttons on the integration screen [#4729](https://github.com/ethyca/fides/pull/4729)
- Fixed hover/focus issues with the v2 tables [#4730](https://github.com/ethyca/fides/pull/4730)
- Disable editing of data use declaration name and type after creation [#4731](https://github.com/ethyca/fides/pull/4731)
- Cleaned up table borders [#4733](https://github.com/ethyca/fides/pull/4733)
- Initialization issues with ExperienceNotices (#4723)[https://github.com/ethyca/fides/pull/4723]
- Re-add CORS origin regex field to admin UI (#4742)[https://github.com/ethyca/fides/pull/4742]

### Developer Experience

- Added new script to allow recompiling of fides-js when the code changes [#4744](https://github.com/ethyca/fides/pull/4744)
- Update Cookie House to support for additional locations (Canada, Quebec, EEA) and a "property_id" override [#4750](https://github.com/ethyca/fides/pull/4750)

## [2.32.0](https://github.com/ethyca/fides/compare/2.31.1...2.32.0)

### Added

- Updated configuration pages for Experiences with live Preview of FidesJS banner & modal components [#4576](https://github.com/ethyca/fides/pull/4576)
- Added ability to configure multiple language translations for Notices & Experiences [#4576](https://github.com/ethyca/fides/pull/4576)
- Automatically localize all strings in FidesJS CMP UIs (banner, modal, and TCF overlay) based on user's locale and experience configuration [#4576](https://github.com/ethyca/fides/pull/4576)
- Added fides_locale option to override FidesJS locale detection [#4576](https://github.com/ethyca/fides/pull/4576)
- Update FidesJS to report notices served and preferences saved linked to the specific translations displayed [#4576](https://github.com/ethyca/fides/pull/4576)
- Added ability to prevent dismissal of FidesJS CMP UI via Experience configuration [#4576](https://github.com/ethyca/fides/pull/4576)
- Added ability to create & link Properties to support multiple Experiences in a single location [#4658](https://github.com/ethyca/fides/pull/4658)
- Added property_id query param to fides.js to filter experiences by Property when installed [#4676](https://github.com/ethyca/fides/pull/4676)
- Added Locations & Regulations pages to allow a wider selection of locations for consent [#4660](https://github.com/ethyca/fides/pull/4660)
- Erasure support for Simon Data [#4552](https://github.com/ethyca/fides/pull/4552)
- Added notice there will be no preview for Privacy Center types in the Experience preview [#4709](https://github.com/ethyca/fides/pull/4709)
- Removed properties beta flag [#4710](https://github.com/ethyca/fides/pull/4710)
- Add acknowledge button label to default Experience English form [#4714](https://github.com/ethyca/fides/pull/4714)
- Update FidesJS to support localizing CMP UI with configurable, non-English default locales [#4720](https://github.com/ethyca/fides/pull/4720)
- Add loading of template translations for notices and experiences [#4718](https://github.com/ethyca/fides/pull/4718)

### Changed

- Moved location-targeting from Notices to Experiences [#4576](https://github.com/ethyca/fides/pull/4576)
- Replaced previous default Notices & Experiences with new versions with updated locations, translations, etc. [#4576](https://github.com/ethyca/fides/pull/4576)
- Automatically migrate existing Notices & Experiences to updated model where possible [#4576](https://github.com/ethyca/fides/pull/4576)
- Replaced ability to configure banner "display configuration" to separate banner & modal components [#4576](https://github.com/ethyca/fides/pull/4576)
- Modify `fides user login` to not store plaintext password in `~/.fides-credentials` [#4661](https://github.com/ethyca/fides/pull/4661)
- Data model changes to support Notice and Experience-level translations [#4576](https://github.com/ethyca/fides/pull/4576)
- Data model changes to support Consent setup being Experience instead of Notice-driven [#4576](https://github.com/ethyca/fides/pull/4576)
- Build PrivacyNoticeRegion from locations and location groups [#4620](https://github.com/ethyca/fides/pull/4620)
- When saving locations, calculate and save location groups [#4620](https://github.com/ethyca/fides/pull/4620)
- Update privacy experiences page to use the new table component [#4652](https://github.com/ethyca/fides/pull/4652)
- Update privacy notices page to use the new table component [#4641](https://github.com/ethyca/fides/pull/4641)
- Bumped supported Python versions to `3.10.13`, `3.9.18`, and `3.8.18`. Bumped Debian base image from `-bullseye` to `-bookworm`. [#4630](https://github.com/ethyca/fides/pull/4630)
- Bumped Node.js base image from `16` to `20`. [#4684](https://github.com/ethyca/fides/pull/4684)

### Fixed

- Ignore 404 errors from Delighted and Kustomer when an erasure client is not found [#4593](https://github.com/ethyca/fides/pull/4593)
- Various FE fixes for Admin-UI experience config form [#4707](https://github.com/ethyca/fides/pull/4707)
- Fix modal preview in Admin-UI experience config form [#4712](https://github.com/ethyca/fides/pull/4712)
- Optimize FidesJS bundle size by only loading TCF static stings when needed [#4711](https://github.com/ethyca/fides/pull/4711)

## [2.31.0](https://github.com/ethyca/fides/compare/2.30.1...2.31.0)

### Added

- Add Great Britain as a consent option [#4628](https://github.com/ethyca/fides/pull/4628)
- Navbar update and new properties page [#4633](https://github.com/ethyca/fides/pull/4633)
- Access and erasure support for Oracle Responsys [#4618](https://github.com/ethyca/fides/pull/4618)

### Fixed

- Fix issue where "x" button on Fides.js components overwrites saved preferences [#4649](https://github.com/ethyca/fides/pull/4649)
- Initialize Fides.consent with default values from experience when saved consent cookie (fides_consent) does not exist [#4665](https://github.com/ethyca/fides/pull/4665)

### Changed

- Sets GPP applicableSections to -1 when a user visits from a state that is not part of the GPP [#4727](https://github.com/ethyca/fides/pull/4727)

## [2.30.1](https://github.com/ethyca/fides/compare/2.30.0...2.30.1)

### Fixed

- Configure logger correctly on worker initialization [#4624](https://github.com/ethyca/fides/pull/4624)

## [2.30.0](https://github.com/ethyca/fides/compare/2.29.0...2.30.0)

### Added

- Add enum and registry of supported languages [#4592](https://github.com/ethyca/fides/pull/4592)
- Access and erasure support for Talkable [#4589](https://github.com/ethyca/fides/pull/4589)
- Support temporary credentials in AWS generate + scan features [#4607](https://github.com/ethyca/fides/pull/4603), [#4608](https://github.com/ethyca/fides/pull/4608)
- Add ability to store and read Fides cookie in Base64 format [#4556](https://github.com/ethyca/fides/pull/4556)
- Structured logging for SaaS connector requests [#4594](https://github.com/ethyca/fides/pull/4594)
- Added Fides.showModal() to fides.js to allow programmatic opening of consent modals [#4617](https://github.com/ethyca/fides/pull/4617)

### Fixed

- Fixing issue when modifying Policies, Rules, or RuleTargets as a root user [#4582](https://github.com/ethyca/fides/pull/4582)

## [2.29.0](https://github.com/ethyca/fides/compare/2.28.0...2.29.0)

### Added

- View more modal to regulations page [#4574](https://github.com/ethyca/fides/pull/4574)
- Columns in data map reporting, adding multiple systems, and consent configuration tables can be resized. In the data map reporting table, fields with multiple values can show all or collapse all [#4569](https://github.com/ethyca/fides/pull/4569)
- Show custom fields in the data map report table [#4579](https://github.com/ethyca/fides/pull/4579)

### Changed

- Delay rendering the nav until all necessary queries are finished loading [#4571](https://github.com/ethyca/fides/pull/4571)
- Updating return value for crud.get_custom_fields_filtered [#4575](https://github.com/ethyca/fides/pull/4575)
- Updated user deletion confirmation flow to only require one confirmatory input [#4402](https://github.com/ethyca/fides/pull/4402)
- Moved `pymssl` to an optional dependency no longer installed by default with our python package [#4581](https://github.com/ethyca/fides/pull/4581)
- Fixed CORS domain update functionality [#4570](https://github.com/ethyca/fides/pull/4570)
- Update Domains page with ability to add/remove "organization" domains, view "administrator" domains set via security settings, and improve various UX bugs and copy [#4584](https://github.com/ethyca/fides/pull/4584)

### Fixed

- Fixed CORS domain update functionality [#4570](https://github.com/ethyca/fides/pull/4570)
- Completion emails are no longer attempted for consent requests [#4578](https://github.com/ethyca/fides/pull/4578)

## [2.28.0](https://github.com/ethyca/fides/compare/2.27.0...2.28.0)

### Added

- Erasure support for AppsFlyer [#4512](https://github.com/ethyca/fides/pull/4512)
- Datamap Reporting page [#4519](https://github.com/ethyca/fides/pull/4519)
- Consent support for Klaviyo [#4513](https://github.com/ethyca/fides/pull/4513)
- Form for configuring GPP settings [#4557](https://github.com/ethyca/fides/pull/4557)
- Custom privacy request field support for consent requests [#4546](https://github.com/ethyca/fides/pull/4546)
- Support GPP in privacy notices [#4554](https://github.com/ethyca/fides/pull/4554)

### Changed

- Redesigned nav bar for the admin UI [#4548](https://github.com/ethyca/fides/pull/4548)
- Fides.js GPP for US geographies now derives values from backend privacy notices [#4559](https://github.com/ethyca/fides/pull/4559)
- No longer generate the `vendors_disclosed` section of the TC string in `fides.js` [#4553](https://github.com/ethyca/fides/pull/4553)
- Changed consent management vendor add flow [#4550](https://github.com/ethyca/fides/pull/4550)

### Fixed

- Fixed an issue blocking Salesforce sandbox accounts from refreshing tokens [#4547](https://github.com/ethyca/fides/pull/4547)
- Fixed DSR zip packages to be unzippable on Windows [#4549](https://github.com/ethyca/fides/pull/4549)
- Fixed browser compatibility issues with Object.hasOwn [#4568](https://github.com/ethyca/fides/pull/4568)

### Developer Experience

- Switch to anyascii for unicode transliteration [#4550](https://github.com/ethyca/fides/pull/4564)

## [2.27.0](https://github.com/ethyca/fides/compare/2.26.0...2.27.0)

### Added

- Tooltip and styling for disabled rows in add multiple vendor view [#4498](https://github.com/ethyca/fides/pull/4498)
- Preliminary GPP support for US regions [#4498](https://github.com/ethyca/fides/pull/4504)
- Access and erasure support for Statsig Enterprise [#4429](https://github.com/ethyca/fides/pull/4429)
- New page for setting locations [#4517](https://github.com/ethyca/fides/pull/4517)
- New modal for setting granular locations [#4531](https://github.com/ethyca/fides/pull/4531)
- New page for setting regulations [#4530](https://github.com/ethyca/fides/pull/4530)
- Update fides.js to support multiple descriptions (banner, overlay) and render HTML descriptions [#4542](https://github.com/ethyca/fides/pull/4542)

### Fixed

- Fixed incorrect Compass button behavior in system form [#4508](https://github.com/ethyca/fides/pull/4508)
- Omit certain fields from system payload when empty [#4508](https://github.com/ethyca/fides/pull/4525)
- Fixed issues with Compass vendor selector behavior [#4521](https://github.com/ethyca/fides/pull/4521)
- Fixed an issue where the background overlay remained visible after saving consent preferences [#4515](https://github.com/ethyca/fides/pull/4515)
- Fixed system name being editable when editing GVL systems [#4533](https://github.com/ethyca/fides/pull/4533)
- Fixed an issue where a privacy policy link could not be removed from privacy experiences [#4542](https://github.com/ethyca/fides/pull/4542)

### Changed

- Upgrade to use Fideslang `3.0.0` and remove associated concepts [#4502](https://github.com/ethyca/fides/pull/4502)
- Model overhaul for saving privacy preferences and notices served [#4481](https://github.com/ethyca/fides/pull/4481)
- Moves served notice endpoints, consent reporting, purpose endpoints and TCF queries to plus [#4481](https://github.com/ethyca/fides/pull/4481)
- Moves served notice endpoints, consent reporting, and TCF queries to plus [#4481](https://github.com/ethyca/fides/pull/4481)
- Update frontend to account for changes to notices served and preferences saved APIs [#4518](https://github.com/ethyca/fides/pull/4518)
- `fides.js` now sets `supportsOOB` to `false` [#4516](https://github.com/ethyca/fides/pull/4516)
- Save consent method ("accept", "reject", "save", etc.) to `fides_consent` cookie as extra metadata [#4529](https://github.com/ethyca/fides/pull/4529)
- Allow CORS for privacy center `fides.js` and `fides-ext-gpp.js` endpoints
- Replace `GPP_EXT_PATH` env var in favor of a more flexible `FIDES_JS_BASE_URL` environment variable
- Change vendor add modal on consent configuration screen to use new vendor selector [#4532](https://github.com/ethyca/fides/pull/4532)
- Remove vendor add modal [#4535](https://github.com/ethyca/fides/pull/4535)

## [2.26.0](https://github.com/ethyca/fides/compare/2.25.0...main)

### Added

- Dynamic importing for GPP bundle [#4447](https://github.com/ethyca/fides/pull/4447)
- Paging to vendors in the TCF overlay [#4463](https://github.com/ethyca/fides/pull/4463)
- New purposes endpoint and indices to improve system lookups [#4452](https://github.com/ethyca/fides/pull/4452)
- Cypress tests for fides.js GPP extension [#4476](https://github.com/ethyca/fides/pull/4476)
- Add support for global TCF Purpose Overrides [#4464](https://github.com/ethyca/fides/pull/4464)
- TCF override management [#4484](https://github.com/ethyca/fides/pull/4484)
- Readonly consent management table and modal [#4456](https://github.com/ethyca/fides/pull/4456), [#4477](https://github.com/ethyca/fides/pull/4477)
- Access and erasure support for Gong [#4461](https://github.com/ethyca/fides/pull/4461)
- Add new UI for CSV consent reporting [#4488](https://github.com/ethyca/fides/pull/4488)
- Option to prevent the dismissal of the consent banner and modal [#4470](https://github.com/ethyca/fides/pull/4470)

### Changed

- Increased max number of preferences allowed in privacy preference API calls [#4469](https://github.com/ethyca/fides/pull/4469)
- Reduce size of tcf_consent payload in fides_consent cookie [#4480](https://github.com/ethyca/fides/pull/4480)
- Change log level for FidesUserPermission retrieval to `debug` [#4482](https://github.com/ethyca/fides/pull/4482)
- Remove Add Vendor button from the Manage your vendors page[#4509](https://github.com/ethyca/fides/pull/4509)

### Fixed

- Fix type errors when TCF vendors have no dataDeclaration [#4465](https://github.com/ethyca/fides/pull/4465)
- Fixed an error where editing an AC system would mistakenly lock it for GVL [#4471](https://github.com/ethyca/fides/pull/4471)
- Refactor custom Get Preferences function to occur after our CMP API initialization [#4466](https://github.com/ethyca/fides/pull/4466)
- Fix an error where a connector response value of None causes a DSR failure due to a missing value [#4483](https://github.com/ethyca/fides/pull/4483)
- Fixed system name being non-editable when locked for GVL [#4475](https://github.com/ethyca/fides/pull/4475)
- Fixed a bug with "null" values for retention period field on data uses [#4487](https://github.com/ethyca/fides/pull/4487)

## [2.25.0](https://github.com/ethyca/fides/compare/2.24.1...2.25.0)

### Added

- Stub for initial GPP support [#4431](https://github.com/ethyca/fides/pull/4431)
- Added confirmation modal on deleting a data use declaration [#4439](https://github.com/ethyca/fides/pull/4439)
- Added feature flag for separating system name and Compass vendor selector [#4437](https://github.com/ethyca/fides/pull/4437)
- Fire GPP events per spec [#4433](https://github.com/ethyca/fides/pull/4433)
- New override option `fides_tcf_gdpr_applies` for setting `gdprApplies` on the CMP API [#4453](https://github.com/ethyca/fides/pull/4453)

### Changed

- Improved bulk vendor adding table UX [#4425](https://github.com/ethyca/fides/pull/4425)
- Flexible legal basis for processing has a db default of True [#4434](https://github.com/ethyca/fides/pull/4434)
- Give contributor role access to config API, including cors origin updates [#4438](https://github.com/ethyca/fides/pull/4438)
- Disallow setting `*` and other non URL values for `security.cors_origins` config property via the API [#4438](https://github.com/ethyca/fides/pull/4438)
- Consent modal hides the opt-in/opt-out buttons if only one privacy notice is enabled [#4441](https://github.com/ethyca/fides/pull/4441)
- Initialize TCF stub earlier [#4453](https://github.com/ethyca/fides/pull/4453)
- Change focus outline color of form inputs [#4467](https://github.com/ethyca/fides/pull/4467)

### Fixed

- Fixed a bug where selected vendors in "configure consent" add vendor modal were unstyled [#4454](https://github.com/ethyca/fides/pull/4454)
- Use correct defaults when there is no associated preference in the cookie [#4451](https://github.com/ethyca/fides/pull/4451)
- IP Addresses behind load balancers for consent reporting [#4440](https://github.com/ethyca/fides/pull/4440)

## [2.24.1](https://github.com/ethyca/fides/compare/2.24.0...2.24.1)

### Added

- Logging when root user and client credentials are used [#4432](https://github.com/ethyca/fides/pull/4432)
- Allow for custom path at which to retrieve Fides override options [#4462](https://github.com/ethyca/fides/pull/4462)

### Changed

- Run fides with non-root user [#4421](https://github.com/ethyca/fides/pull/4421)

## [2.24.0](https://github.com/ethyca/fides/compare/2.23.3...2.24.0)

### Added

- Adds fides_disable_banner config option to Fides.js [#4378](https://github.com/ethyca/fides/pull/4378)
- Deletions that fail due to foreign key constraints will now be more clearly communicated [#4406](https://github.com/ethyca/fides/pull/4378)
- Added support for a custom get preferences API call provided through Fides.init [#4375](https://github.com/ethyca/fides/pull/4375)
- Hidden custom privacy request fields in the Privacy Center [#4370](https://github.com/ethyca/fides/pull/4370)
- Backend System-level Cookie Support [#4383](https://github.com/ethyca/fides/pull/4383)
- High Level Tracking of Compass System Sync [#4397](https://github.com/ethyca/fides/pull/4397)
- Erasure support for Qualtrics [#4371](https://github.com/ethyca/fides/pull/4371)
- Erasure support for Ada Chatbot [#4382](https://github.com/ethyca/fides/pull/4382)
- Erasure support for Typeform [#4366](https://github.com/ethyca/fides/pull/4366)
- Added notice that a system is GVL when adding/editing from system form [#4327](https://github.com/ethyca/fides/pull/4327)
- Added the ability to select the request types to enable per integration (for plus users) [#4374](https://github.com/ethyca/fides/pull/4374)
- Adds support for custom get experiences fn and custom patch notices served fn [#4410](https://github.com/ethyca/fides/pull/4410)
- Adds more granularity to tracking consent method, updates custom savePreferencesFn and FidesUpdated event to take consent method [#4419](https://github.com/ethyca/fides/pull/4419)

### Changed

- Add filtering and pagination to bulk vendor add table [#4351](https://github.com/ethyca/fides/pull/4351)
- Determine if the TCF overlay needs to surface based on backend calculated version hash [#4356](https://github.com/ethyca/fides/pull/4356)
- Moved Experiences and Preferences endpoints to Plus to take advantage of dynamic GVL [#4367](https://github.com/ethyca/fides/pull/4367)
- Add legal bases to Special Purpose schemas on the backend for display [#4387](https://github.com/ethyca/fides/pull/4387)
- "is_service_specific" default updated when building TC strings on the backend [#4377](https://github.com/ethyca/fides/pull/4377)
- "isServiceSpecific" default updated when building TC strings on the frontend [#4384](https://github.com/ethyca/fides/pull/4384)
- Redact cli, database, and redis configuration information from GET api/v1/config API request responses. [#4379](https://github.com/ethyca/fides/pull/4379)
- Button ordering in fides.js UI [#4407](https://github.com/ethyca/fides/pull/4407)
- Add different classnames to consent buttons for easier selection [#4411](https://github.com/ethyca/fides/pull/4411)
- Updates default consent preference to opt-out for TCF when fides_string exists [#4430](https://github.com/ethyca/fides/pull/4430)

### Fixed

- Persist bulk system add filter modal state [#4412](https://github.com/ethyca/fides/pull/4412)
- Fixing labels for request type field [#4414](https://github.com/ethyca/fides/pull/4414)
- User preferences from cookie should always override experience preferences [#4405](https://github.com/ethyca/fides/pull/4405)
- Allow fides_consent cookie to be set from a subdirectory [#4426](https://github.com/ethyca/fides/pull/4426)

### Security

-- Use a more cryptographically secure random function for security code generation

## [2.23.3](https://github.com/ethyca/fides/compare/2.23.2...2.23.3)

### Fixed

- Fix button arrangment and spacing for TCF and non-TCF consent overlay banner and modal [#4391](https://github.com/ethyca/fides/pull/4391)
- Replaced h1 element with div to use exisitng fides styles in consent modal [#4399](https://github.com/ethyca/fides/pull/4399)
- Fixed privacy policy alignment for non-TCF consent overlay banner and modal [#4403](https://github.com/ethyca/fides/pull/4403)
- Fix dynamic class name for TCF-variant of consent banner [#4404](https://github.com/ethyca/fides/pull/4403)

### Security

-- Fix an HTML Injection vulnerability in DSR Packages

## [2.23.2](https://github.com/ethyca/fides/compare/2.23.1...2.23.2)

### Fixed

- Fixed fides.css to vary banner width based on tcf [[#4381](https://github.com/ethyca/fides/issues/4381)]

## [2.23.1](https://github.com/ethyca/fides/compare/2.23.0...2.23.1)

### Changed

- Refactor Fides.js embedded modal to not use A11y dialog [#4355](https://github.com/ethyca/fides/pull/4355)
- Only call `FidesUpdated` when a preference has been saved, not during initialization [#4365](https://github.com/ethyca/fides/pull/4365)
- Updated double toggle styling in favor of single toggles with a radio group to select legal basis [#4376](https://github.com/ethyca/fides/pull/4376)

### Fixed

- Handle invalid `fides_string` when passed in as an override [#4350](https://github.com/ethyca/fides/pull/4350)
- Bug where vendor opt-ins would not initialize properly based on a `fides_string` in the TCF overlay [#4368](https://github.com/ethyca/fides/pull/4368)

## [2.23.0](https://github.com/ethyca/fides/compare/2.22.1...2.23.0)

### Added

- Added support for 3 additional config variables in Fides.js: fidesEmbed, fidesDisableSaveApi, and fidesTcString [#4262](https://github.com/ethyca/fides/pull/4262)
- Added support for fidesEmbed, fidesDisableSaveApi, and fidesTcString to be passed into Fides.js via query param, cookie, or window object [#4297](https://github.com/ethyca/fides/pull/4297)
- New privacy center environment variables `FIDES_PRIVACY_CENTER__IS_FORCED_TCF` which can make the privacy center always return the TCF bundle (`fides-tcf.js`) [#4312](https://github.com/ethyca/fides/pull/4312)
- Added a `FidesUIChanged` event to Fides.js to track when user preferences change without being saved [#4314](https://github.com/ethyca/fides/pull/4314) and [#4253](https://github.com/ethyca/fides/pull/4253)
- Add AC Systems to the TCF Overlay under Vendor Consents section [#4266](https://github.com/ethyca/fides/pull/4266/)
- Added bulk system/vendor creation component [#4309](https://github.com/ethyca/fides/pull/4309/)
- Support for passing in an AC string as part of a fides string for the TCF overlay [#4308](https://github.com/ethyca/fides/pull/4308)
- Added support for overriding the save user preferences API call with a custom fn provided through Fides.init [#4318](https://github.com/ethyca/fides/pull/4318)
- Return AC strings in GET Privacy Experience meta and allow saving preferences against AC strings [#4295](https://github.com/ethyca/fides/pull/4295)
- New GET Privacy Experience Meta Endpoint [#4328](https://github.com/ethyca/fides/pull/4328)
- Access and erasure support for SparkPost [#4328](https://github.com/ethyca/fides/pull/4238)
- Access and erasure support for Iterate [#4332](https://github.com/ethyca/fides/pull/4332)
- SSH Support for MySQL connections [#4310](https://github.com/ethyca/fides/pull/4310)
- Added served notice history IDs to the TCF privacy preference API calls [#4161](https://github.com/ethyca/fides/pull/4161)

### Fixed

- Cleans up CSS for fidesEmbed mode [#4306](https://github.com/ethyca/fides/pull/4306)
- Stacks that do not have any purposes will no longer render an empty purpose block [#4278](https://github.com/ethyca/fides/pull/4278)
- Forcing hidden sections to use display none [#4299](https://github.com/ethyca/fides/pull/4299)
- Handles Hubspot requiring and email to be formatted as email when processing an erasure [#4322](https://github.com/ethyca/fides/pull/4322)
- Minor CSS improvements for the consent/TCF banners and modals [#4334](https://github.com/ethyca/fides/pull/4334)
- Consistent font sizes for labels in the system form and data use forms in the Admin UI [#4346](https://github.com/ethyca/fides/pull/4346)
- Bug where not all system forms would appear to save when used with Compass [#4347](https://github.com/ethyca/fides/pull/4347)
- Restrict TCF Privacy Experience Config if TCF is disabled [#4348](https://github.com/ethyca/fides/pull/4348)
- Removes overflow styling for embedded modal in Fides.js [#4345](https://github.com/ethyca/fides/pull/4345)

### Changed

- Derive cookie storage info, privacy policy and legitimate interest disclosure URLs, and data retention data from the data map instead of directly from gvl.json [#4286](https://github.com/ethyca/fides/pull/4286)
- Updated TCF Version for backend consent reporting [#4305](https://github.com/ethyca/fides/pull/4305)
- Update Version Hash Contents [#4313](https://github.com/ethyca/fides/pull/4313)
- Change vendor selector on system information form to typeahead[#4333](https://github.com/ethyca/fides/pull/4333)
- Updates experience API calls from Fides.js to include new meta field [#4335](https://github.com/ethyca/fides/pull/4335)

## [2.22.1](https://github.com/ethyca/fides/compare/2.22.0...2.22.1)

### Added

- Custom fields are now included in system history change tracking [#4294](https://github.com/ethyca/fides/pull/4294)

### Security

- Added hostname checks for external SaaS connector URLs [CVE-2023-46124](https://github.com/ethyca/fides/security/advisories/GHSA-jq3w-9mgf-43m4)
- Use a Pydantic URL type for privacy policy URLs [CVE-2023-46126](https://github.com/ethyca/fides/security/advisories/GHSA-fgjj-5jmr-gh83)
- Remove the CONFIG_READ scope from the Viewer role [CVE-2023-46125](https://github.com/ethyca/fides/security/advisories/GHSA-rjxg-rpg3-9r89)

## [2.22.0](https://github.com/ethyca/fides/compare/2.21.0...2.22.0)

### Added

- Added an option to link to vendor tab from an experience config description [#4191](https://github.com/ethyca/fides/pull/4191)
- Added two toggles for vendors in the TCF overlay, one for Consent, and one for Legitimate Interest [#4189](https://github.com/ethyca/fides/pull/4189)
- Added two toggles for purposes in the TCF overlay, one for Consent, and one for Legitimate Interest [#4234](https://github.com/ethyca/fides/pull/4234)
- Added support for new TCF-related fields on `System` and `PrivacyDeclaration` models [#4228](https://github.com/ethyca/fides/pull/4228)
- Support for AC string to `fides-tcf` [#4244](https://github.com/ethyca/fides/pull/4244)
- Support for `gvl` prefixed vendor IDs [#4247](https://github.com/ethyca/fides/pull/4247)

### Changed

- Removed `TCF_ENABLED` environment variable from the privacy center in favor of dynamically figuring out which `fides-js` bundle to send [#4131](https://github.com/ethyca/fides/pull/4131)
- Updated copy of info boxes on each TCF tab [#4191](https://github.com/ethyca/fides/pull/4191)
- Clarified messages for error messages presented during connector upload [#4198](https://github.com/ethyca/fides/pull/4198)
- Refactor legal basis dimension regarding how TCF preferences are saved and how the experience is built [#4201](https://github.com/ethyca/fides/pull/4201/)
- Add saving privacy preferences via a TC string [#4221](https://github.com/ethyca/fides/pull/4221)
- Updated fides server to use an environment variable for turning TCF on and off [#4220](https://github.com/ethyca/fides/pull/4220)
- Update frontend to use new legal basis dimension on vendors [#4216](https://github.com/ethyca/fides/pull/4216)
- Updated privacy center patch preferences call to handle updated API response [#4235](https://github.com/ethyca/fides/pull/4235)
- Added our CMP ID [#4233](https://github.com/ethyca/fides/pull/4233)
- Allow Admin UI users to turn on Configure Consent flag [#4246](https://github.com/ethyca/fides/pull/4246)
- Styling improvements for the fides.js consent banners and modals [#4222](https://github.com/ethyca/fides/pull/4222)
- Update frontend to handle updated Compass schema [#4254](https://github.com/ethyca/fides/pull/4254)
- Assume Universal Vendor ID usage in TC String translation [#4256](https://github.com/ethyca/fides/pull/4256)
- Changed vendor form on configuring consent page to use two-part selection for consent uses [#4251](https://github.com/ethyca/fides/pull/4251)
- Updated system form to have new TCF fields [#4271](https://github.com/ethyca/fides/pull/4271)
- Vendors disclosed string is now narrowed to only the vendors shown in the UI, not the whole GVL [#4250](https://github.com/ethyca/fides/pull/4250)
- Changed naming convention "fides_string" instead of "tc_string" for developer friendly consent API's [#4267](https://github.com/ethyca/fides/pull/4267)

### Fixed

- TCF overlay can initialize its consent preferences from a cookie [#4124](https://github.com/ethyca/fides/pull/4124)
- Various improvements to the TCF modal such as vendor storage disclosures, vendor counts, privacy policies, etc. [#4167](https://github.com/ethyca/fides/pull/4167)
- An issue where Braze could not mask an email due to formatting [#4187](https://github.com/ethyca/fides/pull/4187)
- An issue where email was not being overridden correctly for Braze and Domo [#4196](https://github.com/ethyca/fides/pull/4196)
- Use `stdRetention` when there is not a specific value for a purpose's data retention [#4199](https://github.com/ethyca/fides/pull/4199)
- Updating the unflatten_dict util to accept flattened dict values [#4200](https://github.com/ethyca/fides/pull/4200)
- Minor CSS styling fixes for the consent modal [#4252](https://github.com/ethyca/fides/pull/4252)
- Additional styling fixes for issues caused by a CSS reset [#4268](https://github.com/ethyca/fides/pull/4268)
- Bug where vendor legitimate interests would not be set unless vendor consents were first set [#4250](https://github.com/ethyca/fides/pull/4250)
- Vendor count over-counting in TCF overlay [#4275](https://github.com/ethyca/fides/pull/4275)

## [2.21.0](https://github.com/ethyca/fides/compare/2.20.2...2.21.0)

### Added

- "Add a vendor" flow to configuring consent page [#4107](https://github.com/ethyca/fides/pull/4107)
- Initial TCF Backend Support [#3804](https://github.com/ethyca/fides/pull/3804)
- Add initial layer to TCF modal [#3956](https://github.com/ethyca/fides/pull/3956)
- Support for rendering in the TCF modal whether or not a vendor is part of the GVL [#3972](https://github.com/ethyca/fides/pull/3972)
- Features and legal bases dropdown for TCF modal [#3995](https://github.com/ethyca/fides/pull/3995)
- TCF CMP stub API [#4000](https://github.com/ethyca/fides/pull/4000)
- Fides-js can now display preliminary TCF data [#3879](https://github.com/ethyca/fides/pull/3879)
- Fides-js can persist TCF preferences to the backend [#3887](https://github.com/ethyca/fides/pull/3887)
- TCF modal now supports setting legitimate interest fields [#4037](https://github.com/ethyca/fides/pull/4037)
- Embed the GVL in the GET Experiences response [#4143](https://github.com/ethyca/fides/pull/4143)
- Button to view how many vendors and to open the vendor tab in the TCF modal [#4144](https://github.com/ethyca/fides/pull/4144)
- "Edit vendor" flow to configuring consent page [#4162](https://github.com/ethyca/fides/pull/4162)
- TCF overlay description updates [#4051] https://github.com/ethyca/fides/pull/4151
- Added developer-friendly TCF information under Experience meta [#4160](https://github.com/ethyca/fides/pull/4160/)
- Added fides.css customization for Plus users [#4136](https://github.com/ethyca/fides/pull/4136)

### Changed

- Added further config options to customize the privacy center [#4090](https://github.com/ethyca/fides/pull/4090)
- CORS configuration page [#4073](https://github.com/ethyca/fides/pull/4073)
- Refactored `fides.js` components so that they can take data structures that are not necessarily privacy notices [#3870](https://github.com/ethyca/fides/pull/3870)
- Use hosted GVL.json from the backend [#4159](https://github.com/ethyca/fides/pull/4159)
- Features and Special Purposes in the TCF modal do not render toggles [#4139](https://github.com/ethyca/fides/pull/4139)
- Moved the initial TCF layer to the banner [#4142](https://github.com/ethyca/fides/pull/4142)
- Misc copy changes for the system history table and modal [#4146](https://github.com/ethyca/fides/pull/4146)

### Fixed

- Allows CDN to cache empty experience responses from fides.js API [#4113](https://github.com/ethyca/fides/pull/4113)
- Fixed `identity_special_purpose` unique constraint definition [#4174](https://github.com/ethyca/fides/pull/4174/files)

## [2.20.2](https://github.com/ethyca/fides/compare/2.20.1...2.20.2)

### Fixed

- added version_added, version_deprecated, and replaced_by to data use, data subject, and data category APIs [#4135](https://github.com/ethyca/fides/pull/4135)
- Update fides.js to not fetch experience client-side if pre-fetched experience is empty [#4149](https://github.com/ethyca/fides/pull/4149)
- Erasure privacy requests now pause for input if there are any manual process integrations [#4115](https://github.com/ethyca/fides/pull/4115)
- Caching the values of authorization_required and user_guide on the connector templates to improve performance [#4128](https://github.com/ethyca/fides/pull/4128)

## [2.20.1](https://github.com/ethyca/fides/compare/2.20.0...2.20.1)

### Fixed

- Avoid un-optimized query pattern in bulk `GET /system` endpoint [#4120](https://github.com/ethyca/fides/pull/4120)

## [2.20.0](https://github.com/ethyca/fides/compare/2.19.1...2.20.0)

### Added

- Initial page for configuring consent [#4069](https://github.com/ethyca/fides/pull/4069)
- Vendor cookie table for configuring consent [#4082](https://github.com/ethyca/fides/pull/4082)

### Changed

- Refactor how multiplatform builds are handled [#4024](https://github.com/ethyca/fides/pull/4024)
- Added new Performance-related nox commands and included them as part of the CI suite [#3997](https://github.com/ethyca/fides/pull/3997)
- Added dictionary suggestions for data uses [4035](https://github.com/ethyca/fides/pull/4035)
- Privacy notice regions now render human readable names instead of country codes [#4029](https://github.com/ethyca/fides/pull/4029)
- Privacy notice templates are disabled by default [#4010](https://github.com/ethyca/fides/pull/4010)
- Added optional "skip_processing" flag to collections for DSR processing [#4047](https://github.com/ethyca/fides/pull/4047)
- Admin UI now shows all privacy notices with an indicator of whether they apply to any systems [#4010](https://github.com/ethyca/fides/pull/4010)
- Add case-insensitive privacy experience region filtering [#4058](https://github.com/ethyca/fides/pull/4058)
- Adds check for fetch before loading fetch polyfill for fides.js [#4074](https://github.com/ethyca/fides/pull/4074)
- Updated to support Fideslang 2.0, including data migrations [#3933](https://github.com/ethyca/fides/pull/3933)
- Disable notices that are not systems applicable to support new UI [#4094](https://github.com/ethyca/fides/issues/4094)

### Fixed

- Ensures that fides.js toggles are not hidden by other CSS libs [#4075](https://github.com/ethyca/fides/pull/4075)
- Migrate system > meta > vendor > id to system > meta [#4088](https://github.com/ethyca/fides/pull/4088)
- Enable toggles in various tables now render an error toast if an error occurs [#4095](https://github.com/ethyca/fides/pull/4095)
- Fixed a bug where an unsaved changes notification modal would appear even without unsaved changes [#4095](https://github.com/ethyca/fides/pull/4070)

## [2.19.1](https://github.com/ethyca/fides/compare/2.19.0...2.19.1)

### Fixed

- re-enable custom fields for new data use form [#4050](https://github.com/ethyca/fides/pull/4050)
- fix issue with saving source and destination systems [#4065](https://github.com/ethyca/fides/pull/4065)

### Added

- System history UI with diff modal [#4021](https://github.com/ethyca/fides/pull/4021)
- Relax system legal basis for transfers to be any string [#4049](https://github.com/ethyca/fides/pull/4049)

## [2.19.0](https://github.com/ethyca/fides/compare/2.18.0...2.19.0)

### Added

- Add dictionary suggestions [#3937](https://github.com/ethyca/fides/pull/3937), [#3988](https://github.com/ethyca/fides/pull/3988)
- Added new endpoints for healthchecks [#3947](https://github.com/ethyca/fides/pull/3947)
- Added vendor list dropdown [#3857](https://github.com/ethyca/fides/pull/3857)
- Access support for Adobe Sign [#3504](https://github.com/ethyca/fides/pull/3504)

### Fixed

- Fixed issue when generating masked values for invalid data paths [#3906](https://github.com/ethyca/fides/pull/3906)
- Code reload now works when running `nox -s dev` [#3914](https://github.com/ethyca/fides/pull/3914)
- Reduce verbosity of privacy center logging further [#3915](https://github.com/ethyca/fides/pull/3915)
- Resolved an issue where the integration dropdown input lost focus during typing. [#3917](https://github.com/ethyca/fides/pull/3917)
- Fixed dataset issue that was preventing the Vend connector from loading during server startup [#3923](https://github.com/ethyca/fides/pull/3923)
- Adding version check to version-dependent migration script [#3951](https://github.com/ethyca/fides/pull/3951)
- Fixed a bug where some fields were not saving correctly on the system form [#3975](https://github.com/ethyca/fides/pull/3975)
- Changed "retention period" field in privacy declaration form from number input to text input [#3980](https://github.com/ethyca/fides/pull/3980)
- Fixed issue where unsaved changes modal appears incorrectly [#4005](https://github.com/ethyca/fides/pull/4005)
- Fixed banner resurfacing after user consent for pre-fetch experience [#4009](https://github.com/ethyca/fides/pull/4009)

### Changed

- Systems and Privacy Declaration schema and data migration to support the Dictionary [#3901](https://github.com/ethyca/fides/pull/3901)
- The integration search dropdown is now case-insensitive [#3916](https://github.com/ethyca/fides/pull/3916)
- Removed deprecated fields from the taxonomy editor [#3909](https://github.com/ethyca/fides/pull/3909)
- Bump PyMSSQL version and remove workarounds [#3996](https://github.com/ethyca/fides/pull/3996)
- Removed reset suggestions button [#4007](https://github.com/ethyca/fides/pull/4007)
- Admin ui supports fides cloud config API [#4034](https://github.com/ethyca/fides/pull/4034)

### Security

- Resolve custom integration upload RCE vulnerability [CVE-2023-41319](https://github.com/ethyca/fides/security/advisories/GHSA-p6p2-qq95-vq5h)

## [2.18.0](https://github.com/ethyca/fides/compare/2.17.0...2.18.0)

### Added

- Additional consent reporting calls from `fides-js` [#3845](https://github.com/ethyca/fides/pull/3845)
- Additional consent reporting calls from privacy center [#3847](https://github.com/ethyca/fides/pull/3847)
- Access support for Recurly [#3595](https://github.com/ethyca/fides/pull/3595)
- HTTP Logging for the Privacy Center [#3783](https://github.com/ethyca/fides/pull/3783)
- UI support for OAuth2 authorization flow [#3819](https://github.com/ethyca/fides/pull/3819)
- Changes in the `data` directory now trigger a server reload (for local development) [#3874](https://github.com/ethyca/fides/pull/3874)

### Fixed

- Fix datamap zoom for low system counts [#3835](https://github.com/ethyca/fides/pull/3835)
- Fixed connector forms with external dataset reference fields [#3873](https://github.com/ethyca/fides/pull/3873)
- Fix ability to make server side API calls from privacy-center [#3895](https://github.com/ethyca/fides/pull/3895)

### Changed

- Simplified the file structure for HTML DSR packages [#3848](https://github.com/ethyca/fides/pull/3848)
- Simplified the database health check to improve `/health` performance [#3884](https://github.com/ethyca/fides/pull/3884)
- Changed max width of form components in "system information" form tab [#3864](https://github.com/ethyca/fides/pull/3864)
- Remove manual system selection screen [#3865](https://github.com/ethyca/fides/pull/3865)
- System and integration identifiers are now auto-generated [#3868](https://github.com/ethyca/fides/pull/3868)

## [2.17.0](https://github.com/ethyca/fides/compare/2.16.0...2.17.0)

### Added

- Tab component for `fides-js` [#3782](https://github.com/ethyca/fides/pull/3782)
- Added toast for successfully linking an existing integration to a system [#3826](https://github.com/ethyca/fides/pull/3826)
- Various other UI components for `fides-js` to support upcoming TCF modal [#3803](https://github.com/ethyca/fides/pull/3803)
- Allow items in taxonomy to be enabled or disabled [#3844](https://github.com/ethyca/fides/pull/3844)

### Developer Experience

- Changed where db-dependent routers were imported to avoid dependency issues [#3741](https://github.com/ethyca/fides/pull/3741)

### Changed

- Bumped supported Python versions to `3.10.12`, `3.9.17`, and `3.8.17` [#3733](https://github.com/ethyca/fides/pull/3733)
- Logging Updates [#3758](https://github.com/ethyca/fides/pull/3758)
- Add polyfill service to fides-js route [#3759](https://github.com/ethyca/fides/pull/3759)
- Show/hide integration values [#3775](https://github.com/ethyca/fides/pull/3775)
- Sort system cards alphabetically by name on "View systems" page [#3781](https://github.com/ethyca/fides/pull/3781)
- Update admin ui to use new integration delete route [#3785](https://github.com/ethyca/fides/pull/3785)
- Pinned `pymssql` and `cython` dependencies to avoid build issues on ARM machines [#3829](https://github.com/ethyca/fides/pull/3829)

### Removed

- Removed "Custom field(s) successfully saved" toast [#3779](https://github.com/ethyca/fides/pull/3779)

### Added

- Record when consent is served [#3777](https://github.com/ethyca/fides/pull/3777)
- Add an `active` property to taxonomy elements [#3784](https://github.com/ethyca/fides/pull/3784)
- Erasure support for Heap [#3599](https://github.com/ethyca/fides/pull/3599)

### Fixed

- Privacy notice UI's list of possible regions now matches the backend's list [#3787](https://github.com/ethyca/fides/pull/3787)
- Admin UI "property does not existing" build issue [#3831](https://github.com/ethyca/fides/pull/3831)
- Flagging sensitive inputs as passwords to mask values during entry [#3843](https://github.com/ethyca/fides/pull/3843)

## [2.16.0](https://github.com/ethyca/fides/compare/2.15.1...2.16.0)

### Added

- Empty state for when there are no relevant privacy notices in the privacy center [#3640](https://github.com/ethyca/fides/pull/3640)
- GPC indicators in fides-js banner and modal [#3673](https://github.com/ethyca/fides/pull/3673)
- Include `data_use` and `data_category` metadata in `upload` of access results [#3674](https://github.com/ethyca/fides/pull/3674)
- Add enable/disable toggle to integration tab [#3593] (https://github.com/ethyca/fides/pull/3593)

### Fixed

- Render linebreaks in the Fides.js overlay descriptions, etc. [#3665](https://github.com/ethyca/fides/pull/3665)
- Broken link to Fides docs site on the About Fides page in Admin UI [#3643](https://github.com/ethyca/fides/pull/3643)
- Add Systems Applicable Filter to Privacy Experience List [#3654](https://github.com/ethyca/fides/pull/3654)
- Privacy center and fides-js now pass in `Unescape-Safestr` as a header so that special characters can be rendered properly [#3706](https://github.com/ethyca/fides/pull/3706)
- Fixed ValidationError for saving PrivacyPreferences [#3719](https://github.com/ethyca/fides/pull/3719)
- Fixed issue preventing ConnectionConfigs with duplicate names from saving [#3770](https://github.com/ethyca/fides/pull/3770)
- Fixed creating and editing manual integrations [#3772](https://github.com/ethyca/fides/pull/3772)
- Fix lingering integration artifacts by cascading deletes from System [#3771](https://github.com/ethyca/fides/pull/3771)

### Developer Experience

- Reorganized some `api.api.v1` code to avoid circular dependencies on `quickstart` [#3692](https://github.com/ethyca/fides/pull/3692)
- Treat underscores as special characters in user passwords [#3717](https://github.com/ethyca/fides/pull/3717)
- Allow Privacy Notices banner and modal to scroll as needed [#3713](https://github.com/ethyca/fides/pull/3713)
- Make malicious url test more robust to environmental differences [#3748](https://github.com/ethyca/fides/pull/3748)
- Ignore type checker on click decorators to bypass known issue with `click` version `8.1.4` [#3746](https://github.com/ethyca/fides/pull/3746)

### Changed

- Moved GPC preferences slightly earlier in Fides.js lifecycle [#3561](https://github.com/ethyca/fides/pull/3561)
- Changed results from clicking "Test connection" to be a toast instead of statically displayed on the page [#3700](https://github.com/ethyca/fides/pull/3700)
- Moved "management" tab from nav into settings icon in top right [#3701](https://github.com/ethyca/fides/pull/3701)
- Remove name and description fields from integration form [#3684](https://github.com/ethyca/fides/pull/3684)
- Update EU PrivacyNoticeRegion codes and allow experience filtering to drop back to country filtering if region not found [#3630](https://github.com/ethyca/fides/pull/3630)
- Fields with default fields are now flagged as required in the front-end [#3694](https://github.com/ethyca/fides/pull/3694)
- In "view systems", system cards can now be clicked and link to that system's `configure/[id]` page [#3734](https://github.com/ethyca/fides/pull/3734)
- Enable privacy notice and privacy experience feature flags by default [#3773](https://github.com/ethyca/fides/pull/3773)

### Security

- Resolve Zip bomb file upload vulnerability [CVE-2023-37480](https://github.com/ethyca/fides/security/advisories/GHSA-g95c-2jgm-hqc6)
- Resolve SVG bomb (billion laughs) file upload vulnerability [CVE-2023-37481](https://github.com/ethyca/fides/security/advisories/GHSA-3rw2-wfc8-wmj5)

## [2.15.1](https://github.com/ethyca/fides/compare/2.15.0...2.15.1)

### Added

- Set `sslmode` to `prefer` if connecting to Redshift via ssh [#3685](https://github.com/ethyca/fides/pull/3685)

### Changed

- Privacy center action cards are now able to expand to accommodate longer text [#3669](https://github.com/ethyca/fides/pull/3669)
- Update integration endpoint permissions [#3707](https://github.com/ethyca/fides/pull/3707)

### Fixed

- Handle names with a double underscore when processing access and erasure requests [#3688](https://github.com/ethyca/fides/pull/3688)
- Allow Privacy Notices banner and modal to scroll as needed [#3713](https://github.com/ethyca/fides/pull/3713)

### Security

- Resolve path traversal vulnerability in webserver API [CVE-2023-36827](https://github.com/ethyca/fides/security/advisories/GHSA-r25m-cr6v-p9hq)

## [2.15.0](https://github.com/ethyca/fides/compare/2.14.1...2.15.0)

### Added

- Privacy center can now render its consent values based on Privacy Notices and Privacy Experiences [#3411](https://github.com/ethyca/fides/pull/3411)
- Add Google Tag Manager and Privacy Center ENV vars to sample app [#2949](https://github.com/ethyca/fides/pull/2949)
- Add `notice_key` field to Privacy Notice UI form [#3403](https://github.com/ethyca/fides/pull/3403)
- Add `identity` query param to the consent reporting API view [#3418](https://github.com/ethyca/fides/pull/3418)
- Use `rollup-plugin-postcss` to bundle and optimize the `fides.js` components CSS [#3411](https://github.com/ethyca/fides/pull/3411)
- Dispatch Fides.js lifecycle events on window (FidesInitialized, FidesUpdated) and cross-publish to Fides.gtm() integration [#3411](https://github.com/ethyca/fides/pull/3411)
- Added the ability to use custom CAs with Redis via TLS [#3451](https://github.com/ethyca/fides/pull/3451)
- Add default experience configs on startup [#3449](https://github.com/ethyca/fides/pull/3449)
- Load default privacy notices on startup [#3401](https://github.com/ethyca/fides/pull/3401)
- Add ability for users to pass in additional parameters for application database connection [#3450](https://github.com/ethyca/fides/pull/3450)
- Load default privacy notices on startup [#3401](https://github.com/ethyca/fides/pull/3401/files)
- Add ability for `fides-js` to make API calls to Fides [#3411](https://github.com/ethyca/fides/pull/3411)
- `fides-js` banner is now responsive across different viewport widths [#3411](https://github.com/ethyca/fides/pull/3411)
- Add ability to close `fides-js` banner and modal via a button or ESC [#3411](https://github.com/ethyca/fides/pull/3411)
- Add ability to open the `fides-js` modal from a link on the host site [#3411](https://github.com/ethyca/fides/pull/3411)
- GPC preferences are automatically applied via `fides-js` [#3411](https://github.com/ethyca/fides/pull/3411)
- Add new dataset route that has additional filters [#3558](https://github.com/ethyca/fides/pull/3558)
- Update dataset dropdown to use new api filter [#3565](https://github.com/ethyca/fides/pull/3565)
- Filter out saas datasets from the rest of the UI [#3568](https://github.com/ethyca/fides/pull/3568)
- Included optional env vars to have postgres or Redshift connected via bastion host [#3374](https://github.com/ethyca/fides/pull/3374/)
- Support for acknowledge button for notice-only Privacy Notices and to disable toggling them off [#3546](https://github.com/ethyca/fides/pull/3546)
- HTML format for privacy request storage destinations [#3427](https://github.com/ethyca/fides/pull/3427)
- Persistent message showing result and timestamp of last integration test to "Integrations" tab in system view [#3628](https://github.com/ethyca/fides/pull/3628)
- Access and erasure support for SurveyMonkey [#3590](https://github.com/ethyca/fides/pull/3590)
- New Cookies Table for storing cookies associated with systems and privacy declarations [#3572](https://github.com/ethyca/fides/pull/3572)
- `fides-js` and privacy center now delete cookies associated with notices that were opted out of [#3569](https://github.com/ethyca/fides/pull/3569)
- Cookie input field on system data use tab [#3571](https://github.com/ethyca/fides/pull/3571)

### Fixed

- Fix sample app `DATABASE_*` ENV vars for backwards compatibility [#3406](https://github.com/ethyca/fides/pull/3406)
- Fix overlay rendering issue by finding/creating a dedicated parent element for Preact [#3397](https://github.com/ethyca/fides/pull/3397)
- Fix the sample app privacy center link to be configurable [#3409](https://github.com/ethyca/fides/pull/3409)
- Fix CLI output showing a version warning for Snowflake [#3434](https://github.com/ethyca/fides/pull/3434)
- Flaky custom field Cypress test on systems page [#3408](https://github.com/ethyca/fides/pull/3408)
- Fix NextJS errors & warnings for Cookie House sample app [#3411](https://github.com/ethyca/fides/pull/3411)
- Fix bug where `fides-js` toggles were not reflecting changes from rejecting or accepting all notices [#3522](https://github.com/ethyca/fides/pull/3522)
- Remove the `fides-js` banner from tab order when it is hidden and move the overlay components to the top of the tab order. [#3510](https://github.com/ethyca/fides/pull/3510)
- Fix bug where `fides-js` toggle states did not always initialize properly [#3597](https://github.com/ethyca/fides/pull/3597)
- Fix race condition with consent modal link rendering [#3521](https://github.com/ethyca/fides/pull/3521)
- Hide custom fields section when there are no custom fields created [#3554](https://github.com/ethyca/fides/pull/3554)
- Disable connector dropdown in integration tab on save [#3552](https://github.com/ethyca/fides/pull/3552)
- Handles an edge case for non-existent identities with the Kustomer API [#3513](https://github.com/ethyca/fides/pull/3513)
- remove the configure privacy request tile from the home screen [#3555](https://github.com/ethyca/fides/pull/3555)
- Updated Privacy Experience Safe Strings Serialization [#3600](https://github.com/ethyca/fides/pull/3600/)
- Only create default experience configs on startup, not update [#3605](https://github.com/ethyca/fides/pull/3605)
- Update to latest asyncpg dependency to avoid build error [#3614](https://github.com/ethyca/fides/pull/3614)
- Fix bug where editing a data use on a system could delete existing data uses [#3627](https://github.com/ethyca/fides/pull/3627)
- Restrict Privacy Center debug logging to development-only [#3638](https://github.com/ethyca/fides/pull/3638)
- Fix bug where linking an integration would not update the tab when creating a new system [#3662](https://github.com/ethyca/fides/pull/3662)
- Fix dataset yaml not properly reflecting the dataset in the dropdown of system integrations tab [#3666](https://github.com/ethyca/fides/pull/3666)
- Fix privacy notices not being able to be edited via the UI after the addition of the `cookies` field [#3670](https://github.com/ethyca/fides/pull/3670)
- Add a transform in the case of `null` name fields in privacy declarations for the data use forms [#3683](https://github.com/ethyca/fides/pull/3683)

### Changed

- Enabled Privacy Experience beta flag [#3364](https://github.com/ethyca/fides/pull/3364)
- Reorganize CLI Command Source Files [#3491](https://github.com/ethyca/fides/pull/3491)
- Removed ExperienceConfig.delivery_mechanism constraint [#3387](https://github.com/ethyca/fides/pull/3387)
- Updated privacy experience UI forms to reflect updated experience config fields [#3402](https://github.com/ethyca/fides/pull/3402)
- Use a venv in the Dockerfile for installing Python deps [#3452](https://github.com/ethyca/fides/pull/3452)
- Bump SlowAPI Version [#3456](https://github.com/ethyca/fides/pull/3456)
- Bump Psycopg2-binary Version [#3473](https://github.com/ethyca/fides/pull/3473)
- Reduced duplication between PrivacyExperience and PrivacyExperienceConfig [#3470](https://github.com/ethyca/fides/pull/3470)
- Update privacy centre email and phone validation to allow for both to be blank [#3432](https://github.com/ethyca/fides/pull/3432)
- Moved connection configuration into the system portal [#3407](https://github.com/ethyca/fides/pull/3407)
- Update `fideslang` to `1.4.1` to allow arbitrary nested metadata on `System`s and `Dataset`s `meta` property [#3463](https://github.com/ethyca/fides/pull/3463)
- Remove form validation to allow both email & phone inputs for consent requests [#3529](https://github.com/ethyca/fides/pull/3529)
- Removed dataset dropdown from saas connector configuration [#3563](https://github.com/ethyca/fides/pull/3563)
- Removed `pyodbc` in favor of `pymssql` for handling SQL Server connections [#3435](https://github.com/ethyca/fides/pull/3435)
- Only create a PrivacyRequest when saving consent if at least one notice has system-wide enforcement [#3626](https://github.com/ethyca/fides/pull/3626)
- Increased the character limit for the `SafeStr` type from 500 to 32000 [#3647](https://github.com/ethyca/fides/pull/3647)
- Changed "connection" to "integration" on system view and edit pages [#3659](https://github.com/ethyca/fides/pull/3659)

### Developer Experience

- Add ability to pass ENV vars to both privacy center and sample app during `fides deploy` via `.env` [#2949](https://github.com/ethyca/fides/pull/2949)
- Handle an edge case when generating tags that finds them out of sequence [#3405](https://github.com/ethyca/fides/pull/3405)
- Add support for pushing `prerelease` and `rc` tagged images to Dockerhub [#3474](https://github.com/ethyca/fides/pull/3474)
- Optimize GitHub workflows used for docker image publishing [#3526](https://github.com/ethyca/fides/pull/3526)

### Removed

- Removed the deprecated `system_dependencies` from `System` resources, migrating to `egress` [#3285](https://github.com/ethyca/fides/pull/3285)

### Docs

- Updated developer docs for ARM platform users related to `pymssql` [#3615](https://github.com/ethyca/fides/pull/3615)

## [2.14.1](https://github.com/ethyca/fides/compare/2.14.0...2.14.1)

### Added

- Add `identity` query param to the consent reporting API view [#3418](https://github.com/ethyca/fides/pull/3418)
- Add privacy centre button text customisations [#3432](https://github.com/ethyca/fides/pull/3432)
- Add privacy centre favicon customisation [#3432](https://github.com/ethyca/fides/pull/3432)

### Changed

- Update privacy centre email and phone validation to allow for both to be blank [#3432](https://github.com/ethyca/fides/pull/3432)

## [2.14.0](https://github.com/ethyca/fides/compare/2.13.0...2.14.0)

### Added

- Add an automated test to check for `/fides-consent.js` backwards compatibility [#3289](https://github.com/ethyca/fides/pull/3289)
- Add infrastructure for "overlay" consent components (Preact, CSS bundling, etc.) and initial version of consent banner [#3191](https://github.com/ethyca/fides/pull/3191)
- Add the modal component of the "overlay" consent components [#3291](https://github.com/ethyca/fides/pull/3291)
- Added an `automigrate` database setting [#3220](https://github.com/ethyca/fides/pull/3220)
- Track Privacy Experience with Privacy Preferences [#3311](https://github.com/ethyca/fides/pull/3311)
- Add ability for `fides-js` to fetch its own geolocation [#3356](https://github.com/ethyca/fides/pull/3356)
- Add ability to select different locations in the "Cookie House" sample app [#3362](https://github.com/ethyca/fides/pull/3362)
- Added optional logging of resource changes on the server [#3331](https://github.com/ethyca/fides/pull/3331)

### Fixed

- Maintain casing differences within Snowflake datasets for proper DSR execution [#3245](https://github.com/ethyca/fides/pull/3245)
- Handle DynamoDB edge case where no attributes are defined [#3299](https://github.com/ethyca/fides/pull/3299)
- Support pseudonymous consent requests with `fides_user_device_id` for the new consent workflow [#3203](https://github.com/ethyca/fides/pull/3203)
- Fides user device id filter to GET Privacy Experience List endpoint to stash user preferences on embedded notices [#3302](https://github.com/ethyca/fides/pull/3302)
- Support for data categories on manual webhook fields [#3330](https://github.com/ethyca/fides/pull/3330)
- Added config-driven rendering to consent components [#3316](https://github.com/ethyca/fides/pull/3316)
- Pin `typing_extensions` dependency to `4.5.0` to work around a pydantic bug [#3357](https://github.com/ethyca/fides/pull/3357)

### Changed

- Explicitly escape/unescape certain fields instead of using SafeStr [#3144](https://github.com/ethyca/fides/pull/3144)
- Updated DynamoDB icon [#3296](https://github.com/ethyca/fides/pull/3296)
- Increased default page size for the connection type endpoint to 100 [#3298](https://github.com/ethyca/fides/pull/3298)
- Data model around PrivacyExperiences to better keep Privacy Notices and Experiences in sync [#3292](https://github.com/ethyca/fides/pull/3292)
- UI calls to support new PrivacyExperiences data model [#3313](https://github.com/ethyca/fides/pull/3313)
- Ensure email connectors respect the `notifications.notification_service_type` app config property if set [#3355](https://github.com/ethyca/fides/pull/3355)
- Rework Delighted connector so the `survey_response` endpoint depends on the `person` endpoint [3385](https://github.com/ethyca/fides/pull/3385)
- Remove logging within the Celery creation function [#3303](https://github.com/ethyca/fides/pull/3303)
- Update how generic endpoint generation works [#3304](https://github.com/ethyca/fides/pull/3304)
- Restrict strack-trace logging when not in Dev mode [#3081](https://github.com/ethyca/fides/pull/3081)
- Refactor CSS variables for `fides-js` to match brandable color palette [#3321](https://github.com/ethyca/fides/pull/3321)
- Moved all of the dirs from `fides.api.ops` into `fides.api` [#3318](https://github.com/ethyca/fides/pull/3318)
- Put global settings for fides.js on privacy center settings [#3333](https://github.com/ethyca/fides/pull/3333)
- Changed `fides db migrate` to `fides db upgrade` [#3342](https://github.com/ethyca/fides/pull/3342)
- Add required notice key to privacy notices [#3337](https://github.com/ethyca/fides/pull/3337)
- Make Privacy Experience List public, and separate public endpoint rate limiting [#3339](https://github.com/ethyca/fides/pull/3339)

### Developer Experience

- Add dispatch event when publishing a non-prod tag [#3317](https://github.com/ethyca/fides/pull/3317)
- Add OpenAPI (Swagger) documentation for Fides Privacy Center API endpoints (/fides.js) [#3341](https://github.com/ethyca/fides/pull/3341)

### Removed

- Remove `fides export` command and backing code [#3256](https://github.com/ethyca/fides/pull/3256)

## [2.13.0](https://github.com/ethyca/fides/compare/2.12.1...2.13.0)

### Added

- Connector for DynamoDB [#2998](https://github.com/ethyca/fides/pull/2998)
- Access and erasure support for Amplitude [#2569](https://github.com/ethyca/fides/pull/2569)
- Access and erasure support for Gorgias [#2444](https://github.com/ethyca/fides/pull/2444)
- Privacy Experience Bulk Create, Bulk Update, and Detail Endpoints [#3185](https://github.com/ethyca/fides/pull/3185)
- Initial privacy experience UI [#3186](https://github.com/ethyca/fides/pull/3186)
- A JavaScript modal to copy a script tag for `fides.js` [#3238](https://github.com/ethyca/fides/pull/3238)
- Access and erasure support for OneSignal [#3199](https://github.com/ethyca/fides/pull/3199)
- Add the ability to "inject" location into `/fides.js` bundles and cache responses for one hour [#3272](https://github.com/ethyca/fides/pull/3272)
- Prevent column sorts from resetting when data changes [#3290](https://github.com/ethyca/fides/pull/3290)

### Changed

- Merge instances of RTK `createApi` into one instance for better cache invalidation [#3059](https://github.com/ethyca/fides/pull/3059)
- Update custom field definition uniqueness to be case insensitive name per resource type [#3215](https://github.com/ethyca/fides/pull/3215)
- Restrict where privacy notices of certain consent mechanisms must be displayed [#3195](https://github.com/ethyca/fides/pull/3195)
- Merged the `lib` submodule into the `api.ops` submodule [#3134](https://github.com/ethyca/fides/pull/3134)
- Merged duplicate privacy declaration components [#3254](https://github.com/ethyca/fides/pull/3254)
- Refactor client applications into a monorepo with turborepo, extract fides-js into a standalone package, and improve privacy-center to load configuration at runtime [#3105](https://github.com/ethyca/fides/pull/3105)

### Fixed

- Prevent ability to unintentionally show "default" Privacy Center configuration, styles, etc. [#3242](https://github.com/ethyca/fides/pull/3242)
- Fix broken links to docs site pages in Admin UI [#3232](https://github.com/ethyca/fides/pull/3232)
- Repoint legacy docs site links to the new and improved docs site [#3167](https://github.com/ethyca/fides/pull/3167)
- Fix Cookie House Privacy Center styles for fides deploy [#3283](https://github.com/ethyca/fides/pull/3283)
- Maintain casing differences within Snowflake datasets for proper DSR execution [#3245](https://github.com/ethyca/fides/pull/3245)

### Developer Experience

- Use prettier to format _all_ source files in client packages [#3240](https://github.com/ethyca/fides/pull/3240)

### Deprecated

- Deprecate `fides export` CLI command as it is moving to `fidesplus` [#3264](https://github.com/ethyca/fides/pull/3264)

## [2.12.1](https://github.com/ethyca/fides/compare/2.12.0...2.12.1)

### Changed

- Updated how Docker version checks are handled and added an escape-hatch [#3218](https://github.com/ethyca/fides/pull/3218)

### Fixed

- Datamap export mitigation for deleted taxonomy elements referenced by declarations [#3214](https://github.com/ethyca/fides/pull/3214)
- Update datamap columns each time the page is visited [#3211](https://github.com/ethyca/fides/pull/3211)
- Ensure inactive custom fields are not returned for datamap response [#3223](https://github.com/ethyca/fides/pull/3223)

## [2.12.0](https://github.com/ethyca/fides/compare/2.11.0...2.12.0)

### Added

- Access and erasure support for Aircall [#2589](https://github.com/ethyca/fides/pull/2589)
- Access and erasure support for Klaviyo [#2501](https://github.com/ethyca/fides/pull/2501)
- Page to edit or add privacy notices [#3058](https://github.com/ethyca/fides/pull/3058)
- Side navigation bar can now also have children navigation links [#3099](https://github.com/ethyca/fides/pull/3099)
- Endpoints for consent reporting [#3095](https://github.com/ethyca/fides/pull/3095)
- Added manage custom fields page behind feature flag [#3089](https://github.com/ethyca/fides/pull/3089)
- Custom fields table [#3097](https://github.com/ethyca/fides/pull/3097)
- Custom fields form modal [#3165](https://github.com/ethyca/fides/pull/3165)
- Endpoints to save the new-style Privacy Preferences with respect to a fides user device id [#3132](https://github.com/ethyca/fides/pull/3132)
- Support `privacy_declaration` as a resource type for custom fields [#3149](https://github.com/ethyca/fides/pull/3149)
- Expose `id` field of embedded `privacy_declarations` on `system` API responses [#3157](https://github.com/ethyca/fides/pull/3157)
- Access and erasure support for Unbounce [#2697](https://github.com/ethyca/fides/pull/2697)
- Support pseudonymous consent requests with `fides_user_device_id` [#3158](https://github.com/ethyca/fides/pull/3158)
- Update `fides_consent` cookie format [#3158](https://github.com/ethyca/fides/pull/3158)
- Add custom fields to the data use declaration form [#3197](https://github.com/ethyca/fides/pull/3197)
- Added fides user device id as a ProvidedIdentityType [#3131](https://github.com/ethyca/fides/pull/3131)

### Changed

- The `cursor` pagination strategy now also searches for data outside of the `data_path` when determining the cursor value [#3068](https://github.com/ethyca/fides/pull/3068)
- Moved Privacy Declarations associated with Systems to their own DB table [#3098](https://github.com/ethyca/fides/pull/3098)
- More tests on data use validation for privacy notices within the same region [#3156](https://github.com/ethyca/fides/pull/3156)
- Improvements to export code for bugfixes and privacy declaration custom field support [#3184](https://github.com/ethyca/fides/pull/3184)
- Enabled privacy notice feature flag [#3192](https://github.com/ethyca/fides/pull/3192)
- Updated TS types - particularly with new privacy notices [#3054](https://github.com/ethyca/fides/pull/3054)
- Make name not required on privacy declaration [#3150](https://github.com/ethyca/fides/pull/3150)
- Let Rule Targets allow for custom data categories [#3147](https://github.com/ethyca/fides/pull/3147)

### Removed

- Removed the warning about access control migration [#3055](https://github.com/ethyca/fides/pull/3055)
- Remove `customFields` feature flag [#3080](https://github.com/ethyca/fides/pull/3080)
- Remove notification banner from the home page [#3088](https://github.com/ethyca/fides/pull/3088)

### Fixed

- Fix a typo in the Admin UI [#3166](https://github.com/ethyca/fides/pull/3166)
- The `--local` flag is now respected for the `scan dataset db` command [#3096](https://github.com/ethyca/fides/pull/3096)
- Fixing issue where connectors with external dataset references would fail to save [#3142](https://github.com/ethyca/fides/pull/3142)
- Ensure privacy declaration IDs are stable across updates through system API [#3188](https://github.com/ethyca/fides/pull/3188)
- Fixed unit tests for saas connector type endpoints now that we have >50 [#3101](https://github.com/ethyca/fides/pull/3101)
- Fixed nox docs link [#3121](https://github.com/ethyca/fides/pull/3121/files)

### Developer Experience

- Update fides deploy to use a new database.load_samples setting to initialize sample Systems, Datasets, and Connections for testing [#3102](https://github.com/ethyca/fides/pull/3102)
- Remove support for automatically configuring messaging (Mailgun) & storage (S3) using `.env` with `nox -s "fides_env(test)"` [#3102](https://github.com/ethyca/fides/pull/3102)
- Add smoke tests for consent management [#3158](https://github.com/ethyca/fides/pull/3158)
- Added nox command that opens dev docs [#3082](https://github.com/ethyca/fides/pull/3082)

## [2.11.0](https://github.com/ethyca/fides/compare/2.10.0...2.11.0)

### Added

- Access support for Shippo [#2484](https://github.com/ethyca/fides/pull/2484)
- Feature flags can be set such that they cannot be modified by the user [#2966](https://github.com/ethyca/fides/pull/2966)
- Added the datamap UI to make it open source [#2988](https://github.com/ethyca/fides/pull/2988)
- Introduced a `FixedLayout` component (from the datamap UI) for pages that need to be a fixed height and scroll within [#2992](https://github.com/ethyca/fides/pull/2992)
- Added preliminary privacy notice page [#2995](https://github.com/ethyca/fides/pull/2995)
- Table for privacy notices [#3001](https://github.com/ethyca/fides/pull/3001)
- Added connector template endpoint [#2946](https://github.com/ethyca/fides/pull/2946)
- Query params on connection type endpoint to filter by supported action type [#2996](https://github.com/ethyca/fides/pull/2996)
- Scope restrictions for privacy notice table in the UI [#3007](https://github.com/ethyca/fides/pull/3007)
- Toggle for enabling/disabling privacy notices in the UI [#3010](https://github.com/ethyca/fides/pull/3010)
- Add endpoint to retrieve privacy notices grouped by their associated data uses [#2956](https://github.com/ethyca/fides/pull/2956)
- Support for uploading custom connector templates via the UI [#2997](https://github.com/ethyca/fides/pull/2997)
- Add a backwards-compatible workflow for saving and propagating consent preferences with respect to Privacy Notices [#3016](https://github.com/ethyca/fides/pull/3016)
- Empty state for privacy notices [#3027](https://github.com/ethyca/fides/pull/3027)
- Added Data flow modal [#3008](https://github.com/ethyca/fides/pull/3008)
- Update datamap table export [#3038](https://github.com/ethyca/fides/pull/3038)
- Added more advanced privacy center styling [#2943](https://github.com/ethyca/fides/pull/2943)
- Backend privacy experiences foundation [#3146](https://github.com/ethyca/fides/pull/3146)

### Changed

- Set `privacyDeclarationDeprecatedFields` flags to false and set `userCannotModify` to true [2987](https://github.com/ethyca/fides/pull/2987)
- Restored `nav-config` back to the admin-ui [#2990](https://github.com/ethyca/fides/pull/2990)
- Bumped supported Python versions to 3.10.11, 3.9.16, and 3.8.14 [#2936](https://github.com/ethyca/fides/pull/2936)
- Modify privacy center default config to only request email identities, and add validation preventing requesting both email & phone identities [#2539](https://github.com/ethyca/fides/pull/2539)
- SaaS connector icons are now dynamically loaded from the connector templates [#3018](https://github.com/ethyca/fides/pull/3018)
- Updated consentmechanism Enum to rename "necessary" to "notice_only" [#3048](https://github.com/ethyca/fides/pull/3048)
- Updated test data for Mongo, CLI [#3011](https://github.com/ethyca/fides/pull/3011)
- Updated the check for if a user can assign owner roles to be scope-based instead of role-based [#2964](https://github.com/ethyca/fides/pull/2964)
- Replaced menu in user management table with delete icon [#2958](https://github.com/ethyca/fides/pull/2958)
- Added extra fields to webhook payloads [#2830](https://github.com/ethyca/fides/pull/2830)

### Removed

- Removed interzone navigation logic now that the datamap UI and admin UI are one app [#2990](https://github.com/ethyca/fides/pull/2990)
- Remove the `unknown` state for generated datasets displaying on fidesplus [#2957](https://github.com/ethyca/fides/pull/2957)
- Removed datamap export API [#2999](https://github.com/ethyca/fides/pull/2999)

### Developer Experience

- Nox commands for git tagging to support feature branch builds [#2979](https://github.com/ethyca/fides/pull/2979)
- Changed test environment (`nox -s fides_env`) to run `fides deploy` for local testing [#3071](https://github.com/ethyca/fides/pull/3017)
- Publish git-tag specific docker images [#3050](https://github.com/ethyca/fides/pull/3050)

## [2.10.0](https://github.com/ethyca/fides/compare/2.9.2...2.10.0)

### Added

- Allow users to configure their username and password via the config file [#2884](https://github.com/ethyca/fides/pull/2884)
- Add authentication to the `masking` endpoints as well as accompanying scopes [#2909](https://github.com/ethyca/fides/pull/2909)
- Add an Organization Management page (beta) [#2908](https://github.com/ethyca/fides/pull/2908)
- Adds assigned systems to user management table [#2922](https://github.com/ethyca/fides/pull/2922)
- APIs to support Privacy Notice management (create, read, update) [#2928](https://github.com/ethyca/fides/pull/2928)

### Changed

- Improved standard layout for large width screens and polished misc. pages [#2869](https://github.com/ethyca/fides/pull/2869)
- Changed UI paths in the admin-ui [#2869](https://github.com/ethyca/fides/pull/2892)
  - `/add-systems/new` --> `/add-systems/manual`
  - `/system` --> `/systems`
- Added individual ID routes for systems [#2902](https://github.com/ethyca/fides/pull/2902)
- Deprecated adding scopes to users directly; you can only add roles. [#2848](https://github.com/ethyca/fides/pull/2848/files)
- Changed About Fides page to say "Fides Core Version:" over "Version". [#2899](https://github.com/ethyca/fides/pull/2899)
- Polish Admin UI header & navigation [#2897](https://github.com/ethyca/fides/pull/2897)
- Give new users a "viewer" role by default [#2900](https://github.com/ethyca/fides/pull/2900)
- Tie together save states for user permissions and systems [#2913](https://github.com/ethyca/fides/pull/2913)
- Removing payment types from Stripe connector params [#2915](https://github.com/ethyca/fides/pull/2915)
- Viewer role can now access a restricted version of the user management page [#2933](https://github.com/ethyca/fides/pull/2933)
- Change Privacy Center email placeholder text [#2935](https://github.com/ethyca/fides/pull/2935)
- Restricted setting Approvers as System Managers [#2891](https://github.com/ethyca/fides/pull/2891)
- Adds confirmation modal when downgrading user to "approver" role via Admin UI [#2924](https://github.com/ethyca/fides/pull/2924)
- Changed the toast message for new users to include access control info [#2939](https://github.com/ethyca/fides/pull/2939)
- Add Data Stewards to datamap export [#2962](https://github.com/ethyca/fides/pull/2962)

### Fixed

- Restricted Contributors from being able to create Owners [#2888](https://github.com/ethyca/fides/pull/2888)
- Allow for dynamic aspect ratio for logo on Privacy Center 404 [#2895](https://github.com/ethyca/fides/pull/2895)
- Allow for dynamic aspect ratio for logo on consent page [#2895](https://github.com/ethyca/fides/pull/2895)
- Align role dscription drawer of Admin UI with top nav: [#2932](https://github.com/ethyca/fides/pull/2932)
- Fixed error message when a user is assigned to be an approver without any systems [#2953](https://github.com/ethyca/fides/pull/2953)

### Developer Experience

- Update frontend npm packages (admin-ui, privacy-center, cypress-e2e) [#2921](https://github.com/ethyca/fides/pull/2921)

## [2.9.2](https://github.com/ethyca/fides/compare/2.9.1...2.9.2)

### Fixed

- Allow multiple data uses as long as their processing activity name is different [#2905](https://github.com/ethyca/fides/pull/2905)
- use HTML property, not text, when dispatching Mailchimp Transactional emails [#2901](https://github.com/ethyca/fides/pull/2901)
- Remove policy key from Privacy Center submission modal [#2912](https://github.com/ethyca/fides/pull/2912)

## [2.9.1](https://github.com/ethyca/fides/compare/2.9.0...2.9.1)

### Added

- Added Attentive erasure email connector [#2782](https://github.com/ethyca/fides/pull/2782)

### Changed

- Removed dataset based email connectors [#2782](https://github.com/ethyca/fides/pull/2782)
- Changed Auth0's authentication strategy from `bearer` to `oauth2_client_credentials` [#2820](https://github.com/ethyca/fides/pull/2820)
- renamed the privacy declarations field "Privacy declaration name (deprecated)" to "Processing Activity" [#711](https://github.com/ethyca/fidesplus/issues/711)

### Fixed

- Fixed issue where the scopes list passed into FidesUserPermission could get mutated with the total_scopes call [#2883](https://github.com/ethyca/fides/pull/2883)

### Removed

- removed the `privacyDeclarationDeprecatedFields` flag [#711](https://github.com/ethyca/fidesplus/issues/711)

## [2.9.0](https://github.com/ethyca/fides/compare/2.8.3...2.9.0)

### Added

- The ability to assign users as system managers for a specific system [#2714](https://github.com/ethyca/fides/pull/2714)
- New endpoints to add and remove users as system managers [#2726](https://github.com/ethyca/fides/pull/2726)
- Warning about access control migration to the UI [#2842](https://github.com/ethyca/fides/pull/2842)
- Adds Role Assignment UI [#2739](https://github.com/ethyca/fides/pull/2739)
- Add an automated migration to give users a `viewer` role [#2821](https://github.com/ethyca/fides/pull/2821)

### Changed

- Removed "progressive" navigation that would hide Admin UI tabs until Systems / Connections were configured [#2762](https://github.com/ethyca/fides/pull/2762)
- Added `system.privacy_declaration.name` to datamap response [#2831](https://github.com/ethyca/fides/pull/2831/files)

### Developer Experience

- Retired legacy `navV2` feature flag [#2762](https://github.com/ethyca/fides/pull/2762)
- Update Admin UI Layout to fill viewport height [#2812](https://github.com/ethyca/fides/pull/2812)

### Fixed

- Fixed issue where unsaved changes warning would always show up when running fidesplus [#2788](https://github.com/ethyca/fides/issues/2788)
- Fixed problem in datamap export with datasets that had been updated via SaaS instantiation [#2841](https://github.com/ethyca/fides/pull/2841)
- Fixed problem in datamap export with inconsistent custom field ordering [#2859](https://github.com/ethyca/fides/pull/2859)

## [2.8.3](https://github.com/ethyca/fides/compare/2.8.2...2.8.3)

### Added

- Serialise `bson.ObjectId` types in SAR data packages [#2785](https://github.com/ethyca/fides/pull/2785)

### Fixed

- Fixed issue where more than 1 populated custom fields removed a system from the datamap export [#2825](https://github.com/ethyca/fides/pull/2825)

## [2.8.2](https://github.com/ethyca/fides/compare/2.8.1...2.8.2)

### Fixed

- Resolved a bug that stopped custom fields populating the visual datamap [#2775](https://github.com/ethyca/fides/pull/2775)
- Patch appconfig migration to handle existing db record [#2780](https://github.com/ethyca/fides/pull/2780)

## [2.8.1](https://github.com/ethyca/fides/compare/2.8.0...2.8.1)

### Fixed

- Disabled hiding Admin UI based on user scopes [#2771](https://github.com/ethyca/fides/pull/2771)

## [2.8.0](https://github.com/ethyca/fides/compare/2.7.1...2.8.0)

### Added

- Add API support for messaging config properties [#2551](https://github.com/ethyca/fides/pull/2551)
- Access and erasure support for Kustomer [#2520](https://github.com/ethyca/fides/pull/2520)
- Added the `erase_after` field on collections to be able to set the order for erasures [#2619](https://github.com/ethyca/fides/pull/2619)
- Add a toggle to filter the system classification to only return those with classification data [#2700](https://github.com/ethyca/fides/pull/2700)
- Added backend role-based permissions [#2671](https://github.com/ethyca/fides/pull/2671)
- Access and erasure for Vend SaaS Connector [#1869](https://github.com/ethyca/fides/issues/1869)
- Added endpoints for storage and messaging config setup status [#2690](https://github.com/ethyca/fides/pull/2690)
- Access and erasure for Jira SaaS Connector [#1871](https://github.com/ethyca/fides/issues/1871)
- Access and erasure support for Delighted [#2244](https://github.com/ethyca/fides/pull/2244)
- Improve "Upload a new dataset YAML" [#1531](https://github.com/ethyca/fides/pull/2258)
- Input validation and sanitization for Privacy Request fields [#2655](https://github.com/ethyca/fides/pull/2655)
- Access and erasure support for Yotpo [#2708](https://github.com/ethyca/fides/pull/2708)
- Custom Field Library Tab [#527](https://github.com/ethyca/fides/pull/2693)
- Allow SendGrid template usage [#2728](https://github.com/ethyca/fides/pull/2728)
- Added ConnectorRunner to simplify SaaS connector testing [#1795](https://github.com/ethyca/fides/pull/1795)
- Adds support for Mailchimp Transactional as a messaging config [#2742](https://github.com/ethyca/fides/pull/2742)

### Changed

- Admin UI
  - Add flow for selecting system types when manually creating a system [#2530](https://github.com/ethyca/fides/pull/2530)
  - Updated forms for privacy declarations [#2648](https://github.com/ethyca/fides/pull/2648)
  - Delete flow for privacy declarations [#2664](https://github.com/ethyca/fides/pull/2664)
  - Add framework to have UI elements respect the user's scopes [#2682](https://github.com/ethyca/fides/pull/2682)
  - "Manual Webhook" has been renamed to "Manual Process". [#2717](https://github.com/ethyca/fides/pull/2717)
- Convert all config values to Pydantic `Field` objects [#2613](https://github.com/ethyca/fides/pull/2613)
- Add warning to 'fides deploy' when installed outside of a virtual environment [#2641](https://github.com/ethyca/fides/pull/2641)
- Redesigned the default/init config file to be auto-documented. Also updates the `fides init` logic and analytics consent logic [#2694](https://github.com/ethyca/fides/pull/2694)
- Change how config creation/import is handled across the application [#2622](https://github.com/ethyca/fides/pull/2622)
- Update the CLI aesthetics & docstrings [#2703](https://github.com/ethyca/fides/pull/2703)
- Updates Roles->Scopes Mapping [#2744](https://github.com/ethyca/fides/pull/2744)
- Return user scopes as an enum, as well as total scopes [#2741](https://github.com/ethyca/fides/pull/2741)
- Update `MessagingServiceType` enum to be lowercased throughout [#2746](https://github.com/ethyca/fides/pull/2746)

### Developer Experience

- Set the security environment of the fides dev setup to `prod` instead of `dev` [#2588](https://github.com/ethyca/fides/pull/2588)
- Removed unexpected default Redis password [#2666](https://github.com/ethyca/fides/pull/2666)
- Privacy Center
  - Typechecking and validation of the `config.json` will be checked for backwards-compatibility. [#2661](https://github.com/ethyca/fides/pull/2661)
- Combined conftest.py files [#2669](https://github.com/ethyca/fides/pull/2669)

### Fixed

- Fix support for "redis.user" setting when authenticating to the Redis cache [#2666](https://github.com/ethyca/fides/pull/2666)
- Fix error with the classify dataset feature flag not writing the dataset to the server [#2675](https://github.com/ethyca/fides/pull/2675)
- Allow string dates to stay strings in cache decoding [#2695](https://github.com/ethyca/fides/pull/2695)
- Admin UI
  - Remove Identifiability (Data Qualifier) from taxonomy editor [2684](https://github.com/ethyca/fides/pull/2684)
- FE: Custom field selections binding issue on Taxonomy tabs [#2659](https://github.com/ethyca/fides/pull/2693/)
- Fix Privacy Request Status when submitting a consent request when identity verification is required [#2736](https://github.com/ethyca/fides/pull/2736)

## [2.7.1](https://github.com/ethyca/fides/compare/2.7.0...2.7.1)

- Fix error with the classify dataset feature flag not writing the dataset to the server [#2675](https://github.com/ethyca/fides/pull/2675)

## [2.7.0](https://github.com/ethyca/fides/compare/2.6.6...2.7.0)

- Fides API

  - Access and erasure support for Braintree [#2223](https://github.com/ethyca/fides/pull/2223)
  - Added route to send a test message [#2585](https://github.com/ethyca/fides/pull/2585)
  - Add default storage configuration functionality and associated APIs [#2438](https://github.com/ethyca/fides/pull/2438)

- Admin UI

  - Custom Metadata [#2536](https://github.com/ethyca/fides/pull/2536)
    - Create Custom Lists
    - Create Custom Field Definition
    - Create custom fields from a the taxonomy editor
    - Provide a custom field value in a resource
    - Bulk edit custom field values [#2612](https://github.com/ethyca/fides/issues/2612)
    - Custom metadata UI Polish [#2624](https://github.com/ethyca/fides/pull/2625)

- Privacy Center

  - The consent config default value can depend on whether Global Privacy Control is enabled. [#2341](https://github.com/ethyca/fides/pull/2341)
  - When GPC is enabled, the UI indicates which data uses are opted out by default. [#2596](https://github.com/ethyca/fides/pull/2596)
  - `inspectForBrowserIdentities` now also looks for `ljt_readerID`. [#2543](https://github.com/ethyca/fides/pull/2543)

### Added

- Added new Wunderkind Consent Saas Connector [#2600](https://github.com/ethyca/fides/pull/2600)
- Added new Sovrn Email Consent Connector [#2543](https://github.com/ethyca/fides/pull/2543/)
- Log Fides version at startup [#2566](https://github.com/ethyca/fides/pull/2566)

### Changed

- Update Admin UI to show all action types (access, erasure, consent, update) [#2523](https://github.com/ethyca/fides/pull/2523)
- Removes legacy `verify_oauth_client` function [#2527](https://github.com/ethyca/fides/pull/2527)
- Updated the UI for adding systems to a new design [#2490](https://github.com/ethyca/fides/pull/2490)
- Minor logging improvements [#2566](https://github.com/ethyca/fides/pull/2566)
- Various form components now take a `stacked` or `inline` variant [#2542](https://github.com/ethyca/fides/pull/2542)
- UX fixes for user management [#2537](https://github.com/ethyca/fides/pull/2537)
- Updating Firebase Auth connector to mask the user with a delete instead of an update [#2602](https://github.com/ethyca/fides/pull/2602)

### Fixed

- Fixed bug where refreshing a page in the UI would result in a 404 [#2502](https://github.com/ethyca/fides/pull/2502)
- Usernames are case insensitive now and prevent all duplicates [#2487](https://github.com/ethyca/fides/pull/2487)
  - This PR contains a migration that deletes duplicate users and keeps the oldest original account.
- Update Logos for shipped connectors [#2464](https://github.com/ethyca/fides/pull/2587)
- Search field on privacy request page isn't working [#2270](https://github.com/ethyca/fides/pull/2595)
- Fix connection dropdown in integration table to not be disabled add system creation [#3589](https://github.com/ethyca/fides/pull/3589)

### Developer Experience

- Added new Cypress E2E smoke tests [#2241](https://github.com/ethyca/fides/pull/2241)
- New command `nox -s e2e_test` which will spin up the test environment and run true E2E Cypress tests against it [#2417](https://github.com/ethyca/fides/pull/2417)
- Cypress E2E tests now run in CI and are reported to Cypress Cloud [#2417](https://github.com/ethyca/fides/pull/2417)
- Change from `randomint` to `uuid` in mongodb tests to reduce flakiness. [#2591](https://github.com/ethyca/fides/pull/2591)

### Removed

- Remove feature flagged config wizard stepper from Admin UI [#2553](https://github.com/ethyca/fides/pull/2553)

## [2.6.6](https://github.com/ethyca/fides/compare/2.6.5...2.6.6)

### Changed

- Improve Readability for Custom Masking Override Exceptions [#2593](https://github.com/ethyca/fides/pull/2593)

## [2.6.5](https://github.com/ethyca/fides/compare/2.6.4...2.6.5)

### Added

- Added config properties to override database Engine parameters [#2511](https://github.com/ethyca/fides/pull/2511)
- Increased default pool_size and max_overflow to 50 [#2560](https://github.com/ethyca/fides/pull/2560)

## [2.6.4](https://github.com/ethyca/fides/compare/2.6.3...2.6.4)

### Fixed

- Fixed bug for SMS completion notification not being sent [#2526](https://github.com/ethyca/fides/issues/2526)
- Fixed bug where refreshing a page in the UI would result in a 404 [#2502](https://github.com/ethyca/fides/pull/2502)

## [2.6.3](https://github.com/ethyca/fides/compare/2.6.2...2.6.3)

### Fixed

- Handle case where legacy dataset has meta: null [#2524](https://github.com/ethyca/fides/pull/2524)

## [2.6.2](https://github.com/ethyca/fides/compare/2.6.1...2.6.2)

### Fixed

- Issue addressing missing field in dataset migration [#2510](https://github.com/ethyca/fides/pull/2510)

## [2.6.1](https://github.com/ethyca/fides/compare/2.6.0...2.6.1)

### Fixed

- Fix errors when privacy requests execute concurrently without workers [#2489](https://github.com/ethyca/fides/pull/2489)
- Enable saas request overrides to run in worker runtime [#2489](https://github.com/ethyca/fides/pull/2489)

## [2.6.0](https://github.com/ethyca/fides/compare/2.5.1...2.6.0)

### Added

- Added the `env` option to the `security` configuration options to allow for users to completely secure the API endpoints [#2267](https://github.com/ethyca/fides/pull/2267)
- Unified Fides Resources
  - Added a dataset dropdown selector when configuring a connector to link an existing dataset to the connector configuration. [#2162](https://github.com/ethyca/fides/pull/2162)
  - Added new datasetconfig.ctl_dataset_id field to unify fides dataset resources [#2046](https://github.com/ethyca/fides/pull/2046)
- Add new connection config routes that couple them with systems [#2249](https://github.com/ethyca/fides/pull/2249)
- Add new select/deselect all permissions buttons [#2437](https://github.com/ethyca/fides/pull/2437)
- Endpoints to allow a user with the `user:password-reset` scope to reset users' passwords. In addition, users no longer require a scope to edit their own passwords. [#2373](https://github.com/ethyca/fides/pull/2373)
- New form to reset a user's password without knowing an old password [#2390](https://github.com/ethyca/fides/pull/2390)
- Approve & deny buttons on the "Request details" page. [#2473](https://github.com/ethyca/fides/pull/2473)
- Consent Propagation
  - Add the ability to execute Consent Requests via the Privacy Request Execution layer [#2125](https://github.com/ethyca/fides/pull/2125)
  - Add a Mailchimp Transactional Consent Connector [#2194](https://github.com/ethyca/fides/pull/2194)
  - Allow defining a list of opt-in and/or opt-out requests in consent connectors [#2315](https://github.com/ethyca/fides/pull/2315)
  - Add a Google Analytics Consent Connector for GA4 properties [#2302](https://github.com/ethyca/fides/pull/2302)
  - Pass the GA Cookie from the Privacy Center [#2337](https://github.com/ethyca/fides/pull/2337)
  - Rename "user_id" to more specific "ga_client_id" [#2356](https://github.com/ethyca/fides/pull/2356)
  - Patch Google Analytics Consent Connector to delete by client_id [#2355](https://github.com/ethyca/fides/pull/2355)
  - Add a "skip_param_values option" to optionally skip when we are missing param values in the body [#2384](https://github.com/ethyca/fides/pull/2384)
  - Adds a new Universal Analytics Connector that works with the UA Tracking Id
- Adds intake and storage of Global Privacy Control Signal props for Consent [#2599](https://github.com/ethyca/fides/pull/2599)

### Changed

- Unified Fides Resources
  - Removed several fidesops schemas for DSR's in favor of updated Fideslang schemas [#2009](https://github.com/ethyca/fides/pull/2009)
  - Removed DatasetConfig.dataset field [#2096](https://github.com/ethyca/fides/pull/2096)
  - Updated UI dataset config routes to use new unified routes [#2113](https://github.com/ethyca/fides/pull/2113)
  - Validate request body on crud endpoints on upsert. Validate dataset data categories before save. [#2134](https://github.com/ethyca/fides/pull/2134/)
  - Updated test env setup and quickstart to use new endpoints [#2225](https://github.com/ethyca/fides/pull/2225)
- Consent Propagation
  - Privacy Center consent options can now be marked as `executable` in order to propagate consent requests [#2193](https://github.com/ethyca/fides/pull/2193)
  - Add support for passing browser identities to consent request patches [#2304](https://github.com/ethyca/fides/pull/2304)
- Update fideslang to 1.3.3 [#2343](https://github.com/ethyca/fides/pull/2343)
- Display the request type instead of the policy name on the request table [#2382](https://github.com/ethyca/fides/pull/2382)
- Make denial reasons required [#2400](https://github.com/ethyca/fides/pull/2400)
- Display the policy key on the request details page [#2395](https://github.com/ethyca/fides/pull/2395)
- Updated CSV export [#2452](https://github.com/ethyca/fides/pull/2452)
- Privacy Request approval now uses a modal [#2443](https://github.com/ethyca/fides/pull/2443)

### Developer Experience

- `nox -s test_env` has been replaced with `nox -s "fides_env(dev)"`
- New command `nox -s "fides_env(test)"` creates a complete test environment with seed data (similar to `fides_env(dev)`) but with the production fides image so the built UI can be accessed at `localhost:8080` [#2399](https://github.com/ethyca/fides/pull/2399)
- Change from code climate to codecov for coverage reporting [#2402](https://github.com/ethyca/fides/pull/2402)

### Fixed

- Home screen header scaling and responsiveness issues [#2200](https://github.com/ethyca/fides/pull/2277)
- Privacy Center identity inputs validate even when they are optional. [#2308](https://github.com/ethyca/fides/pull/2308)
- The PII toggle defaults to false and PII will be hidden on page load [#2388](https://github.com/ethyca/fides/pull/2388)
- Fixed a CI bug caused by git security upgrades [#2441](https://github.com/ethyca/fides/pull/2441)
- Privacy Center
  - Identity inputs validate even when they are optional. [#2308](https://github.com/ethyca/fides/pull/2308)
  - Submit buttons show loading state and disable while submitting. [#2401](https://github.com/ethyca/fides/pull/2401)
  - Phone inputs no longer request country SVGs from external domain. [#2378](https://github.com/ethyca/fides/pull/2378)
  - Input validation errors no longer change the height of modals. [#2379](https://github.com/ethyca/fides/pull/2379)
- Patch masking strategies to better handle null and non-string inputs [#2307](https://github.com/ethyca/fides/pull/2377)
- Renamed prod pushes tag to be `latest` for privacy center and sample app [#2401](https://github.com/ethyca/fides/pull/2407)
- Update firebase connector to better handle non-existent users [#2439](https://github.com/ethyca/fides/pull/2439)

## [2.5.1](https://github.com/ethyca/fides/compare/2.5.0...2.5.1)

### Developer Experience

- Allow db resets only if `config.dev_mode` is `True` [#2321](https://github.com/ethyca/fides/pull/2321)

### Fixed

- Added a feature flag for the recent dataset classification UX changes [#2335](https://github.com/ethyca/fides/pull/2335)

### Security

- Add a check to the catchall path to prevent returning paths outside of the UI directory [#2330](https://github.com/ethyca/fides/pull/2330)

### Developer Experience

- Reduce size of local Docker images by fixing `.dockerignore` patterns [#2360](https://github.com/ethyca/fides/pull/2360)

## [2.5.0](https://github.com/ethyca/fides/compare/2.4.0...2.5.0)

### Docs

- Update the docs landing page and remove redundant docs [#2184](https://github.com/ethyca/fides/pull/2184)

### Added

- Added the `user` command group to the CLI. [#2153](https://github.com/ethyca/fides/pull/2153)
- Added `Code Climate` test coverage uploads. [#2198](https://github.com/ethyca/fides/pull/2198)
- Added the connection key to the execution log [#2100](https://github.com/ethyca/fides/pull/2100)
- Added endpoints to retrieve DSR `Rule`s and `Rule Target`s [#2116](https://github.com/ethyca/fides/pull/2116)
- Added Fides version number to account dropdown in the UI [#2140](https://github.com/ethyca/fides/pull/2140)
- Add link to Classify Systems page in nav side bar [#2128](https://github.com/ethyca/fides/pull/2128)
- Dataset classification UI now polls for results [#2123](https://github.com/ethyca/fides/pull/2123)
- Update Privacy Center Icons [#1800](https://github.com/ethyca/fides/pull/2139)
- Privacy Center `fides-consent.js`:
  - `Fides.shopify` integration function. [#2152](https://github.com/ethyca/fides/pull/2152)
  - Dedicated folder for integrations.
  - `Fides.meta` integration function (fbq). [#2217](https://github.com/ethyca/fides/pull/2217)
- Adds support for Twilio email service (Sendgrid) [#2154](https://github.com/ethyca/fides/pull/2154)
- Access and erasure support for Recharge [#1709](https://github.com/ethyca/fides/pull/1709)
- Access and erasure support for Friendbuy Nextgen [#2085](https://github.com/ethyca/fides/pull/2085)

### Changed

- Admin UI Feature Flags - [#2101](https://github.com/ethyca/fides/pull/2101)
  - Overrides can be saved in the browser.
  - Use `NEXT_PUBLIC_APP_ENV` for app-specific environment config.
  - No longer use `react-feature-flags` library.
  - Can have descriptions. [#2243](https://github.com/ethyca/fides/pull/2243)
- Made privacy declarations optional when adding systems manually - [#2173](https://github.com/ethyca/fides/pull/2173)
- Removed an unclear logging message. [#2266](https://github.com/ethyca/fides/pull/2266)
- Allow any user with `user:delete` scope to delete other users [#2148](https://github.com/ethyca/fides/pull/2148)
- Dynamic imports of custom overrides and SaaS test fixtures [#2169](https://github.com/ethyca/fides/pull/2169)
- Added `AuthenticatedClient` to custom request override interface [#2171](https://github.com/ethyca/fides/pull/2171)
- Only approve the specific collection instead of the entire dataset, display only top 1 classification by default [#2226](https://github.com/ethyca/fides/pull/2226)
- Update sample project resources for `fides evaluate` usage in `fides deploy` [#2253](https://github.com/ethyca/fides/pull/2253)

### Removed

- Removed unused object_name field on s3 storage config [#2133](https://github.com/ethyca/fides/pull/2133)

### Fixed

- Remove next-auth from privacy center to fix JS console error [#2090](https://github.com/ethyca/fides/pull/2090)
- Admin UI - Added Missing ability to assign `user:delete` in the permissions checkboxes [#2148](https://github.com/ethyca/fides/pull/2148)
- Nav bug: clicking on Privacy Request breadcrumb takes me to Home instead of /privacy-requests [#497](https://github.com/ethyca/fides/pull/2141)
- Side nav disappears when viewing request details [#2129](https://github.com/ethyca/fides/pull/2155)
- Remove usage of load dataset button and other dataset UI modifications [#2149](https://github.com/ethyca/fides/pull/2149)
- Improve readability for exceptions raised from custom request overrides [#2157](https://github.com/ethyca/fides/pull/2157)
- Importing custom request overrides on server startup [#2186](https://github.com/ethyca/fides/pull/2186)
- Remove warning when env vars default to blank strings in docker-compose [#2188](https://github.com/ethyca/fides/pull/2188)
- Fix Cookie House purchase modal flashing 'Error' in title [#2274](https://github.com/ethyca/fides/pull/2274)
- Stop dependency from upgrading `packaging` to version with known issue [#2273](https://github.com/ethyca/fides/pull/2273)
- Privacy center config no longer requires `identity_inputs` and will use `email` as a default [#2263](https://github.com/ethyca/fides/pull/2263)
- No longer display remaining days for privacy requests in terminal states [#2292](https://github.com/ethyca/fides/pull/2292)

### Removed

- Remove "Create New System" button when viewing systems. All systems can now be created via the "Add systems" button on the home page. [#2132](https://github.com/ethyca/fides/pull/2132)

## [2.4.0](https://github.com/ethyca/fides/compare/2.3.1...2.4.0)

### Developer Experience

- Include a pre-check workflow that collects the pytest suite [#2098](https://github.com/ethyca/fides/pull/2098)
- Write to the application db when running the app locally. Write to the test db when running pytest [#1731](https://github.com/ethyca/fides/pull/1731)

### Changed

- Move the `fides.ctl.core.` and `fides.ctl.connectors` modules into `fides.core` and `fides.connectors` respectively [#2097](https://github.com/ethyca/fides/pull/2097)
- Fides: Skip cypress tests due to nav bar 2.0 [#2102](https://github.com/ethyca/fides/pull/2103)

### Added

- Adds new erasure policy for complete user data masking [#1839](https://github.com/ethyca/fides/pull/1839)
- New Fides Home page [#1864](https://github.com/ethyca/fides/pull/2050)
- Nav 2.0 - Replace form flow side navs with top tabs [#2037](https://github.com/ethyca/fides/pull/2050)
- Adds new erasure policy for complete user data masking [#1839](https://github.com/ethyca/fides/pull/1839)
- Added ability to use Mailgun templates when sending emails. [#2039](https://github.com/ethyca/fides/pull/2039)
- Adds SMS id verification for consent [#2094](https://github.com/ethyca/fides/pull/2094)

### Fixed

- Store `fides_consent` cookie on the root domain of the Privacy Center [#2071](https://github.com/ethyca/fides/pull/2071)
- Properly set the expire-time for verification codes [#2105](https://github.com/ethyca/fides/pull/2105)

## [2.3.1](https://github.com/ethyca/fides/compare/2.3.0...2.3.1)

### Fixed

- Resolved an issue where the root_user was not being created [#2082](https://github.com/ethyca/fides/pull/2082)

### Added

- Nav redesign with sidebar groups. Feature flagged to only be visible in dev mode until release. [#2030](https://github.com/ethyca/fides/pull/2047)
- Improved error handling for incorrect app encryption key [#2089](https://github.com/ethyca/fides/pull/2089)
- Access and erasure support for Friendbuy API [#2019](https://github.com/ethyca/fides/pull/2019)

## [2.3.0](https://github.com/ethyca/fides/compare/2.2.2...2.3.0)

### Added

- Common Subscriptions for app-wide data and feature checks. [#2030](https://github.com/ethyca/fides/pull/2030)
- Send email alerts on privacy request failures once the specified threshold is reached. [#1793](https://github.com/ethyca/fides/pull/1793)
- DSR Notifications (toast) [#1895](https://github.com/ethyca/fides/pull/1895)
- DSR configure alerts btn [#1895](https://github.com/ethyca/fides/pull/1895)
- DSR configure alters (FE) [#1895](https://github.com/ethyca/fides/pull/1895)
- Add a `usage` session to Nox to print full session docstrings. [#2022](https://github.com/ethyca/fides/pull/2022)

### Added

- Adds notifications section to toml files [#2026](https://github.com/ethyca/fides/pull/2060)

### Changed

- Updated to use `loguru` logging library throughout codebase [#2031](https://github.com/ethyca/fides/pull/2031)
- Do not always create a `fides.toml` by default [#2023](https://github.com/ethyca/fides/pull/2023)
- The `fideslib` module has been merged into `fides`, code redundancies have been removed [#1859](https://github.com/ethyca/fides/pull/1859)
- Replace 'ingress' and 'egress' with 'sources' and 'destinations' across UI [#2044](https://github.com/ethyca/fides/pull/2044)
- Update the functionality of `fides pull -a <filename>` to include _all_ resource types. [#2083](https://github.com/ethyca/fides/pull/2083)

### Fixed

- Timing issues with bulk DSR reprocessing, specifically when analytics are enabled [#2015](https://github.com/ethyca/fides/pull/2015)
- Error caused by running erasure requests with disabled connectors [#2045](https://github.com/ethyca/fides/pull/2045)
- Changes the SlowAPI ratelimiter's backend to use memory instead of Redis [#2054](https://github.com/ethyca/fides/pull/2058)

## [2.2.2](https://github.com/ethyca/fides/compare/2.2.1...2.2.2)

### Docs

- Updated the readme to use new new [docs site](http://docs.ethyca.com) [#2020](https://github.com/ethyca/fides/pull/2020)

### Deprecated

- The documentation site hosted in the `/docs` directory has been deprecated. All documentation updates will be hosted at the new [docs site](http://docs.ethyca.com) [#2020](https://github.com/ethyca/fides/pull/2020)

### Fixed

- Fixed mypy and pylint errors [#2013](https://github.com/ethyca/fides/pull/2013)
- Update connection test endpoint to be effectively non-blocking [#2000](https://github.com/ethyca/fides/pull/2000)
- Update Fides connector to better handle children with no access results [#2012](https://github.com/ethyca/fides/pull/2012)

## [2.2.1](https://github.com/ethyca/fides/compare/2.2.0...2.2.1)

### Added

- Add health check indicator for data flow scanning option [#1973](https://github.com/ethyca/fides/pull/1973)

### Changed

- The `celery.toml` is no longer used, instead it is a subsection of the `fides.toml` file [#1990](https://github.com/ethyca/fides/pull/1990)
- Update sample project landing page copy to be version-agnostic [#1958](https://github.com/ethyca/fides/pull/1958)
- `get` and `ls` CLI commands now return valid `fides` object YAML [#1991](https://github.com/ethyca/fides/pull/1991)

### Developer Experience

- Remove duplicate fastapi-caching and pin version. [#1765](https://github.com/ethyca/fides/pull/1765)

## [2.2.0](https://github.com/ethyca/fides/compare/2.1.0...2.2.0)

### Added

- Send email alerts on privacy request failures once the specified threshold is reached. [#1793](https://github.com/ethyca/fides/pull/1793)
- Add authenticated privacy request route. [#1819](https://github.com/ethyca/fides/pull/1819)
- Enable the onboarding flow [#1836](https://github.com/ethyca/fides/pull/1836)
- Access and erasure support for Fullstory API [#1821](https://github.com/ethyca/fides/pull/1821)
- Add function to poll privacy request for completion [#1860](https://github.com/ethyca/fides/pull/1860)
- Added rescan flow for the data flow scanner [#1844](https://github.com/ethyca/fides/pull/1844)
- Add rescan flow for the data flow scanner [#1844](https://github.com/ethyca/fides/pull/1844)
- Add Fides connector to support parent-child Fides deployments [#1861](https://github.com/ethyca/fides/pull/1861)
- Classification UI now polls for updates to classifications [#1908](https://github.com/ethyca/fides/pull/1908)

### Changed

- The organization info form step is now skipped if the server already has organization info. [#1840](https://github.com/ethyca/fides/pull/1840)
- Removed the description column from the classify systems page. [#1867](https://github.com/ethyca/fides/pull/1867)
- Retrieve child results during fides connector execution [#1967](https://github.com/ethyca/fides/pull/1967)

### Fixed

- Fix error in parent user creation seeding. [#1832](https://github.com/ethyca/fides/issues/1832)
- Fix DSR error due to unfiltered empty identities [#1901](https://github.com/ethyca/fides/pull/1907)

### Docs

- Remove documentation about no-longer used connection string override [#1824](https://github.com/ethyca/fides/pull/1824)
- Fix typo in headings [#1824](https://github.com/ethyca/fides/pull/1824)
- Update documentation to reflect configs necessary for mailgun, twilio_sms and twilio_email service types [#1846](https://github.com/ethyca/fides/pull/1846)

...

## [2.1.0](https://github.com/ethyca/fides/compare/2.0.0...2.1.0)

### Added

- Classification flow for system data flows
- Classification is now triggered as part of data flow scanning
- Include `ingress` and `egress` fields on system export and `datamap/` endpoint [#1740](https://github.com/ethyca/fides/pull/1740)
- Repeatable unique identifier for dataset fides_keys and metadata [#1786](https://github.com/ethyca/fides/pull/1786)
- Adds SMS support for identity verification notifications [#1726](https://github.com/ethyca/fides/pull/1726)
- Added phone number validation in back-end and react phone number form in Privacy Center [#1745](https://github.com/ethyca/fides/pull/1745)
- Adds SMS message template for all subject notifications [#1743](https://github.com/ethyca/fides/pull/1743)
- Privacy-Center-Cypress workflow for CI checks of the Privacy Center. [#1722](https://github.com/ethyca/fides/pull/1722)
- Privacy Center `fides-consent.js` script for accessing consent on external pages. [Details](/clients/privacy-center/packages/fides-consent/README.md)
- Erasure support for Twilio Conversations API [#1673](https://github.com/ethyca/fides/pull/1673)
- Webserver port can now be configured via the CLI command [#1858](https://github.com/ethyca/fides/pull/1858)

### Changed

- Optional dependencies are no longer used for 3rd-party connectivity. Instead they are used to isolate dangerous dependencies. [#1679](https://github.com/ethyca/fides/pull/1679)
- All Next pages now automatically require login. [#1670](https://github.com/ethyca/fides/pull/1670)
- Running the `webserver` command no longer prompts the user to opt out/in to analytics[#1724](https://github.com/ethyca/fides/pull/1724)

### Developer Experience

- Admin-UI-Cypress tests that fail in CI will now upload screen recordings for debugging. [#1728](https://github.com/ethyca/fides/pull/1728/files/c23e62fea284f7910028c8483feff893903068b8#r1019491323)
- Enable remote debugging from VSCode of live dev app [#1780](https://github.com/ethyca/fides/pull/1780)

### Removed

- Removed the Privacy Center `cookieName` config introduced in 2.0.0. [#1756](https://github.com/ethyca/fides/pull/1756)

### Fixed

- Exceptions are no longer raised when sending analytics on Windows [#1666](https://github.com/ethyca/fides/pull/1666)
- Fixed wording on identity verification modal in the Privacy Center [#1674](https://github.com/ethyca/fides/pull/1674)
- Update system fides_key tooltip text [#1533](https://github.com/ethyca/fides/pull/1685)
- Removed local storage parsing that is redundant with redux-persist. [#1678](https://github.com/ethyca/fides/pull/1678)
- Show a helpful error message if Docker daemon is not running during "fides deploy" [#1694](https://github.com/ethyca/fides/pull/1694)
- Allow users to query their own permissions, including root user. [#1698](https://github.com/ethyca/fides/pull/1698)
- Single-select taxonomy fields legal basis and special category can be cleared. [#1712](https://github.com/ethyca/fides/pull/1712)
- Fixes the issue where the security config is not properly loading from environment variables. [#1718](https://github.com/ethyca/fides/pull/1718)
- Fixes the issue where the CLI can't run without the config values required by the webserver. [#1811](https://github.com/ethyca/fides/pull/1811)
- Correctly handle response from adobe jwt auth endpoint as milliseconds, rather than seconds. [#1754](https://github.com/ethyca/fides/pull/1754)
- Fixed styling issues with the `EditDrawer` component. [#1803](https://github.com/ethyca/fides/pull/1803)

### Security

- Bumped versions of packages that use OpenSSL [#1683](https://github.com/ethyca/fides/pull/1683)

## [2.0.0](https://github.com/ethyca/fides/compare/1.9.6...2.0.0)

### Added

- Allow delete-only SaaS connector endpoints [#1200](https://github.com/ethyca/fides/pull/1200)
- Privacy center consent choices store a browser cookie. [#1364](https://github.com/ethyca/fides/pull/1364)
  - The format is generic. A reasonable set of defaults will be added later: [#1444](https://github.com/ethyca/fides/issues/1444)
  - The cookie name defaults to `fides_consent` but can be configured under `config.json > consent > cookieName`.
  - Each consent option can provide an array of `cookieKeys`.
- Individually select and reprocess DSRs that have errored [#1203](https://github.com/ethyca/fides/pull/1489)
- Bulk select and reprocess DSRs that have errored [#1205](https://github.com/ethyca/fides/pull/1489)
- Config Wizard: AWS scan results populate in system review forms. [#1454](https://github.com/ethyca/fides/pull/1454)
- Integrate rate limiter with Saas Connectors. [#1433](https://github.com/ethyca/fides/pull/1433)
- Config Wizard: Added a column selector to the scan results page of the config wizard [#1590](https://github.com/ethyca/fides/pull/1590)
- Config Wizard: Flow for runtime scanner option [#1640](https://github.com/ethyca/fides/pull/1640)
- Access support for Twilio Conversations API [#1520](https://github.com/ethyca/fides/pull/1520)
- Message Config: Adds Twilio Email/SMS support [#1519](https://github.com/ethyca/fides/pull/1519)

### Changed

- Updated mypy to version 0.981 and Python to version 3.10.7 [#1448](https://github.com/ethyca/fides/pull/1448)

### Developer Experience

- Repository dispatch events are sent to fidesctl-plus and fidesops-plus [#1263](https://github.com/ethyca/fides/pull/1263)
- Only the `docs-authors` team members are specified as `CODEOWNERS` [#1446](https://github.com/ethyca/fides/pull/1446)
- Updates the default local configuration to not defer tasks to a worker node [#1552](https://github.com/ethyca/fides/pull/1552/)
- Updates the healthcheck to return health status of connected Celery workers [#1588](https://github.com/ethyca/fides/pull/1588)

### Docs

- Remove the tutorial to prepare for new update [#1543](https://github.com/ethyca/fides/pull/1543)
- Add system management via UI documentation [#1541](https://github.com/ethyca/fides/pull/1541)
- Added DSR quickstart docs, restructured docs navigation [#1651](https://github.com/ethyca/fides/pull/1651)
- Update privacy request execution overview docs [#1258](https://github.com/ethyca/fides/pull/1490)

### Fixed

- Fixed system dependencies appearing as "N/A" in the datamap endpoint when there are no privacy declarations [#1649](https://github.com/ethyca/fides/pull/1649)

## [1.9.6](https://github.com/ethyca/fides/compare/1.9.5...1.9.6)

### Fixed

- Include systems without a privacy declaration on data map [#1603](https://github.com/ethyca/fides/pull/1603)
- Handle malformed tokens [#1523](https://github.com/ethyca/fides/pull/1523)
- Remove thrown exception from getAllPrivacyRequests method [#1592](https://github.com/ethyca/fides/pull/1593)
- Include systems without a privacy declaration on data map [#1603](https://github.com/ethyca/fides/pull/1603)
- After editing a dataset, the table will stay on the previously selected collection instead of resetting to the first one. [#1511](https://github.com/ethyca/fides/pull/1511)
- Fix redis `db_index` config issue [#1647](https://github.com/ethyca/fides/pull/1647)

### Docs

- Add unlinked docs and fix any remaining broken links [#1266](https://github.com/ethyca/fides/pull/1266)
- Update privacy center docs to include consent information [#1537](https://github.com/ethyca/fides/pull/1537)
- Update UI docs to include DSR countdown information and additional descriptions/filtering [#1545](https://github.com/ethyca/fides/pull/1545)

### Changed

- Allow multiple masking strategies to be specified when using fides as a masking engine [#1647](https://github.com/ethyca/fides/pull/1647)

## [1.9.5](https://github.com/ethyca/fides/compare/1.9.4...1.9.5)

### Added

- The database includes a `plus_system_scans` relation, to track the status and results of System Scanner executions in fidesctl-plus [#1554](https://github.com/ethyca/fides/pull/1554)

## [1.9.4](https://github.com/ethyca/fides/compare/1.9.2...1.9.4)

### Fixed

- After editing a dataset, the table will stay on the previously selected collection instead of resetting to the first one. [#1511](https://github.com/ethyca/fides/pull/1511)

## [1.9.2](https://github.com/ethyca/fides/compare/1.9.1...1.9.2)

### Deprecated

- Added a deprecation warning for the entire package [#1244](https://github.com/ethyca/fides/pull/1244)

### Added

- Dataset generation enhancements using Fides Classify for Plus users:

  - Integrate Fides Plus API into placeholder features introduced in 1.9.0. [#1194](https://github.com/ethyca/fides/pull/1194)

- Fides Admin UI:

  - Configure Connector after creation [#1204](https://github.com/ethyca/fides/pull/1356)

### Fixed

- Privacy Center:
  - Handle error on startup if server isn't running [#1239](https://github.com/ethyca/fides/pull/1239)
  - Fix styling issue with cards [#1240](https://github.com/ethyca/fides/pull/1240)
  - Redirect to index on consent save [#1238](https://github.com/ethyca/fides/pull/1238)

## [1.9.1](https://github.com/ethyca/fides/compare/1.9.0...1.9.1)

### Changed

- Update fideslang to v1.3.1 [#1136](https://github.com/ethyca/fides/pull/1136)

### Changed

- Update fideslang to v1.3.1 [#1136](https://github.com/ethyca/fides/pull/1136)

## [1.9.0](https://github.com/ethyca/fides/compare/1.8.6...1.9.0) - 2022-09-29

### Added

- Dataset generation enhancements using Fides Classify for Plus users:
  - Added toggle for enabling classify during generation. [#1057](https://github.com/ethyca/fides/pull/1057)
  - Initial implementation of API request to kick off classify, with confirmation modal. [#1069](https://github.com/ethyca/fides/pull/1069)
  - Initial Classification & Review status for generated datasets. [#1074](https://github.com/ethyca/fides/pull/1074)
  - Component for choosing data categories based on classification results. [#1110](https://github.com/ethyca/fides/pull/1110)
  - The dataset fields table shows data categories from the classifier (if available). [#1088](https://github.com/ethyca/fides/pull/1088)
  - The "Approve" button can be used to update the dataset with the classifier's suggestions. [#1129](https://github.com/ethyca/fides/pull/1129)
- System management UI:
  - New page to add a system via yaml [#1062](https://github.com/ethyca/fides/pull/1062)
  - Skeleton of page to add a system manually [#1068](https://github.com/ethyca/fides/pull/1068)
  - Refactor config wizard system forms to be reused for system management [#1072](https://github.com/ethyca/fides/pull/1072)
  - Add additional optional fields to system management forms [#1082](https://github.com/ethyca/fides/pull/1082)
  - Delete a system through the UI [#1085](https://github.com/ethyca/fides/pull/1085)
  - Edit a system through the UI [#1096](https://github.com/ethyca/fides/pull/1096)
- Cypress component testing [#1106](https://github.com/ethyca/fides/pull/1106)

### Changed

- Changed behavior of `load_default_taxonomy` to append instead of upsert [#1040](https://github.com/ethyca/fides/pull/1040)
- Changed behavior of adding privacy declarations to decouple the actions of the "add" and "next" buttons [#1086](https://github.com/ethyca/fides/pull/1086)
- Moved system related UI components from the `config-wizard` directory to the `system` directory [#1097](https://github.com/ethyca/fides/pull/1097)
- Updated "type" on SaaS config to be a simple string type, not an enum [#1197](https://github.com/ethyca/fides/pull/1197)

### Developer Experience

- Optional dependencies may have their version defined only once, in `optional-requirements.txt` [#1171](https://github.com/ethyca/fides/pull/1171)

### Docs

- Updated the footer links [#1130](https://github.com/ethyca/fides/pull/1130)

### Fixed

- Fixed the "help" link in the UI header [#1078](https://github.com/ethyca/fides/pull/1078)
- Fixed a bug in Data Category Dropdowns where checking i.e. `user.biometric` would also check `user.biometric_health` [#1126](https://github.com/ethyca/fides/pull/1126)

### Security

- Upgraded pymysql to version `1.0.2` [#1094](https://github.com/ethyca/fides/pull/1094)

## [1.8.6](https://github.com/ethyca/fides/compare/1.8.5...1.8.6) - 2022-09-28

### Added

- Added classification tables for Plus users [#1060](https://github.com/ethyca/fides/pull/1060)

### Fixed

- Fixed a bug where rows were being excluded from a data map [#1124](https://github.com/ethyca/fides/pull/1124)

## [1.8.5](https://github.com/ethyca/fides/compare/1.8.4...1.8.5) - 2022-09-21

### Changed

- Update fideslang to v1.3.0 [#1103](https://github.com/ethyca/fides/pull/1103)

## [1.8.4](https://github.com/ethyca/fides/compare/1.8.3...1.8.4) - 2022-09-09

### Added

- Initial system management page [#1054](https://github.com/ethyca/fides/pull/1054)

### Changed

- Deleting a taxonomy field with children will now cascade delete all of its children as well. [#1042](https://github.com/ethyca/fides/pull/1042)

### Fixed

- Fixed navigating directly to frontend routes loading index page instead of the correct static page for the route.
- Fix truncated evaluation error messages [#1053](https://github.com/ethyca/fides/pull/1053)

## [1.8.3](https://github.com/ethyca/fides/compare/1.8.2...1.8.3) - 2022-09-06

### Added

- Added more taxonomy fields that can be edited via the UI [#1000](https://github.com/ethyca/fides/pull/1000) [#1028](https://github.com/ethyca/fides/pull/1028)
- Added the ability to add taxonomy fields via the UI [#1019](https://github.com/ethyca/fides/pull/1019)
- Added the ability to delete taxonomy fields via the UI [#1006](https://github.com/ethyca/fides/pull/1006)
  - Only non-default taxonomy entities can be deleted [#1023](https://github.com/ethyca/fides/pull/1023)
- Prevent deleting taxonomy `is_default` fields and from adding `is_default=True` fields via the API [#990](https://github.com/ethyca/fides/pull/990).
- Added a "Custom" tag to distinguish user defined taxonomy fields from default taxonomy fields in the UI [#1027](https://github.com/ethyca/fides/pull/1027)
- Added initial support for enabling Fides Plus [#1037](https://github.com/ethyca/fides/pull/1037)
  - The `useFeatures` hook can be used to check if `plus` is enabled.
  - Navigating to/from the Data Map page is gated behind this feature.
  - Plus endpoints are served from the private Plus image.

### Fixed

- Fixed failing mypy tests [#1030](https://github.com/ethyca/fides/pull/1030)
- Fixed an issue where `fides push --diff` would return a false positive diff [#1026](https://github.com/ethyca/fides/pull/1026)
- Pinned pydantic version to < 1.10.0 to fix an error in finding referenced fides keys [#1045](https://github.com/ethyca/fides/pull/1045)

### Fixed

- Fixed failing mypy tests [#1030](https://github.com/ethyca/fides/pull/1030)
- Fixed an issue where `fides push --diff` would return a false positive diff [#1026](https://github.com/ethyca/fides/pull/1026)

### Docs

- Minor formatting updates to [Policy Webhooks](https://ethyca.github.io/fidesops/guides/policy_webhooks/) documentation [#1114](https://github.com/ethyca/fidesops/pull/1114)

### Removed

- Removed create superuser [#1116](https://github.com/ethyca/fidesops/pull/1116)

## [1.8.2](https://github.com/ethyca/fides/compare/1.8.1...1.8.2) - 2022-08-18

### Added

- Added the ability to edit taxonomy fields via the UI [#977](https://github.com/ethyca/fides/pull/977) [#1028](https://github.com/ethyca/fides/pull/1028)
- New column `is_default` added to DataCategory, DataUse, DataSubject, and DataQualifier tables [#976](https://github.com/ethyca/fides/pull/976)
- Added the ability to add taxonomy fields via the UI [#1019](https://github.com/ethyca/fides/pull/1019)
- Added the ability to delete taxonomy fields via the UI [#1006](https://github.com/ethyca/fides/pull/1006)
  - Only non-default taxonomy entities can be deleted [#1023](https://github.com/ethyca/fides/pull/1023)
- Prevent deleting taxonomy `is_default` fields and from adding `is_default=True` fields via the API [#990](https://github.com/ethyca/fides/pull/990).
- Added a "Custom" tag to distinguish user defined taxonomy fields from default taxonomy fields in the UI [#1027](https://github.com/ethyca/fides/pull/1027)

### Changed

- Upgraded base Docker version to Python 3.9 and updated all other references from 3.8 -> 3.9 [#974](https://github.com/ethyca/fides/pull/974)
- Prepend all database tables with `ctl_` [#979](https://github.com/ethyca/fides/pull/979)
- Moved the `admin-ui` code down one level into a `ctl` subdir [#970](https://github.com/ethyca/fides/pull/970)
- Extended the `/datamap` endpoint to include extra metadata [#992](https://github.com/ethyca/fides/pull/992)

## [1.8.1](https://github.com/ethyca/fides/compare/1.8.0...1.8.1) - 2022-08-08

### Deprecated

- The following environment variables have been deprecated, and replaced with the new environment variable names indicated below. To avoid breaking existing workflows, the deprecated variables are still respected in v1.8.1. They will be removed in a future release.
  - `FIDESCTL__API__DATABASE_HOST` --> `FIDESCTL__DATABASE__SERVER`
  - `FIDESCTL__API__DATABASE_NAME` --> `FIDESCTL__DATABASE__DB`
  - `FIDESCTL__API__DATABASE_PASSWORD` --> `FIDESCTL__DATABASE__PASSWORD`
  - `FIDESCTL__API__DATABASE_PORT` --> `FIDESCTL__DATABASE__PORT`
  - `FIDESCTL__API__DATABASE_TEST_DATABASE_NAME` --> `FIDESCTL__DATABASE__TEST_DB`
  - `FIDESCTL__API__DATABASE_USER` --> `FIDESCTL__DATABASE__USER`

### Developer Experience

- The included `docker-compose.yml` no longer references outdated ENV variables [#964](https://github.com/ethyca/fides/pull/964)

### Docs

- Minor release documentation now reflects the desired patch release process [#955](https://github.com/ethyca/fides/pull/955)
- Updated references to ENV variables [#964](https://github.com/ethyca/fides/pull/964)

### Fixed

- Deprecated config options will continue to be respected when set via environment variables [#965](https://github.com/ethyca/fides/pull/965)
- The git cache is rebuilt within the Docker container [#962](https://github.com/ethyca/fides/pull/962)
- The `wheel` pypi build no longer has a dirty version tag [#962](https://github.com/ethyca/fides/pull/962)
- Add setuptools to dev-requirements to fix versioneer error [#983](https://github.com/ethyca/fides/pull/983)

## [1.8.0](https://github.com/ethyca/fides/compare/1.7.1...1.8.0) - 2022-08-04

### Added

- Initial configuration wizard UI view
  - System scanning step: AWS credentials form and initial `generate` API usage.
  - System scanning results: AWS systems are stored and can be selected for review
- CustomInput type "password" with show/hide icon.
- Pull CLI command now checks for untracked/unstaged files in the manifests dir [#869](https://github.com/ethyca/fides/pull/869)
- Pull CLI command has a flag to pull missing files from the server [#895](https://github.com/ethyca/fides/pull/895)
- Add BigQuery support for the `generate` command and `/generate` endpoint [#814](https://github.com/ethyca/fides/pull/814) & [#917](https://github.com/ethyca/fides/pull/917)
- Added user auth tables [915](https://github.com/ethyca/fides/pull/915)
- Standardized API error parsing under `~/types/errors`
- Added taxonomy page to UI [#902](https://github.com/ethyca/fides/pull/902)
  - Added a nested accordion component for displaying taxonomy data [#910](https://github.com/ethyca/fides/pull/910)
- Add lru cache to get_config [927](https://github.com/ethyca/fides/pull/927)
- Add support for deprecated API config values [#959](https://github.com/ethyca/fides/pull/959)
- `fides` is now an alias for `fidesctl` as a CLI entrypoint [#926](https://github.com/ethyca/fides/pull/926)
- Add user auth routes [929](https://github.com/ethyca/fides/pull/929)
- Bump fideslib to 3.0.1 and remove patch code[931](https://github.com/ethyca/fides/pull/931)
- Update the `fidesctl` python package to automatically serve the UI [#941](https://github.com/ethyca/fides/pull/941)
- Add `push` cli command alias for `apply` and deprecate `apply` [943](https://github.com/ethyca/fides/pull/943)
- Add resource groups tagging api as a source of system generation [939](https://github.com/ethyca/fides/pull/939)
- Add GitHub Action to publish the `fidesctl` package to testpypi on pushes to main [#951](https://github.com/ethyca/fides/pull/951)
- Added configWizardFlag to ui to hide the config wizard when false [[#1453](https://github.com/ethyca/fides/issues/1453)

### Changed

- Updated the `datamap` endpoint to return human-readable column names as the first response item [#779](https://github.com/ethyca/fides/pull/779)
- Remove the `obscure` requirement from the `generate` endpoint [#819](https://github.com/ethyca/fides/pull/819)
- Moved all files from `fidesapi` to `fidesctl/api` [#885](https://github.com/ethyca/fides/pull/885)
- Moved `scan` and `generate` to the list of commands that can be run in local mode [#841](https://github.com/ethyca/fides/pull/841)
- Upgraded the base docker images from Debian Buster to Bullseye [#958](https://github.com/ethyca/fides/pull/958)
- Removed `ipython` as a dev-requirement [#958](https://github.com/ethyca/fides/pull/958)
- Webserver dependencies now come as a standard part of the package [#881](https://github.com/ethyca/fides/pull/881)
- Initial configuration wizard UI view
  - Refactored step & form results management to use Redux Toolkit slice.
- Change `id` field in tables from an integer to a string [915](https://github.com/ethyca/fides/pull/915)
- Update `fideslang` to `1.1.0`, simplifying the default taxonomy and adding `tags` for resources [#865](https://github.com/ethyca/fides/pull/865)
- Merge existing configurations with `fideslib` library [#913](https://github.com/ethyca/fides/pull/913)
- Moved frontend static files to `src/fidesctl/ui-build/static` [#934](https://github.com/ethyca/fides/pull/934)
- Replicated the error response handling from the `/validate` endpoint to the `/generate` endpoint [#911](https://github.com/ethyca/fides/pull/911)

### Developer Experience

- Remove `API_PREFIX` from fidesctl/core/utils.py and change references to `API_PREFIX` in fidesctl/api/reoutes/util.py [922](https://github.com/ethyca/fides/pull/922)

### Fixed

- Dataset field columns show all columns by default in the UI [#898](https://github.com/ethyca/fides/pull/898)
- Fixed the missing `.fides./` directory when locating the default config [#933](https://github.com/ethyca/fides/pull/933)

## [1.7.1](https://github.com/ethyca/fides/compare/1.7.0...1.7.1) - 2022-07-28

### Added

- Add datasets via YAML in the UI [#813](https://github.com/ethyca/fides/pull/813)
- Add datasets via database connection [#834](https://github.com/ethyca/fides/pull/834) [#889](https://github.com/ethyca/fides/pull/889)
- Add delete confirmation when deleting a field or collection from a dataset [#809](https://github.com/ethyca/fides/pull/809)
- Add ability to delete datasets from the UI [#827](https://github.com/ethyca/fides/pull/827)
- Add Cypress for testing [713](https://github.com/ethyca/fides/pull/833)
- Add datasets via database connection (UI only) [#834](https://github.com/ethyca/fides/pull/834)
- Add Okta support to the `/generate` endpoint [#842](https://github.com/ethyca/fides/pull/842)
- Add db support to `/generate` endpoint [849](https://github.com/ethyca/fides/pull/849)
- Added OpenAPI TypeScript client generation for the UI app. See the [README](/clients/admin-ui/src/types/api/README.md) for more details.

### Changed

- Remove the `obscure` requirement from the `generate` endpoint [#819](https://github.com/ethyca/fides/pull/819)

### Developer Experience

- When releases are published, dispatch a repository webhook event to ethyca/fidesctl-plus [#938](https://github.com/ethyca/fides/pull/938)

### Docs

- recommend/replace pip installs with pipx [#874](https://github.com/ethyca/fides/pull/874)

### Fixed

- CustomSelect input tooltips appear next to selector instead of wrapping to a new row.
- Datasets without the `third_country_transfer` will not cause the editing dataset form to not render.
- Fixed a build issue causing an `unknown` version of `fidesctl` to be installed in published Docker images [#836](https://github.com/ethyca/fides/pull/836)
- Fixed an M1-related SQLAlchemy bug [#816](https://github.com/ethyca/fides/pull/891)
- Endpoints now work with or without a trailing slash. [#886](https://github.com/ethyca/fides/pull/886)
- Dataset field columns show all columns by default in the UI [#898](https://github.com/ethyca/fides/pull/898)
- Fixed the `tag` specific GitHub Action workflows for Docker and publishing docs. [#901](https://github.com/ethyca/fides/pull/901)

## [1.7.0](https://github.com/ethyca/fides/compare/1.6.1...1.7.0) - 2022-06-23

### Added

- Added dependabot to keep dependencies updated
- A warning now issues for any orphan datasets as part of the `apply` command [543](https://github.com/ethyca/fides/pull/543)
- Initial scaffolding of management UI [#561](https://github.com/ethyca/fides/pull/624)
- A new `audit` command for `system` and `organization` resources, checking data map attribute compliance [#548](https://github.com/ethyca/fides/pull/548)
- Static UI assets are now built with the docker container [#663](https://github.com/ethyca/fides/issues/663)
- Host static files via fidesapi [#621](https://github.com/ethyca/fides/pull/621)
- A new `generate` endpoint to enable capturing systems from infrastructure from the UI [#642](https://github.com/ethyca/fides/pull/642)
- A new `datamap` endpoint to enable visualizing a data map from the UI [#721](https://github.com/ethyca/fides/pull/721)
- Management UI navigation bar [#679](https://github.com/ethyca/fides/issues/679)
- Management UI integration [#736](https://github.com/ethyca/fides/pull/736)
  - Datasets
  - Systems
  - Taxonomy (data categories)
- Initial dataset UI view [#768](https://github.com/ethyca/fides/pull/768)
  - Add interaction for viewing a dataset collection
  - Add column picker
  - Add a data category checklist tree
  - Edit/delete dataset fields
  - Edit/delete dataset collections
  - Edit datasets
  - Add a component for Identifiability tags
  - Add tooltips for help on forms
  - Add geographic location (third_country_transfers) country selection. Supported by new dependency `i18n-iso-countries`.
- Okta, aws and database credentials can now come from `fidesctl.toml` config [#694](https://github.com/ethyca/fides/pull/694)
- New `validate` endpoint to test aws and okta credentials [#722](https://github.com/ethyca/fides/pull/722)
- Initial configuration wizard UI view
  - Manual entry steps added (name and describe organization, pick entry route, and describe system manually including privacy declarations)
- A new image tagged `ethyca/fidesctl:dev` is published on each push to `main` [781](https://github.com/ethyca/fides/pull/781)
- A new cli command (`fidesctl sync`) [#765](https://github.com/ethyca/fides/pull/765)

### Changed

- Comparing server and CLI versions ignores `.dirty` only differences, and is quiet on success when running general CLI commands [621](https://github.com/ethyca/fides/pull/621)
- All endpoints now prefixed by `/api/v1` [#623](https://github.com/ethyca/fides/issues/623)
- Allow AWS credentials to be passed to `generate system` via the API [#645](https://github.com/ethyca/fides/pull/645)
- Update the export of a datamap to load resources from the server instead of a manifest directory [#662](https://github.com/ethyca/fides/pull/662)
- Refactor `export` to remove CLI specific uses from the core modules and load resources[#725](https://github.com/ethyca/fides/pull/725)
- Bump version of FastAPI in `setup.py` to 0.77.1 to match `optional-requirements.txt` [#734](https://github.com/ethyca/fides/pull/734)
- Docker images are now only built and pushed on tags to match when released to pypi [#740](https://github.com/ethyca/fides/pull/740)
- Okta resource scanning and generation now works with systems instead of datasets [#751](https://github.com/ethyca/fides/pull/751)

### Developer Experience

- Replaced `make` with `nox` [#547](https://github.com/ethyca/fides/pull/547)
- Removed usage of `fideslang` module in favor of new [external package](https://github.com/ethyca/fideslang) shared across projects [#619](https://github.com/ethyca/fides/issues/619)
- Added a UI service to the docker-compose deployment [#757](https://github.com/ethyca/fides/pull/757)
- `TestClient` defined in and shared across test modules via `conftest.py` [#759](https://github.com/ethyca/fides/pull/759)

### Docs

- Replaced all references to `make` with `nox` [#547](https://github.com/ethyca/fides/pull/547)
- Removed config/schemas page [#613](https://github.com/ethyca/fides/issues/613)
- Dataset UI and config wizard docs added ([https://github.com/ethyca/fides/pull/697](https://github.com/ethyca/fides/pull/697))
- The fides README now walks through generating a datamap [#746](https://github.com/ethyca/fides/pull/746)

### Fixed

- Updated `fideslog` to v1.1.5, resolving an issue where some exceptions thrown by the SDK were not handled as expected [#609](https://github.com/ethyca/fides/issues/609)
- Updated the webserver so that it won't fail if the database is inaccessible [#649](https://github.com/ethyca/fides/pull/649)
- Updated external tests to handle complex characters [#661](https://github.com/ethyca/fides/pull/661)
- Evaluations now properly merge the default taxonomy into the user-defined taxonomy [#684](https://github.com/ethyca/fides/pull/684)
- The CLI can now be run without installing the webserver components [#715](https://github.com/ethyca/fides/pull/715)

## [1.6.1](https://github.com/ethyca/fides/compare/1.6.0...1.6.1) - 2022-06-15

### Docs

- Updated `Release Steps`

### Fixed

- Resolved a failure with populating applicable data subject rights to a data map
- Handle invalid characters when generating a `fides_key` [#761](https://github.com/ethyca/fides/pull/761)

## [1.6.0](https://github.com/ethyca/fides/compare/1.5.3...1.6.0) - 2022-05-02

### Added

- ESLint configuration changes [#514](https://github.com/ethyca/fidesops/pull/514)
- User creation, update and permissions in the Admin UI [#511](https://github.com/ethyca/fidesops/pull/511)
- Yaml support for dataset upload [#284](https://github.com/ethyca/fidesops/pull/284)

### Breaking Changes

- Update masking API to take multiple input values [#443](https://github.com/ethyca/fidesops/pull/443)

### Docs

- DRP feature documentation [#520](https://github.com/ethyca/fidesops/pull/520)

## [1.4.2](https://github.com/ethyca/fidesops/compare/1.4.1...1.4.2) - 2022-05-12

### Added

- GET routes for users [#405](https://github.com/ethyca/fidesops/pull/405)
- Username based search on GET route [#444](https://github.com/ethyca/fidesops/pull/444)
- FIDESOPS\_\_DEV_MODE for Easier SaaS Request Debugging [#363](https://github.com/ethyca/fidesops/pull/363)
- Track user privileges across sessions [#425](https://github.com/ethyca/fidesops/pull/425)
- Add first_name and last_name fields. Also add them along with created_at to FidesUser response [#465](https://github.com/ethyca/fidesops/pull/465)
- Denial reasons for DSR and user `AuditLog` [#463](https://github.com/ethyca/fidesops/pull/463)
- DRP action to Policy [#453](https://github.com/ethyca/fidesops/pull/453)
- `CHANGELOG.md` file[#484](https://github.com/ethyca/fidesops/pull/484)
- DRP status endpoint [#485](https://github.com/ethyca/fidesops/pull/485)
- DRP exerise endpoint [#496](https://github.com/ethyca/fidesops/pull/496)
- Frontend for privacy request denial reaons [#480](https://github.com/ethyca/fidesops/pull/480)
- Publish Fidesops to Pypi [#491](https://github.com/ethyca/fidesops/pull/491)
- DRP data rights endpoint [#526](https://github.com/ethyca/fidesops/pull/526)

### Changed

- Converted HTTP Status Codes to Starlette constant values [#438](https://github.com/ethyca/fidesops/pull/438)
- SaasConnector.send behavior on ignore_errors now returns raw response [#462](https://github.com/ethyca/fidesops/pull/462)
- Seed user permissions in `create_superuser.py` script [#468](https://github.com/ethyca/fidesops/pull/468)
- User API Endpoints (update fields and reset user passwords) [#471](https://github.com/ethyca/fidesops/pull/471)
- Format tests with `black` [#466](https://github.com/ethyca/fidesops/pull/466)
- Extract privacy request endpoint logic into separate service for DRP [#470](https://github.com/ethyca/fidesops/pull/470)
- Fixing inconsistent SaaS connector integration tests [#473](https://github.com/ethyca/fidesops/pull/473)
- Add user data to login response [#501](https://github.com/ethyca/fidesops/pull/501)

### Breaking Changes

- Update masking API to take multiple input values [#443](https://github.com/ethyca/fidesops/pull/443)

### Docs

- Added issue template for documentation updates [#442](https://github.com/ethyca/fidesops/pull/442)
- Clarify masking updates [#464](https://github.com/ethyca/fidesops/pull/464)
- Added dark mode [#476](https://github.com/ethyca/fidesops/pull/476)

### Fixed

- Removed miradb test warning [#436](https://github.com/ethyca/fidesops/pull/436)
- Added missing import [#448](https://github.com/ethyca/fidesops/pull/448)
- Removed pypi badge pointing to wrong package [#452](https://github.com/ethyca/fidesops/pull/452)
- Audit imports and references [#479](https://github.com/ethyca/fidesops/pull/479)
- Switch to using update method on PUT permission endpoint [#500](https://github.com/ethyca/fidesops/pull/500)

### Developer Experience

- added isort as a CI check
- Include `tests/` in all static code checks (e.g. `mypy`, `pylint`)

### Changed

- Published Docker image does a clean install of Fidesctl
- `with_analytics` is now a decorator

### Fixed

- Third-Country formatting on Data Map
- Potential Duplication on Data Map
- Exceptions are no longer raised when sending `AnalyticsEvent`s on Windows
- Running `fidesctl init` now generates a `server_host` and `server_protocol`
  rather than `server_url`<|MERGE_RESOLUTION|>--- conflicted
+++ resolved
@@ -16,6 +16,9 @@
 - `Security` in case of vulnerabilities.
 
 ## [Unreleased](https://github.com/ethyca/fides/compare/2.42.0...main)
+
+### Fixed
+- Fixes a Marigold Sailthru error when a user does not exist [#5145](https://github.com/ethyca/fides/pull/5145)
 
 ## [2.42.0](https://github.com/ethyca/fides/compare/2.41.0...2.42.0)
 
@@ -56,13 +59,8 @@
 - Fixed Admin UI issue where banner would disappear in Experience Preview with GPC enabled [#5131](https://github.com/ethyca/fides/pull/5131)
 - Fixed not being able to edit a monitor from scheduled to not scheduled [#5114](https://github.com/ethyca/fides/pull/5114)
 - Migrating missing Fideslang 2.0 data categories [#5073](https://github.com/ethyca/fides/pull/5073)
-<<<<<<< HEAD
-- Fixes a Marigold Sailthru error when a user does not exist [#5145](https://github.com/ethyca/fides/pull/5145)
-=======
 - Fixed wrong system count on Datamap page [#5151](https://github.com/ethyca/fides/pull/5151)
 - Fixes some responsive styling issues in the consent banner on mobile sized screens [#5157](https://github.com/ethyca/fides/pull/5157)
-
->>>>>>> b29cbf5a
 
 ## [2.41.0](https://github.com/ethyca/fides/compare/2.40.0...2.41.0)
 
