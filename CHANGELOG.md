--- conflicted
+++ resolved
@@ -29,6 +29,7 @@
 
 ### Changed
 - Allow hiding systems via a `hidden` parameter and add two flags on the `/system` api endpoint; `show_hidden` and `dnd_relevant`, to display only systems with integrations [#5484](https://github.com/ethyca/fides/pull/5484)
+- Updated POST taxonomy endpoints to handle creating resources without specifying fides_key [#5468](https://github.com/ethyca/fides/pull/5468)
 
 ### Developer Experience
 - Fixing BigQuery integration tests [#5491](https://github.com/ethyca/fides/pull/5491)
@@ -60,11 +61,7 @@
 - Added a security setting that must be set to true to enable the access request download feature [#5451](https://github.com/ethyca/fides/pull/5451)
 - Preventing erasures for the Zendesk integration if there are any open tickets [#5429](https://github.com/ethyca/fides/pull/5429)
 - Updated look/feel of all badges in the Data map report [#5464](https://github.com/ethyca/fides/pull/5464)
-<<<<<<< HEAD
-- Updated POST taxonomy endpoints to handle creating resources without specifying fides_key [#5468](https://github.com/ethyca/fides/pull/5468)
-=======
 - Allow adding data categories to nested fields [#5434](https://github.com/ethyca/fides/pull/5434)
->>>>>>> 6fc80862
 
 ### Fixed
  - Fix rendering of subfield names in D&D tables [#5439](https://github.com/ethyca/fides/pull/5439)
