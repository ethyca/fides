--- conflicted
+++ resolved
@@ -21,9 +21,7 @@
 
 ### Fixed
 
-<<<<<<< HEAD
 * Include systems without a privacy declaration on data map [#1603](https://github.com/ethyca/fides/pull/1603)
-=======
 * Handle malformed tokens [#1523](https://github.com/ethyca/fides/pull/1523)
 * Remove thrown exception from getAllPrivacyRequests method [#1592](https://github.com/ethyca/fides/pull/1593)
 * Include systems without a privacy declaration on data map [#1603](https://github.com/ethyca/fides/pull/1603)
@@ -37,7 +35,6 @@
 ### Fixed
 
 * After editing a dataset, the table will stay on the previously selected collection instead of resetting to the first one. [#1511](https://github.com/ethyca/fides/pull/1511)
->>>>>>> 00b970ac
 
 ## [1.9.5](https://github.com/ethyca/fides/compare/1.9.4...1.9.5)
 
