--- conflicted
+++ resolved
@@ -18,11 +18,8 @@
 ## [Unreleased](https://github.com/ethyca/fides/compare/1.7.0...main)
 
 ### Added
-<<<<<<< HEAD
 
-=======
 * Add datasets via YAML in the UI [#708](https://github.com/ethyca/fides/issues/708)
->>>>>>> 62896cc0
 * Add delete confirmation when deleting a field or collection from a dataset [808](https://github.com/ethyca/fides/issues/808)
 * Add ability to delete datasets from the UI
 * Initial configuration wizard UI view
@@ -33,12 +30,9 @@
 ### Changed
 
 * Updated the `datamap` endpoint to return human-readable column names as the first response item [#779](https://github.com/ethyca/fides/pull/779)
-<<<<<<< HEAD
 * Moved `scan` and `generate` to the list of commands that can be run in local mode [#841](https://github.com/ethyca/fides/pull/841)
-=======
 * Initial configuration wizard UI view
   * Refactored step & form results management to use Redux Toolkit slice.
->>>>>>> 62896cc0
 
 ### Fixed
 
