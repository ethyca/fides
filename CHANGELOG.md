--- conflicted
+++ resolved
@@ -38,12 +38,9 @@
   * Overrides can be saved in the browser.
   * Use `NEXT_PUBLIC_APP_ENV` for app-specific environment config.
   * No longer use `react-feature-flags` library.
-<<<<<<< HEAD
 * Made privacy declarations optional when adding systems manually - [#2173](https://github.com/ethyca/fides/pull/2173)
-=======
 * Dynamic imports of custom overrides and SaaS test fixtures [#2169](https://github.com/ethyca/fides/pull/2169)
 * Added `AuthenticatedClient` to custom request override interface [#2171](https://github.com/ethyca/fides/pull/2171)
->>>>>>> 73465b77
 
 ### Removed
 
