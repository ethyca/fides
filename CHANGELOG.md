# Changelog

All notable changes to this project will be documented in this file.

The format is based on [Keep a Changelog](https://keepachangelog.com/en/)

The types of changes are:

- `Added` for new features.
- `Changed` for changes in existing functionality.
- `Developer Experience` for changes in developer workflow or tooling.
- `Deprecated` for soon-to-be removed features.
- `Docs` for documentation only changes.
- `Removed` for now removed features.
- `Fixed` for any bug fixes.
- `Security` in case of vulnerabilities.

## [Unreleased](https://github.com/ethyca/fides/compare/2.22.1...main)

### Added
- Added support for 3 additional config variables in Fides.js: fidesEmbed, fidesDisableSaveApi, and fidesTcString [#4262](https://github.com/ethyca/fides/pull/4262)
- Added support for fidesEmbed, fidesDisableSaveApi, and fidesTcString to be passed into Fides.js via query param, cookie, or window object [#4297](https://github.com/ethyca/fides/pull/4297)
- Added a `FidesUIChanged` event to Fides.js to track when user preferences change without being saved [#4314](https://github.com/ethyca/fides/pull/4314) and [#4253](https://github.com/ethyca/fides/pull/4253)
- Add AC Systems to the TCF Overlay under Vendor Consents section [#4266](https://github.com/ethyca/fides/pull/4266/)
<<<<<<< HEAD
- Added notice that a system is GVL when adding/editing from system form [#4327](https://github.com/ethyca/fides/pull/4327)
=======
- Added support for overriding the save user preferences API call with a custom fn provided through Fides.init [#4318](https://github.com/ethyca/fides/pull/4318)
- Return AC strings in GET Privacy Experience meta and allow saving preferences against AC strings [#4295](https://github.com/ethyca/fides/pull/4295)
>>>>>>> cf5814bc

### Fixed
- Cleans up CSS for fidesEmbed mode [#4306](https://github.com/ethyca/fides/pull/4306)
- Stacks that do not have any purposes will no longer render an empty purpose block [#4278](https://github.com/ethyca/fides/pull/4278)
- Forcing hidden sections to use display none [#4299](https://github.com/ethyca/fides/pull/4299)

### Changed
- Derive cookie storage info, privacy policy and legitimate interest disclosure URLs, and data retention data from the data map instead of directly from gvl.json [#4286](https://github.com/ethyca/fides/pull/4286)
- Updated TCF Version for backend consent reporting [#4305](https://github.com/ethyca/fides/pull/4305)
- Update Version Hash Contents [#4313](https://github.com/ethyca/fides/pull/4313)

## [2.22.1](https://github.com/ethyca/fides/compare/2.22.0...2.22.1)

### Added
- Custom fields are now included in system history change tracking [#4294](https://github.com/ethyca/fides/pull/4294)

### Security
- Added hostname checks for external SaaS connector URLs [CVE-2023-46124](https://github.com/ethyca/fides/security/advisories/GHSA-jq3w-9mgf-43m4)
- Use a Pydantic URL type for privacy policy URLs [CVE-2023-46126](https://github.com/ethyca/fides/security/advisories/GHSA-fgjj-5jmr-gh83)
- Remove the CONFIG_READ scope from the Viewer role [CVE-2023-46125](https://github.com/ethyca/fides/security/advisories/GHSA-rjxg-rpg3-9r89)

## [2.22.0](https://github.com/ethyca/fides/compare/2.21.0...2.22.0)

### Added
- Added an option to link to vendor tab from an experience config description [#4191](https://github.com/ethyca/fides/pull/4191)
- Added two toggles for vendors in the TCF overlay, one for Consent, and one for Legitimate Interest [#4189](https://github.com/ethyca/fides/pull/4189)
- Added two toggles for purposes in the TCF overlay, one for Consent, and one for Legitimate Interest [#4234](https://github.com/ethyca/fides/pull/4234)
- Added support for new TCF-related fields on `System` and `PrivacyDeclaration` models [#4228](https://github.com/ethyca/fides/pull/4228)
- Support for AC string to `fides-tcf` [#4244](https://github.com/ethyca/fides/pull/4244)
- Support for `gvl` prefixed vendor IDs [#4247](https://github.com/ethyca/fides/pull/4247)

### Changed
- Removed `TCF_ENABLED` environment variable from the privacy center in favor of dynamically figuring out which `fides-js` bundle to send [#4131](https://github.com/ethyca/fides/pull/4131)
- Updated copy of info boxes on each TCF tab [#4191](https://github.com/ethyca/fides/pull/4191)
- Clarified messages for error messages presented during connector upload [#4198](https://github.com/ethyca/fides/pull/4198)
- Refactor legal basis dimension regarding how TCF preferences are saved and how the experience is built [#4201](https://github.com/ethyca/fides/pull/4201/)
- Add saving privacy preferences via a TC string [#4221](https://github.com/ethyca/fides/pull/4221)
- Updated fides server to use an environment variable for turning TCF on and off [#4220](https://github.com/ethyca/fides/pull/4220)
- Update frontend to use new legal basis dimension on vendors [#4216](https://github.com/ethyca/fides/pull/4216)
- Updated privacy center patch preferences call to handle updated API response [#4235](https://github.com/ethyca/fides/pull/4235)
- Added our CMP ID [#4233](https://github.com/ethyca/fides/pull/4233)
- Allow Admin UI users to turn on Configure Consent flag [#4246](https://github.com/ethyca/fides/pull/4246)
- Styling improvements for the fides.js consent banners and modals [#4222](https://github.com/ethyca/fides/pull/4222)
- Update frontend to handle updated Compass schema [#4254](https://github.com/ethyca/fides/pull/4254)
- Assume Universal Vendor ID usage in TC String translation [#4256](https://github.com/ethyca/fides/pull/4256)
- Changed vendor form on configuring consent page to use two-part selection for consent uses [#4251](https://github.com/ethyca/fides/pull/4251)
- Updated system form to have new TCF fields [#4271](https://github.com/ethyca/fides/pull/4271)
- Vendors disclosed string is now narrowed to only the vendors shown in the UI, not the whole GVL [#4250](https://github.com/ethyca/fides/pull/4250)
- Changed naming convention "fides_string" instead of "tc_string" for developer friendly consent API's [#4267](https://github.com/ethyca/fides/pull/4267)

### Fixed
- TCF overlay can initialize its consent preferences from a cookie [#4124](https://github.com/ethyca/fides/pull/4124)
- Various improvements to the TCF modal such as vendor storage disclosures, vendor counts, privacy policies, etc. [#4167](https://github.com/ethyca/fides/pull/4167)
- An issue where Braze could not mask an email due to formatting [#4187](https://github.com/ethyca/fides/pull/4187)
- An issue where email was not being overridden correctly for Braze and Domo [#4196](https://github.com/ethyca/fides/pull/4196)
- Use `stdRetention` when there is not a specific value for a purpose's data retention [#4199](https://github.com/ethyca/fides/pull/4199)
- Updating the unflatten_dict util to accept flattened dict values [#4200](https://github.com/ethyca/fides/pull/4200)
- Minor CSS styling fixes for the consent modal [#4252](https://github.com/ethyca/fides/pull/4252)
- Additional styling fixes for issues caused by a CSS reset [#4268](https://github.com/ethyca/fides/pull/4268)
- Bug where vendor legitimate interests would not be set unless vendor consents were first set [#4250](https://github.com/ethyca/fides/pull/4250)
- Vendor count over-counting in TCF overlay [#4275](https://github.com/ethyca/fides/pull/4275)

## [2.21.0](https://github.com/ethyca/fides/compare/2.20.2...2.21.0)

### Added
- "Add a vendor" flow to configuring consent page [#4107](https://github.com/ethyca/fides/pull/4107)
- Initial TCF Backend Support [#3804](https://github.com/ethyca/fides/pull/3804)
- Add initial layer to TCF modal [#3956](https://github.com/ethyca/fides/pull/3956)
- Support for rendering in the TCF modal whether or not a vendor is part of the GVL [#3972](https://github.com/ethyca/fides/pull/3972)
- Features and legal bases dropdown for TCF modal [#3995](https://github.com/ethyca/fides/pull/3995)
- TCF CMP stub API [#4000](https://github.com/ethyca/fides/pull/4000)
- Fides-js can now display preliminary TCF data [#3879](https://github.com/ethyca/fides/pull/3879)
- Fides-js can persist TCF preferences to the backend [#3887](https://github.com/ethyca/fides/pull/3887)
- TCF modal now supports setting legitimate interest fields [#4037](https://github.com/ethyca/fides/pull/4037)
- Embed the GVL in the GET Experiences response [#4143](https://github.com/ethyca/fides/pull/4143)
- Button to view how many vendors and to open the vendor tab in the TCF modal [#4144](https://github.com/ethyca/fides/pull/4144)
- "Edit vendor" flow to configuring consent page [#4162](https://github.com/ethyca/fides/pull/4162)
- TCF overlay description updates [#4051] https://github.com/ethyca/fides/pull/4151
- Added developer-friendly TCF information under Experience meta [#4160](https://github.com/ethyca/fides/pull/4160/)
- Added fides.css customization for Plus users [#4136](https://github.com/ethyca/fides/pull/4136)

### Changed
- Added further config options to customize the privacy center [#4090](https://github.com/ethyca/fides/pull/4090)
- CORS configuration page [#4073](https://github.com/ethyca/fides/pull/4073)
- Refactored `fides.js` components so that they can take data structures that are not necessarily privacy notices [#3870](https://github.com/ethyca/fides/pull/3870)
- Use hosted GVL.json from the backend [#4159](https://github.com/ethyca/fides/pull/4159)
- Features and Special Purposes in the TCF modal do not render toggles [#4139](https://github.com/ethyca/fides/pull/4139)
- Moved the initial TCF layer to the banner [#4142](https://github.com/ethyca/fides/pull/4142)
- Misc copy changes for the system history table and modal [#4146](https://github.com/ethyca/fides/pull/4146)

### Fixed
- Allows CDN to cache empty experience responses from fides.js API  [#4113](https://github.com/ethyca/fides/pull/4113)
- Fixed `identity_special_purpose` unique constraint definition [#4174](https://github.com/ethyca/fides/pull/4174/files)

## [2.20.2](https://github.com/ethyca/fides/compare/2.20.1...2.20.2)

### Fixed
- added version_added, version_deprecated, and replaced_by to data use, data subject, and data category APIs [#4135](https://github.com/ethyca/fides/pull/4135)
- Update fides.js to not fetch experience client-side if pre-fetched experience is empty [#4149](https://github.com/ethyca/fides/pull/4149)
- Erasure privacy requests now pause for input if there are any manual process integrations [#4115](https://github.com/ethyca/fides/pull/4115)
- Caching the values of authorization_required and user_guide on the connector templates to improve performance [#4128](https://github.com/ethyca/fides/pull/4128)

## [2.20.1](https://github.com/ethyca/fides/compare/2.20.0...2.20.1)

### Fixed

- Avoid un-optimized query pattern in bulk `GET /system` endpoint [#4120](https://github.com/ethyca/fides/pull/4120)

## [2.20.0](https://github.com/ethyca/fides/compare/2.19.1...2.20.0)

### Added
- Initial page for configuring consent [#4069](https://github.com/ethyca/fides/pull/4069)
- Vendor cookie table for configuring consent [#4082](https://github.com/ethyca/fides/pull/4082)

### Changed

- Refactor how multiplatform builds are handled [#4024](https://github.com/ethyca/fides/pull/4024)
- Added new Performance-related nox commands and included them as part of the CI suite [#3997](https://github.com/ethyca/fides/pull/3997)
- Added dictionary suggestions for data uses [4035](https://github.com/ethyca/fides/pull/4035)
- Privacy notice regions now render human readable names instead of country codes [#4029](https://github.com/ethyca/fides/pull/4029)
- Privacy notice templates are disabled by default [#4010](https://github.com/ethyca/fides/pull/4010)
- Added optional "skip_processing" flag to collections for DSR processing [#4047](https://github.com/ethyca/fides/pull/4047)
- Admin UI now shows all privacy notices with an indicator of whether they apply to any systems [#4010](https://github.com/ethyca/fides/pull/4010)
- Add case-insensitive privacy experience region filtering [#4058](https://github.com/ethyca/fides/pull/4058)
- Adds check for fetch before loading fetch polyfill for fides.js [#4074](https://github.com/ethyca/fides/pull/4074)
- Updated to support Fideslang 2.0, including data migrations [#3933](https://github.com/ethyca/fides/pull/3933)
- Disable notices that are not systems applicable to support new UI [#4094](https://github.com/ethyca/fides/issues/4094)

### Fixed

- Ensures that fides.js toggles are not hidden by other CSS libs [#4075](https://github.com/ethyca/fides/pull/4075)
- Migrate system > meta > vendor > id to system > meta [#4088](https://github.com/ethyca/fides/pull/4088)
- Enable toggles in various tables now render an error toast if an error occurs [#4095](https://github.com/ethyca/fides/pull/4095)
- Fixed a bug where an unsaved changes notification modal would appear even without unsaved changes [#4095](https://github.com/ethyca/fides/pull/4070)

## [2.19.1](https://github.com/ethyca/fides/compare/2.19.0...2.19.1)

### Fixed

- re-enable custom fields for new data use form [#4050](https://github.com/ethyca/fides/pull/4050)
- fix issue with saving source and destination systems [#4065](https://github.com/ethyca/fides/pull/4065)

### Added

- System history UI with diff modal [#4021](https://github.com/ethyca/fides/pull/4021)
- Relax system legal basis for transfers to be any string [#4049](https://github.com/ethyca/fides/pull/4049)


## [2.19.0](https://github.com/ethyca/fides/compare/2.18.0...2.19.0)

### Added

- Add dictionary suggestions [#3937](https://github.com/ethyca/fides/pull/3937), [#3988](https://github.com/ethyca/fides/pull/3988)
- Added new endpoints for healthchecks [#3947](https://github.com/ethyca/fides/pull/3947)
- Added vendor list dropdown [#3857](https://github.com/ethyca/fides/pull/3857)
- Access support for Adobe Sign [#3504](https://github.com/ethyca/fides/pull/3504)

### Fixed

- Fixed issue when generating masked values for invalid data paths [#3906](https://github.com/ethyca/fides/pull/3906)
- Code reload now works when running `nox -s dev` [#3914](https://github.com/ethyca/fides/pull/3914)
- Reduce verbosity of privacy center logging further [#3915](https://github.com/ethyca/fides/pull/3915)
- Resolved an issue where the integration dropdown input lost focus during typing. [#3917](https://github.com/ethyca/fides/pull/3917)
- Fixed dataset issue that was preventing the Vend connector from loading during server startup [#3923](https://github.com/ethyca/fides/pull/3923)
- Adding version check to version-dependent migration script [#3951](https://github.com/ethyca/fides/pull/3951)
- Fixed a bug where some fields were not saving correctly on the system form [#3975](https://github.com/ethyca/fides/pull/3975)
- Changed "retention period" field in privacy declaration form from number input to text input  [#3980](https://github.com/ethyca/fides/pull/3980)
- Fixed issue where unsaved changes modal appears incorrectly [#4005](https://github.com/ethyca/fides/pull/4005)
- Fixed banner resurfacing after user consent for pre-fetch experience [#4009](https://github.com/ethyca/fides/pull/4009)

### Changed

- Systems and Privacy Declaration schema and data migration to support the Dictionary [#3901](https://github.com/ethyca/fides/pull/3901)
- The integration search dropdown is now case-insensitive [#3916](https://github.com/ethyca/fides/pull/3916)
- Removed deprecated fields from the taxonomy editor [#3909](https://github.com/ethyca/fides/pull/3909)
- Bump PyMSSQL version and remove workarounds [#3996](https://github.com/ethyca/fides/pull/3996)
- Removed reset suggestions button [#4007](https://github.com/ethyca/fides/pull/4007)
- Admin ui supports fides cloud config API [#4034](https://github.com/ethyca/fides/pull/4034)

### Security
- Resolve custom integration upload RCE vulnerability [CVE-2023-41319](https://github.com/ethyca/fides/security/advisories/GHSA-p6p2-qq95-vq5h)

## [2.18.0](https://github.com/ethyca/fides/compare/2.17.0...2.18.0)

### Added

- Additional consent reporting calls from `fides-js` [#3845](https://github.com/ethyca/fides/pull/3845)
- Additional consent reporting calls from privacy center [#3847](https://github.com/ethyca/fides/pull/3847)
- Access support for Recurly [#3595](https://github.com/ethyca/fides/pull/3595)
- HTTP Logging for the Privacy Center [#3783](https://github.com/ethyca/fides/pull/3783)
- UI support for OAuth2 authorization flow [#3819](https://github.com/ethyca/fides/pull/3819)
- Changes in the `data` directory now trigger a server reload (for local development) [#3874](https://github.com/ethyca/fides/pull/3874)

### Fixed
- Fix datamap zoom for low system counts [#3835](https://github.com/ethyca/fides/pull/3835)
- Fixed connector forms with external dataset reference fields [#3873](https://github.com/ethyca/fides/pull/3873)
- Fix ability to make server side API calls from privacy-center [#3895](https://github.com/ethyca/fides/pull/3895)

### Changed

- Simplified the file structure for HTML DSR packages [#3848](https://github.com/ethyca/fides/pull/3848)
- Simplified the database health check to improve `/health` performance [#3884](https://github.com/ethyca/fides/pull/3884)
- Changed max width of form components in "system information" form tab [#3864](https://github.com/ethyca/fides/pull/3864)
- Remove manual system selection screen [#3865](https://github.com/ethyca/fides/pull/3865)
- System and integration identifiers are now auto-generated [#3868](https://github.com/ethyca/fides/pull/3868)

## [2.17.0](https://github.com/ethyca/fides/compare/2.16.0...2.17.0)

### Added

- Tab component for `fides-js` [#3782](https://github.com/ethyca/fides/pull/3782)
- Added toast for successfully linking an existing integration to a system [#3826](https://github.com/ethyca/fides/pull/3826)
- Various other UI components for `fides-js` to support upcoming TCF modal [#3803](https://github.com/ethyca/fides/pull/3803)
- Allow items in taxonomy to be enabled or disabled [#3844](https://github.com/ethyca/fides/pull/3844)

### Developer Experience

- Changed where db-dependent routers were imported to avoid dependency issues [#3741](https://github.com/ethyca/fides/pull/3741)

### Changed

- Bumped supported Python versions to `3.10.12`, `3.9.17`, and `3.8.17` [#3733](https://github.com/ethyca/fides/pull/3733)
- Logging Updates [#3758](https://github.com/ethyca/fides/pull/3758)
- Add polyfill service to fides-js route [#3759](https://github.com/ethyca/fides/pull/3759)
- Show/hide integration values [#3775](https://github.com/ethyca/fides/pull/3775)
- Sort system cards alphabetically by name on "View systems" page [#3781](https://github.com/ethyca/fides/pull/3781)
- Update admin ui to use new integration delete route [#3785](https://github.com/ethyca/fides/pull/3785)
- Pinned `pymssql` and `cython` dependencies to avoid build issues on ARM machines [#3829](https://github.com/ethyca/fides/pull/3829)

### Removed

- Removed "Custom field(s) successfully saved" toast [#3779](https://github.com/ethyca/fides/pull/3779)

### Added

- Record when consent is served [#3777](https://github.com/ethyca/fides/pull/3777)
- Add an `active` property to taxonomy elements [#3784](https://github.com/ethyca/fides/pull/3784)
- Erasure support for Heap [#3599](https://github.com/ethyca/fides/pull/3599)

### Fixed
- Privacy notice UI's list of possible regions now matches the backend's list [#3787](https://github.com/ethyca/fides/pull/3787)
- Admin UI "property does not existing" build issue [#3831](https://github.com/ethyca/fides/pull/3831)
- Flagging sensitive inputs as passwords to mask values during entry [#3843](https://github.com/ethyca/fides/pull/3843)

## [2.16.0](https://github.com/ethyca/fides/compare/2.15.1...2.16.0)

### Added

- Empty state for when there are no relevant privacy notices in the privacy center [#3640](https://github.com/ethyca/fides/pull/3640)
- GPC indicators in fides-js banner and modal [#3673](https://github.com/ethyca/fides/pull/3673)
- Include `data_use` and `data_category` metadata in `upload` of access results [#3674](https://github.com/ethyca/fides/pull/3674)
- Add enable/disable toggle to integration tab [#3593] (https://github.com/ethyca/fides/pull/3593)

### Fixed

- Render linebreaks in the Fides.js overlay descriptions, etc. [#3665](https://github.com/ethyca/fides/pull/3665)
- Broken link to Fides docs site on the About Fides page in Admin UI [#3643](https://github.com/ethyca/fides/pull/3643)
- Add Systems Applicable Filter to Privacy Experience List [#3654](https://github.com/ethyca/fides/pull/3654)
- Privacy center and fides-js now pass in `Unescape-Safestr` as a header so that special characters can be rendered properly [#3706](https://github.com/ethyca/fides/pull/3706)
- Fixed ValidationError for saving PrivacyPreferences [#3719](https://github.com/ethyca/fides/pull/3719)
- Fixed issue preventing ConnectionConfigs with duplicate names from saving [#3770](https://github.com/ethyca/fides/pull/3770)
- Fixed creating and editing manual integrations [#3772](https://github.com/ethyca/fides/pull/3772)
- Fix lingering integration artifacts by cascading deletes from System [#3771](https://github.com/ethyca/fides/pull/3771)

### Developer Experience

- Reorganized some `api.api.v1` code to avoid circular dependencies on `quickstart` [#3692](https://github.com/ethyca/fides/pull/3692)
- Treat underscores as special characters in user passwords [#3717](https://github.com/ethyca/fides/pull/3717)
- Allow Privacy Notices banner and modal to scroll as needed [#3713](https://github.com/ethyca/fides/pull/3713)
- Make malicious url test more robust to environmental differences [#3748](https://github.com/ethyca/fides/pull/3748)
- Ignore type checker on click decorators to bypass known issue with `click` version `8.1.4` [#3746](https://github.com/ethyca/fides/pull/3746)

### Changed

- Moved GPC preferences slightly earlier in Fides.js lifecycle [#3561](https://github.com/ethyca/fides/pull/3561)
- Changed results from clicking "Test connection" to be a toast instead of statically displayed on the page [#3700](https://github.com/ethyca/fides/pull/3700)
- Moved "management" tab from nav into settings icon in top right [#3701](https://github.com/ethyca/fides/pull/3701)
- Remove name and description fields from integration form [#3684](https://github.com/ethyca/fides/pull/3684)
- Update EU PrivacyNoticeRegion codes and allow experience filtering to drop back to country filtering if region not found [#3630](https://github.com/ethyca/fides/pull/3630)
- Fields with default fields are now flagged as required in the front-end [#3694](https://github.com/ethyca/fides/pull/3694)
- In "view systems", system cards can now be clicked and link to that system's `configure/[id]` page [#3734](https://github.com/ethyca/fides/pull/3734)
- Enable privacy notice and privacy experience feature flags by default [#3773](https://github.com/ethyca/fides/pull/3773)

### Security
- Resolve Zip bomb file upload vulnerability [CVE-2023-37480](https://github.com/ethyca/fides/security/advisories/GHSA-g95c-2jgm-hqc6)
- Resolve SVG bomb (billion laughs) file upload vulnerability [CVE-2023-37481](https://github.com/ethyca/fides/security/advisories/GHSA-3rw2-wfc8-wmj5)

## [2.15.1](https://github.com/ethyca/fides/compare/2.15.0...2.15.1)

### Added
- Set `sslmode` to `prefer` if connecting to Redshift via ssh [#3685](https://github.com/ethyca/fides/pull/3685)

### Changed
- Privacy center action cards are now able to expand to accommodate longer text [#3669](https://github.com/ethyca/fides/pull/3669)
- Update integration endpoint permissions [#3707](https://github.com/ethyca/fides/pull/3707)

### Fixed
- Handle names with a double underscore when processing access and erasure requests [#3688](https://github.com/ethyca/fides/pull/3688)
- Allow Privacy Notices banner and modal to scroll as needed [#3713](https://github.com/ethyca/fides/pull/3713)

### Security
- Resolve path traversal vulnerability in webserver API [CVE-2023-36827](https://github.com/ethyca/fides/security/advisories/GHSA-r25m-cr6v-p9hq)

## [2.15.0](https://github.com/ethyca/fides/compare/2.14.1...2.15.0)

### Added

- Privacy center can now render its consent values based on Privacy Notices and Privacy Experiences [#3411](https://github.com/ethyca/fides/pull/3411)
- Add Google Tag Manager and Privacy Center ENV vars to sample app [#2949](https://github.com/ethyca/fides/pull/2949)
- Add `notice_key` field to Privacy Notice UI form [#3403](https://github.com/ethyca/fides/pull/3403)
- Add `identity` query param to the consent reporting API view [#3418](https://github.com/ethyca/fides/pull/3418)
- Use `rollup-plugin-postcss` to bundle and optimize the `fides.js` components CSS [#3411](https://github.com/ethyca/fides/pull/3411)
- Dispatch Fides.js lifecycle events on window (FidesInitialized, FidesUpdated) and cross-publish to Fides.gtm() integration [#3411](https://github.com/ethyca/fides/pull/3411)
- Added the ability to use custom CAs with Redis via TLS [#3451](https://github.com/ethyca/fides/pull/3451)
- Add default experience configs on startup [#3449](https://github.com/ethyca/fides/pull/3449)
- Load default privacy notices on startup [#3401](https://github.com/ethyca/fides/pull/3401)
- Add ability for users to pass in additional parameters for application database connection [#3450](https://github.com/ethyca/fides/pull/3450)
- Load default privacy notices on startup [#3401](https://github.com/ethyca/fides/pull/3401/files)
- Add ability for `fides-js` to make API calls to Fides [#3411](https://github.com/ethyca/fides/pull/3411)
- `fides-js` banner is now responsive across different viewport widths [#3411](https://github.com/ethyca/fides/pull/3411)
- Add ability to close `fides-js` banner and modal via a button or ESC [#3411](https://github.com/ethyca/fides/pull/3411)
- Add ability to open the `fides-js` modal from a link on the host site [#3411](https://github.com/ethyca/fides/pull/3411)
- GPC preferences are automatically applied via `fides-js` [#3411](https://github.com/ethyca/fides/pull/3411)
- Add new dataset route that has additional filters [#3558](https://github.com/ethyca/fides/pull/3558)
- Update dataset dropdown to use new api filter [#3565](https://github.com/ethyca/fides/pull/3565)
- Filter out saas datasets from the rest of the UI [#3568](https://github.com/ethyca/fides/pull/3568)
- Included optional env vars to have postgres or Redshift connected via bastion host [#3374](https://github.com/ethyca/fides/pull/3374/)
- Support for acknowledge button for notice-only Privacy Notices and to disable toggling them off [#3546](https://github.com/ethyca/fides/pull/3546)
- HTML format for privacy request storage destinations [#3427](https://github.com/ethyca/fides/pull/3427)
- Persistent message showing result and timestamp of last integration test to "Integrations" tab in system view [#3628](https://github.com/ethyca/fides/pull/3628)
- Access and erasure support for SurveyMonkey [#3590](https://github.com/ethyca/fides/pull/3590)
- New Cookies Table for storing cookies associated with systems and privacy declarations [#3572](https://github.com/ethyca/fides/pull/3572)
- `fides-js` and privacy center now delete cookies associated with notices that were opted out of [#3569](https://github.com/ethyca/fides/pull/3569)
- Cookie input field on system data use tab [#3571](https://github.com/ethyca/fides/pull/3571)

### Fixed

- Fix sample app `DATABASE_*` ENV vars for backwards compatibility [#3406](https://github.com/ethyca/fides/pull/3406)
- Fix overlay rendering issue by finding/creating a dedicated parent element for Preact [#3397](https://github.com/ethyca/fides/pull/3397)
- Fix the sample app privacy center link to be configurable [#3409](https://github.com/ethyca/fides/pull/3409)
- Fix CLI output showing a version warning for Snowflake [#3434](https://github.com/ethyca/fides/pull/3434)
- Flaky custom field Cypress test on systems page [#3408](https://github.com/ethyca/fides/pull/3408)
- Fix NextJS errors & warnings for Cookie House sample app [#3411](https://github.com/ethyca/fides/pull/3411)
- Fix bug where `fides-js` toggles were not reflecting changes from rejecting or accepting all notices [#3522](https://github.com/ethyca/fides/pull/3522)
- Remove the `fides-js` banner from tab order when it is hidden and move the overlay components to the top of the tab order. [#3510](https://github.com/ethyca/fides/pull/3510)
- Fix bug where `fides-js` toggle states did not always initialize properly [#3597](https://github.com/ethyca/fides/pull/3597)
- Fix race condition with consent modal link rendering [#3521](https://github.com/ethyca/fides/pull/3521)
- Hide custom fields section when there are no custom fields created [#3554](https://github.com/ethyca/fides/pull/3554)
- Disable connector dropdown in integration tab on save [#3552](https://github.com/ethyca/fides/pull/3552)
- Handles an edge case for non-existent identities with the Kustomer API [#3513](https://github.com/ethyca/fides/pull/3513)
- remove the configure privacy request tile from the home screen [#3555](https://github.com/ethyca/fides/pull/3555)
- Updated Privacy Experience Safe Strings Serialization [#3600](https://github.com/ethyca/fides/pull/3600/)
- Only create default experience configs on startup, not update [#3605](https://github.com/ethyca/fides/pull/3605)
- Update to latest asyncpg dependency to avoid build error [#3614](https://github.com/ethyca/fides/pull/3614)
- Fix bug where editing a data use on a system could delete existing data uses [#3627](https://github.com/ethyca/fides/pull/3627)
- Restrict Privacy Center debug logging to development-only [#3638](https://github.com/ethyca/fides/pull/3638)
- Fix bug where linking an integration would not update the tab when creating a new system [#3662](https://github.com/ethyca/fides/pull/3662)
- Fix dataset yaml not properly reflecting the dataset in the dropdown of system integrations tab [#3666](https://github.com/ethyca/fides/pull/3666)
- Fix privacy notices not being able to be edited via the UI after the addition of the `cookies` field [#3670](https://github.com/ethyca/fides/pull/3670)
- Add a transform in the case of `null` name fields in privacy declarations for the data use forms [#3683](https://github.com/ethyca/fides/pull/3683)

### Changed

- Enabled Privacy Experience beta flag [#3364](https://github.com/ethyca/fides/pull/3364)
- Reorganize CLI Command Source Files [#3491](https://github.com/ethyca/fides/pull/3491)
- Removed ExperienceConfig.delivery_mechanism constraint [#3387](https://github.com/ethyca/fides/pull/3387)
- Updated privacy experience UI forms to reflect updated experience config fields [#3402](https://github.com/ethyca/fides/pull/3402)
- Use a venv in the Dockerfile for installing Python deps [#3452](https://github.com/ethyca/fides/pull/3452)
- Bump SlowAPI Version [#3456](https://github.com/ethyca/fides/pull/3456)
- Bump Psycopg2-binary Version [#3473](https://github.com/ethyca/fides/pull/3473)
- Reduced duplication between PrivacyExperience and PrivacyExperienceConfig [#3470](https://github.com/ethyca/fides/pull/3470)
- Update privacy centre email and phone validation to allow for both to be blank [#3432](https://github.com/ethyca/fides/pull/3432)
- Moved connection configuration into the system portal [#3407](https://github.com/ethyca/fides/pull/3407)
- Update `fideslang` to `1.4.1` to allow arbitrary nested metadata on `System`s and `Dataset`s `meta` property [#3463](https://github.com/ethyca/fides/pull/3463)
- Remove form validation to allow both email & phone inputs for consent requests [#3529](https://github.com/ethyca/fides/pull/3529)
- Removed dataset dropdown from saas connector configuration [#3563](https://github.com/ethyca/fides/pull/3563)
- Removed `pyodbc` in favor of `pymssql` for handling SQL Server connections [#3435](https://github.com/ethyca/fides/pull/3435)
- Only create a PrivacyRequest when saving consent if at least one notice has system-wide enforcement [#3626](https://github.com/ethyca/fides/pull/3626)
- Increased the character limit for the `SafeStr` type from 500 to 32000 [#3647](https://github.com/ethyca/fides/pull/3647)
- Changed "connection" to "integration" on system view and edit pages [#3659](https://github.com/ethyca/fides/pull/3659)

### Developer Experience

- Add ability to pass ENV vars to both privacy center and sample app during `fides deploy` via `.env` [#2949](https://github.com/ethyca/fides/pull/2949)
- Handle an edge case when generating tags that finds them out of sequence [#3405](https://github.com/ethyca/fides/pull/3405)
- Add support for pushing `prerelease` and `rc` tagged images to Dockerhub [#3474](https://github.com/ethyca/fides/pull/3474)
- Optimize GitHub workflows used for docker image publishing [#3526](https://github.com/ethyca/fides/pull/3526)

### Removed

- Removed the deprecated `system_dependencies` from `System` resources, migrating to `egress` [#3285](https://github.com/ethyca/fides/pull/3285)

### Docs

- Updated developer docs for ARM platform users related to `pymssql` [#3615](https://github.com/ethyca/fides/pull/3615)

## [2.14.1](https://github.com/ethyca/fides/compare/2.14.0...2.14.1)

### Added

- Add `identity` query param to the consent reporting API view [#3418](https://github.com/ethyca/fides/pull/3418)
- Add privacy centre button text customisations [#3432](https://github.com/ethyca/fides/pull/3432)
- Add privacy centre favicon customisation [#3432](https://github.com/ethyca/fides/pull/3432)

### Changed

- Update privacy centre email and phone validation to allow for both to be blank [#3432](https://github.com/ethyca/fides/pull/3432)

## [2.14.0](https://github.com/ethyca/fides/compare/2.13.0...2.14.0)

### Added

- Add an automated test to check for `/fides-consent.js` backwards compatibility [#3289](https://github.com/ethyca/fides/pull/3289)
- Add infrastructure for "overlay" consent components (Preact, CSS bundling, etc.) and initial version of consent banner [#3191](https://github.com/ethyca/fides/pull/3191)
- Add the modal component of the "overlay" consent components [#3291](https://github.com/ethyca/fides/pull/3291)
- Added an `automigrate` database setting [#3220](https://github.com/ethyca/fides/pull/3220)
- Track Privacy Experience with Privacy Preferences [#3311](https://github.com/ethyca/fides/pull/3311)
- Add ability for `fides-js` to fetch its own geolocation [#3356](https://github.com/ethyca/fides/pull/3356)
- Add ability to select different locations in the "Cookie House" sample app [#3362](https://github.com/ethyca/fides/pull/3362)
- Added optional logging of resource changes on the server [#3331](https://github.com/ethyca/fides/pull/3331)

### Fixed

- Maintain casing differences within Snowflake datasets for proper DSR execution [#3245](https://github.com/ethyca/fides/pull/3245)
- Handle DynamoDB edge case where no attributes are defined [#3299](https://github.com/ethyca/fides/pull/3299)
- Support pseudonymous consent requests with `fides_user_device_id` for the new consent workflow [#3203](https://github.com/ethyca/fides/pull/3203)
- Fides user device id filter to GET Privacy Experience List endpoint to stash user preferences on embedded notices [#3302](https://github.com/ethyca/fides/pull/3302)
- Support for data categories on manual webhook fields [#3330](https://github.com/ethyca/fides/pull/3330)
- Added config-driven rendering to consent components [#3316](https://github.com/ethyca/fides/pull/3316)
- Pin `typing_extensions` dependency to `4.5.0` to work around a pydantic bug [#3357](https://github.com/ethyca/fides/pull/3357)

### Changed

- Explicitly escape/unescape certain fields instead of using SafeStr [#3144](https://github.com/ethyca/fides/pull/3144)
- Updated DynamoDB icon [#3296](https://github.com/ethyca/fides/pull/3296)
- Increased default page size for the connection type endpoint to 100 [#3298](https://github.com/ethyca/fides/pull/3298)
- Data model around PrivacyExperiences to better keep Privacy Notices and Experiences in sync [#3292](https://github.com/ethyca/fides/pull/3292)
- UI calls to support new PrivacyExperiences data model [#3313](https://github.com/ethyca/fides/pull/3313)
- Ensure email connectors respect the `notifications.notification_service_type` app config property if set [#3355](https://github.com/ethyca/fides/pull/3355)
- Rework Delighted connector so the `survey_response` endpoint depends on the `person` endpoint [3385](https://github.com/ethyca/fides/pull/3385)
- Remove logging within the Celery creation function [#3303](https://github.com/ethyca/fides/pull/3303)
- Update how generic endpoint generation works [#3304](https://github.com/ethyca/fides/pull/3304)
- Restrict strack-trace logging when not in Dev mode [#3081](https://github.com/ethyca/fides/pull/3081)
- Refactor CSS variables for `fides-js` to match brandable color palette [#3321](https://github.com/ethyca/fides/pull/3321)
- Moved all of the dirs from `fides.api.ops` into `fides.api` [#3318](https://github.com/ethyca/fides/pull/3318)
- Put global settings for fides.js on privacy center settings [#3333](https://github.com/ethyca/fides/pull/3333)
- Changed `fides db migrate` to `fides db upgrade` [#3342](https://github.com/ethyca/fides/pull/3342)
- Add required notice key to privacy notices [#3337](https://github.com/ethyca/fides/pull/3337)
- Make Privacy Experience List public, and separate public endpoint rate limiting [#3339](https://github.com/ethyca/fides/pull/3339)

### Developer Experience

- Add dispatch event when publishing a non-prod tag [#3317](https://github.com/ethyca/fides/pull/3317)
- Add OpenAPI (Swagger) documentation for Fides Privacy Center API endpoints (/fides.js) [#3341](https://github.com/ethyca/fides/pull/3341)

### Removed

- Remove `fides export` command and backing code [#3256](https://github.com/ethyca/fides/pull/3256)

## [2.13.0](https://github.com/ethyca/fides/compare/2.12.1...2.13.0)

### Added

- Connector for DynamoDB [#2998](https://github.com/ethyca/fides/pull/2998)
- Access and erasure support for Amplitude [#2569](https://github.com/ethyca/fides/pull/2569)
- Access and erasure support for Gorgias [#2444](https://github.com/ethyca/fides/pull/2444)
- Privacy Experience Bulk Create, Bulk Update, and Detail Endpoints [#3185](https://github.com/ethyca/fides/pull/3185)
- Initial privacy experience UI [#3186](https://github.com/ethyca/fides/pull/3186)
- A JavaScript modal to copy a script tag for `fides.js` [#3238](https://github.com/ethyca/fides/pull/3238)
- Access and erasure support for OneSignal [#3199](https://github.com/ethyca/fides/pull/3199)
- Add the ability to "inject" location into `/fides.js` bundles and cache responses for one hour [#3272](https://github.com/ethyca/fides/pull/3272)
- Prevent column sorts from resetting when data changes [#3290](https://github.com/ethyca/fides/pull/3290)

### Changed

- Merge instances of RTK `createApi` into one instance for better cache invalidation [#3059](https://github.com/ethyca/fides/pull/3059)
- Update custom field definition uniqueness to be case insensitive name per resource type [#3215](https://github.com/ethyca/fides/pull/3215)
- Restrict where privacy notices of certain consent mechanisms must be displayed [#3195](https://github.com/ethyca/fides/pull/3195)
- Merged the `lib` submodule into the `api.ops` submodule [#3134](https://github.com/ethyca/fides/pull/3134)
- Merged duplicate privacy declaration components [#3254](https://github.com/ethyca/fides/pull/3254)
- Refactor client applications into a monorepo with turborepo, extract fides-js into a standalone package, and improve privacy-center to load configuration at runtime [#3105](https://github.com/ethyca/fides/pull/3105)

### Fixed

- Prevent ability to unintentionally show "default" Privacy Center configuration, styles, etc. [#3242](https://github.com/ethyca/fides/pull/3242)
- Fix broken links to docs site pages in Admin UI [#3232](https://github.com/ethyca/fides/pull/3232)
- Repoint legacy docs site links to the new and improved docs site [#3167](https://github.com/ethyca/fides/pull/3167)
- Fix Cookie House Privacy Center styles for fides deploy [#3283](https://github.com/ethyca/fides/pull/3283)
- Maintain casing differences within Snowflake datasets for proper DSR execution [#3245](https://github.com/ethyca/fides/pull/3245)

### Developer Experience

- Use prettier to format _all_ source files in client packages [#3240](https://github.com/ethyca/fides/pull/3240)

### Deprecated

- Deprecate `fides export` CLI command as it is moving to `fidesplus` [#3264](https://github.com/ethyca/fides/pull/3264)

## [2.12.1](https://github.com/ethyca/fides/compare/2.12.0...2.12.1)

### Changed

- Updated how Docker version checks are handled and added an escape-hatch [#3218](https://github.com/ethyca/fides/pull/3218)

### Fixed

- Datamap export mitigation for deleted taxonomy elements referenced by declarations [#3214](https://github.com/ethyca/fides/pull/3214)
- Update datamap columns each time the page is visited [#3211](https://github.com/ethyca/fides/pull/3211)
- Ensure inactive custom fields are not returned for datamap response [#3223](https://github.com/ethyca/fides/pull/3223)

## [2.12.0](https://github.com/ethyca/fides/compare/2.11.0...2.12.0)

### Added

- Access and erasure support for Aircall [#2589](https://github.com/ethyca/fides/pull/2589)
- Access and erasure support for Klaviyo [#2501](https://github.com/ethyca/fides/pull/2501)
- Page to edit or add privacy notices [#3058](https://github.com/ethyca/fides/pull/3058)
- Side navigation bar can now also have children navigation links [#3099](https://github.com/ethyca/fides/pull/3099)
- Endpoints for consent reporting [#3095](https://github.com/ethyca/fides/pull/3095)
- Added manage custom fields page behind feature flag [#3089](https://github.com/ethyca/fides/pull/3089)
- Custom fields table [#3097](https://github.com/ethyca/fides/pull/3097)
- Custom fields form modal [#3165](https://github.com/ethyca/fides/pull/3165)
- Endpoints to save the new-style Privacy Preferences with respect to a fides user device id [#3132](https://github.com/ethyca/fides/pull/3132)
- Support `privacy_declaration` as a resource type for custom fields [#3149](https://github.com/ethyca/fides/pull/3149)
- Expose `id` field of embedded `privacy_declarations` on `system` API responses [#3157](https://github.com/ethyca/fides/pull/3157)
- Access and erasure support for Unbounce [#2697](https://github.com/ethyca/fides/pull/2697)
- Support pseudonymous consent requests with `fides_user_device_id` [#3158](https://github.com/ethyca/fides/pull/3158)
- Update `fides_consent` cookie format [#3158](https://github.com/ethyca/fides/pull/3158)
- Add custom fields to the data use declaration form [#3197](https://github.com/ethyca/fides/pull/3197)
- Added fides user device id as a ProvidedIdentityType [#3131](https://github.com/ethyca/fides/pull/3131)

### Changed

- The `cursor` pagination strategy now also searches for data outside of the `data_path` when determining the cursor value [#3068](https://github.com/ethyca/fides/pull/3068)
- Moved Privacy Declarations associated with Systems to their own DB table [#3098](https://github.com/ethyca/fides/pull/3098)
- More tests on data use validation for privacy notices within the same region [#3156](https://github.com/ethyca/fides/pull/3156)
- Improvements to export code for bugfixes and privacy declaration custom field support [#3184](https://github.com/ethyca/fides/pull/3184)
- Enabled privacy notice feature flag [#3192](https://github.com/ethyca/fides/pull/3192)
- Updated TS types - particularly with new privacy notices [#3054](https://github.com/ethyca/fides/pull/3054)
- Make name not required on privacy declaration [#3150](https://github.com/ethyca/fides/pull/3150)
- Let Rule Targets allow for custom data categories [#3147](https://github.com/ethyca/fides/pull/3147)

### Removed

- Removed the warning about access control migration [#3055](https://github.com/ethyca/fides/pull/3055)
- Remove `customFields` feature flag [#3080](https://github.com/ethyca/fides/pull/3080)
- Remove notification banner from the home page [#3088](https://github.com/ethyca/fides/pull/3088)

### Fixed

- Fix a typo in the Admin UI [#3166](https://github.com/ethyca/fides/pull/3166)
- The `--local` flag is now respected for the `scan dataset db` command [#3096](https://github.com/ethyca/fides/pull/3096)
- Fixing issue where connectors with external dataset references would fail to save [#3142](https://github.com/ethyca/fides/pull/3142)
- Ensure privacy declaration IDs are stable across updates through system API [#3188](https://github.com/ethyca/fides/pull/3188)
- Fixed unit tests for saas connector type endpoints now that we have >50 [#3101](https://github.com/ethyca/fides/pull/3101)
- Fixed nox docs link [#3121](https://github.com/ethyca/fides/pull/3121/files)

### Developer Experience

- Update fides deploy to use a new database.load_samples setting to initialize sample Systems, Datasets, and Connections for testing [#3102](https://github.com/ethyca/fides/pull/3102)
- Remove support for automatically configuring messaging (Mailgun) & storage (S3) using `.env` with `nox -s "fides_env(test)"` [#3102](https://github.com/ethyca/fides/pull/3102)
- Add smoke tests for consent management [#3158](https://github.com/ethyca/fides/pull/3158)
- Added nox command that opens dev docs [#3082](https://github.com/ethyca/fides/pull/3082)

## [2.11.0](https://github.com/ethyca/fides/compare/2.10.0...2.11.0)

### Added

- Access support for Shippo [#2484](https://github.com/ethyca/fides/pull/2484)
- Feature flags can be set such that they cannot be modified by the user [#2966](https://github.com/ethyca/fides/pull/2966)
- Added the datamap UI to make it open source [#2988](https://github.com/ethyca/fides/pull/2988)
- Introduced a `FixedLayout` component (from the datamap UI) for pages that need to be a fixed height and scroll within [#2992](https://github.com/ethyca/fides/pull/2992)
- Added preliminary privacy notice page [#2995](https://github.com/ethyca/fides/pull/2995)
- Table for privacy notices [#3001](https://github.com/ethyca/fides/pull/3001)
- Added connector template endpoint [#2946](https://github.com/ethyca/fides/pull/2946)
- Query params on connection type endpoint to filter by supported action type [#2996](https://github.com/ethyca/fides/pull/2996)
- Scope restrictions for privacy notice table in the UI [#3007](https://github.com/ethyca/fides/pull/3007)
- Toggle for enabling/disabling privacy notices in the UI [#3010](https://github.com/ethyca/fides/pull/3010)
- Add endpoint to retrieve privacy notices grouped by their associated data uses [#2956](https://github.com/ethyca/fides/pull/2956)
- Support for uploading custom connector templates via the UI [#2997](https://github.com/ethyca/fides/pull/2997)
- Add a backwards-compatible workflow for saving and propagating consent preferences with respect to Privacy Notices [#3016](https://github.com/ethyca/fides/pull/3016)
- Empty state for privacy notices [#3027](https://github.com/ethyca/fides/pull/3027)
- Added Data flow modal [#3008](https://github.com/ethyca/fides/pull/3008)
- Update datamap table export [#3038](https://github.com/ethyca/fides/pull/3038)
- Added more advanced privacy center styling [#2943](https://github.com/ethyca/fides/pull/2943)
- Backend privacy experiences foundation [#3146](https://github.com/ethyca/fides/pull/3146)

### Changed

- Set `privacyDeclarationDeprecatedFields` flags to false and set `userCannotModify` to true [2987](https://github.com/ethyca/fides/pull/2987)
- Restored `nav-config` back to the admin-ui [#2990](https://github.com/ethyca/fides/pull/2990)
- Bumped supported Python versions to 3.10.11, 3.9.16, and 3.8.14 [#2936](https://github.com/ethyca/fides/pull/2936)
- Modify privacy center default config to only request email identities, and add validation preventing requesting both email & phone identities [#2539](https://github.com/ethyca/fides/pull/2539)
- SaaS connector icons are now dynamically loaded from the connector templates [#3018](https://github.com/ethyca/fides/pull/3018)
- Updated consentmechanism Enum to rename "necessary" to "notice_only" [#3048](https://github.com/ethyca/fides/pull/3048)
- Updated test data for Mongo, CLI [#3011](https://github.com/ethyca/fides/pull/3011)
- Updated the check for if a user can assign owner roles to be scope-based instead of role-based [#2964](https://github.com/ethyca/fides/pull/2964)
- Replaced menu in user management table with delete icon [#2958](https://github.com/ethyca/fides/pull/2958)
- Added extra fields to webhook payloads [#2830](https://github.com/ethyca/fides/pull/2830)

### Removed

- Removed interzone navigation logic now that the datamap UI and admin UI are one app [#2990](https://github.com/ethyca/fides/pull/2990)
- Remove the `unknown` state for generated datasets displaying on fidesplus [#2957](https://github.com/ethyca/fides/pull/2957)
- Removed datamap export API [#2999](https://github.com/ethyca/fides/pull/2999)

### Developer Experience

- Nox commands for git tagging to support feature branch builds [#2979](https://github.com/ethyca/fides/pull/2979)
- Changed test environment (`nox -s fides_env`) to run `fides deploy` for local testing [#3071](https://github.com/ethyca/fides/pull/3017)
- Publish git-tag specific docker images [#3050](https://github.com/ethyca/fides/pull/3050)

## [2.10.0](https://github.com/ethyca/fides/compare/2.9.2...2.10.0)

### Added

- Allow users to configure their username and password via the config file [#2884](https://github.com/ethyca/fides/pull/2884)
- Add authentication to the `masking` endpoints as well as accompanying scopes [#2909](https://github.com/ethyca/fides/pull/2909)
- Add an Organization Management page (beta) [#2908](https://github.com/ethyca/fides/pull/2908)
- Adds assigned systems to user management table [#2922](https://github.com/ethyca/fides/pull/2922)
- APIs to support Privacy Notice management (create, read, update) [#2928](https://github.com/ethyca/fides/pull/2928)

### Changed

- Improved standard layout for large width screens and polished misc. pages [#2869](https://github.com/ethyca/fides/pull/2869)
- Changed UI paths in the admin-ui [#2869](https://github.com/ethyca/fides/pull/2892)
  - `/add-systems/new` --> `/add-systems/manual`
  - `/system` --> `/systems`
- Added individual ID routes for systems [#2902](https://github.com/ethyca/fides/pull/2902)
- Deprecated adding scopes to users directly; you can only add roles. [#2848](https://github.com/ethyca/fides/pull/2848/files)
- Changed About Fides page to say "Fides Core Version:" over "Version". [#2899](https://github.com/ethyca/fides/pull/2899)
- Polish Admin UI header & navigation [#2897](https://github.com/ethyca/fides/pull/2897)
- Give new users a "viewer" role by default [#2900](https://github.com/ethyca/fides/pull/2900)
- Tie together save states for user permissions and systems [#2913](https://github.com/ethyca/fides/pull/2913)
- Removing payment types from Stripe connector params [#2915](https://github.com/ethyca/fides/pull/2915)
- Viewer role can now access a restricted version of the user management page [#2933](https://github.com/ethyca/fides/pull/2933)
- Change Privacy Center email placeholder text [#2935](https://github.com/ethyca/fides/pull/2935)
- Restricted setting Approvers as System Managers [#2891](https://github.com/ethyca/fides/pull/2891)
- Adds confirmation modal when downgrading user to "approver" role via Admin UI [#2924](https://github.com/ethyca/fides/pull/2924)
- Changed the toast message for new users to include access control info [#2939](https://github.com/ethyca/fides/pull/2939)
- Add Data Stewards to datamap export [#2962](https://github.com/ethyca/fides/pull/2962)

### Fixed

- Restricted Contributors from being able to create Owners [#2888](https://github.com/ethyca/fides/pull/2888)
- Allow for dynamic aspect ratio for logo on Privacy Center 404 [#2895](https://github.com/ethyca/fides/pull/2895)
- Allow for dynamic aspect ratio for logo on consent page [#2895](https://github.com/ethyca/fides/pull/2895)
- Align role dscription drawer of Admin UI with top nav: [#2932](https://github.com/ethyca/fides/pull/2932)
- Fixed error message when a user is assigned to be an approver without any systems [#2953](https://github.com/ethyca/fides/pull/2953)

### Developer Experience

- Update frontend npm packages (admin-ui, privacy-center, cypress-e2e) [#2921](https://github.com/ethyca/fides/pull/2921)

## [2.9.2](https://github.com/ethyca/fides/compare/2.9.1...2.9.2)

### Fixed

- Allow multiple data uses as long as their processing activity name is different [#2905](https://github.com/ethyca/fides/pull/2905)
- use HTML property, not text, when dispatching Mailchimp Transactional emails [#2901](https://github.com/ethyca/fides/pull/2901)
- Remove policy key from Privacy Center submission modal [#2912](https://github.com/ethyca/fides/pull/2912)

## [2.9.1](https://github.com/ethyca/fides/compare/2.9.0...2.9.1)

### Added

- Added Attentive erasure email connector [#2782](https://github.com/ethyca/fides/pull/2782)

### Changed

- Removed dataset based email connectors [#2782](https://github.com/ethyca/fides/pull/2782)
- Changed Auth0's authentication strategy from `bearer` to `oauth2_client_credentials` [#2820](https://github.com/ethyca/fides/pull/2820)
- renamed the privacy declarations field "Privacy declaration name (deprecated)" to "Processing Activity" [#711](https://github.com/ethyca/fidesplus/issues/711)

### Fixed

- Fixed issue where the scopes list passed into FidesUserPermission could get mutated with the total_scopes call [#2883](https://github.com/ethyca/fides/pull/2883)

### Removed

- removed the `privacyDeclarationDeprecatedFields` flag [#711](https://github.com/ethyca/fidesplus/issues/711)

## [2.9.0](https://github.com/ethyca/fides/compare/2.8.3...2.9.0)

### Added

- The ability to assign users as system managers for a specific system [#2714](https://github.com/ethyca/fides/pull/2714)
- New endpoints to add and remove users as system managers [#2726](https://github.com/ethyca/fides/pull/2726)
- Warning about access control migration to the UI [#2842](https://github.com/ethyca/fides/pull/2842)
- Adds Role Assignment UI [#2739](https://github.com/ethyca/fides/pull/2739)
- Add an automated migration to give users a `viewer` role [#2821](https://github.com/ethyca/fides/pull/2821)

### Changed

- Removed "progressive" navigation that would hide Admin UI tabs until Systems / Connections were configured [#2762](https://github.com/ethyca/fides/pull/2762)
- Added `system.privacy_declaration.name` to datamap response [#2831](https://github.com/ethyca/fides/pull/2831/files)

### Developer Experience

- Retired legacy `navV2` feature flag [#2762](https://github.com/ethyca/fides/pull/2762)
- Update Admin UI Layout to fill viewport height [#2812](https://github.com/ethyca/fides/pull/2812)

### Fixed

- Fixed issue where unsaved changes warning would always show up when running fidesplus [#2788](https://github.com/ethyca/fides/issues/2788)
- Fixed problem in datamap export with datasets that had been updated via SaaS instantiation [#2841](https://github.com/ethyca/fides/pull/2841)
- Fixed problem in datamap export with inconsistent custom field ordering [#2859](https://github.com/ethyca/fides/pull/2859)

## [2.8.3](https://github.com/ethyca/fides/compare/2.8.2...2.8.3)

### Added

- Serialise `bson.ObjectId` types in SAR data packages [#2785](https://github.com/ethyca/fides/pull/2785)

### Fixed

- Fixed issue where more than 1 populated custom fields removed a system from the datamap export [#2825](https://github.com/ethyca/fides/pull/2825)

## [2.8.2](https://github.com/ethyca/fides/compare/2.8.1...2.8.2)

### Fixed

- Resolved a bug that stopped custom fields populating the visual datamap [#2775](https://github.com/ethyca/fides/pull/2775)
- Patch appconfig migration to handle existing db record [#2780](https://github.com/ethyca/fides/pull/2780)

## [2.8.1](https://github.com/ethyca/fides/compare/2.8.0...2.8.1)

### Fixed

- Disabled hiding Admin UI based on user scopes [#2771](https://github.com/ethyca/fides/pull/2771)

## [2.8.0](https://github.com/ethyca/fides/compare/2.7.1...2.8.0)

### Added

- Add API support for messaging config properties [#2551](https://github.com/ethyca/fides/pull/2551)
- Access and erasure support for Kustomer [#2520](https://github.com/ethyca/fides/pull/2520)
- Added the `erase_after` field on collections to be able to set the order for erasures [#2619](https://github.com/ethyca/fides/pull/2619)
- Add a toggle to filter the system classification to only return those with classification data [#2700](https://github.com/ethyca/fides/pull/2700)
- Added backend role-based permissions [#2671](https://github.com/ethyca/fides/pull/2671)
- Access and erasure for Vend SaaS Connector [#1869](https://github.com/ethyca/fides/issues/1869)
- Added endpoints for storage and messaging config setup status [#2690](https://github.com/ethyca/fides/pull/2690)
- Access and erasure for Jira SaaS Connector [#1871](https://github.com/ethyca/fides/issues/1871)
- Access and erasure support for Delighted [#2244](https://github.com/ethyca/fides/pull/2244)
- Improve "Upload a new dataset YAML" [#1531](https://github.com/ethyca/fides/pull/2258)
- Input validation and sanitization for Privacy Request fields [#2655](https://github.com/ethyca/fides/pull/2655)
- Access and erasure support for Yotpo [#2708](https://github.com/ethyca/fides/pull/2708)
- Custom Field Library Tab [#527](https://github.com/ethyca/fides/pull/2693)
- Allow SendGrid template usage [#2728](https://github.com/ethyca/fides/pull/2728)
- Added ConnectorRunner to simplify SaaS connector testing [#1795](https://github.com/ethyca/fides/pull/1795)
- Adds support for Mailchimp Transactional as a messaging config [#2742](https://github.com/ethyca/fides/pull/2742)

### Changed

- Admin UI
  - Add flow for selecting system types when manually creating a system [#2530](https://github.com/ethyca/fides/pull/2530)
  - Updated forms for privacy declarations [#2648](https://github.com/ethyca/fides/pull/2648)
  - Delete flow for privacy declarations [#2664](https://github.com/ethyca/fides/pull/2664)
  - Add framework to have UI elements respect the user's scopes [#2682](https://github.com/ethyca/fides/pull/2682)
  - "Manual Webhook" has been renamed to "Manual Process". [#2717](https://github.com/ethyca/fides/pull/2717)
- Convert all config values to Pydantic `Field` objects [#2613](https://github.com/ethyca/fides/pull/2613)
- Add warning to 'fides deploy' when installed outside of a virtual environment [#2641](https://github.com/ethyca/fides/pull/2641)
- Redesigned the default/init config file to be auto-documented. Also updates the `fides init` logic and analytics consent logic [#2694](https://github.com/ethyca/fides/pull/2694)
- Change how config creation/import is handled across the application [#2622](https://github.com/ethyca/fides/pull/2622)
- Update the CLI aesthetics & docstrings [#2703](https://github.com/ethyca/fides/pull/2703)
- Updates Roles->Scopes Mapping [#2744](https://github.com/ethyca/fides/pull/2744)
- Return user scopes as an enum, as well as total scopes [#2741](https://github.com/ethyca/fides/pull/2741)
- Update `MessagingServiceType` enum to be lowercased throughout [#2746](https://github.com/ethyca/fides/pull/2746)

### Developer Experience

- Set the security environment of the fides dev setup to `prod` instead of `dev` [#2588](https://github.com/ethyca/fides/pull/2588)
- Removed unexpected default Redis password [#2666](https://github.com/ethyca/fides/pull/2666)
- Privacy Center
  - Typechecking and validation of the `config.json` will be checked for backwards-compatibility. [#2661](https://github.com/ethyca/fides/pull/2661)
- Combined conftest.py files [#2669](https://github.com/ethyca/fides/pull/2669)

### Fixed

- Fix support for "redis.user" setting when authenticating to the Redis cache [#2666](https://github.com/ethyca/fides/pull/2666)
- Fix error with the classify dataset feature flag not writing the dataset to the server [#2675](https://github.com/ethyca/fides/pull/2675)
- Allow string dates to stay strings in cache decoding [#2695](https://github.com/ethyca/fides/pull/2695)
- Admin UI
  - Remove Identifiability (Data Qualifier) from taxonomy editor [2684](https://github.com/ethyca/fides/pull/2684)
- FE: Custom field selections binding issue on Taxonomy tabs [#2659](https://github.com/ethyca/fides/pull/2693/)
- Fix Privacy Request Status when submitting a consent request when identity verification is required [#2736](https://github.com/ethyca/fides/pull/2736)

## [2.7.1](https://github.com/ethyca/fides/compare/2.7.0...2.7.1)

- Fix error with the classify dataset feature flag not writing the dataset to the server [#2675](https://github.com/ethyca/fides/pull/2675)

## [2.7.0](https://github.com/ethyca/fides/compare/2.6.6...2.7.0)

- Fides API

  - Access and erasure support for Braintree [#2223](https://github.com/ethyca/fides/pull/2223)
  - Added route to send a test message [#2585](https://github.com/ethyca/fides/pull/2585)
  - Add default storage configuration functionality and associated APIs [#2438](https://github.com/ethyca/fides/pull/2438)

- Admin UI

  - Custom Metadata [#2536](https://github.com/ethyca/fides/pull/2536)
    - Create Custom Lists
    - Create Custom Field Definition
    - Create custom fields from a the taxonomy editor
    - Provide a custom field value in a resource
    - Bulk edit custom field values [#2612](https://github.com/ethyca/fides/issues/2612)
    - Custom metadata UI Polish [#2624](https://github.com/ethyca/fides/pull/2625)

- Privacy Center

  - The consent config default value can depend on whether Global Privacy Control is enabled. [#2341](https://github.com/ethyca/fides/pull/2341)
  - When GPC is enabled, the UI indicates which data uses are opted out by default. [#2596](https://github.com/ethyca/fides/pull/2596)
  - `inspectForBrowserIdentities` now also looks for `ljt_readerID`. [#2543](https://github.com/ethyca/fides/pull/2543)

### Added

- Added new Wunderkind Consent Saas Connector [#2600](https://github.com/ethyca/fides/pull/2600)
- Added new Sovrn Email Consent Connector [#2543](https://github.com/ethyca/fides/pull/2543/)
- Log Fides version at startup [#2566](https://github.com/ethyca/fides/pull/2566)

### Changed

- Update Admin UI to show all action types (access, erasure, consent, update) [#2523](https://github.com/ethyca/fides/pull/2523)
- Removes legacy `verify_oauth_client` function [#2527](https://github.com/ethyca/fides/pull/2527)
- Updated the UI for adding systems to a new design [#2490](https://github.com/ethyca/fides/pull/2490)
- Minor logging improvements [#2566](https://github.com/ethyca/fides/pull/2566)
- Various form components now take a `stacked` or `inline` variant [#2542](https://github.com/ethyca/fides/pull/2542)
- UX fixes for user management [#2537](https://github.com/ethyca/fides/pull/2537)
- Updating Firebase Auth connector to mask the user with a delete instead of an update [#2602](https://github.com/ethyca/fides/pull/2602)

### Fixed

- Fixed bug where refreshing a page in the UI would result in a 404 [#2502](https://github.com/ethyca/fides/pull/2502)
- Usernames are case insensitive now and prevent all duplicates [#2487](https://github.com/ethyca/fides/pull/2487)
  - This PR contains a migration that deletes duplicate users and keeps the oldest original account.
- Update Logos for shipped connectors [#2464](https://github.com/ethyca/fides/pull/2587)
- Search field on privacy request page isn't working [#2270](https://github.com/ethyca/fides/pull/2595)
- Fix connection dropdown in integration table to not be disabled add system creation [#3589](https://github.com/ethyca/fides/pull/3589)

### Developer Experience

- Added new Cypress E2E smoke tests [#2241](https://github.com/ethyca/fides/pull/2241)
- New command `nox -s e2e_test` which will spin up the test environment and run true E2E Cypress tests against it [#2417](https://github.com/ethyca/fides/pull/2417)
- Cypress E2E tests now run in CI and are reported to Cypress Cloud [#2417](https://github.com/ethyca/fides/pull/2417)
- Change from `randomint` to `uuid` in mongodb tests to reduce flakiness. [#2591](https://github.com/ethyca/fides/pull/2591)

### Removed

- Remove feature flagged config wizard stepper from Admin UI [#2553](https://github.com/ethyca/fides/pull/2553)

## [2.6.6](https://github.com/ethyca/fides/compare/2.6.5...2.6.6)

### Changed

- Improve Readability for Custom Masking Override Exceptions [#2593](https://github.com/ethyca/fides/pull/2593)

## [2.6.5](https://github.com/ethyca/fides/compare/2.6.4...2.6.5)

### Added

- Added config properties to override database Engine parameters [#2511](https://github.com/ethyca/fides/pull/2511)
- Increased default pool_size and max_overflow to 50 [#2560](https://github.com/ethyca/fides/pull/2560)

## [2.6.4](https://github.com/ethyca/fides/compare/2.6.3...2.6.4)

### Fixed

- Fixed bug for SMS completion notification not being sent [#2526](https://github.com/ethyca/fides/issues/2526)
- Fixed bug where refreshing a page in the UI would result in a 404 [#2502](https://github.com/ethyca/fides/pull/2502)

## [2.6.3](https://github.com/ethyca/fides/compare/2.6.2...2.6.3)

### Fixed

- Handle case where legacy dataset has meta: null [#2524](https://github.com/ethyca/fides/pull/2524)

## [2.6.2](https://github.com/ethyca/fides/compare/2.6.1...2.6.2)

### Fixed

- Issue addressing missing field in dataset migration [#2510](https://github.com/ethyca/fides/pull/2510)

## [2.6.1](https://github.com/ethyca/fides/compare/2.6.0...2.6.1)

### Fixed

- Fix errors when privacy requests execute concurrently without workers [#2489](https://github.com/ethyca/fides/pull/2489)
- Enable saas request overrides to run in worker runtime [#2489](https://github.com/ethyca/fides/pull/2489)

## [2.6.0](https://github.com/ethyca/fides/compare/2.5.1...2.6.0)

### Added

- Added the `env` option to the `security` configuration options to allow for users to completely secure the API endpoints [#2267](https://github.com/ethyca/fides/pull/2267)
- Unified Fides Resources
  - Added a dataset dropdown selector when configuring a connector to link an existing dataset to the connector configuration. [#2162](https://github.com/ethyca/fides/pull/2162)
  - Added new datasetconfig.ctl_dataset_id field to unify fides dataset resources [#2046](https://github.com/ethyca/fides/pull/2046)
- Add new connection config routes that couple them with systems [#2249](https://github.com/ethyca/fides/pull/2249)
- Add new select/deselect all permissions buttons [#2437](https://github.com/ethyca/fides/pull/2437)
- Endpoints to allow a user with the `user:password-reset` scope to reset users' passwords. In addition, users no longer require a scope to edit their own passwords. [#2373](https://github.com/ethyca/fides/pull/2373)
- New form to reset a user's password without knowing an old password [#2390](https://github.com/ethyca/fides/pull/2390)
- Approve & deny buttons on the "Request details" page. [#2473](https://github.com/ethyca/fides/pull/2473)
- Consent Propagation
  - Add the ability to execute Consent Requests via the Privacy Request Execution layer [#2125](https://github.com/ethyca/fides/pull/2125)
  - Add a Mailchimp Transactional Consent Connector [#2194](https://github.com/ethyca/fides/pull/2194)
  - Allow defining a list of opt-in and/or opt-out requests in consent connectors [#2315](https://github.com/ethyca/fides/pull/2315)
  - Add a Google Analytics Consent Connector for GA4 properties [#2302](https://github.com/ethyca/fides/pull/2302)
  - Pass the GA Cookie from the Privacy Center [#2337](https://github.com/ethyca/fides/pull/2337)
  - Rename "user_id" to more specific "ga_client_id" [#2356](https://github.com/ethyca/fides/pull/2356)
  - Patch Google Analytics Consent Connector to delete by client_id [#2355](https://github.com/ethyca/fides/pull/2355)
  - Add a "skip_param_values option" to optionally skip when we are missing param values in the body [#2384](https://github.com/ethyca/fides/pull/2384)
  - Adds a new Universal Analytics Connector that works with the UA Tracking Id
- Adds intake and storage of Global Privacy Control Signal props for Consent [#2599](https://github.com/ethyca/fides/pull/2599)

### Changed

- Unified Fides Resources
  - Removed several fidesops schemas for DSR's in favor of updated Fideslang schemas [#2009](https://github.com/ethyca/fides/pull/2009)
  - Removed DatasetConfig.dataset field [#2096](https://github.com/ethyca/fides/pull/2096)
  - Updated UI dataset config routes to use new unified routes [#2113](https://github.com/ethyca/fides/pull/2113)
  - Validate request body on crud endpoints on upsert. Validate dataset data categories before save. [#2134](https://github.com/ethyca/fides/pull/2134/)
  - Updated test env setup and quickstart to use new endpoints [#2225](https://github.com/ethyca/fides/pull/2225)
- Consent Propagation
  - Privacy Center consent options can now be marked as `executable` in order to propagate consent requests [#2193](https://github.com/ethyca/fides/pull/2193)
  - Add support for passing browser identities to consent request patches [#2304](https://github.com/ethyca/fides/pull/2304)
- Update fideslang to 1.3.3 [#2343](https://github.com/ethyca/fides/pull/2343)
- Display the request type instead of the policy name on the request table [#2382](https://github.com/ethyca/fides/pull/2382)
- Make denial reasons required [#2400](https://github.com/ethyca/fides/pull/2400)
- Display the policy key on the request details page [#2395](https://github.com/ethyca/fides/pull/2395)
- Updated CSV export [#2452](https://github.com/ethyca/fides/pull/2452)
- Privacy Request approval now uses a modal [#2443](https://github.com/ethyca/fides/pull/2443)

### Developer Experience

- `nox -s test_env` has been replaced with `nox -s "fides_env(dev)"`
- New command `nox -s "fides_env(test)"` creates a complete test environment with seed data (similar to `fides_env(dev)`) but with the production fides image so the built UI can be accessed at `localhost:8080` [#2399](https://github.com/ethyca/fides/pull/2399)
- Change from code climate to codecov for coverage reporting [#2402](https://github.com/ethyca/fides/pull/2402)

### Fixed

- Home screen header scaling and responsiveness issues [#2200](https://github.com/ethyca/fides/pull/2277)
- Privacy Center identity inputs validate even when they are optional. [#2308](https://github.com/ethyca/fides/pull/2308)
- The PII toggle defaults to false and PII will be hidden on page load [#2388](https://github.com/ethyca/fides/pull/2388)
- Fixed a CI bug caused by git security upgrades [#2441](https://github.com/ethyca/fides/pull/2441)
- Privacy Center
  - Identity inputs validate even when they are optional. [#2308](https://github.com/ethyca/fides/pull/2308)
  - Submit buttons show loading state and disable while submitting. [#2401](https://github.com/ethyca/fides/pull/2401)
  - Phone inputs no longer request country SVGs from external domain. [#2378](https://github.com/ethyca/fides/pull/2378)
  - Input validation errors no longer change the height of modals. [#2379](https://github.com/ethyca/fides/pull/2379)
- Patch masking strategies to better handle null and non-string inputs [#2307](https://github.com/ethyca/fides/pull/2377)
- Renamed prod pushes tag to be `latest` for privacy center and sample app [#2401](https://github.com/ethyca/fides/pull/2407)
- Update firebase connector to better handle non-existent users [#2439](https://github.com/ethyca/fides/pull/2439)

## [2.5.1](https://github.com/ethyca/fides/compare/2.5.0...2.5.1)

### Developer Experience

- Allow db resets only if `config.dev_mode` is `True` [#2321](https://github.com/ethyca/fides/pull/2321)

### Fixed

- Added a feature flag for the recent dataset classification UX changes [#2335](https://github.com/ethyca/fides/pull/2335)

### Security

- Add a check to the catchall path to prevent returning paths outside of the UI directory [#2330](https://github.com/ethyca/fides/pull/2330)

### Developer Experience

- Reduce size of local Docker images by fixing `.dockerignore` patterns [#2360](https://github.com/ethyca/fides/pull/2360)

## [2.5.0](https://github.com/ethyca/fides/compare/2.4.0...2.5.0)

### Docs

- Update the docs landing page and remove redundant docs [#2184](https://github.com/ethyca/fides/pull/2184)

### Added

- Added the `user` command group to the CLI. [#2153](https://github.com/ethyca/fides/pull/2153)
- Added `Code Climate` test coverage uploads. [#2198](https://github.com/ethyca/fides/pull/2198)
- Added the connection key to the execution log [#2100](https://github.com/ethyca/fides/pull/2100)
- Added endpoints to retrieve DSR `Rule`s and `Rule Target`s [#2116](https://github.com/ethyca/fides/pull/2116)
- Added Fides version number to account dropdown in the UI [#2140](https://github.com/ethyca/fides/pull/2140)
- Add link to Classify Systems page in nav side bar [#2128](https://github.com/ethyca/fides/pull/2128)
- Dataset classification UI now polls for results [#2123](https://github.com/ethyca/fides/pull/2123)
- Update Privacy Center Icons [#1800](https://github.com/ethyca/fides/pull/2139)
- Privacy Center `fides-consent.js`:
  - `Fides.shopify` integration function. [#2152](https://github.com/ethyca/fides/pull/2152)
  - Dedicated folder for integrations.
  - `Fides.meta` integration function (fbq). [#2217](https://github.com/ethyca/fides/pull/2217)
- Adds support for Twilio email service (Sendgrid) [#2154](https://github.com/ethyca/fides/pull/2154)
- Access and erasure support for Recharge [#1709](https://github.com/ethyca/fides/pull/1709)
- Access and erasure support for Friendbuy Nextgen [#2085](https://github.com/ethyca/fides/pull/2085)

### Changed

- Admin UI Feature Flags - [#2101](https://github.com/ethyca/fides/pull/2101)
  - Overrides can be saved in the browser.
  - Use `NEXT_PUBLIC_APP_ENV` for app-specific environment config.
  - No longer use `react-feature-flags` library.
  - Can have descriptions. [#2243](https://github.com/ethyca/fides/pull/2243)
- Made privacy declarations optional when adding systems manually - [#2173](https://github.com/ethyca/fides/pull/2173)
- Removed an unclear logging message. [#2266](https://github.com/ethyca/fides/pull/2266)
- Allow any user with `user:delete` scope to delete other users [#2148](https://github.com/ethyca/fides/pull/2148)
- Dynamic imports of custom overrides and SaaS test fixtures [#2169](https://github.com/ethyca/fides/pull/2169)
- Added `AuthenticatedClient` to custom request override interface [#2171](https://github.com/ethyca/fides/pull/2171)
- Only approve the specific collection instead of the entire dataset, display only top 1 classification by default [#2226](https://github.com/ethyca/fides/pull/2226)
- Update sample project resources for `fides evaluate` usage in `fides deploy` [#2253](https://github.com/ethyca/fides/pull/2253)

### Removed

- Removed unused object_name field on s3 storage config [#2133](https://github.com/ethyca/fides/pull/2133)

### Fixed

- Remove next-auth from privacy center to fix JS console error [#2090](https://github.com/ethyca/fides/pull/2090)
- Admin UI - Added Missing ability to assign `user:delete` in the permissions checkboxes [#2148](https://github.com/ethyca/fides/pull/2148)
- Nav bug: clicking on Privacy Request breadcrumb takes me to Home instead of /privacy-requests [#497](https://github.com/ethyca/fides/pull/2141)
- Side nav disappears when viewing request details [#2129](https://github.com/ethyca/fides/pull/2155)
- Remove usage of load dataset button and other dataset UI modifications [#2149](https://github.com/ethyca/fides/pull/2149)
- Improve readability for exceptions raised from custom request overrides [#2157](https://github.com/ethyca/fides/pull/2157)
- Importing custom request overrides on server startup [#2186](https://github.com/ethyca/fides/pull/2186)
- Remove warning when env vars default to blank strings in docker-compose [#2188](https://github.com/ethyca/fides/pull/2188)
- Fix Cookie House purchase modal flashing 'Error' in title [#2274](https://github.com/ethyca/fides/pull/2274)
- Stop dependency from upgrading `packaging` to version with known issue [#2273](https://github.com/ethyca/fides/pull/2273)
- Privacy center config no longer requires `identity_inputs` and will use `email` as a default [#2263](https://github.com/ethyca/fides/pull/2263)
- No longer display remaining days for privacy requests in terminal states [#2292](https://github.com/ethyca/fides/pull/2292)

### Removed

- Remove "Create New System" button when viewing systems. All systems can now be created via the "Add systems" button on the home page. [#2132](https://github.com/ethyca/fides/pull/2132)

## [2.4.0](https://github.com/ethyca/fides/compare/2.3.1...2.4.0)

### Developer Experience

- Include a pre-check workflow that collects the pytest suite [#2098](https://github.com/ethyca/fides/pull/2098)
- Write to the application db when running the app locally. Write to the test db when running pytest [#1731](https://github.com/ethyca/fides/pull/1731)

### Changed

- Move the `fides.ctl.core.` and `fides.ctl.connectors` modules into `fides.core` and `fides.connectors` respectively [#2097](https://github.com/ethyca/fides/pull/2097)
- Fides: Skip cypress tests due to nav bar 2.0 [#2102](https://github.com/ethyca/fides/pull/2103)

### Added

- Adds new erasure policy for complete user data masking [#1839](https://github.com/ethyca/fides/pull/1839)
- New Fides Home page [#1864](https://github.com/ethyca/fides/pull/2050)
- Nav 2.0 - Replace form flow side navs with top tabs [#2037](https://github.com/ethyca/fides/pull/2050)
- Adds new erasure policy for complete user data masking [#1839](https://github.com/ethyca/fides/pull/1839)
- Added ability to use Mailgun templates when sending emails. [#2039](https://github.com/ethyca/fides/pull/2039)
- Adds SMS id verification for consent [#2094](https://github.com/ethyca/fides/pull/2094)

### Fixed

- Store `fides_consent` cookie on the root domain of the Privacy Center [#2071](https://github.com/ethyca/fides/pull/2071)
- Properly set the expire-time for verification codes [#2105](https://github.com/ethyca/fides/pull/2105)

## [2.3.1](https://github.com/ethyca/fides/compare/2.3.0...2.3.1)

### Fixed

- Resolved an issue where the root_user was not being created [#2082](https://github.com/ethyca/fides/pull/2082)

### Added

- Nav redesign with sidebar groups. Feature flagged to only be visible in dev mode until release. [#2030](https://github.com/ethyca/fides/pull/2047)
- Improved error handling for incorrect app encryption key [#2089](https://github.com/ethyca/fides/pull/2089)
- Access and erasure support for Friendbuy API [#2019](https://github.com/ethyca/fides/pull/2019)

## [2.3.0](https://github.com/ethyca/fides/compare/2.2.2...2.3.0)

### Added

- Common Subscriptions for app-wide data and feature checks. [#2030](https://github.com/ethyca/fides/pull/2030)
- Send email alerts on privacy request failures once the specified threshold is reached. [#1793](https://github.com/ethyca/fides/pull/1793)
- DSR Notifications (toast) [#1895](https://github.com/ethyca/fides/pull/1895)
- DSR configure alerts btn [#1895](https://github.com/ethyca/fides/pull/1895)
- DSR configure alters (FE) [#1895](https://github.com/ethyca/fides/pull/1895)
- Add a `usage` session to Nox to print full session docstrings. [#2022](https://github.com/ethyca/fides/pull/2022)

### Added

- Adds notifications section to toml files [#2026](https://github.com/ethyca/fides/pull/2060)

### Changed

- Updated to use `loguru` logging library throughout codebase [#2031](https://github.com/ethyca/fides/pull/2031)
- Do not always create a `fides.toml` by default [#2023](https://github.com/ethyca/fides/pull/2023)
- The `fideslib` module has been merged into `fides`, code redundancies have been removed [#1859](https://github.com/ethyca/fides/pull/1859)
- Replace 'ingress' and 'egress' with 'sources' and 'destinations' across UI [#2044](https://github.com/ethyca/fides/pull/2044)
- Update the functionality of `fides pull -a <filename>` to include _all_ resource types. [#2083](https://github.com/ethyca/fides/pull/2083)

### Fixed

- Timing issues with bulk DSR reprocessing, specifically when analytics are enabled [#2015](https://github.com/ethyca/fides/pull/2015)
- Error caused by running erasure requests with disabled connectors [#2045](https://github.com/ethyca/fides/pull/2045)
- Changes the SlowAPI ratelimiter's backend to use memory instead of Redis [#2054](https://github.com/ethyca/fides/pull/2058)

## [2.2.2](https://github.com/ethyca/fides/compare/2.2.1...2.2.2)

### Docs

- Updated the readme to use new new [docs site](http://docs.ethyca.com) [#2020](https://github.com/ethyca/fides/pull/2020)

### Deprecated

- The documentation site hosted in the `/docs` directory has been deprecated. All documentation updates will be hosted at the new [docs site](http://docs.ethyca.com) [#2020](https://github.com/ethyca/fides/pull/2020)

### Fixed

- Fixed mypy and pylint errors [#2013](https://github.com/ethyca/fides/pull/2013)
- Update connection test endpoint to be effectively non-blocking [#2000](https://github.com/ethyca/fides/pull/2000)
- Update Fides connector to better handle children with no access results [#2012](https://github.com/ethyca/fides/pull/2012)

## [2.2.1](https://github.com/ethyca/fides/compare/2.2.0...2.2.1)

### Added

- Add health check indicator for data flow scanning option [#1973](https://github.com/ethyca/fides/pull/1973)

### Changed

- The `celery.toml` is no longer used, instead it is a subsection of the `fides.toml` file [#1990](https://github.com/ethyca/fides/pull/1990)
- Update sample project landing page copy to be version-agnostic [#1958](https://github.com/ethyca/fides/pull/1958)
- `get` and `ls` CLI commands now return valid `fides` object YAML [#1991](https://github.com/ethyca/fides/pull/1991)

### Developer Experience

- Remove duplicate fastapi-caching and pin version. [#1765](https://github.com/ethyca/fides/pull/1765)

## [2.2.0](https://github.com/ethyca/fides/compare/2.1.0...2.2.0)

### Added

- Send email alerts on privacy request failures once the specified threshold is reached. [#1793](https://github.com/ethyca/fides/pull/1793)
- Add authenticated privacy request route. [#1819](https://github.com/ethyca/fides/pull/1819)
- Enable the onboarding flow [#1836](https://github.com/ethyca/fides/pull/1836)
- Access and erasure support for Fullstory API [#1821](https://github.com/ethyca/fides/pull/1821)
- Add function to poll privacy request for completion [#1860](https://github.com/ethyca/fides/pull/1860)
- Added rescan flow for the data flow scanner [#1844](https://github.com/ethyca/fides/pull/1844)
- Add rescan flow for the data flow scanner [#1844](https://github.com/ethyca/fides/pull/1844)
- Add Fides connector to support parent-child Fides deployments [#1861](https://github.com/ethyca/fides/pull/1861)
- Classification UI now polls for updates to classifications [#1908](https://github.com/ethyca/fides/pull/1908)

### Changed

- The organization info form step is now skipped if the server already has organization info. [#1840](https://github.com/ethyca/fides/pull/1840)
- Removed the description column from the classify systems page. [#1867](https://github.com/ethyca/fides/pull/1867)
- Retrieve child results during fides connector execution [#1967](https://github.com/ethyca/fides/pull/1967)

### Fixed

- Fix error in parent user creation seeding. [#1832](https://github.com/ethyca/fides/issues/1832)
- Fix DSR error due to unfiltered empty identities [#1901](https://github.com/ethyca/fides/pull/1907)

### Docs

- Remove documentation about no-longer used connection string override [#1824](https://github.com/ethyca/fides/pull/1824)
- Fix typo in headings [#1824](https://github.com/ethyca/fides/pull/1824)
- Update documentation to reflect configs necessary for mailgun, twilio_sms and twilio_email service types [#1846](https://github.com/ethyca/fides/pull/1846)

...

## [2.1.0](https://github.com/ethyca/fides/compare/2.0.0...2.1.0)

### Added

- Classification flow for system data flows
- Classification is now triggered as part of data flow scanning
- Include `ingress` and `egress` fields on system export and `datamap/` endpoint [#1740](https://github.com/ethyca/fides/pull/1740)
- Repeatable unique identifier for dataset fides_keys and metadata [#1786](https://github.com/ethyca/fides/pull/1786)
- Adds SMS support for identity verification notifications [#1726](https://github.com/ethyca/fides/pull/1726)
- Added phone number validation in back-end and react phone number form in Privacy Center [#1745](https://github.com/ethyca/fides/pull/1745)
- Adds SMS message template for all subject notifications [#1743](https://github.com/ethyca/fides/pull/1743)
- Privacy-Center-Cypress workflow for CI checks of the Privacy Center. [#1722](https://github.com/ethyca/fides/pull/1722)
- Privacy Center `fides-consent.js` script for accessing consent on external pages. [Details](/clients/privacy-center/packages/fides-consent/README.md)
- Erasure support for Twilio Conversations API [#1673](https://github.com/ethyca/fides/pull/1673)
- Webserver port can now be configured via the CLI command [#1858](https://github.com/ethyca/fides/pull/1858)

### Changed

- Optional dependencies are no longer used for 3rd-party connectivity. Instead they are used to isolate dangerous dependencies. [#1679](https://github.com/ethyca/fides/pull/1679)
- All Next pages now automatically require login. [#1670](https://github.com/ethyca/fides/pull/1670)
- Running the `webserver` command no longer prompts the user to opt out/in to analytics[#1724](https://github.com/ethyca/fides/pull/1724)

### Developer Experience

- Admin-UI-Cypress tests that fail in CI will now upload screen recordings for debugging. [#1728](https://github.com/ethyca/fides/pull/1728/files/c23e62fea284f7910028c8483feff893903068b8#r1019491323)
- Enable remote debugging from VSCode of live dev app [#1780](https://github.com/ethyca/fides/pull/1780)

### Removed

- Removed the Privacy Center `cookieName` config introduced in 2.0.0. [#1756](https://github.com/ethyca/fides/pull/1756)

### Fixed

- Exceptions are no longer raised when sending analytics on Windows [#1666](https://github.com/ethyca/fides/pull/1666)
- Fixed wording on identity verification modal in the Privacy Center [#1674](https://github.com/ethyca/fides/pull/1674)
- Update system fides_key tooltip text [#1533](https://github.com/ethyca/fides/pull/1685)
- Removed local storage parsing that is redundant with redux-persist. [#1678](https://github.com/ethyca/fides/pull/1678)
- Show a helpful error message if Docker daemon is not running during "fides deploy" [#1694](https://github.com/ethyca/fides/pull/1694)
- Allow users to query their own permissions, including root user. [#1698](https://github.com/ethyca/fides/pull/1698)
- Single-select taxonomy fields legal basis and special category can be cleared. [#1712](https://github.com/ethyca/fides/pull/1712)
- Fixes the issue where the security config is not properly loading from environment variables. [#1718](https://github.com/ethyca/fides/pull/1718)
- Fixes the issue where the CLI can't run without the config values required by the webserver. [#1811](https://github.com/ethyca/fides/pull/1811)
- Correctly handle response from adobe jwt auth endpoint as milliseconds, rather than seconds. [#1754](https://github.com/ethyca/fides/pull/1754)
- Fixed styling issues with the `EditDrawer` component. [#1803](https://github.com/ethyca/fides/pull/1803)

### Security

- Bumped versions of packages that use OpenSSL [#1683](https://github.com/ethyca/fides/pull/1683)

## [2.0.0](https://github.com/ethyca/fides/compare/1.9.6...2.0.0)

### Added

- Allow delete-only SaaS connector endpoints [#1200](https://github.com/ethyca/fides/pull/1200)
- Privacy center consent choices store a browser cookie. [#1364](https://github.com/ethyca/fides/pull/1364)
  - The format is generic. A reasonable set of defaults will be added later: [#1444](https://github.com/ethyca/fides/issues/1444)
  - The cookie name defaults to `fides_consent` but can be configured under `config.json > consent > cookieName`.
  - Each consent option can provide an array of `cookieKeys`.
- Individually select and reprocess DSRs that have errored [#1203](https://github.com/ethyca/fides/pull/1489)
- Bulk select and reprocess DSRs that have errored [#1205](https://github.com/ethyca/fides/pull/1489)
- Config Wizard: AWS scan results populate in system review forms. [#1454](https://github.com/ethyca/fides/pull/1454)
- Integrate rate limiter with Saas Connectors. [#1433](https://github.com/ethyca/fides/pull/1433)
- Config Wizard: Added a column selector to the scan results page of the config wizard [#1590](https://github.com/ethyca/fides/pull/1590)
- Config Wizard: Flow for runtime scanner option [#1640](https://github.com/ethyca/fides/pull/1640)
- Access support for Twilio Conversations API [#1520](https://github.com/ethyca/fides/pull/1520)
- Message Config: Adds Twilio Email/SMS support [#1519](https://github.com/ethyca/fides/pull/1519)

### Changed

- Updated mypy to version 0.981 and Python to version 3.10.7 [#1448](https://github.com/ethyca/fides/pull/1448)

### Developer Experience

- Repository dispatch events are sent to fidesctl-plus and fidesops-plus [#1263](https://github.com/ethyca/fides/pull/1263)
- Only the `docs-authors` team members are specified as `CODEOWNERS` [#1446](https://github.com/ethyca/fides/pull/1446)
- Updates the default local configuration to not defer tasks to a worker node [#1552](https://github.com/ethyca/fides/pull/1552/)
- Updates the healthcheck to return health status of connected Celery workers [#1588](https://github.com/ethyca/fides/pull/1588)

### Docs

- Remove the tutorial to prepare for new update [#1543](https://github.com/ethyca/fides/pull/1543)
- Add system management via UI documentation [#1541](https://github.com/ethyca/fides/pull/1541)
- Added DSR quickstart docs, restructured docs navigation [#1651](https://github.com/ethyca/fides/pull/1651)
- Update privacy request execution overview docs [#1258](https://github.com/ethyca/fides/pull/1490)

### Fixed

- Fixed system dependencies appearing as "N/A" in the datamap endpoint when there are no privacy declarations [#1649](https://github.com/ethyca/fides/pull/1649)

## [1.9.6](https://github.com/ethyca/fides/compare/1.9.5...1.9.6)

### Fixed

- Include systems without a privacy declaration on data map [#1603](https://github.com/ethyca/fides/pull/1603)
- Handle malformed tokens [#1523](https://github.com/ethyca/fides/pull/1523)
- Remove thrown exception from getAllPrivacyRequests method [#1592](https://github.com/ethyca/fides/pull/1593)
- Include systems without a privacy declaration on data map [#1603](https://github.com/ethyca/fides/pull/1603)
- After editing a dataset, the table will stay on the previously selected collection instead of resetting to the first one. [#1511](https://github.com/ethyca/fides/pull/1511)
- Fix redis `db_index` config issue [#1647](https://github.com/ethyca/fides/pull/1647)

### Docs

- Add unlinked docs and fix any remaining broken links [#1266](https://github.com/ethyca/fides/pull/1266)
- Update privacy center docs to include consent information [#1537](https://github.com/ethyca/fides/pull/1537)
- Update UI docs to include DSR countdown information and additional descriptions/filtering [#1545](https://github.com/ethyca/fides/pull/1545)

### Changed

- Allow multiple masking strategies to be specified when using fides as a masking engine [#1647](https://github.com/ethyca/fides/pull/1647)

## [1.9.5](https://github.com/ethyca/fides/compare/1.9.4...1.9.5)

### Added

- The database includes a `plus_system_scans` relation, to track the status and results of System Scanner executions in fidesctl-plus [#1554](https://github.com/ethyca/fides/pull/1554)

## [1.9.4](https://github.com/ethyca/fides/compare/1.9.2...1.9.4)

### Fixed

- After editing a dataset, the table will stay on the previously selected collection instead of resetting to the first one. [#1511](https://github.com/ethyca/fides/pull/1511)

## [1.9.2](https://github.com/ethyca/fides/compare/1.9.1...1.9.2)

### Deprecated

- Added a deprecation warning for the entire package [#1244](https://github.com/ethyca/fides/pull/1244)

### Added

- Dataset generation enhancements using Fides Classify for Plus users:

  - Integrate Fides Plus API into placeholder features introduced in 1.9.0. [#1194](https://github.com/ethyca/fides/pull/1194)

- Fides Admin UI:

  - Configure Connector after creation [#1204](https://github.com/ethyca/fides/pull/1356)

### Fixed

- Privacy Center:
  - Handle error on startup if server isn't running [#1239](https://github.com/ethyca/fides/pull/1239)
  - Fix styling issue with cards [#1240](https://github.com/ethyca/fides/pull/1240)
  - Redirect to index on consent save [#1238](https://github.com/ethyca/fides/pull/1238)

## [1.9.1](https://github.com/ethyca/fides/compare/1.9.0...1.9.1)

### Changed

- Update fideslang to v1.3.1 [#1136](https://github.com/ethyca/fides/pull/1136)

### Changed

- Update fideslang to v1.3.1 [#1136](https://github.com/ethyca/fides/pull/1136)

## [1.9.0](https://github.com/ethyca/fides/compare/1.8.6...1.9.0) - 2022-09-29

### Added

- Dataset generation enhancements using Fides Classify for Plus users:
  - Added toggle for enabling classify during generation. [#1057](https://github.com/ethyca/fides/pull/1057)
  - Initial implementation of API request to kick off classify, with confirmation modal. [#1069](https://github.com/ethyca/fides/pull/1069)
  - Initial Classification & Review status for generated datasets. [#1074](https://github.com/ethyca/fides/pull/1074)
  - Component for choosing data categories based on classification results. [#1110](https://github.com/ethyca/fides/pull/1110)
  - The dataset fields table shows data categories from the classifier (if available). [#1088](https://github.com/ethyca/fides/pull/1088)
  - The "Approve" button can be used to update the dataset with the classifier's suggestions. [#1129](https://github.com/ethyca/fides/pull/1129)
- System management UI:
  - New page to add a system via yaml [#1062](https://github.com/ethyca/fides/pull/1062)
  - Skeleton of page to add a system manually [#1068](https://github.com/ethyca/fides/pull/1068)
  - Refactor config wizard system forms to be reused for system management [#1072](https://github.com/ethyca/fides/pull/1072)
  - Add additional optional fields to system management forms [#1082](https://github.com/ethyca/fides/pull/1082)
  - Delete a system through the UI [#1085](https://github.com/ethyca/fides/pull/1085)
  - Edit a system through the UI [#1096](https://github.com/ethyca/fides/pull/1096)
- Cypress component testing [#1106](https://github.com/ethyca/fides/pull/1106)

### Changed

- Changed behavior of `load_default_taxonomy` to append instead of upsert [#1040](https://github.com/ethyca/fides/pull/1040)
- Changed behavior of adding privacy declarations to decouple the actions of the "add" and "next" buttons [#1086](https://github.com/ethyca/fides/pull/1086)
- Moved system related UI components from the `config-wizard` directory to the `system` directory [#1097](https://github.com/ethyca/fides/pull/1097)
- Updated "type" on SaaS config to be a simple string type, not an enum [#1197](https://github.com/ethyca/fides/pull/1197)

### Developer Experience

- Optional dependencies may have their version defined only once, in `optional-requirements.txt` [#1171](https://github.com/ethyca/fides/pull/1171)

### Docs

- Updated the footer links [#1130](https://github.com/ethyca/fides/pull/1130)

### Fixed

- Fixed the "help" link in the UI header [#1078](https://github.com/ethyca/fides/pull/1078)
- Fixed a bug in Data Category Dropdowns where checking i.e. `user.biometric` would also check `user.biometric_health` [#1126](https://github.com/ethyca/fides/pull/1126)

### Security

- Upgraded pymysql to version `1.0.2` [#1094](https://github.com/ethyca/fides/pull/1094)

## [1.8.6](https://github.com/ethyca/fides/compare/1.8.5...1.8.6) - 2022-09-28

### Added

- Added classification tables for Plus users [#1060](https://github.com/ethyca/fides/pull/1060)

### Fixed

- Fixed a bug where rows were being excluded from a data map [#1124](https://github.com/ethyca/fides/pull/1124)

## [1.8.5](https://github.com/ethyca/fides/compare/1.8.4...1.8.5) - 2022-09-21

### Changed

- Update fideslang to v1.3.0 [#1103](https://github.com/ethyca/fides/pull/1103)

## [1.8.4](https://github.com/ethyca/fides/compare/1.8.3...1.8.4) - 2022-09-09

### Added

- Initial system management page [#1054](https://github.com/ethyca/fides/pull/1054)

### Changed

- Deleting a taxonomy field with children will now cascade delete all of its children as well. [#1042](https://github.com/ethyca/fides/pull/1042)

### Fixed

- Fixed navigating directly to frontend routes loading index page instead of the correct static page for the route.
- Fix truncated evaluation error messages [#1053](https://github.com/ethyca/fides/pull/1053)

## [1.8.3](https://github.com/ethyca/fides/compare/1.8.2...1.8.3) - 2022-09-06

### Added

- Added more taxonomy fields that can be edited via the UI [#1000](https://github.com/ethyca/fides/pull/1000) [#1028](https://github.com/ethyca/fides/pull/1028)
- Added the ability to add taxonomy fields via the UI [#1019](https://github.com/ethyca/fides/pull/1019)
- Added the ability to delete taxonomy fields via the UI [#1006](https://github.com/ethyca/fides/pull/1006)
  - Only non-default taxonomy entities can be deleted [#1023](https://github.com/ethyca/fides/pull/1023)
- Prevent deleting taxonomy `is_default` fields and from adding `is_default=True` fields via the API [#990](https://github.com/ethyca/fides/pull/990).
- Added a "Custom" tag to distinguish user defined taxonomy fields from default taxonomy fields in the UI [#1027](https://github.com/ethyca/fides/pull/1027)
- Added initial support for enabling Fides Plus [#1037](https://github.com/ethyca/fides/pull/1037)
  - The `useFeatures` hook can be used to check if `plus` is enabled.
  - Navigating to/from the Data Map page is gated behind this feature.
  - Plus endpoints are served from the private Plus image.

### Fixed

- Fixed failing mypy tests [#1030](https://github.com/ethyca/fides/pull/1030)
- Fixed an issue where `fides push --diff` would return a false positive diff [#1026](https://github.com/ethyca/fides/pull/1026)
- Pinned pydantic version to < 1.10.0 to fix an error in finding referenced fides keys [#1045](https://github.com/ethyca/fides/pull/1045)

### Fixed

- Fixed failing mypy tests [#1030](https://github.com/ethyca/fides/pull/1030)
- Fixed an issue where `fides push --diff` would return a false positive diff [#1026](https://github.com/ethyca/fides/pull/1026)

### Docs

- Minor formatting updates to [Policy Webhooks](https://ethyca.github.io/fidesops/guides/policy_webhooks/) documentation [#1114](https://github.com/ethyca/fidesops/pull/1114)

### Removed

- Removed create superuser [#1116](https://github.com/ethyca/fidesops/pull/1116)

## [1.8.2](https://github.com/ethyca/fides/compare/1.8.1...1.8.2) - 2022-08-18

### Added

- Added the ability to edit taxonomy fields via the UI [#977](https://github.com/ethyca/fides/pull/977) [#1028](https://github.com/ethyca/fides/pull/1028)
- New column `is_default` added to DataCategory, DataUse, DataSubject, and DataQualifier tables [#976](https://github.com/ethyca/fides/pull/976)
- Added the ability to add taxonomy fields via the UI [#1019](https://github.com/ethyca/fides/pull/1019)
- Added the ability to delete taxonomy fields via the UI [#1006](https://github.com/ethyca/fides/pull/1006)
  - Only non-default taxonomy entities can be deleted [#1023](https://github.com/ethyca/fides/pull/1023)
- Prevent deleting taxonomy `is_default` fields and from adding `is_default=True` fields via the API [#990](https://github.com/ethyca/fides/pull/990).
- Added a "Custom" tag to distinguish user defined taxonomy fields from default taxonomy fields in the UI [#1027](https://github.com/ethyca/fides/pull/1027)

### Changed

- Upgraded base Docker version to Python 3.9 and updated all other references from 3.8 -> 3.9 [#974](https://github.com/ethyca/fides/pull/974)
- Prepend all database tables with `ctl_` [#979](https://github.com/ethyca/fides/pull/979)
- Moved the `admin-ui` code down one level into a `ctl` subdir [#970](https://github.com/ethyca/fides/pull/970)
- Extended the `/datamap` endpoint to include extra metadata [#992](https://github.com/ethyca/fides/pull/992)

## [1.8.1](https://github.com/ethyca/fides/compare/1.8.0...1.8.1) - 2022-08-08

### Deprecated

- The following environment variables have been deprecated, and replaced with the new environment variable names indicated below. To avoid breaking existing workflows, the deprecated variables are still respected in v1.8.1. They will be removed in a future release.
  - `FIDESCTL__API__DATABASE_HOST` --> `FIDESCTL__DATABASE__SERVER`
  - `FIDESCTL__API__DATABASE_NAME` --> `FIDESCTL__DATABASE__DB`
  - `FIDESCTL__API__DATABASE_PASSWORD` --> `FIDESCTL__DATABASE__PASSWORD`
  - `FIDESCTL__API__DATABASE_PORT` --> `FIDESCTL__DATABASE__PORT`
  - `FIDESCTL__API__DATABASE_TEST_DATABASE_NAME` --> `FIDESCTL__DATABASE__TEST_DB`
  - `FIDESCTL__API__DATABASE_USER` --> `FIDESCTL__DATABASE__USER`

### Developer Experience

- The included `docker-compose.yml` no longer references outdated ENV variables [#964](https://github.com/ethyca/fides/pull/964)

### Docs

- Minor release documentation now reflects the desired patch release process [#955](https://github.com/ethyca/fides/pull/955)
- Updated references to ENV variables [#964](https://github.com/ethyca/fides/pull/964)

### Fixed

- Deprecated config options will continue to be respected when set via environment variables [#965](https://github.com/ethyca/fides/pull/965)
- The git cache is rebuilt within the Docker container [#962](https://github.com/ethyca/fides/pull/962)
- The `wheel` pypi build no longer has a dirty version tag [#962](https://github.com/ethyca/fides/pull/962)
- Add setuptools to dev-requirements to fix versioneer error [#983](https://github.com/ethyca/fides/pull/983)

## [1.8.0](https://github.com/ethyca/fides/compare/1.7.1...1.8.0) - 2022-08-04

### Added

- Initial configuration wizard UI view
  - System scanning step: AWS credentials form and initial `generate` API usage.
  - System scanning results: AWS systems are stored and can be selected for review
- CustomInput type "password" with show/hide icon.
- Pull CLI command now checks for untracked/unstaged files in the manifests dir [#869](https://github.com/ethyca/fides/pull/869)
- Pull CLI command has a flag to pull missing files from the server [#895](https://github.com/ethyca/fides/pull/895)
- Add BigQuery support for the `generate` command and `/generate` endpoint [#814](https://github.com/ethyca/fides/pull/814) & [#917](https://github.com/ethyca/fides/pull/917)
- Added user auth tables [915](https://github.com/ethyca/fides/pull/915)
- Standardized API error parsing under `~/types/errors`
- Added taxonomy page to UI [#902](https://github.com/ethyca/fides/pull/902)
  - Added a nested accordion component for displaying taxonomy data [#910](https://github.com/ethyca/fides/pull/910)
- Add lru cache to get_config [927](https://github.com/ethyca/fides/pull/927)
- Add support for deprecated API config values [#959](https://github.com/ethyca/fides/pull/959)
- `fides` is now an alias for `fidesctl` as a CLI entrypoint [#926](https://github.com/ethyca/fides/pull/926)
- Add user auth routes [929](https://github.com/ethyca/fides/pull/929)
- Bump fideslib to 3.0.1 and remove patch code[931](https://github.com/ethyca/fides/pull/931)
- Update the `fidesctl` python package to automatically serve the UI [#941](https://github.com/ethyca/fides/pull/941)
- Add `push` cli command alias for `apply` and deprecate `apply` [943](https://github.com/ethyca/fides/pull/943)
- Add resource groups tagging api as a source of system generation [939](https://github.com/ethyca/fides/pull/939)
- Add GitHub Action to publish the `fidesctl` package to testpypi on pushes to main [#951](https://github.com/ethyca/fides/pull/951)
- Added configWizardFlag to ui to hide the config wizard when false [[#1453](https://github.com/ethyca/fides/issues/1453)

### Changed

- Updated the `datamap` endpoint to return human-readable column names as the first response item [#779](https://github.com/ethyca/fides/pull/779)
- Remove the `obscure` requirement from the `generate` endpoint [#819](https://github.com/ethyca/fides/pull/819)
- Moved all files from `fidesapi` to `fidesctl/api` [#885](https://github.com/ethyca/fides/pull/885)
- Moved `scan` and `generate` to the list of commands that can be run in local mode [#841](https://github.com/ethyca/fides/pull/841)
- Upgraded the base docker images from Debian Buster to Bullseye [#958](https://github.com/ethyca/fides/pull/958)
- Removed `ipython` as a dev-requirement [#958](https://github.com/ethyca/fides/pull/958)
- Webserver dependencies now come as a standard part of the package [#881](https://github.com/ethyca/fides/pull/881)
- Initial configuration wizard UI view
  - Refactored step & form results management to use Redux Toolkit slice.
- Change `id` field in tables from an integer to a string [915](https://github.com/ethyca/fides/pull/915)
- Update `fideslang` to `1.1.0`, simplifying the default taxonomy and adding `tags` for resources [#865](https://github.com/ethyca/fides/pull/865)
- Merge existing configurations with `fideslib` library [#913](https://github.com/ethyca/fides/pull/913)
- Moved frontend static files to `src/fidesctl/ui-build/static` [#934](https://github.com/ethyca/fides/pull/934)
- Replicated the error response handling from the `/validate` endpoint to the `/generate` endpoint [#911](https://github.com/ethyca/fides/pull/911)

### Developer Experience

- Remove `API_PREFIX` from fidesctl/core/utils.py and change references to `API_PREFIX` in fidesctl/api/reoutes/util.py [922](https://github.com/ethyca/fides/pull/922)

### Fixed

- Dataset field columns show all columns by default in the UI [#898](https://github.com/ethyca/fides/pull/898)
- Fixed the missing `.fides./` directory when locating the default config [#933](https://github.com/ethyca/fides/pull/933)

## [1.7.1](https://github.com/ethyca/fides/compare/1.7.0...1.7.1) - 2022-07-28

### Added

- Add datasets via YAML in the UI [#813](https://github.com/ethyca/fides/pull/813)
- Add datasets via database connection [#834](https://github.com/ethyca/fides/pull/834) [#889](https://github.com/ethyca/fides/pull/889)
- Add delete confirmation when deleting a field or collection from a dataset [#809](https://github.com/ethyca/fides/pull/809)
- Add ability to delete datasets from the UI [#827](https://github.com/ethyca/fides/pull/827)
- Add Cypress for testing [713](https://github.com/ethyca/fides/pull/833)
- Add datasets via database connection (UI only) [#834](https://github.com/ethyca/fides/pull/834)
- Add Okta support to the `/generate` endpoint [#842](https://github.com/ethyca/fides/pull/842)
- Add db support to `/generate` endpoint [849](https://github.com/ethyca/fides/pull/849)
- Added OpenAPI TypeScript client generation for the UI app. See the [README](/clients/admin-ui/src/types/api/README.md) for more details.

### Changed

- Remove the `obscure` requirement from the `generate` endpoint [#819](https://github.com/ethyca/fides/pull/819)

### Developer Experience

- When releases are published, dispatch a repository webhook event to ethyca/fidesctl-plus [#938](https://github.com/ethyca/fides/pull/938)

### Docs

- recommend/replace pip installs with pipx [#874](https://github.com/ethyca/fides/pull/874)

### Fixed

- CustomSelect input tooltips appear next to selector instead of wrapping to a new row.
- Datasets without the `third_country_transfer` will not cause the editing dataset form to not render.
- Fixed a build issue causing an `unknown` version of `fidesctl` to be installed in published Docker images [#836](https://github.com/ethyca/fides/pull/836)
- Fixed an M1-related SQLAlchemy bug [#816](https://github.com/ethyca/fides/pull/891)
- Endpoints now work with or without a trailing slash. [#886](https://github.com/ethyca/fides/pull/886)
- Dataset field columns show all columns by default in the UI [#898](https://github.com/ethyca/fides/pull/898)
- Fixed the `tag` specific GitHub Action workflows for Docker and publishing docs. [#901](https://github.com/ethyca/fides/pull/901)

## [1.7.0](https://github.com/ethyca/fides/compare/1.6.1...1.7.0) - 2022-06-23

### Added

- Added dependabot to keep dependencies updated
- A warning now issues for any orphan datasets as part of the `apply` command [543](https://github.com/ethyca/fides/pull/543)
- Initial scaffolding of management UI [#561](https://github.com/ethyca/fides/pull/624)
- A new `audit` command for `system` and `organization` resources, checking data map attribute compliance [#548](https://github.com/ethyca/fides/pull/548)
- Static UI assets are now built with the docker container [#663](https://github.com/ethyca/fides/issues/663)
- Host static files via fidesapi [#621](https://github.com/ethyca/fides/pull/621)
- A new `generate` endpoint to enable capturing systems from infrastructure from the UI [#642](https://github.com/ethyca/fides/pull/642)
- A new `datamap` endpoint to enable visualizing a data map from the UI [#721](https://github.com/ethyca/fides/pull/721)
- Management UI navigation bar [#679](https://github.com/ethyca/fides/issues/679)
- Management UI integration [#736](https://github.com/ethyca/fides/pull/736)
  - Datasets
  - Systems
  - Taxonomy (data categories)
- Initial dataset UI view [#768](https://github.com/ethyca/fides/pull/768)
  - Add interaction for viewing a dataset collection
  - Add column picker
  - Add a data category checklist tree
  - Edit/delete dataset fields
  - Edit/delete dataset collections
  - Edit datasets
  - Add a component for Identifiability tags
  - Add tooltips for help on forms
  - Add geographic location (third_country_transfers) country selection. Supported by new dependency `i18n-iso-countries`.
- Okta, aws and database credentials can now come from `fidesctl.toml` config [#694](https://github.com/ethyca/fides/pull/694)
- New `validate` endpoint to test aws and okta credentials [#722](https://github.com/ethyca/fides/pull/722)
- Initial configuration wizard UI view
  - Manual entry steps added (name and describe organization, pick entry route, and describe system manually including privacy declarations)
- A new image tagged `ethyca/fidesctl:dev` is published on each push to `main` [781](https://github.com/ethyca/fides/pull/781)
- A new cli command (`fidesctl sync`) [#765](https://github.com/ethyca/fides/pull/765)

### Changed

- Comparing server and CLI versions ignores `.dirty` only differences, and is quiet on success when running general CLI commands [621](https://github.com/ethyca/fides/pull/621)
- All endpoints now prefixed by `/api/v1` [#623](https://github.com/ethyca/fides/issues/623)
- Allow AWS credentials to be passed to `generate system` via the API [#645](https://github.com/ethyca/fides/pull/645)
- Update the export of a datamap to load resources from the server instead of a manifest directory [#662](https://github.com/ethyca/fides/pull/662)
- Refactor `export` to remove CLI specific uses from the core modules and load resources[#725](https://github.com/ethyca/fides/pull/725)
- Bump version of FastAPI in `setup.py` to 0.77.1 to match `optional-requirements.txt` [#734](https://github.com/ethyca/fides/pull/734)
- Docker images are now only built and pushed on tags to match when released to pypi [#740](https://github.com/ethyca/fides/pull/740)
- Okta resource scanning and generation now works with systems instead of datasets [#751](https://github.com/ethyca/fides/pull/751)

### Developer Experience

- Replaced `make` with `nox` [#547](https://github.com/ethyca/fides/pull/547)
- Removed usage of `fideslang` module in favor of new [external package](https://github.com/ethyca/fideslang) shared across projects [#619](https://github.com/ethyca/fides/issues/619)
- Added a UI service to the docker-compose deployment [#757](https://github.com/ethyca/fides/pull/757)
- `TestClient` defined in and shared across test modules via `conftest.py` [#759](https://github.com/ethyca/fides/pull/759)

### Docs

- Replaced all references to `make` with `nox` [#547](https://github.com/ethyca/fides/pull/547)
- Removed config/schemas page [#613](https://github.com/ethyca/fides/issues/613)
- Dataset UI and config wizard docs added ([https://github.com/ethyca/fides/pull/697](https://github.com/ethyca/fides/pull/697))
- The fides README now walks through generating a datamap [#746](https://github.com/ethyca/fides/pull/746)

### Fixed

- Updated `fideslog` to v1.1.5, resolving an issue where some exceptions thrown by the SDK were not handled as expected [#609](https://github.com/ethyca/fides/issues/609)
- Updated the webserver so that it won't fail if the database is inaccessible [#649](https://github.com/ethyca/fides/pull/649)
- Updated external tests to handle complex characters [#661](https://github.com/ethyca/fides/pull/661)
- Evaluations now properly merge the default taxonomy into the user-defined taxonomy [#684](https://github.com/ethyca/fides/pull/684)
- The CLI can now be run without installing the webserver components [#715](https://github.com/ethyca/fides/pull/715)

## [1.6.1](https://github.com/ethyca/fides/compare/1.6.0...1.6.1) - 2022-06-15

### Docs

- Updated `Release Steps`

### Fixed

- Resolved a failure with populating applicable data subject rights to a data map
- Handle invalid characters when generating a `fides_key` [#761](https://github.com/ethyca/fides/pull/761)

## [1.6.0](https://github.com/ethyca/fides/compare/1.5.3...1.6.0) - 2022-05-02

### Added

- ESLint configuration changes [#514](https://github.com/ethyca/fidesops/pull/514)
- User creation, update and permissions in the Admin UI [#511](https://github.com/ethyca/fidesops/pull/511)
- Yaml support for dataset upload [#284](https://github.com/ethyca/fidesops/pull/284)

### Breaking Changes

- Update masking API to take multiple input values [#443](https://github.com/ethyca/fidesops/pull/443)

### Docs

- DRP feature documentation [#520](https://github.com/ethyca/fidesops/pull/520)

## [1.4.2](https://github.com/ethyca/fidesops/compare/1.4.1...1.4.2) - 2022-05-12

### Added

- GET routes for users [#405](https://github.com/ethyca/fidesops/pull/405)
- Username based search on GET route [#444](https://github.com/ethyca/fidesops/pull/444)
- FIDESOPS\_\_DEV_MODE for Easier SaaS Request Debugging [#363](https://github.com/ethyca/fidesops/pull/363)
- Track user privileges across sessions [#425](https://github.com/ethyca/fidesops/pull/425)
- Add first_name and last_name fields. Also add them along with created_at to FidesUser response [#465](https://github.com/ethyca/fidesops/pull/465)
- Denial reasons for DSR and user `AuditLog` [#463](https://github.com/ethyca/fidesops/pull/463)
- DRP action to Policy [#453](https://github.com/ethyca/fidesops/pull/453)
- `CHANGELOG.md` file[#484](https://github.com/ethyca/fidesops/pull/484)
- DRP status endpoint [#485](https://github.com/ethyca/fidesops/pull/485)
- DRP exerise endpoint [#496](https://github.com/ethyca/fidesops/pull/496)
- Frontend for privacy request denial reaons [#480](https://github.com/ethyca/fidesops/pull/480)
- Publish Fidesops to Pypi [#491](https://github.com/ethyca/fidesops/pull/491)
- DRP data rights endpoint [#526](https://github.com/ethyca/fidesops/pull/526)

### Changed

- Converted HTTP Status Codes to Starlette constant values [#438](https://github.com/ethyca/fidesops/pull/438)
- SaasConnector.send behavior on ignore_errors now returns raw response [#462](https://github.com/ethyca/fidesops/pull/462)
- Seed user permissions in `create_superuser.py` script [#468](https://github.com/ethyca/fidesops/pull/468)
- User API Endpoints (update fields and reset user passwords) [#471](https://github.com/ethyca/fidesops/pull/471)
- Format tests with `black` [#466](https://github.com/ethyca/fidesops/pull/466)
- Extract privacy request endpoint logic into separate service for DRP [#470](https://github.com/ethyca/fidesops/pull/470)
- Fixing inconsistent SaaS connector integration tests [#473](https://github.com/ethyca/fidesops/pull/473)
- Add user data to login response [#501](https://github.com/ethyca/fidesops/pull/501)

### Breaking Changes

- Update masking API to take multiple input values [#443](https://github.com/ethyca/fidesops/pull/443)

### Docs

- Added issue template for documentation updates [#442](https://github.com/ethyca/fidesops/pull/442)
- Clarify masking updates [#464](https://github.com/ethyca/fidesops/pull/464)
- Added dark mode [#476](https://github.com/ethyca/fidesops/pull/476)

### Fixed

- Removed miradb test warning [#436](https://github.com/ethyca/fidesops/pull/436)
- Added missing import [#448](https://github.com/ethyca/fidesops/pull/448)
- Removed pypi badge pointing to wrong package [#452](https://github.com/ethyca/fidesops/pull/452)
- Audit imports and references [#479](https://github.com/ethyca/fidesops/pull/479)
- Switch to using update method on PUT permission endpoint [#500](https://github.com/ethyca/fidesops/pull/500)

### Developer Experience

- added isort as a CI check
- Include `tests/` in all static code checks (e.g. `mypy`, `pylint`)

### Changed

- Published Docker image does a clean install of Fidesctl
- `with_analytics` is now a decorator

### Fixed

- Third-Country formatting on Data Map
- Potential Duplication on Data Map
- Exceptions are no longer raised when sending `AnalyticsEvent`s on Windows
- Running `fidesctl init` now generates a `server_host` and `server_protocol`
  rather than `server_url`<|MERGE_RESOLUTION|>--- conflicted
+++ resolved
@@ -22,12 +22,9 @@
 - Added support for fidesEmbed, fidesDisableSaveApi, and fidesTcString to be passed into Fides.js via query param, cookie, or window object [#4297](https://github.com/ethyca/fides/pull/4297)
 - Added a `FidesUIChanged` event to Fides.js to track when user preferences change without being saved [#4314](https://github.com/ethyca/fides/pull/4314) and [#4253](https://github.com/ethyca/fides/pull/4253)
 - Add AC Systems to the TCF Overlay under Vendor Consents section [#4266](https://github.com/ethyca/fides/pull/4266/)
-<<<<<<< HEAD
-- Added notice that a system is GVL when adding/editing from system form [#4327](https://github.com/ethyca/fides/pull/4327)
-=======
 - Added support for overriding the save user preferences API call with a custom fn provided through Fides.init [#4318](https://github.com/ethyca/fides/pull/4318)
 - Return AC strings in GET Privacy Experience meta and allow saving preferences against AC strings [#4295](https://github.com/ethyca/fides/pull/4295)
->>>>>>> cf5814bc
+- Added notice that a system is GVL when adding/editing from system form [#4327](https://github.com/ethyca/fides/pull/4327)
 
 ### Fixed
 - Cleans up CSS for fidesEmbed mode [#4306](https://github.com/ethyca/fides/pull/4306)
