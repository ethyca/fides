--- conflicted
+++ resolved
@@ -42,11 +42,8 @@
 - Changed name of main file in DSR package from welcome.html to clickme.html [#6923](https://github.com/ethyca/fides/pull/6923)
 - De-select list items after performing an action in the action center [#6942](https://github.com/ethyca/fides/pull/6942)
 - Updated identity verification emails to use ansync calls bringing them in line with other messaging endpoints [#6949](https://github.com/ethyca/fides/pull/6949)
-<<<<<<< HEAD
+- Updated several privacy_request queries to avoid loading large columns when not needed. [#6975](https://github.com/ethyca/fides/pull/6975)
 - Updated several request runner queries to reduce N+1 query issues causing processing bottlenecks. [#6951](https://github.com/ethyca/fides/pull/6951)
-=======
-- Updated several privacy_request queries to avoid loading large columns when not needed. [#6975](https://github.com/ethyca/fides/pull/6975)
->>>>>>> 8b6e430c
 
 ### Fixed
 - Data Subject email identity no longer included in Generic DSR email list if the DSR was submitted on a policy that has more than just the erasure action type. [#6938](https://github.com/ethyca/fides/pull/6938)
