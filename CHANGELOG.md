--- conflicted
+++ resolved
@@ -28,11 +28,8 @@
 - Handle names with a double underscore when processing access and erasure requests [#3688](https://github.com/ethyca/fides/pull/3688)
 - Broken link to Fides docs site on the About Fides page in Admin UI [#3643](https://github.com/ethyca/fides/pull/3643)
 - Add Systems Applicable Filter to Privacy Experience List [#3654](https://github.com/ethyca/fides/pull/3654)
-<<<<<<< HEAD
+- Privacy center and fides-js now pass in `Unescape-Safestr` as a header so that special characters can be rendered properly [#3706](https://github.com/ethyca/fides/pull/3706)
 - Fixed ValidationError for saving PrivacyPreferences [#3719](https://github.com/ethyca/fides/pull/3719)
-=======
-- Privacy center and fides-js now pass in `Unescape-Safestr` as a header so that special characters can be rendered properly [#3706](https://github.com/ethyca/fides/pull/3706)
->>>>>>> f526d9ff
 
 ### Developer Experience
 - Reorganized some `api.api.v1` code to avoid circular dependencies on `quickstart` [#3692](https://github.com/ethyca/fides/pull/3692)
