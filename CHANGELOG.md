# Changelog

All notable changes to this project will be documented in this file.

The format is based on [Keep a Changelog](https://keepachangelog.com/en/)

The types of changes are:

- `Added` for new features.
- `Changed` for changes in existing functionality.
- `Developer Experience` for changes in developer workflow or tooling.
- `Deprecated` for soon-to-be removed features.
- `Docs` for documentation only changes.
- `Removed` for now removed features.
- `Fixed` for any bug fixes.
- `Security` in case of vulnerabilities.

## [Unreleased](https://github.com/ethyca/fides/compare/2.8.2...main)

### Added

* Serialise `bson.ObjectId` types in SAR data packages [#2785](https://github.com/ethyca/fides/pull/2785)
* The ability to assign users as system managers for a specific system [#2714](https://github.com/ethyca/fides/pull/2714)
* New endpoints to add and remove users as system managers [#2726](https://github.com/ethyca/fides/pull/2726)


### Changed

* Removed "progressive" navigation that would hide Admin UI tabs until Systems / Connections were configured [#2762](https://github.com/ethyca/fides/pull/2762)

### Developer Experience

* Retired legacy `navV2` feature flag [#2762](https://github.com/ethyca/fides/pull/2762)
* Update Admin UI Layout to fill viewport height [#2812](https://github.com/ethyca/fides/pull/2812)

### Fixed

<<<<<<< HEAD
* Fixed issue where unsaved changes warning would always show up when running fidesplus [#2788](https://github.com/ethyca/fides/issues/2788)
=======
* Fixed issue where more than 1 populated custom fields removed a system from the datamap export [#2825](https://github.com/ethyca/fides/pull/2825)
>>>>>>> cf7bcd25

## [2.8.2](https://github.com/ethyca/fides/compare/2.8.1...2.8.2)

### Fixed

* Resolved a bug that stopped custom fields populating the visual datamap [#2775](https://github.com/ethyca/fides/pull/2775)
* Patch appconfig migration to handle existing db record [#2780](https://github.com/ethyca/fides/pull/2780)

## [2.8.1](https://github.com/ethyca/fides/compare/2.8.0...2.8.1)


### Fixed

* Disabled hiding Admin UI based on user scopes [#2771](https://github.com/ethyca/fides/pull/2771)

## [2.8.0](https://github.com/ethyca/fides/compare/2.7.1...2.8.0)

### Added

* Add API support for messaging config properties [#2551](https://github.com/ethyca/fides/pull/2551)
* Access and erasure support for Kustomer [#2520](https://github.com/ethyca/fides/pull/2520)
* Added the `erase_after` field on collections to be able to set the order for erasures [#2619](https://github.com/ethyca/fides/pull/2619)
* Add a toggle to filter the system classification to only return those with classification data [#2700](https://github.com/ethyca/fides/pull/2700)
* Added backend role-based permissions [#2671](https://github.com/ethyca/fides/pull/2671)
* Access and erasure for Vend SaaS Connector [#1869](https://github.com/ethyca/fides/issues/1869)
* Added endpoints for storage and messaging config setup status [#2690](https://github.com/ethyca/fides/pull/2690)
* Access and erasure for Jira SaaS Connector [#1871](https://github.com/ethyca/fides/issues/1871)
* Access and erasure support for Delighted [#2244](https://github.com/ethyca/fides/pull/2244)
* Improve "Upload a new dataset YAML" [#1531](https://github.com/ethyca/fides/pull/2258)
* Access and erasure support for Yotpo [#2708](https://github.com/ethyca/fides/pull/2708)
* Custom Field Library Tab [#527](https://github.com/ethyca/fides/pull/2693)
* Allow SendGrid template usage [#2728](https://github.com/ethyca/fides/pull/2728)
* Added ConnectorRunner to simplify SaaS connector testing [#1795](https://github.com/ethyca/fides/pull/1795)
* Adds support for Mailchimp Transactional as a messaging config [#2742](https://github.com/ethyca/fides/pull/2742)

### Changed

* Admin UI
  * Add flow for selecting system types when manually creating a system [#2530](https://github.com/ethyca/fides/pull/2530)
  * Updated forms for privacy declarations [#2648](https://github.com/ethyca/fides/pull/2648)
  * Delete flow for privacy declarations [#2664](https://github.com/ethyca/fides/pull/2664)
  * Add framework to have UI elements respect the user's scopes [#2682](https://github.com/ethyca/fides/pull/2682)
  * "Manual Webhook" has been renamed to "Manual Process". [#2717](https://github.com/ethyca/fides/pull/2717)
* Convert all config values to Pydantic `Field` objects [#2613](https://github.com/ethyca/fides/pull/2613)
* Add warning to 'fides deploy' when installed outside of a virtual environment [#2641](https://github.com/ethyca/fides/pull/2641)
* Redesigned the default/init config file to be auto-documented. Also updates the `fides init` logic and analytics consent logic [#2694](https://github.com/ethyca/fides/pull/2694)
* Change how config creation/import is handled across the application [#2622](https://github.com/ethyca/fides/pull/2622)
* Update the CLI aesthetics & docstrings [#2703](https://github.com/ethyca/fides/pull/2703)
* Updates Roles->Scopes Mapping [#2744](https://github.com/ethyca/fides/pull/2744)
* Return user scopes as an enum, as well as total scopes [#2741](https://github.com/ethyca/fides/pull/2741)
* Update `MessagingServiceType` enum to be lowercased throughout [#2746](https://github.com/ethyca/fides/pull/2746)

### Developer Experience

* Set the security environment of the fides dev setup to `prod` instead of `dev` [#2588](https://github.com/ethyca/fides/pull/2588)
* Removed unexpected default Redis password [#2666](https://github.com/ethyca/fides/pull/2666)
* Privacy Center
  * Typechecking and validation of the `config.json` will be checked for backwards-compatibility. [#2661](https://github.com/ethyca/fides/pull/2661)
* Combined conftest.py files [#2669](https://github.com/ethyca/fides/pull/2669)

### Fixed

* Fix support for "redis.user" setting when authenticating to the Redis cache [#2666](https://github.com/ethyca/fides/pull/2666)
* Fix error with the classify dataset feature flag not writing the dataset to the server [#2675](https://github.com/ethyca/fides/pull/2675)
* Allow string dates to stay strings in cache decoding [#2695](https://github.com/ethyca/fides/pull/2695)
* Admin UI
  * Remove Identifiability (Data Qualifier) from taxonomy editor [2684](https://github.com/ethyca/fides/pull/2684)
* FE: Custom field selections binding issue on Taxonomy tabs [#2659](https://github.com/ethyca/fides/pull/2693/)
* Fix Privacy Request Status when submitting a consent request when identity verification is required [#2736](https://github.com/ethyca/fides/pull/2736)

## [2.7.1](https://github.com/ethyca/fides/compare/2.7.0...2.7.1)

* Fix error with the classify dataset feature flag not writing the dataset to the server [#2675](https://github.com/ethyca/fides/pull/2675)

## [2.7.0](https://github.com/ethyca/fides/compare/2.6.6...2.7.0)

* Fides API
  * Access and erasure support for Braintree [#2223](https://github.com/ethyca/fides/pull/2223)
  * Added route to send a test message [#2585](https://github.com/ethyca/fides/pull/2585)
  * Add default storage configuration functionality and associated APIs [#2438](https://github.com/ethyca/fides/pull/2438)

* Admin UI
  * Custom Metadata [#2536](https://github.com/ethyca/fides/pull/2536)
    * Create Custom Lists
    * Create Custom Field Definition
    * Create custom fields from a the taxonomy editor
    * Provide a custom field value in a resource
    * Bulk edit custom field values [#2612](https://github.com/ethyca/fides/issues/2612)
    * Custom metadata UI Polish [#2624](https://github.com/ethyca/fides/pull/2625)
* Privacy Center
  * The consent config default value can depend on whether Global Privacy Control is enabled. [#2341](https://github.com/ethyca/fides/pull/2341)
  * When GPC is enabled, the UI indicates which data uses are opted out by default. [#2596](https://github.com/ethyca/fides/pull/2596)
  * `inspectForBrowserIdentities` now also looks for `ljt_readerID`. [#2543](https://github.com/ethyca/fides/pull/2543)

### Added

* Added new Wunderkind Consent Saas Connector [#2600](https://github.com/ethyca/fides/pull/2600)
* Added new Sovrn Email Consent Connector [#2543](https://github.com/ethyca/fides/pull/2543/)
* Log Fides version at startup [#2566](https://github.com/ethyca/fides/pull/2566)

### Changed

- Update Admin UI to show all action types (access, erasure, consent, update) [#2523](https://github.com/ethyca/fides/pull/2523)
- Removes legacy `verify_oauth_client` function [#2527](https://github.com/ethyca/fides/pull/2527)
- Updated the UI for adding systems to a new design [#2490](https://github.com/ethyca/fides/pull/2490)
- Minor logging improvements [#2566](https://github.com/ethyca/fides/pull/2566)
- Various form components now take a `stacked` or `inline` variant [#2542](https://github.com/ethyca/fides/pull/2542)
- UX fixes for user management [#2537](https://github.com/ethyca/fides/pull/2537)
- Updating Firebase Auth connector to mask the user with a delete instead of an update [#2602](https://github.com/ethyca/fides/pull/2602)

### Fixed

- Fixed bug where refreshing a page in the UI would result in a 404 [#2502](https://github.com/ethyca/fides/pull/2502)
- Usernames are case insensitive now and prevent all duplicates [#2487](https://github.com/ethyca/fides/pull/2487)
  - This PR contains a migration that deletes duplicate users and keeps the oldest original account.
- Update Logos for shipped connectors [#2464](https://github.com/ethyca/fides/pull/2587)
- Search field on privacy request page isn't working [#2270](https://github.com/ethyca/fides/pull/2595)

### Developer Experience

* Added new Cypress E2E smoke tests [#2241](https://github.com/ethyca/fides/pull/2241)
* New command `nox -s e2e_test` which will spin up the test environment and run true E2E Cypress tests against it [#2417](https://github.com/ethyca/fides/pull/2417)
* Cypress E2E tests now run in CI and are reported to Cypress Cloud [#2417](https://github.com/ethyca/fides/pull/2417)
* Change from `randomint` to `uuid` in mongodb tests to reduce flakiness. [#2591](https://github.com/ethyca/fides/pull/2591)

### Removed

- Remove feature flagged config wizard stepper from Admin UI [#2553](https://github.com/ethyca/fides/pull/2553)

## [2.6.6](https://github.com/ethyca/fides/compare/2.6.5...2.6.6)

### Changed

- Improve Readability for Custom Masking Override Exceptions [#2593](https://github.com/ethyca/fides/pull/2593)

## [2.6.5](https://github.com/ethyca/fides/compare/2.6.4...2.6.5)

### Added

- Added config properties to override database Engine parameters [#2511](https://github.com/ethyca/fides/pull/2511)
- Increased default pool_size and max_overflow to 50 [#2560](https://github.com/ethyca/fides/pull/2560)

## [2.6.4](https://github.com/ethyca/fides/compare/2.6.3...2.6.4)

### Fixed

- Fixed bug for SMS completion notification not being sent [#2526](https://github.com/ethyca/fides/issues/2526)
- Fixed bug where refreshing a page in the UI would result in a 404 [#2502](https://github.com/ethyca/fides/pull/2502)

## [2.6.3](https://github.com/ethyca/fides/compare/2.6.2...2.6.3)

### Fixed

- Handle case where legacy dataset has meta: null [#2524](https://github.com/ethyca/fides/pull/2524)

## [2.6.2](https://github.com/ethyca/fides/compare/2.6.1...2.6.2)

### Fixed

- Issue addressing missing field in dataset migration [#2510](https://github.com/ethyca/fides/pull/2510)


## [2.6.1](https://github.com/ethyca/fides/compare/2.6.0...2.6.1)

### Fixed

- Fix errors when privacy requests execute concurrently without workers [#2489](https://github.com/ethyca/fides/pull/2489)
- Enable saas request overrides to run in worker runtime [#2489](https://github.com/ethyca/fides/pull/2489)

## [2.6.0](https://github.com/ethyca/fides/compare/2.5.1...2.6.0)

### Added

* Added the `env` option to the `security` configuration options to allow for users to completely secure the API endpoints [#2267](https://github.com/ethyca/fides/pull/2267)
* Unified Fides Resources
  * Added a dataset dropdown selector when configuring a connector to link an existing dataset to the connector configuration. [#2162](https://github.com/ethyca/fides/pull/2162)
  * Added new datasetconfig.ctl_dataset_id field to unify fides dataset resources [#2046](https://github.com/ethyca/fides/pull/2046)
* Add new connection config routes that couple them with systems [#2249](https://github.com/ethyca/fides/pull/2249)
* Add new select/deselect all permissions buttons [#2437](https://github.com/ethyca/fides/pull/2437)
* Endpoints to allow a user with the `user:password-reset` scope to reset users' passwords. In addition, users no longer require a scope to edit their own passwords. [#2373](https://github.com/ethyca/fides/pull/2373)
* New form to reset a user's password without knowing an old password [#2390](https://github.com/ethyca/fides/pull/2390)
* Approve & deny buttons on the "Request details" page. [#2473](https://github.com/ethyca/fides/pull/2473)
* Consent Propagation
  * Add the ability to execute Consent Requests via the Privacy Request Execution layer [#2125](https://github.com/ethyca/fides/pull/2125)
  * Add a Mailchimp Transactional Consent Connector [#2194](https://github.com/ethyca/fides/pull/2194)
  * Allow defining a list of opt-in and/or opt-out requests in consent connectors [#2315](https://github.com/ethyca/fides/pull/2315)
  * Add a Google Analytics Consent Connector for GA4 properties [#2302](https://github.com/ethyca/fides/pull/2302)
  * Pass the GA Cookie from the Privacy Center [#2337](https://github.com/ethyca/fides/pull/2337)
  * Rename "user_id" to more specific "ga_client_id" [#2356](https://github.com/ethyca/fides/pull/2356)
  * Patch Google Analytics Consent Connector to delete by client_id [#2355](https://github.com/ethyca/fides/pull/2355)
  * Add a "skip_param_values option" to optionally skip when we are missing param values in the body [#2384](https://github.com/ethyca/fides/pull/2384)
  * Adds a new Universal Analytics Connector that works with the UA Tracking Id
* Adds intake and storage of Global Privacy Control Signal props for Consent [#2599](https://github.com/ethyca/fides/pull/2599)

### Changed

- Unified Fides Resources
  - Removed several fidesops schemas for DSR's in favor of updated Fideslang schemas [#2009](https://github.com/ethyca/fides/pull/2009)
  - Removed DatasetConfig.dataset field [#2096](https://github.com/ethyca/fides/pull/2096)
  - Updated UI dataset config routes to use new unified routes [#2113](https://github.com/ethyca/fides/pull/2113)
  - Validate request body on crud endpoints on upsert. Validate dataset data categories before save. [#2134](https://github.com/ethyca/fides/pull/2134/)
  - Updated test env setup and quickstart to use new endpoints [#2225](https://github.com/ethyca/fides/pull/2225)
- Consent Propagation
  - Privacy Center consent options can now be marked as `executable` in order to propagate consent requests [#2193](https://github.com/ethyca/fides/pull/2193)
  - Add support for passing browser identities to consent request patches [#2304](https://github.com/ethyca/fides/pull/2304)
- Update fideslang to 1.3.3 [#2343](https://github.com/ethyca/fides/pull/2343)
- Display the request type instead of the policy name on the request table [#2382](https://github.com/ethyca/fides/pull/2382)
- Make denial reasons required [#2400](https://github.com/ethyca/fides/pull/2400)
- Display the policy key on the request details page [#2395](https://github.com/ethyca/fides/pull/2395)
- Updated CSV export [#2452](https://github.com/ethyca/fides/pull/2452)
- Privacy Request approval now uses a modal [#2443](https://github.com/ethyca/fides/pull/2443)

### Developer Experience

* `nox -s test_env` has been replaced with `nox -s "fides_env(dev)"`
* New command `nox -s "fides_env(test)"` creates a complete test environment with seed data (similar to `fides_env(dev)`) but with the production fides image so the built UI can be accessed at `localhost:8080` [#2399](https://github.com/ethyca/fides/pull/2399)
* Change from code climate to codecov for coverage reporting [#2402](https://github.com/ethyca/fides/pull/2402)

### Fixed

- Home screen header scaling and responsiveness issues [#2200](https://github.com/ethyca/fides/pull/2277)
- Privacy Center identity inputs validate even when they are optional. [#2308](https://github.com/ethyca/fides/pull/2308)
- The PII toggle defaults to false and PII will be hidden on page load [#2388](https://github.com/ethyca/fides/pull/2388)
- Fixed a CI bug caused by git security upgrades [#2441](https://github.com/ethyca/fides/pull/2441)
- Privacy Center
  - Identity inputs validate even when they are optional. [#2308](https://github.com/ethyca/fides/pull/2308)
  - Submit buttons show loading state and disable while submitting. [#2401](https://github.com/ethyca/fides/pull/2401)
  - Phone inputs no longer request country SVGs from external domain. [#2378](https://github.com/ethyca/fides/pull/2378)
  - Input validation errors no longer change the height of modals. [#2379](https://github.com/ethyca/fides/pull/2379)
- Patch masking strategies to better handle null and non-string inputs [#2307](https://github.com/ethyca/fides/pull/2377)
- Renamed prod pushes tag to be `latest` for privacy center and sample app [#2401](https://github.com/ethyca/fides/pull/2407)
- Update firebase connector to better handle non-existent users [#2439](https://github.com/ethyca/fides/pull/2439)

## [2.5.1](https://github.com/ethyca/fides/compare/2.5.0...2.5.1)

### Developer Experience

- Allow db resets only if `config.dev_mode` is `True` [#2321](https://github.com/ethyca/fides/pull/2321)

### Fixed

- Added a feature flag for the recent dataset classification UX changes [#2335](https://github.com/ethyca/fides/pull/2335)

### Security

- Add a check to the catchall path to prevent returning paths outside of the UI directory [#2330](https://github.com/ethyca/fides/pull/2330)

### Developer Experience

- Reduce size of local Docker images by fixing `.dockerignore` patterns [#2360](https://github.com/ethyca/fides/pull/2360)

## [2.5.0](https://github.com/ethyca/fides/compare/2.4.0...2.5.0)

### Docs

- Update the docs landing page and remove redundant docs [#2184](https://github.com/ethyca/fides/pull/2184)

### Added

- Added the `user` command group to the CLI. [#2153](https://github.com/ethyca/fides/pull/2153)
- Added `Code Climate` test coverage uploads. [#2198](https://github.com/ethyca/fides/pull/2198)
- Added the connection key to the execution log [#2100](https://github.com/ethyca/fides/pull/2100)
- Added endpoints to retrieve DSR `Rule`s and `Rule Target`s [#2116](https://github.com/ethyca/fides/pull/2116)
- Added Fides version number to account dropdown in the UI [#2140](https://github.com/ethyca/fides/pull/2140)
- Add link to Classify Systems page in nav side bar [#2128](https://github.com/ethyca/fides/pull/2128)
- Dataset classification UI now polls for results [#2123](https://github.com/ethyca/fides/pull/2123)
- Update Privacy Center Icons [#1800](https://github.com/ethyca/fides/pull/2139)
- Privacy Center `fides-consent.js`:
  - `Fides.shopify` integration function. [#2152](https://github.com/ethyca/fides/pull/2152)
  - Dedicated folder for integrations.
  - `Fides.meta` integration function (fbq). [#2217](https://github.com/ethyca/fides/pull/2217)
- Adds support for Twilio email service (Sendgrid) [#2154](https://github.com/ethyca/fides/pull/2154)
- Access and erasure support for Recharge [#1709](https://github.com/ethyca/fides/pull/1709)
- Access and erasure support for Friendbuy Nextgen [#2085](https://github.com/ethyca/fides/pull/2085)

### Changed

- Admin UI Feature Flags - [#2101](https://github.com/ethyca/fides/pull/2101)
  - Overrides can be saved in the browser.
  - Use `NEXT_PUBLIC_APP_ENV` for app-specific environment config.
  - No longer use `react-feature-flags` library.
  - Can have descriptions. [#2243](https://github.com/ethyca/fides/pull/2243)
- Made privacy declarations optional when adding systems manually - [#2173](https://github.com/ethyca/fides/pull/2173)
- Removed an unclear logging message. [#2266](https://github.com/ethyca/fides/pull/2266)
- Allow any user with `user:delete` scope to delete other users [#2148](https://github.com/ethyca/fides/pull/2148)
- Dynamic imports of custom overrides and SaaS test fixtures [#2169](https://github.com/ethyca/fides/pull/2169)
- Added `AuthenticatedClient` to custom request override interface [#2171](https://github.com/ethyca/fides/pull/2171)
- Only approve the specific collection instead of the entire dataset, display only top 1 classification by default [#2226](https://github.com/ethyca/fides/pull/2226)
- Update sample project resources for `fides evaluate` usage in `fides deploy` [#2253](https://github.com/ethyca/fides/pull/2253)

### Removed

- Removed unused object_name field on s3 storage config [#2133](https://github.com/ethyca/fides/pull/2133)

### Fixed

- Remove next-auth from privacy center to fix JS console error [#2090](https://github.com/ethyca/fides/pull/2090)
- Admin UI - Added Missing ability to assign `user:delete` in the permissions checkboxes [#2148](https://github.com/ethyca/fides/pull/2148)
- Nav bug: clicking on Privacy Request breadcrumb takes me to Home instead of /privacy-requests [#497](https://github.com/ethyca/fides/pull/2141)
- Side nav disappears when viewing request details [#2129](https://github.com/ethyca/fides/pull/2155)
- Remove usage of load dataset button and other dataset UI modifications [#2149](https://github.com/ethyca/fides/pull/2149)
- Improve readability for exceptions raised from custom request overrides [#2157](https://github.com/ethyca/fides/pull/2157)
- Importing custom request overrides on server startup [#2186](https://github.com/ethyca/fides/pull/2186)
- Remove warning when env vars default to blank strings in docker-compose [#2188](https://github.com/ethyca/fides/pull/2188)
- Fix Cookie House purchase modal flashing 'Error' in title [#2274](https://github.com/ethyca/fides/pull/2274)
- Stop dependency from upgrading `packaging` to version with known issue [#2273](https://github.com/ethyca/fides/pull/2273)
- Privacy center config no longer requires `identity_inputs` and will use `email` as a default [#2263](https://github.com/ethyca/fides/pull/2263)
- No longer display remaining days for privacy requests in terminal states [#2292](https://github.com/ethyca/fides/pull/2292)

### Removed

- Remove "Create New System" button when viewing systems. All systems can now be created via the "Add systems" button on the home page. [#2132](https://github.com/ethyca/fides/pull/2132)

## [2.4.0](https://github.com/ethyca/fides/compare/2.3.1...2.4.0)

### Developer Experience

- Include a pre-check workflow that collects the pytest suite [#2098](https://github.com/ethyca/fides/pull/2098)
- Write to the application db when running the app locally. Write to the test db when running pytest [#1731](https://github.com/ethyca/fides/pull/1731)

### Changed

- Move the `fides.ctl.core.` and `fides.ctl.connectors` modules into `fides.core` and `fides.connectors` respectively [#2097](https://github.com/ethyca/fides/pull/2097)
- Fides: Skip cypress tests due to nav bar 2.0 [#2102](https://github.com/ethyca/fides/pull/2103)

### Added

- Adds new erasure policy for complete user data masking [#1839](https://github.com/ethyca/fides/pull/1839)
- New Fides Home page [#1864](https://github.com/ethyca/fides/pull/2050)
- Nav 2.0 - Replace form flow side navs with top tabs [#2037](https://github.com/ethyca/fides/pull/2050)
- Adds new erasure policy for complete user data masking [#1839](https://github.com/ethyca/fides/pull/1839)
- Added ability to use Mailgun templates when sending emails. [#2039](https://github.com/ethyca/fides/pull/2039)
- Adds SMS id verification for consent [#2094](https://github.com/ethyca/fides/pull/2094)

### Fixed

- Store `fides_consent` cookie on the root domain of the Privacy Center [#2071](https://github.com/ethyca/fides/pull/2071)
- Properly set the expire-time for verification codes [#2105](https://github.com/ethyca/fides/pull/2105)

## [2.3.1](https://github.com/ethyca/fides/compare/2.3.0...2.3.1)

### Fixed

- Resolved an issue where the root_user was not being created [#2082](https://github.com/ethyca/fides/pull/2082)

### Added

- Nav redesign with sidebar groups. Feature flagged to only be visible in dev mode until release. [#2030](https://github.com/ethyca/fides/pull/2047)
- Improved error handling for incorrect app encryption key [#2089](https://github.com/ethyca/fides/pull/2089)
- Access and erasure support for Friendbuy API [#2019](https://github.com/ethyca/fides/pull/2019)

## [2.3.0](https://github.com/ethyca/fides/compare/2.2.2...2.3.0)

### Added

- Common Subscriptions for app-wide data and feature checks. [#2030](https://github.com/ethyca/fides/pull/2030)
- Send email alerts on privacy request failures once the specified threshold is reached. [#1793](https://github.com/ethyca/fides/pull/1793)
- DSR Notifications (toast) [#1895](https://github.com/ethyca/fides/pull/1895)
- DSR configure alerts btn [#1895](https://github.com/ethyca/fides/pull/1895)
- DSR configure alters (FE) [#1895](https://github.com/ethyca/fides/pull/1895)
- Add a `usage` session to Nox to print full session docstrings. [#2022](https://github.com/ethyca/fides/pull/2022)

### Added

- Adds notifications section to toml files [#2026](https://github.com/ethyca/fides/pull/2060)

### Changed

- Updated to use `loguru` logging library throughout codebase [#2031](https://github.com/ethyca/fides/pull/2031)
- Do not always create a `fides.toml` by default [#2023](https://github.com/ethyca/fides/pull/2023)
- The `fideslib` module has been merged into `fides`, code redundancies have been removed [#1859](https://github.com/ethyca/fides/pull/1859)
- Replace 'ingress' and 'egress' with 'sources' and 'destinations' across UI [#2044](https://github.com/ethyca/fides/pull/2044)
- Update the functionality of `fides pull -a <filename>` to include _all_ resource types. [#2083](https://github.com/ethyca/fides/pull/2083)

### Fixed

- Timing issues with bulk DSR reprocessing, specifically when analytics are enabled [#2015](https://github.com/ethyca/fides/pull/2015)
- Error caused by running erasure requests with disabled connectors [#2045](https://github.com/ethyca/fides/pull/2045)
- Changes the SlowAPI ratelimiter's backend to use memory instead of Redis [#2054](https://github.com/ethyca/fides/pull/2058)

## [2.2.2](https://github.com/ethyca/fides/compare/2.2.1...2.2.2)

### Docs

- Updated the readme to use new new [docs site](http://docs.ethyca.com) [#2020](https://github.com/ethyca/fides/pull/2020)

### Deprecated

- The documentation site hosted in the `/docs` directory has been deprecated. All documentation updates will be hosted at the new [docs site](http://docs.ethyca.com) [#2020](https://github.com/ethyca/fides/pull/2020)

### Fixed

- Fixed mypy and pylint errors [#2013](https://github.com/ethyca/fides/pull/2013)
- Update connection test endpoint to be effectively non-blocking [#2000](https://github.com/ethyca/fides/pull/2000)
- Update Fides connector to better handle children with no access results [#2012](https://github.com/ethyca/fides/pull/2012)

## [2.2.1](https://github.com/ethyca/fides/compare/2.2.0...2.2.1)

### Added

- Add health check indicator for data flow scanning option [#1973](https://github.com/ethyca/fides/pull/1973)

### Changed

- The `celery.toml` is no longer used, instead it is a subsection of the `fides.toml` file [#1990](https://github.com/ethyca/fides/pull/1990)
- Update sample project landing page copy to be version-agnostic [#1958](https://github.com/ethyca/fides/pull/1958)
- `get` and `ls` CLI commands now return valid `fides` object YAML [#1991](https://github.com/ethyca/fides/pull/1991)

### Developer Experience

- Remove duplicate fastapi-caching and pin version. [#1765](https://github.com/ethyca/fides/pull/1765)

## [2.2.0](https://github.com/ethyca/fides/compare/2.1.0...2.2.0)

### Added

- Send email alerts on privacy request failures once the specified threshold is reached. [#1793](https://github.com/ethyca/fides/pull/1793)
- Add authenticated privacy request route. [#1819](https://github.com/ethyca/fides/pull/1819)
- Enable the onboarding flow [#1836](https://github.com/ethyca/fides/pull/1836)
- Access and erasure support for Fullstory API [#1821](https://github.com/ethyca/fides/pull/1821)
- Add function to poll privacy request for completion [#1860](https://github.com/ethyca/fides/pull/1860)
- Added rescan flow for the data flow scanner [#1844](https://github.com/ethyca/fides/pull/1844)
- Add rescan flow for the data flow scanner [#1844](https://github.com/ethyca/fides/pull/1844)
- Add Fides connector to support parent-child Fides deployments [#1861](https://github.com/ethyca/fides/pull/1861)
- Classification UI now polls for updates to classifications [#1908](https://github.com/ethyca/fides/pull/1908)

### Changed

- The organization info form step is now skipped if the server already has organization info. [#1840](https://github.com/ethyca/fides/pull/1840)
- Removed the description column from the classify systems page. [#1867](https://github.com/ethyca/fides/pull/1867)
- Retrieve child results during fides connector execution [#1967](https://github.com/ethyca/fides/pull/1967)

### Fixed

- Fix error in parent user creation seeding. [#1832](https://github.com/ethyca/fides/issues/1832)
- Fix DSR error due to unfiltered empty identities [#1901](https://github.com/ethyca/fides/pull/1907)

### Docs

- Remove documentation about no-longer used connection string override [#1824](https://github.com/ethyca/fides/pull/1824)
- Fix typo in headings [#1824](https://github.com/ethyca/fides/pull/1824)
- Update documentation to reflect configs necessary for mailgun, twilio_sms and twilio_email service types [#1846](https://github.com/ethyca/fides/pull/1846)

...

## [2.1.0](https://github.com/ethyca/fides/compare/2.0.0...2.1.0)

### Added

- Classification flow for system data flows
- Classification is now triggered as part of data flow scanning
- Include `ingress` and `egress` fields on system export and `datamap/` endpoint [#1740](https://github.com/ethyca/fides/pull/1740)
- Repeatable unique identifier for dataset fides_keys and metadata [#1786](https://github.com/ethyca/fides/pull/1786)
- Adds SMS support for identity verification notifications [#1726](https://github.com/ethyca/fides/pull/1726)
- Added phone number validation in back-end and react phone number form in Privacy Center [#1745](https://github.com/ethyca/fides/pull/1745)
- Adds SMS message template for all subject notifications [#1743](https://github.com/ethyca/fides/pull/1743)
- Privacy-Center-Cypress workflow for CI checks of the Privacy Center. [#1722](https://github.com/ethyca/fides/pull/1722)
- Privacy Center `fides-consent.js` script for accessing consent on external pages. [Details](/clients/privacy-center/packages/fides-consent/README.md)
- Erasure support for Twilio Conversations API [#1673](https://github.com/ethyca/fides/pull/1673)
- Webserver port can now be configured via the CLI command [#1858](https://github.com/ethyca/fides/pull/1858)

### Changed

- Optional dependencies are no longer used for 3rd-party connectivity. Instead they are used to isolate dangerous dependencies. [#1679](https://github.com/ethyca/fides/pull/1679)
- All Next pages now automatically require login. [#1670](https://github.com/ethyca/fides/pull/1670)
- Running the `webserver` command no longer prompts the user to opt out/in to analytics[#1724](https://github.com/ethyca/fides/pull/1724)

### Developer Experience

- Admin-UI-Cypress tests that fail in CI will now upload screen recordings for debugging. [#1728](https://github.com/ethyca/fides/pull/1728/files/c23e62fea284f7910028c8483feff893903068b8#r1019491323)
- Enable remote debugging from VSCode of live dev app [#1780](https://github.com/ethyca/fides/pull/1780)

### Removed

- Removed the Privacy Center `cookieName` config introduced in 2.0.0. [#1756](https://github.com/ethyca/fides/pull/1756)

### Fixed

- Exceptions are no longer raised when sending analytics on Windows [#1666](https://github.com/ethyca/fides/pull/1666)
- Fixed wording on identity verification modal in the Privacy Center [#1674](https://github.com/ethyca/fides/pull/1674)
- Update system fides_key tooltip text [#1533](https://github.com/ethyca/fides/pull/1685)
- Removed local storage parsing that is redundant with redux-persist. [#1678](https://github.com/ethyca/fides/pull/1678)
- Show a helpful error message if Docker daemon is not running during "fides deploy" [#1694](https://github.com/ethyca/fides/pull/1694)
- Allow users to query their own permissions, including root user. [#1698](https://github.com/ethyca/fides/pull/1698)
- Single-select taxonomy fields legal basis and special category can be cleared. [#1712](https://github.com/ethyca/fides/pull/1712)
- Fixes the issue where the security config is not properly loading from environment variables. [#1718](https://github.com/ethyca/fides/pull/1718)
- Fixes the issue where the CLI can't run without the config values required by the webserver. [#1811](https://github.com/ethyca/fides/pull/1811)
- Correctly handle response from adobe jwt auth endpoint as milliseconds, rather than seconds. [#1754](https://github.com/ethyca/fides/pull/1754)
- Fixed styling issues with the `EditDrawer` component. [#1803](https://github.com/ethyca/fides/pull/1803)

### Security

- Bumped versions of packages that use OpenSSL [#1683](https://github.com/ethyca/fides/pull/1683)

## [2.0.0](https://github.com/ethyca/fides/compare/1.9.6...2.0.0)

### Added

- Allow delete-only SaaS connector endpoints [#1200](https://github.com/ethyca/fides/pull/1200)
- Privacy center consent choices store a browser cookie. [#1364](https://github.com/ethyca/fides/pull/1364)
  - The format is generic. A reasonable set of defaults will be added later: [#1444](https://github.com/ethyca/fides/issues/1444)
  - The cookie name defaults to `fides_consent` but can be configured under `config.json > consent > cookieName`.
  - Each consent option can provide an array of `cookieKeys`.
- Individually select and reprocess DSRs that have errored [#1203](https://github.com/ethyca/fides/pull/1489)
- Bulk select and reprocess DSRs that have errored [#1205](https://github.com/ethyca/fides/pull/1489)
- Config Wizard: AWS scan results populate in system review forms. [#1454](https://github.com/ethyca/fides/pull/1454)
- Integrate rate limiter with Saas Connectors. [#1433](https://github.com/ethyca/fides/pull/1433)
- Config Wizard: Added a column selector to the scan results page of the config wizard [#1590](https://github.com/ethyca/fides/pull/1590)
- Config Wizard: Flow for runtime scanner option [#1640](https://github.com/ethyca/fides/pull/1640)
- Access support for Twilio Conversations API [#1520](https://github.com/ethyca/fides/pull/1520)
- Message Config: Adds Twilio Email/SMS support [#1519](https://github.com/ethyca/fides/pull/1519)

### Changed

- Updated mypy to version 0.981 and Python to version 3.10.7 [#1448](https://github.com/ethyca/fides/pull/1448)

### Developer Experience

- Repository dispatch events are sent to fidesctl-plus and fidesops-plus [#1263](https://github.com/ethyca/fides/pull/1263)
- Only the `docs-authors` team members are specified as `CODEOWNERS` [#1446](https://github.com/ethyca/fides/pull/1446)
- Updates the default local configuration to not defer tasks to a worker node [#1552](https://github.com/ethyca/fides/pull/1552/)
- Updates the healthcheck to return health status of connected Celery workers [#1588](https://github.com/ethyca/fides/pull/1588)

### Docs

- Remove the tutorial to prepare for new update [#1543](https://github.com/ethyca/fides/pull/1543)
- Add system management via UI documentation [#1541](https://github.com/ethyca/fides/pull/1541)
- Added DSR quickstart docs, restructured docs navigation [#1651](https://github.com/ethyca/fides/pull/1651)
- Update privacy request execution overview docs [#1258](https://github.com/ethyca/fides/pull/1490)

### Fixed

- Fixed system dependencies appearing as "N/A" in the datamap endpoint when there are no privacy declarations [#1649](https://github.com/ethyca/fides/pull/1649)

## [1.9.6](https://github.com/ethyca/fides/compare/1.9.5...1.9.6)

### Fixed

- Include systems without a privacy declaration on data map [#1603](https://github.com/ethyca/fides/pull/1603)
- Handle malformed tokens [#1523](https://github.com/ethyca/fides/pull/1523)
- Remove thrown exception from getAllPrivacyRequests method [#1592](https://github.com/ethyca/fides/pull/1593)
- Include systems without a privacy declaration on data map [#1603](https://github.com/ethyca/fides/pull/1603)
- After editing a dataset, the table will stay on the previously selected collection instead of resetting to the first one. [#1511](https://github.com/ethyca/fides/pull/1511)
- Fix redis `db_index` config issue [#1647](https://github.com/ethyca/fides/pull/1647)

### Docs

- Add unlinked docs and fix any remaining broken links [#1266](https://github.com/ethyca/fides/pull/1266)
- Update privacy center docs to include consent information [#1537](https://github.com/ethyca/fides/pull/1537)
- Update UI docs to include DSR countdown information and additional descriptions/filtering [#1545](https://github.com/ethyca/fides/pull/1545)

### Changed

- Allow multiple masking strategies to be specified when using fides as a masking engine [#1647](https://github.com/ethyca/fides/pull/1647)

## [1.9.5](https://github.com/ethyca/fides/compare/1.9.4...1.9.5)

### Added

- The database includes a `plus_system_scans` relation, to track the status and results of System Scanner executions in fidesctl-plus [#1554](https://github.com/ethyca/fides/pull/1554)

## [1.9.4](https://github.com/ethyca/fides/compare/1.9.2...1.9.4)

### Fixed

- After editing a dataset, the table will stay on the previously selected collection instead of resetting to the first one. [#1511](https://github.com/ethyca/fides/pull/1511)

## [1.9.2](https://github.com/ethyca/fides/compare/1.9.1...1.9.2)

### Deprecated

- Added a deprecation warning for the entire package [#1244](https://github.com/ethyca/fides/pull/1244)

### Added

- Dataset generation enhancements using Fides Classify for Plus users:

  - Integrate Fides Plus API into placeholder features introduced in 1.9.0. [#1194](https://github.com/ethyca/fides/pull/1194)

- Fides Admin UI:
  - Configure Connector after creation [#1204](https://github.com/ethyca/fides/pull/1356)

### Fixed

- Privacy Center:
  - Handle error on startup if server isn't running [#1239](https://github.com/ethyca/fides/pull/1239)
  - Fix styling issue with cards [#1240](https://github.com/ethyca/fides/pull/1240)
  - Redirect to index on consent save [#1238](https://github.com/ethyca/fides/pull/1238)

## [1.9.1](https://github.com/ethyca/fides/compare/1.9.0...1.9.1)

### Changed

- Update fideslang to v1.3.1 [#1136](https://github.com/ethyca/fides/pull/1136)

### Changed

- Update fideslang to v1.3.1 [#1136](https://github.com/ethyca/fides/pull/1136)

## [1.9.0](https://github.com/ethyca/fides/compare/1.8.6...1.9.0) - 2022-09-29

### Added

- Dataset generation enhancements using Fides Classify for Plus users:
  - Added toggle for enabling classify during generation. [#1057](https://github.com/ethyca/fides/pull/1057)
  - Initial implementation of API request to kick off classify, with confirmation modal. [#1069](https://github.com/ethyca/fides/pull/1069)
  - Initial Classification & Review status for generated datasets. [#1074](https://github.com/ethyca/fides/pull/1074)
  - Component for choosing data categories based on classification results. [#1110](https://github.com/ethyca/fides/pull/1110)
  - The dataset fields table shows data categories from the classifier (if available). [#1088](https://github.com/ethyca/fides/pull/1088)
  - The "Approve" button can be used to update the dataset with the classifier's suggestions. [#1129](https://github.com/ethyca/fides/pull/1129)
- System management UI:
  - New page to add a system via yaml [#1062](https://github.com/ethyca/fides/pull/1062)
  - Skeleton of page to add a system manually [#1068](https://github.com/ethyca/fides/pull/1068)
  - Refactor config wizard system forms to be reused for system management [#1072](https://github.com/ethyca/fides/pull/1072)
  - Add additional optional fields to system management forms [#1082](https://github.com/ethyca/fides/pull/1082)
  - Delete a system through the UI [#1085](https://github.com/ethyca/fides/pull/1085)
  - Edit a system through the UI [#1096](https://github.com/ethyca/fides/pull/1096)
- Cypress component testing [#1106](https://github.com/ethyca/fides/pull/1106)

### Changed

- Changed behavior of `load_default_taxonomy` to append instead of upsert [#1040](https://github.com/ethyca/fides/pull/1040)
- Changed behavior of adding privacy declarations to decouple the actions of the "add" and "next" buttons [#1086](https://github.com/ethyca/fides/pull/1086)
- Moved system related UI components from the `config-wizard` directory to the `system` directory [#1097](https://github.com/ethyca/fides/pull/1097)
- Updated "type" on SaaS config to be a simple string type, not an enum [#1197](https://github.com/ethyca/fides/pull/1197)

### Developer Experience

- Optional dependencies may have their version defined only once, in `optional-requirements.txt` [#1171](https://github.com/ethyca/fides/pull/1171)

### Docs

- Updated the footer links [#1130](https://github.com/ethyca/fides/pull/1130)

### Fixed

- Fixed the "help" link in the UI header [#1078](https://github.com/ethyca/fides/pull/1078)
- Fixed a bug in Data Category Dropdowns where checking i.e. `user.biometric` would also check `user.biometric_health` [#1126](https://github.com/ethyca/fides/pull/1126)

### Security

- Upgraded pymysql to version `1.0.2` [#1094](https://github.com/ethyca/fides/pull/1094)

## [1.8.6](https://github.com/ethyca/fides/compare/1.8.5...1.8.6) - 2022-09-28

### Added

- Added classification tables for Plus users [#1060](https://github.com/ethyca/fides/pull/1060)

### Fixed

- Fixed a bug where rows were being excluded from a data map [#1124](https://github.com/ethyca/fides/pull/1124)

## [1.8.5](https://github.com/ethyca/fides/compare/1.8.4...1.8.5) - 2022-09-21

### Changed

- Update fideslang to v1.3.0 [#1103](https://github.com/ethyca/fides/pull/1103)

## [1.8.4](https://github.com/ethyca/fides/compare/1.8.3...1.8.4) - 2022-09-09

### Added

- Initial system management page [#1054](https://github.com/ethyca/fides/pull/1054)

### Changed

- Deleting a taxonomy field with children will now cascade delete all of its children as well. [#1042](https://github.com/ethyca/fides/pull/1042)

### Fixed

- Fixed navigating directly to frontend routes loading index page instead of the correct static page for the route.
- Fix truncated evaluation error messages [#1053](https://github.com/ethyca/fides/pull/1053)

## [1.8.3](https://github.com/ethyca/fides/compare/1.8.2...1.8.3) - 2022-09-06

### Added

- Added more taxonomy fields that can be edited via the UI [#1000](https://github.com/ethyca/fides/pull/1000) [#1028](https://github.com/ethyca/fides/pull/1028)
- Added the ability to add taxonomy fields via the UI [#1019](https://github.com/ethyca/fides/pull/1019)
- Added the ability to delete taxonomy fields via the UI [#1006](https://github.com/ethyca/fides/pull/1006)
  - Only non-default taxonomy entities can be deleted [#1023](https://github.com/ethyca/fides/pull/1023)
- Prevent deleting taxonomy `is_default` fields and from adding `is_default=True` fields via the API [#990](https://github.com/ethyca/fides/pull/990).
- Added a "Custom" tag to distinguish user defined taxonomy fields from default taxonomy fields in the UI [#1027](https://github.com/ethyca/fides/pull/1027)
- Added initial support for enabling Fides Plus [#1037](https://github.com/ethyca/fides/pull/1037)
  - The `useFeatures` hook can be used to check if `plus` is enabled.
  - Navigating to/from the Data Map page is gated behind this feature.
  - Plus endpoints are served from the private Plus image.

### Fixed

- Fixed failing mypy tests [#1030](https://github.com/ethyca/fides/pull/1030)
- Fixed an issue where `fides push --diff` would return a false positive diff [#1026](https://github.com/ethyca/fides/pull/1026)
- Pinned pydantic version to < 1.10.0 to fix an error in finding referenced fides keys [#1045](https://github.com/ethyca/fides/pull/1045)

### Fixed

- Fixed failing mypy tests [#1030](https://github.com/ethyca/fides/pull/1030)
- Fixed an issue where `fides push --diff` would return a false positive diff [#1026](https://github.com/ethyca/fides/pull/1026)

### Docs

- Minor formatting updates to [Policy Webhooks](https://ethyca.github.io/fidesops/guides/policy_webhooks/) documentation [#1114](https://github.com/ethyca/fidesops/pull/1114)

### Removed

- Removed create superuser [#1116](https://github.com/ethyca/fidesops/pull/1116)

## [1.8.2](https://github.com/ethyca/fides/compare/1.8.1...1.8.2) - 2022-08-18

### Added

- Added the ability to edit taxonomy fields via the UI [#977](https://github.com/ethyca/fides/pull/977) [#1028](https://github.com/ethyca/fides/pull/1028)
- New column `is_default` added to DataCategory, DataUse, DataSubject, and DataQualifier tables [#976](https://github.com/ethyca/fides/pull/976)
- Added the ability to add taxonomy fields via the UI [#1019](https://github.com/ethyca/fides/pull/1019)
- Added the ability to delete taxonomy fields via the UI [#1006](https://github.com/ethyca/fides/pull/1006)
  - Only non-default taxonomy entities can be deleted [#1023](https://github.com/ethyca/fides/pull/1023)
- Prevent deleting taxonomy `is_default` fields and from adding `is_default=True` fields via the API [#990](https://github.com/ethyca/fides/pull/990).
- Added a "Custom" tag to distinguish user defined taxonomy fields from default taxonomy fields in the UI [#1027](https://github.com/ethyca/fides/pull/1027)

### Changed

- Upgraded base Docker version to Python 3.9 and updated all other references from 3.8 -> 3.9 [#974](https://github.com/ethyca/fides/pull/974)
- Prepend all database tables with `ctl_` [#979](https://github.com/ethyca/fides/pull/979)
- Moved the `admin-ui` code down one level into a `ctl` subdir [#970](https://github.com/ethyca/fides/pull/970)
- Extended the `/datamap` endpoint to include extra metadata [#992](https://github.com/ethyca/fides/pull/992)

## [1.8.1](https://github.com/ethyca/fides/compare/1.8.0...1.8.1) - 2022-08-08

### Deprecated

- The following environment variables have been deprecated, and replaced with the new environment variable names indicated below. To avoid breaking existing workflows, the deprecated variables are still respected in v1.8.1. They will be removed in a future release.
  - `FIDESCTL__API__DATABASE_HOST` --> `FIDESCTL__DATABASE__SERVER`
  - `FIDESCTL__API__DATABASE_NAME` --> `FIDESCTL__DATABASE__DB`
  - `FIDESCTL__API__DATABASE_PASSWORD` --> `FIDESCTL__DATABASE__PASSWORD`
  - `FIDESCTL__API__DATABASE_PORT` --> `FIDESCTL__DATABASE__PORT`
  - `FIDESCTL__API__DATABASE_TEST_DATABASE_NAME` --> `FIDESCTL__DATABASE__TEST_DB`
  - `FIDESCTL__API__DATABASE_USER` --> `FIDESCTL__DATABASE__USER`

### Developer Experience

- The included `docker-compose.yml` no longer references outdated ENV variables [#964](https://github.com/ethyca/fides/pull/964)

### Docs

- Minor release documentation now reflects the desired patch release process [#955](https://github.com/ethyca/fides/pull/955)
- Updated references to ENV variables [#964](https://github.com/ethyca/fides/pull/964)

### Fixed

- Deprecated config options will continue to be respected when set via environment variables [#965](https://github.com/ethyca/fides/pull/965)
- The git cache is rebuilt within the Docker container [#962](https://github.com/ethyca/fides/pull/962)
- The `wheel` pypi build no longer has a dirty version tag [#962](https://github.com/ethyca/fides/pull/962)
- Add setuptools to dev-requirements to fix versioneer error [#983](https://github.com/ethyca/fides/pull/983)

## [1.8.0](https://github.com/ethyca/fides/compare/1.7.1...1.8.0) - 2022-08-04

### Added

- Initial configuration wizard UI view
  - System scanning step: AWS credentials form and initial `generate` API usage.
  - System scanning results: AWS systems are stored and can be selected for review
- CustomInput type "password" with show/hide icon.
- Pull CLI command now checks for untracked/unstaged files in the manifests dir [#869](https://github.com/ethyca/fides/pull/869)
- Pull CLI command has a flag to pull missing files from the server [#895](https://github.com/ethyca/fides/pull/895)
- Add BigQuery support for the `generate` command and `/generate` endpoint [#814](https://github.com/ethyca/fides/pull/814) & [#917](https://github.com/ethyca/fides/pull/917)
- Added user auth tables [915](https://github.com/ethyca/fides/pull/915)
- Standardized API error parsing under `~/types/errors`
- Added taxonomy page to UI [#902](https://github.com/ethyca/fides/pull/902)
  - Added a nested accordion component for displaying taxonomy data [#910](https://github.com/ethyca/fides/pull/910)
- Add lru cache to get_config [927](https://github.com/ethyca/fides/pull/927)
- Add support for deprecated API config values [#959](https://github.com/ethyca/fides/pull/959)
- `fides` is now an alias for `fidesctl` as a CLI entrypoint [#926](https://github.com/ethyca/fides/pull/926)
- Add user auth routes [929](https://github.com/ethyca/fides/pull/929)
- Bump fideslib to 3.0.1 and remove patch code[931](https://github.com/ethyca/fides/pull/931)
- Update the `fidesctl` python package to automatically serve the UI [#941](https://github.com/ethyca/fides/pull/941)
- Add `push` cli command alias for `apply` and deprecate `apply` [943](https://github.com/ethyca/fides/pull/943)
- Add resource groups tagging api as a source of system generation [939](https://github.com/ethyca/fides/pull/939)
- Add GitHub Action to publish the `fidesctl` package to testpypi on pushes to main [#951](https://github.com/ethyca/fides/pull/951)
- Added configWizardFlag to ui to hide the config wizard when false [[#1453](https://github.com/ethyca/fides/issues/1453)

### Changed

- Updated the `datamap` endpoint to return human-readable column names as the first response item [#779](https://github.com/ethyca/fides/pull/779)
- Remove the `obscure` requirement from the `generate` endpoint [#819](https://github.com/ethyca/fides/pull/819)
- Moved all files from `fidesapi` to `fidesctl/api` [#885](https://github.com/ethyca/fides/pull/885)
- Moved `scan` and `generate` to the list of commands that can be run in local mode [#841](https://github.com/ethyca/fides/pull/841)
- Upgraded the base docker images from Debian Buster to Bullseye [#958](https://github.com/ethyca/fides/pull/958)
- Removed `ipython` as a dev-requirement [#958](https://github.com/ethyca/fides/pull/958)
- Webserver dependencies now come as a standard part of the package [#881](https://github.com/ethyca/fides/pull/881)
- Initial configuration wizard UI view
  - Refactored step & form results management to use Redux Toolkit slice.
- Change `id` field in tables from an integer to a string [915](https://github.com/ethyca/fides/pull/915)
- Update `fideslang` to `1.1.0`, simplifying the default taxonomy and adding `tags` for resources [#865](https://github.com/ethyca/fides/pull/865)
- Merge existing configurations with `fideslib` library [#913](https://github.com/ethyca/fides/pull/913)
- Moved frontend static files to `src/fidesctl/ui-build/static` [#934](https://github.com/ethyca/fides/pull/934)
- Replicated the error response handling from the `/validate` endpoint to the `/generate` endpoint [#911](https://github.com/ethyca/fides/pull/911)

### Developer Experience

- Remove `API_PREFIX` from fidesctl/core/utils.py and change references to `API_PREFIX` in fidesctl/api/reoutes/util.py [922](https://github.com/ethyca/fides/pull/922)

### Fixed

- Dataset field columns show all columns by default in the UI [#898](https://github.com/ethyca/fides/pull/898)
- Fixed the missing `.fides./` directory when locating the default config [#933](https://github.com/ethyca/fides/pull/933)

## [1.7.1](https://github.com/ethyca/fides/compare/1.7.0...1.7.1) - 2022-07-28

### Added

- Add datasets via YAML in the UI [#813](https://github.com/ethyca/fides/pull/813)
- Add datasets via database connection [#834](https://github.com/ethyca/fides/pull/834) [#889](https://github.com/ethyca/fides/pull/889)
- Add delete confirmation when deleting a field or collection from a dataset [#809](https://github.com/ethyca/fides/pull/809)
- Add ability to delete datasets from the UI [#827](https://github.com/ethyca/fides/pull/827)
- Add Cypress for testing [713](https://github.com/ethyca/fides/pull/833)
- Add datasets via database connection (UI only) [#834](https://github.com/ethyca/fides/pull/834)
- Add Okta support to the `/generate` endpoint [#842](https://github.com/ethyca/fides/pull/842)
- Add db support to `/generate` endpoint [849](https://github.com/ethyca/fides/pull/849)
- Added OpenAPI TypeScript client generation for the UI app. See the [README](/clients/admin-ui/src/types/api/README.md) for more details.

### Changed

- Remove the `obscure` requirement from the `generate` endpoint [#819](https://github.com/ethyca/fides/pull/819)

### Developer Experience

- When releases are published, dispatch a repository webhook event to ethyca/fidesctl-plus [#938](https://github.com/ethyca/fides/pull/938)

### Docs

- recommend/replace pip installs with pipx [#874](https://github.com/ethyca/fides/pull/874)

### Fixed

- CustomSelect input tooltips appear next to selector instead of wrapping to a new row.
- Datasets without the `third_country_transfer` will not cause the editing dataset form to not render.
- Fixed a build issue causing an `unknown` version of `fidesctl` to be installed in published Docker images [#836](https://github.com/ethyca/fides/pull/836)
- Fixed an M1-related SQLAlchemy bug [#816](https://github.com/ethyca/fides/pull/891)
- Endpoints now work with or without a trailing slash. [#886](https://github.com/ethyca/fides/pull/886)
- Dataset field columns show all columns by default in the UI [#898](https://github.com/ethyca/fides/pull/898)
- Fixed the `tag` specific GitHub Action workflows for Docker and publishing docs. [#901](https://github.com/ethyca/fides/pull/901)

## [1.7.0](https://github.com/ethyca/fides/compare/1.6.1...1.7.0) - 2022-06-23

### Added

- Added dependabot to keep dependencies updated
- A warning now issues for any orphan datasets as part of the `apply` command [543](https://github.com/ethyca/fides/pull/543)
- Initial scaffolding of management UI [#561](https://github.com/ethyca/fides/pull/624)
- A new `audit` command for `system` and `organization` resources, checking data map attribute compliance [#548](https://github.com/ethyca/fides/pull/548)
- Static UI assets are now built with the docker container [#663](https://github.com/ethyca/fides/issues/663)
- Host static files via fidesapi [#621](https://github.com/ethyca/fides/pull/621)
- A new `generate` endpoint to enable capturing systems from infrastructure from the UI [#642](https://github.com/ethyca/fides/pull/642)
- A new `datamap` endpoint to enable visualizing a data map from the UI [#721](https://github.com/ethyca/fides/pull/721)
- Management UI navigation bar [#679](https://github.com/ethyca/fides/issues/679)
- Management UI integration [#736](https://github.com/ethyca/fides/pull/736)
  - Datasets
  - Systems
  - Taxonomy (data categories)
- Initial dataset UI view [#768](https://github.com/ethyca/fides/pull/768)
  - Add interaction for viewing a dataset collection
  - Add column picker
  - Add a data category checklist tree
  - Edit/delete dataset fields
  - Edit/delete dataset collections
  - Edit datasets
  - Add a component for Identifiability tags
  - Add tooltips for help on forms
  - Add geographic location (third_country_transfers) country selection. Supported by new dependency `i18n-iso-countries`.
- Okta, aws and database credentials can now come from `fidesctl.toml` config [#694](https://github.com/ethyca/fides/pull/694)
- New `validate` endpoint to test aws and okta credentials [#722](https://github.com/ethyca/fides/pull/722)
- Initial configuration wizard UI view
  - Manual entry steps added (name and describe organization, pick entry route, and describe system manually including privacy declarations)
- A new image tagged `ethyca/fidesctl:dev` is published on each push to `main` [781](https://github.com/ethyca/fides/pull/781)
- A new cli command (`fidesctl sync`) [#765](https://github.com/ethyca/fides/pull/765)

### Changed

- Comparing server and CLI versions ignores `.dirty` only differences, and is quiet on success when running general CLI commands [621](https://github.com/ethyca/fides/pull/621)
- All endpoints now prefixed by `/api/v1` [#623](https://github.com/ethyca/fides/issues/623)
- Allow AWS credentials to be passed to `generate system` via the API [#645](https://github.com/ethyca/fides/pull/645)
- Update the export of a datamap to load resources from the server instead of a manifest directory [#662](https://github.com/ethyca/fides/pull/662)
- Refactor `export` to remove CLI specific uses from the core modules and load resources[#725](https://github.com/ethyca/fides/pull/725)
- Bump version of FastAPI in `setup.py` to 0.77.1 to match `optional-requirements.txt` [#734](https://github.com/ethyca/fides/pull/734)
- Docker images are now only built and pushed on tags to match when released to pypi [#740](https://github.com/ethyca/fides/pull/740)
- Okta resource scanning and generation now works with systems instead of datasets [#751](https://github.com/ethyca/fides/pull/751)

### Developer Experience

- Replaced `make` with `nox` [#547](https://github.com/ethyca/fides/pull/547)
- Removed usage of `fideslang` module in favor of new [external package](https://github.com/ethyca/fideslang) shared across projects [#619](https://github.com/ethyca/fides/issues/619)
- Added a UI service to the docker-compose deployment [#757](https://github.com/ethyca/fides/pull/757)
- `TestClient` defined in and shared across test modules via `conftest.py` [#759](https://github.com/ethyca/fides/pull/759)

### Docs

- Replaced all references to `make` with `nox` [#547](https://github.com/ethyca/fides/pull/547)
- Removed config/schemas page [#613](https://github.com/ethyca/fides/issues/613)
- Dataset UI and config wizard docs added (<https://github.com/ethyca/fides/pull/697>)
- The fides README now walks through generating a datamap [#746](https://github.com/ethyca/fides/pull/746)

### Fixed

- Updated `fideslog` to v1.1.5, resolving an issue where some exceptions thrown by the SDK were not handled as expected [#609](https://github.com/ethyca/fides/issues/609)
- Updated the webserver so that it won't fail if the database is inaccessible [#649](https://github.com/ethyca/fides/pull/649)
- Updated external tests to handle complex characters [#661](https://github.com/ethyca/fides/pull/661)
- Evaluations now properly merge the default taxonomy into the user-defined taxonomy [#684](https://github.com/ethyca/fides/pull/684)
- The CLI can now be run without installing the webserver components [#715](https://github.com/ethyca/fides/pull/715)

## [1.6.1](https://github.com/ethyca/fides/compare/1.6.0...1.6.1) - 2022-06-15

### Docs

- Updated `Release Steps`

### Fixed

- Resolved a failure with populating applicable data subject rights to a data map
- Handle invalid characters when generating a `fides_key` [#761](https://github.com/ethyca/fides/pull/761)

## [1.6.0](https://github.com/ethyca/fides/compare/1.5.3...1.6.0) - 2022-05-02

### Added

- ESLint configuration changes [#514](https://github.com/ethyca/fidesops/pull/514)
- User creation, update and permissions in the Admin UI [#511](https://github.com/ethyca/fidesops/pull/511)
- Yaml support for dataset upload [#284](https://github.com/ethyca/fidesops/pull/284)

### Breaking Changes

- Update masking API to take multiple input values [#443](https://github.com/ethyca/fidesops/pull/443)

### Docs

- DRP feature documentation [#520](https://github.com/ethyca/fidesops/pull/520)

## [1.4.2](https://github.com/ethyca/fidesops/compare/1.4.1...1.4.2) - 2022-05-12

### Added

- GET routes for users [#405](https://github.com/ethyca/fidesops/pull/405)
- Username based search on GET route [#444](https://github.com/ethyca/fidesops/pull/444)
- FIDESOPS\_\_DEV_MODE for Easier SaaS Request Debugging [#363](https://github.com/ethyca/fidesops/pull/363)
- Track user privileges across sessions [#425](https://github.com/ethyca/fidesops/pull/425)
- Add first_name and last_name fields. Also add them along with created_at to FidesUser response [#465](https://github.com/ethyca/fidesops/pull/465)
- Denial reasons for DSR and user `AuditLog` [#463](https://github.com/ethyca/fidesops/pull/463)
- DRP action to Policy [#453](https://github.com/ethyca/fidesops/pull/453)
- `CHANGELOG.md` file[#484](https://github.com/ethyca/fidesops/pull/484)
- DRP status endpoint [#485](https://github.com/ethyca/fidesops/pull/485)
- DRP exerise endpoint [#496](https://github.com/ethyca/fidesops/pull/496)
- Frontend for privacy request denial reaons [#480](https://github.com/ethyca/fidesops/pull/480)
- Publish Fidesops to Pypi [#491](https://github.com/ethyca/fidesops/pull/491)
- DRP data rights endpoint [#526](https://github.com/ethyca/fidesops/pull/526)

### Changed

- Converted HTTP Status Codes to Starlette constant values [#438](https://github.com/ethyca/fidesops/pull/438)
- SaasConnector.send behavior on ignore_errors now returns raw response [#462](https://github.com/ethyca/fidesops/pull/462)
- Seed user permissions in `create_superuser.py` script [#468](https://github.com/ethyca/fidesops/pull/468)
- User API Endpoints (update fields and reset user passwords) [#471](https://github.com/ethyca/fidesops/pull/471)
- Format tests with `black` [#466](https://github.com/ethyca/fidesops/pull/466)
- Extract privacy request endpoint logic into separate service for DRP [#470](https://github.com/ethyca/fidesops/pull/470)
- Fixing inconsistent SaaS connector integration tests [#473](https://github.com/ethyca/fidesops/pull/473)
- Add user data to login response [#501](https://github.com/ethyca/fidesops/pull/501)

### Breaking Changes

- Update masking API to take multiple input values [#443](https://github.com/ethyca/fidesops/pull/443)

### Docs

- Added issue template for documentation updates [#442](https://github.com/ethyca/fidesops/pull/442)
- Clarify masking updates [#464](https://github.com/ethyca/fidesops/pull/464)
- Added dark mode [#476](https://github.com/ethyca/fidesops/pull/476)

### Fixed

- Removed miradb test warning [#436](https://github.com/ethyca/fidesops/pull/436)
- Added missing import [#448](https://github.com/ethyca/fidesops/pull/448)
- Removed pypi badge pointing to wrong package [#452](https://github.com/ethyca/fidesops/pull/452)
- Audit imports and references [#479](https://github.com/ethyca/fidesops/pull/479)
- Switch to using update method on PUT permission endpoint [#500](https://github.com/ethyca/fidesops/pull/500)

### Developer Experience

- added isort as a CI check
- Include `tests/` in all static code checks (e.g. `mypy`, `pylint`)

### Changed

- Published Docker image does a clean install of Fidesctl
- `with_analytics` is now a decorator

### Fixed

- Third-Country formatting on Data Map
- Potential Duplication on Data Map
- Exceptions are no longer raised when sending `AnalyticsEvent`s on Windows
- Running `fidesctl init` now generates a `server_host` and `server_protocol`
  rather than `server_url`<|MERGE_RESOLUTION|>--- conflicted
+++ resolved
@@ -35,11 +35,8 @@
 
 ### Fixed
 
-<<<<<<< HEAD
 * Fixed issue where unsaved changes warning would always show up when running fidesplus [#2788](https://github.com/ethyca/fides/issues/2788)
-=======
 * Fixed issue where more than 1 populated custom fields removed a system from the datamap export [#2825](https://github.com/ethyca/fides/pull/2825)
->>>>>>> cf7bcd25
 
 ## [2.8.2](https://github.com/ethyca/fides/compare/2.8.1...2.8.2)
 
