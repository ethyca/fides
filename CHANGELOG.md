
All notable changes to this project will be documented in this file.

The format is based on [Keep a Changelog](https://keepachangelog.com/en/)

The types of changes are:

* `Added` for new features.
* `Changed` for changes in existing functionality.
* `Developer Experience` for changes in developer workflow or tooling.
* `Deprecated` for soon-to-be removed features.
* `Docs` for documentation only changes.
* `Removed` for now removed features.
* `Fixed` for any bug fixes.
* `Security` in case of vulnerabilities.

## [Unreleased](https://github.com/ethyca/fides/compare/2.4.0...main)

### Docs

* Update the docs landing page and remove redundant docs [#2184](https://github.com/ethyca/fides/pull/2184)

### Added

* Added the `user` command group to the CLI. [#2153](https://github.com/ethyca/fides/pull/2153)
* Added the connection key to the execution log [#2100](https://github.com/ethyca/fides/pull/2100)
* Added endpoints to retrieve DSR `Rule`s and `Rule Target`s [#2116](https://github.com/ethyca/fides/pull/2116)
* Added Fides version number to account dropdown in the UI [#2140](https://github.com/ethyca/fides/pull/2140)
* Add link to Classify Systems page in nav side bar [#2128](https://github.com/ethyca/fides/pull/2128)
* Dataset classification UI now polls for results [#2123](https://github.com/ethyca/fides/pull/2123)
* Update Privacy Center Icons [#1800](https://github.com/ethyca/fides/pull/2139)
* Privacy Center `fides-consent.js`:
  * `Fides.shopify` integration function. [#2152](https://github.com/ethyca/fides/pull/2152)
  * Dedicated folder for integrations.
* Adds support for Twilio email service (Sendgrid) [#2154](https://github.com/ethyca/fides/pull/2154)
* Access and erasure support for Recharge [#1709](https://github.com/ethyca/fides/pull/1709)
* Access and erasure support for Friendbuy Nextgen [#2085](https://github.com/ethyca/fides/pull/2085)

### Changed

* Admin UI Feature Flags - [#2101](https://github.com/ethyca/fides/pull/2101)
  * Overrides can be saved in the browser.
  * Use `NEXT_PUBLIC_APP_ENV` for app-specific environment config.
  * No longer use `react-feature-flags` library.
  * Can have descriptions. [#2243](https://github.com/ethyca/fides/pull/2243)
* Made privacy declarations optional when adding systems manually - [#2173](https://github.com/ethyca/fides/pull/2173)
* Dynamic imports of custom overrides and SaaS test fixtures [#2169](https://github.com/ethyca/fides/pull/2169)
* Added `AuthenticatedClient` to custom request override interface [#2171](https://github.com/ethyca/fides/pull/2171)
* Only approve the specific collection instead of the entire dataset, display only top 1 classification by default [#2226](https://github.com/ethyca/fides/pull/2226)
* Update sample project resources for `fides evaluate` usage in `fides deploy` [#2253](https://github.com/ethyca/fides/pull/2253)

### Removed

* Removed unused object_name field on s3 storage config [#2133](https://github.com/ethyca/fides/pull/2133)

### Fixed

* Remove next-auth from privacy center to fix JS console error [#2090](https://github.com/ethyca/fides/pull/2090)
* Nav bug: clicking on Privacy Request breadcrumb takes me to Home instead of /privacy-requests [#497](https://github.com/ethyca/fides/pull/2141)
* Side nav disappears when viewing request details [#2129](https://github.com/ethyca/fides/pull/2155)
* Remove usage of load dataset button and other dataset UI modifications [#2149](https://github.com/ethyca/fides/pull/2149)
* Improve readability for exceptions raised from custom request overrides [#2157](https://github.com/ethyca/fides/pull/2157)
* Importing custom request overrides on server startup [#2186](https://github.com/ethyca/fides/pull/2186)
* Remove warning when env vars default to blank strings in docker-compose [#2188](https://github.com/ethyca/fides/pull/2188)
<<<<<<< HEAD
* Fix Cookie House purchase modal flashing 'Error' in title [#2274](https://github.com/ethyca/fides/pull/2274)
=======
* Stop dependency from upgrading `packaging` to version with known issue [#2273](https://github.com/ethyca/fides/pull/2273)
* Privacy center config no longer requires `identity_inputs` and will use `email` as a default [#2263](https://github.com/ethyca/fides/pull/2263)
>>>>>>> c0866f3f

### Removed

* Remove "Create New System" button when viewing systems. All systems can now be created via the "Add systems" button on the home page. [#2132](https://github.com/ethyca/fides/pull/2132)

## [2.4.0](https://github.com/ethyca/fides/compare/2.3.1...2.4.0)

### Developer Experience

* Include a pre-check workflow that collects the pytest suite [#2098](https://github.com/ethyca/fides/pull/2098)
* Write to the application db when running the app locally. Write to the test db when running pytest [#1731](https://github.com/ethyca/fides/pull/1731)

### Changed

* Move the `fides.ctl.core.` and `fides.ctl.connectors` modules into `fides.core` and `fides.connectors` respectively [#2097](https://github.com/ethyca/fides/pull/2097)
* Fides: Skip cypress tests due to nav bar 2.0 [#2102](https://github.com/ethyca/fides/pull/2103)

### Added

* Adds new erasure policy for complete user data masking [#1839](https://github.com/ethyca/fides/pull/1839)
* New Fides Home page [#1864](https://github.com/ethyca/fides/pull/2050)
* Nav 2.0 - Replace form flow side navs with top tabs [#2037](https://github.com/ethyca/fides/pull/2050)
* Adds new erasure policy for complete user data masking [#1839](https://github.com/ethyca/fides/pull/1839)
* Added ability to use Mailgun templates when sending emails. [#2039](https://github.com/ethyca/fides/pull/2039)
* Adds SMS id verification for consent [#2094](https://github.com/ethyca/fides/pull/2094)

### Fixed

* Store `fides_consent` cookie on the root domain of the Privacy Center [#2071](https://github.com/ethyca/fides/pull/2071)
* Properly set the expire-time for verification codes [#2105](https://github.com/ethyca/fides/pull/2105)

## [2.3.1](https://github.com/ethyca/fides/compare/2.3.0...2.3.1)

### Fixed

* Resolved an issue where the root_user was not being created [#2082](https://github.com/ethyca/fides/pull/2082)

### Added

* Nav redesign with sidebar groups. Feature flagged to only be visible in dev mode until release. [#2030](https://github.com/ethyca/fides/pull/2047)
* Improved error handling for incorrect app encryption key [#2089](https://github.com/ethyca/fides/pull/2089)
* Access and erasure support for Friendbuy API [#2019](https://github.com/ethyca/fides/pull/2019)

## [2.3.0](https://github.com/ethyca/fides/compare/2.2.2...2.3.0)

### Added

* Common Subscriptions for app-wide data and feature checks. [#2030](https://github.com/ethyca/fides/pull/2030)
* Send email alerts on privacy request failures once the specified threshold is reached. [#1793](https://github.com/ethyca/fides/pull/1793)
* DSR Notifications (toast) [#1895](https://github.com/ethyca/fides/pull/1895)
* DSR configure alerts btn [#1895](https://github.com/ethyca/fides/pull/1895)
* DSR configure alters (FE) [#1895](https://github.com/ethyca/fides/pull/1895)
* Add a `usage` session to Nox to print full session docstrings. [#2022](https://github.com/ethyca/fides/pull/2022)

### Added

* Adds notifications section to toml files [#2026](https://github.com/ethyca/fides/pull/2060)

### Changed

* Updated to use `loguru` logging library throughout codebase [#2031](https://github.com/ethyca/fides/pull/2031)
* Do not always create a `fides.toml` by default [#2023](https://github.com/ethyca/fides/pull/2023)
* The `fideslib` module has been merged into `fides`, code redundancies have been removed [#1859](https://github.com/ethyca/fides/pull/1859)
* Replace 'ingress' and 'egress' with 'sources' and 'destinations' across UI [#2044](https://github.com/ethyca/fides/pull/2044)
* Update the functionality of `fides pull -a <filename>` to include _all_ resource types. [#2083](https://github.com/ethyca/fides/pull/2083)

### Fixed

* Timing issues with bulk DSR reprocessing, specifically when analytics are enabled [#2015](https://github.com/ethyca/fides/pull/2015)
* Error caused by running erasure requests with disabled connectors [#2045](https://github.com/ethyca/fides/pull/2045)
* Changes the SlowAPI ratelimiter's backend to use memory instead of Redis [#2054](https://github.com/ethyca/fides/pull/2058)

## [2.2.2](https://github.com/ethyca/fides/compare/2.2.1...2.2.2)

### Docs

* Updated the readme to use new new [docs site](http://docs.ethyca.com) [#2020](https://github.com/ethyca/fides/pull/2020)

### Deprecated

* The documentation site hosted in the `/docs` directory has been deprecated. All documentation updates will be hosted at the new [docs site](http://docs.ethyca.com) [#2020](https://github.com/ethyca/fides/pull/2020)

### Fixed

* Fixed mypy and pylint errors [#2013](https://github.com/ethyca/fides/pull/2013)
* Update connection test endpoint to be effectively non-blocking [#2000](https://github.com/ethyca/fides/pull/2000)
* Update Fides connector to better handle children with no access results [#2012](https://github.com/ethyca/fides/pull/2012)

## [2.2.1](https://github.com/ethyca/fides/compare/2.2.0...2.2.1)

### Added

* Add health check indicator for data flow scanning option [#1973](https://github.com/ethyca/fides/pull/1973)

### Changed

* The `celery.toml` is no longer used, instead it is a subsection of the `fides.toml` file [#1990](https://github.com/ethyca/fides/pull/1990)
* Update sample project landing page copy to be version-agnostic [#1958](https://github.com/ethyca/fides/pull/1958)
* `get` and `ls` CLI commands now return valid `fides` object YAML [#1991](https://github.com/ethyca/fides/pull/1991)

### Developer Experience

* Remove duplicate fastapi-caching and pin version. [#1765](https://github.com/ethyca/fides/pull/1765)

## [2.2.0](https://github.com/ethyca/fides/compare/2.1.0...2.2.0)

### Added

* Send email alerts on privacy request failures once the specified threshold is reached. [#1793](https://github.com/ethyca/fides/pull/1793)
* Add authenticated privacy request route. [#1819](https://github.com/ethyca/fides/pull/1819)
* Enable the onboarding flow [#1836](https://github.com/ethyca/fides/pull/1836)
* Access and erasure support for Fullstory API [#1821](https://github.com/ethyca/fides/pull/1821)
* Add function to poll privacy request for completion [#1860](https://github.com/ethyca/fides/pull/1860)
* Added rescan flow for the data flow scanner [#1844](https://github.com/ethyca/fides/pull/1844)
* Add rescan flow for the data flow scanner [#1844](https://github.com/ethyca/fides/pull/1844)
* Add Fides connector to support parent-child Fides deployments [#1861](https://github.com/ethyca/fides/pull/1861)
* Classification UI now polls for updates to classifications [#1908](https://github.com/ethyca/fides/pull/1908)

### Changed

* The organization info form step is now skipped if the server already has organization info. [#1840](https://github.com/ethyca/fides/pull/1840)
* Removed the description column from the classify systems page. [#1867](https://github.com/ethyca/fides/pull/1867)
* Retrieve child results during fides connector execution [#1967](https://github.com/ethyca/fides/pull/1967)

### Fixed

* Fix error in parent user creation seeding. [#1832](https://github.com/ethyca/fides/issues/1832)
* Fix DSR error due to unfiltered empty identities [#1901](https://github.com/ethyca/fides/pull/1907)

### Docs

* Remove documentation about no-longer used connection string override [#1824](https://github.com/ethyca/fides/pull/1824)
* Fix typo in headings [#1824](https://github.com/ethyca/fides/pull/1824)
* Update documentation to reflect configs necessary for mailgun, twilio_sms and twilio_email service types [#1846](https://github.com/ethyca/fides/pull/1846)

...

## [2.1.0](https://github.com/ethyca/fides/compare/2.0.0...2.1.0)

### Added

* Classification flow for system data flows
* Classification is now triggered as part of data flow scanning
* Include `ingress` and `egress` fields on system export and `datamap/` endpoint [#1740](https://github.com/ethyca/fides/pull/1740)
* Repeatable unique identifier for dataset fides_keys and metadata [#1786](https://github.com/ethyca/fides/pull/1786)
* Adds SMS support for identity verification notifications [#1726](https://github.com/ethyca/fides/pull/1726)
* Added phone number validation in back-end and react phone number form in Privacy Center [#1745](https://github.com/ethyca/fides/pull/1745)
* Adds SMS message template for all subject notifications [#1743](https://github.com/ethyca/fides/pull/1743)
* Privacy-Center-Cypress workflow for CI checks of the Privacy Center. [#1722](https://github.com/ethyca/fides/pull/1722)
* Privacy Center `fides-consent.js` script for accessing consent on external pages. [Details](/clients/privacy-center/packages/fides-consent/README.md)
* Erasure support for Twilio Conversations API [#1673](https://github.com/ethyca/fides/pull/1673)
* Webserver port can now be configured via the CLI command [#1858](https://github.com/ethyca/fides/pull/1858)

### Changed

* Optional dependencies are no longer used for 3rd-party connectivity. Instead they are used to isolate dangerous dependencies. [#1679](https://github.com/ethyca/fides/pull/1679)
* All Next pages now automatically require login. [#1670](https://github.com/ethyca/fides/pull/1670)
* Running the `webserver` command no longer prompts the user to opt out/in to analytics[#1724](https://github.com/ethyca/fides/pull/1724)

### Developer Experience

* Admin-UI-Cypress tests that fail in CI will now upload screen recordings for debugging. [#1728](https://github.com/ethyca/fides/pull/1728/files/c23e62fea284f7910028c8483feff893903068b8#r1019491323)
* Enable remote debugging from VSCode of live dev app [#1780](https://github.com/ethyca/fides/pull/1780)

### Removed

* Removed the Privacy Center `cookieName` config introduced in 2.0.0. [#1756](https://github.com/ethyca/fides/pull/1756)

### Fixed

* Exceptions are no longer raised when sending analytics on Windows [#1666](https://github.com/ethyca/fides/pull/1666)
* Fixed wording on identity verification modal in the Privacy Center [#1674](https://github.com/ethyca/fides/pull/1674)
* Update system fides_key tooltip text [#1533](https://github.com/ethyca/fides/pull/1685)
* Removed local storage parsing that is redundant with redux-persist. [#1678](https://github.com/ethyca/fides/pull/1678)
* Show a helpful error message if Docker daemon is not running during "fides deploy" [#1694](https://github.com/ethyca/fides/pull/1694)
* Allow users to query their own permissions, including root user. [#1698](https://github.com/ethyca/fides/pull/1698)
* Single-select taxonomy fields legal basis and special category can be cleared. [#1712](https://github.com/ethyca/fides/pull/1712)
* Fixes the issue where the security config is not properly loading from environment variables. [#1718](https://github.com/ethyca/fides/pull/1718)
* Fixes the issue where the CLI can't run without the config values required by the webserver. [#1811](https://github.com/ethyca/fides/pull/1811)
* Correctly handle response from adobe jwt auth endpoint as milliseconds, rather than seconds. [#1754](https://github.com/ethyca/fides/pull/1754)
* Fixed styling issues with the `EditDrawer` component. [#1803](https://github.com/ethyca/fides/pull/1803)

### Security

* Bumped versions of packages that use OpenSSL [#1683](https://github.com/ethyca/fides/pull/1683)

## [2.0.0](https://github.com/ethyca/fides/compare/1.9.6...2.0.0)

### Added

* Allow delete-only SaaS connector endpoints [#1200](https://github.com/ethyca/fides/pull/1200)
* Privacy center consent choices store a browser cookie. [#1364](https://github.com/ethyca/fides/pull/1364)
  * The format is generic. A reasonable set of defaults will be added later: [#1444](https://github.com/ethyca/fides/issues/1444)
  * The cookie name defaults to `fides_consent` but can be configured under `config.json > consent > cookieName`.
  * Each consent option can provide an array of `cookieKeys`.
* Individually select and reprocess DSRs that have errored [#1203](https://github.com/ethyca/fides/pull/1489)
* Bulk select and reprocess DSRs that have errored [#1205](https://github.com/ethyca/fides/pull/1489)
* Config Wizard: AWS scan results populate in system review forms. [#1454](https://github.com/ethyca/fides/pull/1454)
* Integrate rate limiter with Saas Connectors. [#1433](https://github.com/ethyca/fides/pull/1433)
* Config Wizard: Added a column selector to the scan results page of the config wizard [#1590](https://github.com/ethyca/fides/pull/1590)
* Config Wizard: Flow for runtime scanner option [#1640](https://github.com/ethyca/fides/pull/1640)
* Access support for Twilio Conversations API [#1520](https://github.com/ethyca/fides/pull/1520)
* Message Config: Adds Twilio Email/SMS support [#1519](https://github.com/ethyca/fides/pull/1519)

### Changed

* Updated mypy to version 0.981 and Python to version 3.10.7 [#1448](https://github.com/ethyca/fides/pull/1448)

### Developer Experience

* Repository dispatch events are sent to fidesctl-plus and fidesops-plus [#1263](https://github.com/ethyca/fides/pull/1263)
* Only the `docs-authors` team members are specified as `CODEOWNERS` [#1446](https://github.com/ethyca/fides/pull/1446)
* Updates the default local configuration to not defer tasks to a worker node [#1552](https://github.com/ethyca/fides/pull/1552/)
* Updates the healthcheck to return health status of connected Celery workers [#1588](https://github.com/ethyca/fides/pull/1588)

### Docs

* Remove the tutorial to prepare for new update [#1543](https://github.com/ethyca/fides/pull/1543)
* Add system management via UI documentation [#1541](https://github.com/ethyca/fides/pull/1541)
* Added DSR quickstart docs, restructured docs navigation [#1651](https://github.com/ethyca/fides/pull/1651)
* Update privacy request execution overview docs [#1258](https://github.com/ethyca/fides/pull/1490)

### Fixed

* Fixed system dependencies appearing as "N/A" in the datamap endpoint when there are no privacy declarations [#1649](https://github.com/ethyca/fides/pull/1649)

## [1.9.6](https://github.com/ethyca/fides/compare/1.9.5...1.9.6)

### Fixed

* Include systems without a privacy declaration on data map [#1603](https://github.com/ethyca/fides/pull/1603)
* Handle malformed tokens [#1523](https://github.com/ethyca/fides/pull/1523)
* Remove thrown exception from getAllPrivacyRequests method [#1592](https://github.com/ethyca/fides/pull/1593)
* Include systems without a privacy declaration on data map [#1603](https://github.com/ethyca/fides/pull/1603)
* After editing a dataset, the table will stay on the previously selected collection instead of resetting to the first one. [#1511](https://github.com/ethyca/fides/pull/1511)
* Fix redis `db_index` config issue [#1647](https://github.com/ethyca/fides/pull/1647)

### Docs

* Add unlinked docs and fix any remaining broken links [#1266](https://github.com/ethyca/fides/pull/1266)
* Update privacy center docs to include consent information [#1537](https://github.com/ethyca/fides/pull/1537)
* Update UI docs to include DSR countdown information and additional descriptions/filtering [#1545](https://github.com/ethyca/fides/pull/1545)

### Changed

* Allow multiple masking strategies to be specified when using fides as a masking engine [#1647](https://github.com/ethyca/fides/pull/1647)

## [1.9.5](https://github.com/ethyca/fides/compare/1.9.4...1.9.5)

### Added

* The database includes a `plus_system_scans` relation, to track the status and results of System Scanner executions in fidesctl-plus [#1554](https://github.com/ethyca/fides/pull/1554)

## [1.9.4](https://github.com/ethyca/fides/compare/1.9.2...1.9.4)

### Fixed

* After editing a dataset, the table will stay on the previously selected collection instead of resetting to the first one. [#1511](https://github.com/ethyca/fides/pull/1511)

## [1.9.2](https://github.com/ethyca/fides/compare/1.9.1...1.9.2)

### Deprecated

* Added a deprecation warning for the entire package [#1244](https://github.com/ethyca/fides/pull/1244)

### Added

* Dataset generation enhancements using Fides Classify for Plus users:
  * Integrate Fides Plus API into placeholder features introduced in 1.9.0. [#1194](https://github.com/ethyca/fides/pull/1194)

* Fides Admin UI:
  * Configure Connector after creation [#1204](https://github.com/ethyca/fides/pull/1356)

### Fixed

* Privacy Center:
  * Handle error on startup if server isn't running [#1239](https://github.com/ethyca/fides/pull/1239)
  * Fix styling issue with cards [#1240](https://github.com/ethyca/fides/pull/1240)
  * Redirect to index on consent save [#1238](https://github.com/ethyca/fides/pull/1238)

## [1.9.1](https://github.com/ethyca/fides/compare/1.9.0...1.9.1)

### Changed

* Update fideslang to v1.3.1 [#1136](https://github.com/ethyca/fides/pull/1136)

### Changed

* Update fideslang to v1.3.1 [#1136](https://github.com/ethyca/fides/pull/1136)

## [1.9.0](https://github.com/ethyca/fides/compare/1.8.6...1.9.0) - 2022-09-29

### Added

* Dataset generation enhancements using Fides Classify for Plus users:
  * Added toggle for enabling classify during generation. [#1057](https://github.com/ethyca/fides/pull/1057)
  * Initial implementation of API request to kick off classify, with confirmation modal. [#1069](https://github.com/ethyca/fides/pull/1069)
  * Initial Classification & Review status for generated datasets. [#1074](https://github.com/ethyca/fides/pull/1074)
  * Component for choosing data categories based on classification results. [#1110](https://github.com/ethyca/fides/pull/1110)
  * The dataset fields table shows data categories from the classifier (if available). [#1088](https://github.com/ethyca/fides/pull/1088)
  * The "Approve" button can be used to update the dataset with the classifier's suggestions. [#1129](https://github.com/ethyca/fides/pull/1129)
* System management UI:
  * New page to add a system via yaml [#1062](https://github.com/ethyca/fides/pull/1062)
  * Skeleton of page to add a system manually [#1068](https://github.com/ethyca/fides/pull/1068)
  * Refactor config wizard system forms to be reused for system management [#1072](https://github.com/ethyca/fides/pull/1072)
  * Add additional optional fields to system management forms [#1082](https://github.com/ethyca/fides/pull/1082)
  * Delete a system through the UI [#1085](https://github.com/ethyca/fides/pull/1085)
  * Edit a system through the UI [#1096](https://github.com/ethyca/fides/pull/1096)
* Cypress component testing [#1106](https://github.com/ethyca/fides/pull/1106)

### Changed

* Changed behavior of `load_default_taxonomy` to append instead of upsert [#1040](https://github.com/ethyca/fides/pull/1040)
* Changed behavior of adding privacy declarations to decouple the actions of the "add" and "next" buttons [#1086](https://github.com/ethyca/fides/pull/1086)
* Moved system related UI components from the `config-wizard` directory to the `system` directory [#1097](https://github.com/ethyca/fides/pull/1097)
* Updated "type" on SaaS config to be a simple string type, not an enum [#1197](https://github.com/ethyca/fides/pull/1197)

### Developer Experience

* Optional dependencies may have their version defined only once, in `optional-requirements.txt` [#1171](https://github.com/ethyca/fides/pull/1171)

### Docs

* Updated the footer links [#1130](https://github.com/ethyca/fides/pull/1130)

### Fixed

* Fixed the "help" link in the UI header [#1078](https://github.com/ethyca/fides/pull/1078)
* Fixed a bug in Data Category Dropdowns where checking i.e. `user.biometric` would also check `user.biometric_health` [#1126](https://github.com/ethyca/fides/pull/1126)

### Security

* Upgraded pymysql to version `1.0.2` [#1094](https://github.com/ethyca/fides/pull/1094)

## [1.8.6](https://github.com/ethyca/fides/compare/1.8.5...1.8.6) - 2022-09-28

### Added

* Added classification tables for Plus users [#1060](https://github.com/ethyca/fides/pull/1060)

### Fixed

* Fixed a bug where rows were being excluded from a data map [#1124](https://github.com/ethyca/fides/pull/1124)

## [1.8.5](https://github.com/ethyca/fides/compare/1.8.4...1.8.5) - 2022-09-21

### Changed

* Update fideslang to v1.3.0 [#1103](https://github.com/ethyca/fides/pull/1103)

## [1.8.4](https://github.com/ethyca/fides/compare/1.8.3...1.8.4) - 2022-09-09

### Added

* Initial system management page [#1054](https://github.com/ethyca/fides/pull/1054)

### Changed

* Deleting a taxonomy field with children will now cascade delete all of its children as well. [#1042](https://github.com/ethyca/fides/pull/1042)

### Fixed

* Fixed navigating directly to frontend routes loading index page instead of the correct static page for the route.
* Fix truncated evaluation error messages [#1053](https://github.com/ethyca/fides/pull/1053)

## [1.8.3](https://github.com/ethyca/fides/compare/1.8.2...1.8.3) - 2022-09-06

### Added

* Added more taxonomy fields that can be edited via the UI [#1000](https://github.com/ethyca/fides/pull/1000) [#1028](https://github.com/ethyca/fides/pull/1028)
* Added the ability to add taxonomy fields via the UI [#1019](https://github.com/ethyca/fides/pull/1019)
* Added the ability to delete taxonomy fields via the UI [#1006](https://github.com/ethyca/fides/pull/1006)
  * Only non-default taxonomy entities can be deleted [#1023](https://github.com/ethyca/fides/pull/1023)
* Prevent deleting taxonomy `is_default` fields and from adding `is_default=True` fields via the API [#990](https://github.com/ethyca/fides/pull/990).
* Added a "Custom" tag to distinguish user defined taxonomy fields from default taxonomy fields in the UI [#1027](https://github.com/ethyca/fides/pull/1027)
* Added initial support for enabling Fides Plus [#1037](https://github.com/ethyca/fides/pull/1037)
  * The `useFeatures` hook can be used to check if `plus` is enabled.
  * Navigating to/from the Data Map page is gated behind this feature.
  * Plus endpoints are served from the private Plus image.

### Fixed

* Fixed failing mypy tests [#1030](https://github.com/ethyca/fides/pull/1030)
* Fixed an issue where `fides push --diff` would return a false positive diff [#1026](https://github.com/ethyca/fides/pull/1026)
* Pinned pydantic version to < 1.10.0 to fix an error in finding referenced fides keys [#1045](https://github.com/ethyca/fides/pull/1045)

### Fixed

* Fixed failing mypy tests [#1030](https://github.com/ethyca/fides/pull/1030)
* Fixed an issue where `fides push --diff` would return a false positive diff [#1026](https://github.com/ethyca/fides/pull/1026)

### Docs

* Minor formatting updates to [Policy Webhooks](https://ethyca.github.io/fidesops/guides/policy_webhooks/) documentation [#1114](https://github.com/ethyca/fidesops/pull/1114)

### Removed

* Removed create superuser [#1116](https://github.com/ethyca/fidesops/pull/1116)

## [1.8.2](https://github.com/ethyca/fides/compare/1.8.1...1.8.2) - 2022-08-18

### Added

* Added the ability to edit taxonomy fields via the UI [#977](https://github.com/ethyca/fides/pull/977) [#1028](https://github.com/ethyca/fides/pull/1028)
* New column `is_default` added to DataCategory, DataUse, DataSubject, and DataQualifier tables [#976](https://github.com/ethyca/fides/pull/976)
* Added the ability to add taxonomy fields via the UI [#1019](https://github.com/ethyca/fides/pull/1019)
* Added the ability to delete taxonomy fields via the UI [#1006](https://github.com/ethyca/fides/pull/1006)
  * Only non-default taxonomy entities can be deleted [#1023](https://github.com/ethyca/fides/pull/1023)
* Prevent deleting taxonomy `is_default` fields and from adding `is_default=True` fields via the API [#990](https://github.com/ethyca/fides/pull/990).
* Added a "Custom" tag to distinguish user defined taxonomy fields from default taxonomy fields in the UI [#1027](https://github.com/ethyca/fides/pull/1027)

### Changed

* Upgraded base Docker version to Python 3.9 and updated all other references from 3.8 -> 3.9 [#974](https://github.com/ethyca/fides/pull/974)
* Prepend all database tables with `ctl_` [#979](https://github.com/ethyca/fides/pull/979)
* Moved the `admin-ui` code down one level into a `ctl` subdir [#970](https://github.com/ethyca/fides/pull/970)
* Extended the `/datamap` endpoint to include extra metadata [#992](https://github.com/ethyca/fides/pull/992)

## [1.8.1](https://github.com/ethyca/fides/compare/1.8.0...1.8.1) - 2022-08-08

### Deprecated

* The following environment variables have been deprecated, and replaced with the new environment variable names indicated below. To avoid breaking existing workflows, the deprecated variables are still respected in v1.8.1. They will be removed in a future release.
  * `FIDESCTL__API__DATABASE_HOST` --> `FIDESCTL__DATABASE__SERVER`
  * `FIDESCTL__API__DATABASE_NAME` --> `FIDESCTL__DATABASE__DB`
  * `FIDESCTL__API__DATABASE_PASSWORD` --> `FIDESCTL__DATABASE__PASSWORD`
  * `FIDESCTL__API__DATABASE_PORT` --> `FIDESCTL__DATABASE__PORT`
  * `FIDESCTL__API__DATABASE_TEST_DATABASE_NAME` --> `FIDESCTL__DATABASE__TEST_DB`
  * `FIDESCTL__API__DATABASE_USER` --> `FIDESCTL__DATABASE__USER`

### Developer Experience

* The included `docker-compose.yml` no longer references outdated ENV variables [#964](https://github.com/ethyca/fides/pull/964)

### Docs

* Minor release documentation now reflects the desired patch release process [#955](https://github.com/ethyca/fides/pull/955)
* Updated references to ENV variables [#964](https://github.com/ethyca/fides/pull/964)

### Fixed

* Deprecated config options will continue to be respected when set via environment variables [#965](https://github.com/ethyca/fides/pull/965)
* The git cache is rebuilt within the Docker container [#962](https://github.com/ethyca/fides/pull/962)
* The `wheel` pypi build no longer has a dirty version tag [#962](https://github.com/ethyca/fides/pull/962)
* Add setuptools to dev-requirements to fix versioneer error [#983](https://github.com/ethyca/fides/pull/983)

## [1.8.0](https://github.com/ethyca/fides/compare/1.7.1...1.8.0) - 2022-08-04

### Added

* Initial configuration wizard UI view
  * System scanning step: AWS credentials form and initial `generate` API usage.
  * System scanning results: AWS systems are stored and can be selected for review
* CustomInput type "password" with show/hide icon.
* Pull CLI command now checks for untracked/unstaged files in the manifests dir [#869](https://github.com/ethyca/fides/pull/869)
* Pull CLI command has a flag to pull missing files from the server [#895](https://github.com/ethyca/fides/pull/895)
* Add BigQuery support for the `generate` command and `/generate` endpoint [#814](https://github.com/ethyca/fides/pull/814) & [#917](https://github.com/ethyca/fides/pull/917)
* Added user auth tables [915](https://github.com/ethyca/fides/pull/915)
* Standardized API error parsing under `~/types/errors`
* Added taxonomy page to UI [#902](https://github.com/ethyca/fides/pull/902)
  * Added a nested accordion component for displaying taxonomy data [#910](https://github.com/ethyca/fides/pull/910)
* Add lru cache to get_config [927](https://github.com/ethyca/fides/pull/927)
* Add support for deprecated API config values [#959](https://github.com/ethyca/fides/pull/959)
* `fides` is now an alias for `fidesctl` as a CLI entrypoint [#926](https://github.com/ethyca/fides/pull/926)
* Add user auth routes [929](https://github.com/ethyca/fides/pull/929)
* Bump fideslib to 3.0.1 and remove patch code[931](https://github.com/ethyca/fides/pull/931)
* Update the `fidesctl` python package to automatically serve the UI [#941](https://github.com/ethyca/fides/pull/941)
* Add `push` cli command alias for `apply` and deprecate `apply` [943](https://github.com/ethyca/fides/pull/943)
* Add resource groups tagging api as a source of system generation [939](https://github.com/ethyca/fides/pull/939)
* Add GitHub Action to publish the `fidesctl` package to testpypi on pushes to main [#951](https://github.com/ethyca/fides/pull/951)
* Added configWizardFlag to ui to hide the config wizard when false [[#1453](https://github.com/ethyca/fides/issues/1453)

### Changed

* Updated the `datamap` endpoint to return human-readable column names as the first response item [#779](https://github.com/ethyca/fides/pull/779)
* Remove the `obscure` requirement from the `generate` endpoint [#819](https://github.com/ethyca/fides/pull/819)
* Moved all files from `fidesapi` to `fidesctl/api` [#885](https://github.com/ethyca/fides/pull/885)
* Moved `scan` and `generate` to the list of commands that can be run in local mode [#841](https://github.com/ethyca/fides/pull/841)
* Upgraded the base docker images from Debian Buster to Bullseye [#958](https://github.com/ethyca/fides/pull/958)
* Removed `ipython` as a dev-requirement [#958](https://github.com/ethyca/fides/pull/958)
* Webserver dependencies now come as a standard part of the package [#881](https://github.com/ethyca/fides/pull/881)
* Initial configuration wizard UI view
  * Refactored step & form results management to use Redux Toolkit slice.
* Change `id` field in tables from an integer to a string [915](https://github.com/ethyca/fides/pull/915)
* Update `fideslang` to `1.1.0`, simplifying the default taxonomy and adding `tags` for resources [#865](https://github.com/ethyca/fides/pull/865)
* Merge existing configurations with `fideslib` library [#913](https://github.com/ethyca/fides/pull/913)
* Moved frontend static files to `src/fidesctl/ui-build/static` [#934](https://github.com/ethyca/fides/pull/934)
* Replicated the error response handling from the `/validate` endpoint to the `/generate` endpoint [#911](https://github.com/ethyca/fides/pull/911)

### Developer Experience

* Remove `API_PREFIX` from fidesctl/core/utils.py and change references to `API_PREFIX` in fidesctl/api/reoutes/util.py [922](https://github.com/ethyca/fides/pull/922)

### Fixed

* Dataset field columns show all columns by default in the UI [#898](https://github.com/ethyca/fides/pull/898)
* Fixed the missing `.fides./` directory when locating the default config [#933](https://github.com/ethyca/fides/pull/933)

## [1.7.1](https://github.com/ethyca/fides/compare/1.7.0...1.7.1) - 2022-07-28

### Added

* Add datasets via YAML in the UI [#813](https://github.com/ethyca/fides/pull/813)
* Add datasets via database connection [#834](https://github.com/ethyca/fides/pull/834) [#889](https://github.com/ethyca/fides/pull/889)
* Add delete confirmation when deleting a field or collection from a dataset [#809](https://github.com/ethyca/fides/pull/809)
* Add ability to delete datasets from the UI [#827](https://github.com/ethyca/fides/pull/827)
* Add Cypress for testing [713](https://github.com/ethyca/fides/pull/833)
* Add datasets via database connection (UI only) [#834](https://github.com/ethyca/fides/pull/834)
* Add Okta support to the `/generate` endpoint [#842](https://github.com/ethyca/fides/pull/842)
* Add db support to `/generate` endpoint [849](https://github.com/ethyca/fides/pull/849)
* Added OpenAPI TypeScript client generation for the UI app. See the [README](/clients/admin-ui/src/types/api/README.md) for more details.

### Changed

* Remove the `obscure` requirement from the `generate` endpoint [#819](https://github.com/ethyca/fides/pull/819)

### Developer Experience

* When releases are published, dispatch a repository webhook event to ethyca/fidesctl-plus [#938](https://github.com/ethyca/fides/pull/938)

### Docs

* recommend/replace pip installs with pipx [#874](https://github.com/ethyca/fides/pull/874)

### Fixed

* CustomSelect input tooltips appear next to selector instead of wrapping to a new row.
* Datasets without the `third_country_transfer` will not cause the editing dataset form to not render.
* Fixed a build issue causing an `unknown` version of `fidesctl` to be installed in published Docker images [#836](https://github.com/ethyca/fides/pull/836)
* Fixed an M1-related SQLAlchemy bug [#816](https://github.com/ethyca/fides/pull/891)
* Endpoints now work with or without a trailing slash. [#886](https://github.com/ethyca/fides/pull/886)
* Dataset field columns show all columns by default in the UI [#898](https://github.com/ethyca/fides/pull/898)
* Fixed the `tag` specific GitHub Action workflows for Docker and publishing docs. [#901](https://github.com/ethyca/fides/pull/901)

## [1.7.0](https://github.com/ethyca/fides/compare/1.6.1...1.7.0) - 2022-06-23

### Added

* Added dependabot to keep dependencies updated
* A warning now issues for any orphan datasets as part of the `apply` command [543](https://github.com/ethyca/fides/pull/543)
* Initial scaffolding of management UI [#561](https://github.com/ethyca/fides/pull/624)
* A new `audit` command for `system` and `organization` resources, checking data map attribute compliance [#548](https://github.com/ethyca/fides/pull/548)
* Static UI assets are now built with the docker container [#663](https://github.com/ethyca/fides/issues/663)
* Host static files via fidesapi [#621](https://github.com/ethyca/fides/pull/621)
* A new `generate` endpoint to enable capturing systems from infrastructure from the UI [#642](https://github.com/ethyca/fides/pull/642)
* A new `datamap` endpoint to enable visualizing a data map from the UI [#721](https://github.com/ethyca/fides/pull/721)
* Management UI navigation bar [#679](https://github.com/ethyca/fides/issues/679)
* Management UI integration [#736](https://github.com/ethyca/fides/pull/736)
  * Datasets
  * Systems
  * Taxonomy (data categories)
* Initial dataset UI view [#768](https://github.com/ethyca/fides/pull/768)
  * Add interaction for viewing a dataset collection
  * Add column picker
  * Add a data category checklist tree
  * Edit/delete dataset fields
  * Edit/delete dataset collections
  * Edit datasets
  * Add a component for Identifiability tags
  * Add tooltips for help on forms
  * Add geographic location (third_country_transfers) country selection. Supported by new dependency `i18n-iso-countries`.
* Okta, aws and database credentials can now come from `fidesctl.toml` config [#694](https://github.com/ethyca/fides/pull/694)
* New `validate` endpoint to test aws and okta credentials [#722](https://github.com/ethyca/fides/pull/722)
* Initial configuration wizard UI view
  * Manual entry steps added (name and describe organization, pick entry route, and describe system manually including privacy declarations)
* A new image tagged `ethyca/fidesctl:dev` is published on each push to `main` [781](https://github.com/ethyca/fides/pull/781)
* A new cli command (`fidesctl sync`) [#765](https://github.com/ethyca/fides/pull/765)

### Changed

* Comparing server and CLI versions ignores `.dirty` only differences, and is quiet on success when running general CLI commands [621](https://github.com/ethyca/fides/pull/621)
* All endpoints now prefixed by `/api/v1` [#623](https://github.com/ethyca/fides/issues/623)
* Allow AWS credentials to be passed to `generate system` via the API [#645](https://github.com/ethyca/fides/pull/645)
* Update the export of a datamap to load resources from the server instead of a manifest directory [#662](https://github.com/ethyca/fides/pull/662)
* Refactor `export` to remove CLI specific uses from the core modules and load resources[#725](https://github.com/ethyca/fides/pull/725)
* Bump version of FastAPI in `setup.py` to 0.77.1 to match `optional-requirements.txt` [#734](https://github.com/ethyca/fides/pull/734)
* Docker images are now only built and pushed on tags to match when released to pypi [#740](https://github.com/ethyca/fides/pull/740)
* Okta resource scanning and generation now works with systems instead of datasets [#751](https://github.com/ethyca/fides/pull/751)

### Developer Experience

* Replaced `make` with `nox` [#547](https://github.com/ethyca/fides/pull/547)
* Removed usage of `fideslang` module in favor of new [external package](https://github.com/ethyca/fideslang) shared across projects [#619](https://github.com/ethyca/fides/issues/619)
* Added a UI service to the docker-compose deployment [#757](<https://github.com/ethyca/fides/pull/757>)
* `TestClient` defined in and shared across test modules via `conftest.py` [#759](https://github.com/ethyca/fides/pull/759)

### Docs

* Replaced all references to `make` with `nox` [#547](https://github.com/ethyca/fides/pull/547)
* Removed config/schemas page [#613](https://github.com/ethyca/fides/issues/613)
* Dataset UI and config wizard docs added (<https://github.com/ethyca/fides/pull/697>)
* The fides README now walks through generating a datamap [#746](https://github.com/ethyca/fides/pull/746)

### Fixed

* Updated `fideslog` to v1.1.5, resolving an issue where some exceptions thrown by the SDK were not handled as expected [#609](https://github.com/ethyca/fides/issues/609)
* Updated the webserver so that it won't fail if the database is inaccessible [#649](https://github.com/ethyca/fides/pull/649)
* Updated external tests to handle complex characters [#661](https://github.com/ethyca/fides/pull/661)
* Evaluations now properly merge the default taxonomy into the user-defined taxonomy [#684](https://github.com/ethyca/fides/pull/684)
* The CLI can now be run without installing the webserver components [#715](https://github.com/ethyca/fides/pull/715)

## [1.6.1](https://github.com/ethyca/fides/compare/1.6.0...1.6.1) - 2022-06-15

### Docs

* Updated `Release Steps`

### Fixed

* Resolved a failure with populating applicable data subject rights to a data map
* Handle invalid characters when generating a `fides_key` [#761](https://github.com/ethyca/fides/pull/761)

## [1.6.0](https://github.com/ethyca/fides/compare/1.5.3...1.6.0) - 2022-05-02

### Added

* ESLint configuration changes [#514](https://github.com/ethyca/fidesops/pull/514)
* User creation, update and permissions in the Admin UI [#511](https://github.com/ethyca/fidesops/pull/511)
* Yaml support for dataset upload [#284](https://github.com/ethyca/fidesops/pull/284)

### Breaking Changes

* Update masking API to take multiple input values [#443](https://github.com/ethyca/fidesops/pull/443)

### Docs

* DRP feature documentation [#520](https://github.com/ethyca/fidesops/pull/520)

## [1.4.2](https://github.com/ethyca/fidesops/compare/1.4.1...1.4.2) - 2022-05-12

### Added

* GET routes for users [#405](https://github.com/ethyca/fidesops/pull/405)
* Username based search on GET route [#444](https://github.com/ethyca/fidesops/pull/444)
* FIDESOPS\_\_DEV_MODE for Easier SaaS Request Debugging [#363](https://github.com/ethyca/fidesops/pull/363)
* Track user privileges across sessions [#425](https://github.com/ethyca/fidesops/pull/425)
* Add first_name and last_name fields. Also add them along with created_at to FidesUser response [#465](https://github.com/ethyca/fidesops/pull/465)
* Denial reasons for DSR and user `AuditLog` [#463](https://github.com/ethyca/fidesops/pull/463)
* DRP action to Policy [#453](https://github.com/ethyca/fidesops/pull/453)
* `CHANGELOG.md` file[#484](https://github.com/ethyca/fidesops/pull/484)
* DRP status endpoint [#485](https://github.com/ethyca/fidesops/pull/485)
* DRP exerise endpoint [#496](https://github.com/ethyca/fidesops/pull/496)
* Frontend for privacy request denial reaons [#480](https://github.com/ethyca/fidesops/pull/480)
* Publish Fidesops to Pypi [#491](https://github.com/ethyca/fidesops/pull/491)
* DRP data rights endpoint [#526](https://github.com/ethyca/fidesops/pull/526)

### Changed

* Converted HTTP Status Codes to Starlette constant values [#438](https://github.com/ethyca/fidesops/pull/438)
* SaasConnector.send behavior on ignore_errors now returns raw response [#462](https://github.com/ethyca/fidesops/pull/462)
* Seed user permissions in `create_superuser.py` script [#468](https://github.com/ethyca/fidesops/pull/468)
* User API Endpoints (update fields and reset user passwords) [#471](https://github.com/ethyca/fidesops/pull/471)
* Format tests with `black` [#466](https://github.com/ethyca/fidesops/pull/466)
* Extract privacy request endpoint logic into separate service for DRP [#470](https://github.com/ethyca/fidesops/pull/470)
* Fixing inconsistent SaaS connector integration tests [#473](https://github.com/ethyca/fidesops/pull/473)
* Add user data to login response [#501](https://github.com/ethyca/fidesops/pull/501)

### Breaking Changes

* Update masking API to take multiple input values [#443](https://github.com/ethyca/fidesops/pull/443)

### Docs

* Added issue template for documentation updates [#442](https://github.com/ethyca/fidesops/pull/442)
* Clarify masking updates [#464](https://github.com/ethyca/fidesops/pull/464)
* Added dark mode [#476](https://github.com/ethyca/fidesops/pull/476)

### Fixed

* Removed miradb test warning [#436](https://github.com/ethyca/fidesops/pull/436)
* Added missing import [#448](https://github.com/ethyca/fidesops/pull/448)
* Removed pypi badge pointing to wrong package [#452](https://github.com/ethyca/fidesops/pull/452)
* Audit imports and references [#479](https://github.com/ethyca/fidesops/pull/479)
* Switch to using update method on PUT permission endpoint [#500](https://github.com/ethyca/fidesops/pull/500)

### Developer Experience

* added isort as a CI check
* Include `tests/` in all static code checks (e.g. `mypy`, `pylint`)

### Changed

* Published Docker image does a clean install of Fidesctl
* `with_analytics` is now a decorator

### Fixed

* Third-Country formatting on Data Map
* Potential Duplication on Data Map
* Exceptions are no longer raised when sending `AnalyticsEvent`s on Windows
* Running `fidesctl init` now generates a `server_host` and `server_protocol`
  rather than `server_url`<|MERGE_RESOLUTION|>--- conflicted
+++ resolved
@@ -62,12 +62,9 @@
 * Improve readability for exceptions raised from custom request overrides [#2157](https://github.com/ethyca/fides/pull/2157)
 * Importing custom request overrides on server startup [#2186](https://github.com/ethyca/fides/pull/2186)
 * Remove warning when env vars default to blank strings in docker-compose [#2188](https://github.com/ethyca/fides/pull/2188)
-<<<<<<< HEAD
 * Fix Cookie House purchase modal flashing 'Error' in title [#2274](https://github.com/ethyca/fides/pull/2274)
-=======
 * Stop dependency from upgrading `packaging` to version with known issue [#2273](https://github.com/ethyca/fides/pull/2273)
 * Privacy center config no longer requires `identity_inputs` and will use `email` as a default [#2263](https://github.com/ethyca/fides/pull/2263)
->>>>>>> c0866f3f
 
 ### Removed
 
