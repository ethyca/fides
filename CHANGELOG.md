# Changelog

All notable changes to this project will be documented in this file.

The format is based on [Keep a Changelog](https://keepachangelog.com/en/)

The types of changes are:

- `Added` for new features.
- `Changed` for changes in existing functionality.
- `Developer Experience` for changes in developer workflow or tooling.
- `Deprecated` for soon-to-be removed features.
- `Docs` for documentation only changes.
- `Removed` for now removed features.
- `Fixed` for any bug fixes.
- `Security` in case of vulnerabilities.

Changes can also be flagged with a GitHub label for tracking purposes. The URL of the label should be put at the end of the entry. The possible labels are:
- https://github.com/ethyca/fides/labels/high-risk: to indicate that a change is a "high-risk" change that could potentially lead to unanticipated regressions or degradations
- https://github.com/ethyca/fides/labels/db-migration: to indicate that a given change includes a DB migration

## [Unreleased](https://github.com/ethyca/fides/compare/2.65.2...main)

### Changed
<<<<<<< HEAD
- Improvements to Generic Erasure Email Integrations so email batch jobs run with a Redis lock and execution time is configurable [#6316](https://github.com/ethyca/fides/pull/6316)
- Added the ability to edit more fields for GVL vendors [#6341](https://github.com/ethyca/fides/pull/6341)
=======
- Changed behavior of beta feature flags to persist across user login sessions

### Added
- Replaced Asset's `with_consent` field with the enum `consent_status` field and added indexes to the `StagedResource` table [#6287](https://github.com/ethyca/fides/pull/6287)
- New 'Internal Respondent' user role that only has access to complete their assigned manual tasks [#6329](https://github.com/ethyca/fides/pull/6329)
- Added consent status to the Action Center, including a new discovery status column and a details modal for assets detected without consent [#6283](https://github.com/ethyca/fides/pull/6283)

### Changed
- Viewer users can now view/complete their assigned manual tasks [#6329](https://github.com/ethyca/fides/pull/6329)
>>>>>>> 356ed96f

### Developer Experience
- Migrate tabs to Ant Design [#6260](https://github.com/ethyca/fides/pull/6260)
- Refactored GPP utility functions to reduce code duplication and improve maintainability [#6318](https://github.com/ethyca/fides/pull/6318)
- Upgraded RollupJS to latest version for FidesJS builds [#6330](https://github.com/ethyca/fides/pull/6330)

### Fixed
- Fixed FidesJS GPP to use national section when a supported US state has no specific notices and approach is set to both. [#6307](https://github.com/ethyca/fides/pull/6307)
- Fixed taxonomy search behavior to include label and value text
- Fixed FidesJS to use consistent served_notice_history_id across all consent flows for improved analytics correlation [#6312](https://github.com/ethyca/fides/pull/6312)

## [2.65.2](https://github.com/ethyca/fides/compare/2.65.1...2.65.2)

### Fixed
- Fixed hanging test privacy requests by removing all logger calls from `get_cache` [#6328](https://github.com/ethyca/fides/pull/6328)

## [2.65.1](https://github.com/ethyca/fides/compare/2.65.0...2.65.1)

### Changed
- Improvements to Generic Erasure Email Integrations so email batch jobs run with a Redis lock and execution time is configurable [#6316](https://github.com/ethyca/fides/pull/6316)
- Privacy Center now only disables `custom-fides.css` polling when it receives a 404. It will continue to poll after receiving other HTTP Status Codes [#6319](https://github.com/ethyca/fides/pull/6319)
- Privacy Center now retries when it receives an error HTTP Status code while retrieving `custom-fides.css` [#6319](https://github.com/ethyca/fides/pull/6319)
- Manual tasks table will now filter by the logged in user by default [#6317](https://github.com/ethyca/fides/pull/6317)

## [2.65.0](https://github.com/ethyca/fides/compare/2.64.2...2.65.0)

### Added
- Added single select and multiselect custom field support to Privacy Center forms [#6232](https://github.com/ethyca/fides/pull/6232)
- Added ManualTaskInstance and ManualTaskSubmission models, foundational for manual DSRs [#6212](https://github.com/ethyca/fides/pull/6212) https://github.com/ethyca/fides/labels/db-migration
- Expose shopify() interface on Fides within docs [#6269](https://github.com/ethyca/fides/pull/6269)
- Added a new time-based partitioning spec to simplify BigQuery partition definitions [#6182](https://github.com/ethyca/fides/pull/6182)
- Added new Manual Tasks integration with UI for resolving manual tasks [#6290](https://github.com/ethyca/fides/pull/6290)
- Added manual tasks to DSR execution (Fidesplus) [#6261](https://github.com/ethyca/fides/pull/6261)
- Added an `extract_for_execution_log` postprocessor for SaaS integrations [#6201](https://github.com/ethyca/fides/pull/6201)
- Added Masking Strategy `preserve` for preserving original field values while adding them to masking payloads [#6295](https://github.com/ethyca/fides/pull/6295)
- Added `fides_legacy_event` configuration option to control deprecated event dispatching for backward compatibility [#6249](https://github.com/ethyca/fides/pull/6249)
- Added user_id field to the ManualTaskLog model and implemented request-scoped user tracking using contextvars [#6296](https://github.com/ethyca/fides/pull/6296)
- Ability to prefill Privacy Center fields with query parameters [#6271](https://github.com/ethyca/fides/pull/6271)


### Changed
- Update FastAPI to 0.115.2 for starlette 0.40.0 [#6244](https://github.com/ethyca/fides/pull/6244)
- Refactored fides-js SDK to use React Context for global state management and simplified consent updating method [#6257](https://github.com/ethyca/fides/pull/6257)
- Update Shopify integration so that we do not pass consent keys to Shopify with undefined values [#6270](https://github.com/ethyca/fides/pull/6270)
- Privacy Center visitors can get validation feedback by pressing submit [#6271](https://github.com/ethyca/fides/pull/6271)

### Developer Experience
- Updated SQLAlchemy models to match the contents of the Alembic migrations [#6262](https://github.com/ethyca/fides/pull/6262)

### Fixed
- Fixed an accessibility issue where tooltips could not be triggered by keyboard focus. [#6276](https://github.com/ethyca/fides/pull/6276)
- Fixed accessibility issues with text contrast and interactive Tags in Admin UI. [#6278](https://github.com/ethyca/fides/pull/6278)
- Improved FidesJS banner dialog accessibility by providing proper ARIA roles, states, and regions. [#6291](https://github.com/ethyca/fides/pull/6291)
- Improved FidesJS accessibility by giving HTML rendered links more prominent styling [#6293](https://github.com/ethyca/fides/pull/6293)
- Fixed an issue in FidesJS where "IAB TCF" badges were misaligned when translation changed from English. [#6294](https://github.com/ethyca/fides/pull/6294)
- Appropriately expose Shopify interface docs [#6284](https://github.com/ethyca/fides/pull/6284)
- Ensure dataset API serialization does not block main server thread [#6310](https://github.com/ethyca/fides/pull/6310)
- Update admin UI to query for `minimal` dataset representation when only minimal information is needed [#6310](https://github.com/ethyca/fides/pull/6310)

## [2.64.2](https://github.com/ethyca/fides/compare/2.64.1...2.64.2)

### Fixed
- Fixed a bug where number fields in integration forms were un-editable [#6275](https://github.com/ethyca/fides/pull/6275)

## [2.64.1](https://github.com/ethyca/fides/compare/2.64.0...2.64.1)

### Fixed
- Fixed Postgres Monitor's usage of SSL Mode [#6247](https://github.com/ethyca/fides/pull/6247)


## [2.64.0](https://github.com/ethyca/fides/compare/2.63.3...2.64.0)

### Added
- Added support for Salesforce custom object monitoring using Helios [#6096](https://github.com/ethyca/fides/pull/6096)
- Added ManualTaskConfig and ManualTaskConfigField models, foundational for for ManualDSRs [#6208](https://github.com/ethyca/fides/pull/6208) https://github.com/ethyca/fides/labels/db-migration
- Adds config for sale_of_data default in Fides Shopify integration [#6233](https://github.com/ethyca/fides/pull/6233)
- Added detailed trigger tracking to all FidesJS events including element type, label, and interaction origin [#6229](https://github.com/ethyca/fides/pull/6229)
- Added validation for URLs in website integration forms [#6230](https://github.com/ethyca/fides/pull/6230)
- Adds Janus SDK enum to PrivacyRequestSource [#6243](https://github.com/ethyca/fides/pull/6243)

### Changed
- Integrations detail page now includes a setup guide component. [#6096](https://github.com/ethyca/fides/pull/6096)
- Minor improvements to Redis read-only connections [#6227](https://github.com/ethyca/fides/pull/6227)

### Fixed
- Added missing "Awaiting email send" status to privacy request statuses [#6218](https://github.com/ethyca/fides/pull/6218)
- Fixed FidesJS AMD module loading conflicts when RequireJS or other AMD loaders are present [#6210](https://github.com/ethyca/fides/pull/6210)
- Fixed the system integration form formatting dataset references incorrectly [#6225](https://github.com/ethyca/fides/pull/6225)
- Fixed a bug with pagination on the action center tables [#6231](https://github.com/ethyca/fides/pull/6231)
- Ensured that property ID is always included when saving consent in fides.js [#6238](https://github.com/ethyca/fides/pull/6238)


## [2.63.3](https://github.com/ethyca/fides/compare/2.63.2...2.63.3)

### Changed
- Updated the `re-classify` button to avoid sending `monitored` fields back to classification [#6236](https://github.com/ethyca/fides/pull/6236)


## [2.63.2](https://github.com/ethyca/fides/compare/2.63.1...2.63.2)

### Added
- AWS SES notification service now supports assumed roles through environment variable configuration through `FIDES__CREDENTIALS__NOTIFICATIONS__AWS_SES_ASSUME_ROLE_ARN` [#6206](https://github.com/ethyca/fides/pull/6206)
- Added Fides-Client header to http logger middleware [#6195](https://github.com/ethyca/fides/pull/6195)
- Added settings for read-only Redis instance [#6217](https://github.com/ethyca/fides/pull/6217)

### Changed
- TCF Banners will no longer resurface on reload after dismissal [#6200](https://github.com/ethyca/fides/pull/6200)
- Earlier initialization strategy for Shopify integration [#6202](https://github.com/ethyca/fides/pull/6202)
- Upgraded GPP library to `3.1.7` and added support for Oregon section [#6215](https://github.com/ethyca/fides/pull/6215)


## [2.63.1](https://github.com/ethyca/fides/compare/2.63.0...2.63.1)
- Added support for large (>1GB) database columns by writing the contents to external storage [#6199](https://github.com/ethyca/fides/pull/6199)
- Added `MonitorTask` and `MonitorTaskExecutionLog` models and db tables [#6178](https://github.com/ethyca/fides/pull/6178) https://github.com/ethyca/fides/labels/db-migration
- Added ManualTask and ManualTaskReference models, foundational for for ManualDSRs [#6205](https://github.com/ethyca/fides/pull/6205) https://github.com/ethyca/fides/labels/db-migration

## [2.63.0](https://github.com/ethyca/fides/compare/2.62.0...2.63.0)

### Added
- Added ability to add internal comments to privacy requests [#6165](https://github.com/ethyca/fides/pull/6165)
- Attachments can now be stored with GCS [#6161](https://github.com/ethyca/fides/pull/6161)
- Attachments can now retrieve their content as well as their download urls [#6169 ](https://github.com/ethyca/fides/pull/6169)
- Added pagination support to integrations list page for better navigation with large datasets [#6184](https://github.com/ethyca/fides/pull/6184)
- Shared monitor config model [#6167](https://github.com/ethyca/fides/pull/6167)
- Added data_sales to Shopify consent_map [#6169](https://github.com/ethyca/fides/pull/6189)
- Added new user types respondent and external_respondent [#6177](https://github.com/ethyca/fides/pull/6177) https://github.com/ethyca/fides/labels/db-migration
- Added Execution logging for uploading Access Packages [#6191](https://github.com/ethyca/fides/pull/6191)
- Added UI for creating shared monitor configurations [#6188](https://github.com/ethyca/fides/pull/6188)
- Added StagedResourceAncestor table to support dynamic `child_diff_statuses` calculations [#6185](https://github.com/ethyca/fides/pull/6185) https://github.com/ethyca/fides/labels/high-risk https://github.com/ethyca/fides/labels/db-migration

### Changed
- Deprecated `FidesInitialized` event and added `FidesConsentLoaded` and `FidesReady` events for more granular initialization state handling [#6181](https://github.com/ethyca/fides/pull/6181)
- Changed GPC to support custom notices in TCF experiences [#6176](https://github.com/ethyca/fides/pull/6176)
- Removed `masking_strict` configuration for a better onboarding experience [#6180](https://github.com/ethyca/fides/pull/6180)
- Detection resources can no longer show a "Confirm" button and will always show "Monitor" [#6193](https://github.com/ethyca/fides/pull/6193)
- Integration secrets forms now show select inputs for enums and schemas with `options` [#6190](https://github.com/ethyca/fides/pull/6190/)

### Developer Experience
- Refactored FidesJS init logic for better clarity and TCF separation [#6173](https://github.com/ethyca/fides/pull/6173)

### Fixed
- Fixed Monitor button not appearing for tables with both classified fields and new discoveries in Data detection view [#6179](https://github.com/ethyca/fides/pull/6179)
- Fixed TCF banner incorrectly resurfacing when consent was previously set by override [#6186](https://github.com/ethyca/fides/pull/6186)

## [2.62.0](https://github.com/ethyca/fides/compare/2.61.1...2.62.0)

### Added
- Exposes configuration settings for the async db engine connection [#6128](https://github.com/ethyca/fides/pull/6128)
- Added support for uploading files as internal attachments to privacy requests [#6069](https://github.com/ethyca/fides/pull/6069)
- Implements Fallback Locations in CMP [#6158](https://github.com/ethyca/fides/pull/6158)
- Added dedicated Celery queues for discovery monitor operations (detection, classification, and promotion) [#6144](https://github.com/ethyca/fides/pull/6144)
- Added a new method to Fides object for updating user consent [#6151](https://github.com/ethyca/fides/pull/6151)
- Privacy Center log level support and additional logging [#6133](https://github.com/ethyca/fides/pull/6133)
- Privacy Center support for throwing an error when an experience could not be prefetched [#6133](https://github.com/ethyca/fides/pull/6133)
- Privacy Center support for retrying the experience prefetch when an error is encountered calling the API [#6133](https://github.com/ethyca/fides/pull/6133)

### Changed
- Attachment uploads now check for file extension types, retrieving and attachment also returns the file size. [#6124](https://github.com/ethyca/fides/pull/6124)
- Updated the AC string version from v1 to v2 format, which now includes a disclosed vendors section [#6155](https://github.com/ethyca/fides/pull/6155)
- Locked down the version for @iabtechlabtcf packages for better control [#6145](https://github.com/ethyca/fides/pull/6145)

### Developer Experience
- Refactored Fides initialization code to reduce duplication and improve maintainability. [#6143](https://github.com/ethyca/fides/pull/6143)
- Improved endpoint profiler to output all frames. [#6153](https://github.com/ethyca/fides/pull/6153)

### Fixed
- Fix Special-purpose vendors with restricted purposes not correctly encoded in TC string [#6145](https://github.com/ethyca/fides/pull/6145) https://github.com/ethyca/fides/labels/high-risk
- Fixed an issue where consent mechanism string values and/or non-applicable notices not applied to Fides.consent during initialization [#6157](https://github.com/ethyca/fides/pull/6157)
- Fixed vendor display when switching between consent and legitimate interest purposes in TCF UI [#6171](https://github.com/ethyca/fides/pull/6171)

## [2.61.1](https://github.com/ethyca/fides/compare/2.61.0...2.61.1)

### Fixed
- Added certifi to fix SSL CA Error [#6139](https://github.com/ethyca/fides/pull/6139)

## [2.61.0](https://github.com/ethyca/fides/compare/2.60.1...2.61.0)

### Added
- Added Recorded URL to Consent Report [#6077](https://github.com/ethyca/fides/pull/6077)
- Added support for consent mechanism string values and non-applicable notices in FidesJS [#6115](https://github.com/ethyca/fides/pull/6115)
- Added ConnectionType.okta, OktaSchema, OktaConnector as support for the Okta Monitor [#6078](https://github.com/ethyca/fides/pull/6078)
- Added "View" detail links to success toasts in action center [#6113](https://github.com/ethyca/fides/pull/6113)
- Setting to allow Admin UI errors to be surfaced to a toast. [#6121](https://github.com/ethyca/fides/pull/6121)

### Changed
- Abstract OT consent migration logic, allow write to Fides preferences api [#6099](https://github.com/ethyca/fides/pull/6099)
- Tweaked discovered assets table so rows remain selected after bulk actions [#6108](https://github.com/ethyca/fides/pull/6108)
- Migrated some dropdown menus to use Ant's Dropdown component [#6107](https://github.com/ethyca/fides/pull/6107)
- Refactor OT consent migration [#6099](https://github.com/ethyca/fides/pull/6126)

### Developer Experience
- Cleaning up test fixtures [#6008](https://github.com/ethyca/fides/pull/6008)
- Migrated last remaining Chakra icon button to Ant [#6127](https://github.com/ethyca/fides/pull/6127)

### Fixed
- Fixed handling of empty SSL mode in the MySQL connector [#6123](https://github.com/ethyca/fides/pull/6123)
- Suppressing SQLAlchemy logging related to caching queries [#6089](https://github.com/ethyca/fides/pull/6089)
- FidesJS css variable `--fides-overlay-container-border-width` now applies to banner (only applied to modal before) [#6097](https://github.com/ethyca/fides/pull/6097) https://github.com/ethyca/fides/labels/high-risk
- Fixed vendor restriction form validation and input handling [#6101](https://github.com/ethyca/fides/pull/6101)
- Fixed special purpose vendor check in Fides JS logic [#6118](https://github.com/ethyca/fides/pull/6118)
- Update Add Vendor tooltip to match navigation option [#6111](https://github.com/ethyca/fides/pull/6111)
- Fixed UX issues with action center tables [#6116](https://github.com/ethyca/fides/pull/6116)
- Fixed incorrect font styling on some table headers [#6129](https://github.com/ethyca/fides/pull/6129)
- Fixed a bug with refreshing or deep-linking to pages sometimes redirecting to homepage [#6125](https://github.com/ethyca/fides/pull/6125)
- Fixed a bug that prevented from showing all the integrations when on the system page [#6138](https://github.com/ethyca/fides/pull/6138)

### Removed
- Removed unused libxslt-dev dependency [#6119](https://github.com/ethyca/fides/pull/6119)

## [2.60.1](https://github.com/ethyca/fides/compare/2.60.0...2.60.1)

### Fixed
- Fixed GTM integration to properly handle duplicate notice keys [#6090](https://github.com/ethyca/fides/pull/6090)
- Fix Special-purpose only vendors not correctly encoded in TC string [#6086](https://github.com/ethyca/fides/pull/6086)

## [2.60.0](https://github.com/ethyca/fides/compare/2.59.2...2.60.0)

### Added
- Migrate `Cookies` resources to `Asset` resources of type `Cookie` [#5776](https://github.com/ethyca/fides/pull/5776) https://github.com/ethyca/fides/labels/db-migration https://github.com/ethyca/fides/labels/high-risk
- Added support for selecting TCF Publisher Override configuration when configuring Privacy Experience (behind beta feature flag) [#6033](https://github.com/ethyca/fides/pull/6033)
- Added Google Cloud Storage as a storage option [#6006](https://github.com/ethyca/fides/pull/6006)
- Update the Datahub Permissions section to include required permissions from Datahub [#6052](https://github.com/ethyca/fides/pull/6052)
- Added assumed role arn capabilities to aws Storage [#6027](https://github.com/ethyca/fides/pull/6027)
- Added the ability to create new TCF Experiences within Admin UI [#6055](https://github.com/ethyca/fides/pull/6055)
- PostgreSQL connection config now supports SSL Mode [#6068](https://github.com/ethyca/fides/pull/6068)
- Added ability to "restore" ignored assets in action center [#6080](https://github.com/ethyca/fides/pull/6080)
- Added support for TCF publisher restrictions in FidesJS [#6102](https://github.com/ethyca/fides/pull/6102)

### Changed
- Changed how TCF Publisher Overrides gets configured in consent settings (behind beta feature flag) [#6013](https://github.com/ethyca/fides/pull/6013)
- Frontend now do not generate `key` when creating a Website Monitor [#6041](https://github.com/ethyca/fides/pull/6041)
- Integrations manage modals now are cappable of showing a small description [#6037](https://github.com/ethyca/fides/pull/6037)
- UI now allows assigning of non-consent-category data uses to system assets [#6049](https://github.com/ethyca/fides/pull/6049)
- Updated bulk ignore assets toast message [#6043](https://github.com/ethyca/fides/pull/6043)
- Updated UI behavior for editing languages in the Experience config for consistency and clarity [#6055](https://github.com/ethyca/fides/pull/6055)
- Moved detection & discovery features out of beta [#6059](https://github.com/ethyca/fides/pull/6059)
- Show notice-only notices before other notices in modals of non-TCF experiences [#6074](https://github.com/ethyca/fides/pull/6074)

### Developer Experience
- Reduced animations on Cypress tests in Privacy Center for quicker results [#5976](https://github.com/ethyca/fides/pull/5976)
- Migrated Tooltip components to Ant Design across Admin UI [#6060](https://github.com/ethyca/fides/pull/6060)
- Added custom Typography component to FidesUI with configurable text sizes [#6062](https://github.com/ethyca/fides/pull/6062)
- Updated the Docker image used for MSSQL integration tests [#6063](https://github.com/ethyca/fides/pull/6063)
- Improved Docker image build times by using separate amd64/arm64 Github runners [#6073](https://github.com/ethyca/fides/pull/6073)
- Enhanced Fides.js demo pages with improved styling and JSON visualization [#6075](https://github.com/ethyca/fides/pull/6075)

### Fixed
- Fixed typo in Vermont US state name [#6029](https://github.com/ethyca/fides/pull/6029)
- Fixed two Georgia's in regions list and incorrect name for the state SD [#6036](https://github.com/ethyca/fides/pull/6036)
- Fixed performance issues in Data map report in Admin UI [#6046](https://github.com/ethyca/fides/pull/6046)
- Fixed details requirements in AWS SES setup [#6047](https://github.com/ethyca/fides/pull/6047)
- Addressed some performance issues with Experience configuration previews [#6055](https://github.com/ethyca/fides/pull/6055)
- Fixed icon sizing in request manager table [#6079](https://github.com/ethyca/fides/pull/6079)
- Fixed GCP SQL connection to support ip_type [#6065](https://github.com/ethyca/fides/pull/6065)
- TCF overlay option no longer an Experience option when TCF is not enabled [#6091](https://github.com/ethyca/fides/pull/6091)

## [2.59.2](https://github.com/ethyca/fides/compare/2.59.1...2.59.2)

### Added
- Added PostgreSQL connection config form to the "integrations" page to support use with discovery monitors [#6018](https://github.com/ethyca/fides/pull/6018)
- Added SSL Mode field for MySQL connections [#6048](https://github.com/ethyca/fides/pull/6048)

### Changed
- Removed `dbname` as a required field for PostgreSQL connection configs to support use with discovery monitors [#6018](https://github.com/ethyca/fides/pull/6018)
- Updated consent automation models to support echo detection in Fidesplus [#6054](https://github.com/ethyca/fides/pull/6054)

### Fixed
- Fixed Privacy Center issue where unconfigured fields (eg. phone) were being passed as null form values [#6045](https://github.com/ethyca/fides/pull/6045)
- Fixed startup issues with Celery workers [#6058](https://github.com/ethyca/fides/pull/6058)


## [2.59.1](https://github.com/ethyca/fides/compare/2.59.0...2.59.1)

### Added
- Adds embedded-consent route to Privacy Center [#6040](https://github.com/ethyca/fides/pull/6040)

## [2.59.0](https://github.com/ethyca/fides/compare/2.58.2...2.59.0)

### Added
- Added `reject_all_mechanism` to `PrivacyExperienceConfig` [#5952](https://github.com/ethyca/fides/pull/5952) https://github.com/ethyca/fides/labels/db-migration
- Added DataHub dataset sync functionality UI with feedback and error handling [#5949](https://github.com/ethyca/fides/pull/5949)
- Added support for TCF preview in Admin UI experience form [#5962](https://github.com/ethyca/fides/pull/5962)
- Added `opt_in_only` to `Layer1ButtonOption` [#5958](https://github.com/ethyca/fides/pull/5958)
- Added support for links in `<a>` tags on the custom HTML description [#5960](https://github.com/ethyca/fides/pull/5960)
- Added "Reject all" behavior and visibility options to TCF Experience config form [#5964](https://github.com/ethyca/fides/pull/5964)
- Added `TCFConfiguration` and `TCFPublisherRestriction` models [#5983](https://github.com/ethyca/fides/pull/5983) https://github.com/ethyca/fides/labels/db-migration
- Added tab navigation to action center system aggregate table [#6011](https://github.com/ethyca/fides/pull/6011)
- Support `Quarterly` and `Yearly` monitor scheduling [#5981](https://github.com/ethyca/fides/pull/5981)
- Adds integration tests for Enterprise Bigquery DSR nested fields [#5969](https://github.com/ethyca/fides/pull/5969)
- Added `tcf_configuration_id` to `PrivacyExperienceConfig` and fixes `TCFPublisherRestriction` validations [#6012](https://github.com/ethyca/fides/pull/6012) https://github.com/ethyca/fides/labels/db-migration
- Added a `--separate-files` flag to the `fides pull dataset` CLI command to pull each dataset into its own file [#6007](https://github.com/ethyca/fides/pull/6007)
- Added a `readonly_server` database setting to support specifying a read-only database [#6023](https://github.com/ethyca/fides/pull/6023)

### Changed
- Bumped Next.js for all frontend apps to latest patch versions. [#5946](https://github.com/ethyca/fides/pull/5946)
- Updating UI for Integrations, the tags now represent capabilities of the integrations [#5973](https://github.com/ethyca/fides/pull/5973)
- Changed action center result tables to use expandable cells for multi-value results [#5963](https://github.com/ethyca/fides/pull/5963)
- Changed action center homepage to use CSS grid layout [#5982](https://github.com/ethyca/fides/pull/5982)
- Updated the UI for the activity tab of the privacy request detail page [#6005](https://github.com/ethyca/fides/pull/6005)
- Unified frontend formatKey method, so its behavior is closer to the backend behavior [#6010](https://github.com/ethyca/fides/pull/6010)
- Action center table's checkboxes were improved, also improved change indications [#6021](https://github.com/ethyca/fides/pull/6021)

### Fixed
- Updated relationships for Comments, Attachments and PrivacyRequests to remove overlap sqlalchemy error. [#5929](https://github.com/ethyca/fides/pull/5929)
- Hide "Reclassify" option on fields in D&D tables [#5956](https://github.com/ethyca/fides/pull/5956)
- Fix D&D action errors not surfacing in UI [#5997](https://github.com/ethyca/fides/pull/5997)
- Fixes translation bug in TCF custom notices [#6003](https://github.com/ethyca/fides/pull/6003)
- Fixed issue with SaaS integration update payloads [#6001](https://github.com/ethyca/fides/pull/6001)
- Fix non-consent-category data uses showing up in system assets table [#5999](https://github.com/ethyca/fides/pull/5999)
- Fix `TCFConfiguration` relationship definitions [#6031](https://github.com/ethyca/fides/pull/6031)

### Removed
- Removed datasetClassificationUpdates flag from admin UI. [#5950](https://github.com/ethyca/fides/pull/5950)

## [2.58.2](https://github.com/ethyca/fides/compare/2.58.1...2.58.2)

### Changed
- Writes fides consent cookie during OT consent migration [#6009](https://github.com/ethyca/fides/pull/6009)

## [2.58.1](https://github.com/ethyca/fides/compare/2.58.0...2.58.1)

### Fixed
- Fixed an issue with banner dismisal resulting in resurfaced banner [#5979](https://github.com/ethyca/fides/pull/5979)

## [2.58.0](https://github.com/ethyca/fides/compare/2.57.1...2.58.0)

### Added
- Support for location based privacy center actions [#5803](https://github.com/ethyca/fides/pull/5803)
- Added `is_country` field on locations [#5885](https://github.com/ethyca/fides/pull/5885)
- Added `page` column to `Asset` table/model [#5898](https://github.com/ethyca/fides/pull/5898) https://github.com/ethyca/fides/labels/db-migration
- Added new `has_next` parameter for the `cursor` pagination strategy [#5888](https://github.com/ethyca/fides/pull/5888)
- Support `FIDES_PRIVACY_CENTER__FIDES_JS_MAX_AGE_SECONDS` configuration option for `fides-privacy-center` to override default cache duration for /fides.js [#5909](https://github.com/ethyca/fides/pull/5909)
- Add properties for user assigned systems/data_uses on staged resources [5841](https://github.com/ethyca/fides/pull/5841) https://github.com/ethyca/fides/labels/db-migration
- Added tooltips to the buttons in the dataset test UI [#5899](https://github.com/ethyca/fides/pull/5899)
- Added the ability to stop a test privacy request in the dataset test UI [#5901](https://github.com/ethyca/fides/pull/5901)
- Support setting publisher country code in Consent Settings [#5902](https://github.com/ethyca/fides/pull/5902)
- Added option for disabling consent notice toggles [#5872](https://github.com/ethyca/fides/pull/5872)
- Added UI to manually update Assets in the system asset view [#5914](https://github.com/ethyca/fides/pull/5914)
- Use the experience's `tcf_publisher_country_code` when building TC strings [#5921](https://github.com/ethyca/fides/pull/5921)
- Added size thresholds to S3 upload and retrieval methods for more efficient document processing. [#5922](https://github.com/ethyca/fides/pull/5922)
- Added support for Notice Consent String integration in Fides String [#5895](https://github.com/ethyca/fides/pull/5895)
- Added support for new options for Fides.gtm method [#5917](https://github.com/ethyca/fides/pull/5917)
- Added tab-based filtering and row persistence to web monitor assets table [#5933](https://github.com/ethyca/fides/pull/5933)
- Add inline editing for system assets table [#5940](https://github.com/ethyca/fides/pull/5940)

### Changed
- Privacy Center was updated to use React 19 and Nextjs 15 [#5803](https://github.com/ethyca/fides/pull/5803) https://github.com/ethyca/fides/labels/high-risk
- Change `Browser Request` values to `Browser request` in Asset and StagedResource models [#5898](https://github.com/ethyca/fides/pull/5898) https://github.com/ethyca/fides/labels/db-migration
- Changed discovered asset "system" cell to use `user_assigned_system_key` property [#5908](https://github.com/ethyca/fides/pull/5908)
- Changed Dataset endpoint, it now has `minimal` parameter, and can be filtered by `fides_meta.namespace.connection_type` [#5915](https://github.com/ethyca/fides/pull/5915)
- Datahub integration now allows datasets to be selected [#5926](https://github.com/ethyca/fides/pull/5926)
- Enable Consent Reporting screen by default. Update consent lookup table column. [#5936](https://github.com/ethyca/fides/pull/5936)

### Fixed
- Fixed UX issues with website monitor form [#5884](https://github.com/ethyca/fides/pull/5884)
- Fixed consent reporting table issues, add external id column [#5918](https://github.com/ethyca/fides/pull/5918)
- Removed excessive authorization debug logs [#5920](https://github.com/ethyca/fides/pull/5920)
- Fixed fix incorrect calls to TCF api update method [#5916](https://github.com/ethyca/fides/pull/5916)
- Fixed "unvisited edges" error when dealing with optional identities [#5923](https://github.com/ethyca/fides/pull/5923)
- Fixed issue where sometimes an experience translation couldn't be added [#5942](https://github.com/ethyca/fides/pull/5942)

### Removed
- Removed beta flag for Datahub feature [#5937](https://github.com/ethyca/fides/pull/5937)

## [2.57.1](https://github.com/ethyca/fides/compare/2.57.0...2.57.1)

### Changed
- Added extra debug logging and fixed handler time calculation [#5927](https://github.com/ethyca/fides/pull/5927)

## [2.57.0](https://github.com/ethyca/fides/compare/2.56.2...2.57.0)

### Added
- DB model support for Attachments [#5784](https://github.com/ethyca/fides/pull/5784) https://github.com/ethyca/fides/labels/db-migration
- DB migration to add `description` column to `asset` [#5822](https://github.com/ethyca/fides/pull/5822) https://github.com/ethyca/fides/labels/db-migration
- DB model support for messages on `MonitorExecution` records [#5846](https://github.com/ethyca/fides/pull/5846) https://github.com/ethyca/fides/labels/db-migration
- Added support for GPP String integration in Fides String [#5845](https://github.com/ethyca/fides/pull/5845)
- Attachments storage capabilities (S3 or local) [#5812](https://github.com/ethyca/fides/pull/5812) https://github.com/ethyca/fides/labels/db-migration
- DB model support for Comments [#5833](https://github.com/ethyca/fides/pull/5833/files) https://github.com/ethyca/fides/labels/db-migration
- Added UI for configuring website integrations and monitors [#5867](https://github.com/ethyca/fides/pull/5867)
- Adding support for BigQuery struct updates [#5849](https://github.com/ethyca/fides/pull/5849)
- Added support for OneTrust Consent Migration [#5873](https://github.com/ethyca/fides/pull/5873)

### Changed
- Bumped supported Python versions to `3.10.16` and `3.9.21` [#5840](https://github.com/ethyca/fides/pull/5840)
- Update the privacy request detail page to a new layout and improved styling [#5824](https://github.com/ethyca/fides/pull/5824)
- Updated privacy request handling to still succeed if not all identities are provided [#5836](https://github.com/ethyca/fides/pull/5836)
- Refactored privacy request processing to never re-use sessions [#5862](https://github.com/ethyca/fides/pull/5862)
- Updated hover state of menu items to be more visible [#5868](https://github.com/ethyca/fides/pull/5868)
- Use `gpp_settings.cmp_api_required` to determine if GPP CMP API should be included in bundle [#5883](https://github.com/ethyca/fides/pull/5883)
- Updates Fides interface docs to expose additional fields [#5878](https://github.com/ethyca/fides/pull/5878)

### Developer Experience
- Moved non-prod Admin UI dependencies to devDependencies [#5832](https://github.com/ethyca/fides/pull/5832)
- Prevent Admin UI and Privacy Center from starting when running `nox -s dev` with datastore params [#5843](https://github.com/ethyca/fides/pull/5843)
- Remove plotly (unused package) to reduce fides image size [#5852](https://github.com/ethyca/fides/pull/5852)
- Fixed issue where the log_context decorator didn't support positional arguments [#5866](https://github.com/ethyca/fides/pull/5866)

### Fixed
- Fixed pagination bugs on some tables [#5819](https://github.com/ethyca/fides/pull/5819)
- Fixed load_samples to wrap variables in quotes to prevent YAML parsing errors [#5857](https://github.com/ethyca/fides/pull/5857)
- Fixed incorrect value being set for `MonitorExecution.started` column [#5864](https://github.com/ethyca/fides/pull/5864)
- Improved the behavior and state management of MSPA-related settings [#5861](https://github.com/ethyca/fides/pull/5861)
- Fixed CORS origins handling to be more consistent across config (toml/env var) and API settings; allow `0.0.0.0` as an origin [#5853](https://github.com/ethyca/fides/pull/5853)
- Fixed an issue with the update payloads for select SaaS integrations [#5860](https://github.com/ethyca/fides/pull/5860)
- Fixed `/privacy-request/<id>/resubmit` endpoint so it doesn't queue the request twice [#5870](https://github.com/ethyca/fides/pull/5870)
- Fixed the system assets table being the wrong width [#5879](https://github.com/ethyca/fides/pull/5879)
- Fixed vendor override handling in FidesJS CMP [#5886](https://github.com/ethyca/fides/pull/5886)
- Fix `extraDetails.preference` on `FidesUIChanged` events from FidesJS SDK to include the correct `notice_key` when using custom purposes in TCF experience [#5892](https://github.com/ethyca/fides/pull/5892)

## [2.56.2](https://github.com/ethyca/fides/compare/2.56.1...2.56.2)

### Added
- Update FidesJS to push all `FidesEvent` types to GTM (except `FidesInitializing`) [#5821](https://github.com/ethyca/fides/pull/5821)
- Added a consent reporting table and consent lookup feature [#5839](https://github.com/ethyca/fides/pull/5839)
- Added a high-precision `timestamp` to all `FidesEvents` from FidesJS SDK [#5859](https://github.com/ethyca/fides/pull/5859)
- Added a `extraDetails.trigger` to `FidesUIChanged` events from FidesJS SDK with info about the UI element that triggered the event [#5859](https://github.com/ethyca/fides/pull/5859)
- Added a `extraDetails.preference` to `FidesUIChanged` events from FidesJS SDK with info about the preference that was changed (notice, TCF purpose, TCF vendor, etc.) [#5859](https://github.com/ethyca/fides/pull/5859)

### Fixed
- Addressed TCModel console error when opting into some purposes [#5850](https://github.com/ethyca/fides/pull/5850)
- Opt out of all in TCF no longer affects "notice only" notices [#5850](https://github.com/ethyca/fides/pull/5850)
- Corrected the Tag color for some columns of the Privacy requests table. [#5848](https://github.com/ethyca/fides/pull/5848)

## [2.56.1](https://github.com/ethyca/fides/compare/2.56.0...2.56.1)

### Changed
- Custom TCF purposes respect NOTICE_ONLY [#5830](https://github.com/ethyca/fides/pull/5830)

### Fixed
- Fixed usage of stale DB sessions when running privacy requests [#5834](https://github.com/ethyca/fides/pull/5834)

## [2.56.0](https://github.com/ethyca/fides/compare/2.55.4...2.56.0)

### Added
- DB model support for Web Monitoring [#5616](https://github.com/ethyca/fides/pull/5616) https://github.com/ethyca/fides/labels/db-migration
- Added support for queue-specific Celery workers [#5761](https://github.com/ethyca/fides/pull/5761)
- Added support for AWS SES as an email provider [#5804](https://github.com/ethyca/fides/pull/5804)
- Nested identity query support for BigQuery [#5814](https://github.com/ethyca/fides/pull/5814)
- Added job that automatically requeues interrupted tasks for in progress privacy requests [#5800](https://github.com/ethyca/fides/pull/5800)
- Added "Assets" tab on system view for web monitor assets [#5811](https://github.com/ethyca/fides/pull/5811)
- Support for MySQL Data Detection & Discovery Monitors [#5798](https://github.com/ethyca/fides/pull/5798)

### Changed
- Improved dataset validation for namespace metadata and dataset reachability [#5744](https://github.com/ethyca/fides/pull/5744)
- Taxonomy page can now be accessed by users with only read permissions [#5815](https://github.com/ethyca/fides/pull/5815)

### Developer Experience
- Modified Dependabot configuration to support monorepo security updates [#5810](https://github.com/ethyca/fides/pull/5810)
- Fix load_samples to correctly collect & load sample connections with "False" secret values [#5828](https://github.com/ethyca/fides/pull/5828)

### Docs
- Removed version pins in LDFLAGS & CFLAGS for local MSSQL builds [#5760](https://github.com/ethyca/fides/pull/5760)

### Fixed
- Fixed background color of the message indicating the rows selected [#5847](https://github.com/ethyca/fides/pull/5847)
- Fixed bug with D&D table column widths [#5813](https://github.com/ethyca/fides/pull/5813)
- Fixed `poll_for_exited_privacy_request_tasks` for DSR-processing improvements [#5820](https://github.com/ethyca/fides/pull/5820)

## [2.55.4](https://github.com/ethyca/fides/compare/2.55.3...2.55.4)

### Added
- Added setting to control fuzzy search for privacy requests [#5748](https://github.com/ethyca/fides/pull/5748)

### Fixed
- Fixed BQ partition clause validation to allow `-` characters in operands [#5796](https://github.com/ethyca/fides/pull/5796)

## [2.55.3](https://github.com/ethyca/fides/compare/2.55.2...2.55.3)

### Fixed
- Fixed BigQuery DSR integration generates invalid queries when having a dataset with nested fields [#5785](https://github.com/ethyca/fides/pull/5785)

## [2.55.2](https://github.com/ethyca/fides/compare/2.55.1...2.55.2)

### Changed
- Release version bump. No code changes.

## [2.55.1](https://github.com/ethyca/fides/compare/2.55.0...2.55.1)

### Fixed
- Fixed GPP string and section inconsistencies [#5765](https://github.com/ethyca/fides/pull/5765)
- Fixed sending of notifications for privacy request receipts [#5777](https://github.com/ethyca/fides/pull/5777)
- Fixed create systems with vendor_deleted_at field [#5786](https://github.com/ethyca/fides/pull/5786)

## [2.55.0](https://github.com/ethyca/fides/compare/2.54.0...2.55.0)

### Added
- Added editing support for categories of consent on discovered assets [#5739](https://github.com/ethyca/fides/pull/5739)
- Added a read-only consent category cell to Action Center aggregate system results table [#5737](https://github.com/ethyca/fides/pull/5737)
- Added detail trays to items in data catalog view [#5729](https://github.com/ethyca/fides/pull/5729)
- Support rendering and saving consent from custom notices in TCF Overlay [#5742](https://github.com/ethyca/fides/pull/5742)
- Added worker stats endpoint to monitor worker status and task queue length [#5725](https://github.com/ethyca/fides/pull/5725)
- New "Headless" experience type to support custom UI implementations [#5751](https://github.com/ethyca/fides/pull/5751)

### Changed
- Added frequency field to DataHubSchema integration config [#5716](https://github.com/ethyca/fides/pull/5716)
- Added glossary_node field to DataHubSchema integration config [#5734](https://github.com/ethyca/fides/pull/5734)
- Added initial support for upcoming "headless" CMP experience type [#5731](https://github.com/ethyca/fides/pull/5731)
- All Select dropdowns will now allow searching to narrow down the options by default [#5738](https://github.com/ethyca/fides/pull/5738)
- Exposes privacy notice picker for TCF components [#5730](https://github.com/ethyca/fides/pull/5730)
- Model changes to support new privacy center config options [5732](https://github.com/ethyca/fides/pull/5732)

### Fixed
- Fixed `fides annotate dataset` command enters incorrect value on the `direction` field. [#5727](https://github.com/ethyca/fides/pull/5727)
- Fixed Bigquery flakey tests. [#5713](https://github.com/ethyca/fides/pull/5713)
- Fixed breadcrumb navigation issues in data catalog view [#5717](https://github.com/ethyca/fides/pull/5717)
- Fixed `window.Fides.experience` of FidesJS to be a merged version of the minimal and full experience. [#5726](https://github.com/ethyca/fides/pull/5726)
- Fixed vendor count template string on FidesJS embedded layer 2 descriptions [#5736](https://github.com/ethyca/fides/pull/5736)
- Allowing a list with a single dataset in the YAML dataset editor [#5750](https://github.com/ethyca/fides/pull/5750)
- Fixed edge case translation string issue on FidesJS embedded layer 2 [#5749](https://github.com/ethyca/fides/pull/5749)
- Standardized taxonomy endpoint behavior for URLs with and without trailing slashes to ensure all endpoints properly enforce the latest data validation rules [#5753](https://github.com/ethyca/fides/pull/5753)

## [2.54.0](https://github.com/ethyca/fides/compare/2.53.0...2.54.0)

### Added
- Migration to add the `data_uses` column to `stagedresource` table, prereqs for Data Catalog work in Fidesplus [#5600](https://github.com/ethyca/fides/pull/5600/) https://github.com/ethyca/fides/labels/db-migration
- Added a new endpoint to fully resubmit any errored privacy requests [#5658](https://github.com/ethyca/fides/pull/5658) https://github.com/ethyca/fides/labels/db-migration
- Migration to add the `monitorexecution` table used by fidesplus to persist `MonitorExecution` records to DB [#5704](https://github.com/ethyca/fides/pull/5704) https://github.com/ethyca/fides/labels/db-migration

### Changed
- Updated UI colors to new brand. Update logo, homepage cards. [#5668](https://github.com/ethyca/fides/pull/5668)
- Privacy request status tags colors have been updated [#5699](https://github.com/ethyca/fides/pull/5699)
- The privacy declarations for a system are now sorted alphabetically by name. [#5683](https://github.com/ethyca/fides/pull/5683)
- Upgraded GPP library to `3.1.5` and added support for all available state sections (ustx, usde, usia, etc.) [#5696](https://github.com/ethyca/fides/pull/5696)
- Updating DSR execution to allow collections to be unreachable when they don't contain policy-relevant data categories [#5689](https://github.com/ethyca/fides/pull/5689)
- Added "All activity" root breadcrumb to D&D results tables [#5694](https://github.com/ethyca/fides/pull/5694)

### Developer Experience
- Migrated radio buttons and groups to Ant Design [#5681](https://github.com/ethyca/fides/pull/5681)

### Fixed
- Updating mongodb connectors so it can support usernames and password with URL encoded characters [#5682](https://github.com/ethyca/fides/pull/5682)
- After creating a new system, the url is now updated correctly to the new system edit page [#5701](https://github.com/ethyca/fides/pull/5701)
- Visual fixes for table header buttons [#5693](https://github.com/ethyca/fides/pull/5693)

## [2.53.0](https://github.com/ethyca/fides/compare/2.52.0...2.53.0)

### Added
- Added Action Center MVP behind new feature flag [#5622](https://github.com/ethyca/fides/pull/5622)
- Added Data Catalog MVP behind new feature flag [#5628](https://github.com/ethyca/fides/pull/5628)
- Added cache-clearing methods to the `DBCache` model to allow deleting cache entries [#5629](https://github.com/ethyca/fides/pull/5629)
- Adds partitioning, custom identities, multiple identities to test coverage for BigQuery Enterprise [#5618](https://github.com/ethyca/fides/pull/5618)
- Added Datahub groundwork required by Fidesplus [#5666](https://github.com/ethyca/fides/pull/5666)

### Changed
- Updated brand link url [#5656](https://github.com/ethyca/fides/pull/5656)
- Changed "Reclassify" D&D button to show in an overflow menu when row actions are overcrowded [#5655](https://github.com/ethyca/fides/pull/5655)
- Removed primary key requirements for BigQuery and Postgres erasures [#5591](https://github.com/ethyca/fides/pull/5591)
- Updated `DBCache` model so setting cache value always updates the updated_at field [#5669](https://github.com/ethyca/fides/pull/5669)
- Changed sizes of buttons in table headers [#5654](https://github.com/ethyca/fides/pull/5654)
- Adds new config for max number of rows in DSR download through Admin-UI [#5671](https://github.com/ethyca/fides/pull/5671)
- Added CSS variable to FidesJS: `--fides-base-font-size: 16px` for better consistency. Overriding this variable with "1rem" will mimic legacy behavior. [#5673](https://github.com/ethyca/fides/pull/5673) https://github.com/ethyca/fides/labels/high-risk

### Fixed
- Fixed issue where the custom report "reset" button was not working as expected [#5649](https://github.com/ethyca/fides/pull/5649)
- Fixed column ordering issue in the Data Map report [#5649](https://github.com/ethyca/fides/pull/5649)
- Fixed issue where the Data Map report filter dialog was missing an Accordion item label [#5649](https://github.com/ethyca/fides/pull/5649)
- Improved database session management for long running access request tasks [#5667](https://github.com/ethyca/fides/pull/5667)
- Ensured decode_password function properly handles plaintext but valid base64 passwords [#5698](https://github.com/ethyca/fides/pull/5698)

## [2.52.0](https://github.com/ethyca/fides/compare/2.51.2...2.52.0)

### Added
- New page in the Cookie House sample app to demonstrate the use of embedding the FidesJS SDK on the page [#5564](https://github.com/ethyca/fides/pull/5564)
- Added event based communication example to the Cookie House sample app [#5597](https://github.com/ethyca/fides/pull/5597)
- Added new erasure tests for BigQuery Enterprise [#5554](https://github.com/ethyca/fides/pull/5554)
- Added new `has_next` parameter for the `link` pagination strategy [#5596](https://github.com/ethyca/fides/pull/5596)
- Added a `DBCache` model for database-backed caching [#5613](https://github.com/ethyca/fides/pull/5613) https://github.com/ethyca/fides/labels/db-migration
- Adds "reclassify" button to discovery result tables [#5574](https://github.com/ethyca/fides/pull/5574)
- Added support for exporting datamaps with column renaming, reordering and visibility options [#5543](https://github.com/ethyca/fides/pull/5543)

### Changed
- Adjusted Ant's Select component colors and icon [#5594](https://github.com/ethyca/fides/pull/5594)
- Replaced taxonomies page with new UI based on an interactive tree visualization [#5602](https://github.com/ethyca/fides/pull/5602)
- Adjusted functionality around updating taxonomy active field, includes data migration to re-activate taxonomy nodes [#5617](https://github.com/ethyca/fides/pull/5617)
- Migrated breadcrumbs to Ant Design [#5610](https://github.com/ethyca/fides/pull/5610)
- Updated `CustomReportConfig` to be more intuitive on its contents [#5543](https://github.com/ethyca/fides/pull/5543)

### Fixed
- Fixing quickstart.py script [#5585](https://github.com/ethyca/fides/pull/5585)
- Removed unnecessary double notification when updating database integrations [#5612](https://github.com/ethyca/fides/pull/5612)

## [2.51.2](https://github.com/ethyca/fides/compare/2.51.1...2.51.2)

### Fixed
- Fixed miscellaneous performance issues with Systems and PrivacyDeclarations [#5601](https://github.com/ethyca/fides/pull/5601)

## [2.51.1](https://github.com/ethyca/fides/compare/2.51.0...2.51.1)

### Fixed
- SaaS integrations using `oauth_client_credentials` now properly update their access token when editing the secrets. [#5548](https://github.com/ethyca/fides/pull/5548)
- Saas integrations using `oauth_client_credentials` now properly refresh their access token when the current token expires [#5569](https://github.com/ethyca/fides/pull/5569)
- Adding `dsr_testing_tools_enabled` security setting [#5573](https://github.com/ethyca/fides/pull/5573)
- Reverted elimination of connection pool in worker tasks to prevent DB performance issues [#5592](https://github.com/ethyca/fides/pull/5592)

## [2.51.0](https://github.com/ethyca/fides/compare/2.50.0...2.51.0)

### Added
- Added new column for Action Type in privacy request event logs [#5546](https://github.com/ethyca/fides/pull/5546)
- Added `fides_consent_override` option in FidesJS SDK [#5541](https://github.com/ethyca/fides/pull/5541)
- Added new `script` ConsentMethod in FidesJS SDK for tracking automated consent [#5541](https://github.com/ethyca/fides/pull/5541)
- Added a new page under system integrations to run standalone dataset tests (Fidesplus) [#5549](https://github.com/ethyca/fides/pull/5549)

### Changed
- Adding hashes to system tab URLs [#5535](https://github.com/ethyca/fides/pull/5535)
- Boolean inputs will now show as a select with true/false values in the connection form [#5555](https://github.com/ethyca/fides/pull/5555)
- Updated Cookie House to be responsive [#5541](https://github.com/ethyca/fides/pull/5541)
- Updated `/system` endpoint to filter vendor deleted systems [#5553](https://github.com/ethyca/fides/pull/5553)

### Developer Experience
- Migrated remaining instances of Chakra's Select component to use Ant's Select component [#5502](https://github.com/ethyca/fides/pull/5502)

### Fixed
- Updating dataset PUT to allow deleting all datasets [#5524](https://github.com/ethyca/fides/pull/5524)
- Adds support for fides_key generation when parent_key is provided in Taxonomy create endpoints [#5542](https://github.com/ethyca/fides/pull/5542)
- An integration will no longer re-enable after saving the connection form [#5555](https://github.com/ethyca/fides/pull/5555)
- Fixed positioning of Fides brand link in privacy center [#5572](https://github.com/ethyca/fides/pull/5572)

### Removed
- Removed unnecessary debug logging from the load_file config helper [#5544](https://github.com/ethyca/fides/pull/5544)


## [2.50.0](https://github.com/ethyca/fides/compare/2.49.1...2.50.0)

### Added
- Added namespace support for Snowflake [#5486](https://github.com/ethyca/fides/pull/5486)
- Added support for field-level masking overrides [#5446](https://github.com/ethyca/fides/pull/5446)
- Added BigQuery Enterprise access request integration test [#5504](https://github.com/ethyca/fides/pull/5504)
- Added MD5 email hashing for Segment's Right to Forget endpoint requests [#5514](https://github.com/ethyca/fides/pull/5514)
- Added loading state to the toggle switches on the Privacy experiences page [#5529](https://github.com/ethyca/fides/pull/5529)
- Added new env variable to set a privacy center to default to a specific property  [#5532](https://github.com/ethyca/fides/pull/5532)

### Changed
- Allow hiding systems via a `hidden` parameter and add two flags on the `/system` api endpoint; `show_hidden` and `dnd_relevant`, to display only systems with integrations [#5484](https://github.com/ethyca/fides/pull/5484)
- The CMP override `fides_privacy_policy_url` will now apply even if the `fides_override_language` doesn't match [#5515](https://github.com/ethyca/fides/pull/5515)
- Updated POST taxonomy endpoints to handle creating resources without specifying fides_key [#5468](https://github.com/ethyca/fides/pull/5468)
- Disabled connection pooling for task workers and added retries and keep-alive configurations for database connections [#5448](https://github.com/ethyca/fides/pull/5448) https://github.com/ethyca/fides/labels/high-risk
- Added timeout handling in the UI for async discovery monitor-related queries [#5519](https://github.com/ethyca/fides/pull/5519)

### Developer Experience
- Migrated several instances of Chakra's Select component to use Ant's Select component [#5475](https://github.com/ethyca/fides/pull/5475)
- Fixing BigQuery integration tests [#5491](https://github.com/ethyca/fides/pull/5491)
- Enhanced logging for privacy requests [#5500](https://github.com/ethyca/fides/pull/5500)

### Docs
- Added docs for PrivacyNoticeRegion type [#5488](https://github.com/ethyca/fides/pull/5488)

### Fixed
- Fixed deletion of ConnectionConfigs that have related MonitorConfigs [#5478](https://github.com/ethyca/fides/pull/5478)
- Fixed extra delete icon on Domains page [#5513](https://github.com/ethyca/fides/pull/5513)
- Fixed incorrect display names on some D&D resources [#5498](https://github.com/ethyca/fides/pull/5498)
- Fixed position of "Integration" button on system detail page [#5497](https://github.com/ethyca/fides/pull/5497)
- Fixing issue where "privacy request received" emails would not be sent if the request had custom identities [#5518](https://github.com/ethyca/fides/pull/5518)
- Fixed issue with long-running privacy request tasks losing their connection to the database [#5500](https://github.com/ethyca/fides/pull/5500)
- Fixed missing "Manage privacy preferences" button label option in TCF experience translations [#5528](https://github.com/ethyca/fides/pull/5528)
- Fixed privacy center not fetching the correct experience when using custom property paths  [#5532](https://github.com/ethyca/fides/pull/5532)

### Security
 - Password Policy is now Enforced in Accept Invite API [CVE-2024-52008](https://github.com/ethyca/fides/security/advisories/GHSA-v7vm-rhmg-8j2r)

## [2.49.1](https://github.com/ethyca/fides/compare/2.49.0...2.49.1)

### Added
- Added support for GPP national string to be used alongside state-by-state using a new approach option [#5480](https://github.com/ethyca/fides/pull/5480)
- Added "Powered by" branding link to privacy center and Layer 2 CMP [#5483](https://github.com/ethyca/fides/pull/5483)
- Added loading state to the toggle switches on the Manage privacy notices page [#5489](https://github.com/ethyca/fides/pull/5489)
- Support BlueConic objectives [#5479](https://github.com/ethyca/fides/pull/5479)

### Fixed
- Use BlueConic Profile API correctly. [#5487](https://github.com/ethyca/fides/pull/5487)
- Fixed a bug where branding link was sometimes misaligned [#5496](https://github.com/ethyca/fides/pull/5496)

## [2.49.0](https://github.com/ethyca/fides/compare/2.48.2...2.49.0)

### Added
- Added DataHub integration config [#5401](https://github.com/ethyca/fides/pull/5401)
- Added keepalive settings to the Redshift integration [#5433](https://github.com/ethyca/fides/pull/5433)
- Remediation endpoint `/datasets/clean` to clean up dataset names generated with previous version of fides nested field support [#5461](https://github.com/ethyca/fides/pull/5461)

### Changed
- Migrated the base Select component for Vendor selection to Ant Design [#5459](https://github.com/ethyca/fides/pull/5459)
- Added a security setting that must be set to true to enable the access request download feature [#5451](https://github.com/ethyca/fides/pull/5451)
- Preventing erasures for the Zendesk integration if there are any open tickets [#5429](https://github.com/ethyca/fides/pull/5429)
- Updated look/feel of all badges in the Data map report [#5464](https://github.com/ethyca/fides/pull/5464)
- Allow adding data categories to nested fields [#5434](https://github.com/ethyca/fides/pull/5434)

### Fixed
 - Fix rendering of subfield names in D&D tables [#5439](https://github.com/ethyca/fides/pull/5439)
 - Fix "Save" button on system source/destination page not working [#5469](https://github.com/ethyca/fides/pull/5469)
 - Updating Salesforce erasure request with overrides so it properly passes validation. Removing Account endpoint since it does not contain user data [#5452](https://github.com/ethyca/fides/pull/5452)
 - Fix Pytest-Ctl-External tests [#5457](https://github.com/ethyca/fides/pull/5457)

### Developer Experience
- Added Carbon Icons to FidesUI [#5416](https://github.com/ethyca/fides/pull/5416)
- Apply new color palette as scss module [#5453](https://github.com/ethyca/fides/pull/5453)
- Fixing external SaaS connector tests [#5463](https://github.com/ethyca/fides/pull/5463)
- Updating Paramiko to version 3.4.1 to prevent warning during server startup [#5467](https://github.com/ethyca/fides/pull/5467)

## [2.48.2](https://github.com/ethyca/fides/compare/2.48.1...2.48.2)

### Fixed
- Fixed ValidationError for datasets with a connection_type [#5447](https://github.com/ethyca/fides/pull/5447)

## [2.48.1](https://github.com/ethyca/fides/compare/2.48.0...2.48.1)

### Fixed
 - API router sanitizer being too aggressive with NextJS Catch-all Segments [#5438](https://github.com/ethyca/fides/pull/5438)
 - Fix rendering of subfield names in D&D tables [#5439](https://github.com/ethyca/fides/pull/5439)
 - Fix BigQuery `partitioning` queries to properly support multiple identity clauses [#5432](https://github.com/ethyca/fides/pull/5432)

## [2.48.0](https://github.com/ethyca/fides/compare/2.47.1...2.48.0)

### Added
- Added Azure as an SSO provider. [#5402](https://github.com/ethyca/fides/pull/5402)
- Added endpoint to get privacy request access results urls [#5379](https://github.com/ethyca/fides/pull/5379)
- Added `connection_type` key in the `namespace` attribute of a Dataset's `fides_meta` [#5387](https://github.com/ethyca/fides/pull/5387)
- Added new RDS Postgres Connector [#5380](https://github.com/ethyca/fides/pull/5380)
- Added ability to customize column names in the Data Map report [#5400](https://github.com/ethyca/fides/pull/5400)
- Added Experience Config docs to the FidesJS documentation [#5405](https://github.com/ethyca/fides/pull/5405)
- Added UI for downloading privacy request access results [#5407](https://github.com/ethyca/fides/pull/5407)

### Fixed
- Fixed a bug where D&D tables were rendering stale data [#5372](https://github.com/ethyca/fides/pull/5372)
- Fixed issue where multiple login redirects could end up losing login return path [#5389](https://github.com/ethyca/fides/pull/5389)
- Fixed issue where Dataset with nested fields was unable to edit Categories [#5383](https://github.com/ethyca/fides/pull/5383)
- Fixed a visual bug where the "download" icon was off-center in some buttons [#5409](https://github.com/ethyca/fides/pull/5409)
- Fixed styling on "Dataset" field on system integration form [#5408](https://github.com/ethyca/fides/pull/5408)
- Fixed Snowflake DSR integration failing with syntax error [#5417](https://github.com/ethyca/fides/pull/5417)

### Changed
- The `Monitor` button trigger the same `confirmResourceMutation` (monitor, start classification) on muted parent resources as well as un-muted resources. Un-mute button for muted field resources which simply changes their status to `monitored`. [#5362](https://github.com/ethyca/fides/pull/5362)

### Developer Experience
- Fix warning messages from slowapi and docker [#5385](https://github.com/ethyca/fides/pull/5385)

## [2.47.1](https://github.com/ethyca/fides/compare/2.47.0...2.47.1)

### Added
- Adding access and erasure support for Gladly [#5346](https://github.com/ethyca/fides/pull/5346)
- Added icons for the Gladly, ShipStation, Microsoft Ads, and PowerReviews integrations [#5374](https://github.com/ethyca/fides/pull/5374)

### Changed
- Make the dbname in GoogleCloudSQLPostgresSchema optional [#5358](https://github.com/ethyca/fides/pull/5358)

### Fixed
- Fixed race condition where GPC being updated after FidesJS initialization caused Privacy Notices to be in the wrong state [#5384](https://github.com/ethyca/fides/pull/5384)
- Fixed issue where Dataset with nested fields was unable to edit Categories [#5383](https://github.com/ethyca/fides/pull/5383)
- Fixed button styling issues [#5386](https://github.com/ethyca/fides/pull/5386)
- Allow Responsys and Firebase connectors to ignore extra identities [#5388](https://github.com/ethyca/fides/pull/5388)
- Fixed cookies not deleting on opt-out [#5338](https://github.com/ethyca/fides/pull/5338)

## [2.47.0](https://github.com/ethyca/fides/compare/2.46.2...2.47.0)

### Added
- Make all "Description" table columns expandable in Admin UI tables [#5340](https://github.com/ethyca/fides/pull/5340)
- Added access support for Shipstation [#5343](https://github.com/ethyca/fides/pull/5343)
- Introduce custom reports to Data map report [#5352](https://github.com/ethyca/fides/pull/5352)
- Added models to support custom reports (Fidesplus) [#5344](https://github.com/ethyca/fides/pull/5344)

### Changed
- Updated the filter postprocessor (SaaS integration framework) to support dataset references [#5343](https://github.com/ethyca/fides/pull/5343)

### Developer Experience
- Migrate toggle switches from Chakra to Ant Design [#5323](https://github.com/ethyca/fides/pull/5323)
- Migrate buttons from Chakra to Ant Design [#5357](https://github.com/ethyca/fides/pull/5357)
- Replace `debugLog` with global scoped `fidesDebugger` for better debug experience and optimization of prod code [#5335](https://github.com/ethyca/fides/pull/5335)

### Fixed
- Updating the hash migration status check query to use the available indexes [#5336](https://github.com/ethyca/fides/pull/5336)
- Fixed column resize jank on all tables in Admin UI [#5340](https://github.com/ethyca/fides/pull/5340)
- Better handling of empty storage secrets in aws_util [#5347](https://github.com/ethyca/fides/pull/5347)
- Fix SSO Provider form saving when clicking the cancel button with a fully filled form [#5365](https://github.com/ethyca/fides/pull/5365)
- Fix bleedover of Data Categories into next column on Data map reporting [#5369](https://github.com/ethyca/fides/pull/5369)

### Removed
- Removing Adobe Campaign integration [#5364](https://github.com/ethyca/fides/pull/5364)

## [2.46.2](https://github.com/ethyca/fides/compare/2.46.1...2.46.2)

### Added
- Initial support for DSR requests against partitioned BigQuery tables [#5325](https://github.com/ethyca/fides/pull/5325)
- Added MySQL on RDS as a detection/discovery integration[#5275](https://github.com/ethyca/fides/pull/5275)
- Added new RDS MySQL Connector [#5343](https://github.com/ethyca/fides/pull/5343)

## [2.46.1](https://github.com/ethyca/fides/compare/2.46.0...2.46.1)

### Added
- Implement Soft Delete for PrivacyRequests [#5321](https://github.com/ethyca/fides/pull/5321/files)

### Removed
- Removing Shippo integration [#5349](https://github.com/ethyca/fides/pull/5349)

### Fixed
- Updated Attentive DSR integration [#5319](https://github.com/ethyca/fides/pull/5319)

## [2.46.0](https://github.com/ethyca/fides/compare/2.45.2...2.46.0)

### Fixed
- Ignore `400` errors from Talkable's `person` endpoint. [#5317](https://github.com/ethyca/fides/pull/5317)
- Fix Email Connector logs so they use configuration key instead of name [#5286](https://github.com/ethyca/fides/pull/5286)
- Updated Responsys and Firebase Auth integrations to allow multiple identities [#5318](https://github.com/ethyca/fides/pull/5318)
- Updated Shopify dataset in order to flag country, province, and other location values as read-only [#5282](https://github.com/ethyca/fides/pull/5282)
- Fix issues with cached or `window.fides_overrides` languages in the Minimal TCF banner [#5306](https://github.com/ethyca/fides/pull/5306)
- Fix issue with fides-js where the experience was incorrectly initialized as an empty object which appeared valid, when `undefined` was expected [#5309](https://github.com/ethyca/fides/pull/5309)
- Fix issue where newly added languages in Admin-UI were not being rendered in the preview [#5316](https://github.com/ethyca/fides/pull/5316)
- Fix bug where consent automation accordion shows for integrations that don't support consent automation [#5330](https://github.com/ethyca/fides/pull/5330)
- Fix issue where custom overrides (title, description, privacy policy url, etc.) were not being applied to the full TCF overlay [#5333](https://github.com/ethyca/fides/pull/5333)


### Added
- Added support for hierarchical notices in Privacy Center [#5291](https://github.com/ethyca/fides/pull/5291)
- Support row-level deletes for BigQuery and add erase_after support for database connectors [#5293](https://github.com/ethyca/fides/pull/5293)
- Added PUT endpoint for dataset configs [#5324](https://github.com/ethyca/fides/pull/5324)
- Namespace support for the BigQuery integration and datasets [#5294](https://github.com/ethyca/fides/pull/5294)
- Added ability to select multiple datasets on integrations in system integration view [#5327](https://github.com/ethyca/fides/pull/5327)
- Updated Fides.shopify() integration for Shopify Plus Consent [#5329](https://github.com/ethyca/fides/pull/5329)

### Changed
- Updated privacy notices to support notice hierarchies [#5272](https://github.com/ethyca/fides/pull/5272)
- Defaulting SecuritySettings.env to prod [#5326](https://github.com/ethyca/fides/pull/5326)

### Developer Experience
- Initialized Ant Design and Tailwindcss in Admin-UI to prepare for Design System migration [#5308](https://github.com/ethyca/fides/pull/5308)

## [2.45.2](https://github.com/ethyca/fides/compare/2.45.1...2.45.2)

### Fixed
- Updated the hash migration script to only run on tables with less than 1 million rows. [#5310](https://github.com/ethyca/fides/pull/5310)

## [2.45.1](https://github.com/ethyca/fides/compare/2.45.0...2.45.1)

### Added
- Support minimal GVL in minimal TCF response allowing Accept/Reject from banner before full GVL is loaded [#5298](https://github.com/ethyca/fides/pull/5298)

### Fixed
- Fixed discovery pagination [#5304](https://github.com/ethyca/fides/pull/5304)
- Fixed fides-no-scroll so it works in all browsers [#5299](https://github.com/ethyca/fides/pull/5299)

## [2.45.0](https://github.com/ethyca/fides/compare/2.44.0...2.45.0)

### Added
- Adding erasure support for PowerReviews [#5258](https://github.com/ethyca/fides/pull/5258)
- Adding erasure support for Attentive [#5258](https://github.com/ethyca/fides/pull/5261)
- Added a scheduled job to incrementally migrate from bcrypt hashes to SHA-256 hashes for stored identity values [#5256](https://github.com/ethyca/fides/pull/5256)
- Added the new Dynamic Erasure Email integrations [#5226](https://github.com/ethyca/fides/pull/5226)
- Add ability to edit dataset YAML from dataset view [#5262](https://github.com/ethyca/fides/pull/5262)
- Added support for "in progress" status in classification [#5248](https://github.com/ethyca/fides/pull/5248)
- Clarify GCP service account permissions when setting up Google Cloud SQL for Postgres in Admin-UI [#5245](https://github.com/ethyca/fides/pull/5266)
- Add onFidesEvent method for an alternative way to subscribe to Fides events [#5297](https://github.com/ethyca/fides/pull/5297)

### Changed
- Validate no path in `server_host` var for CLI config; if there is one then take only up until the first forward slash
- Update the Datamap report's Data categories column to support better expand/collapse behavior [#5265](https://github.com/ethyca/fides/pull/5265)
- Rename/refactor Privacy Notice Properties to support performance improvements [#5259](https://github.com/ethyca/fides/pull/5259)
- Improved logging and error visibility for TraversalErrors [#5263](https://github.com/ethyca/fides/pull/5263)

### Developer Experience
- Added performance mark timings to debug logs for fides.js [#5245](https://github.com/ethyca/fides/pull/5245)

### Fixed
- Fix wording in tooltip for Yotpo Reviews [#5274](https://github.com/ethyca/fides/pull/5274)
- Hardcode ConnectionConfigurationResponse.secrets [#5283](https://github.com/ethyca/fides/pull/5283)
- Fix Fides.shouldShouldShowExperience() to return false for modal-only experiences [#5281](https://github.com/ethyca/fides/pull/5281)

## [2.44.0](https://github.com/ethyca/fides/compare/2.43.1...2.44.0)

### Added
- Added Gzip Middleware for responses [#5225](https://github.com/ethyca/fides/pull/5225)
- Adding source and submitted_by fields to privacy requests (Fidesplus) [#5206](https://github.com/ethyca/fides/pull/5206)
- Added Action Required / Monitored / Unmonitored tabs to Data Detection & Discovery page [#5236](https://github.com/ethyca/fides/pull/5236)
- Adding erasure support for Microsoft Advertising [#5197](https://github.com/ethyca/fides/pull/5197)
- Implements fuzzy search for identities in Admin-UI Request Manager [#5232](https://github.com/ethyca/fides/pull/5232)
- New purpose header field for TCF banner [#5246](https://github.com/ethyca/fides/pull/5246)
- `fides` subcommand `pull` has resource name subcommands that take a `fides_key` argument allowing you to pull only one resource by name and type [#5260](https://github.com/ethyca/fides/pull/5260)

### Changed
- Removed unused `username` parameter from the Delighted integration configuration [#5220](https://github.com/ethyca/fides/pull/5220)
- Removed unused `ad_account_id` parameter from the Snap integration configuration [#5229](https://github.com/ethyca/fides/pull/5220)
- Updates to support consent signal processing (Fidesplus) [#5200](https://github.com/ethyca/fides/pull/5200)
- TCF Optimized for performance on initial load by offsetting most experience data until after banner is shown [#5230](https://github.com/ethyca/fides/pull/5230)
- Updates to support DynamoDB schema with Tokenless IAM auth [#5240](https://github.com/ethyca/fides/pull/5240)

### Developer Experience
- Sourcemaps are now working for fides-js in debug mode [#5222](https://github.com/ethyca/fides/pull/5222)

### Fixed
- Fix bug where Data Detection & Discovery table pagination fails to reset after navigating or searching  [#5234](https://github.com/ethyca/fides/pull/5234)
- Ignoring HTTP 400 error responses from the unsubscribe endpoint for HubSpot [#5237](https://github.com/ethyca/fides/pull/5237)
- Fix all `fides` API subcommands (`push`, `user`, etc) failing with an invalid server even when only passing `--help` [#5243](https://github.com/ethyca/fides/pull/5243)
- Fix bug where empty datasets / table wouldn't show a Monitor button  [#5249](https://github.com/ethyca/fides/pull/5249)

### Security
- Reduced timing differences in login endpoint [CVE-2024-45052](https://github.com/ethyca/fides/security/advisories/GHSA-2h46-8gf5-fmxv)
- Removed Jinja2 for email templates, the variables syntax changed from `{{variable_name}}` to `__VARIABLE_NAME__` [CVE-2024-45053](https://github.com/ethyca/fides/security/advisories/GHSA-c34r-238x-f7qx)


## [2.43.1](https://github.com/ethyca/fides/compare/2.43.0...2.43.1)

### Added
- Pydantic v1 -> Pydantic v2 upgrade [#5020](https://github.com/ethyca/fides/pull/5020)
- Added success toast on muting/ignoring resources in D&D tables [#5214](https://github.com/ethyca/fides/pull/5214)
- Added "data type" column to fields and subfields on D&D tables [#5218](https://github.com/ethyca/fides/pull/5218)
- Added support for navigating and editing nested fields in the Datasets page [#5216](https://github.com/ethyca/fides/pull/5216)

### Fixed
- Ignore `404` errors on Oracle Responsys deletions [#5203](https://github.com/ethyca/fides/pull/5203)
- Fix white screen issue when privacy request has null value for daysLeft [#5213](https://github.com/ethyca/fides/pull/5213)

### Changed
- Visual updates to badges in D&D result tables [#5212](https://github.com/ethyca/fides/pull/5212)
- Tweaked behavior of loading state on D&D table actions buttons [#5201](https://github.com/ethyca/fides/pull/5201)


## [2.43.0](https://github.com/ethyca/fides/compare/2.42.1...2.43.0)

### Added
- Added support for mapping a system's integration's consentable items to privacy notices [#5156](https://github.com/ethyca/fides/pull/5156)
- Added support for SSO Login with multiple providers (Fides Plus feature) [#5134](https://github.com/ethyca/fides/pull/5134)
- Adds user_read scope to approver role so that they can update their own password [#5178](https://github.com/ethyca/fides/pull/5178)
- Added PATCH endpoint for partially updating connection secrets [#5172](https://github.com/ethyca/fides/pull/5172)
- Add success toast on confirming classification in data discovery tables [#5182](https://github.com/ethyca/fides/pull/5182)
- Add function to return list of StagedResource objs according to list of URNs [#5192](https://github.com/ethyca/fides/pull/5192)
- Add DSR Support for ScyllaDB [#5140](https://github.com/ethyca/fides/pull/5140)
- Added support for nested fields in BigQuery in D&D result views [#5175](https://github.com/ethyca/fides/pull/5175)
- Added support for Vendor Count in Fides-JS overlay descriptions [#5210](https://github.com/ethyca/fides/pull/5210)

### Fixed
- Fixed the OAuth2 configuration for the Snap integration [#5158](https://github.com/ethyca/fides/pull/5158)
- Fixes a Marigold Sailthru error when a user does not exist [#5145](https://github.com/ethyca/fides/pull/5145)
- Fixed malformed HTML issue on switch components [#5166](https://github.com/ethyca/fides/pull/5166)
- Edit integration modal no longer requires reentering credentials when doing partial edits [#2436](https://github.com/ethyca/fides/pull/2436)
- Fixed a timing issue with tcf/gpp locator iframe naming [#5173](https://github.com/ethyca/fides/pull/5173)
- Detection & Discovery: The when column will now display the correct value with a tooltip showing the full date and time [#5177](https://github.com/ethyca/fides/pull/5177)
- Fixed minor issues with the SSO providers form [#5183](https://github.com/ethyca/fides/pull/5183)

### Changed
- Removed PRIVACY_REQUEST_READ scope from Viewer role [#5184](https://github.com/ethyca/fides/pull/5184)
- Asynchronously load GVL translations in FidesJS instead of blocking UI rendering [#5187](https://github.com/ethyca/fides/pull/5187)
- Model changes to support consent signals (Fidesplus) [#5190](https://github.com/ethyca/fides/pull/5190)
- Updated Datasets page with new UI for better usability and consistency with Detection and Discovery UI [#5191](https://github.com/ethyca/fides/pull/5191)
- Updated the Yotpo Reviews integration to use email and phone number identities instead of external ID [#5169](https://github.com/ethyca/fides/pull/5169)
- Update TCF banner button layout and styles [#5204](https://github.com/ethyca/fides/pull/5204)


### Developer Experience
- Fixes some ESLint configuration issues [#5176](https://github.com/ethyca/fides/pull/5176)

## [2.42.1](https://github.com/ethyca/fides/compare/2.42.0...2.42.1)

### Fixed
- Fixed language picker cut-off in mobile on CMP banner and modal [#5159](https://github.com/ethyca/fides/pull/5159)
- Fixed button sizes on CMP modal [#5161](https://github.com/ethyca/fides/pull/5161)

## [2.42.0](https://github.com/ethyca/fides/compare/2.41.0...2.42.0)

### Added
- Add AWS Tags in the meta field for Fides system when using `fides generate` [#4998](https://github.com/ethyca/fides/pull/4998)
- Added access and erasure support for Checkr integration [#5121](https://github.com/ethyca/fides/pull/5121)
- Added support for special characters in SaaS request payloads [#5099](https://github.com/ethyca/fides/pull/5099)
- Added support for displaying notices served in the Consent Banner [#5125](https://github.com/ethyca/fides/pull/5125)
- Added ability to choose whether to use Opt In/Out buttons or Acknowledge button in the Consent Banner [#5125](https://github.com/ethyca/fides/pull/5125)
- Add "status" field to detection & discovery tables [#5141](https://github.com/ethyca/fides/pull/5141)
- Added optional filters `exclude_saas_datasets` and `only_unlinked_datasets` to the list datasets endpoint [#5132](https://github.com/ethyca/fides/pull/5132)
- Add new config options to support notice-only banner and modal [#5136](https://github.com/ethyca/fides/pull/5136)
- Added models to support bidirectional consent (Fides Plus feature) [#5118](https://github.com/ethyca/fides/pull/5118)

### Changed
- Moving Privacy Center endpoint logging behind debug flag [#5103](https://github.com/ethyca/fides/pull/5103)
- Serve GVL languages as they are requested [#5112](https://github.com/ethyca/fides/pull/5112)
- Changed text on system integrations tab to direct to new integration management [#5097](https://github.com/ethyca/fides/pull/5097)
- Updates to consent experience styling [#5085](https://github.com/ethyca/fides/pull/5085)
- Updated the dataset page to display the new table and support pagination [#5130](https://github.com/ethyca/fides/pull/5130)
- Improve performance by removing the need to load every system into redux store [#5135](https://github.com/ethyca/fides/pull/5135)
- Use the `user_id` from a Segment Trait instead of an `email` when deleting a user in Segment [#5004](https://github.com/ethyca/fides/pull/5004)
- Moves some endpoints for property-specific messaging from OSS -> plus [#5069](https://github.com/ethyca/fides/pull/5069)
- Text changes in monitor config table and form [#5142](https://github.com/ethyca/fides/pull/5142)
- Improve API error messages when using is_default field on taxonomy resources [#5147](https://github.com/ethyca/fides/pull/5147)

### Developer Experience
- Add `.syncignore` to reduce file sync size with new volumes [#5104](https://github.com/ethyca/fides/pull/5104)
- Fix sourcemap generation in development version of FidesJS [#5119](https://github.com/ethyca/fides/pull/5119)
- Upgrade to Next.js v14 [#5111](https://github.com/ethyca/fides/pull/5111)
- Upgrade and consolidate linting and formatting tools [#5128](https://github.com/ethyca/fides/pull/5128)

### Fixed
- Resolved an issue pulling all blog authors for the Shopify integration [#5043](https://github.com/ethyca/fides/pull/5043)
- Fixed typo in the BigQuery integration description [#5120](https://github.com/ethyca/fides/pull/5120)
- Fixed default values of Experience config toggles [#5123](https://github.com/ethyca/fides/pull/5123)
- Skip indexing Custom Privacy Request Field array values [#5127](https://github.com/ethyca/fides/pull/5127)
- Fixed Admin UI issue where banner would disappear in Experience Preview with GPC enabled [#5131](https://github.com/ethyca/fides/pull/5131)
- Fixed not being able to edit a monitor from scheduled to not scheduled [#5114](https://github.com/ethyca/fides/pull/5114)
- Migrating missing Fideslang 2.0 data categories [#5073](https://github.com/ethyca/fides/pull/5073)
- Fixed wrong system count on Datamap page [#5151](https://github.com/ethyca/fides/pull/5151)
- Fixes some responsive styling issues in the consent banner on mobile sized screens [#5157](https://github.com/ethyca/fides/pull/5157)

## [2.41.0](https://github.com/ethyca/fides/compare/2.40.0...2.41.0)

### Added
- Added erasure support for Alchemer integration [#4925](https://github.com/ethyca/fides/pull/4925)
- Added new columns and action buttons to discovery monitors table [#5068](https://github.com/ethyca/fides/pull/5068)
- Added field to exclude databases on MonitorConfig [#5080](https://github.com/ethyca/fides/pull/5080)
- Added key pair authentication for the Snowflake integration [#5079](https://github.com/ethyca/fides/pull/5079)

### Changed
- Updated the sample dataset for the Amplitude integration [#5063](https://github.com/ethyca/fides/pull/5063)
- Updated System's page to display a table that uses a paginated endpoint [#5084](https://github.com/ethyca/fides/pull/5084)
- Messaging page now shows a notice if you have properties without any templates [#5077](https://github.com/ethyca/fides/pull/5077)
- Endpoints for listing systems (GET /system) and datasets (GET /dataset) now support optional pagination [#5071](https://github.com/ethyca/fides/pull/5071)
- Messaging page will now show a notice about using global mode [#5090](https://github.com/ethyca/fides/pull/5090)
- Changed behavior of project selection modal in discovery monitor form [#5092](https://github.com/ethyca/fides/pull/5092)
- Data category selector for Discovery results won't show disabled categories [#5102](https://github.com/ethyca/fides/pull/5102)

### Developer Experience
- Upgrade to React 18 and Chakra 2, including other dependencies [#5036](https://github.com/ethyca/fides/pull/5036)
- Added support for "output templates" in read SaaS requests [#5054](https://github.com/ethyca/fides/pull/5054)
- URL for deployment instructions when the webserver is running [#5088](https://github.com/ethyca/fides/pull/5088)
- Optimize TCF bundle with just-in-time GVL translations [#5074](https://github.com/ethyca/fides/pull/5074)
- Added `performance.mark()` to FidesJS events for performance testing. [#5105](https://github.com/ethyca/fides/pull/5105)

### Fixed
- Fixed bug with unescaped table names in mysql queries [#5072](https://github.com/ethyca/fides/pull/5072/)
- Fixed bug with unresponsive messaging ui [#5081](https://github.com/ethyca/fides/pull/5081/)
- Fixed FidesKey constructor bugs in CLI [#5113](https://github.com/ethyca/fides/pull/5113)


## [2.40.0](https://github.com/ethyca/fides/compare/2.39.2...2.40.0)

### Added
- Adds last_monitored and enabled attributes to MonitorConfig [#4991](https://github.com/ethyca/fides/pull/4991)
- New messaging page. Allows managing messaging templates for different properties. [#5005](https://github.com/ethyca/fides/pull/5005)
- Ability to configure "Enforcement Level" for Privacy Notices [#5025](https://github.com/ethyca/fides/pull/5025)
- BE cleanup for property-specific messaging [#5006](https://github.com/ethyca/fides/pull/5006)
- If property_id param was used, store it as part of the consent request [#4915](https://github.com/ethyca/fides/pull/4915)
- Invite users via email flow [#4539](https://github.com/ethyca/fides/pull/4539)
- Added new Google Cloud SQL for Postgres Connector [#5014](https://github.com/ethyca/fides/pull/5014)
- Added access and erasure support for the Twilio SMS integration [#4979](https://github.com/ethyca/fides/pull/4979)
- Added erasure support for Snap integration [#5011](https://github.com/ethyca/fides/pull/5011)

### Changed
- Navigation changes. 'Management' was renamed 'Settings'. Properties was moved to Settings section. [#5005](https://github.com/ethyca/fides/pull/5005)
- Changed discovery monitor form behavior around execution date/time selection [#5017](https://github.com/ethyca/fides/pull/5017)
- Changed integration form behavior when errors occur [#5023](https://github.com/ethyca/fides/pull/5023)
- Replaces typescript-cookie with js-cookie [#5022](https://github.com/ethyca/fides/pull/5022)
- Updated pymongo version to 4.7.3 [#5019](https://github.com/ethyca/fides/pull/5019)
- Upgraded Datamap instance of `react-table` to v8 [#5024](https://github.com/ethyca/fides/pull/5024)
- Updated create privacy request modal from admin-ui to include all custom fields  [#5029](https://github.com/ethyca/fides/pull/5029)
- Update name of Ingress/Egress columns in Datamap Report to Sources/Destinations [#5045](https://github.com/ethyca/fides/pull/5045)
- Datamap report now includes a 'cookies' column [#5052](https://github.com/ethyca/fides/pull/5052)
- Changed behavior of project selection UI in discovery monitor form [#5049](https://github.com/ethyca/fides/pull/5049)
- Updating DSR filtering to use collection-level data categories [#4999](https://github.com/ethyca/fides/pull/4999)
- Changed discovery monitor form to skip project selection UI when no projects exist [#5056](https://github.com/ethyca/fides/pull/5056)

### Fixed
- Fixed intermittent connection issues with Redshift by increasing timeout and preferring SSL in test connections [#4981](https://github.com/ethyca/fides/pull/4981)
- Fixed data detection & discovery results not displaying correctly across multiple pages[#5060](https://github.com/ethyca/fides/pull/5060)

### Developer Experience
- Fixed various environmental issues when running Cypress tests locally [#5040](https://github.com/ethyca/fides/pull/5040)

## [2.39.2](https://github.com/ethyca/fides/compare/2.39.1...2.39.2)

### Fixed
- Restrict Delete Systems API endpoint such that user must have "SYSTEM_DELETE" scope [#5037](https://github.com/ethyca/fides/pull/5037)

### Security
- Remove the SERVER_SIDE_FIDES_API_URL env variable from the client clientSettings [CVE-2024-31223](https://github.com/ethyca/fides/security/advisories/GHSA-53q7-4874-24qg)

## [2.39.1](https://github.com/ethyca/fides/compare/2.39.0...2.39.1)

### Fixed
- Fixed a bug where system information form was not loading for Viewer users [#5034](https://github.com/ethyca/fides/pull/5034)
- Fixed viewers being given the option to delete systems [#5035](https://github.com/ethyca/fides/pull/5035)
- Restrict Delete Systems API endpoint such that user must have "SYSTEM_DELETE" scope [#5037](https://github.com/ethyca/fides/pull/5037)

### Removed
- Removed the `fetch` polyfill from FidesJS [#5026](https://github.com/ethyca/fides/pull/5026)

### Security
- Removed FidesJS's exposure to `polyfill.io` supply chain attack [CVE-2024-38537](https://github.com/ethyca/fides/security/advisories/GHSA-cvw4-c69g-7v7m)

## [2.39.0](https://github.com/ethyca/fides/compare/2.38.1...2.39.0)

### Added
- Adds the start of the Scylla DB Integration [#4946](https://github.com/ethyca/fides/pull/4946)
- Added model and data migrations and CRUD-layer operations for property-specific messaging [#4901](https://github.com/ethyca/fides/pull/4901)
- Added option in FidesJS SDK to only disable notice-served API [#4965](https://github.com/ethyca/fides/pull/4965)
- External ID support for consent management [#4927](https://github.com/ethyca/fides/pull/4927)
- Added access and erasure support for the Greenhouse Harvest integration [#4945](https://github.com/ethyca/fides/pull/4945)
- Add an S3 connection type (currently used for discovery and detection only) [#4930](https://github.com/ethyca/fides/pull/4930)
- Support for Limited FIDES__CELERY__* Env Vars [#4980](https://github.com/ethyca/fides/pull/4980)
- Implement sending emails via property-specific messaging templates [#4950](https://github.com/ethyca/fides/pull/4950)
- New privacy request search to replace existing endpoint [#4987](https://github.com/ethyca/fides/pull/4987)
- Added new Google Cloud SQL for MySQL Connector [#4949](https://github.com/ethyca/fides/pull/4949)
- Add new options for integrations for discovery & detection [#5000](https://github.com/ethyca/fides/pull/5000)
- Add new `FidesInitializing` event for when FidesJS begins initialization [#5010](https://github.com/ethyca/fides/pull/5010)

### Changed
- Move new data map reporting table out of beta and remove old table from Data Lineage map. [#4963](https://github.com/ethyca/fides/pull/4963)
- Disable the 'connect to a database' button if the `dataDiscoveryAndDetection` feature flag is enabled [#1455](https://github.com/ethyca/fidesplus/pull/1455)
- Upgrade Privacy Request table to use FidesTable V2 [#4990](https://github.com/ethyca/fides/pull/4990)
- Add copy to project selection modal and tweak copy on discovery monitors table [#5007](https://github.com/ethyca/fides/pull/5007)

### Fixed
- Fixed an issue where the GPP signal status was prematurely set to `ready` in some scenarios [#4957](https://github.com/ethyca/fides/pull/4957)
- Removed exteraneous `/` from the several endpoint URLs [#4962](https://github.com/ethyca/fides/pull/4962)
- Fixed and optimized Database Icon SVGs used in Datamap [#4969](https://github.com/ethyca/fides/pull/4969)
- Masked "Keyfile credentials" input on integration config form [#4971](https://github.com/ethyca/fides/pull/4971)
- Fixed validations for privacy declaration taxonomy labels when creating/updating a System [#4982](https://github.com/ethyca/fides/pull/4982)
- Allow property-specific messaging to work with non-custom templates [#4986](https://github.com/ethyca/fides/pull/4986)
- Fixed an issue where config object was being passed twice to `fides.js` output [#5010](https://github.com/ethyca/fides/pull/5010)
- Disabling Fides initialization now also disables GPP initialization [#5010](https://github.com/ethyca/fides/pull/5010)
- Fixes Vendor table formatting [#5013](https://github.com/ethyca/fides/pull/5013)

## [2.38.1](https://github.com/ethyca/fides/compare/2.38.0...2.38.1)

### Changed
- Disable the 'connect to a database' button if the `dataDiscoveryAndDetection` feature flag is enabled [#4972](https://github.com/ethyca/fidesplus/pull/4972)
- Oracle Responsys: Include Profile Extension Tables in DSRs[#4937](https://github.com/ethyca/fides/pull/4937)

### Fixed
- Fixed "add" icons on some buttons being wrong size [#4975](https://github.com/ethyca/fides/pull/4975)
- Fixed ability to update consent preferences after they've previously been set [#4984](https://github.com/ethyca/fides/pull/4984)

## [2.38.0](https://github.com/ethyca/fides/compare/2.37.0...2.38.0)

### Added
- Deprecate LastServedNotice (lastservednoticev2) table [#4910](https://github.com/ethyca/fides/pull/4910)
- Added erasure support to the Recurly integration [#4891](https://github.com/ethyca/fides/pull/4891)
- Added UI for configuring integrations for detection/discovery [#4922](https://github.com/ethyca/fides/pull/4922)
- New queue for saving privacy preferences/notices served [#4931](https://github.com/ethyca/fides/pull/4931)
- Expose number of tasks in queue in worker health check [#4931](https://github.com/ethyca/fides/pull/4931)
- Track when preferences/notices served received [#4931](https://github.com/ethyca/fides/pull/4931)
- Request overrides for opt-in and opt-out consent requests [#4920](https://github.com/ethyca/fides/pull/4920)
- Added query_param_key to Privacy Center schema [#4939](https://github.com/ethyca/fides/pull/4939)
- Fill custom privacy request fields with query_param_key [#4948](https://github.com/ethyca/fides/pull/4948)
- Add `datasource_params` column to MonitorConfig DB model [#4951](https://github.com/ethyca/fides/pull/4951)
- Added ability to open system preview side panel from new data map table [#4944](https://github.com/ethyca/fides/pull/4944)
- Added success toast message after monitoring a resource [#4958](https://github.com/ethyca/fides/pull/4958)
- Added UI for displaying, adding and editing discovery monitors [#4954](https://github.com/ethyca/fides/pull/4954)

### Changed
- Set default ports for local development of client projects (:3001 for privacy center and :3000 for admin-ui) [#4912](https://github.com/ethyca/fides/pull/4912)
- Update privacy center port to :3001 for nox [#4918](https://github.com/ethyca/fides/pull/4918)
- Optimize speed by generating the uuids in the client side for consent requests [#4933](https://github.com/ethyca/fides/pull/4933)
- Update Privacy Center toast text for consistent capitalization [#4936](https://github.com/ethyca/fides/pull/4936)
- Update Custom Fields table and Domain Verification table to use FidesTable V2. Remove V1 components. [#4932](https://github.com/ethyca/fides/pull/4932)
- Updated how Fields are generated for DynamoDB, improved error handling [#4943](https://github.com/ethyca/fides/pull/4943)

### Fixed
- Fixed an issue where the test integration action failed for the Zendesk integration [#4929](https://github.com/ethyca/fides/pull/4929)
- Fixed an issue where language form field error message was not displaying properly [#4942](https://github.com/ethyca/fides/pull/4942)
- Fixed an issue where the consent cookie could not be set on multi-level root domain (e.g. co.uk, co.jp) [#4935](https://github.com/ethyca/fides/pull/4935)
- Fixed an issue where the unique device ID was not being retained when Fides.js was reinitialized [#4947](https://github.com/ethyca/fides/pull/4947)
- Fixed inconsistent font sizes on new integrations UI [#4959](https://github.com/ethyca/fides/pull/4959)

## [2.37.0](https://github.com/ethyca/fides/compare/2.36.0...2.37.0)

### Added
- Added initial version for Helios: Data Discovery and Detection [#4839](https://github.com/ethyca/fides/pull/4839)
- Added shouldShowExperience to the Fides global and FidesInitialized events [#4895](https://github.com/ethyca/fides/pull/4895)
- Enhancements to `MonitorConfig` DB model to support new functionality [#4888](https://github.com/ethyca/fides/pull/4888)
- Added developer option to disable auto-initialization on FidesJS bundles. [#4900](https://github.com/ethyca/fides/pull/4900)
- Adding property ID to served notice history and privacy preference history [#4886](https://github.com/ethyca/fides/pull/4886)
- Adding privacy_center_config and stylesheet fields to the Property model [#4879](https://github.com/ethyca/fides/pull/4879)
- Adds generic async callback integration support [#4865](https://github.com/ethyca/fides/pull/4865)
- Ability to `downgrade` the application DB through the `/admin/db` endpoint [#4893](https://github.com/ethyca/fides/pull/4893)
- Added support for custom property paths, configs and stylesheets for privacy center [#4907](https://github.com/ethyca/fides/pull/4907)
- Include the scopes required for a given action in `403` response when client does not have sufficient permissions [#4905](https://github.com/ethyca/fides/pull/4905)

### Changed
- Rename MinimalPrivacyExperience class and usages [#4889](https://github.com/ethyca/fides/pull/4889)
- Included fidesui as part of the monorepo [#4880](https://github.com/ethyca/fides/pull/4880)
- Improve `geolocation` and `property_id` error response to return 400 status instead of 500 server error on /fides.js endpoint [#4884](https://github.com/ethyca/fides/pull/4884)
- Fixing middleware logging in Fides.js to remove incorrect status codes and durations [#4885](https://github.com/ethyca/fides/pull/4885)
- Improve load performance and DOM monitoring for FidesJS [#4896](https://github.com/ethyca/fides/pull/4896)

### Fixed
- Fixed an issue with the Iterate connector returning at least one param_value references an invalid field for the 'update' request of user [#4528](https://github.com/ethyca/fides/pull/4528)
- Enhanced classification of the dataset used with Twilio [#4872](https://github.com/ethyca/fides/pull/4872)
- Reduce privacy center logging to not show response size limit when the /fides.js endpoint has a size bigger than 4MB [#4878](https://github.com/ethyca/fides/pull/4878)
- Fixed an issue where sourcemaps references were unintentionally included in the FidesJS bundle [#4887](https://github.com/ethyca/fides/pull/4887)
- Handle a 404 response from Segment when a user ID or email is not found [#4902](https://github.com/ethyca/fides/pull/4902)
- Fixed TCF styling issues [#4904](https://github.com/ethyca/fides/pull/4904)
- Fixed an issue where the Trigger Modal Link was not being populated correctly in the translation form [#4911](https://github.com/ethyca/fides/pull/4911)

### Security
- Escape SQLAlchemy passwords [CVE-2024-34715](https://github.com/ethyca/fides/security/advisories/GHSA-8cm5-jfj2-26q7)
- Properly mask nested BigQuery secrets in connection configuration endpoints [CVE-2024-35189](https://github.com/ethyca/fides/security/advisories/GHSA-rcvg-jj3g-rj7c)

## [2.36.0](https://github.com/ethyca/fides/compare/2.35.1...2.36.0)

### Added
- Added multiple language translations support for privacy center consent page [#4785](https://github.com/ethyca/fides/pull/4785)
- Added ability to export the contents of datamap report [#1545](https://ethyca.atlassian.net/browse/PROD-1545)
- Added `System` model support for new `vendor_deleted_date` field on Compass vendor records [#4818](https://github.com/ethyca/fides/pull/4818)
- Added custom JSON (de)serialization to shared DB engines to handle non-standard data types in JSONB columns [#4818](https://github.com/ethyca/fides/pull/4818)
- Added state persistence across sessions to the datamap report table [#4853](https://github.com/ethyca/fides/pull/4853)
- Removed currentprivacypreference and lastservednotice tables [#4846](https://github.com/ethyca/fides/pull/4846)
- Added initial version for Helios: Data Discovery and Detection [#4839](https://github.com/ethyca/fides/pull/4839)
- Adds new var to track fides js overlay types [#4869](https://github.com/ethyca/fides/pull/4869)

### Changed
- Changed filters on the data map report table to use checkbox collapsible tree view [#4864](https://github.com/ethyca/fides/pull/4864)

### Fixed
- Remove the extra 'white-space: normal' CSS for FidesJS HTML descriptions [#4850](https://github.com/ethyca/fides/pull/4850)
- Fixed data map report to display second level names from the taxonomy as primary (bold) label [#4856](https://github.com/ethyca/fides/pull/4856)
- Ignore invalid three-character country codes for FidesJS geolocation (e.g. "USA") [#4877](https://github.com/ethyca/fides/pull/4877)

### Developer Experience
- Update typedoc-plugin-markdown to 4.0.0 [#4870](https://github.com/ethyca/fides/pull/4870)

## [2.35.1](https://github.com/ethyca/fides/compare/2.35.0...2.35.1)

### Added
- Added access and erasure support for Marigold Engage by Sailthru integration [#4826](https://github.com/ethyca/fides/pull/4826)
- Update fides_disable_save_api option in FidesJS SDK to disable both privacy-preferences & notice-served APIs [#4860](https://github.com/ethyca/fides/pull/4860)

### Fixed
- Fixing issue where privacy requests not approved before upgrading to 2.34 couldn't be processed [#4855](https://github.com/ethyca/fides/pull/4855)
- Ensure only GVL vendors from Compass are labeled as such [#4857](https://github.com/ethyca/fides/pull/4857)
- Fix handling of some ISO-3166 geolocation edge cases in Privacy Center /fides.js endpoint [#4858](https://github.com/ethyca/fides/pull/4858)

### Changed
- Hydrates GTM datalayer to match supported FidesEvent Properties [#4847](https://github.com/ethyca/fides/pull/4847)
- Allows a SaaS integration request to process HTTP 204 No Content without erroring trying to unwrap the response. [#4834](https://github.com/ethyca/fides/pull/4834)
- Sets `sslmode` to prefer for Redshift connections when generating datasets [#4849](https://github.com/ethyca/fides/pull/4849)
- Included searching by `email` for the Segment integration [#4851](https://github.com/ethyca/fides/pull/4851)

## [2.35.0](https://github.com/ethyca/fides/compare/2.34.0...2.35.0)

### Added
- Added DSR 3.0 Scheduling which supports running DSR's in parallel with first-class request tasks [#4760](https://github.com/ethyca/fides/pull/4760)
- Added carets to collapsible sections in the overlay modal [#4793](https://github.com/ethyca/fides/pull/4793)
- Added erasure support for OpenWeb [#4735](https://github.com/ethyca/fides/pull/4735)
- Added support for configuration of pre-approval webhooks [#4795](https://github.com/ethyca/fides/pull/4795)
- Added fides_clear_cookie option to FidesJS SDK to load CMP without preferences on refresh [#4810](https://github.com/ethyca/fides/pull/4810)
- Added FidesUpdating event to FidesJS SDK [#4816](https://github.com/ethyca/fides/pull/4816)
- Added `reinitialize` method to FidesJS SDK [#4812](https://github.com/ethyca/fides/pull/4812)
- Added undeclared data category columns to data map report table [#4781](https://github.com/ethyca/fides/pull/4781)
- Fully implement pre-approval webhooks [#4822](https://github.com/ethyca/fides/pull/4822)
- Sync models and database for pre-approval webhooks [#4838](https://github.com/ethyca/fides/pull/4838)

### Changed
- Removed the Celery startup banner from the Fides worker logs [#4814](https://github.com/ethyca/fides/pull/4814)
- Improve performance of Snowflake schema generation [#4587](https://github.com/ethyca/fides/pull/4587)

### Fixed
- Fixed bug prevented adding new privacy center translations [#4786](https://github.com/ethyca/fides/pull/4786)
- Fixed bug where Privacy Policy links would be shown without a configured URL [#4801](https://github.com/ethyca/fides/pull/4801)
- Fixed bug prevented adding new privacy center translations [#4786](https://github.com/ethyca/fides/pull/4786)
- Fixed bug where Language selector button was overlapping other buttons when Privacy Policy wasn't present. [#4815](https://github.com/ethyca/fides/pull/4815)
- Fixed bug where icons of the Language selector were displayed too small on some sites [#4815](https://github.com/ethyca/fides/pull/4815)
- Fixed bug where GPP US National Section was incorrectly included when the State by State approach was selected [#4823]https://github.com/ethyca/fides/pull/4823
- Fixed DSR 3.0 Scheduling bug where Approved Privacy Requests that failed wouldn't change status [#4837](https://github.com/ethyca/fides/pull/4837)

## [2.34.0](https://github.com/ethyca/fides/compare/2.33.1...2.34.0)

### Added

- Added new field for modal trigger link translation [#4761](https://github.com/ethyca/fides/pull/4761)
- Added `getModalLinkLabel` method to global fides object [#4766](https://github.com/ethyca/fides/pull/4766)
- Added language switcher to fides overlay modal [#4773](https://github.com/ethyca/fides/pull/4773)
- Added modal link label to experience translation model [#4767](https://github.com/ethyca/fides/pull/4767)
- Added support for custom identities [#4764](https://github.com/ethyca/fides/pull/4764)
- Added developer option to force GPP API on FidesJS bundles [#4799](https://github.com/ethyca/fides/pull/4799)

### Changed

- Changed the Stripe integration for `Cards` to delete instead of update due to possible issues of a past expiration date [#4768](https://github.com/ethyca/fides/pull/4768)
- Changed display of Data Uses, Categories and Subjects to user friendly names in the Data map report [#4774](https://github.com/ethyca/fides/pull/4774)
- Update active disabled Fides.js toggle color to light grey [#4778](https://github.com/ethyca/fides/pull/4778)
- Update FidesJS fides_embed option to support embedding both banner & modal components [#4782](https://github.com/ethyca/fides/pull/4782)
- Add a few CSS classes to help with styling FidesJS button groups [#4789](https://github.com/ethyca/fides/pull/4789)
- Changed GPP extension to be pre-bundled in appropriate circumstances, as opposed to another fetch [#4780](https://github.com/ethyca/fides/pull/4780)

### Fixed

- Fixed select dropdowns being cut off by edges of modal forms [#4757](https://github.com/ethyca/fides/pull/4757)
- Changed "allow user to dismiss" toggle to show on config form for TCF experience [#4755](https://github.com/ethyca/fides/pull/4755)
- Fixed issue when loading the privacy request detail page [#4775](https://github.com/ethyca/fides/pull/4775)
- Fixed connection test for Aircall [#4756](https://github.com/ethyca/fides/pull/4756/pull)
- Fixed issues connecting to Redshift due to character encoding and SSL requirements [#4790](https://github.com/ethyca/fides/pull/4790)
- Fixed the way the name identity is handled in the Privacy Center [#4791](https://github.com/ethyca/fides/pull/4791)

### Developer Experience

- Build a `fides-types.d.ts` type declaration file to include alongside our FidesJS developer docs [#4772](https://github.com/ethyca/fides/pull/4772)

## [2.33.1](https://github.com/ethyca/fides/compare/2.33.0...2.33.1)

### Added

- Adds CUSTOM_OPTIONS_PATH to Privacy Center env vars [#4769](https://github.com/ethyca/fides/pull/4769)

## [2.33.0](https://github.com/ethyca/fides/compare/2.32.0...2.33.0)

### Added

- Added models for Privacy Center configuration (for plus users) [#4716](https://github.com/ethyca/fides/pull/4716)
- Added ability to delete properties [#4708](https://github.com/ethyca/fides/pull/4708)
- Add interface for submitting privacy requests in admin UI [#4738](https://github.com/ethyca/fides/pull/4738)
- Added language switching support to the FidesJS UI based on configured translations [#4737](https://github.com/ethyca/fides/pull/4737)
- Added ability to override some experience language and primary color [#4743](https://github.com/ethyca/fides/pull/4743)
- Generate FidesJS SDK Reference Docs from tsdoc comments [#4736](https://github.com/ethyca/fides/pull/4736)
- Added erasure support for Adyen [#4735](https://github.com/ethyca/fides/pull/4735)
- Added erasure support for Iterable [#4695](https://github.com/ethyca/fides/pull/4695)

### Changed

- Updated privacy notice & experience forms to hide translation UI when user doesn't have translation feature [#4728](https://github.com/ethyca/fides/pull/4728), [#4734](https://github.com/ethyca/fides/pull/4734)
- Custom privacy request fields now support list values [#4686](https://github.com/ethyca/fides/pull/4686)
- Update when GPP API reports signal status: ready [#4635](https://github.com/ethyca/fides/pull/4635)
- Update non-dismissable TCF and notice banners to show a black overlay and prevent scrolling [#4748](https://github.com/ethyca/fidesplus/pull/4748)
- Cleanup config vars for preview in Admin-UI [#4745](https://github.com/ethyca/fides/pull/4745)
- Show a "systems displayed" count on datamap map & table reporting page [#4752](https://github.com/ethyca/fides/pull/4752)
- Change default Canada Privacy Experience Config in migration to reference generic `ca` region [#4762](https://github.com/ethyca/fides/pull/4762)

### Fixed

- Fixed responsive issues with the buttons on the integration screen [#4729](https://github.com/ethyca/fides/pull/4729)
- Fixed hover/focus issues with the v2 tables [#4730](https://github.com/ethyca/fides/pull/4730)
- Disable editing of data use declaration name and type after creation [#4731](https://github.com/ethyca/fides/pull/4731)
- Cleaned up table borders [#4733](https://github.com/ethyca/fides/pull/4733)
- Initialization issues with ExperienceNotices (#4723)[https://github.com/ethyca/fides/pull/4723]
- Re-add CORS origin regex field to admin UI (#4742)[https://github.com/ethyca/fides/pull/4742]

### Developer Experience

- Added new script to allow recompiling of fides-js when the code changes [#4744](https://github.com/ethyca/fides/pull/4744)
- Update Cookie House to support for additional locations (Canada, Quebec, EEA) and a "property_id" override [#4750](https://github.com/ethyca/fides/pull/4750)

## [2.32.0](https://github.com/ethyca/fides/compare/2.31.1...2.32.0)

### Added

- Updated configuration pages for Experiences with live Preview of FidesJS banner & modal components [#4576](https://github.com/ethyca/fides/pull/4576)
- Added ability to configure multiple language translations for Notices & Experiences [#4576](https://github.com/ethyca/fides/pull/4576)
- Automatically localize all strings in FidesJS CMP UIs (banner, modal, and TCF overlay) based on user's locale and experience configuration [#4576](https://github.com/ethyca/fides/pull/4576)
- Added fides_locale option to override FidesJS locale detection [#4576](https://github.com/ethyca/fides/pull/4576)
- Update FidesJS to report notices served and preferences saved linked to the specific translations displayed [#4576](https://github.com/ethyca/fides/pull/4576)
- Added ability to prevent dismissal of FidesJS CMP UI via Experience configuration [#4576](https://github.com/ethyca/fides/pull/4576)
- Added ability to create & link Properties to support multiple Experiences in a single location [#4658](https://github.com/ethyca/fides/pull/4658)
- Added property_id query param to fides.js to filter experiences by Property when installed [#4676](https://github.com/ethyca/fides/pull/4676)
- Added Locations & Regulations pages to allow a wider selection of locations for consent [#4660](https://github.com/ethyca/fides/pull/4660)
- Erasure support for Simon Data [#4552](https://github.com/ethyca/fides/pull/4552)
- Added notice there will be no preview for Privacy Center types in the Experience preview [#4709](https://github.com/ethyca/fides/pull/4709)
- Removed properties beta flag [#4710](https://github.com/ethyca/fides/pull/4710)
- Add acknowledge button label to default Experience English form [#4714](https://github.com/ethyca/fides/pull/4714)
- Update FidesJS to support localizing CMP UI with configurable, non-English default locales [#4720](https://github.com/ethyca/fides/pull/4720)
- Add loading of template translations for notices and experiences [#4718](https://github.com/ethyca/fides/pull/4718)

### Changed

- Moved location-targeting from Notices to Experiences [#4576](https://github.com/ethyca/fides/pull/4576)
- Replaced previous default Notices & Experiences with new versions with updated locations, translations, etc. [#4576](https://github.com/ethyca/fides/pull/4576)
- Automatically migrate existing Notices & Experiences to updated model where possible [#4576](https://github.com/ethyca/fides/pull/4576)
- Replaced ability to configure banner "display configuration" to separate banner & modal components [#4576](https://github.com/ethyca/fides/pull/4576)
- Modify `fides user login` to not store plaintext password in `~/.fides-credentials` [#4661](https://github.com/ethyca/fides/pull/4661)
- Data model changes to support Notice and Experience-level translations [#4576](https://github.com/ethyca/fides/pull/4576)
- Data model changes to support Consent setup being Experience instead of Notice-driven [#4576](https://github.com/ethyca/fides/pull/4576)
- Build PrivacyNoticeRegion from locations and location groups [#4620](https://github.com/ethyca/fides/pull/4620)
- When saving locations, calculate and save location groups [#4620](https://github.com/ethyca/fides/pull/4620)
- Update privacy experiences page to use the new table component [#4652](https://github.com/ethyca/fides/pull/4652)
- Update privacy notices page to use the new table component [#4641](https://github.com/ethyca/fides/pull/4641)
- Bumped supported Python versions to `3.10.13`, `3.9.18`, and `3.8.18`. Bumped Debian base image from `-bullseye` to `-bookworm`. [#4630](https://github.com/ethyca/fides/pull/4630)
- Bumped Node.js base image from `16` to `20`. [#4684](https://github.com/ethyca/fides/pull/4684)

### Fixed

- Ignore 404 errors from Delighted and Kustomer when an erasure client is not found [#4593](https://github.com/ethyca/fides/pull/4593)
- Various FE fixes for Admin-UI experience config form [#4707](https://github.com/ethyca/fides/pull/4707)
- Fix modal preview in Admin-UI experience config form [#4712](https://github.com/ethyca/fides/pull/4712)
- Optimize FidesJS bundle size by only loading TCF static stings when needed [#4711](https://github.com/ethyca/fides/pull/4711)

## [2.31.0](https://github.com/ethyca/fides/compare/2.30.1...2.31.0)

### Added

- Add Great Britain as a consent option [#4628](https://github.com/ethyca/fides/pull/4628)
- Navbar update and new properties page [#4633](https://github.com/ethyca/fides/pull/4633)
- Access and erasure support for Oracle Responsys [#4618](https://github.com/ethyca/fides/pull/4618)

### Fixed

- Fix issue where "x" button on Fides.js components overwrites saved preferences [#4649](https://github.com/ethyca/fides/pull/4649)
- Initialize Fides.consent with default values from experience when saved consent cookie (fides_consent) does not exist [#4665](https://github.com/ethyca/fides/pull/4665)

### Changed

- Sets GPP applicableSections to -1 when a user visits from a state that is not part of the GPP [#4727](https://github.com/ethyca/fides/pull/4727)

## [2.30.1](https://github.com/ethyca/fides/compare/2.30.0...2.30.1)

### Fixed

- Configure logger correctly on worker initialization [#4624](https://github.com/ethyca/fides/pull/4624)

## [2.30.0](https://github.com/ethyca/fides/compare/2.29.0...2.30.0)

### Added

- Add enum and registry of supported languages [#4592](https://github.com/ethyca/fides/pull/4592)
- Access and erasure support for Talkable [#4589](https://github.com/ethyca/fides/pull/4589)
- Support temporary credentials in AWS generate + scan features [#4607](https://github.com/ethyca/fides/pull/4603), [#4608](https://github.com/ethyca/fides/pull/4608)
- Add ability to store and read Fides cookie in Base64 format [#4556](https://github.com/ethyca/fides/pull/4556)
- Structured logging for SaaS connector requests [#4594](https://github.com/ethyca/fides/pull/4594)
- Added Fides.showModal() to fides.js to allow programmatic opening of consent modals [#4617](https://github.com/ethyca/fides/pull/4617)

### Fixed

- Fixing issue when modifying Policies, Rules, or RuleTargets as a root user [#4582](https://github.com/ethyca/fides/pull/4582)

## [2.29.0](https://github.com/ethyca/fides/compare/2.28.0...2.29.0)

### Added

- View more modal to regulations page [#4574](https://github.com/ethyca/fides/pull/4574)
- Columns in data map reporting, adding multiple systems, and consent configuration tables can be resized. In the data map reporting table, fields with multiple values can show all or collapse all [#4569](https://github.com/ethyca/fides/pull/4569)
- Show custom fields in the data map report table [#4579](https://github.com/ethyca/fides/pull/4579)

### Changed

- Delay rendering the nav until all necessary queries are finished loading [#4571](https://github.com/ethyca/fides/pull/4571)
- Updating return value for crud.get_custom_fields_filtered [#4575](https://github.com/ethyca/fides/pull/4575)
- Updated user deletion confirmation flow to only require one confirmatory input [#4402](https://github.com/ethyca/fides/pull/4402)
- Moved `pymssl` to an optional dependency no longer installed by default with our python package [#4581](https://github.com/ethyca/fides/pull/4581)
- Fixed CORS domain update functionality [#4570](https://github.com/ethyca/fides/pull/4570)
- Update Domains page with ability to add/remove "organization" domains, view "administrator" domains set via security settings, and improve various UX bugs and copy [#4584](https://github.com/ethyca/fides/pull/4584)

### Fixed

- Fixed CORS domain update functionality [#4570](https://github.com/ethyca/fides/pull/4570)
- Completion emails are no longer attempted for consent requests [#4578](https://github.com/ethyca/fides/pull/4578)

## [2.28.0](https://github.com/ethyca/fides/compare/2.27.0...2.28.0)

### Added

- Erasure support for AppsFlyer [#4512](https://github.com/ethyca/fides/pull/4512)
- Datamap Reporting page [#4519](https://github.com/ethyca/fides/pull/4519)
- Consent support for Klaviyo [#4513](https://github.com/ethyca/fides/pull/4513)
- Form for configuring GPP settings [#4557](https://github.com/ethyca/fides/pull/4557)
- Custom privacy request field support for consent requests [#4546](https://github.com/ethyca/fides/pull/4546)
- Support GPP in privacy notices [#4554](https://github.com/ethyca/fides/pull/4554)

### Changed

- Redesigned nav bar for the admin UI [#4548](https://github.com/ethyca/fides/pull/4548)
- Fides.js GPP for US geographies now derives values from backend privacy notices [#4559](https://github.com/ethyca/fides/pull/4559)
- No longer generate the `vendors_disclosed` section of the TC string in `fides.js` [#4553](https://github.com/ethyca/fides/pull/4553)
- Changed consent management vendor add flow [#4550](https://github.com/ethyca/fides/pull/4550)

### Fixed

- Fixed an issue blocking Salesforce sandbox accounts from refreshing tokens [#4547](https://github.com/ethyca/fides/pull/4547)
- Fixed DSR zip packages to be unzippable on Windows [#4549](https://github.com/ethyca/fides/pull/4549)
- Fixed browser compatibility issues with Object.hasOwn [#4568](https://github.com/ethyca/fides/pull/4568)

### Developer Experience

- Switch to anyascii for unicode transliteration [#4550](https://github.com/ethyca/fides/pull/4564)

## [2.27.0](https://github.com/ethyca/fides/compare/2.26.0...2.27.0)

### Added

- Tooltip and styling for disabled rows in add multiple vendor view [#4498](https://github.com/ethyca/fides/pull/4498)
- Preliminary GPP support for US regions [#4498](https://github.com/ethyca/fides/pull/4504)
- Access and erasure support for Statsig Enterprise [#4429](https://github.com/ethyca/fides/pull/4429)
- New page for setting locations [#4517](https://github.com/ethyca/fides/pull/4517)
- New modal for setting granular locations [#4531](https://github.com/ethyca/fides/pull/4531)
- New page for setting regulations [#4530](https://github.com/ethyca/fides/pull/4530)
- Update fides.js to support multiple descriptions (banner, overlay) and render HTML descriptions [#4542](https://github.com/ethyca/fides/pull/4542)

### Fixed

- Fixed incorrect Compass button behavior in system form [#4508](https://github.com/ethyca/fides/pull/4508)
- Omit certain fields from system payload when empty [#4508](https://github.com/ethyca/fides/pull/4525)
- Fixed issues with Compass vendor selector behavior [#4521](https://github.com/ethyca/fides/pull/4521)
- Fixed an issue where the background overlay remained visible after saving consent preferences [#4515](https://github.com/ethyca/fides/pull/4515)
- Fixed system name being editable when editing GVL systems [#4533](https://github.com/ethyca/fides/pull/4533)
- Fixed an issue where a privacy policy link could not be removed from privacy experiences [#4542](https://github.com/ethyca/fides/pull/4542)

### Changed

- Upgrade to use Fideslang `3.0.0` and remove associated concepts [#4502](https://github.com/ethyca/fides/pull/4502)
- Model overhaul for saving privacy preferences and notices served [#4481](https://github.com/ethyca/fides/pull/4481)
- Moves served notice endpoints, consent reporting, purpose endpoints and TCF queries to plus [#4481](https://github.com/ethyca/fides/pull/4481)
- Moves served notice endpoints, consent reporting, and TCF queries to plus [#4481](https://github.com/ethyca/fides/pull/4481)
- Update frontend to account for changes to notices served and preferences saved APIs [#4518](https://github.com/ethyca/fides/pull/4518)
- `fides.js` now sets `supportsOOB` to `false` [#4516](https://github.com/ethyca/fides/pull/4516)
- Save consent method ("accept", "reject", "save", etc.) to `fides_consent` cookie as extra metadata [#4529](https://github.com/ethyca/fides/pull/4529)
- Allow CORS for privacy center `fides.js` and `fides-ext-gpp.js` endpoints
- Replace `GPP_EXT_PATH` env var in favor of a more flexible `FIDES_JS_BASE_URL` environment variable
- Change vendor add modal on consent configuration screen to use new vendor selector [#4532](https://github.com/ethyca/fides/pull/4532)
- Remove vendor add modal [#4535](https://github.com/ethyca/fides/pull/4535)

## [2.26.0](https://github.com/ethyca/fides/compare/2.25.0...main)

### Added

- Dynamic importing for GPP bundle [#4447](https://github.com/ethyca/fides/pull/4447)
- Paging to vendors in the TCF overlay [#4463](https://github.com/ethyca/fides/pull/4463)
- New purposes endpoint and indices to improve system lookups [#4452](https://github.com/ethyca/fides/pull/4452)
- Cypress tests for fides.js GPP extension [#4476](https://github.com/ethyca/fides/pull/4476)
- Add support for global TCF Purpose Overrides [#4464](https://github.com/ethyca/fides/pull/4464)
- TCF override management [#4484](https://github.com/ethyca/fides/pull/4484)
- Readonly consent management table and modal [#4456](https://github.com/ethyca/fides/pull/4456), [#4477](https://github.com/ethyca/fides/pull/4477)
- Access and erasure support for Gong [#4461](https://github.com/ethyca/fides/pull/4461)
- Add new UI for CSV consent reporting [#4488](https://github.com/ethyca/fides/pull/4488)
- Option to prevent the dismissal of the consent banner and modal [#4470](https://github.com/ethyca/fides/pull/4470)

### Changed

- Increased max number of preferences allowed in privacy preference API calls [#4469](https://github.com/ethyca/fides/pull/4469)
- Reduce size of tcf_consent payload in fides_consent cookie [#4480](https://github.com/ethyca/fides/pull/4480)
- Change log level for FidesUserPermission retrieval to `debug` [#4482](https://github.com/ethyca/fides/pull/4482)
- Remove Add Vendor button from the Manage your vendors page[#4509](https://github.com/ethyca/fides/pull/4509)

### Fixed

- Fix type errors when TCF vendors have no dataDeclaration [#4465](https://github.com/ethyca/fides/pull/4465)
- Fixed an error where editing an AC system would mistakenly lock it for GVL [#4471](https://github.com/ethyca/fides/pull/4471)
- Refactor custom Get Preferences function to occur after our CMP API initialization [#4466](https://github.com/ethyca/fides/pull/4466)
- Fix an error where a connector response value of None causes a DSR failure due to a missing value [#4483](https://github.com/ethyca/fides/pull/4483)
- Fixed system name being non-editable when locked for GVL [#4475](https://github.com/ethyca/fides/pull/4475)
- Fixed a bug with "null" values for retention period field on data uses [#4487](https://github.com/ethyca/fides/pull/4487)

## [2.25.0](https://github.com/ethyca/fides/compare/2.24.1...2.25.0)

### Added

- Stub for initial GPP support [#4431](https://github.com/ethyca/fides/pull/4431)
- Added confirmation modal on deleting a data use declaration [#4439](https://github.com/ethyca/fides/pull/4439)
- Added feature flag for separating system name and Compass vendor selector [#4437](https://github.com/ethyca/fides/pull/4437)
- Fire GPP events per spec [#4433](https://github.com/ethyca/fides/pull/4433)
- New override option `fides_tcf_gdpr_applies` for setting `gdprApplies` on the CMP API [#4453](https://github.com/ethyca/fides/pull/4453)

### Changed

- Improved bulk vendor adding table UX [#4425](https://github.com/ethyca/fides/pull/4425)
- Flexible legal basis for processing has a db default of True [#4434](https://github.com/ethyca/fides/pull/4434)
- Give contributor role access to config API, including cors origin updates [#4438](https://github.com/ethyca/fides/pull/4438)
- Disallow setting `*` and other non URL values for `security.cors_origins` config property via the API [#4438](https://github.com/ethyca/fides/pull/4438)
- Consent modal hides the opt-in/opt-out buttons if only one privacy notice is enabled [#4441](https://github.com/ethyca/fides/pull/4441)
- Initialize TCF stub earlier [#4453](https://github.com/ethyca/fides/pull/4453)
- Change focus outline color of form inputs [#4467](https://github.com/ethyca/fides/pull/4467)

### Fixed

- Fixed a bug where selected vendors in "configure consent" add vendor modal were unstyled [#4454](https://github.com/ethyca/fides/pull/4454)
- Use correct defaults when there is no associated preference in the cookie [#4451](https://github.com/ethyca/fides/pull/4451)
- IP Addresses behind load balancers for consent reporting [#4440](https://github.com/ethyca/fides/pull/4440)

## [2.24.1](https://github.com/ethyca/fides/compare/2.24.0...2.24.1)

### Added

- Logging when root user and client credentials are used [#4432](https://github.com/ethyca/fides/pull/4432)
- Allow for custom path at which to retrieve Fides override options [#4462](https://github.com/ethyca/fides/pull/4462)

### Changed

- Run fides with non-root user [#4421](https://github.com/ethyca/fides/pull/4421)

## [2.24.0](https://github.com/ethyca/fides/compare/2.23.3...2.24.0)

### Added

- Adds fides_disable_banner config option to Fides.js [#4378](https://github.com/ethyca/fides/pull/4378)
- Deletions that fail due to foreign key constraints will now be more clearly communicated [#4406](https://github.com/ethyca/fides/pull/4378)
- Added support for a custom get preferences API call provided through Fides.init [#4375](https://github.com/ethyca/fides/pull/4375)
- Hidden custom privacy request fields in the Privacy Center [#4370](https://github.com/ethyca/fides/pull/4370)
- Backend System-level Cookie Support [#4383](https://github.com/ethyca/fides/pull/4383)
- High Level Tracking of Compass System Sync [#4397](https://github.com/ethyca/fides/pull/4397)
- Erasure support for Qualtrics [#4371](https://github.com/ethyca/fides/pull/4371)
- Erasure support for Ada Chatbot [#4382](https://github.com/ethyca/fides/pull/4382)
- Erasure support for Typeform [#4366](https://github.com/ethyca/fides/pull/4366)
- Added notice that a system is GVL when adding/editing from system form [#4327](https://github.com/ethyca/fides/pull/4327)
- Added the ability to select the request types to enable per integration (for plus users) [#4374](https://github.com/ethyca/fides/pull/4374)
- Adds support for custom get experiences fn and custom patch notices served fn [#4410](https://github.com/ethyca/fides/pull/4410)
- Adds more granularity to tracking consent method, updates custom savePreferencesFn and FidesUpdated event to take consent method [#4419](https://github.com/ethyca/fides/pull/4419)

### Changed

- Add filtering and pagination to bulk vendor add table [#4351](https://github.com/ethyca/fides/pull/4351)
- Determine if the TCF overlay needs to surface based on backend calculated version hash [#4356](https://github.com/ethyca/fides/pull/4356)
- Moved Experiences and Preferences endpoints to Plus to take advantage of dynamic GVL [#4367](https://github.com/ethyca/fides/pull/4367)
- Add legal bases to Special Purpose schemas on the backend for display [#4387](https://github.com/ethyca/fides/pull/4387)
- "is_service_specific" default updated when building TC strings on the backend [#4377](https://github.com/ethyca/fides/pull/4377)
- "isServiceSpecific" default updated when building TC strings on the frontend [#4384](https://github.com/ethyca/fides/pull/4384)
- Redact cli, database, and redis configuration information from GET api/v1/config API request responses. [#4379](https://github.com/ethyca/fides/pull/4379)
- Button ordering in fides.js UI [#4407](https://github.com/ethyca/fides/pull/4407)
- Add different classnames to consent buttons for easier selection [#4411](https://github.com/ethyca/fides/pull/4411)
- Updates default consent preference to opt-out for TCF when fides_string exists [#4430](https://github.com/ethyca/fides/pull/4430)

### Fixed

- Persist bulk system add filter modal state [#4412](https://github.com/ethyca/fides/pull/4412)
- Fixing labels for request type field [#4414](https://github.com/ethyca/fides/pull/4414)
- User preferences from cookie should always override experience preferences [#4405](https://github.com/ethyca/fides/pull/4405)
- Allow fides_consent cookie to be set from a subdirectory [#4426](https://github.com/ethyca/fides/pull/4426)

### Security

-- Use a more cryptographically secure random function for security code generation

## [2.23.3](https://github.com/ethyca/fides/compare/2.23.2...2.23.3)

### Fixed

- Fix button arrangment and spacing for TCF and non-TCF consent overlay banner and modal [#4391](https://github.com/ethyca/fides/pull/4391)
- Replaced h1 element with div to use exisitng fides styles in consent modal [#4399](https://github.com/ethyca/fides/pull/4399)
- Fixed privacy policy alignment for non-TCF consent overlay banner and modal [#4403](https://github.com/ethyca/fides/pull/4403)
- Fix dynamic class name for TCF-variant of consent banner [#4404](https://github.com/ethyca/fides/pull/4403)

### Security

-- Fix an HTML Injection vulnerability in DSR Packages

## [2.23.2](https://github.com/ethyca/fides/compare/2.23.1...2.23.2)

### Fixed

- Fixed fides.css to vary banner width based on tcf [[#4381](https://github.com/ethyca/fides/issues/4381)]

## [2.23.1](https://github.com/ethyca/fides/compare/2.23.0...2.23.1)

### Changed

- Refactor Fides.js embedded modal to not use A11y dialog [#4355](https://github.com/ethyca/fides/pull/4355)
- Only call `FidesUpdated` when a preference has been saved, not during initialization [#4365](https://github.com/ethyca/fides/pull/4365)
- Updated double toggle styling in favor of single toggles with a radio group to select legal basis [#4376](https://github.com/ethyca/fides/pull/4376)

### Fixed

- Handle invalid `fides_string` when passed in as an override [#4350](https://github.com/ethyca/fides/pull/4350)
- Bug where vendor opt-ins would not initialize properly based on a `fides_string` in the TCF overlay [#4368](https://github.com/ethyca/fides/pull/4368)

## [2.23.0](https://github.com/ethyca/fides/compare/2.22.1...2.23.0)

### Added

- Added support for 3 additional config variables in Fides.js: fidesEmbed, fidesDisableSaveApi, and fidesTcString [#4262](https://github.com/ethyca/fides/pull/4262)
- Added support for fidesEmbed, fidesDisableSaveApi, and fidesTcString to be passed into Fides.js via query param, cookie, or window object [#4297](https://github.com/ethyca/fides/pull/4297)
- New privacy center environment variables `FIDES_PRIVACY_CENTER__IS_FORCED_TCF` which can make the privacy center always return the TCF bundle (`fides-tcf.js`) [#4312](https://github.com/ethyca/fides/pull/4312)
- Added a `FidesUIChanged` event to Fides.js to track when user preferences change without being saved [#4314](https://github.com/ethyca/fides/pull/4314) and [#4253](https://github.com/ethyca/fides/pull/4253)
- Add AC Systems to the TCF Overlay under Vendor Consents section [#4266](https://github.com/ethyca/fides/pull/4266/)
- Added bulk system/vendor creation component [#4309](https://github.com/ethyca/fides/pull/4309/)
- Support for passing in an AC string as part of a fides string for the TCF overlay [#4308](https://github.com/ethyca/fides/pull/4308)
- Added support for overriding the save user preferences API call with a custom fn provided through Fides.init [#4318](https://github.com/ethyca/fides/pull/4318)
- Return AC strings in GET Privacy Experience meta and allow saving preferences against AC strings [#4295](https://github.com/ethyca/fides/pull/4295)
- New GET Privacy Experience Meta Endpoint [#4328](https://github.com/ethyca/fides/pull/4328)
- Access and erasure support for SparkPost [#4328](https://github.com/ethyca/fides/pull/4238)
- Access and erasure support for Iterate [#4332](https://github.com/ethyca/fides/pull/4332)
- SSH Support for MySQL connections [#4310](https://github.com/ethyca/fides/pull/4310)
- Added served notice history IDs to the TCF privacy preference API calls [#4161](https://github.com/ethyca/fides/pull/4161)

### Fixed

- Cleans up CSS for fidesEmbed mode [#4306](https://github.com/ethyca/fides/pull/4306)
- Stacks that do not have any purposes will no longer render an empty purpose block [#4278](https://github.com/ethyca/fides/pull/4278)
- Forcing hidden sections to use display none [#4299](https://github.com/ethyca/fides/pull/4299)
- Handles Hubspot requiring and email to be formatted as email when processing an erasure [#4322](https://github.com/ethyca/fides/pull/4322)
- Minor CSS improvements for the consent/TCF banners and modals [#4334](https://github.com/ethyca/fides/pull/4334)
- Consistent font sizes for labels in the system form and data use forms in the Admin UI [#4346](https://github.com/ethyca/fides/pull/4346)
- Bug where not all system forms would appear to save when used with Compass [#4347](https://github.com/ethyca/fides/pull/4347)
- Restrict TCF Privacy Experience Config if TCF is disabled [#4348](https://github.com/ethyca/fides/pull/4348)
- Removes overflow styling for embedded modal in Fides.js [#4345](https://github.com/ethyca/fides/pull/4345)

### Changed

- Derive cookie storage info, privacy policy and legitimate interest disclosure URLs, and data retention data from the data map instead of directly from gvl.json [#4286](https://github.com/ethyca/fides/pull/4286)
- Updated TCF Version for backend consent reporting [#4305](https://github.com/ethyca/fides/pull/4305)
- Update Version Hash Contents [#4313](https://github.com/ethyca/fides/pull/4313)
- Change vendor selector on system information form to typeahead[#4333](https://github.com/ethyca/fides/pull/4333)
- Updates experience API calls from Fides.js to include new meta field [#4335](https://github.com/ethyca/fides/pull/4335)

## [2.22.1](https://github.com/ethyca/fides/compare/2.22.0...2.22.1)

### Added

- Custom fields are now included in system history change tracking [#4294](https://github.com/ethyca/fides/pull/4294)

### Security

- Added hostname checks for external SaaS connector URLs [CVE-2023-46124](https://github.com/ethyca/fides/security/advisories/GHSA-jq3w-9mgf-43m4)
- Use a Pydantic URL type for privacy policy URLs [CVE-2023-46126](https://github.com/ethyca/fides/security/advisories/GHSA-fgjj-5jmr-gh83)
- Remove the CONFIG_READ scope from the Viewer role [CVE-2023-46125](https://github.com/ethyca/fides/security/advisories/GHSA-rjxg-rpg3-9r89)

## [2.22.0](https://github.com/ethyca/fides/compare/2.21.0...2.22.0)

### Added

- Added an option to link to vendor tab from an experience config description [#4191](https://github.com/ethyca/fides/pull/4191)
- Added two toggles for vendors in the TCF overlay, one for Consent, and one for Legitimate Interest [#4189](https://github.com/ethyca/fides/pull/4189)
- Added two toggles for purposes in the TCF overlay, one for Consent, and one for Legitimate Interest [#4234](https://github.com/ethyca/fides/pull/4234)
- Added support for new TCF-related fields on `System` and `PrivacyDeclaration` models [#4228](https://github.com/ethyca/fides/pull/4228)
- Support for AC string to `fides-tcf` [#4244](https://github.com/ethyca/fides/pull/4244)
- Support for `gvl` prefixed vendor IDs [#4247](https://github.com/ethyca/fides/pull/4247)

### Changed

- Removed `TCF_ENABLED` environment variable from the privacy center in favor of dynamically figuring out which `fides-js` bundle to send [#4131](https://github.com/ethyca/fides/pull/4131)
- Updated copy of info boxes on each TCF tab [#4191](https://github.com/ethyca/fides/pull/4191)
- Clarified messages for error messages presented during connector upload [#4198](https://github.com/ethyca/fides/pull/4198)
- Refactor legal basis dimension regarding how TCF preferences are saved and how the experience is built [#4201](https://github.com/ethyca/fides/pull/4201/)
- Add saving privacy preferences via a TC string [#4221](https://github.com/ethyca/fides/pull/4221)
- Updated fides server to use an environment variable for turning TCF on and off [#4220](https://github.com/ethyca/fides/pull/4220)
- Update frontend to use new legal basis dimension on vendors [#4216](https://github.com/ethyca/fides/pull/4216)
- Updated privacy center patch preferences call to handle updated API response [#4235](https://github.com/ethyca/fides/pull/4235)
- Added our CMP ID [#4233](https://github.com/ethyca/fides/pull/4233)
- Allow Admin UI users to turn on Configure Consent flag [#4246](https://github.com/ethyca/fides/pull/4246)
- Styling improvements for the fides.js consent banners and modals [#4222](https://github.com/ethyca/fides/pull/4222)
- Update frontend to handle updated Compass schema [#4254](https://github.com/ethyca/fides/pull/4254)
- Assume Universal Vendor ID usage in TC String translation [#4256](https://github.com/ethyca/fides/pull/4256)
- Changed vendor form on configuring consent page to use two-part selection for consent uses [#4251](https://github.com/ethyca/fides/pull/4251)
- Updated system form to have new TCF fields [#4271](https://github.com/ethyca/fides/pull/4271)
- Vendors disclosed string is now narrowed to only the vendors shown in the UI, not the whole GVL [#4250](https://github.com/ethyca/fides/pull/4250)
- Changed naming convention "fides_string" instead of "tc_string" for developer friendly consent API's [#4267](https://github.com/ethyca/fides/pull/4267)

### Fixed

- TCF overlay can initialize its consent preferences from a cookie [#4124](https://github.com/ethyca/fides/pull/4124)
- Various improvements to the TCF modal such as vendor storage disclosures, vendor counts, privacy policies, etc. [#4167](https://github.com/ethyca/fides/pull/4167)
- An issue where Braze could not mask an email due to formatting [#4187](https://github.com/ethyca/fides/pull/4187)
- An issue where email was not being overridden correctly for Braze and Domo [#4196](https://github.com/ethyca/fides/pull/4196)
- Use `stdRetention` when there is not a specific value for a purpose's data retention [#4199](https://github.com/ethyca/fides/pull/4199)
- Updating the unflatten_dict util to accept flattened dict values [#4200](https://github.com/ethyca/fides/pull/4200)
- Minor CSS styling fixes for the consent modal [#4252](https://github.com/ethyca/fides/pull/4252)
- Additional styling fixes for issues caused by a CSS reset [#4268](https://github.com/ethyca/fides/pull/4268)
- Bug where vendor legitimate interests would not be set unless vendor consents were first set [#4250](https://github.com/ethyca/fides/pull/4250)
- Vendor count over-counting in TCF overlay [#4275](https://github.com/ethyca/fides/pull/4275)

## [2.21.0](https://github.com/ethyca/fides/compare/2.20.2...2.21.0)

### Added

- "Add a vendor" flow to configuring consent page [#4107](https://github.com/ethyca/fides/pull/4107)
- Initial TCF Backend Support [#3804](https://github.com/ethyca/fides/pull/3804)
- Add initial layer to TCF modal [#3956](https://github.com/ethyca/fides/pull/3956)
- Support for rendering in the TCF modal whether or not a vendor is part of the GVL [#3972](https://github.com/ethyca/fides/pull/3972)
- Features and legal bases dropdown for TCF modal [#3995](https://github.com/ethyca/fides/pull/3995)
- TCF CMP stub API [#4000](https://github.com/ethyca/fides/pull/4000)
- Fides-js can now display preliminary TCF data [#3879](https://github.com/ethyca/fides/pull/3879)
- Fides-js can persist TCF preferences to the backend [#3887](https://github.com/ethyca/fides/pull/3887)
- TCF modal now supports setting legitimate interest fields [#4037](https://github.com/ethyca/fides/pull/4037)
- Embed the GVL in the GET Experiences response [#4143](https://github.com/ethyca/fides/pull/4143)
- Button to view how many vendors and to open the vendor tab in the TCF modal [#4144](https://github.com/ethyca/fides/pull/4144)
- "Edit vendor" flow to configuring consent page [#4162](https://github.com/ethyca/fides/pull/4162)
- TCF overlay description updates [#4051] https://github.com/ethyca/fides/pull/4151
- Added developer-friendly TCF information under Experience meta [#4160](https://github.com/ethyca/fides/pull/4160/)
- Added fides.css customization for Plus users [#4136](https://github.com/ethyca/fides/pull/4136)

### Changed

- Added further config options to customize the privacy center [#4090](https://github.com/ethyca/fides/pull/4090)
- CORS configuration page [#4073](https://github.com/ethyca/fides/pull/4073)
- Refactored `fides.js` components so that they can take data structures that are not necessarily privacy notices [#3870](https://github.com/ethyca/fides/pull/3870)
- Use hosted GVL.json from the backend [#4159](https://github.com/ethyca/fides/pull/4159)
- Features and Special Purposes in the TCF modal do not render toggles [#4139](https://github.com/ethyca/fides/pull/4139)
- Moved the initial TCF layer to the banner [#4142](https://github.com/ethyca/fides/pull/4142)
- Misc copy changes for the system history table and modal [#4146](https://github.com/ethyca/fides/pull/4146)

### Fixed

- Allows CDN to cache empty experience responses from fides.js API [#4113](https://github.com/ethyca/fides/pull/4113)
- Fixed `identity_special_purpose` unique constraint definition [#4174](https://github.com/ethyca/fides/pull/4174/files)

## [2.20.2](https://github.com/ethyca/fides/compare/2.20.1...2.20.2)

### Fixed

- added version_added, version_deprecated, and replaced_by to data use, data subject, and data category APIs [#4135](https://github.com/ethyca/fides/pull/4135)
- Update fides.js to not fetch experience client-side if pre-fetched experience is empty [#4149](https://github.com/ethyca/fides/pull/4149)
- Erasure privacy requests now pause for input if there are any manual process integrations [#4115](https://github.com/ethyca/fides/pull/4115)
- Caching the values of authorization_required and user_guide on the connector templates to improve performance [#4128](https://github.com/ethyca/fides/pull/4128)

## [2.20.1](https://github.com/ethyca/fides/compare/2.20.0...2.20.1)

### Fixed

- Avoid un-optimized query pattern in bulk `GET /system` endpoint [#4120](https://github.com/ethyca/fides/pull/4120)

## [2.20.0](https://github.com/ethyca/fides/compare/2.19.1...2.20.0)

### Added

- Initial page for configuring consent [#4069](https://github.com/ethyca/fides/pull/4069)
- Vendor cookie table for configuring consent [#4082](https://github.com/ethyca/fides/pull/4082)

### Changed

- Refactor how multiplatform builds are handled [#4024](https://github.com/ethyca/fides/pull/4024)
- Added new Performance-related nox commands and included them as part of the CI suite [#3997](https://github.com/ethyca/fides/pull/3997)
- Added dictionary suggestions for data uses [4035](https://github.com/ethyca/fides/pull/4035)
- Privacy notice regions now render human readable names instead of country codes [#4029](https://github.com/ethyca/fides/pull/4029)
- Privacy notice templates are disabled by default [#4010](https://github.com/ethyca/fides/pull/4010)
- Added optional "skip_processing" flag to collections for DSR processing [#4047](https://github.com/ethyca/fides/pull/4047)
- Admin UI now shows all privacy notices with an indicator of whether they apply to any systems [#4010](https://github.com/ethyca/fides/pull/4010)
- Add case-insensitive privacy experience region filtering [#4058](https://github.com/ethyca/fides/pull/4058)
- Adds check for fetch before loading fetch polyfill for fides.js [#4074](https://github.com/ethyca/fides/pull/4074)
- Updated to support Fideslang 2.0, including data migrations [#3933](https://github.com/ethyca/fides/pull/3933)
- Disable notices that are not systems applicable to support new UI [#4094](https://github.com/ethyca/fides/issues/4094)

### Fixed

- Ensures that fides.js toggles are not hidden by other CSS libs [#4075](https://github.com/ethyca/fides/pull/4075)
- Migrate system > meta > vendor > id to system > meta [#4088](https://github.com/ethyca/fides/pull/4088)
- Enable toggles in various tables now render an error toast if an error occurs [#4095](https://github.com/ethyca/fides/pull/4095)
- Fixed a bug where an unsaved changes notification modal would appear even without unsaved changes [#4095](https://github.com/ethyca/fides/pull/4070)

## [2.19.1](https://github.com/ethyca/fides/compare/2.19.0...2.19.1)

### Fixed

- re-enable custom fields for new data use form [#4050](https://github.com/ethyca/fides/pull/4050)
- fix issue with saving source and destination systems [#4065](https://github.com/ethyca/fides/pull/4065)

### Added

- System history UI with diff modal [#4021](https://github.com/ethyca/fides/pull/4021)
- Relax system legal basis for transfers to be any string [#4049](https://github.com/ethyca/fides/pull/4049)

## [2.19.0](https://github.com/ethyca/fides/compare/2.18.0...2.19.0)

### Added

- Add dictionary suggestions [#3937](https://github.com/ethyca/fides/pull/3937), [#3988](https://github.com/ethyca/fides/pull/3988)
- Added new endpoints for healthchecks [#3947](https://github.com/ethyca/fides/pull/3947)
- Added vendor list dropdown [#3857](https://github.com/ethyca/fides/pull/3857)
- Access support for Adobe Sign [#3504](https://github.com/ethyca/fides/pull/3504)

### Fixed

- Fixed issue when generating masked values for invalid data paths [#3906](https://github.com/ethyca/fides/pull/3906)
- Code reload now works when running `nox -s dev` [#3914](https://github.com/ethyca/fides/pull/3914)
- Reduce verbosity of privacy center logging further [#3915](https://github.com/ethyca/fides/pull/3915)
- Resolved an issue where the integration dropdown input lost focus during typing. [#3917](https://github.com/ethyca/fides/pull/3917)
- Fixed dataset issue that was preventing the Vend connector from loading during server startup [#3923](https://github.com/ethyca/fides/pull/3923)
- Adding version check to version-dependent migration script [#3951](https://github.com/ethyca/fides/pull/3951)
- Fixed a bug where some fields were not saving correctly on the system form [#3975](https://github.com/ethyca/fides/pull/3975)
- Changed "retention period" field in privacy declaration form from number input to text input [#3980](https://github.com/ethyca/fides/pull/3980)
- Fixed issue where unsaved changes modal appears incorrectly [#4005](https://github.com/ethyca/fides/pull/4005)
- Fixed banner resurfacing after user consent for pre-fetch experience [#4009](https://github.com/ethyca/fides/pull/4009)

### Changed

- Systems and Privacy Declaration schema and data migration to support the Dictionary [#3901](https://github.com/ethyca/fides/pull/3901)
- The integration search dropdown is now case-insensitive [#3916](https://github.com/ethyca/fides/pull/3916)
- Removed deprecated fields from the taxonomy editor [#3909](https://github.com/ethyca/fides/pull/3909)
- Bump PyMSSQL version and remove workarounds [#3996](https://github.com/ethyca/fides/pull/3996)
- Removed reset suggestions button [#4007](https://github.com/ethyca/fides/pull/4007)
- Admin ui supports fides cloud config API [#4034](https://github.com/ethyca/fides/pull/4034)

### Security

- Resolve custom integration upload RCE vulnerability [CVE-2023-41319](https://github.com/ethyca/fides/security/advisories/GHSA-p6p2-qq95-vq5h)

## [2.18.0](https://github.com/ethyca/fides/compare/2.17.0...2.18.0)

### Added

- Additional consent reporting calls from `fides-js` [#3845](https://github.com/ethyca/fides/pull/3845)
- Additional consent reporting calls from privacy center [#3847](https://github.com/ethyca/fides/pull/3847)
- Access support for Recurly [#3595](https://github.com/ethyca/fides/pull/3595)
- HTTP Logging for the Privacy Center [#3783](https://github.com/ethyca/fides/pull/3783)
- UI support for OAuth2 authorization flow [#3819](https://github.com/ethyca/fides/pull/3819)
- Changes in the `data` directory now trigger a server reload (for local development) [#3874](https://github.com/ethyca/fides/pull/3874)

### Fixed

- Fix datamap zoom for low system counts [#3835](https://github.com/ethyca/fides/pull/3835)
- Fixed connector forms with external dataset reference fields [#3873](https://github.com/ethyca/fides/pull/3873)
- Fix ability to make server side API calls from privacy-center [#3895](https://github.com/ethyca/fides/pull/3895)

### Changed

- Simplified the file structure for HTML DSR packages [#3848](https://github.com/ethyca/fides/pull/3848)
- Simplified the database health check to improve `/health` performance [#3884](https://github.com/ethyca/fides/pull/3884)
- Changed max width of form components in "system information" form tab [#3864](https://github.com/ethyca/fides/pull/3864)
- Remove manual system selection screen [#3865](https://github.com/ethyca/fides/pull/3865)
- System and integration identifiers are now auto-generated [#3868](https://github.com/ethyca/fides/pull/3868)

## [2.17.0](https://github.com/ethyca/fides/compare/2.16.0...2.17.0)

### Added

- Tab component for `fides-js` [#3782](https://github.com/ethyca/fides/pull/3782)
- Added toast for successfully linking an existing integration to a system [#3826](https://github.com/ethyca/fides/pull/3826)
- Various other UI components for `fides-js` to support upcoming TCF modal [#3803](https://github.com/ethyca/fides/pull/3803)
- Allow items in taxonomy to be enabled or disabled [#3844](https://github.com/ethyca/fides/pull/3844)

### Developer Experience

- Changed where db-dependent routers were imported to avoid dependency issues [#3741](https://github.com/ethyca/fides/pull/3741)

### Changed

- Bumped supported Python versions to `3.10.12`, `3.9.17`, and `3.8.17` [#3733](https://github.com/ethyca/fides/pull/3733)
- Logging Updates [#3758](https://github.com/ethyca/fides/pull/3758)
- Add polyfill service to fides-js route [#3759](https://github.com/ethyca/fides/pull/3759)
- Show/hide integration values [#3775](https://github.com/ethyca/fides/pull/3775)
- Sort system cards alphabetically by name on "View systems" page [#3781](https://github.com/ethyca/fides/pull/3781)
- Update admin ui to use new integration delete route [#3785](https://github.com/ethyca/fides/pull/3785)
- Pinned `pymssql` and `cython` dependencies to avoid build issues on ARM machines [#3829](https://github.com/ethyca/fides/pull/3829)

### Removed

- Removed "Custom field(s) successfully saved" toast [#3779](https://github.com/ethyca/fides/pull/3779)

### Added

- Record when consent is served [#3777](https://github.com/ethyca/fides/pull/3777)
- Add an `active` property to taxonomy elements [#3784](https://github.com/ethyca/fides/pull/3784)
- Erasure support for Heap [#3599](https://github.com/ethyca/fides/pull/3599)

### Fixed

- Privacy notice UI's list of possible regions now matches the backend's list [#3787](https://github.com/ethyca/fides/pull/3787)
- Admin UI "property does not existing" build issue [#3831](https://github.com/ethyca/fides/pull/3831)
- Flagging sensitive inputs as passwords to mask values during entry [#3843](https://github.com/ethyca/fides/pull/3843)

## [2.16.0](https://github.com/ethyca/fides/compare/2.15.1...2.16.0)

### Added

- Empty state for when there are no relevant privacy notices in the privacy center [#3640](https://github.com/ethyca/fides/pull/3640)
- GPC indicators in fides-js banner and modal [#3673](https://github.com/ethyca/fides/pull/3673)
- Include `data_use` and `data_category` metadata in `upload` of access results [#3674](https://github.com/ethyca/fides/pull/3674)
- Add enable/disable toggle to integration tab [#3593] (https://github.com/ethyca/fides/pull/3593)

### Fixed

- Render linebreaks in the Fides.js overlay descriptions, etc. [#3665](https://github.com/ethyca/fides/pull/3665)
- Broken link to Fides docs site on the About Fides page in Admin UI [#3643](https://github.com/ethyca/fides/pull/3643)
- Add Systems Applicable Filter to Privacy Experience List [#3654](https://github.com/ethyca/fides/pull/3654)
- Privacy center and fides-js now pass in `Unescape-Safestr` as a header so that special characters can be rendered properly [#3706](https://github.com/ethyca/fides/pull/3706)
- Fixed ValidationError for saving PrivacyPreferences [#3719](https://github.com/ethyca/fides/pull/3719)
- Fixed issue preventing ConnectionConfigs with duplicate names from saving [#3770](https://github.com/ethyca/fides/pull/3770)
- Fixed creating and editing manual integrations [#3772](https://github.com/ethyca/fides/pull/3772)
- Fix lingering integration artifacts by cascading deletes from System [#3771](https://github.com/ethyca/fides/pull/3771)

### Developer Experience

- Reorganized some `api.api.v1` code to avoid circular dependencies on `quickstart` [#3692](https://github.com/ethyca/fides/pull/3692)
- Treat underscores as special characters in user passwords [#3717](https://github.com/ethyca/fides/pull/3717)
- Allow Privacy Notices banner and modal to scroll as needed [#3713](https://github.com/ethyca/fides/pull/3713)
- Make malicious url test more robust to environmental differences [#3748](https://github.com/ethyca/fides/pull/3748)
- Ignore type checker on click decorators to bypass known issue with `click` version `8.1.4` [#3746](https://github.com/ethyca/fides/pull/3746)

### Changed

- Moved GPC preferences slightly earlier in Fides.js lifecycle [#3561](https://github.com/ethyca/fides/pull/3561)
- Changed results from clicking "Test connection" to be a toast instead of statically displayed on the page [#3700](https://github.com/ethyca/fides/pull/3700)
- Moved "management" tab from nav into settings icon in top right [#3701](https://github.com/ethyca/fides/pull/3701)
- Remove name and description fields from integration form [#3684](https://github.com/ethyca/fides/pull/3684)
- Update EU PrivacyNoticeRegion codes and allow experience filtering to drop back to country filtering if region not found [#3630](https://github.com/ethyca/fides/pull/3630)
- Fields with default fields are now flagged as required in the front-end [#3694](https://github.com/ethyca/fides/pull/3694)
- In "view systems", system cards can now be clicked and link to that system's `configure/[id]` page [#3734](https://github.com/ethyca/fides/pull/3734)
- Enable privacy notice and privacy experience feature flags by default [#3773](https://github.com/ethyca/fides/pull/3773)

### Security

- Resolve Zip bomb file upload vulnerability [CVE-2023-37480](https://github.com/ethyca/fides/security/advisories/GHSA-g95c-2jgm-hqc6)
- Resolve SVG bomb (billion laughs) file upload vulnerability [CVE-2023-37481](https://github.com/ethyca/fides/security/advisories/GHSA-3rw2-wfc8-wmj5)

## [2.15.1](https://github.com/ethyca/fides/compare/2.15.0...2.15.1)

### Added

- Set `sslmode` to `prefer` if connecting to Redshift via ssh [#3685](https://github.com/ethyca/fides/pull/3685)

### Changed

- Privacy center action cards are now able to expand to accommodate longer text [#3669](https://github.com/ethyca/fides/pull/3669)
- Update integration endpoint permissions [#3707](https://github.com/ethyca/fides/pull/3707)

### Fixed

- Handle names with a double underscore when processing access and erasure requests [#3688](https://github.com/ethyca/fides/pull/3688)
- Allow Privacy Notices banner and modal to scroll as needed [#3713](https://github.com/ethyca/fides/pull/3713)

### Security

- Resolve path traversal vulnerability in webserver API [CVE-2023-36827](https://github.com/ethyca/fides/security/advisories/GHSA-r25m-cr6v-p9hq)

## [2.15.0](https://github.com/ethyca/fides/compare/2.14.1...2.15.0)

### Added

- Privacy center can now render its consent values based on Privacy Notices and Privacy Experiences [#3411](https://github.com/ethyca/fides/pull/3411)
- Add Google Tag Manager and Privacy Center ENV vars to sample app [#2949](https://github.com/ethyca/fides/pull/2949)
- Add `notice_key` field to Privacy Notice UI form [#3403](https://github.com/ethyca/fides/pull/3403)
- Add `identity` query param to the consent reporting API view [#3418](https://github.com/ethyca/fides/pull/3418)
- Use `rollup-plugin-postcss` to bundle and optimize the `fides.js` components CSS [#3411](https://github.com/ethyca/fides/pull/3411)
- Dispatch Fides.js lifecycle events on window (FidesInitialized, FidesUpdated) and cross-publish to Fides.gtm() integration [#3411](https://github.com/ethyca/fides/pull/3411)
- Added the ability to use custom CAs with Redis via TLS [#3451](https://github.com/ethyca/fides/pull/3451)
- Add default experience configs on startup [#3449](https://github.com/ethyca/fides/pull/3449)
- Load default privacy notices on startup [#3401](https://github.com/ethyca/fides/pull/3401)
- Add ability for users to pass in additional parameters for application database connection [#3450](https://github.com/ethyca/fides/pull/3450)
- Load default privacy notices on startup [#3401](https://github.com/ethyca/fides/pull/3401/files)
- Add ability for `fides-js` to make API calls to Fides [#3411](https://github.com/ethyca/fides/pull/3411)
- `fides-js` banner is now responsive across different viewport widths [#3411](https://github.com/ethyca/fides/pull/3411)
- Add ability to close `fides-js` banner and modal via a button or ESC [#3411](https://github.com/ethyca/fides/pull/3411)
- Add ability to open the `fides-js` modal from a link on the host site [#3411](https://github.com/ethyca/fides/pull/3411)
- GPC preferences are automatically applied via `fides-js` [#3411](https://github.com/ethyca/fides/pull/3411)
- Add new dataset route that has additional filters [#3558](https://github.com/ethyca/fides/pull/3558)
- Update dataset dropdown to use new api filter [#3565](https://github.com/ethyca/fides/pull/3565)
- Filter out saas datasets from the rest of the UI [#3568](https://github.com/ethyca/fides/pull/3568)
- Included optional env vars to have postgres or Redshift connected via bastion host [#3374](https://github.com/ethyca/fides/pull/3374/)
- Support for acknowledge button for notice-only Privacy Notices and to disable toggling them off [#3546](https://github.com/ethyca/fides/pull/3546)
- HTML format for privacy request storage destinations [#3427](https://github.com/ethyca/fides/pull/3427)
- Persistent message showing result and timestamp of last integration test to "Integrations" tab in system view [#3628](https://github.com/ethyca/fides/pull/3628)
- Access and erasure support for SurveyMonkey [#3590](https://github.com/ethyca/fides/pull/3590)
- New Cookies Table for storing cookies associated with systems and privacy declarations [#3572](https://github.com/ethyca/fides/pull/3572)
- `fides-js` and privacy center now delete cookies associated with notices that were opted out of [#3569](https://github.com/ethyca/fides/pull/3569)
- Cookie input field on system data use tab [#3571](https://github.com/ethyca/fides/pull/3571)

### Fixed

- Fix sample app `DATABASE_*` ENV vars for backwards compatibility [#3406](https://github.com/ethyca/fides/pull/3406)
- Fix overlay rendering issue by finding/creating a dedicated parent element for Preact [#3397](https://github.com/ethyca/fides/pull/3397)
- Fix the sample app privacy center link to be configurable [#3409](https://github.com/ethyca/fides/pull/3409)
- Fix CLI output showing a version warning for Snowflake [#3434](https://github.com/ethyca/fides/pull/3434)
- Flaky custom field Cypress test on systems page [#3408](https://github.com/ethyca/fides/pull/3408)
- Fix NextJS errors & warnings for Cookie House sample app [#3411](https://github.com/ethyca/fides/pull/3411)
- Fix bug where `fides-js` toggles were not reflecting changes from rejecting or accepting all notices [#3522](https://github.com/ethyca/fides/pull/3522)
- Remove the `fides-js` banner from tab order when it is hidden and move the overlay components to the top of the tab order. [#3510](https://github.com/ethyca/fides/pull/3510)
- Fix bug where `fides-js` toggle states did not always initialize properly [#3597](https://github.com/ethyca/fides/pull/3597)
- Fix race condition with consent modal link rendering [#3521](https://github.com/ethyca/fides/pull/3521)
- Hide custom fields section when there are no custom fields created [#3554](https://github.com/ethyca/fides/pull/3554)
- Disable connector dropdown in integration tab on save [#3552](https://github.com/ethyca/fides/pull/3552)
- Handles an edge case for non-existent identities with the Kustomer API [#3513](https://github.com/ethyca/fides/pull/3513)
- remove the configure privacy request tile from the home screen [#3555](https://github.com/ethyca/fides/pull/3555)
- Updated Privacy Experience Safe Strings Serialization [#3600](https://github.com/ethyca/fides/pull/3600/)
- Only create default experience configs on startup, not update [#3605](https://github.com/ethyca/fides/pull/3605)
- Update to latest asyncpg dependency to avoid build error [#3614](https://github.com/ethyca/fides/pull/3614)
- Fix bug where editing a data use on a system could delete existing data uses [#3627](https://github.com/ethyca/fides/pull/3627)
- Restrict Privacy Center debug logging to development-only [#3638](https://github.com/ethyca/fides/pull/3638)
- Fix bug where linking an integration would not update the tab when creating a new system [#3662](https://github.com/ethyca/fides/pull/3662)
- Fix dataset yaml not properly reflecting the dataset in the dropdown of system integrations tab [#3666](https://github.com/ethyca/fides/pull/3666)
- Fix privacy notices not being able to be edited via the UI after the addition of the `cookies` field [#3670](https://github.com/ethyca/fides/pull/3670)
- Add a transform in the case of `null` name fields in privacy declarations for the data use forms [#3683](https://github.com/ethyca/fides/pull/3683)

### Changed

- Enabled Privacy Experience beta flag [#3364](https://github.com/ethyca/fides/pull/3364)
- Reorganize CLI Command Source Files [#3491](https://github.com/ethyca/fides/pull/3491)
- Removed ExperienceConfig.delivery_mechanism constraint [#3387](https://github.com/ethyca/fides/pull/3387)
- Updated privacy experience UI forms to reflect updated experience config fields [#3402](https://github.com/ethyca/fides/pull/3402)
- Use a venv in the Dockerfile for installing Python deps [#3452](https://github.com/ethyca/fides/pull/3452)
- Bump SlowAPI Version [#3456](https://github.com/ethyca/fides/pull/3456)
- Bump Psycopg2-binary Version [#3473](https://github.com/ethyca/fides/pull/3473)
- Reduced duplication between PrivacyExperience and PrivacyExperienceConfig [#3470](https://github.com/ethyca/fides/pull/3470)
- Update privacy centre email and phone validation to allow for both to be blank [#3432](https://github.com/ethyca/fides/pull/3432)
- Moved connection configuration into the system portal [#3407](https://github.com/ethyca/fides/pull/3407)
- Update `fideslang` to `1.4.1` to allow arbitrary nested metadata on `System`s and `Dataset`s `meta` property [#3463](https://github.com/ethyca/fides/pull/3463)
- Remove form validation to allow both email & phone inputs for consent requests [#3529](https://github.com/ethyca/fides/pull/3529)
- Removed dataset dropdown from saas connector configuration [#3563](https://github.com/ethyca/fides/pull/3563)
- Removed `pyodbc` in favor of `pymssql` for handling SQL Server connections [#3435](https://github.com/ethyca/fides/pull/3435)
- Only create a PrivacyRequest when saving consent if at least one notice has system-wide enforcement [#3626](https://github.com/ethyca/fides/pull/3626)
- Increased the character limit for the `SafeStr` type from 500 to 32000 [#3647](https://github.com/ethyca/fides/pull/3647)
- Changed "connection" to "integration" on system view and edit pages [#3659](https://github.com/ethyca/fides/pull/3659)

### Developer Experience

- Add ability to pass ENV vars to both privacy center and sample app during `fides deploy` via `.env` [#2949](https://github.com/ethyca/fides/pull/2949)
- Handle an edge case when generating tags that finds them out of sequence [#3405](https://github.com/ethyca/fides/pull/3405)
- Add support for pushing `prerelease` and `rc` tagged images to Dockerhub [#3474](https://github.com/ethyca/fides/pull/3474)
- Optimize GitHub workflows used for docker image publishing [#3526](https://github.com/ethyca/fides/pull/3526)

### Removed

- Removed the deprecated `system_dependencies` from `System` resources, migrating to `egress` [#3285](https://github.com/ethyca/fides/pull/3285)

### Docs

- Updated developer docs for ARM platform users related to `pymssql` [#3615](https://github.com/ethyca/fides/pull/3615)

## [2.14.1](https://github.com/ethyca/fides/compare/2.14.0...2.14.1)

### Added

- Add `identity` query param to the consent reporting API view [#3418](https://github.com/ethyca/fides/pull/3418)
- Add privacy centre button text customisations [#3432](https://github.com/ethyca/fides/pull/3432)
- Add privacy centre favicon customisation [#3432](https://github.com/ethyca/fides/pull/3432)

### Changed

- Update privacy centre email and phone validation to allow for both to be blank [#3432](https://github.com/ethyca/fides/pull/3432)

## [2.14.0](https://github.com/ethyca/fides/compare/2.13.0...2.14.0)

### Added

- Add an automated test to check for `/fides-consent.js` backwards compatibility [#3289](https://github.com/ethyca/fides/pull/3289)
- Add infrastructure for "overlay" consent components (Preact, CSS bundling, etc.) and initial version of consent banner [#3191](https://github.com/ethyca/fides/pull/3191)
- Add the modal component of the "overlay" consent components [#3291](https://github.com/ethyca/fides/pull/3291)
- Added an `automigrate` database setting [#3220](https://github.com/ethyca/fides/pull/3220)
- Track Privacy Experience with Privacy Preferences [#3311](https://github.com/ethyca/fides/pull/3311)
- Add ability for `fides-js` to fetch its own geolocation [#3356](https://github.com/ethyca/fides/pull/3356)
- Add ability to select different locations in the "Cookie House" sample app [#3362](https://github.com/ethyca/fides/pull/3362)
- Added optional logging of resource changes on the server [#3331](https://github.com/ethyca/fides/pull/3331)

### Fixed

- Maintain casing differences within Snowflake datasets for proper DSR execution [#3245](https://github.com/ethyca/fides/pull/3245)
- Handle DynamoDB edge case where no attributes are defined [#3299](https://github.com/ethyca/fides/pull/3299)
- Support pseudonymous consent requests with `fides_user_device_id` for the new consent workflow [#3203](https://github.com/ethyca/fides/pull/3203)
- Fides user device id filter to GET Privacy Experience List endpoint to stash user preferences on embedded notices [#3302](https://github.com/ethyca/fides/pull/3302)
- Support for data categories on manual webhook fields [#3330](https://github.com/ethyca/fides/pull/3330)
- Added config-driven rendering to consent components [#3316](https://github.com/ethyca/fides/pull/3316)
- Pin `typing_extensions` dependency to `4.5.0` to work around a pydantic bug [#3357](https://github.com/ethyca/fides/pull/3357)

### Changed

- Explicitly escape/unescape certain fields instead of using SafeStr [#3144](https://github.com/ethyca/fides/pull/3144)
- Updated DynamoDB icon [#3296](https://github.com/ethyca/fides/pull/3296)
- Increased default page size for the connection type endpoint to 100 [#3298](https://github.com/ethyca/fides/pull/3298)
- Data model around PrivacyExperiences to better keep Privacy Notices and Experiences in sync [#3292](https://github.com/ethyca/fides/pull/3292)
- UI calls to support new PrivacyExperiences data model [#3313](https://github.com/ethyca/fides/pull/3313)
- Ensure email connectors respect the `notifications.notification_service_type` app config property if set [#3355](https://github.com/ethyca/fides/pull/3355)
- Rework Delighted connector so the `survey_response` endpoint depends on the `person` endpoint [3385](https://github.com/ethyca/fides/pull/3385)
- Remove logging within the Celery creation function [#3303](https://github.com/ethyca/fides/pull/3303)
- Update how generic endpoint generation works [#3304](https://github.com/ethyca/fides/pull/3304)
- Restrict strack-trace logging when not in Dev mode [#3081](https://github.com/ethyca/fides/pull/3081)
- Refactor CSS variables for `fides-js` to match brandable color palette [#3321](https://github.com/ethyca/fides/pull/3321)
- Moved all of the dirs from `fides.api.ops` into `fides.api` [#3318](https://github.com/ethyca/fides/pull/3318)
- Put global settings for fides.js on privacy center settings [#3333](https://github.com/ethyca/fides/pull/3333)
- Changed `fides db migrate` to `fides db upgrade` [#3342](https://github.com/ethyca/fides/pull/3342)
- Add required notice key to privacy notices [#3337](https://github.com/ethyca/fides/pull/3337)
- Make Privacy Experience List public, and separate public endpoint rate limiting [#3339](https://github.com/ethyca/fides/pull/3339)

### Developer Experience

- Add dispatch event when publishing a non-prod tag [#3317](https://github.com/ethyca/fides/pull/3317)
- Add OpenAPI (Swagger) documentation for Fides Privacy Center API endpoints (/fides.js) [#3341](https://github.com/ethyca/fides/pull/3341)

### Removed

- Remove `fides export` command and backing code [#3256](https://github.com/ethyca/fides/pull/3256)

## [2.13.0](https://github.com/ethyca/fides/compare/2.12.1...2.13.0)

### Added

- Connector for DynamoDB [#2998](https://github.com/ethyca/fides/pull/2998)
- Access and erasure support for Amplitude [#2569](https://github.com/ethyca/fides/pull/2569)
- Access and erasure support for Gorgias [#2444](https://github.com/ethyca/fides/pull/2444)
- Privacy Experience Bulk Create, Bulk Update, and Detail Endpoints [#3185](https://github.com/ethyca/fides/pull/3185)
- Initial privacy experience UI [#3186](https://github.com/ethyca/fides/pull/3186)
- A JavaScript modal to copy a script tag for `fides.js` [#3238](https://github.com/ethyca/fides/pull/3238)
- Access and erasure support for OneSignal [#3199](https://github.com/ethyca/fides/pull/3199)
- Add the ability to "inject" location into `/fides.js` bundles and cache responses for one hour [#3272](https://github.com/ethyca/fides/pull/3272)
- Prevent column sorts from resetting when data changes [#3290](https://github.com/ethyca/fides/pull/3290)

### Changed

- Merge instances of RTK `createApi` into one instance for better cache invalidation [#3059](https://github.com/ethyca/fides/pull/3059)
- Update custom field definition uniqueness to be case insensitive name per resource type [#3215](https://github.com/ethyca/fides/pull/3215)
- Restrict where privacy notices of certain consent mechanisms must be displayed [#3195](https://github.com/ethyca/fides/pull/3195)
- Merged the `lib` submodule into the `api.ops` submodule [#3134](https://github.com/ethyca/fides/pull/3134)
- Merged duplicate privacy declaration components [#3254](https://github.com/ethyca/fides/pull/3254)
- Refactor client applications into a monorepo with turborepo, extract fides-js into a standalone package, and improve privacy-center to load configuration at runtime [#3105](https://github.com/ethyca/fides/pull/3105)

### Fixed

- Prevent ability to unintentionally show "default" Privacy Center configuration, styles, etc. [#3242](https://github.com/ethyca/fides/pull/3242)
- Fix broken links to docs site pages in Admin UI [#3232](https://github.com/ethyca/fides/pull/3232)
- Repoint legacy docs site links to the new and improved docs site [#3167](https://github.com/ethyca/fides/pull/3167)
- Fix Cookie House Privacy Center styles for fides deploy [#3283](https://github.com/ethyca/fides/pull/3283)
- Maintain casing differences within Snowflake datasets for proper DSR execution [#3245](https://github.com/ethyca/fides/pull/3245)

### Developer Experience

- Use prettier to format _all_ source files in client packages [#3240](https://github.com/ethyca/fides/pull/3240)

### Deprecated

- Deprecate `fides export` CLI command as it is moving to `fidesplus` [#3264](https://github.com/ethyca/fides/pull/3264)

## [2.12.1](https://github.com/ethyca/fides/compare/2.12.0...2.12.1)

### Changed

- Updated how Docker version checks are handled and added an escape-hatch [#3218](https://github.com/ethyca/fides/pull/3218)

### Fixed

- Datamap export mitigation for deleted taxonomy elements referenced by declarations [#3214](https://github.com/ethyca/fides/pull/3214)
- Update datamap columns each time the page is visited [#3211](https://github.com/ethyca/fides/pull/3211)
- Ensure inactive custom fields are not returned for datamap response [#3223](https://github.com/ethyca/fides/pull/3223)

## [2.12.0](https://github.com/ethyca/fides/compare/2.11.0...2.12.0)

### Added

- Access and erasure support for Aircall [#2589](https://github.com/ethyca/fides/pull/2589)
- Access and erasure support for Klaviyo [#2501](https://github.com/ethyca/fides/pull/2501)
- Page to edit or add privacy notices [#3058](https://github.com/ethyca/fides/pull/3058)
- Side navigation bar can now also have children navigation links [#3099](https://github.com/ethyca/fides/pull/3099)
- Endpoints for consent reporting [#3095](https://github.com/ethyca/fides/pull/3095)
- Added manage custom fields page behind feature flag [#3089](https://github.com/ethyca/fides/pull/3089)
- Custom fields table [#3097](https://github.com/ethyca/fides/pull/3097)
- Custom fields form modal [#3165](https://github.com/ethyca/fides/pull/3165)
- Endpoints to save the new-style Privacy Preferences with respect to a fides user device id [#3132](https://github.com/ethyca/fides/pull/3132)
- Support `privacy_declaration` as a resource type for custom fields [#3149](https://github.com/ethyca/fides/pull/3149)
- Expose `id` field of embedded `privacy_declarations` on `system` API responses [#3157](https://github.com/ethyca/fides/pull/3157)
- Access and erasure support for Unbounce [#2697](https://github.com/ethyca/fides/pull/2697)
- Support pseudonymous consent requests with `fides_user_device_id` [#3158](https://github.com/ethyca/fides/pull/3158)
- Update `fides_consent` cookie format [#3158](https://github.com/ethyca/fides/pull/3158)
- Add custom fields to the data use declaration form [#3197](https://github.com/ethyca/fides/pull/3197)
- Added fides user device id as a ProvidedIdentityType [#3131](https://github.com/ethyca/fides/pull/3131)

### Changed

- The `cursor` pagination strategy now also searches for data outside of the `data_path` when determining the cursor value [#3068](https://github.com/ethyca/fides/pull/3068)
- Moved Privacy Declarations associated with Systems to their own DB table [#3098](https://github.com/ethyca/fides/pull/3098)
- More tests on data use validation for privacy notices within the same region [#3156](https://github.com/ethyca/fides/pull/3156)
- Improvements to export code for bugfixes and privacy declaration custom field support [#3184](https://github.com/ethyca/fides/pull/3184)
- Enabled privacy notice feature flag [#3192](https://github.com/ethyca/fides/pull/3192)
- Updated TS types - particularly with new privacy notices [#3054](https://github.com/ethyca/fides/pull/3054)
- Make name not required on privacy declaration [#3150](https://github.com/ethyca/fides/pull/3150)
- Let Rule Targets allow for custom data categories [#3147](https://github.com/ethyca/fides/pull/3147)

### Removed

- Removed the warning about access control migration [#3055](https://github.com/ethyca/fides/pull/3055)
- Remove `customFields` feature flag [#3080](https://github.com/ethyca/fides/pull/3080)
- Remove notification banner from the home page [#3088](https://github.com/ethyca/fides/pull/3088)

### Fixed

- Fix a typo in the Admin UI [#3166](https://github.com/ethyca/fides/pull/3166)
- The `--local` flag is now respected for the `scan dataset db` command [#3096](https://github.com/ethyca/fides/pull/3096)
- Fixing issue where connectors with external dataset references would fail to save [#3142](https://github.com/ethyca/fides/pull/3142)
- Ensure privacy declaration IDs are stable across updates through system API [#3188](https://github.com/ethyca/fides/pull/3188)
- Fixed unit tests for saas connector type endpoints now that we have >50 [#3101](https://github.com/ethyca/fides/pull/3101)
- Fixed nox docs link [#3121](https://github.com/ethyca/fides/pull/3121/files)

### Developer Experience

- Update fides deploy to use a new database.load_samples setting to initialize sample Systems, Datasets, and Connections for testing [#3102](https://github.com/ethyca/fides/pull/3102)
- Remove support for automatically configuring messaging (Mailgun) & storage (S3) using `.env` with `nox -s "fides_env(test)"` [#3102](https://github.com/ethyca/fides/pull/3102)
- Add smoke tests for consent management [#3158](https://github.com/ethyca/fides/pull/3158)
- Added nox command that opens dev docs [#3082](https://github.com/ethyca/fides/pull/3082)

## [2.11.0](https://github.com/ethyca/fides/compare/2.10.0...2.11.0)

### Added

- Access support for Shippo [#2484](https://github.com/ethyca/fides/pull/2484)
- Feature flags can be set such that they cannot be modified by the user [#2966](https://github.com/ethyca/fides/pull/2966)
- Added the datamap UI to make it open source [#2988](https://github.com/ethyca/fides/pull/2988)
- Introduced a `FixedLayout` component (from the datamap UI) for pages that need to be a fixed height and scroll within [#2992](https://github.com/ethyca/fides/pull/2992)
- Added preliminary privacy notice page [#2995](https://github.com/ethyca/fides/pull/2995)
- Table for privacy notices [#3001](https://github.com/ethyca/fides/pull/3001)
- Added connector template endpoint [#2946](https://github.com/ethyca/fides/pull/2946)
- Query params on connection type endpoint to filter by supported action type [#2996](https://github.com/ethyca/fides/pull/2996)
- Scope restrictions for privacy notice table in the UI [#3007](https://github.com/ethyca/fides/pull/3007)
- Toggle for enabling/disabling privacy notices in the UI [#3010](https://github.com/ethyca/fides/pull/3010)
- Add endpoint to retrieve privacy notices grouped by their associated data uses [#2956](https://github.com/ethyca/fides/pull/2956)
- Support for uploading custom connector templates via the UI [#2997](https://github.com/ethyca/fides/pull/2997)
- Add a backwards-compatible workflow for saving and propagating consent preferences with respect to Privacy Notices [#3016](https://github.com/ethyca/fides/pull/3016)
- Empty state for privacy notices [#3027](https://github.com/ethyca/fides/pull/3027)
- Added Data flow modal [#3008](https://github.com/ethyca/fides/pull/3008)
- Update datamap table export [#3038](https://github.com/ethyca/fides/pull/3038)
- Added more advanced privacy center styling [#2943](https://github.com/ethyca/fides/pull/2943)
- Backend privacy experiences foundation [#3146](https://github.com/ethyca/fides/pull/3146)

### Changed

- Set `privacyDeclarationDeprecatedFields` flags to false and set `userCannotModify` to true [2987](https://github.com/ethyca/fides/pull/2987)
- Restored `nav-config` back to the admin-ui [#2990](https://github.com/ethyca/fides/pull/2990)
- Bumped supported Python versions to 3.10.11, 3.9.16, and 3.8.14 [#2936](https://github.com/ethyca/fides/pull/2936)
- Modify privacy center default config to only request email identities, and add validation preventing requesting both email & phone identities [#2539](https://github.com/ethyca/fides/pull/2539)
- SaaS connector icons are now dynamically loaded from the connector templates [#3018](https://github.com/ethyca/fides/pull/3018)
- Updated consentmechanism Enum to rename "necessary" to "notice_only" [#3048](https://github.com/ethyca/fides/pull/3048)
- Updated test data for Mongo, CLI [#3011](https://github.com/ethyca/fides/pull/3011)
- Updated the check for if a user can assign owner roles to be scope-based instead of role-based [#2964](https://github.com/ethyca/fides/pull/2964)
- Replaced menu in user management table with delete icon [#2958](https://github.com/ethyca/fides/pull/2958)
- Added extra fields to webhook payloads [#2830](https://github.com/ethyca/fides/pull/2830)

### Removed

- Removed interzone navigation logic now that the datamap UI and admin UI are one app [#2990](https://github.com/ethyca/fides/pull/2990)
- Remove the `unknown` state for generated datasets displaying on fidesplus [#2957](https://github.com/ethyca/fides/pull/2957)
- Removed datamap export API [#2999](https://github.com/ethyca/fides/pull/2999)

### Developer Experience

- Nox commands for git tagging to support feature branch builds [#2979](https://github.com/ethyca/fides/pull/2979)
- Changed test environment (`nox -s fides_env`) to run `fides deploy` for local testing [#3071](https://github.com/ethyca/fides/pull/3017)
- Publish git-tag specific docker images [#3050](https://github.com/ethyca/fides/pull/3050)

## [2.10.0](https://github.com/ethyca/fides/compare/2.9.2...2.10.0)

### Added

- Allow users to configure their username and password via the config file [#2884](https://github.com/ethyca/fides/pull/2884)
- Add authentication to the `masking` endpoints as well as accompanying scopes [#2909](https://github.com/ethyca/fides/pull/2909)
- Add an Organization Management page (beta) [#2908](https://github.com/ethyca/fides/pull/2908)
- Adds assigned systems to user management table [#2922](https://github.com/ethyca/fides/pull/2922)
- APIs to support Privacy Notice management (create, read, update) [#2928](https://github.com/ethyca/fides/pull/2928)

### Changed

- Improved standard layout for large width screens and polished misc. pages [#2869](https://github.com/ethyca/fides/pull/2869)
- Changed UI paths in the admin-ui [#2869](https://github.com/ethyca/fides/pull/2892)
  - `/add-systems/new` --> `/add-systems/manual`
  - `/system` --> `/systems`
- Added individual ID routes for systems [#2902](https://github.com/ethyca/fides/pull/2902)
- Deprecated adding scopes to users directly; you can only add roles. [#2848](https://github.com/ethyca/fides/pull/2848/files)
- Changed About Fides page to say "Fides Core Version:" over "Version". [#2899](https://github.com/ethyca/fides/pull/2899)
- Polish Admin UI header & navigation [#2897](https://github.com/ethyca/fides/pull/2897)
- Give new users a "viewer" role by default [#2900](https://github.com/ethyca/fides/pull/2900)
- Tie together save states for user permissions and systems [#2913](https://github.com/ethyca/fides/pull/2913)
- Removing payment types from Stripe connector params [#2915](https://github.com/ethyca/fides/pull/2915)
- Viewer role can now access a restricted version of the user management page [#2933](https://github.com/ethyca/fides/pull/2933)
- Change Privacy Center email placeholder text [#2935](https://github.com/ethyca/fides/pull/2935)
- Restricted setting Approvers as System Managers [#2891](https://github.com/ethyca/fides/pull/2891)
- Adds confirmation modal when downgrading user to "approver" role via Admin UI [#2924](https://github.com/ethyca/fides/pull/2924)
- Changed the toast message for new users to include access control info [#2939](https://github.com/ethyca/fides/pull/2939)
- Add Data Stewards to datamap export [#2962](https://github.com/ethyca/fides/pull/2962)

### Fixed

- Restricted Contributors from being able to create Owners [#2888](https://github.com/ethyca/fides/pull/2888)
- Allow for dynamic aspect ratio for logo on Privacy Center 404 [#2895](https://github.com/ethyca/fides/pull/2895)
- Allow for dynamic aspect ratio for logo on consent page [#2895](https://github.com/ethyca/fides/pull/2895)
- Align role dscription drawer of Admin UI with top nav: [#2932](https://github.com/ethyca/fides/pull/2932)
- Fixed error message when a user is assigned to be an approver without any systems [#2953](https://github.com/ethyca/fides/pull/2953)

### Developer Experience

- Update frontend npm packages (admin-ui, privacy-center, cypress-e2e) [#2921](https://github.com/ethyca/fides/pull/2921)

## [2.9.2](https://github.com/ethyca/fides/compare/2.9.1...2.9.2)

### Fixed

- Allow multiple data uses as long as their processing activity name is different [#2905](https://github.com/ethyca/fides/pull/2905)
- use HTML property, not text, when dispatching Mailchimp Transactional emails [#2901](https://github.com/ethyca/fides/pull/2901)
- Remove policy key from Privacy Center submission modal [#2912](https://github.com/ethyca/fides/pull/2912)

## [2.9.1](https://github.com/ethyca/fides/compare/2.9.0...2.9.1)

### Added

- Added Attentive erasure email connector [#2782](https://github.com/ethyca/fides/pull/2782)

### Changed

- Removed dataset based email connectors [#2782](https://github.com/ethyca/fides/pull/2782)
- Changed Auth0's authentication strategy from `bearer` to `oauth2_client_credentials` [#2820](https://github.com/ethyca/fides/pull/2820)
- renamed the privacy declarations field "Privacy declaration name (deprecated)" to "Processing Activity" [#711](https://github.com/ethyca/fidesplus/issues/711)

### Fixed

- Fixed issue where the scopes list passed into FidesUserPermission could get mutated with the total_scopes call [#2883](https://github.com/ethyca/fides/pull/2883)

### Removed

- removed the `privacyDeclarationDeprecatedFields` flag [#711](https://github.com/ethyca/fidesplus/issues/711)

## [2.9.0](https://github.com/ethyca/fides/compare/2.8.3...2.9.0)

### Added

- The ability to assign users as system managers for a specific system [#2714](https://github.com/ethyca/fides/pull/2714)
- New endpoints to add and remove users as system managers [#2726](https://github.com/ethyca/fides/pull/2726)
- Warning about access control migration to the UI [#2842](https://github.com/ethyca/fides/pull/2842)
- Adds Role Assignment UI [#2739](https://github.com/ethyca/fides/pull/2739)
- Add an automated migration to give users a `viewer` role [#2821](https://github.com/ethyca/fides/pull/2821)

### Changed

- Removed "progressive" navigation that would hide Admin UI tabs until Systems / Connections were configured [#2762](https://github.com/ethyca/fides/pull/2762)
- Added `system.privacy_declaration.name` to datamap response [#2831](https://github.com/ethyca/fides/pull/2831/files)

### Developer Experience

- Retired legacy `navV2` feature flag [#2762](https://github.com/ethyca/fides/pull/2762)
- Update Admin UI Layout to fill viewport height [#2812](https://github.com/ethyca/fides/pull/2812)

### Fixed

- Fixed issue where unsaved changes warning would always show up when running fidesplus [#2788](https://github.com/ethyca/fides/issues/2788)
- Fixed problem in datamap export with datasets that had been updated via SaaS instantiation [#2841](https://github.com/ethyca/fides/pull/2841)
- Fixed problem in datamap export with inconsistent custom field ordering [#2859](https://github.com/ethyca/fides/pull/2859)

## [2.8.3](https://github.com/ethyca/fides/compare/2.8.2...2.8.3)

### Added

- Serialise `bson.ObjectId` types in SAR data packages [#2785](https://github.com/ethyca/fides/pull/2785)

### Fixed

- Fixed issue where more than 1 populated custom fields removed a system from the datamap export [#2825](https://github.com/ethyca/fides/pull/2825)

## [2.8.2](https://github.com/ethyca/fides/compare/2.8.1...2.8.2)

### Fixed

- Resolved a bug that stopped custom fields populating the visual datamap [#2775](https://github.com/ethyca/fides/pull/2775)
- Patch appconfig migration to handle existing db record [#2780](https://github.com/ethyca/fides/pull/2780)

## [2.8.1](https://github.com/ethyca/fides/compare/2.8.0...2.8.1)

### Fixed

- Disabled hiding Admin UI based on user scopes [#2771](https://github.com/ethyca/fides/pull/2771)

## [2.8.0](https://github.com/ethyca/fides/compare/2.7.1...2.8.0)

### Added

- Add API support for messaging config properties [#2551](https://github.com/ethyca/fides/pull/2551)
- Access and erasure support for Kustomer [#2520](https://github.com/ethyca/fides/pull/2520)
- Added the `erase_after` field on collections to be able to set the order for erasures [#2619](https://github.com/ethyca/fides/pull/2619)
- Add a toggle to filter the system classification to only return those with classification data [#2700](https://github.com/ethyca/fides/pull/2700)
- Added backend role-based permissions [#2671](https://github.com/ethyca/fides/pull/2671)
- Access and erasure for Vend SaaS Connector [#1869](https://github.com/ethyca/fides/issues/1869)
- Added endpoints for storage and messaging config setup status [#2690](https://github.com/ethyca/fides/pull/2690)
- Access and erasure for Jira SaaS Connector [#1871](https://github.com/ethyca/fides/issues/1871)
- Access and erasure support for Delighted [#2244](https://github.com/ethyca/fides/pull/2244)
- Improve "Upload a new dataset YAML" [#1531](https://github.com/ethyca/fides/pull/2258)
- Input validation and sanitization for Privacy Request fields [#2655](https://github.com/ethyca/fides/pull/2655)
- Access and erasure support for Yotpo [#2708](https://github.com/ethyca/fides/pull/2708)
- Custom Field Library Tab [#527](https://github.com/ethyca/fides/pull/2693)
- Allow SendGrid template usage [#2728](https://github.com/ethyca/fides/pull/2728)
- Added ConnectorRunner to simplify SaaS connector testing [#1795](https://github.com/ethyca/fides/pull/1795)
- Adds support for Mailchimp Transactional as a messaging config [#2742](https://github.com/ethyca/fides/pull/2742)

### Changed

- Admin UI
  - Add flow for selecting system types when manually creating a system [#2530](https://github.com/ethyca/fides/pull/2530)
  - Updated forms for privacy declarations [#2648](https://github.com/ethyca/fides/pull/2648)
  - Delete flow for privacy declarations [#2664](https://github.com/ethyca/fides/pull/2664)
  - Add framework to have UI elements respect the user's scopes [#2682](https://github.com/ethyca/fides/pull/2682)
  - "Manual Webhook" has been renamed to "Manual Process". [#2717](https://github.com/ethyca/fides/pull/2717)
- Convert all config values to Pydantic `Field` objects [#2613](https://github.com/ethyca/fides/pull/2613)
- Add warning to 'fides deploy' when installed outside of a virtual environment [#2641](https://github.com/ethyca/fides/pull/2641)
- Redesigned the default/init config file to be auto-documented. Also updates the `fides init` logic and analytics consent logic [#2694](https://github.com/ethyca/fides/pull/2694)
- Change how config creation/import is handled across the application [#2622](https://github.com/ethyca/fides/pull/2622)
- Update the CLI aesthetics & docstrings [#2703](https://github.com/ethyca/fides/pull/2703)
- Updates Roles->Scopes Mapping [#2744](https://github.com/ethyca/fides/pull/2744)
- Return user scopes as an enum, as well as total scopes [#2741](https://github.com/ethyca/fides/pull/2741)
- Update `MessagingServiceType` enum to be lowercased throughout [#2746](https://github.com/ethyca/fides/pull/2746)

### Developer Experience

- Set the security environment of the fides dev setup to `prod` instead of `dev` [#2588](https://github.com/ethyca/fides/pull/2588)
- Removed unexpected default Redis password [#2666](https://github.com/ethyca/fides/pull/2666)
- Privacy Center
  - Typechecking and validation of the `config.json` will be checked for backwards-compatibility. [#2661](https://github.com/ethyca/fides/pull/2661)
- Combined conftest.py files [#2669](https://github.com/ethyca/fides/pull/2669)

### Fixed

- Fix support for "redis.user" setting when authenticating to the Redis cache [#2666](https://github.com/ethyca/fides/pull/2666)
- Fix error with the classify dataset feature flag not writing the dataset to the server [#2675](https://github.com/ethyca/fides/pull/2675)
- Allow string dates to stay strings in cache decoding [#2695](https://github.com/ethyca/fides/pull/2695)
- Admin UI
  - Remove Identifiability (Data Qualifier) from taxonomy editor [2684](https://github.com/ethyca/fides/pull/2684)
- FE: Custom field selections binding issue on Taxonomy tabs [#2659](https://github.com/ethyca/fides/pull/2693/)
- Fix Privacy Request Status when submitting a consent request when identity verification is required [#2736](https://github.com/ethyca/fides/pull/2736)

## [2.7.1](https://github.com/ethyca/fides/compare/2.7.0...2.7.1)

- Fix error with the classify dataset feature flag not writing the dataset to the server [#2675](https://github.com/ethyca/fides/pull/2675)

## [2.7.0](https://github.com/ethyca/fides/compare/2.6.6...2.7.0)

- Fides API

  - Access and erasure support for Braintree [#2223](https://github.com/ethyca/fides/pull/2223)
  - Added route to send a test message [#2585](https://github.com/ethyca/fides/pull/2585)
  - Add default storage configuration functionality and associated APIs [#2438](https://github.com/ethyca/fides/pull/2438)

- Admin UI

  - Custom Metadata [#2536](https://github.com/ethyca/fides/pull/2536)
    - Create Custom Lists
    - Create Custom Field Definition
    - Create custom fields from a the taxonomy editor
    - Provide a custom field value in a resource
    - Bulk edit custom field values [#2612](https://github.com/ethyca/fides/issues/2612)
    - Custom metadata UI Polish [#2624](https://github.com/ethyca/fides/pull/2625)

- Privacy Center

  - The consent config default value can depend on whether Global Privacy Control is enabled. [#2341](https://github.com/ethyca/fides/pull/2341)
  - When GPC is enabled, the UI indicates which data uses are opted out by default. [#2596](https://github.com/ethyca/fides/pull/2596)
  - `inspectForBrowserIdentities` now also looks for `ljt_readerID`. [#2543](https://github.com/ethyca/fides/pull/2543)

### Added

- Added new Wunderkind Consent Saas Connector [#2600](https://github.com/ethyca/fides/pull/2600)
- Added new Sovrn Email Consent Connector [#2543](https://github.com/ethyca/fides/pull/2543/)
- Log Fides version at startup [#2566](https://github.com/ethyca/fides/pull/2566)

### Changed

- Update Admin UI to show all action types (access, erasure, consent, update) [#2523](https://github.com/ethyca/fides/pull/2523)
- Removes legacy `verify_oauth_client` function [#2527](https://github.com/ethyca/fides/pull/2527)
- Updated the UI for adding systems to a new design [#2490](https://github.com/ethyca/fides/pull/2490)
- Minor logging improvements [#2566](https://github.com/ethyca/fides/pull/2566)
- Various form components now take a `stacked` or `inline` variant [#2542](https://github.com/ethyca/fides/pull/2542)
- UX fixes for user management [#2537](https://github.com/ethyca/fides/pull/2537)
- Updating Firebase Auth connector to mask the user with a delete instead of an update [#2602](https://github.com/ethyca/fides/pull/2602)

### Fixed

- Fixed bug where refreshing a page in the UI would result in a 404 [#2502](https://github.com/ethyca/fides/pull/2502)
- Usernames are case insensitive now and prevent all duplicates [#2487](https://github.com/ethyca/fides/pull/2487)
  - This PR contains a migration that deletes duplicate users and keeps the oldest original account.
- Update Logos for shipped connectors [#2464](https://github.com/ethyca/fides/pull/2587)
- Search field on privacy request page isn't working [#2270](https://github.com/ethyca/fides/pull/2595)
- Fix connection dropdown in integration table to not be disabled add system creation [#3589](https://github.com/ethyca/fides/pull/3589)

### Developer Experience

- Added new Cypress E2E smoke tests [#2241](https://github.com/ethyca/fides/pull/2241)
- New command `nox -s e2e_test` which will spin up the test environment and run true E2E Cypress tests against it [#2417](https://github.com/ethyca/fides/pull/2417)
- Cypress E2E tests now run in CI and are reported to Cypress Cloud [#2417](https://github.com/ethyca/fides/pull/2417)
- Change from `randomint` to `uuid` in mongodb tests to reduce flakiness. [#2591](https://github.com/ethyca/fides/pull/2591)

### Removed

- Remove feature flagged config wizard stepper from Admin UI [#2553](https://github.com/ethyca/fides/pull/2553)

## [2.6.6](https://github.com/ethyca/fides/compare/2.6.5...2.6.6)

### Changed

- Improve Readability for Custom Masking Override Exceptions [#2593](https://github.com/ethyca/fides/pull/2593)

## [2.6.5](https://github.com/ethyca/fides/compare/2.6.4...2.6.5)

### Added

- Added config properties to override database Engine parameters [#2511](https://github.com/ethyca/fides/pull/2511)
- Increased default pool_size and max_overflow to 50 [#2560](https://github.com/ethyca/fides/pull/2560)

## [2.6.4](https://github.com/ethyca/fides/compare/2.6.3...2.6.4)

### Fixed

- Fixed bug for SMS completion notification not being sent [#2526](https://github.com/ethyca/fides/issues/2526)
- Fixed bug where refreshing a page in the UI would result in a 404 [#2502](https://github.com/ethyca/fides/pull/2502)

## [2.6.3](https://github.com/ethyca/fides/compare/2.6.2...2.6.3)

### Fixed

- Handle case where legacy dataset has meta: null [#2524](https://github.com/ethyca/fides/pull/2524)

## [2.6.2](https://github.com/ethyca/fides/compare/2.6.1...2.6.2)

### Fixed

- Issue addressing missing field in dataset migration [#2510](https://github.com/ethyca/fides/pull/2510)

## [2.6.1](https://github.com/ethyca/fides/compare/2.6.0...2.6.1)

### Fixed

- Fix errors when privacy requests execute concurrently without workers [#2489](https://github.com/ethyca/fides/pull/2489)
- Enable saas request overrides to run in worker runtime [#2489](https://github.com/ethyca/fides/pull/2489)

## [2.6.0](https://github.com/ethyca/fides/compare/2.5.1...2.6.0)

### Added

- Added the `env` option to the `security` configuration options to allow for users to completely secure the API endpoints [#2267](https://github.com/ethyca/fides/pull/2267)
- Unified Fides Resources
  - Added a dataset dropdown selector when configuring a connector to link an existing dataset to the connector configuration. [#2162](https://github.com/ethyca/fides/pull/2162)
  - Added new datasetconfig.ctl_dataset_id field to unify fides dataset resources [#2046](https://github.com/ethyca/fides/pull/2046)
- Add new connection config routes that couple them with systems [#2249](https://github.com/ethyca/fides/pull/2249)
- Add new select/deselect all permissions buttons [#2437](https://github.com/ethyca/fides/pull/2437)
- Endpoints to allow a user with the `user:password-reset` scope to reset users' passwords. In addition, users no longer require a scope to edit their own passwords. [#2373](https://github.com/ethyca/fides/pull/2373)
- New form to reset a user's password without knowing an old password [#2390](https://github.com/ethyca/fides/pull/2390)
- Approve & deny buttons on the "Request details" page. [#2473](https://github.com/ethyca/fides/pull/2473)
- Consent Propagation
  - Add the ability to execute Consent Requests via the Privacy Request Execution layer [#2125](https://github.com/ethyca/fides/pull/2125)
  - Add a Mailchimp Transactional Consent Connector [#2194](https://github.com/ethyca/fides/pull/2194)
  - Allow defining a list of opt-in and/or opt-out requests in consent connectors [#2315](https://github.com/ethyca/fides/pull/2315)
  - Add a Google Analytics Consent Connector for GA4 properties [#2302](https://github.com/ethyca/fides/pull/2302)
  - Pass the GA Cookie from the Privacy Center [#2337](https://github.com/ethyca/fides/pull/2337)
  - Rename "user_id" to more specific "ga_client_id" [#2356](https://github.com/ethyca/fides/pull/2356)
  - Patch Google Analytics Consent Connector to delete by client_id [#2355](https://github.com/ethyca/fides/pull/2355)
  - Add a "skip_param_values option" to optionally skip when we are missing param values in the body [#2384](https://github.com/ethyca/fides/pull/2384)
  - Adds a new Universal Analytics Connector that works with the UA Tracking Id
- Adds intake and storage of Global Privacy Control Signal props for Consent [#2599](https://github.com/ethyca/fides/pull/2599)

### Changed

- Unified Fides Resources
  - Removed several fidesops schemas for DSR's in favor of updated Fideslang schemas [#2009](https://github.com/ethyca/fides/pull/2009)
  - Removed DatasetConfig.dataset field [#2096](https://github.com/ethyca/fides/pull/2096)
  - Updated UI dataset config routes to use new unified routes [#2113](https://github.com/ethyca/fides/pull/2113)
  - Validate request body on crud endpoints on upsert. Validate dataset data categories before save. [#2134](https://github.com/ethyca/fides/pull/2134/)
  - Updated test env setup and quickstart to use new endpoints [#2225](https://github.com/ethyca/fides/pull/2225)
- Consent Propagation
  - Privacy Center consent options can now be marked as `executable` in order to propagate consent requests [#2193](https://github.com/ethyca/fides/pull/2193)
  - Add support for passing browser identities to consent request patches [#2304](https://github.com/ethyca/fides/pull/2304)
- Update fideslang to 1.3.3 [#2343](https://github.com/ethyca/fides/pull/2343)
- Display the request type instead of the policy name on the request table [#2382](https://github.com/ethyca/fides/pull/2382)
- Make denial reasons required [#2400](https://github.com/ethyca/fides/pull/2400)
- Display the policy key on the request details page [#2395](https://github.com/ethyca/fides/pull/2395)
- Updated CSV export [#2452](https://github.com/ethyca/fides/pull/2452)
- Privacy Request approval now uses a modal [#2443](https://github.com/ethyca/fides/pull/2443)

### Developer Experience

- `nox -s test_env` has been replaced with `nox -s "fides_env(dev)"`
- New command `nox -s "fides_env(test)"` creates a complete test environment with seed data (similar to `fides_env(dev)`) but with the production fides image so the built UI can be accessed at `localhost:8080` [#2399](https://github.com/ethyca/fides/pull/2399)
- Change from code climate to codecov for coverage reporting [#2402](https://github.com/ethyca/fides/pull/2402)

### Fixed

- Home screen header scaling and responsiveness issues [#2200](https://github.com/ethyca/fides/pull/2277)
- Privacy Center identity inputs validate even when they are optional. [#2308](https://github.com/ethyca/fides/pull/2308)
- The PII toggle defaults to false and PII will be hidden on page load [#2388](https://github.com/ethyca/fides/pull/2388)
- Fixed a CI bug caused by git security upgrades [#2441](https://github.com/ethyca/fides/pull/2441)
- Privacy Center
  - Identity inputs validate even when they are optional. [#2308](https://github.com/ethyca/fides/pull/2308)
  - Submit buttons show loading state and disable while submitting. [#2401](https://github.com/ethyca/fides/pull/2401)
  - Phone inputs no longer request country SVGs from external domain. [#2378](https://github.com/ethyca/fides/pull/2378)
  - Input validation errors no longer change the height of modals. [#2379](https://github.com/ethyca/fides/pull/2379)
- Patch masking strategies to better handle null and non-string inputs [#2307](https://github.com/ethyca/fides/pull/2377)
- Renamed prod pushes tag to be `latest` for privacy center and sample app [#2401](https://github.com/ethyca/fides/pull/2407)
- Update firebase connector to better handle non-existent users [#2439](https://github.com/ethyca/fides/pull/2439)

## [2.5.1](https://github.com/ethyca/fides/compare/2.5.0...2.5.1)

### Developer Experience

- Allow db resets only if `config.dev_mode` is `True` [#2321](https://github.com/ethyca/fides/pull/2321)

### Fixed

- Added a feature flag for the recent dataset classification UX changes [#2335](https://github.com/ethyca/fides/pull/2335)

### Security

- Add a check to the catchall path to prevent returning paths outside of the UI directory [#2330](https://github.com/ethyca/fides/pull/2330)

### Developer Experience

- Reduce size of local Docker images by fixing `.dockerignore` patterns [#2360](https://github.com/ethyca/fides/pull/2360)

## [2.5.0](https://github.com/ethyca/fides/compare/2.4.0...2.5.0)

### Docs

- Update the docs landing page and remove redundant docs [#2184](https://github.com/ethyca/fides/pull/2184)

### Added

- Added the `user` command group to the CLI. [#2153](https://github.com/ethyca/fides/pull/2153)
- Added `Code Climate` test coverage uploads. [#2198](https://github.com/ethyca/fides/pull/2198)
- Added the connection key to the execution log [#2100](https://github.com/ethyca/fides/pull/2100)
- Added endpoints to retrieve DSR `Rule`s and `Rule Target`s [#2116](https://github.com/ethyca/fides/pull/2116)
- Added Fides version number to account dropdown in the UI [#2140](https://github.com/ethyca/fides/pull/2140)
- Add link to Classify Systems page in nav side bar [#2128](https://github.com/ethyca/fides/pull/2128)
- Dataset classification UI now polls for results [#2123](https://github.com/ethyca/fides/pull/2123)
- Update Privacy Center Icons [#1800](https://github.com/ethyca/fides/pull/2139)
- Privacy Center `fides-consent.js`:
  - `Fides.shopify` integration function. [#2152](https://github.com/ethyca/fides/pull/2152)
  - Dedicated folder for integrations.
  - `Fides.meta` integration function (fbq). [#2217](https://github.com/ethyca/fides/pull/2217)
- Adds support for Twilio email service (Sendgrid) [#2154](https://github.com/ethyca/fides/pull/2154)
- Access and erasure support for Recharge [#1709](https://github.com/ethyca/fides/pull/1709)
- Access and erasure support for Friendbuy Nextgen [#2085](https://github.com/ethyca/fides/pull/2085)

### Changed

- Admin UI Feature Flags - [#2101](https://github.com/ethyca/fides/pull/2101)
  - Overrides can be saved in the browser.
  - Use `NEXT_PUBLIC_APP_ENV` for app-specific environment config.
  - No longer use `react-feature-flags` library.
  - Can have descriptions. [#2243](https://github.com/ethyca/fides/pull/2243)
- Made privacy declarations optional when adding systems manually - [#2173](https://github.com/ethyca/fides/pull/2173)
- Removed an unclear logging message. [#2266](https://github.com/ethyca/fides/pull/2266)
- Allow any user with `user:delete` scope to delete other users [#2148](https://github.com/ethyca/fides/pull/2148)
- Dynamic imports of custom overrides and SaaS test fixtures [#2169](https://github.com/ethyca/fides/pull/2169)
- Added `AuthenticatedClient` to custom request override interface [#2171](https://github.com/ethyca/fides/pull/2171)
- Only approve the specific collection instead of the entire dataset, display only top 1 classification by default [#2226](https://github.com/ethyca/fides/pull/2226)
- Update sample project resources for `fides evaluate` usage in `fides deploy` [#2253](https://github.com/ethyca/fides/pull/2253)

### Removed

- Removed unused object_name field on s3 storage config [#2133](https://github.com/ethyca/fides/pull/2133)

### Fixed

- Remove next-auth from privacy center to fix JS console error [#2090](https://github.com/ethyca/fides/pull/2090)
- Admin UI - Added Missing ability to assign `user:delete` in the permissions checkboxes [#2148](https://github.com/ethyca/fides/pull/2148)
- Nav bug: clicking on Privacy Request breadcrumb takes me to Home instead of /privacy-requests [#497](https://github.com/ethyca/fides/pull/2141)
- Side nav disappears when viewing request details [#2129](https://github.com/ethyca/fides/pull/2155)
- Remove usage of load dataset button and other dataset UI modifications [#2149](https://github.com/ethyca/fides/pull/2149)
- Improve readability for exceptions raised from custom request overrides [#2157](https://github.com/ethyca/fides/pull/2157)
- Importing custom request overrides on server startup [#2186](https://github.com/ethyca/fides/pull/2186)
- Remove warning when env vars default to blank strings in docker-compose [#2188](https://github.com/ethyca/fides/pull/2188)
- Fix Cookie House purchase modal flashing 'Error' in title [#2274](https://github.com/ethyca/fides/pull/2274)
- Stop dependency from upgrading `packaging` to version with known issue [#2273](https://github.com/ethyca/fides/pull/2273)
- Privacy center config no longer requires `identity_inputs` and will use `email` as a default [#2263](https://github.com/ethyca/fides/pull/2263)
- No longer display remaining days for privacy requests in terminal states [#2292](https://github.com/ethyca/fides/pull/2292)

### Removed

- Remove "Create New System" button when viewing systems. All systems can now be created via the "Add systems" button on the home page. [#2132](https://github.com/ethyca/fides/pull/2132)

## [2.4.0](https://github.com/ethyca/fides/compare/2.3.1...2.4.0)

### Developer Experience

- Include a pre-check workflow that collects the pytest suite [#2098](https://github.com/ethyca/fides/pull/2098)
- Write to the application db when running the app locally. Write to the test db when running pytest [#1731](https://github.com/ethyca/fides/pull/1731)

### Changed

- Move the `fides.ctl.core.` and `fides.ctl.connectors` modules into `fides.core` and `fides.connectors` respectively [#2097](https://github.com/ethyca/fides/pull/2097)
- Fides: Skip cypress tests due to nav bar 2.0 [#2102](https://github.com/ethyca/fides/pull/2103)

### Added

- Adds new erasure policy for complete user data masking [#1839](https://github.com/ethyca/fides/pull/1839)
- New Fides Home page [#1864](https://github.com/ethyca/fides/pull/2050)
- Nav 2.0 - Replace form flow side navs with top tabs [#2037](https://github.com/ethyca/fides/pull/2050)
- Adds new erasure policy for complete user data masking [#1839](https://github.com/ethyca/fides/pull/1839)
- Added ability to use Mailgun templates when sending emails. [#2039](https://github.com/ethyca/fides/pull/2039)
- Adds SMS id verification for consent [#2094](https://github.com/ethyca/fides/pull/2094)

### Fixed

- Store `fides_consent` cookie on the root domain of the Privacy Center [#2071](https://github.com/ethyca/fides/pull/2071)
- Properly set the expire-time for verification codes [#2105](https://github.com/ethyca/fides/pull/2105)

## [2.3.1](https://github.com/ethyca/fides/compare/2.3.0...2.3.1)

### Fixed

- Resolved an issue where the root_user was not being created [#2082](https://github.com/ethyca/fides/pull/2082)

### Added

- Nav redesign with sidebar groups. Feature flagged to only be visible in dev mode until release. [#2030](https://github.com/ethyca/fides/pull/2047)
- Improved error handling for incorrect app encryption key [#2089](https://github.com/ethyca/fides/pull/2089)
- Access and erasure support for Friendbuy API [#2019](https://github.com/ethyca/fides/pull/2019)

## [2.3.0](https://github.com/ethyca/fides/compare/2.2.2...2.3.0)

### Added

- Common Subscriptions for app-wide data and feature checks. [#2030](https://github.com/ethyca/fides/pull/2030)
- Send email alerts on privacy request failures once the specified threshold is reached. [#1793](https://github.com/ethyca/fides/pull/1793)
- DSR Notifications (toast) [#1895](https://github.com/ethyca/fides/pull/1895)
- DSR configure alerts btn [#1895](https://github.com/ethyca/fides/pull/1895)
- DSR configure alters (FE) [#1895](https://github.com/ethyca/fides/pull/1895)
- Add a `usage` session to Nox to print full session docstrings. [#2022](https://github.com/ethyca/fides/pull/2022)

### Added

- Adds notifications section to toml files [#2026](https://github.com/ethyca/fides/pull/2060)

### Changed

- Updated to use `loguru` logging library throughout codebase [#2031](https://github.com/ethyca/fides/pull/2031)
- Do not always create a `fides.toml` by default [#2023](https://github.com/ethyca/fides/pull/2023)
- The `fideslib` module has been merged into `fides`, code redundancies have been removed [#1859](https://github.com/ethyca/fides/pull/1859)
- Replace 'ingress' and 'egress' with 'sources' and 'destinations' across UI [#2044](https://github.com/ethyca/fides/pull/2044)
- Update the functionality of `fides pull -a <filename>` to include _all_ resource types. [#2083](https://github.com/ethyca/fides/pull/2083)

### Fixed

- Timing issues with bulk DSR reprocessing, specifically when analytics are enabled [#2015](https://github.com/ethyca/fides/pull/2015)
- Error caused by running erasure requests with disabled connectors [#2045](https://github.com/ethyca/fides/pull/2045)
- Changes the SlowAPI ratelimiter's backend to use memory instead of Redis [#2054](https://github.com/ethyca/fides/pull/2058)

## [2.2.2](https://github.com/ethyca/fides/compare/2.2.1...2.2.2)

### Docs

- Updated the readme to use new new [docs site](http://docs.ethyca.com) [#2020](https://github.com/ethyca/fides/pull/2020)

### Deprecated

- The documentation site hosted in the `/docs` directory has been deprecated. All documentation updates will be hosted at the new [docs site](http://docs.ethyca.com) [#2020](https://github.com/ethyca/fides/pull/2020)

### Fixed

- Fixed mypy and pylint errors [#2013](https://github.com/ethyca/fides/pull/2013)
- Update connection test endpoint to be effectively non-blocking [#2000](https://github.com/ethyca/fides/pull/2000)
- Update Fides connector to better handle children with no access results [#2012](https://github.com/ethyca/fides/pull/2012)

## [2.2.1](https://github.com/ethyca/fides/compare/2.2.0...2.2.1)

### Added

- Add health check indicator for data flow scanning option [#1973](https://github.com/ethyca/fides/pull/1973)

### Changed

- The `celery.toml` is no longer used, instead it is a subsection of the `fides.toml` file [#1990](https://github.com/ethyca/fides/pull/1990)
- Update sample project landing page copy to be version-agnostic [#1958](https://github.com/ethyca/fides/pull/1958)
- `get` and `ls` CLI commands now return valid `fides` object YAML [#1991](https://github.com/ethyca/fides/pull/1991)

### Developer Experience

- Remove duplicate fastapi-caching and pin version. [#1765](https://github.com/ethyca/fides/pull/1765)

## [2.2.0](https://github.com/ethyca/fides/compare/2.1.0...2.2.0)

### Added

- Send email alerts on privacy request failures once the specified threshold is reached. [#1793](https://github.com/ethyca/fides/pull/1793)
- Add authenticated privacy request route. [#1819](https://github.com/ethyca/fides/pull/1819)
- Enable the onboarding flow [#1836](https://github.com/ethyca/fides/pull/1836)
- Access and erasure support for Fullstory API [#1821](https://github.com/ethyca/fides/pull/1821)
- Add function to poll privacy request for completion [#1860](https://github.com/ethyca/fides/pull/1860)
- Added rescan flow for the data flow scanner [#1844](https://github.com/ethyca/fides/pull/1844)
- Add rescan flow for the data flow scanner [#1844](https://github.com/ethyca/fides/pull/1844)
- Add Fides connector to support parent-child Fides deployments [#1861](https://github.com/ethyca/fides/pull/1861)
- Classification UI now polls for updates to classifications [#1908](https://github.com/ethyca/fides/pull/1908)

### Changed

- The organization info form step is now skipped if the server already has organization info. [#1840](https://github.com/ethyca/fides/pull/1840)
- Removed the description column from the classify systems page. [#1867](https://github.com/ethyca/fides/pull/1867)
- Retrieve child results during fides connector execution [#1967](https://github.com/ethyca/fides/pull/1967)

### Fixed

- Fix error in parent user creation seeding. [#1832](https://github.com/ethyca/fides/issues/1832)
- Fix DSR error due to unfiltered empty identities [#1901](https://github.com/ethyca/fides/pull/1907)

### Docs

- Remove documentation about no-longer used connection string override [#1824](https://github.com/ethyca/fides/pull/1824)
- Fix typo in headings [#1824](https://github.com/ethyca/fides/pull/1824)
- Update documentation to reflect configs necessary for mailgun, twilio_sms and twilio_email service types [#1846](https://github.com/ethyca/fides/pull/1846)

...

## [2.1.0](https://github.com/ethyca/fides/compare/2.0.0...2.1.0)

### Added

- Classification flow for system data flows
- Classification is now triggered as part of data flow scanning
- Include `ingress` and `egress` fields on system export and `datamap/` endpoint [#1740](https://github.com/ethyca/fides/pull/1740)
- Repeatable unique identifier for dataset fides_keys and metadata [#1786](https://github.com/ethyca/fides/pull/1786)
- Adds SMS support for identity verification notifications [#1726](https://github.com/ethyca/fides/pull/1726)
- Added phone number validation in back-end and react phone number form in Privacy Center [#1745](https://github.com/ethyca/fides/pull/1745)
- Adds SMS message template for all subject notifications [#1743](https://github.com/ethyca/fides/pull/1743)
- Privacy-Center-Cypress workflow for CI checks of the Privacy Center. [#1722](https://github.com/ethyca/fides/pull/1722)
- Privacy Center `fides-consent.js` script for accessing consent on external pages. [Details](/clients/privacy-center/packages/fides-consent/README.md)
- Erasure support for Twilio Conversations API [#1673](https://github.com/ethyca/fides/pull/1673)
- Webserver port can now be configured via the CLI command [#1858](https://github.com/ethyca/fides/pull/1858)

### Changed

- Optional dependencies are no longer used for 3rd-party connectivity. Instead they are used to isolate dangerous dependencies. [#1679](https://github.com/ethyca/fides/pull/1679)
- All Next pages now automatically require login. [#1670](https://github.com/ethyca/fides/pull/1670)
- Running the `webserver` command no longer prompts the user to opt out/in to analytics[#1724](https://github.com/ethyca/fides/pull/1724)

### Developer Experience

- Admin-UI-Cypress tests that fail in CI will now upload screen recordings for debugging. [#1728](https://github.com/ethyca/fides/pull/1728/files/c23e62fea284f7910028c8483feff893903068b8#r1019491323)
- Enable remote debugging from VSCode of live dev app [#1780](https://github.com/ethyca/fides/pull/1780)

### Removed

- Removed the Privacy Center `cookieName` config introduced in 2.0.0. [#1756](https://github.com/ethyca/fides/pull/1756)

### Fixed

- Exceptions are no longer raised when sending analytics on Windows [#1666](https://github.com/ethyca/fides/pull/1666)
- Fixed wording on identity verification modal in the Privacy Center [#1674](https://github.com/ethyca/fides/pull/1674)
- Update system fides_key tooltip text [#1533](https://github.com/ethyca/fides/pull/1685)
- Removed local storage parsing that is redundant with redux-persist. [#1678](https://github.com/ethyca/fides/pull/1678)
- Show a helpful error message if Docker daemon is not running during "fides deploy" [#1694](https://github.com/ethyca/fides/pull/1694)
- Allow users to query their own permissions, including root user. [#1698](https://github.com/ethyca/fides/pull/1698)
- Single-select taxonomy fields legal basis and special category can be cleared. [#1712](https://github.com/ethyca/fides/pull/1712)
- Fixes the issue where the security config is not properly loading from environment variables. [#1718](https://github.com/ethyca/fides/pull/1718)
- Fixes the issue where the CLI can't run without the config values required by the webserver. [#1811](https://github.com/ethyca/fides/pull/1811)
- Correctly handle response from adobe jwt auth endpoint as milliseconds, rather than seconds. [#1754](https://github.com/ethyca/fides/pull/1754)
- Fixed styling issues with the `EditDrawer` component. [#1803](https://github.com/ethyca/fides/pull/1803)

### Security

- Bumped versions of packages that use OpenSSL [#1683](https://github.com/ethyca/fides/pull/1683)

## [2.0.0](https://github.com/ethyca/fides/compare/1.9.6...2.0.0)

### Added

- Allow delete-only SaaS connector endpoints [#1200](https://github.com/ethyca/fides/pull/1200)
- Privacy center consent choices store a browser cookie. [#1364](https://github.com/ethyca/fides/pull/1364)
  - The format is generic. A reasonable set of defaults will be added later: [#1444](https://github.com/ethyca/fides/issues/1444)
  - The cookie name defaults to `fides_consent` but can be configured under `config.json > consent > cookieName`.
  - Each consent option can provide an array of `cookieKeys`.
- Individually select and reprocess DSRs that have errored [#1203](https://github.com/ethyca/fides/pull/1489)
- Bulk select and reprocess DSRs that have errored [#1205](https://github.com/ethyca/fides/pull/1489)
- Config Wizard: AWS scan results populate in system review forms. [#1454](https://github.com/ethyca/fides/pull/1454)
- Integrate rate limiter with Saas Connectors. [#1433](https://github.com/ethyca/fides/pull/1433)
- Config Wizard: Added a column selector to the scan results page of the config wizard [#1590](https://github.com/ethyca/fides/pull/1590)
- Config Wizard: Flow for runtime scanner option [#1640](https://github.com/ethyca/fides/pull/1640)
- Access support for Twilio Conversations API [#1520](https://github.com/ethyca/fides/pull/1520)
- Message Config: Adds Twilio Email/SMS support [#1519](https://github.com/ethyca/fides/pull/1519)

### Changed

- Updated mypy to version 0.981 and Python to version 3.10.7 [#1448](https://github.com/ethyca/fides/pull/1448)

### Developer Experience

- Repository dispatch events are sent to fidesctl-plus and fidesops-plus [#1263](https://github.com/ethyca/fides/pull/1263)
- Only the `docs-authors` team members are specified as `CODEOWNERS` [#1446](https://github.com/ethyca/fides/pull/1446)
- Updates the default local configuration to not defer tasks to a worker node [#1552](https://github.com/ethyca/fides/pull/1552/)
- Updates the healthcheck to return health status of connected Celery workers [#1588](https://github.com/ethyca/fides/pull/1588)

### Docs

- Remove the tutorial to prepare for new update [#1543](https://github.com/ethyca/fides/pull/1543)
- Add system management via UI documentation [#1541](https://github.com/ethyca/fides/pull/1541)
- Added DSR quickstart docs, restructured docs navigation [#1651](https://github.com/ethyca/fides/pull/1651)
- Update privacy request execution overview docs [#1258](https://github.com/ethyca/fides/pull/1490)

### Fixed

- Fixed system dependencies appearing as "N/A" in the datamap endpoint when there are no privacy declarations [#1649](https://github.com/ethyca/fides/pull/1649)

## [1.9.6](https://github.com/ethyca/fides/compare/1.9.5...1.9.6)

### Fixed

- Include systems without a privacy declaration on data map [#1603](https://github.com/ethyca/fides/pull/1603)
- Handle malformed tokens [#1523](https://github.com/ethyca/fides/pull/1523)
- Remove thrown exception from getAllPrivacyRequests method [#1592](https://github.com/ethyca/fides/pull/1593)
- Include systems without a privacy declaration on data map [#1603](https://github.com/ethyca/fides/pull/1603)
- After editing a dataset, the table will stay on the previously selected collection instead of resetting to the first one. [#1511](https://github.com/ethyca/fides/pull/1511)
- Fix redis `db_index` config issue [#1647](https://github.com/ethyca/fides/pull/1647)

### Docs

- Add unlinked docs and fix any remaining broken links [#1266](https://github.com/ethyca/fides/pull/1266)
- Update privacy center docs to include consent information [#1537](https://github.com/ethyca/fides/pull/1537)
- Update UI docs to include DSR countdown information and additional descriptions/filtering [#1545](https://github.com/ethyca/fides/pull/1545)

### Changed

- Allow multiple masking strategies to be specified when using fides as a masking engine [#1647](https://github.com/ethyca/fides/pull/1647)

## [1.9.5](https://github.com/ethyca/fides/compare/1.9.4...1.9.5)

### Added

- The database includes a `plus_system_scans` relation, to track the status and results of System Scanner executions in fidesctl-plus [#1554](https://github.com/ethyca/fides/pull/1554)

## [1.9.4](https://github.com/ethyca/fides/compare/1.9.2...1.9.4)

### Fixed

- After editing a dataset, the table will stay on the previously selected collection instead of resetting to the first one. [#1511](https://github.com/ethyca/fides/pull/1511)

## [1.9.2](https://github.com/ethyca/fides/compare/1.9.1...1.9.2)

### Deprecated

- Added a deprecation warning for the entire package [#1244](https://github.com/ethyca/fides/pull/1244)

### Added

- Dataset generation enhancements using Fides Classify for Plus users:

  - Integrate Fides Plus API into placeholder features introduced in 1.9.0. [#1194](https://github.com/ethyca/fides/pull/1194)

- Fides Admin UI:

  - Configure Connector after creation [#1204](https://github.com/ethyca/fides/pull/1356)

### Fixed

- Privacy Center:
  - Handle error on startup if server isn't running [#1239](https://github.com/ethyca/fides/pull/1239)
  - Fix styling issue with cards [#1240](https://github.com/ethyca/fides/pull/1240)
  - Redirect to index on consent save [#1238](https://github.com/ethyca/fides/pull/1238)

## [1.9.1](https://github.com/ethyca/fides/compare/1.9.0...1.9.1)

### Changed

- Update fideslang to v1.3.1 [#1136](https://github.com/ethyca/fides/pull/1136)

### Changed

- Update fideslang to v1.3.1 [#1136](https://github.com/ethyca/fides/pull/1136)

## [1.9.0](https://github.com/ethyca/fides/compare/1.8.6...1.9.0) - 2022-09-29

### Added

- Dataset generation enhancements using Fides Classify for Plus users:
  - Added toggle for enabling classify during generation. [#1057](https://github.com/ethyca/fides/pull/1057)
  - Initial implementation of API request to kick off classify, with confirmation modal. [#1069](https://github.com/ethyca/fides/pull/1069)
  - Initial Classification & Review status for generated datasets. [#1074](https://github.com/ethyca/fides/pull/1074)
  - Component for choosing data categories based on classification results. [#1110](https://github.com/ethyca/fides/pull/1110)
  - The dataset fields table shows data categories from the classifier (if available). [#1088](https://github.com/ethyca/fides/pull/1088)
  - The "Approve" button can be used to update the dataset with the classifier's suggestions. [#1129](https://github.com/ethyca/fides/pull/1129)
- System management UI:
  - New page to add a system via yaml [#1062](https://github.com/ethyca/fides/pull/1062)
  - Skeleton of page to add a system manually [#1068](https://github.com/ethyca/fides/pull/1068)
  - Refactor config wizard system forms to be reused for system management [#1072](https://github.com/ethyca/fides/pull/1072)
  - Add additional optional fields to system management forms [#1082](https://github.com/ethyca/fides/pull/1082)
  - Delete a system through the UI [#1085](https://github.com/ethyca/fides/pull/1085)
  - Edit a system through the UI [#1096](https://github.com/ethyca/fides/pull/1096)
- Cypress component testing [#1106](https://github.com/ethyca/fides/pull/1106)

### Changed

- Changed behavior of `load_default_taxonomy` to append instead of upsert [#1040](https://github.com/ethyca/fides/pull/1040)
- Changed behavior of adding privacy declarations to decouple the actions of the "add" and "next" buttons [#1086](https://github.com/ethyca/fides/pull/1086)
- Moved system related UI components from the `config-wizard` directory to the `system` directory [#1097](https://github.com/ethyca/fides/pull/1097)
- Updated "type" on SaaS config to be a simple string type, not an enum [#1197](https://github.com/ethyca/fides/pull/1197)

### Developer Experience

- Optional dependencies may have their version defined only once, in `optional-requirements.txt` [#1171](https://github.com/ethyca/fides/pull/1171)

### Docs

- Updated the footer links [#1130](https://github.com/ethyca/fides/pull/1130)

### Fixed

- Fixed the "help" link in the UI header [#1078](https://github.com/ethyca/fides/pull/1078)
- Fixed a bug in Data Category Dropdowns where checking i.e. `user.biometric` would also check `user.biometric_health` [#1126](https://github.com/ethyca/fides/pull/1126)

### Security

- Upgraded pymysql to version `1.0.2` [#1094](https://github.com/ethyca/fides/pull/1094)

## [1.8.6](https://github.com/ethyca/fides/compare/1.8.5...1.8.6) - 2022-09-28

### Added

- Added classification tables for Plus users [#1060](https://github.com/ethyca/fides/pull/1060)

### Fixed

- Fixed a bug where rows were being excluded from a data map [#1124](https://github.com/ethyca/fides/pull/1124)

## [1.8.5](https://github.com/ethyca/fides/compare/1.8.4...1.8.5) - 2022-09-21

### Changed

- Update fideslang to v1.3.0 [#1103](https://github.com/ethyca/fides/pull/1103)

## [1.8.4](https://github.com/ethyca/fides/compare/1.8.3...1.8.4) - 2022-09-09

### Added

- Initial system management page [#1054](https://github.com/ethyca/fides/pull/1054)

### Changed

- Deleting a taxonomy field with children will now cascade delete all of its children as well. [#1042](https://github.com/ethyca/fides/pull/1042)

### Fixed

- Fixed navigating directly to frontend routes loading index page instead of the correct static page for the route.
- Fix truncated evaluation error messages [#1053](https://github.com/ethyca/fides/pull/1053)

## [1.8.3](https://github.com/ethyca/fides/compare/1.8.2...1.8.3) - 2022-09-06

### Added

- Added more taxonomy fields that can be edited via the UI [#1000](https://github.com/ethyca/fides/pull/1000) [#1028](https://github.com/ethyca/fides/pull/1028)
- Added the ability to add taxonomy fields via the UI [#1019](https://github.com/ethyca/fides/pull/1019)
- Added the ability to delete taxonomy fields via the UI [#1006](https://github.com/ethyca/fides/pull/1006)
  - Only non-default taxonomy entities can be deleted [#1023](https://github.com/ethyca/fides/pull/1023)
- Prevent deleting taxonomy `is_default` fields and from adding `is_default=True` fields via the API [#990](https://github.com/ethyca/fides/pull/990).
- Added a "Custom" tag to distinguish user defined taxonomy fields from default taxonomy fields in the UI [#1027](https://github.com/ethyca/fides/pull/1027)
- Added initial support for enabling Fides Plus [#1037](https://github.com/ethyca/fides/pull/1037)
  - The `useFeatures` hook can be used to check if `plus` is enabled.
  - Navigating to/from the Data Map page is gated behind this feature.
  - Plus endpoints are served from the private Plus image.

### Fixed

- Fixed failing mypy tests [#1030](https://github.com/ethyca/fides/pull/1030)
- Fixed an issue where `fides push --diff` would return a false positive diff [#1026](https://github.com/ethyca/fides/pull/1026)
- Pinned pydantic version to < 1.10.0 to fix an error in finding referenced fides keys [#1045](https://github.com/ethyca/fides/pull/1045)

### Fixed

- Fixed failing mypy tests [#1030](https://github.com/ethyca/fides/pull/1030)
- Fixed an issue where `fides push --diff` would return a false positive diff [#1026](https://github.com/ethyca/fides/pull/1026)

### Docs

- Minor formatting updates to [Policy Webhooks](https://ethyca.github.io/fidesops/guides/policy_webhooks/) documentation [#1114](https://github.com/ethyca/fidesops/pull/1114)

### Removed

- Removed create superuser [#1116](https://github.com/ethyca/fidesops/pull/1116)

## [1.8.2](https://github.com/ethyca/fides/compare/1.8.1...1.8.2) - 2022-08-18

### Added

- Added the ability to edit taxonomy fields via the UI [#977](https://github.com/ethyca/fides/pull/977) [#1028](https://github.com/ethyca/fides/pull/1028)
- New column `is_default` added to DataCategory, DataUse, DataSubject, and DataQualifier tables [#976](https://github.com/ethyca/fides/pull/976)
- Added the ability to add taxonomy fields via the UI [#1019](https://github.com/ethyca/fides/pull/1019)
- Added the ability to delete taxonomy fields via the UI [#1006](https://github.com/ethyca/fides/pull/1006)
  - Only non-default taxonomy entities can be deleted [#1023](https://github.com/ethyca/fides/pull/1023)
- Prevent deleting taxonomy `is_default` fields and from adding `is_default=True` fields via the API [#990](https://github.com/ethyca/fides/pull/990).
- Added a "Custom" tag to distinguish user defined taxonomy fields from default taxonomy fields in the UI [#1027](https://github.com/ethyca/fides/pull/1027)

### Changed

- Upgraded base Docker version to Python 3.9 and updated all other references from 3.8 -> 3.9 [#974](https://github.com/ethyca/fides/pull/974)
- Prepend all database tables with `ctl_` [#979](https://github.com/ethyca/fides/pull/979)
- Moved the `admin-ui` code down one level into a `ctl` subdir [#970](https://github.com/ethyca/fides/pull/970)
- Extended the `/datamap` endpoint to include extra metadata [#992](https://github.com/ethyca/fides/pull/992)

## [1.8.1](https://github.com/ethyca/fides/compare/1.8.0...1.8.1) - 2022-08-08

### Deprecated

- The following environment variables have been deprecated, and replaced with the new environment variable names indicated below. To avoid breaking existing workflows, the deprecated variables are still respected in v1.8.1. They will be removed in a future release.
  - `FIDESCTL__API__DATABASE_HOST` --> `FIDESCTL__DATABASE__SERVER`
  - `FIDESCTL__API__DATABASE_NAME` --> `FIDESCTL__DATABASE__DB`
  - `FIDESCTL__API__DATABASE_PASSWORD` --> `FIDESCTL__DATABASE__PASSWORD`
  - `FIDESCTL__API__DATABASE_PORT` --> `FIDESCTL__DATABASE__PORT`
  - `FIDESCTL__API__DATABASE_TEST_DATABASE_NAME` --> `FIDESCTL__DATABASE__TEST_DB`
  - `FIDESCTL__API__DATABASE_USER` --> `FIDESCTL__DATABASE__USER`

### Developer Experience

- The included `docker-compose.yml` no longer references outdated ENV variables [#964](https://github.com/ethyca/fides/pull/964)

### Docs

- Minor release documentation now reflects the desired patch release process [#955](https://github.com/ethyca/fides/pull/955)
- Updated references to ENV variables [#964](https://github.com/ethyca/fides/pull/964)

### Fixed

- Deprecated config options will continue to be respected when set via environment variables [#965](https://github.com/ethyca/fides/pull/965)
- The git cache is rebuilt within the Docker container [#962](https://github.com/ethyca/fides/pull/962)
- The `wheel` pypi build no longer has a dirty version tag [#962](https://github.com/ethyca/fides/pull/962)
- Add setuptools to dev-requirements to fix versioneer error [#983](https://github.com/ethyca/fides/pull/983)

## [1.8.0](https://github.com/ethyca/fides/compare/1.7.1...1.8.0) - 2022-08-04

### Added

- Initial configuration wizard UI view
  - System scanning step: AWS credentials form and initial `generate` API usage.
  - System scanning results: AWS systems are stored and can be selected for review
- CustomInput type "password" with show/hide icon.
- Pull CLI command now checks for untracked/unstaged files in the manifests dir [#869](https://github.com/ethyca/fides/pull/869)
- Pull CLI command has a flag to pull missing files from the server [#895](https://github.com/ethyca/fides/pull/895)
- Add BigQuery support for the `generate` command and `/generate` endpoint [#814](https://github.com/ethyca/fides/pull/814) & [#917](https://github.com/ethyca/fides/pull/917)
- Added user auth tables [915](https://github.com/ethyca/fides/pull/915)
- Standardized API error parsing under `~/types/errors`
- Added taxonomy page to UI [#902](https://github.com/ethyca/fides/pull/902)
  - Added a nested accordion component for displaying taxonomy data [#910](https://github.com/ethyca/fides/pull/910)
- Add lru cache to get_config [927](https://github.com/ethyca/fides/pull/927)
- Add support for deprecated API config values [#959](https://github.com/ethyca/fides/pull/959)
- `fides` is now an alias for `fidesctl` as a CLI entrypoint [#926](https://github.com/ethyca/fides/pull/926)
- Add user auth routes [929](https://github.com/ethyca/fides/pull/929)
- Bump fideslib to 3.0.1 and remove patch code[931](https://github.com/ethyca/fides/pull/931)
- Update the `fidesctl` python package to automatically serve the UI [#941](https://github.com/ethyca/fides/pull/941)
- Add `push` cli command alias for `apply` and deprecate `apply` [943](https://github.com/ethyca/fides/pull/943)
- Add resource groups tagging api as a source of system generation [939](https://github.com/ethyca/fides/pull/939)
- Add GitHub Action to publish the `fidesctl` package to testpypi on pushes to main [#951](https://github.com/ethyca/fides/pull/951)
- Added configWizardFlag to ui to hide the config wizard when false [[#1453](https://github.com/ethyca/fides/issues/1453)

### Changed

- Updated the `datamap` endpoint to return human-readable column names as the first response item [#779](https://github.com/ethyca/fides/pull/779)
- Remove the `obscure` requirement from the `generate` endpoint [#819](https://github.com/ethyca/fides/pull/819)
- Moved all files from `fidesapi` to `fidesctl/api` [#885](https://github.com/ethyca/fides/pull/885)
- Moved `scan` and `generate` to the list of commands that can be run in local mode [#841](https://github.com/ethyca/fides/pull/841)
- Upgraded the base docker images from Debian Buster to Bullseye [#958](https://github.com/ethyca/fides/pull/958)
- Removed `ipython` as a dev-requirement [#958](https://github.com/ethyca/fides/pull/958)
- Webserver dependencies now come as a standard part of the package [#881](https://github.com/ethyca/fides/pull/881)
- Initial configuration wizard UI view
  - Refactored step & form results management to use Redux Toolkit slice.
- Change `id` field in tables from an integer to a string [915](https://github.com/ethyca/fides/pull/915)
- Update `fideslang` to `1.1.0`, simplifying the default taxonomy and adding `tags` for resources [#865](https://github.com/ethyca/fides/pull/865)
- Merge existing configurations with `fideslib` library [#913](https://github.com/ethyca/fides/pull/913)
- Moved frontend static files to `src/fidesctl/ui-build/static` [#934](https://github.com/ethyca/fides/pull/934)
- Replicated the error response handling from the `/validate` endpoint to the `/generate` endpoint [#911](https://github.com/ethyca/fides/pull/911)

### Developer Experience

- Remove `API_PREFIX` from fidesctl/core/utils.py and change references to `API_PREFIX` in fidesctl/api/reoutes/util.py [922](https://github.com/ethyca/fides/pull/922)

### Fixed

- Dataset field columns show all columns by default in the UI [#898](https://github.com/ethyca/fides/pull/898)
- Fixed the missing `.fides./` directory when locating the default config [#933](https://github.com/ethyca/fides/pull/933)

## [1.7.1](https://github.com/ethyca/fides/compare/1.7.0...1.7.1) - 2022-07-28

### Added

- Add datasets via YAML in the UI [#813](https://github.com/ethyca/fides/pull/813)
- Add datasets via database connection [#834](https://github.com/ethyca/fides/pull/834) [#889](https://github.com/ethyca/fides/pull/889)
- Add delete confirmation when deleting a field or collection from a dataset [#809](https://github.com/ethyca/fides/pull/809)
- Add ability to delete datasets from the UI [#827](https://github.com/ethyca/fides/pull/827)
- Add Cypress for testing [713](https://github.com/ethyca/fides/pull/833)
- Add datasets via database connection (UI only) [#834](https://github.com/ethyca/fides/pull/834)
- Add Okta support to the `/generate` endpoint [#842](https://github.com/ethyca/fides/pull/842)
- Add db support to `/generate` endpoint [849](https://github.com/ethyca/fides/pull/849)
- Added OpenAPI TypeScript client generation for the UI app. See the [README](/clients/admin-ui/src/types/api/README.md) for more details.

### Changed

- Remove the `obscure` requirement from the `generate` endpoint [#819](https://github.com/ethyca/fides/pull/819)

### Developer Experience

- When releases are published, dispatch a repository webhook event to ethyca/fidesctl-plus [#938](https://github.com/ethyca/fides/pull/938)

### Docs

- recommend/replace pip installs with pipx [#874](https://github.com/ethyca/fides/pull/874)

### Fixed

- CustomSelect input tooltips appear next to selector instead of wrapping to a new row.
- Datasets without the `third_country_transfer` will not cause the editing dataset form to not render.
- Fixed a build issue causing an `unknown` version of `fidesctl` to be installed in published Docker images [#836](https://github.com/ethyca/fides/pull/836)
- Fixed an M1-related SQLAlchemy bug [#816](https://github.com/ethyca/fides/pull/891)
- Endpoints now work with or without a trailing slash. [#886](https://github.com/ethyca/fides/pull/886)
- Dataset field columns show all columns by default in the UI [#898](https://github.com/ethyca/fides/pull/898)
- Fixed the `tag` specific GitHub Action workflows for Docker and publishing docs. [#901](https://github.com/ethyca/fides/pull/901)

## [1.7.0](https://github.com/ethyca/fides/compare/1.6.1...1.7.0) - 2022-06-23

### Added

- Added dependabot to keep dependencies updated
- A warning now issues for any orphan datasets as part of the `apply` command [543](https://github.com/ethyca/fides/pull/543)
- Initial scaffolding of management UI [#561](https://github.com/ethyca/fides/pull/624)
- A new `audit` command for `system` and `organization` resources, checking data map attribute compliance [#548](https://github.com/ethyca/fides/pull/548)
- Static UI assets are now built with the docker container [#663](https://github.com/ethyca/fides/issues/663)
- Host static files via fidesapi [#621](https://github.com/ethyca/fides/pull/621)
- A new `generate` endpoint to enable capturing systems from infrastructure from the UI [#642](https://github.com/ethyca/fides/pull/642)
- A new `datamap` endpoint to enable visualizing a data map from the UI [#721](https://github.com/ethyca/fides/pull/721)
- Management UI navigation bar [#679](https://github.com/ethyca/fides/issues/679)
- Management UI integration [#736](https://github.com/ethyca/fides/pull/736)
  - Datasets
  - Systems
  - Taxonomy (data categories)
- Initial dataset UI view [#768](https://github.com/ethyca/fides/pull/768)
  - Add interaction for viewing a dataset collection
  - Add column picker
  - Add a data category checklist tree
  - Edit/delete dataset fields
  - Edit/delete dataset collections
  - Edit datasets
  - Add a component for Identifiability tags
  - Add tooltips for help on forms
  - Add geographic location (third_country_transfers) country selection. Supported by new dependency `i18n-iso-countries`.
- Okta, aws and database credentials can now come from `fidesctl.toml` config [#694](https://github.com/ethyca/fides/pull/694)
- New `validate` endpoint to test aws and okta credentials [#722](https://github.com/ethyca/fides/pull/722)
- Initial configuration wizard UI view
  - Manual entry steps added (name and describe organization, pick entry route, and describe system manually including privacy declarations)
- A new image tagged `ethyca/fidesctl:dev` is published on each push to `main` [781](https://github.com/ethyca/fides/pull/781)
- A new cli command (`fidesctl sync`) [#765](https://github.com/ethyca/fides/pull/765)

### Changed

- Comparing server and CLI versions ignores `.dirty` only differences, and is quiet on success when running general CLI commands [621](https://github.com/ethyca/fides/pull/621)
- All endpoints now prefixed by `/api/v1` [#623](https://github.com/ethyca/fides/issues/623)
- Allow AWS credentials to be passed to `generate system` via the API [#645](https://github.com/ethyca/fides/pull/645)
- Update the export of a datamap to load resources from the server instead of a manifest directory [#662](https://github.com/ethyca/fides/pull/662)
- Refactor `export` to remove CLI specific uses from the core modules and load resources[#725](https://github.com/ethyca/fides/pull/725)
- Bump version of FastAPI in `setup.py` to 0.77.1 to match `optional-requirements.txt` [#734](https://github.com/ethyca/fides/pull/734)
- Docker images are now only built and pushed on tags to match when released to pypi [#740](https://github.com/ethyca/fides/pull/740)
- Okta resource scanning and generation now works with systems instead of datasets [#751](https://github.com/ethyca/fides/pull/751)

### Developer Experience

- Replaced `make` with `nox` [#547](https://github.com/ethyca/fides/pull/547)
- Removed usage of `fideslang` module in favor of new [external package](https://github.com/ethyca/fideslang) shared across projects [#619](https://github.com/ethyca/fides/issues/619)
- Added a UI service to the docker-compose deployment [#757](https://github.com/ethyca/fides/pull/757)
- `TestClient` defined in and shared across test modules via `conftest.py` [#759](https://github.com/ethyca/fides/pull/759)

### Docs

- Replaced all references to `make` with `nox` [#547](https://github.com/ethyca/fides/pull/547)
- Removed config/schemas page [#613](https://github.com/ethyca/fides/issues/613)
- Dataset UI and config wizard docs added ([https://github.com/ethyca/fides/pull/697](https://github.com/ethyca/fides/pull/697))
- The fides README now walks through generating a datamap [#746](https://github.com/ethyca/fides/pull/746)

### Fixed

- Updated `fideslog` to v1.1.5, resolving an issue where some exceptions thrown by the SDK were not handled as expected [#609](https://github.com/ethyca/fides/issues/609)
- Updated the webserver so that it won't fail if the database is inaccessible [#649](https://github.com/ethyca/fides/pull/649)
- Updated external tests to handle complex characters [#661](https://github.com/ethyca/fides/pull/661)
- Evaluations now properly merge the default taxonomy into the user-defined taxonomy [#684](https://github.com/ethyca/fides/pull/684)
- The CLI can now be run without installing the webserver components [#715](https://github.com/ethyca/fides/pull/715)

## [1.6.1](https://github.com/ethyca/fides/compare/1.6.0...1.6.1) - 2022-06-15

### Docs

- Updated `Release Steps`

### Fixed

- Resolved a failure with populating applicable data subject rights to a data map
- Handle invalid characters when generating a `fides_key` [#761](https://github.com/ethyca/fides/pull/761)

## [1.6.0](https://github.com/ethyca/fides/compare/1.5.3...1.6.0) - 2022-05-02

### Added

- ESLint configuration changes [#514](https://github.com/ethyca/fidesops/pull/514)
- User creation, update and permissions in the Admin UI [#511](https://github.com/ethyca/fidesops/pull/511)
- Yaml support for dataset upload [#284](https://github.com/ethyca/fidesops/pull/284)

### Breaking Changes

- Update masking API to take multiple input values [#443](https://github.com/ethyca/fidesops/pull/443)

### Docs

- DRP feature documentation [#520](https://github.com/ethyca/fidesops/pull/520)

## [1.4.2](https://github.com/ethyca/fidesops/compare/1.4.1...1.4.2) - 2022-05-12

### Added

- GET routes for users [#405](https://github.com/ethyca/fidesops/pull/405)
- Username based search on GET route [#444](https://github.com/ethyca/fidesops/pull/444)
- FIDESOPS\_\_DEV_MODE for Easier SaaS Request Debugging [#363](https://github.com/ethyca/fidesops/pull/363)
- Track user privileges across sessions [#425](https://github.com/ethyca/fidesops/pull/425)
- Add first_name and last_name fields. Also add them along with created_at to FidesUser response [#465](https://github.com/ethyca/fidesops/pull/465)
- Denial reasons for DSR and user `AuditLog` [#463](https://github.com/ethyca/fidesops/pull/463)
- DRP action to Policy [#453](https://github.com/ethyca/fidesops/pull/453)
- `CHANGELOG.md` file[#484](https://github.com/ethyca/fidesops/pull/484)
- DRP status endpoint [#485](https://github.com/ethyca/fidesops/pull/485)
- DRP exerise endpoint [#496](https://github.com/ethyca/fidesops/pull/496)
- Frontend for privacy request denial reaons [#480](https://github.com/ethyca/fidesops/pull/480)
- Publish Fidesops to Pypi [#491](https://github.com/ethyca/fidesops/pull/491)
- DRP data rights endpoint [#526](https://github.com/ethyca/fidesops/pull/526)

### Changed

- Converted HTTP Status Codes to Starlette constant values [#438](https://github.com/ethyca/fidesops/pull/438)
- SaasConnector.send behavior on ignore_errors now returns raw response [#462](https://github.com/ethyca/fidesops/pull/462)
- Seed user permissions in `create_superuser.py` script [#468](https://github.com/ethyca/fidesops/pull/468)
- User API Endpoints (update fields and reset user passwords) [#471](https://github.com/ethyca/fidesops/pull/471)
- Format tests with `black` [#466](https://github.com/ethyca/fidesops/pull/466)
- Extract privacy request endpoint logic into separate service for DRP [#470](https://github.com/ethyca/fidesops/pull/470)
- Fixing inconsistent SaaS connector integration tests [#473](https://github.com/ethyca/fidesops/pull/473)
- Add user data to login response [#501](https://github.com/ethyca/fidesops/pull/501)

### Breaking Changes

- Update masking API to take multiple input values [#443](https://github.com/ethyca/fidesops/pull/443)

### Docs

- Added issue template for documentation updates [#442](https://github.com/ethyca/fidesops/pull/442)
- Clarify masking updates [#464](https://github.com/ethyca/fidesops/pull/464)
- Added dark mode [#476](https://github.com/ethyca/fidesops/pull/476)

### Fixed

- Removed miradb test warning [#436](https://github.com/ethyca/fidesops/pull/436)
- Added missing import [#448](https://github.com/ethyca/fidesops/pull/448)
- Removed pypi badge pointing to wrong package [#452](https://github.com/ethyca/fidesops/pull/452)
- Audit imports and references [#479](https://github.com/ethyca/fidesops/pull/479)
- Switch to using update method on PUT permission endpoint [#500](https://github.com/ethyca/fidesops/pull/500)

### Developer Experience

- added isort as a CI check
- Include `tests/` in all static code checks (e.g. `mypy`, `pylint`)

### Changed

- Published Docker image does a clean install of Fidesctl
- `with_analytics` is now a decorator

### Fixed

- Third-Country formatting on Data Map
- Potential Duplication on Data Map
- Exceptions are no longer raised when sending `AnalyticsEvent`s on Windows
- Running `fidesctl init` now generates a `server_host` and `server_protocol`
  rather than `server_url`<|MERGE_RESOLUTION|>--- conflicted
+++ resolved
@@ -22,20 +22,16 @@
 ## [Unreleased](https://github.com/ethyca/fides/compare/2.65.2...main)
 
 ### Changed
-<<<<<<< HEAD
-- Improvements to Generic Erasure Email Integrations so email batch jobs run with a Redis lock and execution time is configurable [#6316](https://github.com/ethyca/fides/pull/6316)
-- Added the ability to edit more fields for GVL vendors [#6341](https://github.com/ethyca/fides/pull/6341)
-=======
 - Changed behavior of beta feature flags to persist across user login sessions
 
 ### Added
 - Replaced Asset's `with_consent` field with the enum `consent_status` field and added indexes to the `StagedResource` table [#6287](https://github.com/ethyca/fides/pull/6287)
 - New 'Internal Respondent' user role that only has access to complete their assigned manual tasks [#6329](https://github.com/ethyca/fides/pull/6329)
 - Added consent status to the Action Center, including a new discovery status column and a details modal for assets detected without consent [#6283](https://github.com/ethyca/fides/pull/6283)
+- Added the ability to edit more fields for GVL vendors [#6341](https://github.com/ethyca/fides/pull/6341)
 
 ### Changed
 - Viewer users can now view/complete their assigned manual tasks [#6329](https://github.com/ethyca/fides/pull/6329)
->>>>>>> 356ed96f
 
 ### Developer Experience
 - Migrate tabs to Ant Design [#6260](https://github.com/ethyca/fides/pull/6260)
