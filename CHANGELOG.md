--- conflicted
+++ resolved
@@ -32,11 +32,8 @@
 - Added further config options to customize the privacy center [#4090](https://github.com/ethyca/fides/pull/4090)
 - CORS configuration page [#4073](https://github.com/ethyca/fides/pull/4073)
 - Refactored `fides.js` components so that they can take data structures that are not necessarily privacy notices [#3870](https://github.com/ethyca/fides/pull/3870)
-<<<<<<< HEAD
 - Features and Special Purposes in the TCF modal do not render toggles [#4139](https://github.com/ethyca/fides/pull/4139)
-=======
 - Moved the initial TCF layer to the banner [#4142](https://github.com/ethyca/fides/pull/4142)
->>>>>>> 667b4f2e
 
 ### Fixed
 - Allows CDN to cache empty experience responses from fides.js API  [#4113](https://github.com/ethyca/fides/pull/4113)
