--- conflicted
+++ resolved
@@ -32,11 +32,8 @@
 ### Changed
 
 - The `cursor` pagination strategy now also searches for data outside of the `data_path` when determining the cursor value [#3068](https://github.com/ethyca/fides/pull/3068)
-<<<<<<< HEAD
 - Merged the `lib` submodule into the `api.ops` submodule [#3134](https://github.com/ethyca/fides/pull/3134)
-=======
 - Moved Privacy Declarations associated with Systems to their own DB table [#3098](https://github.com/ethyca/fides/pull/3098)
->>>>>>> 8db0ceb0
 
 ### Removed
 
