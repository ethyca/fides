# Changelog

All notable changes to this project will be documented in this file.

The format is based on [Keep a Changelog](https://keepachangelog.com/en/)

The types of changes are:

- `Added` for new features.
- `Changed` for changes in existing functionality.
- `Developer Experience` for changes in developer workflow or tooling.
- `Deprecated` for soon-to-be removed features.
- `Docs` for documentation only changes.
- `Removed` for now removed features.
- `Fixed` for any bug fixes.
- `Security` in case of vulnerabilities.

## [Unreleased](https://github.com/ethyca/fidesplus/compare/2.49.1...main)

### Added
- Added namespace support for Snowflake [#5486](https://github.com/ethyca/fides/pull/5486)
- Added support for field-level masking overrides [#5446](https://github.com/ethyca/fides/pull/5446)

### Developer Experience
- Migrated several instances of Chakra's Select component to use Ant's Select component [#5475](https://github.com/ethyca/fides/pull/5475)

### Fixed
- Fixed deletion of ConnectionConfigs that have related MonitorConfigs [#5478](https://github.com/ethyca/fides/pull/5478)
- Fixed extra delete icon on Domains page [#5513](https://github.com/ethyca/fides/pull/5513)
- Fixed incorrect display names on some D&D resources [#5498](https://github.com/ethyca/fides/pull/5498)
- Fixed position of "Integration" button on system detail page [#5497](https://github.com/ethyca/fides/pull/5497)

### Changed
- Allow hiding systems via a `hidden` parameter and add two flags on the `/system` api endpoint; `show_hidden` and `dnd_relevant`, to display only systems with integrations [#5484](https://github.com/ethyca/fides/pull/5484)
<<<<<<< HEAD
- The CMP override `fides_privacy_policy_url` will now apply even if the `fides_override_language` doesn't match [#5515](https://github.com/ethyca/fides/pull/5515)

=======
- Updated POST taxonomy endpoints to handle creating resources without specifying fides_key [#5468](https://github.com/ethyca/fides/pull/5468)
- Disabled connection pooling for task workers and added retries and keep-alive configurations for database connections [#5448](https://github.com/ethyca/fides/pull/5448)
>>>>>>> 30c44648

### Developer Experience
- Fixing BigQuery integration tests [#5491](https://github.com/ethyca/fides/pull/5491)

### Docs
- Added docs for PrivacyNoticeRegion type [#5488](https://github.com/ethyca/fides/pull/5488)

## [2.49.1](https://github.com/ethyca/fidesplus/compare/2.49.0...2.49.1)

### Added
- Added support for GPP national string to be used alongside state-by-state using a new approach option [#5480](https://github.com/ethyca/fides/pull/5480)
- Added "Powered by" branding link to privacy center and Layer 2 CMP [#5483](https://github.com/ethyca/fides/pull/5483)
- Added loading state to the toggle switches on the Manage privacy notices page [#5489](https://github.com/ethyca/fides/pull/5489)
- Support BlueConic objectives [#5479](https://github.com/ethyca/fides/pull/5479)

### Fixed
- Use BlueConic Profile API correctly. [#5487](https://github.com/ethyca/fides/pull/5487)
- Fixed a bug where branding link was sometimes misaligned [#5496](https://github.com/ethyca/fides/pull/5496)

## [2.49.0](https://github.com/ethyca/fidesplus/compare/2.48.2...2.49.0)

### Added
- Added DataHub integration config [#5401](https://github.com/ethyca/fides/pull/5401)
- Added keepalive settings to the Redshift integration [#5433](https://github.com/ethyca/fides/pull/5433)
- Remediation endpoint `/datasets/clean` to clean up dataset names generated with previous version of fides nested field support [#5461](https://github.com/ethyca/fides/pull/5461)

### Changed
- Migrated the base Select component for Vendor selection to Ant Design [#5459](https://github.com/ethyca/fides/pull/5459)
- Added a security setting that must be set to true to enable the access request download feature [#5451](https://github.com/ethyca/fides/pull/5451)
- Preventing erasures for the Zendesk integration if there are any open tickets [#5429](https://github.com/ethyca/fides/pull/5429)
- Updated look/feel of all badges in the Data map report [#5464](https://github.com/ethyca/fides/pull/5464)
- Allow adding data categories to nested fields [#5434](https://github.com/ethyca/fides/pull/5434)

### Fixed
 - Fix rendering of subfield names in D&D tables [#5439](https://github.com/ethyca/fides/pull/5439)
 - Fix "Save" button on system source/destination page not working [#5469](https://github.com/ethyca/fides/pull/5469)
 - Updating Salesforce erasure request with overrides so it properly passes validation. Removing Account endpoint since it does not contain user data [#5452](https://github.com/ethyca/fides/pull/5452)
 - Fix Pytest-Ctl-External tests [#5457](https://github.com/ethyca/fides/pull/5457)

### Developer Experience
- Added Carbon Icons to FidesUI [#5416](https://github.com/ethyca/fides/pull/5416)
- Apply new color palette as scss module [#5453](https://github.com/ethyca/fides/pull/5453)
- Fixing external SaaS connector tests [#5463](https://github.com/ethyca/fides/pull/5463)
- Updating Paramiko to version 3.4.1 to prevent warning during server startup [#5467](https://github.com/ethyca/fides/pull/5467)

## [2.48.2](https://github.com/ethyca/fidesplus/compare/2.48.1...2.48.2)

### Fixed
- Fixed ValidationError for datasets with a connection_type [#5447](https://github.com/ethyca/fides/pull/5447)

## [2.48.1](https://github.com/ethyca/fidesplus/compare/2.48.0...2.48.1)

### Fixed
 - API router sanitizer being too aggressive with NextJS Catch-all Segments [#5438](https://github.com/ethyca/fides/pull/5438)
 - Fix BigQuery `partitioning` queries to properly support multiple identity clauses [#5432](https://github.com/ethyca/fides/pull/5432)

## [2.48.0](https://github.com/ethyca/fidesplus/compare/2.47.1...2.48.0)

### Added
- Added Azure as an SSO provider. [#5402](https://github.com/ethyca/fides/pull/5402)
- Added endpoint to get privacy request access results urls [#5379](https://github.com/ethyca/fides/pull/5379)
- Added `connection_type` key in the `namespace` attribute of a Dataset's `fides_meta` [#5387](https://github.com/ethyca/fides/pull/5387)
- Added new RDS Postgres Connector [#5380](https://github.com/ethyca/fides/pull/5380)
- Added ability to customize column names in the Data Map report [#5400](https://github.com/ethyca/fides/pull/5400)
- Added Experience Config docs to the FidesJS documentation [#5405](https://github.com/ethyca/fides/pull/5405)
- Added UI for downloading privacy request access results [#5407](https://github.com/ethyca/fides/pull/5407)

### Fixed
- Fixed a bug where D&D tables were rendering stale data [#5372](https://github.com/ethyca/fides/pull/5372)
- Fixed issue where multiple login redirects could end up losing login return path [#5389](https://github.com/ethyca/fides/pull/5389)
- Fixed issue where Dataset with nested fields was unable to edit Categories [#5383](https://github.com/ethyca/fides/pull/5383)
- Fixed a visual bug where the "download" icon was off-center in some buttons [#5409](https://github.com/ethyca/fides/pull/5409)
- Fixed styling on "Dataset" field on system integration form [#5408](https://github.com/ethyca/fides/pull/5408)
- Fixed Snowflake DSR integration failing with syntax error [#5417](https://github.com/ethyca/fides/pull/5417)

### Changed
- The `Monitor` button trigger the same `confirmResourceMutation` (monitor, start classification) on muted parent resources as well as un-muted resources. Un-mute button for muted field resources which simply changes their status to `monitored`. [#5362](https://github.com/ethyca/fides/pull/5362)

### Developer Experience
- Fix warning messages from slowapi and docker [#5385](https://github.com/ethyca/fides/pull/5385)

## [2.47.1](https://github.com/ethyca/fidesplus/compare/2.47.0...2.47.1)

### Added
- Adding access and erasure support for Gladly [#5346](https://github.com/ethyca/fides/pull/5346)
- Added icons for the Gladly, ShipStation, Microsoft Ads, and PowerReviews integrations [#5374](https://github.com/ethyca/fides/pull/5374)

### Changed
- Make the dbname in GoogleCloudSQLPostgresSchema optional [#5358](https://github.com/ethyca/fides/pull/5358)

### Fixed
- Fixed race condition where GPC being updated after FidesJS initialization caused Privacy Notices to be in the wrong state [#5384](https://github.com/ethyca/fides/pull/5384)
- Fixed issue where Dataset with nested fields was unable to edit Categories [#5383](https://github.com/ethyca/fides/pull/5383)
- Fixed button styling issues [#5386](https://github.com/ethyca/fides/pull/5386)
- Allow Responsys and Firebase connectors to ignore extra identities [#5388](https://github.com/ethyca/fides/pull/5388)
- Fixed cookies not deleting on opt-out [#5338](https://github.com/ethyca/fides/pull/5338)

## [2.47.0](https://github.com/ethyca/fidesplus/compare/2.46.2...2.47.0)

### Added
- Make all "Description" table columns expandable in Admin UI tables [#5340](https://github.com/ethyca/fides/pull/5340)
- Added access support for Shipstation [#5343](https://github.com/ethyca/fides/pull/5343)
- Introduce custom reports to Data map report [#5352](https://github.com/ethyca/fides/pull/5352)
- Added models to support custom reports (Fidesplus) [#5344](https://github.com/ethyca/fides/pull/5344)

### Changed
- Updated the filter postprocessor (SaaS integration framework) to support dataset references [#5343](https://github.com/ethyca/fides/pull/5343)

### Developer Experience
- Migrate toggle switches from Chakra to Ant Design [#5323](https://github.com/ethyca/fides/pull/5323)
- Migrate buttons from Chakra to Ant Design [#5357](https://github.com/ethyca/fides/pull/5357)
- Replace `debugLog` with global scoped `fidesDebugger` for better debug experience and optimization of prod code [#5335](https://github.com/ethyca/fides/pull/5335)

### Fixed
- Updating the hash migration status check query to use the available indexes [#5336](https://github.com/ethyca/fides/pull/5336)
- Fixed column resize jank on all tables in Admin UI [#5340](https://github.com/ethyca/fides/pull/5340)
- Better handling of empty storage secrets in aws_util [#5347](https://github.com/ethyca/fides/pull/5347)
- Fix SSO Provider form saving when clicking the cancel button with a fully filled form [#5365](https://github.com/ethyca/fides/pull/5365)
- Fix bleedover of Data Categories into next column on Data map reporting [#5369](https://github.com/ethyca/fides/pull/5369)

### Removed
- Removing Adobe Campaign integration [#5364](https://github.com/ethyca/fides/pull/5364)

## [2.46.2](https://github.com/ethyca/fides/compare/2.46.1...2.46.2)

### Added
- Initial support for DSR requests against partitioned BigQuery tables [#5325](https://github.com/ethyca/fides/pull/5325)
- Added MySQL on RDS as a detection/discovery integration[#5275](https://github.com/ethyca/fides/pull/5275)
- Added new RDS MySQL Connector [#5343](https://github.com/ethyca/fides/pull/5343)

## [2.46.1](https://github.com/ethyca/fides/compare/2.46.0...2.46.1)

### Added
- Implement Soft Delete for PrivacyRequests [#5321](https://github.com/ethyca/fides/pull/5321/files)

### Removed
- Removing Shippo integration [#5349](https://github.com/ethyca/fides/pull/5349)

### Fixed
- Updated Attentive DSR integration [#5319](https://github.com/ethyca/fides/pull/5319)

## [2.46.0](https://github.com/ethyca/fides/compare/2.45.2...2.46.0)

### Fixed
- Ignore `400` errors from Talkable's `person` endpoint. [#5317](https://github.com/ethyca/fides/pull/5317)
- Fix Email Connector logs so they use configuration key instead of name [#5286](https://github.com/ethyca/fides/pull/5286)
- Updated Responsys and Firebase Auth integrations to allow multiple identities [#5318](https://github.com/ethyca/fides/pull/5318)
- Updated Shopify dataset in order to flag country, province, and other location values as read-only [#5282](https://github.com/ethyca/fides/pull/5282)
- Fix issues with cached or `window.fides_overrides` languages in the Minimal TCF banner [#5306](https://github.com/ethyca/fides/pull/5306)
- Fix issue with fides-js where the experience was incorrectly initialized as an empty object which appeared valid, when `undefined` was expected [#5309](https://github.com/ethyca/fides/pull/5309)
- Fix issue where newly added languages in Admin-UI were not being rendered in the preview [#5316](https://github.com/ethyca/fides/pull/5316)
- Fix bug where consent automation accordion shows for integrations that don't support consent automation [#5330](https://github.com/ethyca/fides/pull/5330)
- Fix issue where custom overrides (title, description, privacy policy url, etc.) were not being applied to the full TCF overlay [#5333](https://github.com/ethyca/fides/pull/5333)


### Added
- Added support for hierarchical notices in Privacy Center [#5291](https://github.com/ethyca/fides/pull/5291)
- Support row-level deletes for BigQuery and add erase_after support for database connectors [#5293](https://github.com/ethyca/fides/pull/5293)
- Added PUT endpoint for dataset configs [#5324](https://github.com/ethyca/fides/pull/5324)
- Namespace support for the BigQuery integration and datasets [#5294](https://github.com/ethyca/fides/pull/5294)
- Added ability to select multiple datasets on integrations in system integration view [#5327](https://github.com/ethyca/fides/pull/5327)
- Updated Fides.shopify() integration for Shopify Plus Consent [#5329](https://github.com/ethyca/fides/pull/5329)

### Changed
- Updated privacy notices to support notice hierarchies [#5272](https://github.com/ethyca/fides/pull/5272)
- Defaulting SecuritySettings.env to prod [#5326](https://github.com/ethyca/fides/pull/5326)

### Developer Experience
- Initialized Ant Design and Tailwindcss in Admin-UI to prepare for Design System migration [#5308](https://github.com/ethyca/fides/pull/5308)

## [2.45.2](https://github.com/ethyca/fides/compare/2.45.1...2.45.2)

### Fixed
- Updated the hash migration script to only run on tables with less than 1 million rows. [#5310](https://github.com/ethyca/fides/pull/5310)

## [2.45.1](https://github.com/ethyca/fides/compare/2.45.0...2.45.1)

### Added
- Support minimal GVL in minimal TCF response allowing Accept/Reject from banner before full GVL is loaded [#5298](https://github.com/ethyca/fides/pull/5298)

### Fixed
- Fixed discovery pagination [#5304](https://github.com/ethyca/fides/pull/5304)
- Fixed fides-no-scroll so it works in all browsers [#5299](https://github.com/ethyca/fides/pull/5299)

## [2.45.0](https://github.com/ethyca/fides/compare/2.44.0...2.45.0)

### Added
- Adding erasure support for PowerReviews [#5258](https://github.com/ethyca/fides/pull/5258)
- Adding erasure support for Attentive [#5258](https://github.com/ethyca/fides/pull/5261)
- Added a scheduled job to incrementally migrate from bcrypt hashes to SHA-256 hashes for stored identity values [#5256](https://github.com/ethyca/fides/pull/5256)
- Added the new Dynamic Erasure Email integrations [#5226](https://github.com/ethyca/fides/pull/5226)
- Add ability to edit dataset YAML from dataset view [#5262](https://github.com/ethyca/fides/pull/5262)
- Added support for "in progress" status in classification [#5248](https://github.com/ethyca/fides/pull/5248)
- Clarify GCP service account permissions when setting up Google Cloud SQL for Postgres in Admin-UI [#5245](https://github.com/ethyca/fides/pull/5266)
- Add onFidesEvent method for an alternative way to subscribe to Fides events [#5297](https://github.com/ethyca/fides/pull/5297)

### Changed
- Validate no path in `server_host` var for CLI config; if there is one then take only up until the first forward slash
- Update the Datamap report's Data categories column to support better expand/collapse behavior [#5265](https://github.com/ethyca/fides/pull/5265)
- Rename/refactor Privacy Notice Properties to support performance improvements [#5259](https://github.com/ethyca/fides/pull/5259)
- Improved logging and error visibility for TraversalErrors [#5263](https://github.com/ethyca/fides/pull/5263)

### Developer Experience
- Added performance mark timings to debug logs for fides.js [#5245](https://github.com/ethyca/fides/pull/5245)

### Fixed
- Fix wording in tooltip for Yotpo Reviews [#5274](https://github.com/ethyca/fides/pull/5274)
- Hardcode ConnectionConfigurationResponse.secrets [#5283](https://github.com/ethyca/fides/pull/5283)
- Fix Fides.shouldShouldShowExperience() to return false for modal-only experiences [#5281](https://github.com/ethyca/fides/pull/5281)

## [2.44.0](https://github.com/ethyca/fides/compare/2.43.1...2.44.0)

### Added
- Added Gzip Middleware for responses [#5225](https://github.com/ethyca/fides/pull/5225)
- Adding source and submitted_by fields to privacy requests (Fidesplus) [#5206](https://github.com/ethyca/fides/pull/5206)
- Added Action Required / Monitored / Unmonitored tabs to Data Detection & Discovery page [#5236](https://github.com/ethyca/fides/pull/5236)
- Adding erasure support for Microsoft Advertising [#5197](https://github.com/ethyca/fides/pull/5197)
- Implements fuzzy search for identities in Admin-UI Request Manager [#5232](https://github.com/ethyca/fides/pull/5232)
- New purpose header field for TCF banner [#5246](https://github.com/ethyca/fides/pull/5246)
- `fides` subcommand `pull` has resource name subcommands that take a `fides_key` argument allowing you to pull only one resource by name and type [#5260](https://github.com/ethyca/fides/pull/5260)

### Changed
- Removed unused `username` parameter from the Delighted integration configuration [#5220](https://github.com/ethyca/fides/pull/5220)
- Removed unused `ad_account_id` parameter from the Snap integration configuration [#5229](https://github.com/ethyca/fides/pull/5220)
- Updates to support consent signal processing (Fidesplus) [#5200](https://github.com/ethyca/fides/pull/5200)
- TCF Optimized for performance on initial load by offsetting most experience data until after banner is shown [#5230](https://github.com/ethyca/fides/pull/5230)
- Updates to support DynamoDB schema with Tokenless IAM auth [#5240](https://github.com/ethyca/fides/pull/5240)

### Developer Experience
- Sourcemaps are now working for fides-js in debug mode [#5222](https://github.com/ethyca/fides/pull/5222)

### Fixed
- Fix bug where Data Detection & Discovery table pagination fails to reset after navigating or searching  [#5234](https://github.com/ethyca/fides/pull/5234)
- Ignoring HTTP 400 error responses from the unsubscribe endpoint for HubSpot [#5237](https://github.com/ethyca/fides/pull/5237)
- Fix all `fides` API subcommands (`push`, `user`, etc) failing with an invalid server even when only passing `--help` [#5243](https://github.com/ethyca/fides/pull/5243)
- Fix bug where empty datasets / table wouldn't show a Monitor button  [#5249](https://github.com/ethyca/fides/pull/5249)

### Security
- Reduced timing differences in login endpoint [CVE-2024-45052](https://github.com/ethyca/fides/security/advisories/GHSA-2h46-8gf5-fmxv)
- Removed Jinja2 for email templates, the variables syntax changed from `{{variable_name}}` to `__VARIABLE_NAME__` [CVE-2024-45053](https://github.com/ethyca/fides/security/advisories/GHSA-c34r-238x-f7qx)


## [2.43.1](https://github.com/ethyca/fides/compare/2.43.0...2.43.1)

### Added
- Pydantic v1 -> Pydantic v2 upgrade [#5020](https://github.com/ethyca/fides/pull/5020)
- Added success toast on muting/ignoring resources in D&D tables [#5214](https://github.com/ethyca/fides/pull/5214)
- Added "data type" column to fields and subfields on D&D tables [#5218](https://github.com/ethyca/fides/pull/5218)
- Added support for navigating and editing nested fields in the Datasets page [#5216](https://github.com/ethyca/fides/pull/5216)

### Fixed
- Ignore `404` errors on Oracle Responsys deletions [#5203](https://github.com/ethyca/fides/pull/5203)
- Fix white screen issue when privacy request has null value for daysLeft [#5213](https://github.com/ethyca/fides/pull/5213)

### Changed
- Visual updates to badges in D&D result tables [#5212](https://github.com/ethyca/fides/pull/5212)
- Tweaked behavior of loading state on D&D table actions buttons [#5201](https://github.com/ethyca/fides/pull/5201)


## [2.43.0](https://github.com/ethyca/fides/compare/2.42.1...2.43.0)

### Added
- Added support for mapping a system's integration's consentable items to privacy notices [#5156](https://github.com/ethyca/fides/pull/5156)
- Added support for SSO Login with multiple providers (Fides Plus feature) [#5134](https://github.com/ethyca/fides/pull/5134)
- Adds user_read scope to approver role so that they can update their own password [#5178](https://github.com/ethyca/fides/pull/5178)
- Added PATCH endpoint for partially updating connection secrets [#5172](https://github.com/ethyca/fides/pull/5172)
- Add success toast on confirming classification in data discovery tables [#5182](https://github.com/ethyca/fides/pull/5182)
- Add function to return list of StagedResource objs according to list of URNs [#5192](https://github.com/ethyca/fides/pull/5192)
- Add DSR Support for ScyllaDB [#5140](https://github.com/ethyca/fides/pull/5140)
- Added support for nested fields in BigQuery in D&D result views [#5175](https://github.com/ethyca/fides/pull/5175)
- Added support for Vendor Count in Fides-JS overlay descriptions [#5210](https://github.com/ethyca/fides/pull/5210)

### Fixed
- Fixed the OAuth2 configuration for the Snap integration [#5158](https://github.com/ethyca/fides/pull/5158)
- Fixes a Marigold Sailthru error when a user does not exist [#5145](https://github.com/ethyca/fides/pull/5145)
- Fixed malformed HTML issue on switch components [#5166](https://github.com/ethyca/fides/pull/5166)
- Edit integration modal no longer requires reentering credentials when doing partial edits [#2436](https://github.com/ethyca/fides/pull/2436)
- Fixed a timing issue with tcf/gpp locator iframe naming [#5173](https://github.com/ethyca/fides/pull/5173)
- Detection & Discovery: The when column will now display the correct value with a tooltip showing the full date and time [#5177](https://github.com/ethyca/fides/pull/5177)
- Fixed minor issues with the SSO providers form [#5183](https://github.com/ethyca/fides/pull/5183)

### Changed
- Removed PRIVACY_REQUEST_READ scope from Viewer role [#5184](https://github.com/ethyca/fides/pull/5184)
- Asynchronously load GVL translations in FidesJS instead of blocking UI rendering [#5187](https://github.com/ethyca/fides/pull/5187)
- Model changes to support consent signals (Fidesplus) [#5190](https://github.com/ethyca/fides/pull/5190)
- Updated Datasets page with new UI for better usability and consistency with Detection and Discovery UI [#5191](https://github.com/ethyca/fides/pull/5191)
- Updated the Yotpo Reviews integration to use email and phone number identities instead of external ID [#5169](https://github.com/ethyca/fides/pull/5169)
- Update TCF banner button layout and styles [#5204](https://github.com/ethyca/fides/pull/5204)


### Developer Experience
- Fixes some ESLint configuration issues [#5176](https://github.com/ethyca/fides/pull/5176)

## [2.42.1](https://github.com/ethyca/fides/compare/2.42.0...2.42.1)

### Fixed
- Fixed language picker cut-off in mobile on CMP banner and modal [#5159](https://github.com/ethyca/fides/pull/5159)
- Fixed button sizes on CMP modal [#5161](https://github.com/ethyca/fides/pull/5161)

## [2.42.0](https://github.com/ethyca/fides/compare/2.41.0...2.42.0)

### Added
- Add AWS Tags in the meta field for Fides system when using `fides generate` [#4998](https://github.com/ethyca/fides/pull/4998)
- Added access and erasure support for Checkr integration [#5121](https://github.com/ethyca/fides/pull/5121)
- Added support for special characters in SaaS request payloads [#5099](https://github.com/ethyca/fides/pull/5099)
- Added support for displaying notices served in the Consent Banner [#5125](https://github.com/ethyca/fides/pull/5125)
- Added ability to choose whether to use Opt In/Out buttons or Acknowledge button in the Consent Banner [#5125](https://github.com/ethyca/fides/pull/5125)
- Add "status" field to detection & discovery tables [#5141](https://github.com/ethyca/fides/pull/5141)
- Added optional filters `exclude_saas_datasets` and `only_unlinked_datasets` to the list datasets endpoint [#5132](https://github.com/ethyca/fides/pull/5132)
- Add new config options to support notice-only banner and modal [#5136](https://github.com/ethyca/fides/pull/5136)
- Added models to support bidirectional consent (Fides Plus feature) [#5118](https://github.com/ethyca/fides/pull/5118)

### Changed
- Moving Privacy Center endpoint logging behind debug flag [#5103](https://github.com/ethyca/fides/pull/5103)
- Serve GVL languages as they are requested [#5112](https://github.com/ethyca/fides/pull/5112)
- Changed text on system integrations tab to direct to new integration management [#5097](https://github.com/ethyca/fides/pull/5097)
- Updates to consent experience styling [#5085](https://github.com/ethyca/fides/pull/5085)
- Updated the dataset page to display the new table and support pagination [#5130](https://github.com/ethyca/fides/pull/5130)
- Improve performance by removing the need to load every system into redux store [#5135](https://github.com/ethyca/fides/pull/5135)
- Use the `user_id` from a Segment Trait instead of an `email` when deleting a user in Segment [#5004](https://github.com/ethyca/fides/pull/5004)
- Moves some endpoints for property-specific messaging from OSS -> plus [#5069](https://github.com/ethyca/fides/pull/5069)
- Text changes in monitor config table and form [#5142](https://github.com/ethyca/fides/pull/5142)
- Improve API error messages when using is_default field on taxonomy resources [#5147](https://github.com/ethyca/fides/pull/5147)

### Developer Experience
- Add `.syncignore` to reduce file sync size with new volumes [#5104](https://github.com/ethyca/fides/pull/5104)
- Fix sourcemap generation in development version of FidesJS [#5119](https://github.com/ethyca/fides/pull/5119)
- Upgrade to Next.js v14 [#5111](https://github.com/ethyca/fides/pull/5111)
- Upgrade and consolidate linting and formatting tools [#5128](https://github.com/ethyca/fides/pull/5128)

### Fixed
- Resolved an issue pulling all blog authors for the Shopify integration [#5043](https://github.com/ethyca/fides/pull/5043)
- Fixed typo in the BigQuery integration description [#5120](https://github.com/ethyca/fides/pull/5120)
- Fixed default values of Experience config toggles [#5123](https://github.com/ethyca/fides/pull/5123)
- Skip indexing Custom Privacy Request Field array values [#5127](https://github.com/ethyca/fides/pull/5127)
- Fixed Admin UI issue where banner would disappear in Experience Preview with GPC enabled [#5131](https://github.com/ethyca/fides/pull/5131)
- Fixed not being able to edit a monitor from scheduled to not scheduled [#5114](https://github.com/ethyca/fides/pull/5114)
- Migrating missing Fideslang 2.0 data categories [#5073](https://github.com/ethyca/fides/pull/5073)
- Fixed wrong system count on Datamap page [#5151](https://github.com/ethyca/fides/pull/5151)
- Fixes some responsive styling issues in the consent banner on mobile sized screens [#5157](https://github.com/ethyca/fides/pull/5157)

## [2.41.0](https://github.com/ethyca/fides/compare/2.40.0...2.41.0)

### Added
- Added erasure support for Alchemer integration [#4925](https://github.com/ethyca/fides/pull/4925)
- Added new columns and action buttons to discovery monitors table [#5068](https://github.com/ethyca/fides/pull/5068)
- Added field to exclude databases on MonitorConfig [#5080](https://github.com/ethyca/fides/pull/5080)
- Added key pair authentication for the Snowflake integration [#5079](https://github.com/ethyca/fides/pull/5079)

### Changed
- Updated the sample dataset for the Amplitude integration [#5063](https://github.com/ethyca/fides/pull/5063)
- Updated System's page to display a table that uses a paginated endpoint [#5084](https://github.com/ethyca/fides/pull/5084)
- Messaging page now shows a notice if you have properties without any templates [#5077](https://github.com/ethyca/fides/pull/5077)
- Endpoints for listing systems (GET /system) and datasets (GET /dataset) now support optional pagination [#5071](https://github.com/ethyca/fides/pull/5071)
- Messaging page will now show a notice about using global mode [#5090](https://github.com/ethyca/fides/pull/5090)
- Changed behavior of project selection modal in discovery monitor form [#5092](https://github.com/ethyca/fides/pull/5092)
- Data category selector for Discovery results won't show disabled categories [#5102](https://github.com/ethyca/fides/pull/5102)

### Developer Experience
- Upgrade to React 18 and Chakra 2, including other dependencies [#5036](https://github.com/ethyca/fides/pull/5036)
- Added support for "output templates" in read SaaS requests [#5054](https://github.com/ethyca/fides/pull/5054)
- URL for deployment instructions when the webserver is running [#5088](https://github.com/ethyca/fides/pull/5088)
- Optimize TCF bundle with just-in-time GVL translations [#5074](https://github.com/ethyca/fides/pull/5074)
- Added `performance.mark()` to FidesJS events for performance testing. [#5105](https://github.com/ethyca/fides/pull/5105)

### Fixed
- Fixed bug with unescaped table names in mysql queries [#5072](https://github.com/ethyca/fides/pull/5072/)
- Fixed bug with unresponsive messaging ui [#5081](https://github.com/ethyca/fides/pull/5081/)
- Fixed FidesKey constructor bugs in CLI [#5113](https://github.com/ethyca/fides/pull/5113)


## [2.40.0](https://github.com/ethyca/fides/compare/2.39.2...2.40.0)

### Added
- Adds last_monitored and enabled attributes to MonitorConfig [#4991](https://github.com/ethyca/fides/pull/4991)
- New messaging page. Allows managing messaging templates for different properties. [#5005](https://github.com/ethyca/fides/pull/5005)
- Ability to configure "Enforcement Level" for Privacy Notices [#5025](https://github.com/ethyca/fides/pull/5025)
- BE cleanup for property-specific messaging [#5006](https://github.com/ethyca/fides/pull/5006)
- If property_id param was used, store it as part of the consent request [#4915](https://github.com/ethyca/fides/pull/4915)
- Invite users via email flow [#4539](https://github.com/ethyca/fides/pull/4539)
- Added new Google Cloud SQL for Postgres Connector [#5014](https://github.com/ethyca/fides/pull/5014)
- Added access and erasure support for the Twilio SMS integration [#4979](https://github.com/ethyca/fides/pull/4979)
- Added erasure support for Snap integration [#5011](https://github.com/ethyca/fides/pull/5011)

### Changed
- Navigation changes. 'Management' was renamed 'Settings'. Properties was moved to Settings section. [#5005](https://github.com/ethyca/fides/pull/5005)
- Changed discovery monitor form behavior around execution date/time selection [#5017](https://github.com/ethyca/fides/pull/5017)
- Changed integration form behavior when errors occur [#5023](https://github.com/ethyca/fides/pull/5023)
- Replaces typescript-cookie with js-cookie [#5022](https://github.com/ethyca/fides/pull/5022)
- Updated pymongo version to 4.7.3 [#5019](https://github.com/ethyca/fides/pull/5019)
- Upgraded Datamap instance of `react-table` to v8 [#5024](https://github.com/ethyca/fides/pull/5024)
- Updated create privacy request modal from admin-ui to include all custom fields  [#5029](https://github.com/ethyca/fides/pull/5029)
- Update name of Ingress/Egress columns in Datamap Report to Sources/Destinations [#5045](https://github.com/ethyca/fides/pull/5045)
- Datamap report now includes a 'cookies' column [#5052](https://github.com/ethyca/fides/pull/5052)
- Changed behavior of project selection UI in discovery monitor form [#5049](https://github.com/ethyca/fides/pull/5049)
- Updating DSR filtering to use collection-level data categories [#4999](https://github.com/ethyca/fides/pull/4999)
- Changed discovery monitor form to skip project selection UI when no projects exist [#5056](https://github.com/ethyca/fides/pull/5056)

### Fixed
- Fixed intermittent connection issues with Redshift by increasing timeout and preferring SSL in test connections [#4981](https://github.com/ethyca/fides/pull/4981)
- Fixed data detection & discovery results not displaying correctly across multiple pages[#5060](https://github.com/ethyca/fides/pull/5060)

### Developer Experience
- Fixed various environmental issues when running Cypress tests locally [#5040](https://github.com/ethyca/fides/pull/5040)

## [2.39.2](https://github.com/ethyca/fides/compare/2.39.1...2.39.2)

### Fixed
- Restrict Delete Systems API endpoint such that user must have "SYSTEM_DELETE" scope [#5037](https://github.com/ethyca/fides/pull/5037)

### Security
- Remove the SERVER_SIDE_FIDES_API_URL env variable from the client clientSettings [CVE-2024-31223](https://github.com/ethyca/fides/security/advisories/GHSA-53q7-4874-24qg)

## [2.39.1](https://github.com/ethyca/fides/compare/2.39.0...2.39.1)

### Fixed
- Fixed a bug where system information form was not loading for Viewer users [#5034](https://github.com/ethyca/fides/pull/5034)
- Fixed viewers being given the option to delete systems [#5035](https://github.com/ethyca/fides/pull/5035)
- Restrict Delete Systems API endpoint such that user must have "SYSTEM_DELETE" scope [#5037](https://github.com/ethyca/fides/pull/5037)

### Removed
- Removed the `fetch` polyfill from FidesJS [#5026](https://github.com/ethyca/fides/pull/5026)

### Security
- Removed FidesJS's exposure to `polyfill.io` supply chain attack [CVE-2024-38537](https://github.com/ethyca/fides/security/advisories/GHSA-cvw4-c69g-7v7m)

## [2.39.0](https://github.com/ethyca/fides/compare/2.38.1...2.39.0)

### Added
- Adds the start of the Scylla DB Integration [#4946](https://github.com/ethyca/fides/pull/4946)
- Added model and data migrations and CRUD-layer operations for property-specific messaging [#4901](https://github.com/ethyca/fides/pull/4901)
- Added option in FidesJS SDK to only disable notice-served API [#4965](https://github.com/ethyca/fides/pull/4965)
- External ID support for consent management [#4927](https://github.com/ethyca/fides/pull/4927)
- Added access and erasure support for the Greenhouse Harvest integration [#4945](https://github.com/ethyca/fides/pull/4945)
- Add an S3 connection type (currently used for discovery and detection only) [#4930](https://github.com/ethyca/fides/pull/4930)
- Support for Limited FIDES__CELERY__* Env Vars [#4980](https://github.com/ethyca/fides/pull/4980)
- Implement sending emails via property-specific messaging templates [#4950](https://github.com/ethyca/fides/pull/4950)
- New privacy request search to replace existing endpoint [#4987](https://github.com/ethyca/fides/pull/4987)
- Added new Google Cloud SQL for MySQL Connector [#4949](https://github.com/ethyca/fides/pull/4949)
- Add new options for integrations for discovery & detection [#5000](https://github.com/ethyca/fides/pull/5000)
- Add new `FidesInitializing` event for when FidesJS begins initialization [#5010](https://github.com/ethyca/fides/pull/5010)

### Changed
- Move new data map reporting table out of beta and remove old table from Data Lineage map. [#4963](https://github.com/ethyca/fides/pull/4963)
- Disable the 'connect to a database' button if the `dataDiscoveryAndDetection` feature flag is enabled [#1455](https://github.com/ethyca/fidesplus/pull/1455)
- Upgrade Privacy Request table to use FidesTable V2 [#4990](https://github.com/ethyca/fides/pull/4990)
- Add copy to project selection modal and tweak copy on discovery monitors table [#5007](https://github.com/ethyca/fides/pull/5007)

### Fixed
- Fixed an issue where the GPP signal status was prematurely set to `ready` in some scenarios [#4957](https://github.com/ethyca/fides/pull/4957)
- Removed exteraneous `/` from the several endpoint URLs [#4962](https://github.com/ethyca/fides/pull/4962)
- Fixed and optimized Database Icon SVGs used in Datamap [#4969](https://github.com/ethyca/fides/pull/4969)
- Masked "Keyfile credentials" input on integration config form [#4971](https://github.com/ethyca/fides/pull/4971)
- Fixed validations for privacy declaration taxonomy labels when creating/updating a System [#4982](https://github.com/ethyca/fides/pull/4982)
- Allow property-specific messaging to work with non-custom templates [#4986](https://github.com/ethyca/fides/pull/4986)
- Fixed an issue where config object was being passed twice to `fides.js` output [#5010](https://github.com/ethyca/fides/pull/5010)
- Disabling Fides initialization now also disables GPP initialization [#5010](https://github.com/ethyca/fides/pull/5010)
- Fixes Vendor table formatting [#5013](https://github.com/ethyca/fides/pull/5013)

## [2.38.1](https://github.com/ethyca/fides/compare/2.38.0...2.38.1)

### Changed
- Disable the 'connect to a database' button if the `dataDiscoveryAndDetection` feature flag is enabled [#4972](https://github.com/ethyca/fidesplus/pull/4972)
- Oracle Responsys: Include Profile Extension Tables in DSRs[#4937](https://github.com/ethyca/fides/pull/4937)

### Fixed
- Fixed "add" icons on some buttons being wrong size [#4975](https://github.com/ethyca/fides/pull/4975)
- Fixed ability to update consent preferences after they've previously been set [#4984](https://github.com/ethyca/fides/pull/4984)

## [2.38.0](https://github.com/ethyca/fides/compare/2.37.0...2.38.0)

### Added
- Deprecate LastServedNotice (lastservednoticev2) table [#4910](https://github.com/ethyca/fides/pull/4910)
- Added erasure support to the Recurly integration [#4891](https://github.com/ethyca/fides/pull/4891)
- Added UI for configuring integrations for detection/discovery [#4922](https://github.com/ethyca/fides/pull/4922)
- New queue for saving privacy preferences/notices served [#4931](https://github.com/ethyca/fides/pull/4931)
- Expose number of tasks in queue in worker health check [#4931](https://github.com/ethyca/fides/pull/4931)
- Track when preferences/notices served received [#4931](https://github.com/ethyca/fides/pull/4931)
- Request overrides for opt-in and opt-out consent requests [#4920](https://github.com/ethyca/fides/pull/4920)
- Added query_param_key to Privacy Center schema [#4939](https://github.com/ethyca/fides/pull/4939)
- Fill custom privacy request fields with query_param_key [#4948](https://github.com/ethyca/fides/pull/4948)
- Add `datasource_params` column to MonitorConfig DB model [#4951](https://github.com/ethyca/fides/pull/4951)
- Added ability to open system preview side panel from new data map table [#4944](https://github.com/ethyca/fides/pull/4944)
- Added success toast message after monitoring a resource [#4958](https://github.com/ethyca/fides/pull/4958)
- Added UI for displaying, adding and editing discovery monitors [#4954](https://github.com/ethyca/fides/pull/4954)

### Changed
- Set default ports for local development of client projects (:3001 for privacy center and :3000 for admin-ui) [#4912](https://github.com/ethyca/fides/pull/4912)
- Update privacy center port to :3001 for nox [#4918](https://github.com/ethyca/fides/pull/4918)
- Optimize speed by generating the uuids in the client side for consent requests [#4933](https://github.com/ethyca/fides/pull/4933)
- Update Privacy Center toast text for consistent capitalization [#4936](https://github.com/ethyca/fides/pull/4936)
- Update Custom Fields table and Domain Verification table to use FidesTable V2. Remove V1 components. [#4932](https://github.com/ethyca/fides/pull/4932)
- Updated how Fields are generated for DynamoDB, improved error handling [#4943](https://github.com/ethyca/fides/pull/4943)

### Fixed
- Fixed an issue where the test integration action failed for the Zendesk integration [#4929](https://github.com/ethyca/fides/pull/4929)
- Fixed an issue where language form field error message was not displaying properly [#4942](https://github.com/ethyca/fides/pull/4942)
- Fixed an issue where the consent cookie could not be set on multi-level root domain (e.g. co.uk, co.jp) [#4935](https://github.com/ethyca/fides/pull/4935)
- Fixed an issue where the unique device ID was not being retained when Fides.js was reinitialized [#4947](https://github.com/ethyca/fides/pull/4947)
- Fixed inconsistent font sizes on new integrations UI [#4959](https://github.com/ethyca/fides/pull/4959)

## [2.37.0](https://github.com/ethyca/fides/compare/2.36.0...2.37.0)

### Added
- Added initial version for Helios: Data Discovery and Detection [#4839](https://github.com/ethyca/fides/pull/4839)
- Added shouldShowExperience to the Fides global and FidesInitialized events [#4895](https://github.com/ethyca/fides/pull/4895)
- Enhancements to `MonitorConfig` DB model to support new functionality [#4888](https://github.com/ethyca/fides/pull/4888)
- Added developer option to disable auto-initialization on FidesJS bundles. [#4900](https://github.com/ethyca/fides/pull/4900)
- Adding property ID to served notice history and privacy preference history [#4886](https://github.com/ethyca/fides/pull/4886)
- Adding privacy_center_config and stylesheet fields to the Property model [#4879](https://github.com/ethyca/fides/pull/4879)
- Adds generic async callback integration support [#4865](https://github.com/ethyca/fides/pull/4865)
- Ability to `downgrade` the application DB through the `/admin/db` endpoint [#4893](https://github.com/ethyca/fides/pull/4893)
- Added support for custom property paths, configs and stylesheets for privacy center [#4907](https://github.com/ethyca/fides/pull/4907)
- Include the scopes required for a given action in `403` response when client does not have sufficient permissions [#4905](https://github.com/ethyca/fides/pull/4905)

### Changed
- Rename MinimalPrivacyExperience class and usages [#4889](https://github.com/ethyca/fides/pull/4889)
- Included fidesui as part of the monorepo [#4880](https://github.com/ethyca/fides/pull/4880)
- Improve `geolocation` and `property_id` error response to return 400 status instead of 500 server error on /fides.js endpoint [#4884](https://github.com/ethyca/fides/pull/4884)
- Fixing middleware logging in Fides.js to remove incorrect status codes and durations [#4885](https://github.com/ethyca/fides/pull/4885)
- Improve load performance and DOM monitoring for FidesJS [#4896](https://github.com/ethyca/fides/pull/4896)

### Fixed
- Fixed an issue with the Iterate connector returning at least one param_value references an invalid field for the 'update' request of user [#4528](https://github.com/ethyca/fides/pull/4528)
- Enhanced classification of the dataset used with Twilio [#4872](https://github.com/ethyca/fides/pull/4872)
- Reduce privacy center logging to not show response size limit when the /fides.js endpoint has a size bigger than 4MB [#4878](https://github.com/ethyca/fides/pull/4878)
- Fixed an issue where sourcemaps references were unintentionally included in the FidesJS bundle [#4887](https://github.com/ethyca/fides/pull/4887)
- Handle a 404 response from Segment when a user ID or email is not found [#4902](https://github.com/ethyca/fides/pull/4902)
- Fixed TCF styling issues [#4904](https://github.com/ethyca/fides/pull/4904)
- Fixed an issue where the Trigger Modal Link was not being populated correctly in the translation form [#4911](https://github.com/ethyca/fides/pull/4911)

### Security
- Escape SQLAlchemy passwords [CVE-2024-34715](https://github.com/ethyca/fides/security/advisories/GHSA-8cm5-jfj2-26q7)
- Properly mask nested BigQuery secrets in connection configuration endpoints [CVE-2024-35189](https://github.com/ethyca/fides/security/advisories/GHSA-rcvg-jj3g-rj7c)

## [2.36.0](https://github.com/ethyca/fides/compare/2.35.1...2.36.0)

### Added
- Added multiple language translations support for privacy center consent page [#4785](https://github.com/ethyca/fides/pull/4785)
- Added ability to export the contents of datamap report [#1545](https://ethyca.atlassian.net/browse/PROD-1545)
- Added `System` model support for new `vendor_deleted_date` field on Compass vendor records [#4818](https://github.com/ethyca/fides/pull/4818)
- Added custom JSON (de)serialization to shared DB engines to handle non-standard data types in JSONB columns [#4818](https://github.com/ethyca/fides/pull/4818)
- Added state persistence across sessions to the datamap report table [#4853](https://github.com/ethyca/fides/pull/4853)
- Removed currentprivacypreference and lastservednotice tables [#4846](https://github.com/ethyca/fides/pull/4846)
- Added initial version for Helios: Data Discovery and Detection [#4839](https://github.com/ethyca/fides/pull/4839)
- Adds new var to track fides js overlay types [#4869](https://github.com/ethyca/fides/pull/4869)

### Changed
- Changed filters on the data map report table to use checkbox collapsible tree view [#4864](https://github.com/ethyca/fides/pull/4864)

### Fixed
- Remove the extra 'white-space: normal' CSS for FidesJS HTML descriptions [#4850](https://github.com/ethyca/fides/pull/4850)
- Fixed data map report to display second level names from the taxonomy as primary (bold) label [#4856](https://github.com/ethyca/fides/pull/4856)
- Ignore invalid three-character country codes for FidesJS geolocation (e.g. "USA") [#4877](https://github.com/ethyca/fides/pull/4877)

### Developer Experience
- Update typedoc-plugin-markdown to 4.0.0 [#4870](https://github.com/ethyca/fides/pull/4870)

## [2.35.1](https://github.com/ethyca/fides/compare/2.35.0...2.35.1)

### Added
- Added access and erasure support for Marigold Engage by Sailthru integration [#4826](https://github.com/ethyca/fides/pull/4826)
- Update fides_disable_save_api option in FidesJS SDK to disable both privacy-preferences & notice-served APIs [#4860](https://github.com/ethyca/fides/pull/4860)

### Fixed
- Fixing issue where privacy requests not approved before upgrading to 2.34 couldn't be processed [#4855](https://github.com/ethyca/fides/pull/4855)
- Ensure only GVL vendors from Compass are labeled as such [#4857](https://github.com/ethyca/fides/pull/4857)
- Fix handling of some ISO-3166 geolocation edge cases in Privacy Center /fides.js endpoint [#4858](https://github.com/ethyca/fides/pull/4858)

### Changed
- Hydrates GTM datalayer to match supported FidesEvent Properties [#4847](https://github.com/ethyca/fides/pull/4847)
- Allows a SaaS integration request to process HTTP 204 No Content without erroring trying to unwrap the response. [#4834](https://github.com/ethyca/fides/pull/4834)
- Sets `sslmode` to prefer for Redshift connections when generating datasets [#4849](https://github.com/ethyca/fides/pull/4849)
- Included searching by `email` for the Segment integration [#4851](https://github.com/ethyca/fides/pull/4851)

## [2.35.0](https://github.com/ethyca/fides/compare/2.34.0...2.35.0)

### Added
- Added DSR 3.0 Scheduling which supports running DSR's in parallel with first-class request tasks [#4760](https://github.com/ethyca/fides/pull/4760)
- Added carets to collapsible sections in the overlay modal [#4793](https://github.com/ethyca/fides/pull/4793)
- Added erasure support for OpenWeb [#4735](https://github.com/ethyca/fides/pull/4735)
- Added support for configuration of pre-approval webhooks [#4795](https://github.com/ethyca/fides/pull/4795)
- Added fides_clear_cookie option to FidesJS SDK to load CMP without preferences on refresh [#4810](https://github.com/ethyca/fides/pull/4810)
- Added FidesUpdating event to FidesJS SDK [#4816](https://github.com/ethyca/fides/pull/4816)
- Added `reinitialize` method to FidesJS SDK [#4812](https://github.com/ethyca/fides/pull/4812)
- Added undeclared data category columns to data map report table [#4781](https://github.com/ethyca/fides/pull/4781)
- Fully implement pre-approval webhooks [#4822](https://github.com/ethyca/fides/pull/4822)
- Sync models and database for pre-approval webhooks [#4838](https://github.com/ethyca/fides/pull/4838)

### Changed
- Removed the Celery startup banner from the Fides worker logs [#4814](https://github.com/ethyca/fides/pull/4814)
- Improve performance of Snowflake schema generation [#4587](https://github.com/ethyca/fides/pull/4587)

### Fixed
- Fixed bug prevented adding new privacy center translations [#4786](https://github.com/ethyca/fides/pull/4786)
- Fixed bug where Privacy Policy links would be shown without a configured URL [#4801](https://github.com/ethyca/fides/pull/4801)
- Fixed bug prevented adding new privacy center translations [#4786](https://github.com/ethyca/fides/pull/4786)
- Fixed bug where Language selector button was overlapping other buttons when Privacy Policy wasn't present. [#4815](https://github.com/ethyca/fides/pull/4815)
- Fixed bug where icons of the Language selector were displayed too small on some sites [#4815](https://github.com/ethyca/fides/pull/4815)
- Fixed bug where GPP US National Section was incorrectly included when the State by State approach was selected [#4823]https://github.com/ethyca/fides/pull/4823
- Fixed DSR 3.0 Scheduling bug where Approved Privacy Requests that failed wouldn't change status [#4837](https://github.com/ethyca/fides/pull/4837)

## [2.34.0](https://github.com/ethyca/fides/compare/2.33.1...2.34.0)

### Added

- Added new field for modal trigger link translation [#4761](https://github.com/ethyca/fides/pull/4761)
- Added `getModalLinkLabel` method to global fides object [#4766](https://github.com/ethyca/fides/pull/4766)
- Added language switcher to fides overlay modal [#4773](https://github.com/ethyca/fides/pull/4773)
- Added modal link label to experience translation model [#4767](https://github.com/ethyca/fides/pull/4767)
- Added support for custom identities [#4764](https://github.com/ethyca/fides/pull/4764)
- Added developer option to force GPP API on FidesJS bundles [#4799](https://github.com/ethyca/fides/pull/4799)

### Changed

- Changed the Stripe integration for `Cards` to delete instead of update due to possible issues of a past expiration date [#4768](https://github.com/ethyca/fides/pull/4768)
- Changed display of Data Uses, Categories and Subjects to user friendly names in the Data map report [#4774](https://github.com/ethyca/fides/pull/4774)
- Update active disabled Fides.js toggle color to light grey [#4778](https://github.com/ethyca/fides/pull/4778)
- Update FidesJS fides_embed option to support embedding both banner & modal components [#4782](https://github.com/ethyca/fides/pull/4782)
- Add a few CSS classes to help with styling FidesJS button groups [#4789](https://github.com/ethyca/fides/pull/4789)
- Changed GPP extension to be pre-bundled in appropriate circumstances, as opposed to another fetch [#4780](https://github.com/ethyca/fides/pull/4780)

### Fixed

- Fixed select dropdowns being cut off by edges of modal forms [#4757](https://github.com/ethyca/fides/pull/4757)
- Changed "allow user to dismiss" toggle to show on config form for TCF experience [#4755](https://github.com/ethyca/fides/pull/4755)
- Fixed issue when loading the privacy request detail page [#4775](https://github.com/ethyca/fides/pull/4775)
- Fixed connection test for Aircall [#4756](https://github.com/ethyca/fides/pull/4756/pull)
- Fixed issues connecting to Redshift due to character encoding and SSL requirements [#4790](https://github.com/ethyca/fides/pull/4790)
- Fixed the way the name identity is handled in the Privacy Center [#4791](https://github.com/ethyca/fides/pull/4791)

### Developer Experience

- Build a `fides-types.d.ts` type declaration file to include alongside our FidesJS developer docs [#4772](https://github.com/ethyca/fides/pull/4772)

## [2.33.1](https://github.com/ethyca/fides/compare/2.33.0...2.33.1)

### Added

- Adds CUSTOM_OPTIONS_PATH to Privacy Center env vars [#4769](https://github.com/ethyca/fides/pull/4769)

## [2.33.0](https://github.com/ethyca/fides/compare/2.32.0...2.33.0)

### Added

- Added models for Privacy Center configuration (for plus users) [#4716](https://github.com/ethyca/fides/pull/4716)
- Added ability to delete properties [#4708](https://github.com/ethyca/fides/pull/4708)
- Add interface for submitting privacy requests in admin UI [#4738](https://github.com/ethyca/fides/pull/4738)
- Added language switching support to the FidesJS UI based on configured translations [#4737](https://github.com/ethyca/fides/pull/4737)
- Added ability to override some experience language and primary color [#4743](https://github.com/ethyca/fides/pull/4743)
- Generate FidesJS SDK Reference Docs from tsdoc comments [#4736](https://github.com/ethyca/fides/pull/4736)
- Added erasure support for Adyen [#4735](https://github.com/ethyca/fides/pull/4735)
- Added erasure support for Iterable [#4695](https://github.com/ethyca/fides/pull/4695)

### Changed

- Updated privacy notice & experience forms to hide translation UI when user doesn't have translation feature [#4728](https://github.com/ethyca/fides/pull/4728), [#4734](https://github.com/ethyca/fides/pull/4734)
- Custom privacy request fields now support list values [#4686](https://github.com/ethyca/fides/pull/4686)
- Update when GPP API reports signal status: ready [#4635](https://github.com/ethyca/fides/pull/4635)
- Update non-dismissable TCF and notice banners to show a black overlay and prevent scrolling [#4748](https://github.com/ethyca/fidesplus/pull/4748)
- Cleanup config vars for preview in Admin-UI [#4745](https://github.com/ethyca/fides/pull/4745)
- Show a "systems displayed" count on datamap map & table reporting page [#4752](https://github.com/ethyca/fides/pull/4752)
- Change default Canada Privacy Experience Config in migration to reference generic `ca` region [#4762](https://github.com/ethyca/fides/pull/4762)

### Fixed

- Fixed responsive issues with the buttons on the integration screen [#4729](https://github.com/ethyca/fides/pull/4729)
- Fixed hover/focus issues with the v2 tables [#4730](https://github.com/ethyca/fides/pull/4730)
- Disable editing of data use declaration name and type after creation [#4731](https://github.com/ethyca/fides/pull/4731)
- Cleaned up table borders [#4733](https://github.com/ethyca/fides/pull/4733)
- Initialization issues with ExperienceNotices (#4723)[https://github.com/ethyca/fides/pull/4723]
- Re-add CORS origin regex field to admin UI (#4742)[https://github.com/ethyca/fides/pull/4742]

### Developer Experience

- Added new script to allow recompiling of fides-js when the code changes [#4744](https://github.com/ethyca/fides/pull/4744)
- Update Cookie House to support for additional locations (Canada, Quebec, EEA) and a "property_id" override [#4750](https://github.com/ethyca/fides/pull/4750)

## [2.32.0](https://github.com/ethyca/fides/compare/2.31.1...2.32.0)

### Added

- Updated configuration pages for Experiences with live Preview of FidesJS banner & modal components [#4576](https://github.com/ethyca/fides/pull/4576)
- Added ability to configure multiple language translations for Notices & Experiences [#4576](https://github.com/ethyca/fides/pull/4576)
- Automatically localize all strings in FidesJS CMP UIs (banner, modal, and TCF overlay) based on user's locale and experience configuration [#4576](https://github.com/ethyca/fides/pull/4576)
- Added fides_locale option to override FidesJS locale detection [#4576](https://github.com/ethyca/fides/pull/4576)
- Update FidesJS to report notices served and preferences saved linked to the specific translations displayed [#4576](https://github.com/ethyca/fides/pull/4576)
- Added ability to prevent dismissal of FidesJS CMP UI via Experience configuration [#4576](https://github.com/ethyca/fides/pull/4576)
- Added ability to create & link Properties to support multiple Experiences in a single location [#4658](https://github.com/ethyca/fides/pull/4658)
- Added property_id query param to fides.js to filter experiences by Property when installed [#4676](https://github.com/ethyca/fides/pull/4676)
- Added Locations & Regulations pages to allow a wider selection of locations for consent [#4660](https://github.com/ethyca/fides/pull/4660)
- Erasure support for Simon Data [#4552](https://github.com/ethyca/fides/pull/4552)
- Added notice there will be no preview for Privacy Center types in the Experience preview [#4709](https://github.com/ethyca/fides/pull/4709)
- Removed properties beta flag [#4710](https://github.com/ethyca/fides/pull/4710)
- Add acknowledge button label to default Experience English form [#4714](https://github.com/ethyca/fides/pull/4714)
- Update FidesJS to support localizing CMP UI with configurable, non-English default locales [#4720](https://github.com/ethyca/fides/pull/4720)
- Add loading of template translations for notices and experiences [#4718](https://github.com/ethyca/fides/pull/4718)

### Changed

- Moved location-targeting from Notices to Experiences [#4576](https://github.com/ethyca/fides/pull/4576)
- Replaced previous default Notices & Experiences with new versions with updated locations, translations, etc. [#4576](https://github.com/ethyca/fides/pull/4576)
- Automatically migrate existing Notices & Experiences to updated model where possible [#4576](https://github.com/ethyca/fides/pull/4576)
- Replaced ability to configure banner "display configuration" to separate banner & modal components [#4576](https://github.com/ethyca/fides/pull/4576)
- Modify `fides user login` to not store plaintext password in `~/.fides-credentials` [#4661](https://github.com/ethyca/fides/pull/4661)
- Data model changes to support Notice and Experience-level translations [#4576](https://github.com/ethyca/fides/pull/4576)
- Data model changes to support Consent setup being Experience instead of Notice-driven [#4576](https://github.com/ethyca/fides/pull/4576)
- Build PrivacyNoticeRegion from locations and location groups [#4620](https://github.com/ethyca/fides/pull/4620)
- When saving locations, calculate and save location groups [#4620](https://github.com/ethyca/fides/pull/4620)
- Update privacy experiences page to use the new table component [#4652](https://github.com/ethyca/fides/pull/4652)
- Update privacy notices page to use the new table component [#4641](https://github.com/ethyca/fides/pull/4641)
- Bumped supported Python versions to `3.10.13`, `3.9.18`, and `3.8.18`. Bumped Debian base image from `-bullseye` to `-bookworm`. [#4630](https://github.com/ethyca/fides/pull/4630)
- Bumped Node.js base image from `16` to `20`. [#4684](https://github.com/ethyca/fides/pull/4684)

### Fixed

- Ignore 404 errors from Delighted and Kustomer when an erasure client is not found [#4593](https://github.com/ethyca/fides/pull/4593)
- Various FE fixes for Admin-UI experience config form [#4707](https://github.com/ethyca/fides/pull/4707)
- Fix modal preview in Admin-UI experience config form [#4712](https://github.com/ethyca/fides/pull/4712)
- Optimize FidesJS bundle size by only loading TCF static stings when needed [#4711](https://github.com/ethyca/fides/pull/4711)

## [2.31.0](https://github.com/ethyca/fides/compare/2.30.1...2.31.0)

### Added

- Add Great Britain as a consent option [#4628](https://github.com/ethyca/fides/pull/4628)
- Navbar update and new properties page [#4633](https://github.com/ethyca/fides/pull/4633)
- Access and erasure support for Oracle Responsys [#4618](https://github.com/ethyca/fides/pull/4618)

### Fixed

- Fix issue where "x" button on Fides.js components overwrites saved preferences [#4649](https://github.com/ethyca/fides/pull/4649)
- Initialize Fides.consent with default values from experience when saved consent cookie (fides_consent) does not exist [#4665](https://github.com/ethyca/fides/pull/4665)

### Changed

- Sets GPP applicableSections to -1 when a user visits from a state that is not part of the GPP [#4727](https://github.com/ethyca/fides/pull/4727)

## [2.30.1](https://github.com/ethyca/fides/compare/2.30.0...2.30.1)

### Fixed

- Configure logger correctly on worker initialization [#4624](https://github.com/ethyca/fides/pull/4624)

## [2.30.0](https://github.com/ethyca/fides/compare/2.29.0...2.30.0)

### Added

- Add enum and registry of supported languages [#4592](https://github.com/ethyca/fides/pull/4592)
- Access and erasure support for Talkable [#4589](https://github.com/ethyca/fides/pull/4589)
- Support temporary credentials in AWS generate + scan features [#4607](https://github.com/ethyca/fides/pull/4603), [#4608](https://github.com/ethyca/fides/pull/4608)
- Add ability to store and read Fides cookie in Base64 format [#4556](https://github.com/ethyca/fides/pull/4556)
- Structured logging for SaaS connector requests [#4594](https://github.com/ethyca/fides/pull/4594)
- Added Fides.showModal() to fides.js to allow programmatic opening of consent modals [#4617](https://github.com/ethyca/fides/pull/4617)

### Fixed

- Fixing issue when modifying Policies, Rules, or RuleTargets as a root user [#4582](https://github.com/ethyca/fides/pull/4582)

## [2.29.0](https://github.com/ethyca/fides/compare/2.28.0...2.29.0)

### Added

- View more modal to regulations page [#4574](https://github.com/ethyca/fides/pull/4574)
- Columns in data map reporting, adding multiple systems, and consent configuration tables can be resized. In the data map reporting table, fields with multiple values can show all or collapse all [#4569](https://github.com/ethyca/fides/pull/4569)
- Show custom fields in the data map report table [#4579](https://github.com/ethyca/fides/pull/4579)

### Changed

- Delay rendering the nav until all necessary queries are finished loading [#4571](https://github.com/ethyca/fides/pull/4571)
- Updating return value for crud.get_custom_fields_filtered [#4575](https://github.com/ethyca/fides/pull/4575)
- Updated user deletion confirmation flow to only require one confirmatory input [#4402](https://github.com/ethyca/fides/pull/4402)
- Moved `pymssl` to an optional dependency no longer installed by default with our python package [#4581](https://github.com/ethyca/fides/pull/4581)
- Fixed CORS domain update functionality [#4570](https://github.com/ethyca/fides/pull/4570)
- Update Domains page with ability to add/remove "organization" domains, view "administrator" domains set via security settings, and improve various UX bugs and copy [#4584](https://github.com/ethyca/fides/pull/4584)

### Fixed

- Fixed CORS domain update functionality [#4570](https://github.com/ethyca/fides/pull/4570)
- Completion emails are no longer attempted for consent requests [#4578](https://github.com/ethyca/fides/pull/4578)

## [2.28.0](https://github.com/ethyca/fides/compare/2.27.0...2.28.0)

### Added

- Erasure support for AppsFlyer [#4512](https://github.com/ethyca/fides/pull/4512)
- Datamap Reporting page [#4519](https://github.com/ethyca/fides/pull/4519)
- Consent support for Klaviyo [#4513](https://github.com/ethyca/fides/pull/4513)
- Form for configuring GPP settings [#4557](https://github.com/ethyca/fides/pull/4557)
- Custom privacy request field support for consent requests [#4546](https://github.com/ethyca/fides/pull/4546)
- Support GPP in privacy notices [#4554](https://github.com/ethyca/fides/pull/4554)

### Changed

- Redesigned nav bar for the admin UI [#4548](https://github.com/ethyca/fides/pull/4548)
- Fides.js GPP for US geographies now derives values from backend privacy notices [#4559](https://github.com/ethyca/fides/pull/4559)
- No longer generate the `vendors_disclosed` section of the TC string in `fides.js` [#4553](https://github.com/ethyca/fides/pull/4553)
- Changed consent management vendor add flow [#4550](https://github.com/ethyca/fides/pull/4550)

### Fixed

- Fixed an issue blocking Salesforce sandbox accounts from refreshing tokens [#4547](https://github.com/ethyca/fides/pull/4547)
- Fixed DSR zip packages to be unzippable on Windows [#4549](https://github.com/ethyca/fides/pull/4549)
- Fixed browser compatibility issues with Object.hasOwn [#4568](https://github.com/ethyca/fides/pull/4568)

### Developer Experience

- Switch to anyascii for unicode transliteration [#4550](https://github.com/ethyca/fides/pull/4564)

## [2.27.0](https://github.com/ethyca/fides/compare/2.26.0...2.27.0)

### Added

- Tooltip and styling for disabled rows in add multiple vendor view [#4498](https://github.com/ethyca/fides/pull/4498)
- Preliminary GPP support for US regions [#4498](https://github.com/ethyca/fides/pull/4504)
- Access and erasure support for Statsig Enterprise [#4429](https://github.com/ethyca/fides/pull/4429)
- New page for setting locations [#4517](https://github.com/ethyca/fides/pull/4517)
- New modal for setting granular locations [#4531](https://github.com/ethyca/fides/pull/4531)
- New page for setting regulations [#4530](https://github.com/ethyca/fides/pull/4530)
- Update fides.js to support multiple descriptions (banner, overlay) and render HTML descriptions [#4542](https://github.com/ethyca/fides/pull/4542)

### Fixed

- Fixed incorrect Compass button behavior in system form [#4508](https://github.com/ethyca/fides/pull/4508)
- Omit certain fields from system payload when empty [#4508](https://github.com/ethyca/fides/pull/4525)
- Fixed issues with Compass vendor selector behavior [#4521](https://github.com/ethyca/fides/pull/4521)
- Fixed an issue where the background overlay remained visible after saving consent preferences [#4515](https://github.com/ethyca/fides/pull/4515)
- Fixed system name being editable when editing GVL systems [#4533](https://github.com/ethyca/fides/pull/4533)
- Fixed an issue where a privacy policy link could not be removed from privacy experiences [#4542](https://github.com/ethyca/fides/pull/4542)

### Changed

- Upgrade to use Fideslang `3.0.0` and remove associated concepts [#4502](https://github.com/ethyca/fides/pull/4502)
- Model overhaul for saving privacy preferences and notices served [#4481](https://github.com/ethyca/fides/pull/4481)
- Moves served notice endpoints, consent reporting, purpose endpoints and TCF queries to plus [#4481](https://github.com/ethyca/fides/pull/4481)
- Moves served notice endpoints, consent reporting, and TCF queries to plus [#4481](https://github.com/ethyca/fides/pull/4481)
- Update frontend to account for changes to notices served and preferences saved APIs [#4518](https://github.com/ethyca/fides/pull/4518)
- `fides.js` now sets `supportsOOB` to `false` [#4516](https://github.com/ethyca/fides/pull/4516)
- Save consent method ("accept", "reject", "save", etc.) to `fides_consent` cookie as extra metadata [#4529](https://github.com/ethyca/fides/pull/4529)
- Allow CORS for privacy center `fides.js` and `fides-ext-gpp.js` endpoints
- Replace `GPP_EXT_PATH` env var in favor of a more flexible `FIDES_JS_BASE_URL` environment variable
- Change vendor add modal on consent configuration screen to use new vendor selector [#4532](https://github.com/ethyca/fides/pull/4532)
- Remove vendor add modal [#4535](https://github.com/ethyca/fides/pull/4535)

## [2.26.0](https://github.com/ethyca/fides/compare/2.25.0...main)

### Added

- Dynamic importing for GPP bundle [#4447](https://github.com/ethyca/fides/pull/4447)
- Paging to vendors in the TCF overlay [#4463](https://github.com/ethyca/fides/pull/4463)
- New purposes endpoint and indices to improve system lookups [#4452](https://github.com/ethyca/fides/pull/4452)
- Cypress tests for fides.js GPP extension [#4476](https://github.com/ethyca/fides/pull/4476)
- Add support for global TCF Purpose Overrides [#4464](https://github.com/ethyca/fides/pull/4464)
- TCF override management [#4484](https://github.com/ethyca/fides/pull/4484)
- Readonly consent management table and modal [#4456](https://github.com/ethyca/fides/pull/4456), [#4477](https://github.com/ethyca/fides/pull/4477)
- Access and erasure support for Gong [#4461](https://github.com/ethyca/fides/pull/4461)
- Add new UI for CSV consent reporting [#4488](https://github.com/ethyca/fides/pull/4488)
- Option to prevent the dismissal of the consent banner and modal [#4470](https://github.com/ethyca/fides/pull/4470)

### Changed

- Increased max number of preferences allowed in privacy preference API calls [#4469](https://github.com/ethyca/fides/pull/4469)
- Reduce size of tcf_consent payload in fides_consent cookie [#4480](https://github.com/ethyca/fides/pull/4480)
- Change log level for FidesUserPermission retrieval to `debug` [#4482](https://github.com/ethyca/fides/pull/4482)
- Remove Add Vendor button from the Manage your vendors page[#4509](https://github.com/ethyca/fides/pull/4509)

### Fixed

- Fix type errors when TCF vendors have no dataDeclaration [#4465](https://github.com/ethyca/fides/pull/4465)
- Fixed an error where editing an AC system would mistakenly lock it for GVL [#4471](https://github.com/ethyca/fides/pull/4471)
- Refactor custom Get Preferences function to occur after our CMP API initialization [#4466](https://github.com/ethyca/fides/pull/4466)
- Fix an error where a connector response value of None causes a DSR failure due to a missing value [#4483](https://github.com/ethyca/fides/pull/4483)
- Fixed system name being non-editable when locked for GVL [#4475](https://github.com/ethyca/fides/pull/4475)
- Fixed a bug with "null" values for retention period field on data uses [#4487](https://github.com/ethyca/fides/pull/4487)

## [2.25.0](https://github.com/ethyca/fides/compare/2.24.1...2.25.0)

### Added

- Stub for initial GPP support [#4431](https://github.com/ethyca/fides/pull/4431)
- Added confirmation modal on deleting a data use declaration [#4439](https://github.com/ethyca/fides/pull/4439)
- Added feature flag for separating system name and Compass vendor selector [#4437](https://github.com/ethyca/fides/pull/4437)
- Fire GPP events per spec [#4433](https://github.com/ethyca/fides/pull/4433)
- New override option `fides_tcf_gdpr_applies` for setting `gdprApplies` on the CMP API [#4453](https://github.com/ethyca/fides/pull/4453)

### Changed

- Improved bulk vendor adding table UX [#4425](https://github.com/ethyca/fides/pull/4425)
- Flexible legal basis for processing has a db default of True [#4434](https://github.com/ethyca/fides/pull/4434)
- Give contributor role access to config API, including cors origin updates [#4438](https://github.com/ethyca/fides/pull/4438)
- Disallow setting `*` and other non URL values for `security.cors_origins` config property via the API [#4438](https://github.com/ethyca/fides/pull/4438)
- Consent modal hides the opt-in/opt-out buttons if only one privacy notice is enabled [#4441](https://github.com/ethyca/fides/pull/4441)
- Initialize TCF stub earlier [#4453](https://github.com/ethyca/fides/pull/4453)
- Change focus outline color of form inputs [#4467](https://github.com/ethyca/fides/pull/4467)

### Fixed

- Fixed a bug where selected vendors in "configure consent" add vendor modal were unstyled [#4454](https://github.com/ethyca/fides/pull/4454)
- Use correct defaults when there is no associated preference in the cookie [#4451](https://github.com/ethyca/fides/pull/4451)
- IP Addresses behind load balancers for consent reporting [#4440](https://github.com/ethyca/fides/pull/4440)

## [2.24.1](https://github.com/ethyca/fides/compare/2.24.0...2.24.1)

### Added

- Logging when root user and client credentials are used [#4432](https://github.com/ethyca/fides/pull/4432)
- Allow for custom path at which to retrieve Fides override options [#4462](https://github.com/ethyca/fides/pull/4462)

### Changed

- Run fides with non-root user [#4421](https://github.com/ethyca/fides/pull/4421)

## [2.24.0](https://github.com/ethyca/fides/compare/2.23.3...2.24.0)

### Added

- Adds fides_disable_banner config option to Fides.js [#4378](https://github.com/ethyca/fides/pull/4378)
- Deletions that fail due to foreign key constraints will now be more clearly communicated [#4406](https://github.com/ethyca/fides/pull/4378)
- Added support for a custom get preferences API call provided through Fides.init [#4375](https://github.com/ethyca/fides/pull/4375)
- Hidden custom privacy request fields in the Privacy Center [#4370](https://github.com/ethyca/fides/pull/4370)
- Backend System-level Cookie Support [#4383](https://github.com/ethyca/fides/pull/4383)
- High Level Tracking of Compass System Sync [#4397](https://github.com/ethyca/fides/pull/4397)
- Erasure support for Qualtrics [#4371](https://github.com/ethyca/fides/pull/4371)
- Erasure support for Ada Chatbot [#4382](https://github.com/ethyca/fides/pull/4382)
- Erasure support for Typeform [#4366](https://github.com/ethyca/fides/pull/4366)
- Added notice that a system is GVL when adding/editing from system form [#4327](https://github.com/ethyca/fides/pull/4327)
- Added the ability to select the request types to enable per integration (for plus users) [#4374](https://github.com/ethyca/fides/pull/4374)
- Adds support for custom get experiences fn and custom patch notices served fn [#4410](https://github.com/ethyca/fides/pull/4410)
- Adds more granularity to tracking consent method, updates custom savePreferencesFn and FidesUpdated event to take consent method [#4419](https://github.com/ethyca/fides/pull/4419)

### Changed

- Add filtering and pagination to bulk vendor add table [#4351](https://github.com/ethyca/fides/pull/4351)
- Determine if the TCF overlay needs to surface based on backend calculated version hash [#4356](https://github.com/ethyca/fides/pull/4356)
- Moved Experiences and Preferences endpoints to Plus to take advantage of dynamic GVL [#4367](https://github.com/ethyca/fides/pull/4367)
- Add legal bases to Special Purpose schemas on the backend for display [#4387](https://github.com/ethyca/fides/pull/4387)
- "is_service_specific" default updated when building TC strings on the backend [#4377](https://github.com/ethyca/fides/pull/4377)
- "isServiceSpecific" default updated when building TC strings on the frontend [#4384](https://github.com/ethyca/fides/pull/4384)
- Redact cli, database, and redis configuration information from GET api/v1/config API request responses. [#4379](https://github.com/ethyca/fides/pull/4379)
- Button ordering in fides.js UI [#4407](https://github.com/ethyca/fides/pull/4407)
- Add different classnames to consent buttons for easier selection [#4411](https://github.com/ethyca/fides/pull/4411)
- Updates default consent preference to opt-out for TCF when fides_string exists [#4430](https://github.com/ethyca/fides/pull/4430)

### Fixed

- Persist bulk system add filter modal state [#4412](https://github.com/ethyca/fides/pull/4412)
- Fixing labels for request type field [#4414](https://github.com/ethyca/fides/pull/4414)
- User preferences from cookie should always override experience preferences [#4405](https://github.com/ethyca/fides/pull/4405)
- Allow fides_consent cookie to be set from a subdirectory [#4426](https://github.com/ethyca/fides/pull/4426)

### Security

-- Use a more cryptographically secure random function for security code generation

## [2.23.3](https://github.com/ethyca/fides/compare/2.23.2...2.23.3)

### Fixed

- Fix button arrangment and spacing for TCF and non-TCF consent overlay banner and modal [#4391](https://github.com/ethyca/fides/pull/4391)
- Replaced h1 element with div to use exisitng fides styles in consent modal [#4399](https://github.com/ethyca/fides/pull/4399)
- Fixed privacy policy alignment for non-TCF consent overlay banner and modal [#4403](https://github.com/ethyca/fides/pull/4403)
- Fix dynamic class name for TCF-variant of consent banner [#4404](https://github.com/ethyca/fides/pull/4403)

### Security

-- Fix an HTML Injection vulnerability in DSR Packages

## [2.23.2](https://github.com/ethyca/fides/compare/2.23.1...2.23.2)

### Fixed

- Fixed fides.css to vary banner width based on tcf [[#4381](https://github.com/ethyca/fides/issues/4381)]

## [2.23.1](https://github.com/ethyca/fides/compare/2.23.0...2.23.1)

### Changed

- Refactor Fides.js embedded modal to not use A11y dialog [#4355](https://github.com/ethyca/fides/pull/4355)
- Only call `FidesUpdated` when a preference has been saved, not during initialization [#4365](https://github.com/ethyca/fides/pull/4365)
- Updated double toggle styling in favor of single toggles with a radio group to select legal basis [#4376](https://github.com/ethyca/fides/pull/4376)

### Fixed

- Handle invalid `fides_string` when passed in as an override [#4350](https://github.com/ethyca/fides/pull/4350)
- Bug where vendor opt-ins would not initialize properly based on a `fides_string` in the TCF overlay [#4368](https://github.com/ethyca/fides/pull/4368)

## [2.23.0](https://github.com/ethyca/fides/compare/2.22.1...2.23.0)

### Added

- Added support for 3 additional config variables in Fides.js: fidesEmbed, fidesDisableSaveApi, and fidesTcString [#4262](https://github.com/ethyca/fides/pull/4262)
- Added support for fidesEmbed, fidesDisableSaveApi, and fidesTcString to be passed into Fides.js via query param, cookie, or window object [#4297](https://github.com/ethyca/fides/pull/4297)
- New privacy center environment variables `FIDES_PRIVACY_CENTER__IS_FORCED_TCF` which can make the privacy center always return the TCF bundle (`fides-tcf.js`) [#4312](https://github.com/ethyca/fides/pull/4312)
- Added a `FidesUIChanged` event to Fides.js to track when user preferences change without being saved [#4314](https://github.com/ethyca/fides/pull/4314) and [#4253](https://github.com/ethyca/fides/pull/4253)
- Add AC Systems to the TCF Overlay under Vendor Consents section [#4266](https://github.com/ethyca/fides/pull/4266/)
- Added bulk system/vendor creation component [#4309](https://github.com/ethyca/fides/pull/4309/)
- Support for passing in an AC string as part of a fides string for the TCF overlay [#4308](https://github.com/ethyca/fides/pull/4308)
- Added support for overriding the save user preferences API call with a custom fn provided through Fides.init [#4318](https://github.com/ethyca/fides/pull/4318)
- Return AC strings in GET Privacy Experience meta and allow saving preferences against AC strings [#4295](https://github.com/ethyca/fides/pull/4295)
- New GET Privacy Experience Meta Endpoint [#4328](https://github.com/ethyca/fides/pull/4328)
- Access and erasure support for SparkPost [#4328](https://github.com/ethyca/fides/pull/4238)
- Access and erasure support for Iterate [#4332](https://github.com/ethyca/fides/pull/4332)
- SSH Support for MySQL connections [#4310](https://github.com/ethyca/fides/pull/4310)
- Added served notice history IDs to the TCF privacy preference API calls [#4161](https://github.com/ethyca/fides/pull/4161)

### Fixed

- Cleans up CSS for fidesEmbed mode [#4306](https://github.com/ethyca/fides/pull/4306)
- Stacks that do not have any purposes will no longer render an empty purpose block [#4278](https://github.com/ethyca/fides/pull/4278)
- Forcing hidden sections to use display none [#4299](https://github.com/ethyca/fides/pull/4299)
- Handles Hubspot requiring and email to be formatted as email when processing an erasure [#4322](https://github.com/ethyca/fides/pull/4322)
- Minor CSS improvements for the consent/TCF banners and modals [#4334](https://github.com/ethyca/fides/pull/4334)
- Consistent font sizes for labels in the system form and data use forms in the Admin UI [#4346](https://github.com/ethyca/fides/pull/4346)
- Bug where not all system forms would appear to save when used with Compass [#4347](https://github.com/ethyca/fides/pull/4347)
- Restrict TCF Privacy Experience Config if TCF is disabled [#4348](https://github.com/ethyca/fides/pull/4348)
- Removes overflow styling for embedded modal in Fides.js [#4345](https://github.com/ethyca/fides/pull/4345)

### Changed

- Derive cookie storage info, privacy policy and legitimate interest disclosure URLs, and data retention data from the data map instead of directly from gvl.json [#4286](https://github.com/ethyca/fides/pull/4286)
- Updated TCF Version for backend consent reporting [#4305](https://github.com/ethyca/fides/pull/4305)
- Update Version Hash Contents [#4313](https://github.com/ethyca/fides/pull/4313)
- Change vendor selector on system information form to typeahead[#4333](https://github.com/ethyca/fides/pull/4333)
- Updates experience API calls from Fides.js to include new meta field [#4335](https://github.com/ethyca/fides/pull/4335)

## [2.22.1](https://github.com/ethyca/fides/compare/2.22.0...2.22.1)

### Added

- Custom fields are now included in system history change tracking [#4294](https://github.com/ethyca/fides/pull/4294)

### Security

- Added hostname checks for external SaaS connector URLs [CVE-2023-46124](https://github.com/ethyca/fides/security/advisories/GHSA-jq3w-9mgf-43m4)
- Use a Pydantic URL type for privacy policy URLs [CVE-2023-46126](https://github.com/ethyca/fides/security/advisories/GHSA-fgjj-5jmr-gh83)
- Remove the CONFIG_READ scope from the Viewer role [CVE-2023-46125](https://github.com/ethyca/fides/security/advisories/GHSA-rjxg-rpg3-9r89)

## [2.22.0](https://github.com/ethyca/fides/compare/2.21.0...2.22.0)

### Added

- Added an option to link to vendor tab from an experience config description [#4191](https://github.com/ethyca/fides/pull/4191)
- Added two toggles for vendors in the TCF overlay, one for Consent, and one for Legitimate Interest [#4189](https://github.com/ethyca/fides/pull/4189)
- Added two toggles for purposes in the TCF overlay, one for Consent, and one for Legitimate Interest [#4234](https://github.com/ethyca/fides/pull/4234)
- Added support for new TCF-related fields on `System` and `PrivacyDeclaration` models [#4228](https://github.com/ethyca/fides/pull/4228)
- Support for AC string to `fides-tcf` [#4244](https://github.com/ethyca/fides/pull/4244)
- Support for `gvl` prefixed vendor IDs [#4247](https://github.com/ethyca/fides/pull/4247)

### Changed

- Removed `TCF_ENABLED` environment variable from the privacy center in favor of dynamically figuring out which `fides-js` bundle to send [#4131](https://github.com/ethyca/fides/pull/4131)
- Updated copy of info boxes on each TCF tab [#4191](https://github.com/ethyca/fides/pull/4191)
- Clarified messages for error messages presented during connector upload [#4198](https://github.com/ethyca/fides/pull/4198)
- Refactor legal basis dimension regarding how TCF preferences are saved and how the experience is built [#4201](https://github.com/ethyca/fides/pull/4201/)
- Add saving privacy preferences via a TC string [#4221](https://github.com/ethyca/fides/pull/4221)
- Updated fides server to use an environment variable for turning TCF on and off [#4220](https://github.com/ethyca/fides/pull/4220)
- Update frontend to use new legal basis dimension on vendors [#4216](https://github.com/ethyca/fides/pull/4216)
- Updated privacy center patch preferences call to handle updated API response [#4235](https://github.com/ethyca/fides/pull/4235)
- Added our CMP ID [#4233](https://github.com/ethyca/fides/pull/4233)
- Allow Admin UI users to turn on Configure Consent flag [#4246](https://github.com/ethyca/fides/pull/4246)
- Styling improvements for the fides.js consent banners and modals [#4222](https://github.com/ethyca/fides/pull/4222)
- Update frontend to handle updated Compass schema [#4254](https://github.com/ethyca/fides/pull/4254)
- Assume Universal Vendor ID usage in TC String translation [#4256](https://github.com/ethyca/fides/pull/4256)
- Changed vendor form on configuring consent page to use two-part selection for consent uses [#4251](https://github.com/ethyca/fides/pull/4251)
- Updated system form to have new TCF fields [#4271](https://github.com/ethyca/fides/pull/4271)
- Vendors disclosed string is now narrowed to only the vendors shown in the UI, not the whole GVL [#4250](https://github.com/ethyca/fides/pull/4250)
- Changed naming convention "fides_string" instead of "tc_string" for developer friendly consent API's [#4267](https://github.com/ethyca/fides/pull/4267)

### Fixed

- TCF overlay can initialize its consent preferences from a cookie [#4124](https://github.com/ethyca/fides/pull/4124)
- Various improvements to the TCF modal such as vendor storage disclosures, vendor counts, privacy policies, etc. [#4167](https://github.com/ethyca/fides/pull/4167)
- An issue where Braze could not mask an email due to formatting [#4187](https://github.com/ethyca/fides/pull/4187)
- An issue where email was not being overridden correctly for Braze and Domo [#4196](https://github.com/ethyca/fides/pull/4196)
- Use `stdRetention` when there is not a specific value for a purpose's data retention [#4199](https://github.com/ethyca/fides/pull/4199)
- Updating the unflatten_dict util to accept flattened dict values [#4200](https://github.com/ethyca/fides/pull/4200)
- Minor CSS styling fixes for the consent modal [#4252](https://github.com/ethyca/fides/pull/4252)
- Additional styling fixes for issues caused by a CSS reset [#4268](https://github.com/ethyca/fides/pull/4268)
- Bug where vendor legitimate interests would not be set unless vendor consents were first set [#4250](https://github.com/ethyca/fides/pull/4250)
- Vendor count over-counting in TCF overlay [#4275](https://github.com/ethyca/fides/pull/4275)

## [2.21.0](https://github.com/ethyca/fides/compare/2.20.2...2.21.0)

### Added

- "Add a vendor" flow to configuring consent page [#4107](https://github.com/ethyca/fides/pull/4107)
- Initial TCF Backend Support [#3804](https://github.com/ethyca/fides/pull/3804)
- Add initial layer to TCF modal [#3956](https://github.com/ethyca/fides/pull/3956)
- Support for rendering in the TCF modal whether or not a vendor is part of the GVL [#3972](https://github.com/ethyca/fides/pull/3972)
- Features and legal bases dropdown for TCF modal [#3995](https://github.com/ethyca/fides/pull/3995)
- TCF CMP stub API [#4000](https://github.com/ethyca/fides/pull/4000)
- Fides-js can now display preliminary TCF data [#3879](https://github.com/ethyca/fides/pull/3879)
- Fides-js can persist TCF preferences to the backend [#3887](https://github.com/ethyca/fides/pull/3887)
- TCF modal now supports setting legitimate interest fields [#4037](https://github.com/ethyca/fides/pull/4037)
- Embed the GVL in the GET Experiences response [#4143](https://github.com/ethyca/fides/pull/4143)
- Button to view how many vendors and to open the vendor tab in the TCF modal [#4144](https://github.com/ethyca/fides/pull/4144)
- "Edit vendor" flow to configuring consent page [#4162](https://github.com/ethyca/fides/pull/4162)
- TCF overlay description updates [#4051] https://github.com/ethyca/fides/pull/4151
- Added developer-friendly TCF information under Experience meta [#4160](https://github.com/ethyca/fides/pull/4160/)
- Added fides.css customization for Plus users [#4136](https://github.com/ethyca/fides/pull/4136)

### Changed

- Added further config options to customize the privacy center [#4090](https://github.com/ethyca/fides/pull/4090)
- CORS configuration page [#4073](https://github.com/ethyca/fides/pull/4073)
- Refactored `fides.js` components so that they can take data structures that are not necessarily privacy notices [#3870](https://github.com/ethyca/fides/pull/3870)
- Use hosted GVL.json from the backend [#4159](https://github.com/ethyca/fides/pull/4159)
- Features and Special Purposes in the TCF modal do not render toggles [#4139](https://github.com/ethyca/fides/pull/4139)
- Moved the initial TCF layer to the banner [#4142](https://github.com/ethyca/fides/pull/4142)
- Misc copy changes for the system history table and modal [#4146](https://github.com/ethyca/fides/pull/4146)

### Fixed

- Allows CDN to cache empty experience responses from fides.js API [#4113](https://github.com/ethyca/fides/pull/4113)
- Fixed `identity_special_purpose` unique constraint definition [#4174](https://github.com/ethyca/fides/pull/4174/files)

## [2.20.2](https://github.com/ethyca/fides/compare/2.20.1...2.20.2)

### Fixed

- added version_added, version_deprecated, and replaced_by to data use, data subject, and data category APIs [#4135](https://github.com/ethyca/fides/pull/4135)
- Update fides.js to not fetch experience client-side if pre-fetched experience is empty [#4149](https://github.com/ethyca/fides/pull/4149)
- Erasure privacy requests now pause for input if there are any manual process integrations [#4115](https://github.com/ethyca/fides/pull/4115)
- Caching the values of authorization_required and user_guide on the connector templates to improve performance [#4128](https://github.com/ethyca/fides/pull/4128)

## [2.20.1](https://github.com/ethyca/fides/compare/2.20.0...2.20.1)

### Fixed

- Avoid un-optimized query pattern in bulk `GET /system` endpoint [#4120](https://github.com/ethyca/fides/pull/4120)

## [2.20.0](https://github.com/ethyca/fides/compare/2.19.1...2.20.0)

### Added

- Initial page for configuring consent [#4069](https://github.com/ethyca/fides/pull/4069)
- Vendor cookie table for configuring consent [#4082](https://github.com/ethyca/fides/pull/4082)

### Changed

- Refactor how multiplatform builds are handled [#4024](https://github.com/ethyca/fides/pull/4024)
- Added new Performance-related nox commands and included them as part of the CI suite [#3997](https://github.com/ethyca/fides/pull/3997)
- Added dictionary suggestions for data uses [4035](https://github.com/ethyca/fides/pull/4035)
- Privacy notice regions now render human readable names instead of country codes [#4029](https://github.com/ethyca/fides/pull/4029)
- Privacy notice templates are disabled by default [#4010](https://github.com/ethyca/fides/pull/4010)
- Added optional "skip_processing" flag to collections for DSR processing [#4047](https://github.com/ethyca/fides/pull/4047)
- Admin UI now shows all privacy notices with an indicator of whether they apply to any systems [#4010](https://github.com/ethyca/fides/pull/4010)
- Add case-insensitive privacy experience region filtering [#4058](https://github.com/ethyca/fides/pull/4058)
- Adds check for fetch before loading fetch polyfill for fides.js [#4074](https://github.com/ethyca/fides/pull/4074)
- Updated to support Fideslang 2.0, including data migrations [#3933](https://github.com/ethyca/fides/pull/3933)
- Disable notices that are not systems applicable to support new UI [#4094](https://github.com/ethyca/fides/issues/4094)

### Fixed

- Ensures that fides.js toggles are not hidden by other CSS libs [#4075](https://github.com/ethyca/fides/pull/4075)
- Migrate system > meta > vendor > id to system > meta [#4088](https://github.com/ethyca/fides/pull/4088)
- Enable toggles in various tables now render an error toast if an error occurs [#4095](https://github.com/ethyca/fides/pull/4095)
- Fixed a bug where an unsaved changes notification modal would appear even without unsaved changes [#4095](https://github.com/ethyca/fides/pull/4070)

## [2.19.1](https://github.com/ethyca/fides/compare/2.19.0...2.19.1)

### Fixed

- re-enable custom fields for new data use form [#4050](https://github.com/ethyca/fides/pull/4050)
- fix issue with saving source and destination systems [#4065](https://github.com/ethyca/fides/pull/4065)

### Added

- System history UI with diff modal [#4021](https://github.com/ethyca/fides/pull/4021)
- Relax system legal basis for transfers to be any string [#4049](https://github.com/ethyca/fides/pull/4049)

## [2.19.0](https://github.com/ethyca/fides/compare/2.18.0...2.19.0)

### Added

- Add dictionary suggestions [#3937](https://github.com/ethyca/fides/pull/3937), [#3988](https://github.com/ethyca/fides/pull/3988)
- Added new endpoints for healthchecks [#3947](https://github.com/ethyca/fides/pull/3947)
- Added vendor list dropdown [#3857](https://github.com/ethyca/fides/pull/3857)
- Access support for Adobe Sign [#3504](https://github.com/ethyca/fides/pull/3504)

### Fixed

- Fixed issue when generating masked values for invalid data paths [#3906](https://github.com/ethyca/fides/pull/3906)
- Code reload now works when running `nox -s dev` [#3914](https://github.com/ethyca/fides/pull/3914)
- Reduce verbosity of privacy center logging further [#3915](https://github.com/ethyca/fides/pull/3915)
- Resolved an issue where the integration dropdown input lost focus during typing. [#3917](https://github.com/ethyca/fides/pull/3917)
- Fixed dataset issue that was preventing the Vend connector from loading during server startup [#3923](https://github.com/ethyca/fides/pull/3923)
- Adding version check to version-dependent migration script [#3951](https://github.com/ethyca/fides/pull/3951)
- Fixed a bug where some fields were not saving correctly on the system form [#3975](https://github.com/ethyca/fides/pull/3975)
- Changed "retention period" field in privacy declaration form from number input to text input [#3980](https://github.com/ethyca/fides/pull/3980)
- Fixed issue where unsaved changes modal appears incorrectly [#4005](https://github.com/ethyca/fides/pull/4005)
- Fixed banner resurfacing after user consent for pre-fetch experience [#4009](https://github.com/ethyca/fides/pull/4009)

### Changed

- Systems and Privacy Declaration schema and data migration to support the Dictionary [#3901](https://github.com/ethyca/fides/pull/3901)
- The integration search dropdown is now case-insensitive [#3916](https://github.com/ethyca/fides/pull/3916)
- Removed deprecated fields from the taxonomy editor [#3909](https://github.com/ethyca/fides/pull/3909)
- Bump PyMSSQL version and remove workarounds [#3996](https://github.com/ethyca/fides/pull/3996)
- Removed reset suggestions button [#4007](https://github.com/ethyca/fides/pull/4007)
- Admin ui supports fides cloud config API [#4034](https://github.com/ethyca/fides/pull/4034)

### Security

- Resolve custom integration upload RCE vulnerability [CVE-2023-41319](https://github.com/ethyca/fides/security/advisories/GHSA-p6p2-qq95-vq5h)

## [2.18.0](https://github.com/ethyca/fides/compare/2.17.0...2.18.0)

### Added

- Additional consent reporting calls from `fides-js` [#3845](https://github.com/ethyca/fides/pull/3845)
- Additional consent reporting calls from privacy center [#3847](https://github.com/ethyca/fides/pull/3847)
- Access support for Recurly [#3595](https://github.com/ethyca/fides/pull/3595)
- HTTP Logging for the Privacy Center [#3783](https://github.com/ethyca/fides/pull/3783)
- UI support for OAuth2 authorization flow [#3819](https://github.com/ethyca/fides/pull/3819)
- Changes in the `data` directory now trigger a server reload (for local development) [#3874](https://github.com/ethyca/fides/pull/3874)

### Fixed

- Fix datamap zoom for low system counts [#3835](https://github.com/ethyca/fides/pull/3835)
- Fixed connector forms with external dataset reference fields [#3873](https://github.com/ethyca/fides/pull/3873)
- Fix ability to make server side API calls from privacy-center [#3895](https://github.com/ethyca/fides/pull/3895)

### Changed

- Simplified the file structure for HTML DSR packages [#3848](https://github.com/ethyca/fides/pull/3848)
- Simplified the database health check to improve `/health` performance [#3884](https://github.com/ethyca/fides/pull/3884)
- Changed max width of form components in "system information" form tab [#3864](https://github.com/ethyca/fides/pull/3864)
- Remove manual system selection screen [#3865](https://github.com/ethyca/fides/pull/3865)
- System and integration identifiers are now auto-generated [#3868](https://github.com/ethyca/fides/pull/3868)

## [2.17.0](https://github.com/ethyca/fides/compare/2.16.0...2.17.0)

### Added

- Tab component for `fides-js` [#3782](https://github.com/ethyca/fides/pull/3782)
- Added toast for successfully linking an existing integration to a system [#3826](https://github.com/ethyca/fides/pull/3826)
- Various other UI components for `fides-js` to support upcoming TCF modal [#3803](https://github.com/ethyca/fides/pull/3803)
- Allow items in taxonomy to be enabled or disabled [#3844](https://github.com/ethyca/fides/pull/3844)

### Developer Experience

- Changed where db-dependent routers were imported to avoid dependency issues [#3741](https://github.com/ethyca/fides/pull/3741)

### Changed

- Bumped supported Python versions to `3.10.12`, `3.9.17`, and `3.8.17` [#3733](https://github.com/ethyca/fides/pull/3733)
- Logging Updates [#3758](https://github.com/ethyca/fides/pull/3758)
- Add polyfill service to fides-js route [#3759](https://github.com/ethyca/fides/pull/3759)
- Show/hide integration values [#3775](https://github.com/ethyca/fides/pull/3775)
- Sort system cards alphabetically by name on "View systems" page [#3781](https://github.com/ethyca/fides/pull/3781)
- Update admin ui to use new integration delete route [#3785](https://github.com/ethyca/fides/pull/3785)
- Pinned `pymssql` and `cython` dependencies to avoid build issues on ARM machines [#3829](https://github.com/ethyca/fides/pull/3829)

### Removed

- Removed "Custom field(s) successfully saved" toast [#3779](https://github.com/ethyca/fides/pull/3779)

### Added

- Record when consent is served [#3777](https://github.com/ethyca/fides/pull/3777)
- Add an `active` property to taxonomy elements [#3784](https://github.com/ethyca/fides/pull/3784)
- Erasure support for Heap [#3599](https://github.com/ethyca/fides/pull/3599)

### Fixed

- Privacy notice UI's list of possible regions now matches the backend's list [#3787](https://github.com/ethyca/fides/pull/3787)
- Admin UI "property does not existing" build issue [#3831](https://github.com/ethyca/fides/pull/3831)
- Flagging sensitive inputs as passwords to mask values during entry [#3843](https://github.com/ethyca/fides/pull/3843)

## [2.16.0](https://github.com/ethyca/fides/compare/2.15.1...2.16.0)

### Added

- Empty state for when there are no relevant privacy notices in the privacy center [#3640](https://github.com/ethyca/fides/pull/3640)
- GPC indicators in fides-js banner and modal [#3673](https://github.com/ethyca/fides/pull/3673)
- Include `data_use` and `data_category` metadata in `upload` of access results [#3674](https://github.com/ethyca/fides/pull/3674)
- Add enable/disable toggle to integration tab [#3593] (https://github.com/ethyca/fides/pull/3593)

### Fixed

- Render linebreaks in the Fides.js overlay descriptions, etc. [#3665](https://github.com/ethyca/fides/pull/3665)
- Broken link to Fides docs site on the About Fides page in Admin UI [#3643](https://github.com/ethyca/fides/pull/3643)
- Add Systems Applicable Filter to Privacy Experience List [#3654](https://github.com/ethyca/fides/pull/3654)
- Privacy center and fides-js now pass in `Unescape-Safestr` as a header so that special characters can be rendered properly [#3706](https://github.com/ethyca/fides/pull/3706)
- Fixed ValidationError for saving PrivacyPreferences [#3719](https://github.com/ethyca/fides/pull/3719)
- Fixed issue preventing ConnectionConfigs with duplicate names from saving [#3770](https://github.com/ethyca/fides/pull/3770)
- Fixed creating and editing manual integrations [#3772](https://github.com/ethyca/fides/pull/3772)
- Fix lingering integration artifacts by cascading deletes from System [#3771](https://github.com/ethyca/fides/pull/3771)

### Developer Experience

- Reorganized some `api.api.v1` code to avoid circular dependencies on `quickstart` [#3692](https://github.com/ethyca/fides/pull/3692)
- Treat underscores as special characters in user passwords [#3717](https://github.com/ethyca/fides/pull/3717)
- Allow Privacy Notices banner and modal to scroll as needed [#3713](https://github.com/ethyca/fides/pull/3713)
- Make malicious url test more robust to environmental differences [#3748](https://github.com/ethyca/fides/pull/3748)
- Ignore type checker on click decorators to bypass known issue with `click` version `8.1.4` [#3746](https://github.com/ethyca/fides/pull/3746)

### Changed

- Moved GPC preferences slightly earlier in Fides.js lifecycle [#3561](https://github.com/ethyca/fides/pull/3561)
- Changed results from clicking "Test connection" to be a toast instead of statically displayed on the page [#3700](https://github.com/ethyca/fides/pull/3700)
- Moved "management" tab from nav into settings icon in top right [#3701](https://github.com/ethyca/fides/pull/3701)
- Remove name and description fields from integration form [#3684](https://github.com/ethyca/fides/pull/3684)
- Update EU PrivacyNoticeRegion codes and allow experience filtering to drop back to country filtering if region not found [#3630](https://github.com/ethyca/fides/pull/3630)
- Fields with default fields are now flagged as required in the front-end [#3694](https://github.com/ethyca/fides/pull/3694)
- In "view systems", system cards can now be clicked and link to that system's `configure/[id]` page [#3734](https://github.com/ethyca/fides/pull/3734)
- Enable privacy notice and privacy experience feature flags by default [#3773](https://github.com/ethyca/fides/pull/3773)

### Security

- Resolve Zip bomb file upload vulnerability [CVE-2023-37480](https://github.com/ethyca/fides/security/advisories/GHSA-g95c-2jgm-hqc6)
- Resolve SVG bomb (billion laughs) file upload vulnerability [CVE-2023-37481](https://github.com/ethyca/fides/security/advisories/GHSA-3rw2-wfc8-wmj5)

## [2.15.1](https://github.com/ethyca/fides/compare/2.15.0...2.15.1)

### Added

- Set `sslmode` to `prefer` if connecting to Redshift via ssh [#3685](https://github.com/ethyca/fides/pull/3685)

### Changed

- Privacy center action cards are now able to expand to accommodate longer text [#3669](https://github.com/ethyca/fides/pull/3669)
- Update integration endpoint permissions [#3707](https://github.com/ethyca/fides/pull/3707)

### Fixed

- Handle names with a double underscore when processing access and erasure requests [#3688](https://github.com/ethyca/fides/pull/3688)
- Allow Privacy Notices banner and modal to scroll as needed [#3713](https://github.com/ethyca/fides/pull/3713)

### Security

- Resolve path traversal vulnerability in webserver API [CVE-2023-36827](https://github.com/ethyca/fides/security/advisories/GHSA-r25m-cr6v-p9hq)

## [2.15.0](https://github.com/ethyca/fides/compare/2.14.1...2.15.0)

### Added

- Privacy center can now render its consent values based on Privacy Notices and Privacy Experiences [#3411](https://github.com/ethyca/fides/pull/3411)
- Add Google Tag Manager and Privacy Center ENV vars to sample app [#2949](https://github.com/ethyca/fides/pull/2949)
- Add `notice_key` field to Privacy Notice UI form [#3403](https://github.com/ethyca/fides/pull/3403)
- Add `identity` query param to the consent reporting API view [#3418](https://github.com/ethyca/fides/pull/3418)
- Use `rollup-plugin-postcss` to bundle and optimize the `fides.js` components CSS [#3411](https://github.com/ethyca/fides/pull/3411)
- Dispatch Fides.js lifecycle events on window (FidesInitialized, FidesUpdated) and cross-publish to Fides.gtm() integration [#3411](https://github.com/ethyca/fides/pull/3411)
- Added the ability to use custom CAs with Redis via TLS [#3451](https://github.com/ethyca/fides/pull/3451)
- Add default experience configs on startup [#3449](https://github.com/ethyca/fides/pull/3449)
- Load default privacy notices on startup [#3401](https://github.com/ethyca/fides/pull/3401)
- Add ability for users to pass in additional parameters for application database connection [#3450](https://github.com/ethyca/fides/pull/3450)
- Load default privacy notices on startup [#3401](https://github.com/ethyca/fides/pull/3401/files)
- Add ability for `fides-js` to make API calls to Fides [#3411](https://github.com/ethyca/fides/pull/3411)
- `fides-js` banner is now responsive across different viewport widths [#3411](https://github.com/ethyca/fides/pull/3411)
- Add ability to close `fides-js` banner and modal via a button or ESC [#3411](https://github.com/ethyca/fides/pull/3411)
- Add ability to open the `fides-js` modal from a link on the host site [#3411](https://github.com/ethyca/fides/pull/3411)
- GPC preferences are automatically applied via `fides-js` [#3411](https://github.com/ethyca/fides/pull/3411)
- Add new dataset route that has additional filters [#3558](https://github.com/ethyca/fides/pull/3558)
- Update dataset dropdown to use new api filter [#3565](https://github.com/ethyca/fides/pull/3565)
- Filter out saas datasets from the rest of the UI [#3568](https://github.com/ethyca/fides/pull/3568)
- Included optional env vars to have postgres or Redshift connected via bastion host [#3374](https://github.com/ethyca/fides/pull/3374/)
- Support for acknowledge button for notice-only Privacy Notices and to disable toggling them off [#3546](https://github.com/ethyca/fides/pull/3546)
- HTML format for privacy request storage destinations [#3427](https://github.com/ethyca/fides/pull/3427)
- Persistent message showing result and timestamp of last integration test to "Integrations" tab in system view [#3628](https://github.com/ethyca/fides/pull/3628)
- Access and erasure support for SurveyMonkey [#3590](https://github.com/ethyca/fides/pull/3590)
- New Cookies Table for storing cookies associated with systems and privacy declarations [#3572](https://github.com/ethyca/fides/pull/3572)
- `fides-js` and privacy center now delete cookies associated with notices that were opted out of [#3569](https://github.com/ethyca/fides/pull/3569)
- Cookie input field on system data use tab [#3571](https://github.com/ethyca/fides/pull/3571)

### Fixed

- Fix sample app `DATABASE_*` ENV vars for backwards compatibility [#3406](https://github.com/ethyca/fides/pull/3406)
- Fix overlay rendering issue by finding/creating a dedicated parent element for Preact [#3397](https://github.com/ethyca/fides/pull/3397)
- Fix the sample app privacy center link to be configurable [#3409](https://github.com/ethyca/fides/pull/3409)
- Fix CLI output showing a version warning for Snowflake [#3434](https://github.com/ethyca/fides/pull/3434)
- Flaky custom field Cypress test on systems page [#3408](https://github.com/ethyca/fides/pull/3408)
- Fix NextJS errors & warnings for Cookie House sample app [#3411](https://github.com/ethyca/fides/pull/3411)
- Fix bug where `fides-js` toggles were not reflecting changes from rejecting or accepting all notices [#3522](https://github.com/ethyca/fides/pull/3522)
- Remove the `fides-js` banner from tab order when it is hidden and move the overlay components to the top of the tab order. [#3510](https://github.com/ethyca/fides/pull/3510)
- Fix bug where `fides-js` toggle states did not always initialize properly [#3597](https://github.com/ethyca/fides/pull/3597)
- Fix race condition with consent modal link rendering [#3521](https://github.com/ethyca/fides/pull/3521)
- Hide custom fields section when there are no custom fields created [#3554](https://github.com/ethyca/fides/pull/3554)
- Disable connector dropdown in integration tab on save [#3552](https://github.com/ethyca/fides/pull/3552)
- Handles an edge case for non-existent identities with the Kustomer API [#3513](https://github.com/ethyca/fides/pull/3513)
- remove the configure privacy request tile from the home screen [#3555](https://github.com/ethyca/fides/pull/3555)
- Updated Privacy Experience Safe Strings Serialization [#3600](https://github.com/ethyca/fides/pull/3600/)
- Only create default experience configs on startup, not update [#3605](https://github.com/ethyca/fides/pull/3605)
- Update to latest asyncpg dependency to avoid build error [#3614](https://github.com/ethyca/fides/pull/3614)
- Fix bug where editing a data use on a system could delete existing data uses [#3627](https://github.com/ethyca/fides/pull/3627)
- Restrict Privacy Center debug logging to development-only [#3638](https://github.com/ethyca/fides/pull/3638)
- Fix bug where linking an integration would not update the tab when creating a new system [#3662](https://github.com/ethyca/fides/pull/3662)
- Fix dataset yaml not properly reflecting the dataset in the dropdown of system integrations tab [#3666](https://github.com/ethyca/fides/pull/3666)
- Fix privacy notices not being able to be edited via the UI after the addition of the `cookies` field [#3670](https://github.com/ethyca/fides/pull/3670)
- Add a transform in the case of `null` name fields in privacy declarations for the data use forms [#3683](https://github.com/ethyca/fides/pull/3683)

### Changed

- Enabled Privacy Experience beta flag [#3364](https://github.com/ethyca/fides/pull/3364)
- Reorganize CLI Command Source Files [#3491](https://github.com/ethyca/fides/pull/3491)
- Removed ExperienceConfig.delivery_mechanism constraint [#3387](https://github.com/ethyca/fides/pull/3387)
- Updated privacy experience UI forms to reflect updated experience config fields [#3402](https://github.com/ethyca/fides/pull/3402)
- Use a venv in the Dockerfile for installing Python deps [#3452](https://github.com/ethyca/fides/pull/3452)
- Bump SlowAPI Version [#3456](https://github.com/ethyca/fides/pull/3456)
- Bump Psycopg2-binary Version [#3473](https://github.com/ethyca/fides/pull/3473)
- Reduced duplication between PrivacyExperience and PrivacyExperienceConfig [#3470](https://github.com/ethyca/fides/pull/3470)
- Update privacy centre email and phone validation to allow for both to be blank [#3432](https://github.com/ethyca/fides/pull/3432)
- Moved connection configuration into the system portal [#3407](https://github.com/ethyca/fides/pull/3407)
- Update `fideslang` to `1.4.1` to allow arbitrary nested metadata on `System`s and `Dataset`s `meta` property [#3463](https://github.com/ethyca/fides/pull/3463)
- Remove form validation to allow both email & phone inputs for consent requests [#3529](https://github.com/ethyca/fides/pull/3529)
- Removed dataset dropdown from saas connector configuration [#3563](https://github.com/ethyca/fides/pull/3563)
- Removed `pyodbc` in favor of `pymssql` for handling SQL Server connections [#3435](https://github.com/ethyca/fides/pull/3435)
- Only create a PrivacyRequest when saving consent if at least one notice has system-wide enforcement [#3626](https://github.com/ethyca/fides/pull/3626)
- Increased the character limit for the `SafeStr` type from 500 to 32000 [#3647](https://github.com/ethyca/fides/pull/3647)
- Changed "connection" to "integration" on system view and edit pages [#3659](https://github.com/ethyca/fides/pull/3659)

### Developer Experience

- Add ability to pass ENV vars to both privacy center and sample app during `fides deploy` via `.env` [#2949](https://github.com/ethyca/fides/pull/2949)
- Handle an edge case when generating tags that finds them out of sequence [#3405](https://github.com/ethyca/fides/pull/3405)
- Add support for pushing `prerelease` and `rc` tagged images to Dockerhub [#3474](https://github.com/ethyca/fides/pull/3474)
- Optimize GitHub workflows used for docker image publishing [#3526](https://github.com/ethyca/fides/pull/3526)

### Removed

- Removed the deprecated `system_dependencies` from `System` resources, migrating to `egress` [#3285](https://github.com/ethyca/fides/pull/3285)

### Docs

- Updated developer docs for ARM platform users related to `pymssql` [#3615](https://github.com/ethyca/fides/pull/3615)

## [2.14.1](https://github.com/ethyca/fides/compare/2.14.0...2.14.1)

### Added

- Add `identity` query param to the consent reporting API view [#3418](https://github.com/ethyca/fides/pull/3418)
- Add privacy centre button text customisations [#3432](https://github.com/ethyca/fides/pull/3432)
- Add privacy centre favicon customisation [#3432](https://github.com/ethyca/fides/pull/3432)

### Changed

- Update privacy centre email and phone validation to allow for both to be blank [#3432](https://github.com/ethyca/fides/pull/3432)

## [2.14.0](https://github.com/ethyca/fides/compare/2.13.0...2.14.0)

### Added

- Add an automated test to check for `/fides-consent.js` backwards compatibility [#3289](https://github.com/ethyca/fides/pull/3289)
- Add infrastructure for "overlay" consent components (Preact, CSS bundling, etc.) and initial version of consent banner [#3191](https://github.com/ethyca/fides/pull/3191)
- Add the modal component of the "overlay" consent components [#3291](https://github.com/ethyca/fides/pull/3291)
- Added an `automigrate` database setting [#3220](https://github.com/ethyca/fides/pull/3220)
- Track Privacy Experience with Privacy Preferences [#3311](https://github.com/ethyca/fides/pull/3311)
- Add ability for `fides-js` to fetch its own geolocation [#3356](https://github.com/ethyca/fides/pull/3356)
- Add ability to select different locations in the "Cookie House" sample app [#3362](https://github.com/ethyca/fides/pull/3362)
- Added optional logging of resource changes on the server [#3331](https://github.com/ethyca/fides/pull/3331)

### Fixed

- Maintain casing differences within Snowflake datasets for proper DSR execution [#3245](https://github.com/ethyca/fides/pull/3245)
- Handle DynamoDB edge case where no attributes are defined [#3299](https://github.com/ethyca/fides/pull/3299)
- Support pseudonymous consent requests with `fides_user_device_id` for the new consent workflow [#3203](https://github.com/ethyca/fides/pull/3203)
- Fides user device id filter to GET Privacy Experience List endpoint to stash user preferences on embedded notices [#3302](https://github.com/ethyca/fides/pull/3302)
- Support for data categories on manual webhook fields [#3330](https://github.com/ethyca/fides/pull/3330)
- Added config-driven rendering to consent components [#3316](https://github.com/ethyca/fides/pull/3316)
- Pin `typing_extensions` dependency to `4.5.0` to work around a pydantic bug [#3357](https://github.com/ethyca/fides/pull/3357)

### Changed

- Explicitly escape/unescape certain fields instead of using SafeStr [#3144](https://github.com/ethyca/fides/pull/3144)
- Updated DynamoDB icon [#3296](https://github.com/ethyca/fides/pull/3296)
- Increased default page size for the connection type endpoint to 100 [#3298](https://github.com/ethyca/fides/pull/3298)
- Data model around PrivacyExperiences to better keep Privacy Notices and Experiences in sync [#3292](https://github.com/ethyca/fides/pull/3292)
- UI calls to support new PrivacyExperiences data model [#3313](https://github.com/ethyca/fides/pull/3313)
- Ensure email connectors respect the `notifications.notification_service_type` app config property if set [#3355](https://github.com/ethyca/fides/pull/3355)
- Rework Delighted connector so the `survey_response` endpoint depends on the `person` endpoint [3385](https://github.com/ethyca/fides/pull/3385)
- Remove logging within the Celery creation function [#3303](https://github.com/ethyca/fides/pull/3303)
- Update how generic endpoint generation works [#3304](https://github.com/ethyca/fides/pull/3304)
- Restrict strack-trace logging when not in Dev mode [#3081](https://github.com/ethyca/fides/pull/3081)
- Refactor CSS variables for `fides-js` to match brandable color palette [#3321](https://github.com/ethyca/fides/pull/3321)
- Moved all of the dirs from `fides.api.ops` into `fides.api` [#3318](https://github.com/ethyca/fides/pull/3318)
- Put global settings for fides.js on privacy center settings [#3333](https://github.com/ethyca/fides/pull/3333)
- Changed `fides db migrate` to `fides db upgrade` [#3342](https://github.com/ethyca/fides/pull/3342)
- Add required notice key to privacy notices [#3337](https://github.com/ethyca/fides/pull/3337)
- Make Privacy Experience List public, and separate public endpoint rate limiting [#3339](https://github.com/ethyca/fides/pull/3339)

### Developer Experience

- Add dispatch event when publishing a non-prod tag [#3317](https://github.com/ethyca/fides/pull/3317)
- Add OpenAPI (Swagger) documentation for Fides Privacy Center API endpoints (/fides.js) [#3341](https://github.com/ethyca/fides/pull/3341)

### Removed

- Remove `fides export` command and backing code [#3256](https://github.com/ethyca/fides/pull/3256)

## [2.13.0](https://github.com/ethyca/fides/compare/2.12.1...2.13.0)

### Added

- Connector for DynamoDB [#2998](https://github.com/ethyca/fides/pull/2998)
- Access and erasure support for Amplitude [#2569](https://github.com/ethyca/fides/pull/2569)
- Access and erasure support for Gorgias [#2444](https://github.com/ethyca/fides/pull/2444)
- Privacy Experience Bulk Create, Bulk Update, and Detail Endpoints [#3185](https://github.com/ethyca/fides/pull/3185)
- Initial privacy experience UI [#3186](https://github.com/ethyca/fides/pull/3186)
- A JavaScript modal to copy a script tag for `fides.js` [#3238](https://github.com/ethyca/fides/pull/3238)
- Access and erasure support for OneSignal [#3199](https://github.com/ethyca/fides/pull/3199)
- Add the ability to "inject" location into `/fides.js` bundles and cache responses for one hour [#3272](https://github.com/ethyca/fides/pull/3272)
- Prevent column sorts from resetting when data changes [#3290](https://github.com/ethyca/fides/pull/3290)

### Changed

- Merge instances of RTK `createApi` into one instance for better cache invalidation [#3059](https://github.com/ethyca/fides/pull/3059)
- Update custom field definition uniqueness to be case insensitive name per resource type [#3215](https://github.com/ethyca/fides/pull/3215)
- Restrict where privacy notices of certain consent mechanisms must be displayed [#3195](https://github.com/ethyca/fides/pull/3195)
- Merged the `lib` submodule into the `api.ops` submodule [#3134](https://github.com/ethyca/fides/pull/3134)
- Merged duplicate privacy declaration components [#3254](https://github.com/ethyca/fides/pull/3254)
- Refactor client applications into a monorepo with turborepo, extract fides-js into a standalone package, and improve privacy-center to load configuration at runtime [#3105](https://github.com/ethyca/fides/pull/3105)

### Fixed

- Prevent ability to unintentionally show "default" Privacy Center configuration, styles, etc. [#3242](https://github.com/ethyca/fides/pull/3242)
- Fix broken links to docs site pages in Admin UI [#3232](https://github.com/ethyca/fides/pull/3232)
- Repoint legacy docs site links to the new and improved docs site [#3167](https://github.com/ethyca/fides/pull/3167)
- Fix Cookie House Privacy Center styles for fides deploy [#3283](https://github.com/ethyca/fides/pull/3283)
- Maintain casing differences within Snowflake datasets for proper DSR execution [#3245](https://github.com/ethyca/fides/pull/3245)

### Developer Experience

- Use prettier to format _all_ source files in client packages [#3240](https://github.com/ethyca/fides/pull/3240)

### Deprecated

- Deprecate `fides export` CLI command as it is moving to `fidesplus` [#3264](https://github.com/ethyca/fides/pull/3264)

## [2.12.1](https://github.com/ethyca/fides/compare/2.12.0...2.12.1)

### Changed

- Updated how Docker version checks are handled and added an escape-hatch [#3218](https://github.com/ethyca/fides/pull/3218)

### Fixed

- Datamap export mitigation for deleted taxonomy elements referenced by declarations [#3214](https://github.com/ethyca/fides/pull/3214)
- Update datamap columns each time the page is visited [#3211](https://github.com/ethyca/fides/pull/3211)
- Ensure inactive custom fields are not returned for datamap response [#3223](https://github.com/ethyca/fides/pull/3223)

## [2.12.0](https://github.com/ethyca/fides/compare/2.11.0...2.12.0)

### Added

- Access and erasure support for Aircall [#2589](https://github.com/ethyca/fides/pull/2589)
- Access and erasure support for Klaviyo [#2501](https://github.com/ethyca/fides/pull/2501)
- Page to edit or add privacy notices [#3058](https://github.com/ethyca/fides/pull/3058)
- Side navigation bar can now also have children navigation links [#3099](https://github.com/ethyca/fides/pull/3099)
- Endpoints for consent reporting [#3095](https://github.com/ethyca/fides/pull/3095)
- Added manage custom fields page behind feature flag [#3089](https://github.com/ethyca/fides/pull/3089)
- Custom fields table [#3097](https://github.com/ethyca/fides/pull/3097)
- Custom fields form modal [#3165](https://github.com/ethyca/fides/pull/3165)
- Endpoints to save the new-style Privacy Preferences with respect to a fides user device id [#3132](https://github.com/ethyca/fides/pull/3132)
- Support `privacy_declaration` as a resource type for custom fields [#3149](https://github.com/ethyca/fides/pull/3149)
- Expose `id` field of embedded `privacy_declarations` on `system` API responses [#3157](https://github.com/ethyca/fides/pull/3157)
- Access and erasure support for Unbounce [#2697](https://github.com/ethyca/fides/pull/2697)
- Support pseudonymous consent requests with `fides_user_device_id` [#3158](https://github.com/ethyca/fides/pull/3158)
- Update `fides_consent` cookie format [#3158](https://github.com/ethyca/fides/pull/3158)
- Add custom fields to the data use declaration form [#3197](https://github.com/ethyca/fides/pull/3197)
- Added fides user device id as a ProvidedIdentityType [#3131](https://github.com/ethyca/fides/pull/3131)

### Changed

- The `cursor` pagination strategy now also searches for data outside of the `data_path` when determining the cursor value [#3068](https://github.com/ethyca/fides/pull/3068)
- Moved Privacy Declarations associated with Systems to their own DB table [#3098](https://github.com/ethyca/fides/pull/3098)
- More tests on data use validation for privacy notices within the same region [#3156](https://github.com/ethyca/fides/pull/3156)
- Improvements to export code for bugfixes and privacy declaration custom field support [#3184](https://github.com/ethyca/fides/pull/3184)
- Enabled privacy notice feature flag [#3192](https://github.com/ethyca/fides/pull/3192)
- Updated TS types - particularly with new privacy notices [#3054](https://github.com/ethyca/fides/pull/3054)
- Make name not required on privacy declaration [#3150](https://github.com/ethyca/fides/pull/3150)
- Let Rule Targets allow for custom data categories [#3147](https://github.com/ethyca/fides/pull/3147)

### Removed

- Removed the warning about access control migration [#3055](https://github.com/ethyca/fides/pull/3055)
- Remove `customFields` feature flag [#3080](https://github.com/ethyca/fides/pull/3080)
- Remove notification banner from the home page [#3088](https://github.com/ethyca/fides/pull/3088)

### Fixed

- Fix a typo in the Admin UI [#3166](https://github.com/ethyca/fides/pull/3166)
- The `--local` flag is now respected for the `scan dataset db` command [#3096](https://github.com/ethyca/fides/pull/3096)
- Fixing issue where connectors with external dataset references would fail to save [#3142](https://github.com/ethyca/fides/pull/3142)
- Ensure privacy declaration IDs are stable across updates through system API [#3188](https://github.com/ethyca/fides/pull/3188)
- Fixed unit tests for saas connector type endpoints now that we have >50 [#3101](https://github.com/ethyca/fides/pull/3101)
- Fixed nox docs link [#3121](https://github.com/ethyca/fides/pull/3121/files)

### Developer Experience

- Update fides deploy to use a new database.load_samples setting to initialize sample Systems, Datasets, and Connections for testing [#3102](https://github.com/ethyca/fides/pull/3102)
- Remove support for automatically configuring messaging (Mailgun) & storage (S3) using `.env` with `nox -s "fides_env(test)"` [#3102](https://github.com/ethyca/fides/pull/3102)
- Add smoke tests for consent management [#3158](https://github.com/ethyca/fides/pull/3158)
- Added nox command that opens dev docs [#3082](https://github.com/ethyca/fides/pull/3082)

## [2.11.0](https://github.com/ethyca/fides/compare/2.10.0...2.11.0)

### Added

- Access support for Shippo [#2484](https://github.com/ethyca/fides/pull/2484)
- Feature flags can be set such that they cannot be modified by the user [#2966](https://github.com/ethyca/fides/pull/2966)
- Added the datamap UI to make it open source [#2988](https://github.com/ethyca/fides/pull/2988)
- Introduced a `FixedLayout` component (from the datamap UI) for pages that need to be a fixed height and scroll within [#2992](https://github.com/ethyca/fides/pull/2992)
- Added preliminary privacy notice page [#2995](https://github.com/ethyca/fides/pull/2995)
- Table for privacy notices [#3001](https://github.com/ethyca/fides/pull/3001)
- Added connector template endpoint [#2946](https://github.com/ethyca/fides/pull/2946)
- Query params on connection type endpoint to filter by supported action type [#2996](https://github.com/ethyca/fides/pull/2996)
- Scope restrictions for privacy notice table in the UI [#3007](https://github.com/ethyca/fides/pull/3007)
- Toggle for enabling/disabling privacy notices in the UI [#3010](https://github.com/ethyca/fides/pull/3010)
- Add endpoint to retrieve privacy notices grouped by their associated data uses [#2956](https://github.com/ethyca/fides/pull/2956)
- Support for uploading custom connector templates via the UI [#2997](https://github.com/ethyca/fides/pull/2997)
- Add a backwards-compatible workflow for saving and propagating consent preferences with respect to Privacy Notices [#3016](https://github.com/ethyca/fides/pull/3016)
- Empty state for privacy notices [#3027](https://github.com/ethyca/fides/pull/3027)
- Added Data flow modal [#3008](https://github.com/ethyca/fides/pull/3008)
- Update datamap table export [#3038](https://github.com/ethyca/fides/pull/3038)
- Added more advanced privacy center styling [#2943](https://github.com/ethyca/fides/pull/2943)
- Backend privacy experiences foundation [#3146](https://github.com/ethyca/fides/pull/3146)

### Changed

- Set `privacyDeclarationDeprecatedFields` flags to false and set `userCannotModify` to true [2987](https://github.com/ethyca/fides/pull/2987)
- Restored `nav-config` back to the admin-ui [#2990](https://github.com/ethyca/fides/pull/2990)
- Bumped supported Python versions to 3.10.11, 3.9.16, and 3.8.14 [#2936](https://github.com/ethyca/fides/pull/2936)
- Modify privacy center default config to only request email identities, and add validation preventing requesting both email & phone identities [#2539](https://github.com/ethyca/fides/pull/2539)
- SaaS connector icons are now dynamically loaded from the connector templates [#3018](https://github.com/ethyca/fides/pull/3018)
- Updated consentmechanism Enum to rename "necessary" to "notice_only" [#3048](https://github.com/ethyca/fides/pull/3048)
- Updated test data for Mongo, CLI [#3011](https://github.com/ethyca/fides/pull/3011)
- Updated the check for if a user can assign owner roles to be scope-based instead of role-based [#2964](https://github.com/ethyca/fides/pull/2964)
- Replaced menu in user management table with delete icon [#2958](https://github.com/ethyca/fides/pull/2958)
- Added extra fields to webhook payloads [#2830](https://github.com/ethyca/fides/pull/2830)

### Removed

- Removed interzone navigation logic now that the datamap UI and admin UI are one app [#2990](https://github.com/ethyca/fides/pull/2990)
- Remove the `unknown` state for generated datasets displaying on fidesplus [#2957](https://github.com/ethyca/fides/pull/2957)
- Removed datamap export API [#2999](https://github.com/ethyca/fides/pull/2999)

### Developer Experience

- Nox commands for git tagging to support feature branch builds [#2979](https://github.com/ethyca/fides/pull/2979)
- Changed test environment (`nox -s fides_env`) to run `fides deploy` for local testing [#3071](https://github.com/ethyca/fides/pull/3017)
- Publish git-tag specific docker images [#3050](https://github.com/ethyca/fides/pull/3050)

## [2.10.0](https://github.com/ethyca/fides/compare/2.9.2...2.10.0)

### Added

- Allow users to configure their username and password via the config file [#2884](https://github.com/ethyca/fides/pull/2884)
- Add authentication to the `masking` endpoints as well as accompanying scopes [#2909](https://github.com/ethyca/fides/pull/2909)
- Add an Organization Management page (beta) [#2908](https://github.com/ethyca/fides/pull/2908)
- Adds assigned systems to user management table [#2922](https://github.com/ethyca/fides/pull/2922)
- APIs to support Privacy Notice management (create, read, update) [#2928](https://github.com/ethyca/fides/pull/2928)

### Changed

- Improved standard layout for large width screens and polished misc. pages [#2869](https://github.com/ethyca/fides/pull/2869)
- Changed UI paths in the admin-ui [#2869](https://github.com/ethyca/fides/pull/2892)
  - `/add-systems/new` --> `/add-systems/manual`
  - `/system` --> `/systems`
- Added individual ID routes for systems [#2902](https://github.com/ethyca/fides/pull/2902)
- Deprecated adding scopes to users directly; you can only add roles. [#2848](https://github.com/ethyca/fides/pull/2848/files)
- Changed About Fides page to say "Fides Core Version:" over "Version". [#2899](https://github.com/ethyca/fides/pull/2899)
- Polish Admin UI header & navigation [#2897](https://github.com/ethyca/fides/pull/2897)
- Give new users a "viewer" role by default [#2900](https://github.com/ethyca/fides/pull/2900)
- Tie together save states for user permissions and systems [#2913](https://github.com/ethyca/fides/pull/2913)
- Removing payment types from Stripe connector params [#2915](https://github.com/ethyca/fides/pull/2915)
- Viewer role can now access a restricted version of the user management page [#2933](https://github.com/ethyca/fides/pull/2933)
- Change Privacy Center email placeholder text [#2935](https://github.com/ethyca/fides/pull/2935)
- Restricted setting Approvers as System Managers [#2891](https://github.com/ethyca/fides/pull/2891)
- Adds confirmation modal when downgrading user to "approver" role via Admin UI [#2924](https://github.com/ethyca/fides/pull/2924)
- Changed the toast message for new users to include access control info [#2939](https://github.com/ethyca/fides/pull/2939)
- Add Data Stewards to datamap export [#2962](https://github.com/ethyca/fides/pull/2962)

### Fixed

- Restricted Contributors from being able to create Owners [#2888](https://github.com/ethyca/fides/pull/2888)
- Allow for dynamic aspect ratio for logo on Privacy Center 404 [#2895](https://github.com/ethyca/fides/pull/2895)
- Allow for dynamic aspect ratio for logo on consent page [#2895](https://github.com/ethyca/fides/pull/2895)
- Align role dscription drawer of Admin UI with top nav: [#2932](https://github.com/ethyca/fides/pull/2932)
- Fixed error message when a user is assigned to be an approver without any systems [#2953](https://github.com/ethyca/fides/pull/2953)

### Developer Experience

- Update frontend npm packages (admin-ui, privacy-center, cypress-e2e) [#2921](https://github.com/ethyca/fides/pull/2921)

## [2.9.2](https://github.com/ethyca/fides/compare/2.9.1...2.9.2)

### Fixed

- Allow multiple data uses as long as their processing activity name is different [#2905](https://github.com/ethyca/fides/pull/2905)
- use HTML property, not text, when dispatching Mailchimp Transactional emails [#2901](https://github.com/ethyca/fides/pull/2901)
- Remove policy key from Privacy Center submission modal [#2912](https://github.com/ethyca/fides/pull/2912)

## [2.9.1](https://github.com/ethyca/fides/compare/2.9.0...2.9.1)

### Added

- Added Attentive erasure email connector [#2782](https://github.com/ethyca/fides/pull/2782)

### Changed

- Removed dataset based email connectors [#2782](https://github.com/ethyca/fides/pull/2782)
- Changed Auth0's authentication strategy from `bearer` to `oauth2_client_credentials` [#2820](https://github.com/ethyca/fides/pull/2820)
- renamed the privacy declarations field "Privacy declaration name (deprecated)" to "Processing Activity" [#711](https://github.com/ethyca/fidesplus/issues/711)

### Fixed

- Fixed issue where the scopes list passed into FidesUserPermission could get mutated with the total_scopes call [#2883](https://github.com/ethyca/fides/pull/2883)

### Removed

- removed the `privacyDeclarationDeprecatedFields` flag [#711](https://github.com/ethyca/fidesplus/issues/711)

## [2.9.0](https://github.com/ethyca/fides/compare/2.8.3...2.9.0)

### Added

- The ability to assign users as system managers for a specific system [#2714](https://github.com/ethyca/fides/pull/2714)
- New endpoints to add and remove users as system managers [#2726](https://github.com/ethyca/fides/pull/2726)
- Warning about access control migration to the UI [#2842](https://github.com/ethyca/fides/pull/2842)
- Adds Role Assignment UI [#2739](https://github.com/ethyca/fides/pull/2739)
- Add an automated migration to give users a `viewer` role [#2821](https://github.com/ethyca/fides/pull/2821)

### Changed

- Removed "progressive" navigation that would hide Admin UI tabs until Systems / Connections were configured [#2762](https://github.com/ethyca/fides/pull/2762)
- Added `system.privacy_declaration.name` to datamap response [#2831](https://github.com/ethyca/fides/pull/2831/files)

### Developer Experience

- Retired legacy `navV2` feature flag [#2762](https://github.com/ethyca/fides/pull/2762)
- Update Admin UI Layout to fill viewport height [#2812](https://github.com/ethyca/fides/pull/2812)

### Fixed

- Fixed issue where unsaved changes warning would always show up when running fidesplus [#2788](https://github.com/ethyca/fides/issues/2788)
- Fixed problem in datamap export with datasets that had been updated via SaaS instantiation [#2841](https://github.com/ethyca/fides/pull/2841)
- Fixed problem in datamap export with inconsistent custom field ordering [#2859](https://github.com/ethyca/fides/pull/2859)

## [2.8.3](https://github.com/ethyca/fides/compare/2.8.2...2.8.3)

### Added

- Serialise `bson.ObjectId` types in SAR data packages [#2785](https://github.com/ethyca/fides/pull/2785)

### Fixed

- Fixed issue where more than 1 populated custom fields removed a system from the datamap export [#2825](https://github.com/ethyca/fides/pull/2825)

## [2.8.2](https://github.com/ethyca/fides/compare/2.8.1...2.8.2)

### Fixed

- Resolved a bug that stopped custom fields populating the visual datamap [#2775](https://github.com/ethyca/fides/pull/2775)
- Patch appconfig migration to handle existing db record [#2780](https://github.com/ethyca/fides/pull/2780)

## [2.8.1](https://github.com/ethyca/fides/compare/2.8.0...2.8.1)

### Fixed

- Disabled hiding Admin UI based on user scopes [#2771](https://github.com/ethyca/fides/pull/2771)

## [2.8.0](https://github.com/ethyca/fides/compare/2.7.1...2.8.0)

### Added

- Add API support for messaging config properties [#2551](https://github.com/ethyca/fides/pull/2551)
- Access and erasure support for Kustomer [#2520](https://github.com/ethyca/fides/pull/2520)
- Added the `erase_after` field on collections to be able to set the order for erasures [#2619](https://github.com/ethyca/fides/pull/2619)
- Add a toggle to filter the system classification to only return those with classification data [#2700](https://github.com/ethyca/fides/pull/2700)
- Added backend role-based permissions [#2671](https://github.com/ethyca/fides/pull/2671)
- Access and erasure for Vend SaaS Connector [#1869](https://github.com/ethyca/fides/issues/1869)
- Added endpoints for storage and messaging config setup status [#2690](https://github.com/ethyca/fides/pull/2690)
- Access and erasure for Jira SaaS Connector [#1871](https://github.com/ethyca/fides/issues/1871)
- Access and erasure support for Delighted [#2244](https://github.com/ethyca/fides/pull/2244)
- Improve "Upload a new dataset YAML" [#1531](https://github.com/ethyca/fides/pull/2258)
- Input validation and sanitization for Privacy Request fields [#2655](https://github.com/ethyca/fides/pull/2655)
- Access and erasure support for Yotpo [#2708](https://github.com/ethyca/fides/pull/2708)
- Custom Field Library Tab [#527](https://github.com/ethyca/fides/pull/2693)
- Allow SendGrid template usage [#2728](https://github.com/ethyca/fides/pull/2728)
- Added ConnectorRunner to simplify SaaS connector testing [#1795](https://github.com/ethyca/fides/pull/1795)
- Adds support for Mailchimp Transactional as a messaging config [#2742](https://github.com/ethyca/fides/pull/2742)

### Changed

- Admin UI
  - Add flow for selecting system types when manually creating a system [#2530](https://github.com/ethyca/fides/pull/2530)
  - Updated forms for privacy declarations [#2648](https://github.com/ethyca/fides/pull/2648)
  - Delete flow for privacy declarations [#2664](https://github.com/ethyca/fides/pull/2664)
  - Add framework to have UI elements respect the user's scopes [#2682](https://github.com/ethyca/fides/pull/2682)
  - "Manual Webhook" has been renamed to "Manual Process". [#2717](https://github.com/ethyca/fides/pull/2717)
- Convert all config values to Pydantic `Field` objects [#2613](https://github.com/ethyca/fides/pull/2613)
- Add warning to 'fides deploy' when installed outside of a virtual environment [#2641](https://github.com/ethyca/fides/pull/2641)
- Redesigned the default/init config file to be auto-documented. Also updates the `fides init` logic and analytics consent logic [#2694](https://github.com/ethyca/fides/pull/2694)
- Change how config creation/import is handled across the application [#2622](https://github.com/ethyca/fides/pull/2622)
- Update the CLI aesthetics & docstrings [#2703](https://github.com/ethyca/fides/pull/2703)
- Updates Roles->Scopes Mapping [#2744](https://github.com/ethyca/fides/pull/2744)
- Return user scopes as an enum, as well as total scopes [#2741](https://github.com/ethyca/fides/pull/2741)
- Update `MessagingServiceType` enum to be lowercased throughout [#2746](https://github.com/ethyca/fides/pull/2746)

### Developer Experience

- Set the security environment of the fides dev setup to `prod` instead of `dev` [#2588](https://github.com/ethyca/fides/pull/2588)
- Removed unexpected default Redis password [#2666](https://github.com/ethyca/fides/pull/2666)
- Privacy Center
  - Typechecking and validation of the `config.json` will be checked for backwards-compatibility. [#2661](https://github.com/ethyca/fides/pull/2661)
- Combined conftest.py files [#2669](https://github.com/ethyca/fides/pull/2669)

### Fixed

- Fix support for "redis.user" setting when authenticating to the Redis cache [#2666](https://github.com/ethyca/fides/pull/2666)
- Fix error with the classify dataset feature flag not writing the dataset to the server [#2675](https://github.com/ethyca/fides/pull/2675)
- Allow string dates to stay strings in cache decoding [#2695](https://github.com/ethyca/fides/pull/2695)
- Admin UI
  - Remove Identifiability (Data Qualifier) from taxonomy editor [2684](https://github.com/ethyca/fides/pull/2684)
- FE: Custom field selections binding issue on Taxonomy tabs [#2659](https://github.com/ethyca/fides/pull/2693/)
- Fix Privacy Request Status when submitting a consent request when identity verification is required [#2736](https://github.com/ethyca/fides/pull/2736)

## [2.7.1](https://github.com/ethyca/fides/compare/2.7.0...2.7.1)

- Fix error with the classify dataset feature flag not writing the dataset to the server [#2675](https://github.com/ethyca/fides/pull/2675)

## [2.7.0](https://github.com/ethyca/fides/compare/2.6.6...2.7.0)

- Fides API

  - Access and erasure support for Braintree [#2223](https://github.com/ethyca/fides/pull/2223)
  - Added route to send a test message [#2585](https://github.com/ethyca/fides/pull/2585)
  - Add default storage configuration functionality and associated APIs [#2438](https://github.com/ethyca/fides/pull/2438)

- Admin UI

  - Custom Metadata [#2536](https://github.com/ethyca/fides/pull/2536)
    - Create Custom Lists
    - Create Custom Field Definition
    - Create custom fields from a the taxonomy editor
    - Provide a custom field value in a resource
    - Bulk edit custom field values [#2612](https://github.com/ethyca/fides/issues/2612)
    - Custom metadata UI Polish [#2624](https://github.com/ethyca/fides/pull/2625)

- Privacy Center

  - The consent config default value can depend on whether Global Privacy Control is enabled. [#2341](https://github.com/ethyca/fides/pull/2341)
  - When GPC is enabled, the UI indicates which data uses are opted out by default. [#2596](https://github.com/ethyca/fides/pull/2596)
  - `inspectForBrowserIdentities` now also looks for `ljt_readerID`. [#2543](https://github.com/ethyca/fides/pull/2543)

### Added

- Added new Wunderkind Consent Saas Connector [#2600](https://github.com/ethyca/fides/pull/2600)
- Added new Sovrn Email Consent Connector [#2543](https://github.com/ethyca/fides/pull/2543/)
- Log Fides version at startup [#2566](https://github.com/ethyca/fides/pull/2566)

### Changed

- Update Admin UI to show all action types (access, erasure, consent, update) [#2523](https://github.com/ethyca/fides/pull/2523)
- Removes legacy `verify_oauth_client` function [#2527](https://github.com/ethyca/fides/pull/2527)
- Updated the UI for adding systems to a new design [#2490](https://github.com/ethyca/fides/pull/2490)
- Minor logging improvements [#2566](https://github.com/ethyca/fides/pull/2566)
- Various form components now take a `stacked` or `inline` variant [#2542](https://github.com/ethyca/fides/pull/2542)
- UX fixes for user management [#2537](https://github.com/ethyca/fides/pull/2537)
- Updating Firebase Auth connector to mask the user with a delete instead of an update [#2602](https://github.com/ethyca/fides/pull/2602)

### Fixed

- Fixed bug where refreshing a page in the UI would result in a 404 [#2502](https://github.com/ethyca/fides/pull/2502)
- Usernames are case insensitive now and prevent all duplicates [#2487](https://github.com/ethyca/fides/pull/2487)
  - This PR contains a migration that deletes duplicate users and keeps the oldest original account.
- Update Logos for shipped connectors [#2464](https://github.com/ethyca/fides/pull/2587)
- Search field on privacy request page isn't working [#2270](https://github.com/ethyca/fides/pull/2595)
- Fix connection dropdown in integration table to not be disabled add system creation [#3589](https://github.com/ethyca/fides/pull/3589)

### Developer Experience

- Added new Cypress E2E smoke tests [#2241](https://github.com/ethyca/fides/pull/2241)
- New command `nox -s e2e_test` which will spin up the test environment and run true E2E Cypress tests against it [#2417](https://github.com/ethyca/fides/pull/2417)
- Cypress E2E tests now run in CI and are reported to Cypress Cloud [#2417](https://github.com/ethyca/fides/pull/2417)
- Change from `randomint` to `uuid` in mongodb tests to reduce flakiness. [#2591](https://github.com/ethyca/fides/pull/2591)

### Removed

- Remove feature flagged config wizard stepper from Admin UI [#2553](https://github.com/ethyca/fides/pull/2553)

## [2.6.6](https://github.com/ethyca/fides/compare/2.6.5...2.6.6)

### Changed

- Improve Readability for Custom Masking Override Exceptions [#2593](https://github.com/ethyca/fides/pull/2593)

## [2.6.5](https://github.com/ethyca/fides/compare/2.6.4...2.6.5)

### Added

- Added config properties to override database Engine parameters [#2511](https://github.com/ethyca/fides/pull/2511)
- Increased default pool_size and max_overflow to 50 [#2560](https://github.com/ethyca/fides/pull/2560)

## [2.6.4](https://github.com/ethyca/fides/compare/2.6.3...2.6.4)

### Fixed

- Fixed bug for SMS completion notification not being sent [#2526](https://github.com/ethyca/fides/issues/2526)
- Fixed bug where refreshing a page in the UI would result in a 404 [#2502](https://github.com/ethyca/fides/pull/2502)

## [2.6.3](https://github.com/ethyca/fides/compare/2.6.2...2.6.3)

### Fixed

- Handle case where legacy dataset has meta: null [#2524](https://github.com/ethyca/fides/pull/2524)

## [2.6.2](https://github.com/ethyca/fides/compare/2.6.1...2.6.2)

### Fixed

- Issue addressing missing field in dataset migration [#2510](https://github.com/ethyca/fides/pull/2510)

## [2.6.1](https://github.com/ethyca/fides/compare/2.6.0...2.6.1)

### Fixed

- Fix errors when privacy requests execute concurrently without workers [#2489](https://github.com/ethyca/fides/pull/2489)
- Enable saas request overrides to run in worker runtime [#2489](https://github.com/ethyca/fides/pull/2489)

## [2.6.0](https://github.com/ethyca/fides/compare/2.5.1...2.6.0)

### Added

- Added the `env` option to the `security` configuration options to allow for users to completely secure the API endpoints [#2267](https://github.com/ethyca/fides/pull/2267)
- Unified Fides Resources
  - Added a dataset dropdown selector when configuring a connector to link an existing dataset to the connector configuration. [#2162](https://github.com/ethyca/fides/pull/2162)
  - Added new datasetconfig.ctl_dataset_id field to unify fides dataset resources [#2046](https://github.com/ethyca/fides/pull/2046)
- Add new connection config routes that couple them with systems [#2249](https://github.com/ethyca/fides/pull/2249)
- Add new select/deselect all permissions buttons [#2437](https://github.com/ethyca/fides/pull/2437)
- Endpoints to allow a user with the `user:password-reset` scope to reset users' passwords. In addition, users no longer require a scope to edit their own passwords. [#2373](https://github.com/ethyca/fides/pull/2373)
- New form to reset a user's password without knowing an old password [#2390](https://github.com/ethyca/fides/pull/2390)
- Approve & deny buttons on the "Request details" page. [#2473](https://github.com/ethyca/fides/pull/2473)
- Consent Propagation
  - Add the ability to execute Consent Requests via the Privacy Request Execution layer [#2125](https://github.com/ethyca/fides/pull/2125)
  - Add a Mailchimp Transactional Consent Connector [#2194](https://github.com/ethyca/fides/pull/2194)
  - Allow defining a list of opt-in and/or opt-out requests in consent connectors [#2315](https://github.com/ethyca/fides/pull/2315)
  - Add a Google Analytics Consent Connector for GA4 properties [#2302](https://github.com/ethyca/fides/pull/2302)
  - Pass the GA Cookie from the Privacy Center [#2337](https://github.com/ethyca/fides/pull/2337)
  - Rename "user_id" to more specific "ga_client_id" [#2356](https://github.com/ethyca/fides/pull/2356)
  - Patch Google Analytics Consent Connector to delete by client_id [#2355](https://github.com/ethyca/fides/pull/2355)
  - Add a "skip_param_values option" to optionally skip when we are missing param values in the body [#2384](https://github.com/ethyca/fides/pull/2384)
  - Adds a new Universal Analytics Connector that works with the UA Tracking Id
- Adds intake and storage of Global Privacy Control Signal props for Consent [#2599](https://github.com/ethyca/fides/pull/2599)

### Changed

- Unified Fides Resources
  - Removed several fidesops schemas for DSR's in favor of updated Fideslang schemas [#2009](https://github.com/ethyca/fides/pull/2009)
  - Removed DatasetConfig.dataset field [#2096](https://github.com/ethyca/fides/pull/2096)
  - Updated UI dataset config routes to use new unified routes [#2113](https://github.com/ethyca/fides/pull/2113)
  - Validate request body on crud endpoints on upsert. Validate dataset data categories before save. [#2134](https://github.com/ethyca/fides/pull/2134/)
  - Updated test env setup and quickstart to use new endpoints [#2225](https://github.com/ethyca/fides/pull/2225)
- Consent Propagation
  - Privacy Center consent options can now be marked as `executable` in order to propagate consent requests [#2193](https://github.com/ethyca/fides/pull/2193)
  - Add support for passing browser identities to consent request patches [#2304](https://github.com/ethyca/fides/pull/2304)
- Update fideslang to 1.3.3 [#2343](https://github.com/ethyca/fides/pull/2343)
- Display the request type instead of the policy name on the request table [#2382](https://github.com/ethyca/fides/pull/2382)
- Make denial reasons required [#2400](https://github.com/ethyca/fides/pull/2400)
- Display the policy key on the request details page [#2395](https://github.com/ethyca/fides/pull/2395)
- Updated CSV export [#2452](https://github.com/ethyca/fides/pull/2452)
- Privacy Request approval now uses a modal [#2443](https://github.com/ethyca/fides/pull/2443)

### Developer Experience

- `nox -s test_env` has been replaced with `nox -s "fides_env(dev)"`
- New command `nox -s "fides_env(test)"` creates a complete test environment with seed data (similar to `fides_env(dev)`) but with the production fides image so the built UI can be accessed at `localhost:8080` [#2399](https://github.com/ethyca/fides/pull/2399)
- Change from code climate to codecov for coverage reporting [#2402](https://github.com/ethyca/fides/pull/2402)

### Fixed

- Home screen header scaling and responsiveness issues [#2200](https://github.com/ethyca/fides/pull/2277)
- Privacy Center identity inputs validate even when they are optional. [#2308](https://github.com/ethyca/fides/pull/2308)
- The PII toggle defaults to false and PII will be hidden on page load [#2388](https://github.com/ethyca/fides/pull/2388)
- Fixed a CI bug caused by git security upgrades [#2441](https://github.com/ethyca/fides/pull/2441)
- Privacy Center
  - Identity inputs validate even when they are optional. [#2308](https://github.com/ethyca/fides/pull/2308)
  - Submit buttons show loading state and disable while submitting. [#2401](https://github.com/ethyca/fides/pull/2401)
  - Phone inputs no longer request country SVGs from external domain. [#2378](https://github.com/ethyca/fides/pull/2378)
  - Input validation errors no longer change the height of modals. [#2379](https://github.com/ethyca/fides/pull/2379)
- Patch masking strategies to better handle null and non-string inputs [#2307](https://github.com/ethyca/fides/pull/2377)
- Renamed prod pushes tag to be `latest` for privacy center and sample app [#2401](https://github.com/ethyca/fides/pull/2407)
- Update firebase connector to better handle non-existent users [#2439](https://github.com/ethyca/fides/pull/2439)

## [2.5.1](https://github.com/ethyca/fides/compare/2.5.0...2.5.1)

### Developer Experience

- Allow db resets only if `config.dev_mode` is `True` [#2321](https://github.com/ethyca/fides/pull/2321)

### Fixed

- Added a feature flag for the recent dataset classification UX changes [#2335](https://github.com/ethyca/fides/pull/2335)

### Security

- Add a check to the catchall path to prevent returning paths outside of the UI directory [#2330](https://github.com/ethyca/fides/pull/2330)

### Developer Experience

- Reduce size of local Docker images by fixing `.dockerignore` patterns [#2360](https://github.com/ethyca/fides/pull/2360)

## [2.5.0](https://github.com/ethyca/fides/compare/2.4.0...2.5.0)

### Docs

- Update the docs landing page and remove redundant docs [#2184](https://github.com/ethyca/fides/pull/2184)

### Added

- Added the `user` command group to the CLI. [#2153](https://github.com/ethyca/fides/pull/2153)
- Added `Code Climate` test coverage uploads. [#2198](https://github.com/ethyca/fides/pull/2198)
- Added the connection key to the execution log [#2100](https://github.com/ethyca/fides/pull/2100)
- Added endpoints to retrieve DSR `Rule`s and `Rule Target`s [#2116](https://github.com/ethyca/fides/pull/2116)
- Added Fides version number to account dropdown in the UI [#2140](https://github.com/ethyca/fides/pull/2140)
- Add link to Classify Systems page in nav side bar [#2128](https://github.com/ethyca/fides/pull/2128)
- Dataset classification UI now polls for results [#2123](https://github.com/ethyca/fides/pull/2123)
- Update Privacy Center Icons [#1800](https://github.com/ethyca/fides/pull/2139)
- Privacy Center `fides-consent.js`:
  - `Fides.shopify` integration function. [#2152](https://github.com/ethyca/fides/pull/2152)
  - Dedicated folder for integrations.
  - `Fides.meta` integration function (fbq). [#2217](https://github.com/ethyca/fides/pull/2217)
- Adds support for Twilio email service (Sendgrid) [#2154](https://github.com/ethyca/fides/pull/2154)
- Access and erasure support for Recharge [#1709](https://github.com/ethyca/fides/pull/1709)
- Access and erasure support for Friendbuy Nextgen [#2085](https://github.com/ethyca/fides/pull/2085)

### Changed

- Admin UI Feature Flags - [#2101](https://github.com/ethyca/fides/pull/2101)
  - Overrides can be saved in the browser.
  - Use `NEXT_PUBLIC_APP_ENV` for app-specific environment config.
  - No longer use `react-feature-flags` library.
  - Can have descriptions. [#2243](https://github.com/ethyca/fides/pull/2243)
- Made privacy declarations optional when adding systems manually - [#2173](https://github.com/ethyca/fides/pull/2173)
- Removed an unclear logging message. [#2266](https://github.com/ethyca/fides/pull/2266)
- Allow any user with `user:delete` scope to delete other users [#2148](https://github.com/ethyca/fides/pull/2148)
- Dynamic imports of custom overrides and SaaS test fixtures [#2169](https://github.com/ethyca/fides/pull/2169)
- Added `AuthenticatedClient` to custom request override interface [#2171](https://github.com/ethyca/fides/pull/2171)
- Only approve the specific collection instead of the entire dataset, display only top 1 classification by default [#2226](https://github.com/ethyca/fides/pull/2226)
- Update sample project resources for `fides evaluate` usage in `fides deploy` [#2253](https://github.com/ethyca/fides/pull/2253)

### Removed

- Removed unused object_name field on s3 storage config [#2133](https://github.com/ethyca/fides/pull/2133)

### Fixed

- Remove next-auth from privacy center to fix JS console error [#2090](https://github.com/ethyca/fides/pull/2090)
- Admin UI - Added Missing ability to assign `user:delete` in the permissions checkboxes [#2148](https://github.com/ethyca/fides/pull/2148)
- Nav bug: clicking on Privacy Request breadcrumb takes me to Home instead of /privacy-requests [#497](https://github.com/ethyca/fides/pull/2141)
- Side nav disappears when viewing request details [#2129](https://github.com/ethyca/fides/pull/2155)
- Remove usage of load dataset button and other dataset UI modifications [#2149](https://github.com/ethyca/fides/pull/2149)
- Improve readability for exceptions raised from custom request overrides [#2157](https://github.com/ethyca/fides/pull/2157)
- Importing custom request overrides on server startup [#2186](https://github.com/ethyca/fides/pull/2186)
- Remove warning when env vars default to blank strings in docker-compose [#2188](https://github.com/ethyca/fides/pull/2188)
- Fix Cookie House purchase modal flashing 'Error' in title [#2274](https://github.com/ethyca/fides/pull/2274)
- Stop dependency from upgrading `packaging` to version with known issue [#2273](https://github.com/ethyca/fides/pull/2273)
- Privacy center config no longer requires `identity_inputs` and will use `email` as a default [#2263](https://github.com/ethyca/fides/pull/2263)
- No longer display remaining days for privacy requests in terminal states [#2292](https://github.com/ethyca/fides/pull/2292)

### Removed

- Remove "Create New System" button when viewing systems. All systems can now be created via the "Add systems" button on the home page. [#2132](https://github.com/ethyca/fides/pull/2132)

## [2.4.0](https://github.com/ethyca/fides/compare/2.3.1...2.4.0)

### Developer Experience

- Include a pre-check workflow that collects the pytest suite [#2098](https://github.com/ethyca/fides/pull/2098)
- Write to the application db when running the app locally. Write to the test db when running pytest [#1731](https://github.com/ethyca/fides/pull/1731)

### Changed

- Move the `fides.ctl.core.` and `fides.ctl.connectors` modules into `fides.core` and `fides.connectors` respectively [#2097](https://github.com/ethyca/fides/pull/2097)
- Fides: Skip cypress tests due to nav bar 2.0 [#2102](https://github.com/ethyca/fides/pull/2103)

### Added

- Adds new erasure policy for complete user data masking [#1839](https://github.com/ethyca/fides/pull/1839)
- New Fides Home page [#1864](https://github.com/ethyca/fides/pull/2050)
- Nav 2.0 - Replace form flow side navs with top tabs [#2037](https://github.com/ethyca/fides/pull/2050)
- Adds new erasure policy for complete user data masking [#1839](https://github.com/ethyca/fides/pull/1839)
- Added ability to use Mailgun templates when sending emails. [#2039](https://github.com/ethyca/fides/pull/2039)
- Adds SMS id verification for consent [#2094](https://github.com/ethyca/fides/pull/2094)

### Fixed

- Store `fides_consent` cookie on the root domain of the Privacy Center [#2071](https://github.com/ethyca/fides/pull/2071)
- Properly set the expire-time for verification codes [#2105](https://github.com/ethyca/fides/pull/2105)

## [2.3.1](https://github.com/ethyca/fides/compare/2.3.0...2.3.1)

### Fixed

- Resolved an issue where the root_user was not being created [#2082](https://github.com/ethyca/fides/pull/2082)

### Added

- Nav redesign with sidebar groups. Feature flagged to only be visible in dev mode until release. [#2030](https://github.com/ethyca/fides/pull/2047)
- Improved error handling for incorrect app encryption key [#2089](https://github.com/ethyca/fides/pull/2089)
- Access and erasure support for Friendbuy API [#2019](https://github.com/ethyca/fides/pull/2019)

## [2.3.0](https://github.com/ethyca/fides/compare/2.2.2...2.3.0)

### Added

- Common Subscriptions for app-wide data and feature checks. [#2030](https://github.com/ethyca/fides/pull/2030)
- Send email alerts on privacy request failures once the specified threshold is reached. [#1793](https://github.com/ethyca/fides/pull/1793)
- DSR Notifications (toast) [#1895](https://github.com/ethyca/fides/pull/1895)
- DSR configure alerts btn [#1895](https://github.com/ethyca/fides/pull/1895)
- DSR configure alters (FE) [#1895](https://github.com/ethyca/fides/pull/1895)
- Add a `usage` session to Nox to print full session docstrings. [#2022](https://github.com/ethyca/fides/pull/2022)

### Added

- Adds notifications section to toml files [#2026](https://github.com/ethyca/fides/pull/2060)

### Changed

- Updated to use `loguru` logging library throughout codebase [#2031](https://github.com/ethyca/fides/pull/2031)
- Do not always create a `fides.toml` by default [#2023](https://github.com/ethyca/fides/pull/2023)
- The `fideslib` module has been merged into `fides`, code redundancies have been removed [#1859](https://github.com/ethyca/fides/pull/1859)
- Replace 'ingress' and 'egress' with 'sources' and 'destinations' across UI [#2044](https://github.com/ethyca/fides/pull/2044)
- Update the functionality of `fides pull -a <filename>` to include _all_ resource types. [#2083](https://github.com/ethyca/fides/pull/2083)

### Fixed

- Timing issues with bulk DSR reprocessing, specifically when analytics are enabled [#2015](https://github.com/ethyca/fides/pull/2015)
- Error caused by running erasure requests with disabled connectors [#2045](https://github.com/ethyca/fides/pull/2045)
- Changes the SlowAPI ratelimiter's backend to use memory instead of Redis [#2054](https://github.com/ethyca/fides/pull/2058)

## [2.2.2](https://github.com/ethyca/fides/compare/2.2.1...2.2.2)

### Docs

- Updated the readme to use new new [docs site](http://docs.ethyca.com) [#2020](https://github.com/ethyca/fides/pull/2020)

### Deprecated

- The documentation site hosted in the `/docs` directory has been deprecated. All documentation updates will be hosted at the new [docs site](http://docs.ethyca.com) [#2020](https://github.com/ethyca/fides/pull/2020)

### Fixed

- Fixed mypy and pylint errors [#2013](https://github.com/ethyca/fides/pull/2013)
- Update connection test endpoint to be effectively non-blocking [#2000](https://github.com/ethyca/fides/pull/2000)
- Update Fides connector to better handle children with no access results [#2012](https://github.com/ethyca/fides/pull/2012)

## [2.2.1](https://github.com/ethyca/fides/compare/2.2.0...2.2.1)

### Added

- Add health check indicator for data flow scanning option [#1973](https://github.com/ethyca/fides/pull/1973)

### Changed

- The `celery.toml` is no longer used, instead it is a subsection of the `fides.toml` file [#1990](https://github.com/ethyca/fides/pull/1990)
- Update sample project landing page copy to be version-agnostic [#1958](https://github.com/ethyca/fides/pull/1958)
- `get` and `ls` CLI commands now return valid `fides` object YAML [#1991](https://github.com/ethyca/fides/pull/1991)

### Developer Experience

- Remove duplicate fastapi-caching and pin version. [#1765](https://github.com/ethyca/fides/pull/1765)

## [2.2.0](https://github.com/ethyca/fides/compare/2.1.0...2.2.0)

### Added

- Send email alerts on privacy request failures once the specified threshold is reached. [#1793](https://github.com/ethyca/fides/pull/1793)
- Add authenticated privacy request route. [#1819](https://github.com/ethyca/fides/pull/1819)
- Enable the onboarding flow [#1836](https://github.com/ethyca/fides/pull/1836)
- Access and erasure support for Fullstory API [#1821](https://github.com/ethyca/fides/pull/1821)
- Add function to poll privacy request for completion [#1860](https://github.com/ethyca/fides/pull/1860)
- Added rescan flow for the data flow scanner [#1844](https://github.com/ethyca/fides/pull/1844)
- Add rescan flow for the data flow scanner [#1844](https://github.com/ethyca/fides/pull/1844)
- Add Fides connector to support parent-child Fides deployments [#1861](https://github.com/ethyca/fides/pull/1861)
- Classification UI now polls for updates to classifications [#1908](https://github.com/ethyca/fides/pull/1908)

### Changed

- The organization info form step is now skipped if the server already has organization info. [#1840](https://github.com/ethyca/fides/pull/1840)
- Removed the description column from the classify systems page. [#1867](https://github.com/ethyca/fides/pull/1867)
- Retrieve child results during fides connector execution [#1967](https://github.com/ethyca/fides/pull/1967)

### Fixed

- Fix error in parent user creation seeding. [#1832](https://github.com/ethyca/fides/issues/1832)
- Fix DSR error due to unfiltered empty identities [#1901](https://github.com/ethyca/fides/pull/1907)

### Docs

- Remove documentation about no-longer used connection string override [#1824](https://github.com/ethyca/fides/pull/1824)
- Fix typo in headings [#1824](https://github.com/ethyca/fides/pull/1824)
- Update documentation to reflect configs necessary for mailgun, twilio_sms and twilio_email service types [#1846](https://github.com/ethyca/fides/pull/1846)

...

## [2.1.0](https://github.com/ethyca/fides/compare/2.0.0...2.1.0)

### Added

- Classification flow for system data flows
- Classification is now triggered as part of data flow scanning
- Include `ingress` and `egress` fields on system export and `datamap/` endpoint [#1740](https://github.com/ethyca/fides/pull/1740)
- Repeatable unique identifier for dataset fides_keys and metadata [#1786](https://github.com/ethyca/fides/pull/1786)
- Adds SMS support for identity verification notifications [#1726](https://github.com/ethyca/fides/pull/1726)
- Added phone number validation in back-end and react phone number form in Privacy Center [#1745](https://github.com/ethyca/fides/pull/1745)
- Adds SMS message template for all subject notifications [#1743](https://github.com/ethyca/fides/pull/1743)
- Privacy-Center-Cypress workflow for CI checks of the Privacy Center. [#1722](https://github.com/ethyca/fides/pull/1722)
- Privacy Center `fides-consent.js` script for accessing consent on external pages. [Details](/clients/privacy-center/packages/fides-consent/README.md)
- Erasure support for Twilio Conversations API [#1673](https://github.com/ethyca/fides/pull/1673)
- Webserver port can now be configured via the CLI command [#1858](https://github.com/ethyca/fides/pull/1858)

### Changed

- Optional dependencies are no longer used for 3rd-party connectivity. Instead they are used to isolate dangerous dependencies. [#1679](https://github.com/ethyca/fides/pull/1679)
- All Next pages now automatically require login. [#1670](https://github.com/ethyca/fides/pull/1670)
- Running the `webserver` command no longer prompts the user to opt out/in to analytics[#1724](https://github.com/ethyca/fides/pull/1724)

### Developer Experience

- Admin-UI-Cypress tests that fail in CI will now upload screen recordings for debugging. [#1728](https://github.com/ethyca/fides/pull/1728/files/c23e62fea284f7910028c8483feff893903068b8#r1019491323)
- Enable remote debugging from VSCode of live dev app [#1780](https://github.com/ethyca/fides/pull/1780)

### Removed

- Removed the Privacy Center `cookieName` config introduced in 2.0.0. [#1756](https://github.com/ethyca/fides/pull/1756)

### Fixed

- Exceptions are no longer raised when sending analytics on Windows [#1666](https://github.com/ethyca/fides/pull/1666)
- Fixed wording on identity verification modal in the Privacy Center [#1674](https://github.com/ethyca/fides/pull/1674)
- Update system fides_key tooltip text [#1533](https://github.com/ethyca/fides/pull/1685)
- Removed local storage parsing that is redundant with redux-persist. [#1678](https://github.com/ethyca/fides/pull/1678)
- Show a helpful error message if Docker daemon is not running during "fides deploy" [#1694](https://github.com/ethyca/fides/pull/1694)
- Allow users to query their own permissions, including root user. [#1698](https://github.com/ethyca/fides/pull/1698)
- Single-select taxonomy fields legal basis and special category can be cleared. [#1712](https://github.com/ethyca/fides/pull/1712)
- Fixes the issue where the security config is not properly loading from environment variables. [#1718](https://github.com/ethyca/fides/pull/1718)
- Fixes the issue where the CLI can't run without the config values required by the webserver. [#1811](https://github.com/ethyca/fides/pull/1811)
- Correctly handle response from adobe jwt auth endpoint as milliseconds, rather than seconds. [#1754](https://github.com/ethyca/fides/pull/1754)
- Fixed styling issues with the `EditDrawer` component. [#1803](https://github.com/ethyca/fides/pull/1803)

### Security

- Bumped versions of packages that use OpenSSL [#1683](https://github.com/ethyca/fides/pull/1683)

## [2.0.0](https://github.com/ethyca/fides/compare/1.9.6...2.0.0)

### Added

- Allow delete-only SaaS connector endpoints [#1200](https://github.com/ethyca/fides/pull/1200)
- Privacy center consent choices store a browser cookie. [#1364](https://github.com/ethyca/fides/pull/1364)
  - The format is generic. A reasonable set of defaults will be added later: [#1444](https://github.com/ethyca/fides/issues/1444)
  - The cookie name defaults to `fides_consent` but can be configured under `config.json > consent > cookieName`.
  - Each consent option can provide an array of `cookieKeys`.
- Individually select and reprocess DSRs that have errored [#1203](https://github.com/ethyca/fides/pull/1489)
- Bulk select and reprocess DSRs that have errored [#1205](https://github.com/ethyca/fides/pull/1489)
- Config Wizard: AWS scan results populate in system review forms. [#1454](https://github.com/ethyca/fides/pull/1454)
- Integrate rate limiter with Saas Connectors. [#1433](https://github.com/ethyca/fides/pull/1433)
- Config Wizard: Added a column selector to the scan results page of the config wizard [#1590](https://github.com/ethyca/fides/pull/1590)
- Config Wizard: Flow for runtime scanner option [#1640](https://github.com/ethyca/fides/pull/1640)
- Access support for Twilio Conversations API [#1520](https://github.com/ethyca/fides/pull/1520)
- Message Config: Adds Twilio Email/SMS support [#1519](https://github.com/ethyca/fides/pull/1519)

### Changed

- Updated mypy to version 0.981 and Python to version 3.10.7 [#1448](https://github.com/ethyca/fides/pull/1448)

### Developer Experience

- Repository dispatch events are sent to fidesctl-plus and fidesops-plus [#1263](https://github.com/ethyca/fides/pull/1263)
- Only the `docs-authors` team members are specified as `CODEOWNERS` [#1446](https://github.com/ethyca/fides/pull/1446)
- Updates the default local configuration to not defer tasks to a worker node [#1552](https://github.com/ethyca/fides/pull/1552/)
- Updates the healthcheck to return health status of connected Celery workers [#1588](https://github.com/ethyca/fides/pull/1588)

### Docs

- Remove the tutorial to prepare for new update [#1543](https://github.com/ethyca/fides/pull/1543)
- Add system management via UI documentation [#1541](https://github.com/ethyca/fides/pull/1541)
- Added DSR quickstart docs, restructured docs navigation [#1651](https://github.com/ethyca/fides/pull/1651)
- Update privacy request execution overview docs [#1258](https://github.com/ethyca/fides/pull/1490)

### Fixed

- Fixed system dependencies appearing as "N/A" in the datamap endpoint when there are no privacy declarations [#1649](https://github.com/ethyca/fides/pull/1649)

## [1.9.6](https://github.com/ethyca/fides/compare/1.9.5...1.9.6)

### Fixed

- Include systems without a privacy declaration on data map [#1603](https://github.com/ethyca/fides/pull/1603)
- Handle malformed tokens [#1523](https://github.com/ethyca/fides/pull/1523)
- Remove thrown exception from getAllPrivacyRequests method [#1592](https://github.com/ethyca/fides/pull/1593)
- Include systems without a privacy declaration on data map [#1603](https://github.com/ethyca/fides/pull/1603)
- After editing a dataset, the table will stay on the previously selected collection instead of resetting to the first one. [#1511](https://github.com/ethyca/fides/pull/1511)
- Fix redis `db_index` config issue [#1647](https://github.com/ethyca/fides/pull/1647)

### Docs

- Add unlinked docs and fix any remaining broken links [#1266](https://github.com/ethyca/fides/pull/1266)
- Update privacy center docs to include consent information [#1537](https://github.com/ethyca/fides/pull/1537)
- Update UI docs to include DSR countdown information and additional descriptions/filtering [#1545](https://github.com/ethyca/fides/pull/1545)

### Changed

- Allow multiple masking strategies to be specified when using fides as a masking engine [#1647](https://github.com/ethyca/fides/pull/1647)

## [1.9.5](https://github.com/ethyca/fides/compare/1.9.4...1.9.5)

### Added

- The database includes a `plus_system_scans` relation, to track the status and results of System Scanner executions in fidesctl-plus [#1554](https://github.com/ethyca/fides/pull/1554)

## [1.9.4](https://github.com/ethyca/fides/compare/1.9.2...1.9.4)

### Fixed

- After editing a dataset, the table will stay on the previously selected collection instead of resetting to the first one. [#1511](https://github.com/ethyca/fides/pull/1511)

## [1.9.2](https://github.com/ethyca/fides/compare/1.9.1...1.9.2)

### Deprecated

- Added a deprecation warning for the entire package [#1244](https://github.com/ethyca/fides/pull/1244)

### Added

- Dataset generation enhancements using Fides Classify for Plus users:

  - Integrate Fides Plus API into placeholder features introduced in 1.9.0. [#1194](https://github.com/ethyca/fides/pull/1194)

- Fides Admin UI:

  - Configure Connector after creation [#1204](https://github.com/ethyca/fides/pull/1356)

### Fixed

- Privacy Center:
  - Handle error on startup if server isn't running [#1239](https://github.com/ethyca/fides/pull/1239)
  - Fix styling issue with cards [#1240](https://github.com/ethyca/fides/pull/1240)
  - Redirect to index on consent save [#1238](https://github.com/ethyca/fides/pull/1238)

## [1.9.1](https://github.com/ethyca/fides/compare/1.9.0...1.9.1)

### Changed

- Update fideslang to v1.3.1 [#1136](https://github.com/ethyca/fides/pull/1136)

### Changed

- Update fideslang to v1.3.1 [#1136](https://github.com/ethyca/fides/pull/1136)

## [1.9.0](https://github.com/ethyca/fides/compare/1.8.6...1.9.0) - 2022-09-29

### Added

- Dataset generation enhancements using Fides Classify for Plus users:
  - Added toggle for enabling classify during generation. [#1057](https://github.com/ethyca/fides/pull/1057)
  - Initial implementation of API request to kick off classify, with confirmation modal. [#1069](https://github.com/ethyca/fides/pull/1069)
  - Initial Classification & Review status for generated datasets. [#1074](https://github.com/ethyca/fides/pull/1074)
  - Component for choosing data categories based on classification results. [#1110](https://github.com/ethyca/fides/pull/1110)
  - The dataset fields table shows data categories from the classifier (if available). [#1088](https://github.com/ethyca/fides/pull/1088)
  - The "Approve" button can be used to update the dataset with the classifier's suggestions. [#1129](https://github.com/ethyca/fides/pull/1129)
- System management UI:
  - New page to add a system via yaml [#1062](https://github.com/ethyca/fides/pull/1062)
  - Skeleton of page to add a system manually [#1068](https://github.com/ethyca/fides/pull/1068)
  - Refactor config wizard system forms to be reused for system management [#1072](https://github.com/ethyca/fides/pull/1072)
  - Add additional optional fields to system management forms [#1082](https://github.com/ethyca/fides/pull/1082)
  - Delete a system through the UI [#1085](https://github.com/ethyca/fides/pull/1085)
  - Edit a system through the UI [#1096](https://github.com/ethyca/fides/pull/1096)
- Cypress component testing [#1106](https://github.com/ethyca/fides/pull/1106)

### Changed

- Changed behavior of `load_default_taxonomy` to append instead of upsert [#1040](https://github.com/ethyca/fides/pull/1040)
- Changed behavior of adding privacy declarations to decouple the actions of the "add" and "next" buttons [#1086](https://github.com/ethyca/fides/pull/1086)
- Moved system related UI components from the `config-wizard` directory to the `system` directory [#1097](https://github.com/ethyca/fides/pull/1097)
- Updated "type" on SaaS config to be a simple string type, not an enum [#1197](https://github.com/ethyca/fides/pull/1197)

### Developer Experience

- Optional dependencies may have their version defined only once, in `optional-requirements.txt` [#1171](https://github.com/ethyca/fides/pull/1171)

### Docs

- Updated the footer links [#1130](https://github.com/ethyca/fides/pull/1130)

### Fixed

- Fixed the "help" link in the UI header [#1078](https://github.com/ethyca/fides/pull/1078)
- Fixed a bug in Data Category Dropdowns where checking i.e. `user.biometric` would also check `user.biometric_health` [#1126](https://github.com/ethyca/fides/pull/1126)

### Security

- Upgraded pymysql to version `1.0.2` [#1094](https://github.com/ethyca/fides/pull/1094)

## [1.8.6](https://github.com/ethyca/fides/compare/1.8.5...1.8.6) - 2022-09-28

### Added

- Added classification tables for Plus users [#1060](https://github.com/ethyca/fides/pull/1060)

### Fixed

- Fixed a bug where rows were being excluded from a data map [#1124](https://github.com/ethyca/fides/pull/1124)

## [1.8.5](https://github.com/ethyca/fides/compare/1.8.4...1.8.5) - 2022-09-21

### Changed

- Update fideslang to v1.3.0 [#1103](https://github.com/ethyca/fides/pull/1103)

## [1.8.4](https://github.com/ethyca/fides/compare/1.8.3...1.8.4) - 2022-09-09

### Added

- Initial system management page [#1054](https://github.com/ethyca/fides/pull/1054)

### Changed

- Deleting a taxonomy field with children will now cascade delete all of its children as well. [#1042](https://github.com/ethyca/fides/pull/1042)

### Fixed

- Fixed navigating directly to frontend routes loading index page instead of the correct static page for the route.
- Fix truncated evaluation error messages [#1053](https://github.com/ethyca/fides/pull/1053)

## [1.8.3](https://github.com/ethyca/fides/compare/1.8.2...1.8.3) - 2022-09-06

### Added

- Added more taxonomy fields that can be edited via the UI [#1000](https://github.com/ethyca/fides/pull/1000) [#1028](https://github.com/ethyca/fides/pull/1028)
- Added the ability to add taxonomy fields via the UI [#1019](https://github.com/ethyca/fides/pull/1019)
- Added the ability to delete taxonomy fields via the UI [#1006](https://github.com/ethyca/fides/pull/1006)
  - Only non-default taxonomy entities can be deleted [#1023](https://github.com/ethyca/fides/pull/1023)
- Prevent deleting taxonomy `is_default` fields and from adding `is_default=True` fields via the API [#990](https://github.com/ethyca/fides/pull/990).
- Added a "Custom" tag to distinguish user defined taxonomy fields from default taxonomy fields in the UI [#1027](https://github.com/ethyca/fides/pull/1027)
- Added initial support for enabling Fides Plus [#1037](https://github.com/ethyca/fides/pull/1037)
  - The `useFeatures` hook can be used to check if `plus` is enabled.
  - Navigating to/from the Data Map page is gated behind this feature.
  - Plus endpoints are served from the private Plus image.

### Fixed

- Fixed failing mypy tests [#1030](https://github.com/ethyca/fides/pull/1030)
- Fixed an issue where `fides push --diff` would return a false positive diff [#1026](https://github.com/ethyca/fides/pull/1026)
- Pinned pydantic version to < 1.10.0 to fix an error in finding referenced fides keys [#1045](https://github.com/ethyca/fides/pull/1045)

### Fixed

- Fixed failing mypy tests [#1030](https://github.com/ethyca/fides/pull/1030)
- Fixed an issue where `fides push --diff` would return a false positive diff [#1026](https://github.com/ethyca/fides/pull/1026)

### Docs

- Minor formatting updates to [Policy Webhooks](https://ethyca.github.io/fidesops/guides/policy_webhooks/) documentation [#1114](https://github.com/ethyca/fidesops/pull/1114)

### Removed

- Removed create superuser [#1116](https://github.com/ethyca/fidesops/pull/1116)

## [1.8.2](https://github.com/ethyca/fides/compare/1.8.1...1.8.2) - 2022-08-18

### Added

- Added the ability to edit taxonomy fields via the UI [#977](https://github.com/ethyca/fides/pull/977) [#1028](https://github.com/ethyca/fides/pull/1028)
- New column `is_default` added to DataCategory, DataUse, DataSubject, and DataQualifier tables [#976](https://github.com/ethyca/fides/pull/976)
- Added the ability to add taxonomy fields via the UI [#1019](https://github.com/ethyca/fides/pull/1019)
- Added the ability to delete taxonomy fields via the UI [#1006](https://github.com/ethyca/fides/pull/1006)
  - Only non-default taxonomy entities can be deleted [#1023](https://github.com/ethyca/fides/pull/1023)
- Prevent deleting taxonomy `is_default` fields and from adding `is_default=True` fields via the API [#990](https://github.com/ethyca/fides/pull/990).
- Added a "Custom" tag to distinguish user defined taxonomy fields from default taxonomy fields in the UI [#1027](https://github.com/ethyca/fides/pull/1027)

### Changed

- Upgraded base Docker version to Python 3.9 and updated all other references from 3.8 -> 3.9 [#974](https://github.com/ethyca/fides/pull/974)
- Prepend all database tables with `ctl_` [#979](https://github.com/ethyca/fides/pull/979)
- Moved the `admin-ui` code down one level into a `ctl` subdir [#970](https://github.com/ethyca/fides/pull/970)
- Extended the `/datamap` endpoint to include extra metadata [#992](https://github.com/ethyca/fides/pull/992)

## [1.8.1](https://github.com/ethyca/fides/compare/1.8.0...1.8.1) - 2022-08-08

### Deprecated

- The following environment variables have been deprecated, and replaced with the new environment variable names indicated below. To avoid breaking existing workflows, the deprecated variables are still respected in v1.8.1. They will be removed in a future release.
  - `FIDESCTL__API__DATABASE_HOST` --> `FIDESCTL__DATABASE__SERVER`
  - `FIDESCTL__API__DATABASE_NAME` --> `FIDESCTL__DATABASE__DB`
  - `FIDESCTL__API__DATABASE_PASSWORD` --> `FIDESCTL__DATABASE__PASSWORD`
  - `FIDESCTL__API__DATABASE_PORT` --> `FIDESCTL__DATABASE__PORT`
  - `FIDESCTL__API__DATABASE_TEST_DATABASE_NAME` --> `FIDESCTL__DATABASE__TEST_DB`
  - `FIDESCTL__API__DATABASE_USER` --> `FIDESCTL__DATABASE__USER`

### Developer Experience

- The included `docker-compose.yml` no longer references outdated ENV variables [#964](https://github.com/ethyca/fides/pull/964)

### Docs

- Minor release documentation now reflects the desired patch release process [#955](https://github.com/ethyca/fides/pull/955)
- Updated references to ENV variables [#964](https://github.com/ethyca/fides/pull/964)

### Fixed

- Deprecated config options will continue to be respected when set via environment variables [#965](https://github.com/ethyca/fides/pull/965)
- The git cache is rebuilt within the Docker container [#962](https://github.com/ethyca/fides/pull/962)
- The `wheel` pypi build no longer has a dirty version tag [#962](https://github.com/ethyca/fides/pull/962)
- Add setuptools to dev-requirements to fix versioneer error [#983](https://github.com/ethyca/fides/pull/983)

## [1.8.0](https://github.com/ethyca/fides/compare/1.7.1...1.8.0) - 2022-08-04

### Added

- Initial configuration wizard UI view
  - System scanning step: AWS credentials form and initial `generate` API usage.
  - System scanning results: AWS systems are stored and can be selected for review
- CustomInput type "password" with show/hide icon.
- Pull CLI command now checks for untracked/unstaged files in the manifests dir [#869](https://github.com/ethyca/fides/pull/869)
- Pull CLI command has a flag to pull missing files from the server [#895](https://github.com/ethyca/fides/pull/895)
- Add BigQuery support for the `generate` command and `/generate` endpoint [#814](https://github.com/ethyca/fides/pull/814) & [#917](https://github.com/ethyca/fides/pull/917)
- Added user auth tables [915](https://github.com/ethyca/fides/pull/915)
- Standardized API error parsing under `~/types/errors`
- Added taxonomy page to UI [#902](https://github.com/ethyca/fides/pull/902)
  - Added a nested accordion component for displaying taxonomy data [#910](https://github.com/ethyca/fides/pull/910)
- Add lru cache to get_config [927](https://github.com/ethyca/fides/pull/927)
- Add support for deprecated API config values [#959](https://github.com/ethyca/fides/pull/959)
- `fides` is now an alias for `fidesctl` as a CLI entrypoint [#926](https://github.com/ethyca/fides/pull/926)
- Add user auth routes [929](https://github.com/ethyca/fides/pull/929)
- Bump fideslib to 3.0.1 and remove patch code[931](https://github.com/ethyca/fides/pull/931)
- Update the `fidesctl` python package to automatically serve the UI [#941](https://github.com/ethyca/fides/pull/941)
- Add `push` cli command alias for `apply` and deprecate `apply` [943](https://github.com/ethyca/fides/pull/943)
- Add resource groups tagging api as a source of system generation [939](https://github.com/ethyca/fides/pull/939)
- Add GitHub Action to publish the `fidesctl` package to testpypi on pushes to main [#951](https://github.com/ethyca/fides/pull/951)
- Added configWizardFlag to ui to hide the config wizard when false [[#1453](https://github.com/ethyca/fides/issues/1453)

### Changed

- Updated the `datamap` endpoint to return human-readable column names as the first response item [#779](https://github.com/ethyca/fides/pull/779)
- Remove the `obscure` requirement from the `generate` endpoint [#819](https://github.com/ethyca/fides/pull/819)
- Moved all files from `fidesapi` to `fidesctl/api` [#885](https://github.com/ethyca/fides/pull/885)
- Moved `scan` and `generate` to the list of commands that can be run in local mode [#841](https://github.com/ethyca/fides/pull/841)
- Upgraded the base docker images from Debian Buster to Bullseye [#958](https://github.com/ethyca/fides/pull/958)
- Removed `ipython` as a dev-requirement [#958](https://github.com/ethyca/fides/pull/958)
- Webserver dependencies now come as a standard part of the package [#881](https://github.com/ethyca/fides/pull/881)
- Initial configuration wizard UI view
  - Refactored step & form results management to use Redux Toolkit slice.
- Change `id` field in tables from an integer to a string [915](https://github.com/ethyca/fides/pull/915)
- Update `fideslang` to `1.1.0`, simplifying the default taxonomy and adding `tags` for resources [#865](https://github.com/ethyca/fides/pull/865)
- Merge existing configurations with `fideslib` library [#913](https://github.com/ethyca/fides/pull/913)
- Moved frontend static files to `src/fidesctl/ui-build/static` [#934](https://github.com/ethyca/fides/pull/934)
- Replicated the error response handling from the `/validate` endpoint to the `/generate` endpoint [#911](https://github.com/ethyca/fides/pull/911)

### Developer Experience

- Remove `API_PREFIX` from fidesctl/core/utils.py and change references to `API_PREFIX` in fidesctl/api/reoutes/util.py [922](https://github.com/ethyca/fides/pull/922)

### Fixed

- Dataset field columns show all columns by default in the UI [#898](https://github.com/ethyca/fides/pull/898)
- Fixed the missing `.fides./` directory when locating the default config [#933](https://github.com/ethyca/fides/pull/933)

## [1.7.1](https://github.com/ethyca/fides/compare/1.7.0...1.7.1) - 2022-07-28

### Added

- Add datasets via YAML in the UI [#813](https://github.com/ethyca/fides/pull/813)
- Add datasets via database connection [#834](https://github.com/ethyca/fides/pull/834) [#889](https://github.com/ethyca/fides/pull/889)
- Add delete confirmation when deleting a field or collection from a dataset [#809](https://github.com/ethyca/fides/pull/809)
- Add ability to delete datasets from the UI [#827](https://github.com/ethyca/fides/pull/827)
- Add Cypress for testing [713](https://github.com/ethyca/fides/pull/833)
- Add datasets via database connection (UI only) [#834](https://github.com/ethyca/fides/pull/834)
- Add Okta support to the `/generate` endpoint [#842](https://github.com/ethyca/fides/pull/842)
- Add db support to `/generate` endpoint [849](https://github.com/ethyca/fides/pull/849)
- Added OpenAPI TypeScript client generation for the UI app. See the [README](/clients/admin-ui/src/types/api/README.md) for more details.

### Changed

- Remove the `obscure` requirement from the `generate` endpoint [#819](https://github.com/ethyca/fides/pull/819)

### Developer Experience

- When releases are published, dispatch a repository webhook event to ethyca/fidesctl-plus [#938](https://github.com/ethyca/fides/pull/938)

### Docs

- recommend/replace pip installs with pipx [#874](https://github.com/ethyca/fides/pull/874)

### Fixed

- CustomSelect input tooltips appear next to selector instead of wrapping to a new row.
- Datasets without the `third_country_transfer` will not cause the editing dataset form to not render.
- Fixed a build issue causing an `unknown` version of `fidesctl` to be installed in published Docker images [#836](https://github.com/ethyca/fides/pull/836)
- Fixed an M1-related SQLAlchemy bug [#816](https://github.com/ethyca/fides/pull/891)
- Endpoints now work with or without a trailing slash. [#886](https://github.com/ethyca/fides/pull/886)
- Dataset field columns show all columns by default in the UI [#898](https://github.com/ethyca/fides/pull/898)
- Fixed the `tag` specific GitHub Action workflows for Docker and publishing docs. [#901](https://github.com/ethyca/fides/pull/901)

## [1.7.0](https://github.com/ethyca/fides/compare/1.6.1...1.7.0) - 2022-06-23

### Added

- Added dependabot to keep dependencies updated
- A warning now issues for any orphan datasets as part of the `apply` command [543](https://github.com/ethyca/fides/pull/543)
- Initial scaffolding of management UI [#561](https://github.com/ethyca/fides/pull/624)
- A new `audit` command for `system` and `organization` resources, checking data map attribute compliance [#548](https://github.com/ethyca/fides/pull/548)
- Static UI assets are now built with the docker container [#663](https://github.com/ethyca/fides/issues/663)
- Host static files via fidesapi [#621](https://github.com/ethyca/fides/pull/621)
- A new `generate` endpoint to enable capturing systems from infrastructure from the UI [#642](https://github.com/ethyca/fides/pull/642)
- A new `datamap` endpoint to enable visualizing a data map from the UI [#721](https://github.com/ethyca/fides/pull/721)
- Management UI navigation bar [#679](https://github.com/ethyca/fides/issues/679)
- Management UI integration [#736](https://github.com/ethyca/fides/pull/736)
  - Datasets
  - Systems
  - Taxonomy (data categories)
- Initial dataset UI view [#768](https://github.com/ethyca/fides/pull/768)
  - Add interaction for viewing a dataset collection
  - Add column picker
  - Add a data category checklist tree
  - Edit/delete dataset fields
  - Edit/delete dataset collections
  - Edit datasets
  - Add a component for Identifiability tags
  - Add tooltips for help on forms
  - Add geographic location (third_country_transfers) country selection. Supported by new dependency `i18n-iso-countries`.
- Okta, aws and database credentials can now come from `fidesctl.toml` config [#694](https://github.com/ethyca/fides/pull/694)
- New `validate` endpoint to test aws and okta credentials [#722](https://github.com/ethyca/fides/pull/722)
- Initial configuration wizard UI view
  - Manual entry steps added (name and describe organization, pick entry route, and describe system manually including privacy declarations)
- A new image tagged `ethyca/fidesctl:dev` is published on each push to `main` [781](https://github.com/ethyca/fides/pull/781)
- A new cli command (`fidesctl sync`) [#765](https://github.com/ethyca/fides/pull/765)

### Changed

- Comparing server and CLI versions ignores `.dirty` only differences, and is quiet on success when running general CLI commands [621](https://github.com/ethyca/fides/pull/621)
- All endpoints now prefixed by `/api/v1` [#623](https://github.com/ethyca/fides/issues/623)
- Allow AWS credentials to be passed to `generate system` via the API [#645](https://github.com/ethyca/fides/pull/645)
- Update the export of a datamap to load resources from the server instead of a manifest directory [#662](https://github.com/ethyca/fides/pull/662)
- Refactor `export` to remove CLI specific uses from the core modules and load resources[#725](https://github.com/ethyca/fides/pull/725)
- Bump version of FastAPI in `setup.py` to 0.77.1 to match `optional-requirements.txt` [#734](https://github.com/ethyca/fides/pull/734)
- Docker images are now only built and pushed on tags to match when released to pypi [#740](https://github.com/ethyca/fides/pull/740)
- Okta resource scanning and generation now works with systems instead of datasets [#751](https://github.com/ethyca/fides/pull/751)

### Developer Experience

- Replaced `make` with `nox` [#547](https://github.com/ethyca/fides/pull/547)
- Removed usage of `fideslang` module in favor of new [external package](https://github.com/ethyca/fideslang) shared across projects [#619](https://github.com/ethyca/fides/issues/619)
- Added a UI service to the docker-compose deployment [#757](https://github.com/ethyca/fides/pull/757)
- `TestClient` defined in and shared across test modules via `conftest.py` [#759](https://github.com/ethyca/fides/pull/759)

### Docs

- Replaced all references to `make` with `nox` [#547](https://github.com/ethyca/fides/pull/547)
- Removed config/schemas page [#613](https://github.com/ethyca/fides/issues/613)
- Dataset UI and config wizard docs added ([https://github.com/ethyca/fides/pull/697](https://github.com/ethyca/fides/pull/697))
- The fides README now walks through generating a datamap [#746](https://github.com/ethyca/fides/pull/746)

### Fixed

- Updated `fideslog` to v1.1.5, resolving an issue where some exceptions thrown by the SDK were not handled as expected [#609](https://github.com/ethyca/fides/issues/609)
- Updated the webserver so that it won't fail if the database is inaccessible [#649](https://github.com/ethyca/fides/pull/649)
- Updated external tests to handle complex characters [#661](https://github.com/ethyca/fides/pull/661)
- Evaluations now properly merge the default taxonomy into the user-defined taxonomy [#684](https://github.com/ethyca/fides/pull/684)
- The CLI can now be run without installing the webserver components [#715](https://github.com/ethyca/fides/pull/715)

## [1.6.1](https://github.com/ethyca/fides/compare/1.6.0...1.6.1) - 2022-06-15

### Docs

- Updated `Release Steps`

### Fixed

- Resolved a failure with populating applicable data subject rights to a data map
- Handle invalid characters when generating a `fides_key` [#761](https://github.com/ethyca/fides/pull/761)

## [1.6.0](https://github.com/ethyca/fides/compare/1.5.3...1.6.0) - 2022-05-02

### Added

- ESLint configuration changes [#514](https://github.com/ethyca/fidesops/pull/514)
- User creation, update and permissions in the Admin UI [#511](https://github.com/ethyca/fidesops/pull/511)
- Yaml support for dataset upload [#284](https://github.com/ethyca/fidesops/pull/284)

### Breaking Changes

- Update masking API to take multiple input values [#443](https://github.com/ethyca/fidesops/pull/443)

### Docs

- DRP feature documentation [#520](https://github.com/ethyca/fidesops/pull/520)

## [1.4.2](https://github.com/ethyca/fidesops/compare/1.4.1...1.4.2) - 2022-05-12

### Added

- GET routes for users [#405](https://github.com/ethyca/fidesops/pull/405)
- Username based search on GET route [#444](https://github.com/ethyca/fidesops/pull/444)
- FIDESOPS\_\_DEV_MODE for Easier SaaS Request Debugging [#363](https://github.com/ethyca/fidesops/pull/363)
- Track user privileges across sessions [#425](https://github.com/ethyca/fidesops/pull/425)
- Add first_name and last_name fields. Also add them along with created_at to FidesUser response [#465](https://github.com/ethyca/fidesops/pull/465)
- Denial reasons for DSR and user `AuditLog` [#463](https://github.com/ethyca/fidesops/pull/463)
- DRP action to Policy [#453](https://github.com/ethyca/fidesops/pull/453)
- `CHANGELOG.md` file[#484](https://github.com/ethyca/fidesops/pull/484)
- DRP status endpoint [#485](https://github.com/ethyca/fidesops/pull/485)
- DRP exerise endpoint [#496](https://github.com/ethyca/fidesops/pull/496)
- Frontend for privacy request denial reaons [#480](https://github.com/ethyca/fidesops/pull/480)
- Publish Fidesops to Pypi [#491](https://github.com/ethyca/fidesops/pull/491)
- DRP data rights endpoint [#526](https://github.com/ethyca/fidesops/pull/526)

### Changed

- Converted HTTP Status Codes to Starlette constant values [#438](https://github.com/ethyca/fidesops/pull/438)
- SaasConnector.send behavior on ignore_errors now returns raw response [#462](https://github.com/ethyca/fidesops/pull/462)
- Seed user permissions in `create_superuser.py` script [#468](https://github.com/ethyca/fidesops/pull/468)
- User API Endpoints (update fields and reset user passwords) [#471](https://github.com/ethyca/fidesops/pull/471)
- Format tests with `black` [#466](https://github.com/ethyca/fidesops/pull/466)
- Extract privacy request endpoint logic into separate service for DRP [#470](https://github.com/ethyca/fidesops/pull/470)
- Fixing inconsistent SaaS connector integration tests [#473](https://github.com/ethyca/fidesops/pull/473)
- Add user data to login response [#501](https://github.com/ethyca/fidesops/pull/501)

### Breaking Changes

- Update masking API to take multiple input values [#443](https://github.com/ethyca/fidesops/pull/443)

### Docs

- Added issue template for documentation updates [#442](https://github.com/ethyca/fidesops/pull/442)
- Clarify masking updates [#464](https://github.com/ethyca/fidesops/pull/464)
- Added dark mode [#476](https://github.com/ethyca/fidesops/pull/476)

### Fixed

- Removed miradb test warning [#436](https://github.com/ethyca/fidesops/pull/436)
- Added missing import [#448](https://github.com/ethyca/fidesops/pull/448)
- Removed pypi badge pointing to wrong package [#452](https://github.com/ethyca/fidesops/pull/452)
- Audit imports and references [#479](https://github.com/ethyca/fidesops/pull/479)
- Switch to using update method on PUT permission endpoint [#500](https://github.com/ethyca/fidesops/pull/500)

### Developer Experience

- added isort as a CI check
- Include `tests/` in all static code checks (e.g. `mypy`, `pylint`)

### Changed

- Published Docker image does a clean install of Fidesctl
- `with_analytics` is now a decorator

### Fixed

- Third-Country formatting on Data Map
- Potential Duplication on Data Map
- Exceptions are no longer raised when sending `AnalyticsEvent`s on Windows
- Running `fidesctl init` now generates a `server_host` and `server_protocol`
  rather than `server_url`<|MERGE_RESOLUTION|>--- conflicted
+++ resolved
@@ -32,13 +32,9 @@
 
 ### Changed
 - Allow hiding systems via a `hidden` parameter and add two flags on the `/system` api endpoint; `show_hidden` and `dnd_relevant`, to display only systems with integrations [#5484](https://github.com/ethyca/fides/pull/5484)
-<<<<<<< HEAD
 - The CMP override `fides_privacy_policy_url` will now apply even if the `fides_override_language` doesn't match [#5515](https://github.com/ethyca/fides/pull/5515)
-
-=======
 - Updated POST taxonomy endpoints to handle creating resources without specifying fides_key [#5468](https://github.com/ethyca/fides/pull/5468)
 - Disabled connection pooling for task workers and added retries and keep-alive configurations for database connections [#5448](https://github.com/ethyca/fides/pull/5448)
->>>>>>> 30c44648
 
 ### Developer Experience
 - Fixing BigQuery integration tests [#5491](https://github.com/ethyca/fides/pull/5491)
