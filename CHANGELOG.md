--- conflicted
+++ resolved
@@ -40,11 +40,8 @@
 
 * Remove next-auth from privacy center to fix JS console error [#2090](https://github.com/ethyca/fides/pull/2090)
 * Nav bug: clicking on Privacy Request breadcrumb takes me to Home instead of /privacy-requests [#497](https://github.com/ethyca/fides/pull/2141)
-<<<<<<< HEAD
+* Side nav disappears when viewing request details [#2129](https://github.com/ethyca/fides/pull/2155)
 * Improve readability for exceptions raised from custom request overrides [#2157](https://github.com/ethyca/fides/pull/2157)
-=======
-* Side nav disappears when viewing request details [#2129](https://github.com/ethyca/fides/pull/2155)
->>>>>>> 903c06c8
 
 ### Removed
 
