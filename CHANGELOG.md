--- conflicted
+++ resolved
@@ -25,12 +25,9 @@
 
 ### Fixed
 - Remove the extra 'white-space: normal' CSS for FidesJS HTML descriptions [#4850](https://github.com/ethyca/fides/pull/4850)
-<<<<<<< HEAD
-- Fix handling of some ISO-3166 geolocation edge cases in Privacy Center /fides.js endpoint [#4858](https://github.com/ethyca/fides/pull/4858)
-=======
 - Ensure only GVL vendors from Compass are labeled as such [#4857](https://github.com/ethyca/fides/pull/4857)
 - Fixed data map report to display second level names from the taxonomy as primary (bold) label [#4856](https://github.com/ethyca/fides/pull/4856)
->>>>>>> 8751e3e6
+- Fix handling of some ISO-3166 geolocation edge cases in Privacy Center /fides.js endpoint [#4858](https://github.com/ethyca/fides/pull/4858)
 
 
 ### Changed
