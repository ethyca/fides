# Changelog

All notable changes to this project will be documented in this file.

The format is based on [Keep a Changelog](https://keepachangelog.com/en/)

The types of changes are:

- `Added` for new features.
- `Changed` for changes in existing functionality.
- `Developer Experience` for changes in developer workflow or tooling.
- `Deprecated` for soon-to-be removed features.
- `Docs` for documentation only changes.
- `Removed` for now removed features.
- `Fixed` for any bug fixes.
- `Security` in case of vulnerabilities.

Changes can also be flagged with a GitHub label for tracking purposes. The URL of the label should be put at the end of the entry. The possible labels are:
- https://github.com/ethyca/fides/labels/high-risk: to indicate that a change is a "high-risk" change that could potentially lead to unanticipated regressions or degradations
- https://github.com/ethyca/fides/labels/db-migration: to indicate that a given change includes a DB migration

## [Unreleased](https://github.com/ethyca/fides/compare/2.71.1...main)

### Added
- Added digest worker task model [#6688](https://github.com/ethyca/fides/pull/6688) https://github.com/ethyca/fides/labels/db-migration
- Added Manual Task Digest email templates and dispatch [#6691](https://github.com/ethyca/fides/pull/6691)

### Changed
- Bumped `fideslog` dependency to `1.2.14` [#6635](https://github.com/ethyca/fides/pull/6635)
<<<<<<< HEAD
- Updated `StagedResource.user_assigned_data_uses` to be nullable and have a null default [#6674](https://github.com/ethyca/fides/pull/6674)
- Allow selecting from all data uses for discovered assets in Action Center [#6668](https://github.com/ethyca/fides/pull/6668)
- Update UI to support for different consent compliance issues [#6680](https://github.com/ethyca/fides/pull/6680)
=======
- Changed default sort order for discovered assets from compliance status to asset name [#6704](https://github.com/ethyca/fides/pull/6704)
>>>>>>> 188e1062

### Fixed
- Fixed an issue where users were unable to cancel out of the Add New System dialog in Action Center [#6651](https://github.com/ethyca/fides/pull/6651)
- Fixed an issue where using pagination on the consent issues modal affects the results of the page [#6665](https://github.com/ethyca/fides/pull/6665)
- Fixed Action Center modal not closing after successfully adding a Compass System [#6669](https://github.com/ethyca/fides/pull/6669)
- Prevent stale data issues by clearing row selections when underlying data changes in Action Center tables [#6673](https://github.com/ethyca/fides/pull/6673)
- Returning a user-friendly message when attempting to delete datasets linked to an integration [#6663](https://github.com/ethyca/fides/pull/6663)
- Fixed an issue where updating an Experience in Admin UI could potentially result in a browser error [#6676](https://github.com/ethyca/fides/pull/6676)
- Fixed a bug that prevented users from removing categories of consent from web monitor resources [#6679](https://github.com/ethyca/fides/pull/6679)
- Fixed some toast notifications in Action Center to truncate long asset and system names [#6692](https://github.com/ethyca/fides/pull/6692)
- Fixed an issue where columns were inconsistent in the Integrations' Monitor table [#6682](https://github.com/ethyca/fides/pull/6682)
- Fixed custom fields on the system data use form being nonfunctional [#6657](https://github.com/ethyca/fides/pull/6657)
- Fixed expanded categories of consent table cells auto-collapsing in Action Center when adding new values [#6690](https://github.com/ethyca/fides/pull/6690)
- Fixed an issue where adding a category of consent moved the item off-page in Action Center [#6704](https://github.com/ethyca/fides/pull/6704)

## [2.71.1](https://github.com/ethyca/fides/compare/2.71.0...2.71.1)

### Added
- Added digest conditional dependency SQL model [#6627](https://github.com/ethyca/fides/pull/6627) https://github.com/ethyca/fides/labels/db-migration
- Adds support for dynamic vendor disclosure in Fides UI [#6593](https://github.com/ethyca/fides/pull/6593) https://github.com/ethyca/fides/labels/db-migration
- Added async polling for SaaS integrations [#6566](https://github.com/ethyca/fides/pull/6566) https://github.com/ethyca/fides/labels/db-migration

### Changed
- Updated `StagedResource.user_assigned_data_uses` to be nullable and have a null default [#6674](https://github.com/ethyca/fides/pull/6674) https://github.com/ethyca/fides/labels/db-migration
- Allow selecting from all data uses for discovered assets in Action Center [#6668](https://github.com/ethyca/fides/pull/6668)

### Fixed
- Fix compliance issue warning button showing when you don't have the Consent status featured flag enabled [#6677](https://github.com/ethyca/fides/pull/6677)

## [2.71.0](https://github.com/ethyca/fides/compare/2.70.5...2.71.0)

### Added
- Added `Not applicable` and `Pre-consent` as new `ConsentStatus` labels in the UI [#6571](https://github.com/ethyca/fides/pull/6571)
- Add indexes for classifications and user_assigned_data_categories columns from stagedresource table [#6612](https://github.com/ethyca/fides/pull/6612) https://github.com/ethyca/fides/labels/db-migration
- Added a ConditionalDependency base class that Manual tasks now inherits from. This sets up a base for digest conditional dependencies. [#6613](https://github.com/ethyca/fides/pull/6613)
- Added condition to sql orm translator functionality. [#6578](https://github.com/ethyca/fides/pull/6578)
- Added model for digest configuration. [#6616](https://github.com/ethyca/fides/pull/6616) https://github.com/ethyca/fides/labels/db-migration
- Added Deadline, Completed On, Last Updated to Privacy Request CSV [#6621](https://github.com/ethyca/fides/pull/6621)
- Add OAuth2 support for connection configurations [#6614](https://github.com/ethyca/fides/pull/6614)
- Added new classifier alpha screen [6639](https://github.com/ethyca/fides/pull/6639)

### Changed
- Update `pymssql` dependency from 2.3.4 to 2.3.7 [#6601](https://github.com/ethyca/fides/pull/6601)
- Systems inventory page now displays GVL deleted systems [#6602](https://github.com/ethyca/fides/pull/6602)
- After creating a new integration it now redirects you to the integration detail page [#6605](https://github.com/ethyca/fides/pull/6605)
- Add permission for "Approver" role to create privacy requests and show as "Submitted by" in the Admin UI [#6606](https://github.com/ethyca/fides/pull/6606)
- Updated consent compliance issue labels & tooltips. Improved the way the consent issue modal is opened. [#6615](https://github.com/ethyca/fides/pull/6615)
- Updated manual task configuration UI from a table to a list view [#6632](https://github.com/ethyca/fides/pull/6632)
- Action type column of Privacy Request CSV to show all request policy types separated by `+` [6621](https://github.com/ethyca/fides/pull/6621)
- Privacy Center now supports certain HTML if `FIDES_PRIVACY_CENTER__ALLOW_HTML_DESCRIPTION` is set [#6643](https://github.com/ethyca/fides/pull/6643)

### Developer Experience
- Trigger fidesplus CI actions on pushes to `main` in Fides [#6592](https://github.com/ethyca/fides/pull/6592)
- Improved readability and maintainability around DSR packages and improved test coverage [#6540](https://github.com/ethyca/fides/pull/6540)

### Fixed
- Fixed FidesJS banner's Acknowledge button incorrectly overriding GPC settings [#6660](https://github.com/ethyca/fides/pull/6660)
- Fix an issue where approver users wouldn't see the manual tasks associated with a privacy request from the detail view [#6638](https://github.com/ethyca/fides/pull/6638)

## [2.70.5](https://github.com/ethyca/fides/compare/2.70.3...2.70.5)

### Fixed
- Encode GPC subsection in GPP string whenever supported by the section (e.g. usnat, usca) [#6633](https://github.com/ethyca/fides/pull/6633)
- Enforce required location validation on privacy-request POST when configured via Privacy Center/property config [#6646](https://github.com/ethyca/fides/pull/6646)

## [2.70.4](https://github.com/ethyca/fides/compare/2.70.3...2.70.4)

### Fixed
- Fixed query to retrieve a `PrivacyNotice`'s cookies [#6636](https://github.com/ethyca/fides/pull/6636)

## [2.70.3](https://github.com/ethyca/fides/compare/2.70.2...2.70.3)

### Fixed
- Fixed an error on trying to submit optional integer fields in the integration form [#6626](https://github.com/ethyca/fides/pull/6626)

### [2.70.2](https://github.com/ethyca/fides/compare/2.70.1...2.70.2)

- This tag is intentionally skipped. Changes intended for this version are included in 2.70.3.

## [2.70.1](https://github.com/ethyca/fides/compare/2.70.0...2.70.1)

### Added
- Added SRV and SSL support for MongoDB [#6590](https://github.com/ethyca/fides/pull/6590)

### Fixed
- Location field submission and display for privacy requests [#6619](https://github.com/ethyca/fides/pull/6619)
- Fix column sizing bug [#6620](https://github.com/ethyca/fides/pull/6620)
- Fixed an issue that allowed new taxonomy items to be submitted multiple times [#6609](https://github.com/ethyca/fides/pull/6609)
- Fix misc location displays [#6600](https://github.com/ethyca/fides/pull/6600)
- Incorrect location display in system inventory screen [#6598](https://github.com/ethyca/fides/pull/6598)
- Inconsistent location values displayed on action center [#6599](https://github.com/ethyca/fides/pull/6599)

## [2.70.0](https://github.com/ethyca/fides/compare/2.69.2...2.70.0)

### Added
- Added new `WebMonitorGroupJob` model and table to store web monitor scan data [#6542](https://github.com/ethyca/fides/pull/6542) https://github.com/ethyca/fides/labels/db-migration
- Added new values to `ConsentStatus` enum [#6562](https://github.com/ethyca/fides/pull/6562) https://github.com/ethyca/fides/labels/db-migration
- Added a messaging provider configuration page to the Admin UI [#6213](https://github.com/ethyca/fides/pull/6213)
- Added event audits for taxonomy actions [#6564](https://github.com/ethyca/fides/pull/6564)
- Added `ClassificationBenchmark` model and table to store classification benchmark records [#6569](https://github.com/ethyca/fides/pull/6569) https://github.com/ethyca/fides/labels/db-migration

### Changed
- Changed "Recent activity" tab to "Added" in Action Center for improved clarity [#6565](https://github.com/ethyca/fides/pull/6565)
- Request manager screen now shows loader while waiting for sets of results [#6552](https://github.com/ethyca/fides/pull/6552)
- Request manager screen now persists pagination parameters to URL [#6552](https://github.com/ethyca/fides/pull/6552)
- Request manager screen no longer persists search to local storage and instead populates URL parameters [#6552](https://github.com/ethyca/fides/pull/6552)
- Request manager CSV Download now flattens the subject identity object to comma separated columns [#6563](https://github.com/ethyca/fides/pull/6563)
- Request manager CSV Download now flattens the custom privacy request fields object to comma separated columns [#6563](https://github.com/ethyca/fides/pull/6563)

### Deprecated
- DSR 2.0 is deprecated. New requests will be created using DSR 3.0 only. Existing DSR 2.0 requests will continue to process until completion. [#6458](https://github.com/ethyca/fides/pull/6458)

### Fixed
- Fix search within language picker in admin-ui [#6550](https://github.com/ethyca/fides/pull/6550)
- Fix translations for TCF not loading correctly in certain cases [#6557](https://github.com/ethyca/fides/pull/6557) [#6587](https://github.com/ethyca/fides/pull/6587)
- Removed unnecessary ability to link systems with website integrations. [#6554](https://github.com/ethyca/fides/pull/6554)
- Better TCF overlay behavior when no vendors are configured [#6556](https://github.com/ethyca/fides/pull/6556)
- Fix bug in oauth authorization success toast [#6572](https://github.com/ethyca/fides/pull/6572)
- Fix expadable tag cell for locations in notices page of admin-ui [#6559](https://github.com/ethyca/fides/pull/6559)
- Request manager screen date range now respects timezones [#6552](https://github.com/ethyca/fides/pull/6552)
- Request manager screen will no longer silently filter results by prior searches [#6552](https://github.com/ethyca/fides/pull/6552)
- Request manager CSV download link is now cleaned up making memory leaks in Admin UI less likely [#6552](https://github.com/ethyca/fides/pull/6552)
- Fix custom logos in external task portal [#6573](https://github.com/ethyca/fides/pull/6573)
- TCF alert rendering incorrectly during react lifecycle [#6582](https://github.com/ethyca/fides/pull/6582)

### Removed
- Remove "expand/collapse all" menu on privacy notice locations [#6581](https://github.com/ethyca/fides/pull/6581)

## [2.69.2](https://github.com/ethyca/fides/compare/2.69.1...2.69.2)

### Fixed
- Decode S3 storage URLs when building object keys for streaming attachments into download packages [#6541](https://github.com/ethyca/fides/pull/6541)
- Enables the exclude domains field in the website monitor config. [#6544](https://github.com/ethyca/fides/pull/6544)
- Region table value displayed correctly and Location select only allowing valid values [#6545](https://github.com/ethyca/fides/pull/6545)
- Adds safeguards when encountering rate limit errors upon instantiation [#6546](https://github.com/ethyca/fides/pull/6546)

## [2.69.1](https://github.com/ethyca/fides/compare/2.69.0...2.69.1)

### Added
- Added the ability to selectively redact dataset, collection, and field names in DSR packages [#6487](https://github.com/ethyca/fides/pull/6487)
- Added system group functionality to systems table [#6453](https://github.com/ethyca/fides/pull/6453)

### Security
- Changed session invalidation logic to end all sessions for a user when their password has been changed [CVE-2025-57766](https://github.com/ethyca/fides/security/advisories/GHSA-rpw8-82v9-3q87)
- Fixed OAuth scope privilege escalation vulnerability that allowed clients to create or update other OAuth clients with unauthorized scopes [CVE-2025-57817](https://github.com/ethyca/fides/security/advisories/GHSA-hjfh-p8f5-24wr)
- Added stricter rate limiting to authentication endpoints to mitigate against brute force attacks. [CVE-2025-57815](https://github.com/ethyca/fides/security/advisories/GHSA-7q62-r88r-j5gw)
- Adds Redis-driven rate limiting across all endpoints [CVE-2025-57816](https://github.com/ethyca/fides/security/advisories/GHSA-fq34-xw6c-fphf)


### Changed
- Improved column width handling in Action Center tables [#6496](https://github.com/ethyca/fides/pull/6496)

## [2.69.0](https://github.com/ethyca/fides/compare/2.68.0...2.69.0)

### Added
- Added models for generic taxonomy support (Fidesplus) [#6421](https://github.com/ethyca/fides/pull/6421)
- Added LocationSelect component and additional utilities for displaying location [#6478](https://github.com/ethyca/fides/pull/6478)
- Added UI for conditional manual task creation feature [#6431](https://github.com/ethyca/fides/pull/6431)
- Added streaming attachment capabilities for access packages. [#6474](https://github.com/ethyca/fides/pull/6474)
- Added tokenized redirect for streaming enabled access package downloads. [#6489](https://github.com/ethyca/fides/pull/6489)
- Pagination is persisted to the URL on the Consent Report Page [#6504](https://github.com/ethyca/fides/pull/6504)

### Changed
- Manual Tasks now check conditional dependencies and either skip or wait for input based on the evaluation.[#6440](https://github.com/ethyca/fides/pull/6440)
- Changed Fides.js banner title attributes for better SEO + a11y support [#6470](https://github.com/ethyca/fides/pull/6470)
- Test Website Monitors now show the brand image and a "test monitor" tag [#6476](https://github.com/ethyca/fides/pull/6476)
- Privacy Request runner will now also check for awaiting input tags as part of `poll_for_exited_privacy_request_tasks` [#6471](https://github.com/ethyca/fides/pull/6471)
- Added async polling queue for API integrations [#6435](https://github.com/ethyca/fides/pull/6435)
- Updated Admin UI to poll during non-terminal task statuses [#6493](https://github.com/ethyca/fides/pull/6493)
- Moved Organization Management and SSO out of beta [#6495](https://github.com/ethyca/fides/pull/6494)
- Updated data lineage nodes styling to use neutral color scheme for improved visual consistency [#6505](https://github.com/ethyca/fides/pull/6505)
- Removed total from Consent Report page until Cursor Pagination is added, this solves broken loads when there is a large amount of consent data [#6504](https://github.com/ethyca/fides/pull/6504)

### Fixed
- Erasure Request finalization [#6493](https://github.com/ethyca/fides/pull/6493)
- DSR finalization UI tweaks [#6514](https://github.com/ethyca/fides/pull/6514)
- Account for Timezone on Consent Report page [#6504](https://github.com/ethyca/fides/pull/6504)

### Developer Experience
- Refactored table column header menu functionality to use column-level menu property instead of custom header cell components [#6481](https://github.com/ethyca/fides/pull/6481)
- Migrated Popover components from Chakra to Ant Design in Admin UI [#6488](https://github.com/ethyca/fides/pull/6488)
- Added new npm task for Admin UI that enables optimized Cypress testing with API server connectivity during local development [#6483](https://github.com/ethyca/fides/pull/6483)
- Added reusable table system with URL synchronization and Ant Design integration for standardized table behavior and deep linking support [#6447](https://github.com/ethyca/fides/pull/6447)
- Refactored Action Center tables to use new standardized table state management hooks [#6349](https://github.com/ethyca/fides/pull/6349)

### Fixed
- Fixed bug with non-applicable notices being saved as opted in in Fides.js [#6490](https://github.com/ethyca/fides/pull/6490)
- Handle missing GVL in TCF experience by displaying an error message instead of infinite spinners. [#6472](https://github.com/ethyca/fides/pull/6472)
- Prevent edits for assets that have been ignored in the Action Center [#6485](https://github.com/ethyca/fides/pull/6485)

## [2.68.0](https://github.com/ethyca/fides/compare/2.67.2...2.68.0)

### Added
- Improved logging of underlying errors when raising generic exceptions [#6420](https://github.com/ethyca/fides/pull/6420)
- Manual Task Graph Tasks now receive data from any nodes referenced by their conditional dependencies. [#6402](https://github.com/ethyca/fides/pull/6402)
- Added PrivacyCenterSettings to the config. [#6349](https://github.com/ethyca/fides/pull/6439)
- Added DSR task conditional operators list types and data type/operator compatibility [#6429](https://github.com/ethyca/fides/pull/6429)
- Added visual checkmark feedback and screen reader announcements for consent button interactions [#6451](https://github.com/ethyca/fides/pull/6451)
- Added field to privacy center configuration to support location collection in privacy center actions [#6432](https://github.com/ethyca/fides/pull/6432)
- Added execution log when DSR enters awaiting_email_send status [#6462](https://github.com/ethyca/fides/pull/6462)

### Changed
- Improved data extraction for object fields to return complete data structures instead of empty containers in data package when no nested fields where specified [#6424](https://github.com/ethyca/fides/pull/6424)
- Replaced some duplicated data formatting functionality with a single utility function. Additional maintainability updates on Manual Tasks. [#6390](https://github.com/ethyca/fides/pull/6390)
- Improved privacy request detail UI in smaller screens [#6437](https://github.com/ethyca/fides/pull/6437)
- Refactored ancestor links creation to support bulk creation for multiple staged resources in a single operation [#6426](https://github.com/ethyca/fides/pull/6426)
- Optimized StagedResource ancestors() and descendants() methods [#6444](https://github.com/ethyca/fides/pull/6444)
- Improved UI for manual task configuration & manual tasks table [#6454](https://github.com/ethyca/fides/pull/6454)
- Data migration to update `.` in `MonitorConfig.key`s to `_` and update all references to these values [#6441](https://github.com/ethyca/fides/pull/6441) https://github.com/ethyca/fides/labels/db-migration https://github.com/ethyca/fides/labels/high-risk
- Standardized DB engine config and allowed `pool_pre_ping` to be configurable on all engines, with default of `True` [#6434](https://github.com/ethyca/fides/pull/6434)

### Developer Experience
- Switching from Vault to 1password for SaaS test credentials [#6363](https://github.com/ethyca/fides/pull/6363)
- Add `nox -s dev -- workers-all` and rename `worker-other` [#6445](https://github.com/ethyca/fides/pull/6445)
- Upgraded PostgreSQL from version 12 to 16 and Redis from version 6.2 to 8.0 in local development and test environments [#6456](https://github.com/ethyca/fides/pull/6456)

### Fixed
- Fixed an issue with the preview while creating a new TCF Experience in the AdminUI [#6428](https://github.com/ethyca/fides/pull/6428)
- Fixed link in Manage Secure Access modal [#6436](https://github.com/ethyca/fides/pull/6436)
- Fixed some CI testing gaps [#6419](https://github.com/ethyca/fides/pull/6419)
- Fixed a bug where providing an invalid `fides_string` as an override caused GPP to fail to initialize [#6452](https://github.com/ethyca/fides/pull/6452)
- Fixed encoding of privacy request filters and CSV export parameters. [#6449](https://github.com/ethyca/fides/pull/6449)


## [2.67.2](https://github.com/ethyca/fides/compare/2.67.1...2.67.2)

### Changed
- Configured AWS S3 role assumption in client creation code so that all uses support role assumption [#6443](https://github.com/ethyca/fides/pull/6443)



## [2.67.1](https://github.com/ethyca/fides/compare/2.67.0...2.67.1)

### Added
- Added protection against multiple FidesJS script loading on the same page with configurable override option [#6416](https://github.com/ethyca/fides/pull/6416)

### Fixed
- Fix default tab not being set in the integration detail page for Manual Tasks integrations [#6417](https://github.com/ethyca/fides/pull/6417)


## [2.67.0](https://github.com/ethyca/fides/compare/2.66.2...2.67.0)

### Added
- Added the ability to edit more fields for GVL vendors [#6341](https://github.com/ethyca/fides/pull/6341)
- Added `release_version` to the global `window.Fides` object in FidesJS [#6239](https://github.com/ethyca/fides/pull/6239)
- Added new Conditional Dependencies and Evaluator data structures for eventual use with Manual Tasks on DSRs. [#6354](https://github.com/ethyca/fides/pull/6354)
- Added a memory watcher for Celery tasks on Privacy Requests and a configuration to enable (memory_watchdog_enabled) [#6375](https://github.com/ethyca/fides/pull/6375)
- Added display of special-purpose-only vendors in a separate list within the FidesJS overlay. [#6358](https://github.com/ethyca/fides/pull/6358)
- Added Manual Task Conditional Dependencies table [#6356](https://github.com/ethyca/fides/pull/6356)
- Added record counts to the privacy request event log entries in the Admin UI [#6374](https://github.com/ethyca/fides/pull/6374)
- Added traditional Chinese support to FidesJS [#6372](https://github.com/ethyca/fides/pull/6372)
- Added support for Internal Respondent users to manage their own profile and change password [#6377] (https://github.com/ethyca/fides/pull/6377)
- Introduce manual finalization step in privacy request lifecycle [#6301](https://github.com/ethyca/fides/pull/6301) https://github.com/ethyca/fides/labels/db-migration
- Added vendor id to the vendors page [#6348](https://github.com/ethyca/fides/pull/6348)
- Added filtering and sorting capabilities to discovered assets table in action center [#6401](https://github.com/ethyca/fides/pull/6401)

### Changed
- Removes `data-testid` attributes from FidesJS production builds [#6351](https://github.com/ethyca/fides/pull/6351)
- Optimized BigQuery deletions by issuing only a single delete statement per partition [#6340](https://github.com/ethyca/fides/pull/6340)
- Increased the limit for dataset configurations from 50 to 1000 on the integration config page [#6367](https://github.com/ethyca/fides/pull/6367)
- Updates the API so respondents will only be able to see their own user info [#6368](https://github.com/ethyca/fides/pull/6368)
- Moved masking secrets from Redis to database [#6002](https://github.com/ethyca/fides/pull/6002)
- Pass `IS_TEST` build parameter to Dockfile for dev builds to preserve dev `data-testid` attributes [#6382] (https://github.com/ethyca/fides/pull/6382)
- Migrated datamap lineage visualization from Cytoscape.js to ReactFlow with Dagre layout engine [#6381](https://github.com/ethyca/fides/pull/6381)
- Created new module for ManualTaskAddress and updated ManualTaskGraphTask functionality using unique constraints on ManualTask parent_entity. [#6383](https://github.com/ethyca/fides/pull/6383)
- Enhanced privacy request handling with retry limits and cancellation logic for interrupted tasks [#6396](https://github.com/ethyca/fides/pull/6396)
- Collections with missing tables are now skipped instead of causing privacy requests to error [#6397](https://github.com/ethyca/fides/pull/6397)


### Developer Experience
- Migrated Action Center tables to Ant Design [#6349](https://github.com/ethyca/fides/pull/6349)

### Fixed
- Fixed an issue where row selections in Action Center tables did not persist across pages [#6357](https://github.com/ethyca/fides/pull/6357)
- Fixed bug where an error toast appeared in a privacy request page when running Fides OSS [#6364](https://github.com/ethyca/fides/pull/6364)
- Enhanced TCF API loading and failure handling [#6387](https://github.com/ethyca/fides/pull/6387)
- Escaping column names with spaces for BigQuery [#6380](https://github.com/ethyca/fides/pull/6380)
- Fixed horizontal scroll appearing in the privacy request detail page when datasets with very long names are used [#6389](https://github.com/ethyca/fides/pull/6389)
- Fixed performance issues with large dataset traversals [#6353](https://github.com/ethyca/fides/pull/6353)
- Fixing S3 KMS presigned URLs by configuring signature version 4 for all S3 client connections [#6365](https://github.com/ethyca/fides/pull/6365)

## [2.66.2](https://github.com/ethyca/fides/compare/2.66.1...2.66.2)

### Fixed
- Fixed an issue where the Data Detection & Discovery pages were missing some filter parameters for the results [#6394](https://github.com/ethyca/fides/pull/6394)

## [2.66.1](https://github.com/ethyca/fides/compare/2.66.0...2.66.1)

### Added
- Added traditional Chinese support to FidesJS [#6372](https://github.com/ethyca/fides/pull/6372)

## [2.66.0](https://github.com/ethyca/fides/compare/2.65.2...2.66.0)

### Added
- Replaced Asset's `with_consent` field with the enum `consent_status` field and added indexes to the `StagedResource` table [#6287](https://github.com/ethyca/fides/pull/6287)
- New 'Internal Respondent' user role that only has access to complete their assigned manual tasks [#6329](https://github.com/ethyca/fides/pull/6329)
- Added consent status to the Action Center, including a new discovery status column and a details modal for assets detected without consent [#6283](https://github.com/ethyca/fides/pull/6283)
- Added new option to FidesJS to change default tab in TCF modal [#6338](https://github.com/ethyca/fides/pull/6338)
- Added new entries for manual task completion in the activity tab of a privacy request [#6345](https://github.com/ethyca/fides/pull/6345)

### Changed
- Viewer users can now view/complete their assigned manual tasks [#6329](https://github.com/ethyca/fides/pull/6329)
- Updated the attachment list to distinguish internal attachment and attachments for the access package [#6344](https://github.com/ethyca/fides/pull/6344)
- Changed behavior of beta feature flags to persist across user login sessions


### Developer Experience
- Migrate tabs to Ant Design [#6260](https://github.com/ethyca/fides/pull/6260)
- Refactored GPP utility functions to reduce code duplication and improve maintainability [#6318](https://github.com/ethyca/fides/pull/6318)
- Upgraded RollupJS to latest version for FidesJS builds [#6330](https://github.com/ethyca/fides/pull/6330)

### Fixed
- Fixed FidesJS GPP to use national section when a supported US state has no specific notices and approach is set to both. [#6307](https://github.com/ethyca/fides/pull/6307)
- Fixed taxonomy search behavior to include label and value text
- Fixed FidesJS to use consistent served_notice_history_id across all consent flows for improved analytics correlation [#6312](https://github.com/ethyca/fides/pull/6312)
- Fixed Detection & Discovery menu items showing in the UI to users without the required permissions [#6337](https://github.com/ethyca/fides/pull/6337)
- Fixed bug where FidesJS modals wouldn't scroll on very short screens [#6327](https://github.com/ethyca/fides/pull/6327)

## [2.65.2](https://github.com/ethyca/fides/compare/2.65.1...2.65.2)

### Fixed
- Fixed hanging test privacy requests by removing all logger calls from `get_cache` [#6328](https://github.com/ethyca/fides/pull/6328)

## [2.65.1](https://github.com/ethyca/fides/compare/2.65.0...2.65.1)

### Changed
- Improvements to Generic Erasure Email Integrations so email batch jobs run with a Redis lock and execution time is configurable [#6316](https://github.com/ethyca/fides/pull/6316)
- Privacy Center now only disables `custom-fides.css` polling when it receives a 404. It will continue to poll after receiving other HTTP Status Codes [#6319](https://github.com/ethyca/fides/pull/6319)
- Privacy Center now retries when it receives an error HTTP Status code while retrieving `custom-fides.css` [#6319](https://github.com/ethyca/fides/pull/6319)
- Manual tasks table will now filter by the logged in user by default [#6317](https://github.com/ethyca/fides/pull/6317)

## [2.65.0](https://github.com/ethyca/fides/compare/2.64.2...2.65.0)

### Added
- Added single select and multiselect custom field support to Privacy Center forms [#6232](https://github.com/ethyca/fides/pull/6232)
- Added ManualTaskInstance and ManualTaskSubmission models, foundational for manual DSRs [#6212](https://github.com/ethyca/fides/pull/6212) https://github.com/ethyca/fides/labels/db-migration
- Expose shopify() interface on Fides within docs [#6269](https://github.com/ethyca/fides/pull/6269)
- Added a new time-based partitioning spec to simplify BigQuery partition definitions [#6182](https://github.com/ethyca/fides/pull/6182)
- Added new Manual Tasks integration with UI for resolving manual tasks [#6290](https://github.com/ethyca/fides/pull/6290)
- Added manual tasks to DSR execution (Fidesplus) [#6261](https://github.com/ethyca/fides/pull/6261)
- Added an `extract_for_execution_log` postprocessor for SaaS integrations [#6201](https://github.com/ethyca/fides/pull/6201)
- Added Masking Strategy `preserve` for preserving original field values while adding them to masking payloads [#6295](https://github.com/ethyca/fides/pull/6295)
- Added `fides_legacy_event` configuration option to control deprecated event dispatching for backward compatibility [#6249](https://github.com/ethyca/fides/pull/6249)
- Added user_id field to the ManualTaskLog model and implemented request-scoped user tracking using contextvars [#6296](https://github.com/ethyca/fides/pull/6296)
- Ability to prefill Privacy Center fields with query parameters [#6271](https://github.com/ethyca/fides/pull/6271)


### Changed
- Update FastAPI to 0.115.2 for starlette 0.40.0 [#6244](https://github.com/ethyca/fides/pull/6244)
- Refactored fides-js SDK to use React Context for global state management and simplified consent updating method [#6257](https://github.com/ethyca/fides/pull/6257)
- Update Shopify integration so that we do not pass consent keys to Shopify with undefined values [#6270](https://github.com/ethyca/fides/pull/6270)
- Privacy Center visitors can get validation feedback by pressing submit [#6271](https://github.com/ethyca/fides/pull/6271)

### Developer Experience
- Updated SQLAlchemy models to match the contents of the Alembic migrations [#6262](https://github.com/ethyca/fides/pull/6262)

### Fixed
- Fixed an accessibility issue where tooltips could not be triggered by keyboard focus. [#6276](https://github.com/ethyca/fides/pull/6276)
- Fixed accessibility issues with text contrast and interactive Tags in Admin UI. [#6278](https://github.com/ethyca/fides/pull/6278)
- Improved FidesJS banner dialog accessibility by providing proper ARIA roles, states, and regions. [#6291](https://github.com/ethyca/fides/pull/6291)
- Improved FidesJS accessibility by giving HTML rendered links more prominent styling [#6293](https://github.com/ethyca/fides/pull/6293)
- Fixed an issue in FidesJS where "IAB TCF" badges were misaligned when translation changed from English. [#6294](https://github.com/ethyca/fides/pull/6294)
- Appropriately expose Shopify interface docs [#6284](https://github.com/ethyca/fides/pull/6284)
- Ensure dataset API serialization does not block main server thread [#6310](https://github.com/ethyca/fides/pull/6310)
- Update admin UI to query for `minimal` dataset representation when only minimal information is needed [#6310](https://github.com/ethyca/fides/pull/6310)

## [2.64.2](https://github.com/ethyca/fides/compare/2.64.1...2.64.2)

### Fixed
- Fixed a bug where number fields in integration forms were un-editable [#6275](https://github.com/ethyca/fides/pull/6275)

## [2.64.1](https://github.com/ethyca/fides/compare/2.64.0...2.64.1)

### Fixed
- Fixed Postgres Monitor's usage of SSL Mode [#6247](https://github.com/ethyca/fides/pull/6247)


## [2.64.0](https://github.com/ethyca/fides/compare/2.63.3...2.64.0)

### Added
- Added support for Salesforce custom object monitoring using Helios [#6096](https://github.com/ethyca/fides/pull/6096)
- Added ManualTaskConfig and ManualTaskConfigField models, foundational for for ManualDSRs [#6208](https://github.com/ethyca/fides/pull/6208) https://github.com/ethyca/fides/labels/db-migration
- Adds config for sale_of_data default in Fides Shopify integration [#6233](https://github.com/ethyca/fides/pull/6233)
- Added detailed trigger tracking to all FidesJS events including element type, label, and interaction origin [#6229](https://github.com/ethyca/fides/pull/6229)
- Added validation for URLs in website integration forms [#6230](https://github.com/ethyca/fides/pull/6230)
- Adds Janus SDK enum to PrivacyRequestSource [#6243](https://github.com/ethyca/fides/pull/6243)

### Changed
- Integrations detail page now includes a setup guide component. [#6096](https://github.com/ethyca/fides/pull/6096)
- Minor improvements to Redis read-only connections [#6227](https://github.com/ethyca/fides/pull/6227)

### Fixed
- Added missing "Awaiting email send" status to privacy request statuses [#6218](https://github.com/ethyca/fides/pull/6218)
- Fixed FidesJS AMD module loading conflicts when RequireJS or other AMD loaders are present [#6210](https://github.com/ethyca/fides/pull/6210)
- Fixed the system integration form formatting dataset references incorrectly [#6225](https://github.com/ethyca/fides/pull/6225)
- Fixed a bug with pagination on the action center tables [#6231](https://github.com/ethyca/fides/pull/6231)
- Ensured that property ID is always included when saving consent in fides.js [#6238](https://github.com/ethyca/fides/pull/6238)


## [2.63.3](https://github.com/ethyca/fides/compare/2.63.2...2.63.3)

### Changed
- Updated the `re-classify` button to avoid sending `monitored` fields back to classification [#6236](https://github.com/ethyca/fides/pull/6236)


## [2.63.2](https://github.com/ethyca/fides/compare/2.63.1...2.63.2)

### Added
- AWS SES notification service now supports assumed roles through environment variable configuration through `FIDES__CREDENTIALS__NOTIFICATIONS__AWS_SES_ASSUME_ROLE_ARN` [#6206](https://github.com/ethyca/fides/pull/6206)
- Added Fides-Client header to http logger middleware [#6195](https://github.com/ethyca/fides/pull/6195)
- Added settings for read-only Redis instance [#6217](https://github.com/ethyca/fides/pull/6217)

### Changed
- TCF Banners will no longer resurface on reload after dismissal [#6200](https://github.com/ethyca/fides/pull/6200)
- Earlier initialization strategy for Shopify integration [#6202](https://github.com/ethyca/fides/pull/6202)
- Upgraded GPP library to `3.1.7` and added support for Oregon section [#6215](https://github.com/ethyca/fides/pull/6215)


## [2.63.1](https://github.com/ethyca/fides/compare/2.63.0...2.63.1)
- Added support for large (>1GB) database columns by writing the contents to external storage [#6199](https://github.com/ethyca/fides/pull/6199)
- Added `MonitorTask` and `MonitorTaskExecutionLog` models and db tables [#6178](https://github.com/ethyca/fides/pull/6178) https://github.com/ethyca/fides/labels/db-migration
- Added ManualTask and ManualTaskReference models, foundational for for ManualDSRs [#6205](https://github.com/ethyca/fides/pull/6205) https://github.com/ethyca/fides/labels/db-migration

## [2.63.0](https://github.com/ethyca/fides/compare/2.62.0...2.63.0)

### Added
- Added ability to add internal comments to privacy requests [#6165](https://github.com/ethyca/fides/pull/6165)
- Attachments can now be stored with GCS [#6161](https://github.com/ethyca/fides/pull/6161)
- Attachments can now retrieve their content as well as their download urls [#6169 ](https://github.com/ethyca/fides/pull/6169)
- Added pagination support to integrations list page for better navigation with large datasets [#6184](https://github.com/ethyca/fides/pull/6184)
- Shared monitor config model [#6167](https://github.com/ethyca/fides/pull/6167)
- Added data_sales to Shopify consent_map [#6169](https://github.com/ethyca/fides/pull/6189)
- Added new user types respondent and external_respondent [#6177](https://github.com/ethyca/fides/pull/6177) https://github.com/ethyca/fides/labels/db-migration
- Added Execution logging for uploading Access Packages [#6191](https://github.com/ethyca/fides/pull/6191)
- Added UI for creating shared monitor configurations [#6188](https://github.com/ethyca/fides/pull/6188)
- Added StagedResourceAncestor table to support dynamic `child_diff_statuses` calculations [#6185](https://github.com/ethyca/fides/pull/6185) https://github.com/ethyca/fides/labels/high-risk https://github.com/ethyca/fides/labels/db-migration

### Changed
- Deprecated `FidesInitialized` event and added `FidesConsentLoaded` and `FidesReady` events for more granular initialization state handling [#6181](https://github.com/ethyca/fides/pull/6181)
- Changed GPC to support custom notices in TCF experiences [#6176](https://github.com/ethyca/fides/pull/6176)
- Removed `masking_strict` configuration for a better onboarding experience [#6180](https://github.com/ethyca/fides/pull/6180)
- Detection resources can no longer show a "Confirm" button and will always show "Monitor" [#6193](https://github.com/ethyca/fides/pull/6193)
- Integration secrets forms now show select inputs for enums and schemas with `options` [#6190](https://github.com/ethyca/fides/pull/6190/)

### Developer Experience
- Refactored FidesJS init logic for better clarity and TCF separation [#6173](https://github.com/ethyca/fides/pull/6173)

### Fixed
- Fixed Monitor button not appearing for tables with both classified fields and new discoveries in Data detection view [#6179](https://github.com/ethyca/fides/pull/6179)
- Fixed TCF banner incorrectly resurfacing when consent was previously set by override [#6186](https://github.com/ethyca/fides/pull/6186)

## [2.62.0](https://github.com/ethyca/fides/compare/2.61.1...2.62.0)

### Added
- Exposes configuration settings for the async db engine connection [#6128](https://github.com/ethyca/fides/pull/6128)
- Added support for uploading files as internal attachments to privacy requests [#6069](https://github.com/ethyca/fides/pull/6069)
- Implements Fallback Locations in CMP [#6158](https://github.com/ethyca/fides/pull/6158)
- Added dedicated Celery queues for discovery monitor operations (detection, classification, and promotion) [#6144](https://github.com/ethyca/fides/pull/6144)
- Added a new method to Fides object for updating user consent [#6151](https://github.com/ethyca/fides/pull/6151)
- Privacy Center log level support and additional logging [#6133](https://github.com/ethyca/fides/pull/6133)
- Privacy Center support for throwing an error when an experience could not be prefetched [#6133](https://github.com/ethyca/fides/pull/6133)
- Privacy Center support for retrying the experience prefetch when an error is encountered calling the API [#6133](https://github.com/ethyca/fides/pull/6133)

### Changed
- Attachment uploads now check for file extension types, retrieving and attachment also returns the file size. [#6124](https://github.com/ethyca/fides/pull/6124)
- Updated the AC string version from v1 to v2 format, which now includes a disclosed vendors section [#6155](https://github.com/ethyca/fides/pull/6155)
- Locked down the version for @iabtechlabtcf packages for better control [#6145](https://github.com/ethyca/fides/pull/6145)

### Developer Experience
- Refactored Fides initialization code to reduce duplication and improve maintainability. [#6143](https://github.com/ethyca/fides/pull/6143)
- Improved endpoint profiler to output all frames. [#6153](https://github.com/ethyca/fides/pull/6153)

### Fixed
- Fix Special-purpose vendors with restricted purposes not correctly encoded in TC string [#6145](https://github.com/ethyca/fides/pull/6145) https://github.com/ethyca/fides/labels/high-risk
- Fixed an issue where consent mechanism string values and/or non-applicable notices not applied to Fides.consent during initialization [#6157](https://github.com/ethyca/fides/pull/6157)
- Fixed vendor display when switching between consent and legitimate interest purposes in TCF UI [#6171](https://github.com/ethyca/fides/pull/6171)

## [2.61.1](https://github.com/ethyca/fides/compare/2.61.0...2.61.1)

### Fixed
- Added certifi to fix SSL CA Error [#6139](https://github.com/ethyca/fides/pull/6139)

## [2.61.0](https://github.com/ethyca/fides/compare/2.60.1...2.61.0)

### Added
- Added Recorded URL to Consent Report [#6077](https://github.com/ethyca/fides/pull/6077)
- Added support for consent mechanism string values and non-applicable notices in FidesJS [#6115](https://github.com/ethyca/fides/pull/6115)
- Added ConnectionType.okta, OktaSchema, OktaConnector as support for the Okta Monitor [#6078](https://github.com/ethyca/fides/pull/6078)
- Added "View" detail links to success toasts in action center [#6113](https://github.com/ethyca/fides/pull/6113)
- Setting to allow Admin UI errors to be surfaced to a toast. [#6121](https://github.com/ethyca/fides/pull/6121)

### Changed
- Abstract OT consent migration logic, allow write to Fides preferences api [#6099](https://github.com/ethyca/fides/pull/6099)
- Tweaked discovered assets table so rows remain selected after bulk actions [#6108](https://github.com/ethyca/fides/pull/6108)
- Migrated some dropdown menus to use Ant's Dropdown component [#6107](https://github.com/ethyca/fides/pull/6107)
- Refactor OT consent migration [#6099](https://github.com/ethyca/fides/pull/6126)

### Developer Experience
- Cleaning up test fixtures [#6008](https://github.com/ethyca/fides/pull/6008)
- Migrated last remaining Chakra icon button to Ant [#6127](https://github.com/ethyca/fides/pull/6127)

### Fixed
- Fixed handling of empty SSL mode in the MySQL connector [#6123](https://github.com/ethyca/fides/pull/6123)
- Suppressing SQLAlchemy logging related to caching queries [#6089](https://github.com/ethyca/fides/pull/6089)
- FidesJS css variable `--fides-overlay-container-border-width` now applies to banner (only applied to modal before) [#6097](https://github.com/ethyca/fides/pull/6097) https://github.com/ethyca/fides/labels/high-risk
- Fixed vendor restriction form validation and input handling [#6101](https://github.com/ethyca/fides/pull/6101)
- Fixed special purpose vendor check in Fides JS logic [#6118](https://github.com/ethyca/fides/pull/6118)
- Update Add Vendor tooltip to match navigation option [#6111](https://github.com/ethyca/fides/pull/6111)
- Fixed UX issues with action center tables [#6116](https://github.com/ethyca/fides/pull/6116)
- Fixed incorrect font styling on some table headers [#6129](https://github.com/ethyca/fides/pull/6129)
- Fixed a bug with refreshing or deep-linking to pages sometimes redirecting to homepage [#6125](https://github.com/ethyca/fides/pull/6125)
- Fixed a bug that prevented from showing all the integrations when on the system page [#6138](https://github.com/ethyca/fides/pull/6138)

### Removed
- Removed unused libxslt-dev dependency [#6119](https://github.com/ethyca/fides/pull/6119)

## [2.60.1](https://github.com/ethyca/fides/compare/2.60.0...2.60.1)

### Fixed
- Fixed GTM integration to properly handle duplicate notice keys [#6090](https://github.com/ethyca/fides/pull/6090)
- Fix Special-purpose only vendors not correctly encoded in TC string [#6086](https://github.com/ethyca/fides/pull/6086)

## [2.60.0](https://github.com/ethyca/fides/compare/2.59.2...2.60.0)

### Added
- Migrate `Cookies` resources to `Asset` resources of type `Cookie` [#5776](https://github.com/ethyca/fides/pull/5776) https://github.com/ethyca/fides/labels/db-migration https://github.com/ethyca/fides/labels/high-risk
- Added support for selecting TCF Publisher Override configuration when configuring Privacy Experience (behind beta feature flag) [#6033](https://github.com/ethyca/fides/pull/6033)
- Added Google Cloud Storage as a storage option [#6006](https://github.com/ethyca/fides/pull/6006)
- Update the Datahub Permissions section to include required permissions from Datahub [#6052](https://github.com/ethyca/fides/pull/6052)
- Added assumed role arn capabilities to aws Storage [#6027](https://github.com/ethyca/fides/pull/6027)
- Added the ability to create new TCF Experiences within Admin UI [#6055](https://github.com/ethyca/fides/pull/6055)
- PostgreSQL connection config now supports SSL Mode [#6068](https://github.com/ethyca/fides/pull/6068)
- Added ability to "restore" ignored assets in action center [#6080](https://github.com/ethyca/fides/pull/6080)
- Added support for TCF publisher restrictions in FidesJS [#6102](https://github.com/ethyca/fides/pull/6102)

### Changed
- Changed how TCF Publisher Overrides gets configured in consent settings (behind beta feature flag) [#6013](https://github.com/ethyca/fides/pull/6013)
- Frontend now do not generate `key` when creating a Website Monitor [#6041](https://github.com/ethyca/fides/pull/6041)
- Integrations manage modals now are cappable of showing a small description [#6037](https://github.com/ethyca/fides/pull/6037)
- UI now allows assigning of non-consent-category data uses to system assets [#6049](https://github.com/ethyca/fides/pull/6049)
- Updated bulk ignore assets toast message [#6043](https://github.com/ethyca/fides/pull/6043)
- Updated UI behavior for editing languages in the Experience config for consistency and clarity [#6055](https://github.com/ethyca/fides/pull/6055)
- Moved detection & discovery features out of beta [#6059](https://github.com/ethyca/fides/pull/6059)
- Show notice-only notices before other notices in modals of non-TCF experiences [#6074](https://github.com/ethyca/fides/pull/6074)

### Developer Experience
- Reduced animations on Cypress tests in Privacy Center for quicker results [#5976](https://github.com/ethyca/fides/pull/5976)
- Migrated Tooltip components to Ant Design across Admin UI [#6060](https://github.com/ethyca/fides/pull/6060)
- Added custom Typography component to FidesUI with configurable text sizes [#6062](https://github.com/ethyca/fides/pull/6062)
- Updated the Docker image used for MSSQL integration tests [#6063](https://github.com/ethyca/fides/pull/6063)
- Improved Docker image build times by using separate amd64/arm64 Github runners [#6073](https://github.com/ethyca/fides/pull/6073)
- Enhanced Fides.js demo pages with improved styling and JSON visualization [#6075](https://github.com/ethyca/fides/pull/6075)

### Fixed
- Fixed typo in Vermont US state name [#6029](https://github.com/ethyca/fides/pull/6029)
- Fixed two Georgia's in regions list and incorrect name for the state SD [#6036](https://github.com/ethyca/fides/pull/6036)
- Fixed performance issues in Data map report in Admin UI [#6046](https://github.com/ethyca/fides/pull/6046)
- Fixed details requirements in AWS SES setup [#6047](https://github.com/ethyca/fides/pull/6047)
- Addressed some performance issues with Experience configuration previews [#6055](https://github.com/ethyca/fides/pull/6055)
- Fixed icon sizing in request manager table [#6079](https://github.com/ethyca/fides/pull/6079)
- Fixed GCP SQL connection to support ip_type [#6065](https://github.com/ethyca/fides/pull/6065)
- TCF overlay option no longer an Experience option when TCF is not enabled [#6091](https://github.com/ethyca/fides/pull/6091)

## [2.59.2](https://github.com/ethyca/fides/compare/2.59.1...2.59.2)

### Added
- Added PostgreSQL connection config form to the "integrations" page to support use with discovery monitors [#6018](https://github.com/ethyca/fides/pull/6018)
- Added SSL Mode field for MySQL connections [#6048](https://github.com/ethyca/fides/pull/6048)

### Changed
- Removed `dbname` as a required field for PostgreSQL connection configs to support use with discovery monitors [#6018](https://github.com/ethyca/fides/pull/6018)
- Updated consent automation models to support echo detection in Fidesplus [#6054](https://github.com/ethyca/fides/pull/6054)

### Fixed
- Fixed Privacy Center issue where unconfigured fields (eg. phone) were being passed as null form values [#6045](https://github.com/ethyca/fides/pull/6045)
- Fixed startup issues with Celery workers [#6058](https://github.com/ethyca/fides/pull/6058)


## [2.59.1](https://github.com/ethyca/fides/compare/2.59.0...2.59.1)

### Added
- Adds embedded-consent route to Privacy Center [#6040](https://github.com/ethyca/fides/pull/6040)

## [2.59.0](https://github.com/ethyca/fides/compare/2.58.2...2.59.0)

### Added
- Added `reject_all_mechanism` to `PrivacyExperienceConfig` [#5952](https://github.com/ethyca/fides/pull/5952) https://github.com/ethyca/fides/labels/db-migration
- Added DataHub dataset sync functionality UI with feedback and error handling [#5949](https://github.com/ethyca/fides/pull/5949)
- Added support for TCF preview in Admin UI experience form [#5962](https://github.com/ethyca/fides/pull/5962)
- Added `opt_in_only` to `Layer1ButtonOption` [#5958](https://github.com/ethyca/fides/pull/5958)
- Added support for links in `<a>` tags on the custom HTML description [#5960](https://github.com/ethyca/fides/pull/5960)
- Added "Reject all" behavior and visibility options to TCF Experience config form [#5964](https://github.com/ethyca/fides/pull/5964)
- Added `TCFConfiguration` and `TCFPublisherRestriction` models [#5983](https://github.com/ethyca/fides/pull/5983) https://github.com/ethyca/fides/labels/db-migration
- Added tab navigation to action center system aggregate table [#6011](https://github.com/ethyca/fides/pull/6011)
- Support `Quarterly` and `Yearly` monitor scheduling [#5981](https://github.com/ethyca/fides/pull/5981)
- Adds integration tests for Enterprise Bigquery DSR nested fields [#5969](https://github.com/ethyca/fides/pull/5969)
- Added `tcf_configuration_id` to `PrivacyExperienceConfig` and fixes `TCFPublisherRestriction` validations [#6012](https://github.com/ethyca/fides/pull/6012) https://github.com/ethyca/fides/labels/db-migration
- Added a `--separate-files` flag to the `fides pull dataset` CLI command to pull each dataset into its own file [#6007](https://github.com/ethyca/fides/pull/6007)
- Added a `readonly_server` database setting to support specifying a read-only database [#6023](https://github.com/ethyca/fides/pull/6023)

### Changed
- Bumped Next.js for all frontend apps to latest patch versions. [#5946](https://github.com/ethyca/fides/pull/5946)
- Updating UI for Integrations, the tags now represent capabilities of the integrations [#5973](https://github.com/ethyca/fides/pull/5973)
- Changed action center result tables to use expandable cells for multi-value results [#5963](https://github.com/ethyca/fides/pull/5963)
- Changed action center homepage to use CSS grid layout [#5982](https://github.com/ethyca/fides/pull/5982)
- Updated the UI for the activity tab of the privacy request detail page [#6005](https://github.com/ethyca/fides/pull/6005)
- Unified frontend formatKey method, so its behavior is closer to the backend behavior [#6010](https://github.com/ethyca/fides/pull/6010)
- Action center table's checkboxes were improved, also improved change indications [#6021](https://github.com/ethyca/fides/pull/6021)

### Fixed
- Updated relationships for Comments, Attachments and PrivacyRequests to remove overlap sqlalchemy error. [#5929](https://github.com/ethyca/fides/pull/5929)
- Hide "Reclassify" option on fields in D&D tables [#5956](https://github.com/ethyca/fides/pull/5956)
- Fix D&D action errors not surfacing in UI [#5997](https://github.com/ethyca/fides/pull/5997)
- Fixes translation bug in TCF custom notices [#6003](https://github.com/ethyca/fides/pull/6003)
- Fixed issue with SaaS integration update payloads [#6001](https://github.com/ethyca/fides/pull/6001)
- Fix non-consent-category data uses showing up in system assets table [#5999](https://github.com/ethyca/fides/pull/5999)
- Fix `TCFConfiguration` relationship definitions [#6031](https://github.com/ethyca/fides/pull/6031)

### Removed
- Removed datasetClassificationUpdates flag from admin UI. [#5950](https://github.com/ethyca/fides/pull/5950)

## [2.58.2](https://github.com/ethyca/fides/compare/2.58.1...2.58.2)

### Changed
- Writes fides consent cookie during OT consent migration [#6009](https://github.com/ethyca/fides/pull/6009)

## [2.58.1](https://github.com/ethyca/fides/compare/2.58.0...2.58.1)

### Fixed
- Fixed an issue with banner dismisal resulting in resurfaced banner [#5979](https://github.com/ethyca/fides/pull/5979)

## [2.58.0](https://github.com/ethyca/fides/compare/2.57.1...2.58.0)

### Added
- Support for location based privacy center actions [#5803](https://github.com/ethyca/fides/pull/5803)
- Added `is_country` field on locations [#5885](https://github.com/ethyca/fides/pull/5885)
- Added `page` column to `Asset` table/model [#5898](https://github.com/ethyca/fides/pull/5898) https://github.com/ethyca/fides/labels/db-migration
- Added new `has_next` parameter for the `cursor` pagination strategy [#5888](https://github.com/ethyca/fides/pull/5888)
- Support `FIDES_PRIVACY_CENTER__FIDES_JS_MAX_AGE_SECONDS` configuration option for `fides-privacy-center` to override default cache duration for /fides.js [#5909](https://github.com/ethyca/fides/pull/5909)
- Add properties for user assigned systems/data_uses on staged resources [5841](https://github.com/ethyca/fides/pull/5841) https://github.com/ethyca/fides/labels/db-migration
- Added tooltips to the buttons in the dataset test UI [#5899](https://github.com/ethyca/fides/pull/5899)
- Added the ability to stop a test privacy request in the dataset test UI [#5901](https://github.com/ethyca/fides/pull/5901)
- Support setting publisher country code in Consent Settings [#5902](https://github.com/ethyca/fides/pull/5902)
- Added option for disabling consent notice toggles [#5872](https://github.com/ethyca/fides/pull/5872)
- Added UI to manually update Assets in the system asset view [#5914](https://github.com/ethyca/fides/pull/5914)
- Use the experience's `tcf_publisher_country_code` when building TC strings [#5921](https://github.com/ethyca/fides/pull/5921)
- Added size thresholds to S3 upload and retrieval methods for more efficient document processing. [#5922](https://github.com/ethyca/fides/pull/5922)
- Added support for Notice Consent String integration in Fides String [#5895](https://github.com/ethyca/fides/pull/5895)
- Added support for new options for Fides.gtm method [#5917](https://github.com/ethyca/fides/pull/5917)
- Added tab-based filtering and row persistence to web monitor assets table [#5933](https://github.com/ethyca/fides/pull/5933)
- Add inline editing for system assets table [#5940](https://github.com/ethyca/fides/pull/5940)

### Changed
- Privacy Center was updated to use React 19 and Nextjs 15 [#5803](https://github.com/ethyca/fides/pull/5803) https://github.com/ethyca/fides/labels/high-risk
- Change `Browser Request` values to `Browser request` in Asset and StagedResource models [#5898](https://github.com/ethyca/fides/pull/5898) https://github.com/ethyca/fides/labels/db-migration
- Changed discovered asset "system" cell to use `user_assigned_system_key` property [#5908](https://github.com/ethyca/fides/pull/5908)
- Changed Dataset endpoint, it now has `minimal` parameter, and can be filtered by `fides_meta.namespace.connection_type` [#5915](https://github.com/ethyca/fides/pull/5915)
- Datahub integration now allows datasets to be selected [#5926](https://github.com/ethyca/fides/pull/5926)
- Enable Consent Reporting screen by default. Update consent lookup table column. [#5936](https://github.com/ethyca/fides/pull/5936)

### Fixed
- Fixed UX issues with website monitor form [#5884](https://github.com/ethyca/fides/pull/5884)
- Fixed consent reporting table issues, add external id column [#5918](https://github.com/ethyca/fides/pull/5918)
- Removed excessive authorization debug logs [#5920](https://github.com/ethyca/fides/pull/5920)
- Fixed fix incorrect calls to TCF api update method [#5916](https://github.com/ethyca/fides/pull/5916)
- Fixed "unvisited edges" error when dealing with optional identities [#5923](https://github.com/ethyca/fides/pull/5923)
- Fixed issue where sometimes an experience translation couldn't be added [#5942](https://github.com/ethyca/fides/pull/5942)

### Removed
- Removed beta flag for Datahub feature [#5937](https://github.com/ethyca/fides/pull/5937)

## [2.57.1](https://github.com/ethyca/fides/compare/2.57.0...2.57.1)

### Changed
- Added extra debug logging and fixed handler time calculation [#5927](https://github.com/ethyca/fides/pull/5927)

## [2.57.0](https://github.com/ethyca/fides/compare/2.56.2...2.57.0)

### Added
- DB model support for Attachments [#5784](https://github.com/ethyca/fides/pull/5784) https://github.com/ethyca/fides/labels/db-migration
- DB migration to add `description` column to `asset` [#5822](https://github.com/ethyca/fides/pull/5822) https://github.com/ethyca/fides/labels/db-migration
- DB model support for messages on `MonitorExecution` records [#5846](https://github.com/ethyca/fides/pull/5846) https://github.com/ethyca/fides/labels/db-migration
- Added support for GPP String integration in Fides String [#5845](https://github.com/ethyca/fides/pull/5845)
- Attachments storage capabilities (S3 or local) [#5812](https://github.com/ethyca/fides/pull/5812) https://github.com/ethyca/fides/labels/db-migration
- DB model support for Comments [#5833](https://github.com/ethyca/fides/pull/5833/files) https://github.com/ethyca/fides/labels/db-migration
- Added UI for configuring website integrations and monitors [#5867](https://github.com/ethyca/fides/pull/5867)
- Adding support for BigQuery struct updates [#5849](https://github.com/ethyca/fides/pull/5849)
- Added support for OneTrust Consent Migration [#5873](https://github.com/ethyca/fides/pull/5873)

### Changed
- Bumped supported Python versions to `3.10.16` and `3.9.21` [#5840](https://github.com/ethyca/fides/pull/5840)
- Update the privacy request detail page to a new layout and improved styling [#5824](https://github.com/ethyca/fides/pull/5824)
- Updated privacy request handling to still succeed if not all identities are provided [#5836](https://github.com/ethyca/fides/pull/5836)
- Refactored privacy request processing to never re-use sessions [#5862](https://github.com/ethyca/fides/pull/5862)
- Updated hover state of menu items to be more visible [#5868](https://github.com/ethyca/fides/pull/5868)
- Use `gpp_settings.cmp_api_required` to determine if GPP CMP API should be included in bundle [#5883](https://github.com/ethyca/fides/pull/5883)
- Updates Fides interface docs to expose additional fields [#5878](https://github.com/ethyca/fides/pull/5878)

### Developer Experience
- Moved non-prod Admin UI dependencies to devDependencies [#5832](https://github.com/ethyca/fides/pull/5832)
- Prevent Admin UI and Privacy Center from starting when running `nox -s dev` with datastore params [#5843](https://github.com/ethyca/fides/pull/5843)
- Remove plotly (unused package) to reduce fides image size [#5852](https://github.com/ethyca/fides/pull/5852)
- Fixed issue where the log_context decorator didn't support positional arguments [#5866](https://github.com/ethyca/fides/pull/5866)

### Fixed
- Fixed pagination bugs on some tables [#5819](https://github.com/ethyca/fides/pull/5819)
- Fixed load_samples to wrap variables in quotes to prevent YAML parsing errors [#5857](https://github.com/ethyca/fides/pull/5857)
- Fixed incorrect value being set for `MonitorExecution.started` column [#5864](https://github.com/ethyca/fides/pull/5864)
- Improved the behavior and state management of MSPA-related settings [#5861](https://github.com/ethyca/fides/pull/5861)
- Fixed CORS origins handling to be more consistent across config (toml/env var) and API settings; allow `0.0.0.0` as an origin [#5853](https://github.com/ethyca/fides/pull/5853)
- Fixed an issue with the update payloads for select SaaS integrations [#5860](https://github.com/ethyca/fides/pull/5860)
- Fixed `/privacy-request/<id>/resubmit` endpoint so it doesn't queue the request twice [#5870](https://github.com/ethyca/fides/pull/5870)
- Fixed the system assets table being the wrong width [#5879](https://github.com/ethyca/fides/pull/5879)
- Fixed vendor override handling in FidesJS CMP [#5886](https://github.com/ethyca/fides/pull/5886)
- Fix `extraDetails.preference` on `FidesUIChanged` events from FidesJS SDK to include the correct `notice_key` when using custom purposes in TCF experience [#5892](https://github.com/ethyca/fides/pull/5892)

## [2.56.2](https://github.com/ethyca/fides/compare/2.56.1...2.56.2)

### Added
- Update FidesJS to push all `FidesEvent` types to GTM (except `FidesInitializing`) [#5821](https://github.com/ethyca/fides/pull/5821)
- Added a consent reporting table and consent lookup feature [#5839](https://github.com/ethyca/fides/pull/5839)
- Added a high-precision `timestamp` to all `FidesEvents` from FidesJS SDK [#5859](https://github.com/ethyca/fides/pull/5859)
- Added a `extraDetails.trigger` to `FidesUIChanged` events from FidesJS SDK with info about the UI element that triggered the event [#5859](https://github.com/ethyca/fides/pull/5859)
- Added a `extraDetails.preference` to `FidesUIChanged` events from FidesJS SDK with info about the preference that was changed (notice, TCF purpose, TCF vendor, etc.) [#5859](https://github.com/ethyca/fides/pull/5859)

### Fixed
- Addressed TCModel console error when opting into some purposes [#5850](https://github.com/ethyca/fides/pull/5850)
- Opt out of all in TCF no longer affects "notice only" notices [#5850](https://github.com/ethyca/fides/pull/5850)
- Corrected the Tag color for some columns of the Privacy requests table. [#5848](https://github.com/ethyca/fides/pull/5848)

## [2.56.1](https://github.com/ethyca/fides/compare/2.56.0...2.56.1)

### Changed
- Custom TCF purposes respect NOTICE_ONLY [#5830](https://github.com/ethyca/fides/pull/5830)

### Fixed
- Fixed usage of stale DB sessions when running privacy requests [#5834](https://github.com/ethyca/fides/pull/5834)

## [2.56.0](https://github.com/ethyca/fides/compare/2.55.4...2.56.0)

### Added
- DB model support for Web Monitoring [#5616](https://github.com/ethyca/fides/pull/5616) https://github.com/ethyca/fides/labels/db-migration
- Added support for queue-specific Celery workers [#5761](https://github.com/ethyca/fides/pull/5761)
- Added support for AWS SES as an email provider [#5804](https://github.com/ethyca/fides/pull/5804)
- Nested identity query support for BigQuery [#5814](https://github.com/ethyca/fides/pull/5814)
- Added job that automatically requeues interrupted tasks for in progress privacy requests [#5800](https://github.com/ethyca/fides/pull/5800)
- Added "Assets" tab on system view for web monitor assets [#5811](https://github.com/ethyca/fides/pull/5811)
- Support for MySQL Data Detection & Discovery Monitors [#5798](https://github.com/ethyca/fides/pull/5798)

### Changed
- Improved dataset validation for namespace metadata and dataset reachability [#5744](https://github.com/ethyca/fides/pull/5744)
- Taxonomy page can now be accessed by users with only read permissions [#5815](https://github.com/ethyca/fides/pull/5815)

### Developer Experience
- Modified Dependabot configuration to support monorepo security updates [#5810](https://github.com/ethyca/fides/pull/5810)
- Fix load_samples to correctly collect & load sample connections with "False" secret values [#5828](https://github.com/ethyca/fides/pull/5828)

### Docs
- Removed version pins in LDFLAGS & CFLAGS for local MSSQL builds [#5760](https://github.com/ethyca/fides/pull/5760)

### Fixed
- Fixed background color of the message indicating the rows selected [#5847](https://github.com/ethyca/fides/pull/5847)
- Fixed bug with D&D table column widths [#5813](https://github.com/ethyca/fides/pull/5813)
- Fixed `poll_for_exited_privacy_request_tasks` for DSR-processing improvements [#5820](https://github.com/ethyca/fides/pull/5820)

## [2.55.4](https://github.com/ethyca/fides/compare/2.55.3...2.55.4)

### Added
- Added setting to control fuzzy search for privacy requests [#5748](https://github.com/ethyca/fides/pull/5748)

### Fixed
- Fixed BQ partition clause validation to allow `-` characters in operands [#5796](https://github.com/ethyca/fides/pull/5796)

## [2.55.3](https://github.com/ethyca/fides/compare/2.55.2...2.55.3)

### Fixed
- Fixed BigQuery DSR integration generates invalid queries when having a dataset with nested fields [#5785](https://github.com/ethyca/fides/pull/5785)

## [2.55.2](https://github.com/ethyca/fides/compare/2.55.1...2.55.2)

### Changed
- Release version bump. No code changes.

## [2.55.1](https://github.com/ethyca/fides/compare/2.55.0...2.55.1)

### Fixed
- Fixed GPP string and section inconsistencies [#5765](https://github.com/ethyca/fides/pull/5765)
- Fixed sending of notifications for privacy request receipts [#5777](https://github.com/ethyca/fides/pull/5777)
- Fixed create systems with vendor_deleted_at field [#5786](https://github.com/ethyca/fides/pull/5786)

## [2.55.0](https://github.com/ethyca/fides/compare/2.54.0...2.55.0)

### Added
- Added editing support for categories of consent on discovered assets [#5739](https://github.com/ethyca/fides/pull/5739)
- Added a read-only consent category cell to Action Center aggregate system results table [#5737](https://github.com/ethyca/fides/pull/5737)
- Added detail trays to items in data catalog view [#5729](https://github.com/ethyca/fides/pull/5729)
- Support rendering and saving consent from custom notices in TCF Overlay [#5742](https://github.com/ethyca/fides/pull/5742)
- Added worker stats endpoint to monitor worker status and task queue length [#5725](https://github.com/ethyca/fides/pull/5725)
- New "Headless" experience type to support custom UI implementations [#5751](https://github.com/ethyca/fides/pull/5751)

### Changed
- Added frequency field to DataHubSchema integration config [#5716](https://github.com/ethyca/fides/pull/5716)
- Added glossary_node field to DataHubSchema integration config [#5734](https://github.com/ethyca/fides/pull/5734)
- Added initial support for upcoming "headless" CMP experience type [#5731](https://github.com/ethyca/fides/pull/5731)
- All Select dropdowns will now allow searching to narrow down the options by default [#5738](https://github.com/ethyca/fides/pull/5738)
- Exposes privacy notice picker for TCF components [#5730](https://github.com/ethyca/fides/pull/5730)
- Model changes to support new privacy center config options [5732](https://github.com/ethyca/fides/pull/5732)

### Fixed
- Fixed `fides annotate dataset` command enters incorrect value on the `direction` field. [#5727](https://github.com/ethyca/fides/pull/5727)
- Fixed Bigquery flakey tests. [#5713](https://github.com/ethyca/fides/pull/5713)
- Fixed breadcrumb navigation issues in data catalog view [#5717](https://github.com/ethyca/fides/pull/5717)
- Fixed `window.Fides.experience` of FidesJS to be a merged version of the minimal and full experience. [#5726](https://github.com/ethyca/fides/pull/5726)
- Fixed vendor count template string on FidesJS embedded layer 2 descriptions [#5736](https://github.com/ethyca/fides/pull/5736)
- Allowing a list with a single dataset in the YAML dataset editor [#5750](https://github.com/ethyca/fides/pull/5750)
- Fixed edge case translation string issue on FidesJS embedded layer 2 [#5749](https://github.com/ethyca/fides/pull/5749)
- Standardized taxonomy endpoint behavior for URLs with and without trailing slashes to ensure all endpoints properly enforce the latest data validation rules [#5753](https://github.com/ethyca/fides/pull/5753)

## [2.54.0](https://github.com/ethyca/fides/compare/2.53.0...2.54.0)

### Added
- Migration to add the `data_uses` column to `stagedresource` table, prereqs for Data Catalog work in Fidesplus [#5600](https://github.com/ethyca/fides/pull/5600/) https://github.com/ethyca/fides/labels/db-migration
- Added a new endpoint to fully resubmit any errored privacy requests [#5658](https://github.com/ethyca/fides/pull/5658) https://github.com/ethyca/fides/labels/db-migration
- Migration to add the `monitorexecution` table used by fidesplus to persist `MonitorExecution` records to DB [#5704](https://github.com/ethyca/fides/pull/5704) https://github.com/ethyca/fides/labels/db-migration

### Changed
- Updated UI colors to new brand. Update logo, homepage cards. [#5668](https://github.com/ethyca/fides/pull/5668)
- Privacy request status tags colors have been updated [#5699](https://github.com/ethyca/fides/pull/5699)
- The privacy declarations for a system are now sorted alphabetically by name. [#5683](https://github.com/ethyca/fides/pull/5683)
- Upgraded GPP library to `3.1.5` and added support for all available state sections (ustx, usde, usia, etc.) [#5696](https://github.com/ethyca/fides/pull/5696)
- Updating DSR execution to allow collections to be unreachable when they don't contain policy-relevant data categories [#5689](https://github.com/ethyca/fides/pull/5689)
- Added "All activity" root breadcrumb to D&D results tables [#5694](https://github.com/ethyca/fides/pull/5694)

### Developer Experience
- Migrated radio buttons and groups to Ant Design [#5681](https://github.com/ethyca/fides/pull/5681)

### Fixed
- Updating mongodb connectors so it can support usernames and password with URL encoded characters [#5682](https://github.com/ethyca/fides/pull/5682)
- After creating a new system, the url is now updated correctly to the new system edit page [#5701](https://github.com/ethyca/fides/pull/5701)
- Visual fixes for table header buttons [#5693](https://github.com/ethyca/fides/pull/5693)

## [2.53.0](https://github.com/ethyca/fides/compare/2.52.0...2.53.0)

### Added
- Added Action Center MVP behind new feature flag [#5622](https://github.com/ethyca/fides/pull/5622)
- Added Data Catalog MVP behind new feature flag [#5628](https://github.com/ethyca/fides/pull/5628)
- Added cache-clearing methods to the `DBCache` model to allow deleting cache entries [#5629](https://github.com/ethyca/fides/pull/5629)
- Adds partitioning, custom identities, multiple identities to test coverage for BigQuery Enterprise [#5618](https://github.com/ethyca/fides/pull/5618)
- Added Datahub groundwork required by Fidesplus [#5666](https://github.com/ethyca/fides/pull/5666)

### Changed
- Updated brand link url [#5656](https://github.com/ethyca/fides/pull/5656)
- Changed "Reclassify" D&D button to show in an overflow menu when row actions are overcrowded [#5655](https://github.com/ethyca/fides/pull/5655)
- Removed primary key requirements for BigQuery and Postgres erasures [#5591](https://github.com/ethyca/fides/pull/5591)
- Updated `DBCache` model so setting cache value always updates the updated_at field [#5669](https://github.com/ethyca/fides/pull/5669)
- Changed sizes of buttons in table headers [#5654](https://github.com/ethyca/fides/pull/5654)
- Adds new config for max number of rows in DSR download through Admin-UI [#5671](https://github.com/ethyca/fides/pull/5671)
- Added CSS variable to FidesJS: `--fides-base-font-size: 16px` for better consistency. Overriding this variable with "1rem" will mimic legacy behavior. [#5673](https://github.com/ethyca/fides/pull/5673) https://github.com/ethyca/fides/labels/high-risk

### Fixed
- Fixed issue where the custom report "reset" button was not working as expected [#5649](https://github.com/ethyca/fides/pull/5649)
- Fixed column ordering issue in the Data Map report [#5649](https://github.com/ethyca/fides/pull/5649)
- Fixed issue where the Data Map report filter dialog was missing an Accordion item label [#5649](https://github.com/ethyca/fides/pull/5649)
- Improved database session management for long running access request tasks [#5667](https://github.com/ethyca/fides/pull/5667)
- Ensured decode_password function properly handles plaintext but valid base64 passwords [#5698](https://github.com/ethyca/fides/pull/5698)

## [2.52.0](https://github.com/ethyca/fides/compare/2.51.2...2.52.0)

### Added
- New page in the Cookie House sample app to demonstrate the use of embedding the FidesJS SDK on the page [#5564](https://github.com/ethyca/fides/pull/5564)
- Added event based communication example to the Cookie House sample app [#5597](https://github.com/ethyca/fides/pull/5597)
- Added new erasure tests for BigQuery Enterprise [#5554](https://github.com/ethyca/fides/pull/5554)
- Added new `has_next` parameter for the `link` pagination strategy [#5596](https://github.com/ethyca/fides/pull/5596)
- Added a `DBCache` model for database-backed caching [#5613](https://github.com/ethyca/fides/pull/5613) https://github.com/ethyca/fides/labels/db-migration
- Adds "reclassify" button to discovery result tables [#5574](https://github.com/ethyca/fides/pull/5574)
- Added support for exporting datamaps with column renaming, reordering and visibility options [#5543](https://github.com/ethyca/fides/pull/5543)

### Changed
- Adjusted Ant's Select component colors and icon [#5594](https://github.com/ethyca/fides/pull/5594)
- Replaced taxonomies page with new UI based on an interactive tree visualization [#5602](https://github.com/ethyca/fides/pull/5602)
- Adjusted functionality around updating taxonomy active field, includes data migration to re-activate taxonomy nodes [#5617](https://github.com/ethyca/fides/pull/5617)
- Migrated breadcrumbs to Ant Design [#5610](https://github.com/ethyca/fides/pull/5610)
- Updated `CustomReportConfig` to be more intuitive on its contents [#5543](https://github.com/ethyca/fides/pull/5543)

### Fixed
- Fixing quickstart.py script [#5585](https://github.com/ethyca/fides/pull/5585)
- Removed unnecessary double notification when updating database integrations [#5612](https://github.com/ethyca/fides/pull/5612)

## [2.51.2](https://github.com/ethyca/fides/compare/2.51.1...2.51.2)

### Fixed
- Fixed miscellaneous performance issues with Systems and PrivacyDeclarations [#5601](https://github.com/ethyca/fides/pull/5601)

## [2.51.1](https://github.com/ethyca/fides/compare/2.51.0...2.51.1)

### Fixed
- SaaS integrations using `oauth_client_credentials` now properly update their access token when editing the secrets. [#5548](https://github.com/ethyca/fides/pull/5548)
- Saas integrations using `oauth_client_credentials` now properly refresh their access token when the current token expires [#5569](https://github.com/ethyca/fides/pull/5569)
- Adding `dsr_testing_tools_enabled` security setting [#5573](https://github.com/ethyca/fides/pull/5573)
- Reverted elimination of connection pool in worker tasks to prevent DB performance issues [#5592](https://github.com/ethyca/fides/pull/5592)

## [2.51.0](https://github.com/ethyca/fides/compare/2.50.0...2.51.0)

### Added
- Added new column for Action Type in privacy request event logs [#5546](https://github.com/ethyca/fides/pull/5546)
- Added `fides_consent_override` option in FidesJS SDK [#5541](https://github.com/ethyca/fides/pull/5541)
- Added new `script` ConsentMethod in FidesJS SDK for tracking automated consent [#5541](https://github.com/ethyca/fides/pull/5541)
- Added a new page under system integrations to run standalone dataset tests (Fidesplus) [#5549](https://github.com/ethyca/fides/pull/5549)

### Changed
- Adding hashes to system tab URLs [#5535](https://github.com/ethyca/fides/pull/5535)
- Boolean inputs will now show as a select with true/false values in the connection form [#5555](https://github.com/ethyca/fides/pull/5555)
- Updated Cookie House to be responsive [#5541](https://github.com/ethyca/fides/pull/5541)
- Updated `/system` endpoint to filter vendor deleted systems [#5553](https://github.com/ethyca/fides/pull/5553)

### Developer Experience
- Migrated remaining instances of Chakra's Select component to use Ant's Select component [#5502](https://github.com/ethyca/fides/pull/5502)

### Fixed
- Updating dataset PUT to allow deleting all datasets [#5524](https://github.com/ethyca/fides/pull/5524)
- Adds support for fides_key generation when parent_key is provided in Taxonomy create endpoints [#5542](https://github.com/ethyca/fides/pull/5542)
- An integration will no longer re-enable after saving the connection form [#5555](https://github.com/ethyca/fides/pull/5555)
- Fixed positioning of Fides brand link in privacy center [#5572](https://github.com/ethyca/fides/pull/5572)

### Removed
- Removed unnecessary debug logging from the load_file config helper [#5544](https://github.com/ethyca/fides/pull/5544)


## [2.50.0](https://github.com/ethyca/fides/compare/2.49.1...2.50.0)

### Added
- Added namespace support for Snowflake [#5486](https://github.com/ethyca/fides/pull/5486)
- Added support for field-level masking overrides [#5446](https://github.com/ethyca/fides/pull/5446)
- Added BigQuery Enterprise access request integration test [#5504](https://github.com/ethyca/fides/pull/5504)
- Added MD5 email hashing for Segment's Right to Forget endpoint requests [#5514](https://github.com/ethyca/fides/pull/5514)
- Added loading state to the toggle switches on the Privacy experiences page [#5529](https://github.com/ethyca/fides/pull/5529)
- Added new env variable to set a privacy center to default to a specific property  [#5532](https://github.com/ethyca/fides/pull/5532)

### Changed
- Allow hiding systems via a `hidden` parameter and add two flags on the `/system` api endpoint; `show_hidden` and `dnd_relevant`, to display only systems with integrations [#5484](https://github.com/ethyca/fides/pull/5484)
- The CMP override `fides_privacy_policy_url` will now apply even if the `fides_override_language` doesn't match [#5515](https://github.com/ethyca/fides/pull/5515)
- Updated POST taxonomy endpoints to handle creating resources without specifying fides_key [#5468](https://github.com/ethyca/fides/pull/5468)
- Disabled connection pooling for task workers and added retries and keep-alive configurations for database connections [#5448](https://github.com/ethyca/fides/pull/5448) https://github.com/ethyca/fides/labels/high-risk
- Added timeout handling in the UI for async discovery monitor-related queries [#5519](https://github.com/ethyca/fides/pull/5519)

### Developer Experience
- Migrated several instances of Chakra's Select component to use Ant's Select component [#5475](https://github.com/ethyca/fides/pull/5475)
- Fixing BigQuery integration tests [#5491](https://github.com/ethyca/fides/pull/5491)
- Enhanced logging for privacy requests [#5500](https://github.com/ethyca/fides/pull/5500)

### Docs
- Added docs for PrivacyNoticeRegion type [#5488](https://github.com/ethyca/fides/pull/5488)

### Fixed
- Fixed deletion of ConnectionConfigs that have related MonitorConfigs [#5478](https://github.com/ethyca/fides/pull/5478)
- Fixed extra delete icon on Domains page [#5513](https://github.com/ethyca/fides/pull/5513)
- Fixed incorrect display names on some D&D resources [#5498](https://github.com/ethyca/fides/pull/5498)
- Fixed position of "Integration" button on system detail page [#5497](https://github.com/ethyca/fides/pull/5497)
- Fixing issue where "privacy request received" emails would not be sent if the request had custom identities [#5518](https://github.com/ethyca/fides/pull/5518)
- Fixed issue with long-running privacy request tasks losing their connection to the database [#5500](https://github.com/ethyca/fides/pull/5500)
- Fixed missing "Manage privacy preferences" button label option in TCF experience translations [#5528](https://github.com/ethyca/fides/pull/5528)
- Fixed privacy center not fetching the correct experience when using custom property paths  [#5532](https://github.com/ethyca/fides/pull/5532)

### Security
 - Password Policy is now Enforced in Accept Invite API [CVE-2024-52008](https://github.com/ethyca/fides/security/advisories/GHSA-v7vm-rhmg-8j2r)

## [2.49.1](https://github.com/ethyca/fides/compare/2.49.0...2.49.1)

### Added
- Added support for GPP national string to be used alongside state-by-state using a new approach option [#5480](https://github.com/ethyca/fides/pull/5480)
- Added "Powered by" branding link to privacy center and Layer 2 CMP [#5483](https://github.com/ethyca/fides/pull/5483)
- Added loading state to the toggle switches on the Manage privacy notices page [#5489](https://github.com/ethyca/fides/pull/5489)
- Support BlueConic objectives [#5479](https://github.com/ethyca/fides/pull/5479)

### Fixed
- Use BlueConic Profile API correctly. [#5487](https://github.com/ethyca/fides/pull/5487)
- Fixed a bug where branding link was sometimes misaligned [#5496](https://github.com/ethyca/fides/pull/5496)

## [2.49.0](https://github.com/ethyca/fides/compare/2.48.2...2.49.0)

### Added
- Added DataHub integration config [#5401](https://github.com/ethyca/fides/pull/5401)
- Added keepalive settings to the Redshift integration [#5433](https://github.com/ethyca/fides/pull/5433)
- Remediation endpoint `/datasets/clean` to clean up dataset names generated with previous version of fides nested field support [#5461](https://github.com/ethyca/fides/pull/5461)

### Changed
- Migrated the base Select component for Vendor selection to Ant Design [#5459](https://github.com/ethyca/fides/pull/5459)
- Added a security setting that must be set to true to enable the access request download feature [#5451](https://github.com/ethyca/fides/pull/5451)
- Preventing erasures for the Zendesk integration if there are any open tickets [#5429](https://github.com/ethyca/fides/pull/5429)
- Updated look/feel of all badges in the Data map report [#5464](https://github.com/ethyca/fides/pull/5464)
- Allow adding data categories to nested fields [#5434](https://github.com/ethyca/fides/pull/5434)

### Fixed
 - Fix rendering of subfield names in D&D tables [#5439](https://github.com/ethyca/fides/pull/5439)
 - Fix "Save" button on system source/destination page not working [#5469](https://github.com/ethyca/fides/pull/5469)
 - Updating Salesforce erasure request with overrides so it properly passes validation. Removing Account endpoint since it does not contain user data [#5452](https://github.com/ethyca/fides/pull/5452)
 - Fix Pytest-Ctl-External tests [#5457](https://github.com/ethyca/fides/pull/5457)

### Developer Experience
- Added Carbon Icons to FidesUI [#5416](https://github.com/ethyca/fides/pull/5416)
- Apply new color palette as scss module [#5453](https://github.com/ethyca/fides/pull/5453)
- Fixing external SaaS connector tests [#5463](https://github.com/ethyca/fides/pull/5463)
- Updating Paramiko to version 3.4.1 to prevent warning during server startup [#5467](https://github.com/ethyca/fides/pull/5467)

## [2.48.2](https://github.com/ethyca/fides/compare/2.48.1...2.48.2)

### Fixed
- Fixed ValidationError for datasets with a connection_type [#5447](https://github.com/ethyca/fides/pull/5447)

## [2.48.1](https://github.com/ethyca/fides/compare/2.48.0...2.48.1)

### Fixed
 - API router sanitizer being too aggressive with NextJS Catch-all Segments [#5438](https://github.com/ethyca/fides/pull/5438)
 - Fix rendering of subfield names in D&D tables [#5439](https://github.com/ethyca/fides/pull/5439)
 - Fix BigQuery `partitioning` queries to properly support multiple identity clauses [#5432](https://github.com/ethyca/fides/pull/5432)

## [2.48.0](https://github.com/ethyca/fides/compare/2.47.1...2.48.0)

### Added
- Added Azure as an SSO provider. [#5402](https://github.com/ethyca/fides/pull/5402)
- Added endpoint to get privacy request access results urls [#5379](https://github.com/ethyca/fides/pull/5379)
- Added `connection_type` key in the `namespace` attribute of a Dataset's `fides_meta` [#5387](https://github.com/ethyca/fides/pull/5387)
- Added new RDS Postgres Connector [#5380](https://github.com/ethyca/fides/pull/5380)
- Added ability to customize column names in the Data Map report [#5400](https://github.com/ethyca/fides/pull/5400)
- Added Experience Config docs to the FidesJS documentation [#5405](https://github.com/ethyca/fides/pull/5405)
- Added UI for downloading privacy request access results [#5407](https://github.com/ethyca/fides/pull/5407)

### Fixed
- Fixed a bug where D&D tables were rendering stale data [#5372](https://github.com/ethyca/fides/pull/5372)
- Fixed issue where multiple login redirects could end up losing login return path [#5389](https://github.com/ethyca/fides/pull/5389)
- Fixed issue where Dataset with nested fields was unable to edit Categories [#5383](https://github.com/ethyca/fides/pull/5383)
- Fixed a visual bug where the "download" icon was off-center in some buttons [#5409](https://github.com/ethyca/fides/pull/5409)
- Fixed styling on "Dataset" field on system integration form [#5408](https://github.com/ethyca/fides/pull/5408)
- Fixed Snowflake DSR integration failing with syntax error [#5417](https://github.com/ethyca/fides/pull/5417)

### Changed
- The `Monitor` button trigger the same `confirmResourceMutation` (monitor, start classification) on muted parent resources as well as un-muted resources. Un-mute button for muted field resources which simply changes their status to `monitored`. [#5362](https://github.com/ethyca/fides/pull/5362)

### Developer Experience
- Fix warning messages from slowapi and docker [#5385](https://github.com/ethyca/fides/pull/5385)

## [2.47.1](https://github.com/ethyca/fides/compare/2.47.0...2.47.1)

### Added
- Adding access and erasure support for Gladly [#5346](https://github.com/ethyca/fides/pull/5346)
- Added icons for the Gladly, ShipStation, Microsoft Ads, and PowerReviews integrations [#5374](https://github.com/ethyca/fides/pull/5374)

### Changed
- Make the dbname in GoogleCloudSQLPostgresSchema optional [#5358](https://github.com/ethyca/fides/pull/5358)

### Fixed
- Fixed race condition where GPC being updated after FidesJS initialization caused Privacy Notices to be in the wrong state [#5384](https://github.com/ethyca/fides/pull/5384)
- Fixed issue where Dataset with nested fields was unable to edit Categories [#5383](https://github.com/ethyca/fides/pull/5383)
- Fixed button styling issues [#5386](https://github.com/ethyca/fides/pull/5386)
- Allow Responsys and Firebase connectors to ignore extra identities [#5388](https://github.com/ethyca/fides/pull/5388)
- Fixed cookies not deleting on opt-out [#5338](https://github.com/ethyca/fides/pull/5338)

## [2.47.0](https://github.com/ethyca/fides/compare/2.46.2...2.47.0)

### Added
- Make all "Description" table columns expandable in Admin UI tables [#5340](https://github.com/ethyca/fides/pull/5340)
- Added access support for Shipstation [#5343](https://github.com/ethyca/fides/pull/5343)
- Introduce custom reports to Data map report [#5352](https://github.com/ethyca/fides/pull/5352)
- Added models to support custom reports (Fidesplus) [#5344](https://github.com/ethyca/fides/pull/5344)

### Changed
- Updated the filter postprocessor (SaaS integration framework) to support dataset references [#5343](https://github.com/ethyca/fides/pull/5343)

### Developer Experience
- Migrate toggle switches from Chakra to Ant Design [#5323](https://github.com/ethyca/fides/pull/5323)
- Migrate buttons from Chakra to Ant Design [#5357](https://github.com/ethyca/fides/pull/5357)
- Replace `debugLog` with global scoped `fidesDebugger` for better debug experience and optimization of prod code [#5335](https://github.com/ethyca/fides/pull/5335)

### Fixed
- Updating the hash migration status check query to use the available indexes [#5336](https://github.com/ethyca/fides/pull/5336)
- Fixed column resize jank on all tables in Admin UI [#5340](https://github.com/ethyca/fides/pull/5340)
- Better handling of empty storage secrets in aws_util [#5347](https://github.com/ethyca/fides/pull/5347)
- Fix SSO Provider form saving when clicking the cancel button with a fully filled form [#5365](https://github.com/ethyca/fides/pull/5365)
- Fix bleedover of Data Categories into next column on Data map reporting [#5369](https://github.com/ethyca/fides/pull/5369)

### Removed
- Removing Adobe Campaign integration [#5364](https://github.com/ethyca/fides/pull/5364)

## [2.46.2](https://github.com/ethyca/fides/compare/2.46.1...2.46.2)

### Added
- Initial support for DSR requests against partitioned BigQuery tables [#5325](https://github.com/ethyca/fides/pull/5325)
- Added MySQL on RDS as a detection/discovery integration[#5275](https://github.com/ethyca/fides/pull/5275)
- Added new RDS MySQL Connector [#5343](https://github.com/ethyca/fides/pull/5343)

## [2.46.1](https://github.com/ethyca/fides/compare/2.46.0...2.46.1)

### Added
- Implement Soft Delete for PrivacyRequests [#5321](https://github.com/ethyca/fides/pull/5321/files)

### Removed
- Removing Shippo integration [#5349](https://github.com/ethyca/fides/pull/5349)

### Fixed
- Updated Attentive DSR integration [#5319](https://github.com/ethyca/fides/pull/5319)

## [2.46.0](https://github.com/ethyca/fides/compare/2.45.2...2.46.0)

### Fixed
- Ignore `400` errors from Talkable's `person` endpoint. [#5317](https://github.com/ethyca/fides/pull/5317)
- Fix Email Connector logs so they use configuration key instead of name [#5286](https://github.com/ethyca/fides/pull/5286)
- Updated Responsys and Firebase Auth integrations to allow multiple identities [#5318](https://github.com/ethyca/fides/pull/5318)
- Updated Shopify dataset in order to flag country, province, and other location values as read-only [#5282](https://github.com/ethyca/fides/pull/5282)
- Fix issues with cached or `window.fides_overrides` languages in the Minimal TCF banner [#5306](https://github.com/ethyca/fides/pull/5306)
- Fix issue with fides-js where the experience was incorrectly initialized as an empty object which appeared valid, when `undefined` was expected [#5309](https://github.com/ethyca/fides/pull/5309)
- Fix issue where newly added languages in Admin-UI were not being rendered in the preview [#5316](https://github.com/ethyca/fides/pull/5316)
- Fix bug where consent automation accordion shows for integrations that don't support consent automation [#5330](https://github.com/ethyca/fides/pull/5330)
- Fix issue where custom overrides (title, description, privacy policy url, etc.) were not being applied to the full TCF overlay [#5333](https://github.com/ethyca/fides/pull/5333)


### Added
- Added support for hierarchical notices in Privacy Center [#5291](https://github.com/ethyca/fides/pull/5291)
- Support row-level deletes for BigQuery and add erase_after support for database connectors [#5293](https://github.com/ethyca/fides/pull/5293)
- Added PUT endpoint for dataset configs [#5324](https://github.com/ethyca/fides/pull/5324)
- Namespace support for the BigQuery integration and datasets [#5294](https://github.com/ethyca/fides/pull/5294)
- Added ability to select multiple datasets on integrations in system integration view [#5327](https://github.com/ethyca/fides/pull/5327)
- Updated Fides.shopify() integration for Shopify Plus Consent [#5329](https://github.com/ethyca/fides/pull/5329)

### Changed
- Updated privacy notices to support notice hierarchies [#5272](https://github.com/ethyca/fides/pull/5272)
- Defaulting SecuritySettings.env to prod [#5326](https://github.com/ethyca/fides/pull/5326)

### Developer Experience
- Initialized Ant Design and Tailwindcss in Admin-UI to prepare for Design System migration [#5308](https://github.com/ethyca/fides/pull/5308)

## [2.45.2](https://github.com/ethyca/fides/compare/2.45.1...2.45.2)

### Fixed
- Updated the hash migration script to only run on tables with less than 1 million rows. [#5310](https://github.com/ethyca/fides/pull/5310)

## [2.45.1](https://github.com/ethyca/fides/compare/2.45.0...2.45.1)

### Added
- Support minimal GVL in minimal TCF response allowing Accept/Reject from banner before full GVL is loaded [#5298](https://github.com/ethyca/fides/pull/5298)

### Fixed
- Fixed discovery pagination [#5304](https://github.com/ethyca/fides/pull/5304)
- Fixed fides-no-scroll so it works in all browsers [#5299](https://github.com/ethyca/fides/pull/5299)

## [2.45.0](https://github.com/ethyca/fides/compare/2.44.0...2.45.0)

### Added
- Adding erasure support for PowerReviews [#5258](https://github.com/ethyca/fides/pull/5258)
- Adding erasure support for Attentive [#5258](https://github.com/ethyca/fides/pull/5261)
- Added a scheduled job to incrementally migrate from bcrypt hashes to SHA-256 hashes for stored identity values [#5256](https://github.com/ethyca/fides/pull/5256)
- Added the new Dynamic Erasure Email integrations [#5226](https://github.com/ethyca/fides/pull/5226)
- Add ability to edit dataset YAML from dataset view [#5262](https://github.com/ethyca/fides/pull/5262)
- Added support for "in progress" status in classification [#5248](https://github.com/ethyca/fides/pull/5248)
- Clarify GCP service account permissions when setting up Google Cloud SQL for Postgres in Admin-UI [#5245](https://github.com/ethyca/fides/pull/5266)
- Add onFidesEvent method for an alternative way to subscribe to Fides events [#5297](https://github.com/ethyca/fides/pull/5297)

### Changed
- Validate no path in `server_host` var for CLI config; if there is one then take only up until the first forward slash
- Update the Datamap report's Data categories column to support better expand/collapse behavior [#5265](https://github.com/ethyca/fides/pull/5265)
- Rename/refactor Privacy Notice Properties to support performance improvements [#5259](https://github.com/ethyca/fides/pull/5259)
- Improved logging and error visibility for TraversalErrors [#5263](https://github.com/ethyca/fides/pull/5263)

### Developer Experience
- Added performance mark timings to debug logs for fides.js [#5245](https://github.com/ethyca/fides/pull/5245)

### Fixed
- Fix wording in tooltip for Yotpo Reviews [#5274](https://github.com/ethyca/fides/pull/5274)
- Hardcode ConnectionConfigurationResponse.secrets [#5283](https://github.com/ethyca/fides/pull/5283)
- Fix Fides.shouldShouldShowExperience() to return false for modal-only experiences [#5281](https://github.com/ethyca/fides/pull/5281)

## [2.44.0](https://github.com/ethyca/fides/compare/2.43.1...2.44.0)

### Added
- Added Gzip Middleware for responses [#5225](https://github.com/ethyca/fides/pull/5225)
- Adding source and submitted_by fields to privacy requests (Fidesplus) [#5206](https://github.com/ethyca/fides/pull/5206)
- Added Action Required / Monitored / Unmonitored tabs to Data Detection & Discovery page [#5236](https://github.com/ethyca/fides/pull/5236)
- Adding erasure support for Microsoft Advertising [#5197](https://github.com/ethyca/fides/pull/5197)
- Implements fuzzy search for identities in Admin-UI Request Manager [#5232](https://github.com/ethyca/fides/pull/5232)
- New purpose header field for TCF banner [#5246](https://github.com/ethyca/fides/pull/5246)
- `fides` subcommand `pull` has resource name subcommands that take a `fides_key` argument allowing you to pull only one resource by name and type [#5260](https://github.com/ethyca/fides/pull/5260)

### Changed
- Removed unused `username` parameter from the Delighted integration configuration [#5220](https://github.com/ethyca/fides/pull/5220)
- Removed unused `ad_account_id` parameter from the Snap integration configuration [#5229](https://github.com/ethyca/fides/pull/5220)
- Updates to support consent signal processing (Fidesplus) [#5200](https://github.com/ethyca/fides/pull/5200)
- TCF Optimized for performance on initial load by offsetting most experience data until after banner is shown [#5230](https://github.com/ethyca/fides/pull/5230)
- Updates to support DynamoDB schema with Tokenless IAM auth [#5240](https://github.com/ethyca/fides/pull/5240)

### Developer Experience
- Sourcemaps are now working for fides-js in debug mode [#5222](https://github.com/ethyca/fides/pull/5222)

### Fixed
- Fix bug where Data Detection & Discovery table pagination fails to reset after navigating or searching  [#5234](https://github.com/ethyca/fides/pull/5234)
- Ignoring HTTP 400 error responses from the unsubscribe endpoint for HubSpot [#5237](https://github.com/ethyca/fides/pull/5237)
- Fix all `fides` API subcommands (`push`, `user`, etc) failing with an invalid server even when only passing `--help` [#5243](https://github.com/ethyca/fides/pull/5243)
- Fix bug where empty datasets / table wouldn't show a Monitor button  [#5249](https://github.com/ethyca/fides/pull/5249)

### Security
- Reduced timing differences in login endpoint [CVE-2024-45052](https://github.com/ethyca/fides/security/advisories/GHSA-2h46-8gf5-fmxv)
- Removed Jinja2 for email templates, the variables syntax changed from `{{variable_name}}` to `__VARIABLE_NAME__` [CVE-2024-45053](https://github.com/ethyca/fides/security/advisories/GHSA-c34r-238x-f7qx)


## [2.43.1](https://github.com/ethyca/fides/compare/2.43.0...2.43.1)

### Added
- Pydantic v1 -> Pydantic v2 upgrade [#5020](https://github.com/ethyca/fides/pull/5020)
- Added success toast on muting/ignoring resources in D&D tables [#5214](https://github.com/ethyca/fides/pull/5214)
- Added "data type" column to fields and subfields on D&D tables [#5218](https://github.com/ethyca/fides/pull/5218)
- Added support for navigating and editing nested fields in the Datasets page [#5216](https://github.com/ethyca/fides/pull/5216)

### Fixed
- Ignore `404` errors on Oracle Responsys deletions [#5203](https://github.com/ethyca/fides/pull/5203)
- Fix white screen issue when privacy request has null value for daysLeft [#5213](https://github.com/ethyca/fides/pull/5213)

### Changed
- Visual updates to badges in D&D result tables [#5212](https://github.com/ethyca/fides/pull/5212)
- Tweaked behavior of loading state on D&D table actions buttons [#5201](https://github.com/ethyca/fides/pull/5201)


## [2.43.0](https://github.com/ethyca/fides/compare/2.42.1...2.43.0)

### Added
- Added support for mapping a system's integration's consentable items to privacy notices [#5156](https://github.com/ethyca/fides/pull/5156)
- Added support for SSO Login with multiple providers (Fides Plus feature) [#5134](https://github.com/ethyca/fides/pull/5134)
- Adds user_read scope to approver role so that they can update their own password [#5178](https://github.com/ethyca/fides/pull/5178)
- Added PATCH endpoint for partially updating connection secrets [#5172](https://github.com/ethyca/fides/pull/5172)
- Add success toast on confirming classification in data discovery tables [#5182](https://github.com/ethyca/fides/pull/5182)
- Add function to return list of StagedResource objs according to list of URNs [#5192](https://github.com/ethyca/fides/pull/5192)
- Add DSR Support for ScyllaDB [#5140](https://github.com/ethyca/fides/pull/5140)
- Added support for nested fields in BigQuery in D&D result views [#5175](https://github.com/ethyca/fides/pull/5175)
- Added support for Vendor Count in Fides-JS overlay descriptions [#5210](https://github.com/ethyca/fides/pull/5210)

### Fixed
- Fixed the OAuth2 configuration for the Snap integration [#5158](https://github.com/ethyca/fides/pull/5158)
- Fixes a Marigold Sailthru error when a user does not exist [#5145](https://github.com/ethyca/fides/pull/5145)
- Fixed malformed HTML issue on switch components [#5166](https://github.com/ethyca/fides/pull/5166)
- Edit integration modal no longer requires reentering credentials when doing partial edits [#2436](https://github.com/ethyca/fides/pull/2436)
- Fixed a timing issue with tcf/gpp locator iframe naming [#5173](https://github.com/ethyca/fides/pull/5173)
- Detection & Discovery: The when column will now display the correct value with a tooltip showing the full date and time [#5177](https://github.com/ethyca/fides/pull/5177)
- Fixed minor issues with the SSO providers form [#5183](https://github.com/ethyca/fides/pull/5183)

### Changed
- Removed PRIVACY_REQUEST_READ scope from Viewer role [#5184](https://github.com/ethyca/fides/pull/5184)
- Asynchronously load GVL translations in FidesJS instead of blocking UI rendering [#5187](https://github.com/ethyca/fides/pull/5187)
- Model changes to support consent signals (Fidesplus) [#5190](https://github.com/ethyca/fides/pull/5190)
- Updated Datasets page with new UI for better usability and consistency with Detection and Discovery UI [#5191](https://github.com/ethyca/fides/pull/5191)
- Updated the Yotpo Reviews integration to use email and phone number identities instead of external ID [#5169](https://github.com/ethyca/fides/pull/5169)
- Update TCF banner button layout and styles [#5204](https://github.com/ethyca/fides/pull/5204)


### Developer Experience
- Fixes some ESLint configuration issues [#5176](https://github.com/ethyca/fides/pull/5176)

## [2.42.1](https://github.com/ethyca/fides/compare/2.42.0...2.42.1)

### Fixed
- Fixed language picker cut-off in mobile on CMP banner and modal [#5159](https://github.com/ethyca/fides/pull/5159)
- Fixed button sizes on CMP modal [#5161](https://github.com/ethyca/fides/pull/5161)

## [2.42.0](https://github.com/ethyca/fides/compare/2.41.0...2.42.0)

### Added
- Add AWS Tags in the meta field for Fides system when using `fides generate` [#4998](https://github.com/ethyca/fides/pull/4998)
- Added access and erasure support for Checkr integration [#5121](https://github.com/ethyca/fides/pull/5121)
- Added support for special characters in SaaS request payloads [#5099](https://github.com/ethyca/fides/pull/5099)
- Added support for displaying notices served in the Consent Banner [#5125](https://github.com/ethyca/fides/pull/5125)
- Added ability to choose whether to use Opt In/Out buttons or Acknowledge button in the Consent Banner [#5125](https://github.com/ethyca/fides/pull/5125)
- Add "status" field to detection & discovery tables [#5141](https://github.com/ethyca/fides/pull/5141)
- Added optional filters `exclude_saas_datasets` and `only_unlinked_datasets` to the list datasets endpoint [#5132](https://github.com/ethyca/fides/pull/5132)
- Add new config options to support notice-only banner and modal [#5136](https://github.com/ethyca/fides/pull/5136)
- Added models to support bidirectional consent (Fides Plus feature) [#5118](https://github.com/ethyca/fides/pull/5118)

### Changed
- Moving Privacy Center endpoint logging behind debug flag [#5103](https://github.com/ethyca/fides/pull/5103)
- Serve GVL languages as they are requested [#5112](https://github.com/ethyca/fides/pull/5112)
- Changed text on system integrations tab to direct to new integration management [#5097](https://github.com/ethyca/fides/pull/5097)
- Updates to consent experience styling [#5085](https://github.com/ethyca/fides/pull/5085)
- Updated the dataset page to display the new table and support pagination [#5130](https://github.com/ethyca/fides/pull/5130)
- Improve performance by removing the need to load every system into redux store [#5135](https://github.com/ethyca/fides/pull/5135)
- Use the `user_id` from a Segment Trait instead of an `email` when deleting a user in Segment [#5004](https://github.com/ethyca/fides/pull/5004)
- Moves some endpoints for property-specific messaging from OSS -> plus [#5069](https://github.com/ethyca/fides/pull/5069)
- Text changes in monitor config table and form [#5142](https://github.com/ethyca/fides/pull/5142)
- Improve API error messages when using is_default field on taxonomy resources [#5147](https://github.com/ethyca/fides/pull/5147)

### Developer Experience
- Add `.syncignore` to reduce file sync size with new volumes [#5104](https://github.com/ethyca/fides/pull/5104)
- Fix sourcemap generation in development version of FidesJS [#5119](https://github.com/ethyca/fides/pull/5119)
- Upgrade to Next.js v14 [#5111](https://github.com/ethyca/fides/pull/5111)
- Upgrade and consolidate linting and formatting tools [#5128](https://github.com/ethyca/fides/pull/5128)

### Fixed
- Resolved an issue pulling all blog authors for the Shopify integration [#5043](https://github.com/ethyca/fides/pull/5043)
- Fixed typo in the BigQuery integration description [#5120](https://github.com/ethyca/fides/pull/5120)
- Fixed default values of Experience config toggles [#5123](https://github.com/ethyca/fides/pull/5123)
- Skip indexing Custom Privacy Request Field array values [#5127](https://github.com/ethyca/fides/pull/5127)
- Fixed Admin UI issue where banner would disappear in Experience Preview with GPC enabled [#5131](https://github.com/ethyca/fides/pull/5131)
- Fixed not being able to edit a monitor from scheduled to not scheduled [#5114](https://github.com/ethyca/fides/pull/5114)
- Migrating missing Fideslang 2.0 data categories [#5073](https://github.com/ethyca/fides/pull/5073)
- Fixed wrong system count on Datamap page [#5151](https://github.com/ethyca/fides/pull/5151)
- Fixes some responsive styling issues in the consent banner on mobile sized screens [#5157](https://github.com/ethyca/fides/pull/5157)

## [2.41.0](https://github.com/ethyca/fides/compare/2.40.0...2.41.0)

### Added
- Added erasure support for Alchemer integration [#4925](https://github.com/ethyca/fides/pull/4925)
- Added new columns and action buttons to discovery monitors table [#5068](https://github.com/ethyca/fides/pull/5068)
- Added field to exclude databases on MonitorConfig [#5080](https://github.com/ethyca/fides/pull/5080)
- Added key pair authentication for the Snowflake integration [#5079](https://github.com/ethyca/fides/pull/5079)

### Changed
- Updated the sample dataset for the Amplitude integration [#5063](https://github.com/ethyca/fides/pull/5063)
- Updated System's page to display a table that uses a paginated endpoint [#5084](https://github.com/ethyca/fides/pull/5084)
- Messaging page now shows a notice if you have properties without any templates [#5077](https://github.com/ethyca/fides/pull/5077)
- Endpoints for listing systems (GET /system) and datasets (GET /dataset) now support optional pagination [#5071](https://github.com/ethyca/fides/pull/5071)
- Messaging page will now show a notice about using global mode [#5090](https://github.com/ethyca/fides/pull/5090)
- Changed behavior of project selection modal in discovery monitor form [#5092](https://github.com/ethyca/fides/pull/5092)
- Data category selector for Discovery results won't show disabled categories [#5102](https://github.com/ethyca/fides/pull/5102)

### Developer Experience
- Upgrade to React 18 and Chakra 2, including other dependencies [#5036](https://github.com/ethyca/fides/pull/5036)
- Added support for "output templates" in read SaaS requests [#5054](https://github.com/ethyca/fides/pull/5054)
- URL for deployment instructions when the webserver is running [#5088](https://github.com/ethyca/fides/pull/5088)
- Optimize TCF bundle with just-in-time GVL translations [#5074](https://github.com/ethyca/fides/pull/5074)
- Added `performance.mark()` to FidesJS events for performance testing. [#5105](https://github.com/ethyca/fides/pull/5105)

### Fixed
- Fixed bug with unescaped table names in mysql queries [#5072](https://github.com/ethyca/fides/pull/5072/)
- Fixed bug with unresponsive messaging ui [#5081](https://github.com/ethyca/fides/pull/5081/)
- Fixed FidesKey constructor bugs in CLI [#5113](https://github.com/ethyca/fides/pull/5113)


## [2.40.0](https://github.com/ethyca/fides/compare/2.39.2...2.40.0)

### Added
- Adds last_monitored and enabled attributes to MonitorConfig [#4991](https://github.com/ethyca/fides/pull/4991)
- New messaging page. Allows managing messaging templates for different properties. [#5005](https://github.com/ethyca/fides/pull/5005)
- Ability to configure "Enforcement Level" for Privacy Notices [#5025](https://github.com/ethyca/fides/pull/5025)
- BE cleanup for property-specific messaging [#5006](https://github.com/ethyca/fides/pull/5006)
- If property_id param was used, store it as part of the consent request [#4915](https://github.com/ethyca/fides/pull/4915)
- Invite users via email flow [#4539](https://github.com/ethyca/fides/pull/4539)
- Added new Google Cloud SQL for Postgres Connector [#5014](https://github.com/ethyca/fides/pull/5014)
- Added access and erasure support for the Twilio SMS integration [#4979](https://github.com/ethyca/fides/pull/4979)
- Added erasure support for Snap integration [#5011](https://github.com/ethyca/fides/pull/5011)

### Changed
- Navigation changes. 'Management' was renamed 'Settings'. Properties was moved to Settings section. [#5005](https://github.com/ethyca/fides/pull/5005)
- Changed discovery monitor form behavior around execution date/time selection [#5017](https://github.com/ethyca/fides/pull/5017)
- Changed integration form behavior when errors occur [#5023](https://github.com/ethyca/fides/pull/5023)
- Replaces typescript-cookie with js-cookie [#5022](https://github.com/ethyca/fides/pull/5022)
- Updated pymongo version to 4.7.3 [#5019](https://github.com/ethyca/fides/pull/5019)
- Upgraded Datamap instance of `react-table` to v8 [#5024](https://github.com/ethyca/fides/pull/5024)
- Updated create privacy request modal from admin-ui to include all custom fields  [#5029](https://github.com/ethyca/fides/pull/5029)
- Update name of Ingress/Egress columns in Datamap Report to Sources/Destinations [#5045](https://github.com/ethyca/fides/pull/5045)
- Datamap report now includes a 'cookies' column [#5052](https://github.com/ethyca/fides/pull/5052)
- Changed behavior of project selection UI in discovery monitor form [#5049](https://github.com/ethyca/fides/pull/5049)
- Updating DSR filtering to use collection-level data categories [#4999](https://github.com/ethyca/fides/pull/4999)
- Changed discovery monitor form to skip project selection UI when no projects exist [#5056](https://github.com/ethyca/fides/pull/5056)

### Fixed
- Fixed intermittent connection issues with Redshift by increasing timeout and preferring SSL in test connections [#4981](https://github.com/ethyca/fides/pull/4981)
- Fixed data detection & discovery results not displaying correctly across multiple pages[#5060](https://github.com/ethyca/fides/pull/5060)

### Developer Experience
- Fixed various environmental issues when running Cypress tests locally [#5040](https://github.com/ethyca/fides/pull/5040)

## [2.39.2](https://github.com/ethyca/fides/compare/2.39.1...2.39.2)

### Fixed
- Restrict Delete Systems API endpoint such that user must have "SYSTEM_DELETE" scope [#5037](https://github.com/ethyca/fides/pull/5037)

### Security
- Remove the SERVER_SIDE_FIDES_API_URL env variable from the client clientSettings [CVE-2024-31223](https://github.com/ethyca/fides/security/advisories/GHSA-53q7-4874-24qg)

## [2.39.1](https://github.com/ethyca/fides/compare/2.39.0...2.39.1)

### Fixed
- Fixed a bug where system information form was not loading for Viewer users [#5034](https://github.com/ethyca/fides/pull/5034)
- Fixed viewers being given the option to delete systems [#5035](https://github.com/ethyca/fides/pull/5035)
- Restrict Delete Systems API endpoint such that user must have "SYSTEM_DELETE" scope [#5037](https://github.com/ethyca/fides/pull/5037)

### Removed
- Removed the `fetch` polyfill from FidesJS [#5026](https://github.com/ethyca/fides/pull/5026)

### Security
- Removed FidesJS's exposure to `polyfill.io` supply chain attack [CVE-2024-38537](https://github.com/ethyca/fides/security/advisories/GHSA-cvw4-c69g-7v7m)

## [2.39.0](https://github.com/ethyca/fides/compare/2.38.1...2.39.0)

### Added
- Adds the start of the Scylla DB Integration [#4946](https://github.com/ethyca/fides/pull/4946)
- Added model and data migrations and CRUD-layer operations for property-specific messaging [#4901](https://github.com/ethyca/fides/pull/4901)
- Added option in FidesJS SDK to only disable notice-served API [#4965](https://github.com/ethyca/fides/pull/4965)
- External ID support for consent management [#4927](https://github.com/ethyca/fides/pull/4927)
- Added access and erasure support for the Greenhouse Harvest integration [#4945](https://github.com/ethyca/fides/pull/4945)
- Add an S3 connection type (currently used for discovery and detection only) [#4930](https://github.com/ethyca/fides/pull/4930)
- Support for Limited FIDES__CELERY__* Env Vars [#4980](https://github.com/ethyca/fides/pull/4980)
- Implement sending emails via property-specific messaging templates [#4950](https://github.com/ethyca/fides/pull/4950)
- New privacy request search to replace existing endpoint [#4987](https://github.com/ethyca/fides/pull/4987)
- Added new Google Cloud SQL for MySQL Connector [#4949](https://github.com/ethyca/fides/pull/4949)
- Add new options for integrations for discovery & detection [#5000](https://github.com/ethyca/fides/pull/5000)
- Add new `FidesInitializing` event for when FidesJS begins initialization [#5010](https://github.com/ethyca/fides/pull/5010)

### Changed
- Move new data map reporting table out of beta and remove old table from Data Lineage map. [#4963](https://github.com/ethyca/fides/pull/4963)
- Disable the 'connect to a database' button if the `dataDiscoveryAndDetection` feature flag is enabled [#1455](https://github.com/ethyca/fidesplus/pull/1455)
- Upgrade Privacy Request table to use FidesTable V2 [#4990](https://github.com/ethyca/fides/pull/4990)
- Add copy to project selection modal and tweak copy on discovery monitors table [#5007](https://github.com/ethyca/fides/pull/5007)

### Fixed
- Fixed an issue where the GPP signal status was prematurely set to `ready` in some scenarios [#4957](https://github.com/ethyca/fides/pull/4957)
- Removed exteraneous `/` from the several endpoint URLs [#4962](https://github.com/ethyca/fides/pull/4962)
- Fixed and optimized Database Icon SVGs used in Datamap [#4969](https://github.com/ethyca/fides/pull/4969)
- Masked "Keyfile credentials" input on integration config form [#4971](https://github.com/ethyca/fides/pull/4971)
- Fixed validations for privacy declaration taxonomy labels when creating/updating a System [#4982](https://github.com/ethyca/fides/pull/4982)
- Allow property-specific messaging to work with non-custom templates [#4986](https://github.com/ethyca/fides/pull/4986)
- Fixed an issue where config object was being passed twice to `fides.js` output [#5010](https://github.com/ethyca/fides/pull/5010)
- Disabling Fides initialization now also disables GPP initialization [#5010](https://github.com/ethyca/fides/pull/5010)
- Fixes Vendor table formatting [#5013](https://github.com/ethyca/fides/pull/5013)

## [2.38.1](https://github.com/ethyca/fides/compare/2.38.0...2.38.1)

### Changed
- Disable the 'connect to a database' button if the `dataDiscoveryAndDetection` feature flag is enabled [#4972](https://github.com/ethyca/fidesplus/pull/4972)
- Oracle Responsys: Include Profile Extension Tables in DSRs[#4937](https://github.com/ethyca/fides/pull/4937)

### Fixed
- Fixed "add" icons on some buttons being wrong size [#4975](https://github.com/ethyca/fides/pull/4975)
- Fixed ability to update consent preferences after they've previously been set [#4984](https://github.com/ethyca/fides/pull/4984)

## [2.38.0](https://github.com/ethyca/fides/compare/2.37.0...2.38.0)

### Added
- Deprecate LastServedNotice (lastservednoticev2) table [#4910](https://github.com/ethyca/fides/pull/4910)
- Added erasure support to the Recurly integration [#4891](https://github.com/ethyca/fides/pull/4891)
- Added UI for configuring integrations for detection/discovery [#4922](https://github.com/ethyca/fides/pull/4922)
- New queue for saving privacy preferences/notices served [#4931](https://github.com/ethyca/fides/pull/4931)
- Expose number of tasks in queue in worker health check [#4931](https://github.com/ethyca/fides/pull/4931)
- Track when preferences/notices served received [#4931](https://github.com/ethyca/fides/pull/4931)
- Request overrides for opt-in and opt-out consent requests [#4920](https://github.com/ethyca/fides/pull/4920)
- Added query_param_key to Privacy Center schema [#4939](https://github.com/ethyca/fides/pull/4939)
- Fill custom privacy request fields with query_param_key [#4948](https://github.com/ethyca/fides/pull/4948)
- Add `datasource_params` column to MonitorConfig DB model [#4951](https://github.com/ethyca/fides/pull/4951)
- Added ability to open system preview side panel from new data map table [#4944](https://github.com/ethyca/fides/pull/4944)
- Added success toast message after monitoring a resource [#4958](https://github.com/ethyca/fides/pull/4958)
- Added UI for displaying, adding and editing discovery monitors [#4954](https://github.com/ethyca/fides/pull/4954)

### Changed
- Set default ports for local development of client projects (:3001 for privacy center and :3000 for admin-ui) [#4912](https://github.com/ethyca/fides/pull/4912)
- Update privacy center port to :3001 for nox [#4918](https://github.com/ethyca/fides/pull/4918)
- Optimize speed by generating the uuids in the client side for consent requests [#4933](https://github.com/ethyca/fides/pull/4933)
- Update Privacy Center toast text for consistent capitalization [#4936](https://github.com/ethyca/fides/pull/4936)
- Update Custom Fields table and Domain Verification table to use FidesTable V2. Remove V1 components. [#4932](https://github.com/ethyca/fides/pull/4932)
- Updated how Fields are generated for DynamoDB, improved error handling [#4943](https://github.com/ethyca/fides/pull/4943)

### Fixed
- Fixed an issue where the test integration action failed for the Zendesk integration [#4929](https://github.com/ethyca/fides/pull/4929)
- Fixed an issue where language form field error message was not displaying properly [#4942](https://github.com/ethyca/fides/pull/4942)
- Fixed an issue where the consent cookie could not be set on multi-level root domain (e.g. co.uk, co.jp) [#4935](https://github.com/ethyca/fides/pull/4935)
- Fixed an issue where the unique device ID was not being retained when Fides.js was reinitialized [#4947](https://github.com/ethyca/fides/pull/4947)
- Fixed inconsistent font sizes on new integrations UI [#4959](https://github.com/ethyca/fides/pull/4959)

## [2.37.0](https://github.com/ethyca/fides/compare/2.36.0...2.37.0)

### Added
- Added initial version for Helios: Data Discovery and Detection [#4839](https://github.com/ethyca/fides/pull/4839)
- Added shouldShowExperience to the Fides global and FidesInitialized events [#4895](https://github.com/ethyca/fides/pull/4895)
- Enhancements to `MonitorConfig` DB model to support new functionality [#4888](https://github.com/ethyca/fides/pull/4888)
- Added developer option to disable auto-initialization on FidesJS bundles. [#4900](https://github.com/ethyca/fides/pull/4900)
- Adding property ID to served notice history and privacy preference history [#4886](https://github.com/ethyca/fides/pull/4886)
- Adding privacy_center_config and stylesheet fields to the Property model [#4879](https://github.com/ethyca/fides/pull/4879)
- Adds generic async callback integration support [#4865](https://github.com/ethyca/fides/pull/4865)
- Ability to `downgrade` the application DB through the `/admin/db` endpoint [#4893](https://github.com/ethyca/fides/pull/4893)
- Added support for custom property paths, configs and stylesheets for privacy center [#4907](https://github.com/ethyca/fides/pull/4907)
- Include the scopes required for a given action in `403` response when client does not have sufficient permissions [#4905](https://github.com/ethyca/fides/pull/4905)

### Changed
- Rename MinimalPrivacyExperience class and usages [#4889](https://github.com/ethyca/fides/pull/4889)
- Included fidesui as part of the monorepo [#4880](https://github.com/ethyca/fides/pull/4880)
- Improve `geolocation` and `property_id` error response to return 400 status instead of 500 server error on /fides.js endpoint [#4884](https://github.com/ethyca/fides/pull/4884)
- Fixing middleware logging in Fides.js to remove incorrect status codes and durations [#4885](https://github.com/ethyca/fides/pull/4885)
- Improve load performance and DOM monitoring for FidesJS [#4896](https://github.com/ethyca/fides/pull/4896)

### Fixed
- Fixed an issue with the Iterate connector returning at least one param_value references an invalid field for the 'update' request of user [#4528](https://github.com/ethyca/fides/pull/4528)
- Enhanced classification of the dataset used with Twilio [#4872](https://github.com/ethyca/fides/pull/4872)
- Reduce privacy center logging to not show response size limit when the /fides.js endpoint has a size bigger than 4MB [#4878](https://github.com/ethyca/fides/pull/4878)
- Fixed an issue where sourcemaps references were unintentionally included in the FidesJS bundle [#4887](https://github.com/ethyca/fides/pull/4887)
- Handle a 404 response from Segment when a user ID or email is not found [#4902](https://github.com/ethyca/fides/pull/4902)
- Fixed TCF styling issues [#4904](https://github.com/ethyca/fides/pull/4904)
- Fixed an issue where the Trigger Modal Link was not being populated correctly in the translation form [#4911](https://github.com/ethyca/fides/pull/4911)

### Security
- Escape SQLAlchemy passwords [CVE-2024-34715](https://github.com/ethyca/fides/security/advisories/GHSA-8cm5-jfj2-26q7)
- Properly mask nested BigQuery secrets in connection configuration endpoints [CVE-2024-35189](https://github.com/ethyca/fides/security/advisories/GHSA-rcvg-jj3g-rj7c)

## [2.36.0](https://github.com/ethyca/fides/compare/2.35.1...2.36.0)

### Added
- Added multiple language translations support for privacy center consent page [#4785](https://github.com/ethyca/fides/pull/4785)
- Added ability to export the contents of datamap report [#1545](https://ethyca.atlassian.net/browse/PROD-1545)
- Added `System` model support for new `vendor_deleted_date` field on Compass vendor records [#4818](https://github.com/ethyca/fides/pull/4818)
- Added custom JSON (de)serialization to shared DB engines to handle non-standard data types in JSONB columns [#4818](https://github.com/ethyca/fides/pull/4818)
- Added state persistence across sessions to the datamap report table [#4853](https://github.com/ethyca/fides/pull/4853)
- Removed currentprivacypreference and lastservednotice tables [#4846](https://github.com/ethyca/fides/pull/4846)
- Added initial version for Helios: Data Discovery and Detection [#4839](https://github.com/ethyca/fides/pull/4839)
- Adds new var to track fides js overlay types [#4869](https://github.com/ethyca/fides/pull/4869)

### Changed
- Changed filters on the data map report table to use checkbox collapsible tree view [#4864](https://github.com/ethyca/fides/pull/4864)

### Fixed
- Remove the extra 'white-space: normal' CSS for FidesJS HTML descriptions [#4850](https://github.com/ethyca/fides/pull/4850)
- Fixed data map report to display second level names from the taxonomy as primary (bold) label [#4856](https://github.com/ethyca/fides/pull/4856)
- Ignore invalid three-character country codes for FidesJS geolocation (e.g. "USA") [#4877](https://github.com/ethyca/fides/pull/4877)

### Developer Experience
- Update typedoc-plugin-markdown to 4.0.0 [#4870](https://github.com/ethyca/fides/pull/4870)

## [2.35.1](https://github.com/ethyca/fides/compare/2.35.0...2.35.1)

### Added
- Added access and erasure support for Marigold Engage by Sailthru integration [#4826](https://github.com/ethyca/fides/pull/4826)
- Update fides_disable_save_api option in FidesJS SDK to disable both privacy-preferences & notice-served APIs [#4860](https://github.com/ethyca/fides/pull/4860)

### Fixed
- Fixing issue where privacy requests not approved before upgrading to 2.34 couldn't be processed [#4855](https://github.com/ethyca/fides/pull/4855)
- Ensure only GVL vendors from Compass are labeled as such [#4857](https://github.com/ethyca/fides/pull/4857)
- Fix handling of some ISO-3166 geolocation edge cases in Privacy Center /fides.js endpoint [#4858](https://github.com/ethyca/fides/pull/4858)

### Changed
- Hydrates GTM datalayer to match supported FidesEvent Properties [#4847](https://github.com/ethyca/fides/pull/4847)
- Allows a SaaS integration request to process HTTP 204 No Content without erroring trying to unwrap the response. [#4834](https://github.com/ethyca/fides/pull/4834)
- Sets `sslmode` to prefer for Redshift connections when generating datasets [#4849](https://github.com/ethyca/fides/pull/4849)
- Included searching by `email` for the Segment integration [#4851](https://github.com/ethyca/fides/pull/4851)

## [2.35.0](https://github.com/ethyca/fides/compare/2.34.0...2.35.0)

### Added
- Added DSR 3.0 Scheduling which supports running DSR's in parallel with first-class request tasks [#4760](https://github.com/ethyca/fides/pull/4760)
- Added carets to collapsible sections in the overlay modal [#4793](https://github.com/ethyca/fides/pull/4793)
- Added erasure support for OpenWeb [#4735](https://github.com/ethyca/fides/pull/4735)
- Added support for configuration of pre-approval webhooks [#4795](https://github.com/ethyca/fides/pull/4795)
- Added fides_clear_cookie option to FidesJS SDK to load CMP without preferences on refresh [#4810](https://github.com/ethyca/fides/pull/4810)
- Added FidesUpdating event to FidesJS SDK [#4816](https://github.com/ethyca/fides/pull/4816)
- Added `reinitialize` method to FidesJS SDK [#4812](https://github.com/ethyca/fides/pull/4812)
- Added undeclared data category columns to data map report table [#4781](https://github.com/ethyca/fides/pull/4781)
- Fully implement pre-approval webhooks [#4822](https://github.com/ethyca/fides/pull/4822)
- Sync models and database for pre-approval webhooks [#4838](https://github.com/ethyca/fides/pull/4838)

### Changed
- Removed the Celery startup banner from the Fides worker logs [#4814](https://github.com/ethyca/fides/pull/4814)
- Improve performance of Snowflake schema generation [#4587](https://github.com/ethyca/fides/pull/4587)

### Fixed
- Fixed bug prevented adding new privacy center translations [#4786](https://github.com/ethyca/fides/pull/4786)
- Fixed bug where Privacy Policy links would be shown without a configured URL [#4801](https://github.com/ethyca/fides/pull/4801)
- Fixed bug prevented adding new privacy center translations [#4786](https://github.com/ethyca/fides/pull/4786)
- Fixed bug where Language selector button was overlapping other buttons when Privacy Policy wasn't present. [#4815](https://github.com/ethyca/fides/pull/4815)
- Fixed bug where icons of the Language selector were displayed too small on some sites [#4815](https://github.com/ethyca/fides/pull/4815)
- Fixed bug where GPP US National Section was incorrectly included when the State by State approach was selected [#4823]https://github.com/ethyca/fides/pull/4823
- Fixed DSR 3.0 Scheduling bug where Approved Privacy Requests that failed wouldn't change status [#4837](https://github.com/ethyca/fides/pull/4837)

## [2.34.0](https://github.com/ethyca/fides/compare/2.33.1...2.34.0)

### Added

- Added new field for modal trigger link translation [#4761](https://github.com/ethyca/fides/pull/4761)
- Added `getModalLinkLabel` method to global fides object [#4766](https://github.com/ethyca/fides/pull/4766)
- Added language switcher to fides overlay modal [#4773](https://github.com/ethyca/fides/pull/4773)
- Added modal link label to experience translation model [#4767](https://github.com/ethyca/fides/pull/4767)
- Added support for custom identities [#4764](https://github.com/ethyca/fides/pull/4764)
- Added developer option to force GPP API on FidesJS bundles [#4799](https://github.com/ethyca/fides/pull/4799)

### Changed

- Changed the Stripe integration for `Cards` to delete instead of update due to possible issues of a past expiration date [#4768](https://github.com/ethyca/fides/pull/4768)
- Changed display of Data Uses, Categories and Subjects to user friendly names in the Data map report [#4774](https://github.com/ethyca/fides/pull/4774)
- Update active disabled Fides.js toggle color to light grey [#4778](https://github.com/ethyca/fides/pull/4778)
- Update FidesJS fides_embed option to support embedding both banner & modal components [#4782](https://github.com/ethyca/fides/pull/4782)
- Add a few CSS classes to help with styling FidesJS button groups [#4789](https://github.com/ethyca/fides/pull/4789)
- Changed GPP extension to be pre-bundled in appropriate circumstances, as opposed to another fetch [#4780](https://github.com/ethyca/fides/pull/4780)

### Fixed

- Fixed select dropdowns being cut off by edges of modal forms [#4757](https://github.com/ethyca/fides/pull/4757)
- Changed "allow user to dismiss" toggle to show on config form for TCF experience [#4755](https://github.com/ethyca/fides/pull/4755)
- Fixed issue when loading the privacy request detail page [#4775](https://github.com/ethyca/fides/pull/4775)
- Fixed connection test for Aircall [#4756](https://github.com/ethyca/fides/pull/4756/pull)
- Fixed issues connecting to Redshift due to character encoding and SSL requirements [#4790](https://github.com/ethyca/fides/pull/4790)
- Fixed the way the name identity is handled in the Privacy Center [#4791](https://github.com/ethyca/fides/pull/4791)

### Developer Experience

- Build a `fides-types.d.ts` type declaration file to include alongside our FidesJS developer docs [#4772](https://github.com/ethyca/fides/pull/4772)

## [2.33.1](https://github.com/ethyca/fides/compare/2.33.0...2.33.1)

### Added

- Adds CUSTOM_OPTIONS_PATH to Privacy Center env vars [#4769](https://github.com/ethyca/fides/pull/4769)

## [2.33.0](https://github.com/ethyca/fides/compare/2.32.0...2.33.0)

### Added

- Added models for Privacy Center configuration (for plus users) [#4716](https://github.com/ethyca/fides/pull/4716)
- Added ability to delete properties [#4708](https://github.com/ethyca/fides/pull/4708)
- Add interface for submitting privacy requests in admin UI [#4738](https://github.com/ethyca/fides/pull/4738)
- Added language switching support to the FidesJS UI based on configured translations [#4737](https://github.com/ethyca/fides/pull/4737)
- Added ability to override some experience language and primary color [#4743](https://github.com/ethyca/fides/pull/4743)
- Generate FidesJS SDK Reference Docs from tsdoc comments [#4736](https://github.com/ethyca/fides/pull/4736)
- Added erasure support for Adyen [#4735](https://github.com/ethyca/fides/pull/4735)
- Added erasure support for Iterable [#4695](https://github.com/ethyca/fides/pull/4695)

### Changed

- Updated privacy notice & experience forms to hide translation UI when user doesn't have translation feature [#4728](https://github.com/ethyca/fides/pull/4728), [#4734](https://github.com/ethyca/fides/pull/4734)
- Custom privacy request fields now support list values [#4686](https://github.com/ethyca/fides/pull/4686)
- Update when GPP API reports signal status: ready [#4635](https://github.com/ethyca/fides/pull/4635)
- Update non-dismissable TCF and notice banners to show a black overlay and prevent scrolling [#4748](https://github.com/ethyca/fidesplus/pull/4748)
- Cleanup config vars for preview in Admin-UI [#4745](https://github.com/ethyca/fides/pull/4745)
- Show a "systems displayed" count on datamap map & table reporting page [#4752](https://github.com/ethyca/fides/pull/4752)
- Change default Canada Privacy Experience Config in migration to reference generic `ca` region [#4762](https://github.com/ethyca/fides/pull/4762)

### Fixed

- Fixed responsive issues with the buttons on the integration screen [#4729](https://github.com/ethyca/fides/pull/4729)
- Fixed hover/focus issues with the v2 tables [#4730](https://github.com/ethyca/fides/pull/4730)
- Disable editing of data use declaration name and type after creation [#4731](https://github.com/ethyca/fides/pull/4731)
- Cleaned up table borders [#4733](https://github.com/ethyca/fides/pull/4733)
- Initialization issues with ExperienceNotices (#4723)[https://github.com/ethyca/fides/pull/4723]
- Re-add CORS origin regex field to admin UI (#4742)[https://github.com/ethyca/fides/pull/4742]

### Developer Experience

- Added new script to allow recompiling of fides-js when the code changes [#4744](https://github.com/ethyca/fides/pull/4744)
- Update Cookie House to support for additional locations (Canada, Quebec, EEA) and a "property_id" override [#4750](https://github.com/ethyca/fides/pull/4750)

## [2.32.0](https://github.com/ethyca/fides/compare/2.31.1...2.32.0)

### Added

- Updated configuration pages for Experiences with live Preview of FidesJS banner & modal components [#4576](https://github.com/ethyca/fides/pull/4576)
- Added ability to configure multiple language translations for Notices & Experiences [#4576](https://github.com/ethyca/fides/pull/4576)
- Automatically localize all strings in FidesJS CMP UIs (banner, modal, and TCF overlay) based on user's locale and experience configuration [#4576](https://github.com/ethyca/fides/pull/4576)
- Added fides_locale option to override FidesJS locale detection [#4576](https://github.com/ethyca/fides/pull/4576)
- Update FidesJS to report notices served and preferences saved linked to the specific translations displayed [#4576](https://github.com/ethyca/fides/pull/4576)
- Added ability to prevent dismissal of FidesJS CMP UI via Experience configuration [#4576](https://github.com/ethyca/fides/pull/4576)
- Added ability to create & link Properties to support multiple Experiences in a single location [#4658](https://github.com/ethyca/fides/pull/4658)
- Added property_id query param to fides.js to filter experiences by Property when installed [#4676](https://github.com/ethyca/fides/pull/4676)
- Added Locations & Regulations pages to allow a wider selection of locations for consent [#4660](https://github.com/ethyca/fides/pull/4660)
- Erasure support for Simon Data [#4552](https://github.com/ethyca/fides/pull/4552)
- Added notice there will be no preview for Privacy Center types in the Experience preview [#4709](https://github.com/ethyca/fides/pull/4709)
- Removed properties beta flag [#4710](https://github.com/ethyca/fides/pull/4710)
- Add acknowledge button label to default Experience English form [#4714](https://github.com/ethyca/fides/pull/4714)
- Update FidesJS to support localizing CMP UI with configurable, non-English default locales [#4720](https://github.com/ethyca/fides/pull/4720)
- Add loading of template translations for notices and experiences [#4718](https://github.com/ethyca/fides/pull/4718)

### Changed

- Moved location-targeting from Notices to Experiences [#4576](https://github.com/ethyca/fides/pull/4576)
- Replaced previous default Notices & Experiences with new versions with updated locations, translations, etc. [#4576](https://github.com/ethyca/fides/pull/4576)
- Automatically migrate existing Notices & Experiences to updated model where possible [#4576](https://github.com/ethyca/fides/pull/4576)
- Replaced ability to configure banner "display configuration" to separate banner & modal components [#4576](https://github.com/ethyca/fides/pull/4576)
- Modify `fides user login` to not store plaintext password in `~/.fides-credentials` [#4661](https://github.com/ethyca/fides/pull/4661)
- Data model changes to support Notice and Experience-level translations [#4576](https://github.com/ethyca/fides/pull/4576)
- Data model changes to support Consent setup being Experience instead of Notice-driven [#4576](https://github.com/ethyca/fides/pull/4576)
- Build PrivacyNoticeRegion from locations and location groups [#4620](https://github.com/ethyca/fides/pull/4620)
- When saving locations, calculate and save location groups [#4620](https://github.com/ethyca/fides/pull/4620)
- Update privacy experiences page to use the new table component [#4652](https://github.com/ethyca/fides/pull/4652)
- Update privacy notices page to use the new table component [#4641](https://github.com/ethyca/fides/pull/4641)
- Bumped supported Python versions to `3.10.13`, `3.9.18`, and `3.8.18`. Bumped Debian base image from `-bullseye` to `-bookworm`. [#4630](https://github.com/ethyca/fides/pull/4630)
- Bumped Node.js base image from `16` to `20`. [#4684](https://github.com/ethyca/fides/pull/4684)

### Fixed

- Ignore 404 errors from Delighted and Kustomer when an erasure client is not found [#4593](https://github.com/ethyca/fides/pull/4593)
- Various FE fixes for Admin-UI experience config form [#4707](https://github.com/ethyca/fides/pull/4707)
- Fix modal preview in Admin-UI experience config form [#4712](https://github.com/ethyca/fides/pull/4712)
- Optimize FidesJS bundle size by only loading TCF static stings when needed [#4711](https://github.com/ethyca/fides/pull/4711)

## [2.31.0](https://github.com/ethyca/fides/compare/2.30.1...2.31.0)

### Added

- Add Great Britain as a consent option [#4628](https://github.com/ethyca/fides/pull/4628)
- Navbar update and new properties page [#4633](https://github.com/ethyca/fides/pull/4633)
- Access and erasure support for Oracle Responsys [#4618](https://github.com/ethyca/fides/pull/4618)

### Fixed

- Fix issue where "x" button on Fides.js components overwrites saved preferences [#4649](https://github.com/ethyca/fides/pull/4649)
- Initialize Fides.consent with default values from experience when saved consent cookie (fides_consent) does not exist [#4665](https://github.com/ethyca/fides/pull/4665)

### Changed

- Sets GPP applicableSections to -1 when a user visits from a state that is not part of the GPP [#4727](https://github.com/ethyca/fides/pull/4727)

## [2.30.1](https://github.com/ethyca/fides/compare/2.30.0...2.30.1)

### Fixed

- Configure logger correctly on worker initialization [#4624](https://github.com/ethyca/fides/pull/4624)

## [2.30.0](https://github.com/ethyca/fides/compare/2.29.0...2.30.0)

### Added

- Add enum and registry of supported languages [#4592](https://github.com/ethyca/fides/pull/4592)
- Access and erasure support for Talkable [#4589](https://github.com/ethyca/fides/pull/4589)
- Support temporary credentials in AWS generate + scan features [#4607](https://github.com/ethyca/fides/pull/4603), [#4608](https://github.com/ethyca/fides/pull/4608)
- Add ability to store and read Fides cookie in Base64 format [#4556](https://github.com/ethyca/fides/pull/4556)
- Structured logging for SaaS connector requests [#4594](https://github.com/ethyca/fides/pull/4594)
- Added Fides.showModal() to fides.js to allow programmatic opening of consent modals [#4617](https://github.com/ethyca/fides/pull/4617)

### Fixed

- Fixing issue when modifying Policies, Rules, or RuleTargets as a root user [#4582](https://github.com/ethyca/fides/pull/4582)

## [2.29.0](https://github.com/ethyca/fides/compare/2.28.0...2.29.0)

### Added

- View more modal to regulations page [#4574](https://github.com/ethyca/fides/pull/4574)
- Columns in data map reporting, adding multiple systems, and consent configuration tables can be resized. In the data map reporting table, fields with multiple values can show all or collapse all [#4569](https://github.com/ethyca/fides/pull/4569)
- Show custom fields in the data map report table [#4579](https://github.com/ethyca/fides/pull/4579)

### Changed

- Delay rendering the nav until all necessary queries are finished loading [#4571](https://github.com/ethyca/fides/pull/4571)
- Updating return value for crud.get_custom_fields_filtered [#4575](https://github.com/ethyca/fides/pull/4575)
- Updated user deletion confirmation flow to only require one confirmatory input [#4402](https://github.com/ethyca/fides/pull/4402)
- Moved `pymssl` to an optional dependency no longer installed by default with our python package [#4581](https://github.com/ethyca/fides/pull/4581)
- Fixed CORS domain update functionality [#4570](https://github.com/ethyca/fides/pull/4570)
- Update Domains page with ability to add/remove "organization" domains, view "administrator" domains set via security settings, and improve various UX bugs and copy [#4584](https://github.com/ethyca/fides/pull/4584)

### Fixed

- Fixed CORS domain update functionality [#4570](https://github.com/ethyca/fides/pull/4570)
- Completion emails are no longer attempted for consent requests [#4578](https://github.com/ethyca/fides/pull/4578)

## [2.28.0](https://github.com/ethyca/fides/compare/2.27.0...2.28.0)

### Added

- Erasure support for AppsFlyer [#4512](https://github.com/ethyca/fides/pull/4512)
- Datamap Reporting page [#4519](https://github.com/ethyca/fides/pull/4519)
- Consent support for Klaviyo [#4513](https://github.com/ethyca/fides/pull/4513)
- Form for configuring GPP settings [#4557](https://github.com/ethyca/fides/pull/4557)
- Custom privacy request field support for consent requests [#4546](https://github.com/ethyca/fides/pull/4546)
- Support GPP in privacy notices [#4554](https://github.com/ethyca/fides/pull/4554)

### Changed

- Redesigned nav bar for the admin UI [#4548](https://github.com/ethyca/fides/pull/4548)
- Fides.js GPP for US geographies now derives values from backend privacy notices [#4559](https://github.com/ethyca/fides/pull/4559)
- No longer generate the `vendors_disclosed` section of the TC string in `fides.js` [#4553](https://github.com/ethyca/fides/pull/4553)
- Changed consent management vendor add flow [#4550](https://github.com/ethyca/fides/pull/4550)

### Fixed

- Fixed an issue blocking Salesforce sandbox accounts from refreshing tokens [#4547](https://github.com/ethyca/fides/pull/4547)
- Fixed DSR zip packages to be unzippable on Windows [#4549](https://github.com/ethyca/fides/pull/4549)
- Fixed browser compatibility issues with Object.hasOwn [#4568](https://github.com/ethyca/fides/pull/4568)

### Developer Experience

- Switch to anyascii for unicode transliteration [#4550](https://github.com/ethyca/fides/pull/4564)

## [2.27.0](https://github.com/ethyca/fides/compare/2.26.0...2.27.0)

### Added

- Tooltip and styling for disabled rows in add multiple vendor view [#4498](https://github.com/ethyca/fides/pull/4498)
- Preliminary GPP support for US regions [#4498](https://github.com/ethyca/fides/pull/4504)
- Access and erasure support for Statsig Enterprise [#4429](https://github.com/ethyca/fides/pull/4429)
- New page for setting locations [#4517](https://github.com/ethyca/fides/pull/4517)
- New modal for setting granular locations [#4531](https://github.com/ethyca/fides/pull/4531)
- New page for setting regulations [#4530](https://github.com/ethyca/fides/pull/4530)
- Update fides.js to support multiple descriptions (banner, overlay) and render HTML descriptions [#4542](https://github.com/ethyca/fides/pull/4542)

### Fixed

- Fixed incorrect Compass button behavior in system form [#4508](https://github.com/ethyca/fides/pull/4508)
- Omit certain fields from system payload when empty [#4508](https://github.com/ethyca/fides/pull/4525)
- Fixed issues with Compass vendor selector behavior [#4521](https://github.com/ethyca/fides/pull/4521)
- Fixed an issue where the background overlay remained visible after saving consent preferences [#4515](https://github.com/ethyca/fides/pull/4515)
- Fixed system name being editable when editing GVL systems [#4533](https://github.com/ethyca/fides/pull/4533)
- Fixed an issue where a privacy policy link could not be removed from privacy experiences [#4542](https://github.com/ethyca/fides/pull/4542)

### Changed

- Upgrade to use Fideslang `3.0.0` and remove associated concepts [#4502](https://github.com/ethyca/fides/pull/4502)
- Model overhaul for saving privacy preferences and notices served [#4481](https://github.com/ethyca/fides/pull/4481)
- Moves served notice endpoints, consent reporting, purpose endpoints and TCF queries to plus [#4481](https://github.com/ethyca/fides/pull/4481)
- Moves served notice endpoints, consent reporting, and TCF queries to plus [#4481](https://github.com/ethyca/fides/pull/4481)
- Update frontend to account for changes to notices served and preferences saved APIs [#4518](https://github.com/ethyca/fides/pull/4518)
- `fides.js` now sets `supportsOOB` to `false` [#4516](https://github.com/ethyca/fides/pull/4516)
- Save consent method ("accept", "reject", "save", etc.) to `fides_consent` cookie as extra metadata [#4529](https://github.com/ethyca/fides/pull/4529)
- Allow CORS for privacy center `fides.js` and `fides-ext-gpp.js` endpoints
- Replace `GPP_EXT_PATH` env var in favor of a more flexible `FIDES_JS_BASE_URL` environment variable
- Change vendor add modal on consent configuration screen to use new vendor selector [#4532](https://github.com/ethyca/fides/pull/4532)
- Remove vendor add modal [#4535](https://github.com/ethyca/fides/pull/4535)

## [2.26.0](https://github.com/ethyca/fides/compare/2.25.0...main)

### Added

- Dynamic importing for GPP bundle [#4447](https://github.com/ethyca/fides/pull/4447)
- Paging to vendors in the TCF overlay [#4463](https://github.com/ethyca/fides/pull/4463)
- New purposes endpoint and indices to improve system lookups [#4452](https://github.com/ethyca/fides/pull/4452)
- Cypress tests for fides.js GPP extension [#4476](https://github.com/ethyca/fides/pull/4476)
- Add support for global TCF Purpose Overrides [#4464](https://github.com/ethyca/fides/pull/4464)
- TCF override management [#4484](https://github.com/ethyca/fides/pull/4484)
- Readonly consent management table and modal [#4456](https://github.com/ethyca/fides/pull/4456), [#4477](https://github.com/ethyca/fides/pull/4477)
- Access and erasure support for Gong [#4461](https://github.com/ethyca/fides/pull/4461)
- Add new UI for CSV consent reporting [#4488](https://github.com/ethyca/fides/pull/4488)
- Option to prevent the dismissal of the consent banner and modal [#4470](https://github.com/ethyca/fides/pull/4470)

### Changed

- Increased max number of preferences allowed in privacy preference API calls [#4469](https://github.com/ethyca/fides/pull/4469)
- Reduce size of tcf_consent payload in fides_consent cookie [#4480](https://github.com/ethyca/fides/pull/4480)
- Change log level for FidesUserPermission retrieval to `debug` [#4482](https://github.com/ethyca/fides/pull/4482)
- Remove Add Vendor button from the Manage your vendors page[#4509](https://github.com/ethyca/fides/pull/4509)

### Fixed

- Fix type errors when TCF vendors have no dataDeclaration [#4465](https://github.com/ethyca/fides/pull/4465)
- Fixed an error where editing an AC system would mistakenly lock it for GVL [#4471](https://github.com/ethyca/fides/pull/4471)
- Refactor custom Get Preferences function to occur after our CMP API initialization [#4466](https://github.com/ethyca/fides/pull/4466)
- Fix an error where a connector response value of None causes a DSR failure due to a missing value [#4483](https://github.com/ethyca/fides/pull/4483)
- Fixed system name being non-editable when locked for GVL [#4475](https://github.com/ethyca/fides/pull/4475)
- Fixed a bug with "null" values for retention period field on data uses [#4487](https://github.com/ethyca/fides/pull/4487)

## [2.25.0](https://github.com/ethyca/fides/compare/2.24.1...2.25.0)

### Added

- Stub for initial GPP support [#4431](https://github.com/ethyca/fides/pull/4431)
- Added confirmation modal on deleting a data use declaration [#4439](https://github.com/ethyca/fides/pull/4439)
- Added feature flag for separating system name and Compass vendor selector [#4437](https://github.com/ethyca/fides/pull/4437)
- Fire GPP events per spec [#4433](https://github.com/ethyca/fides/pull/4433)
- New override option `fides_tcf_gdpr_applies` for setting `gdprApplies` on the CMP API [#4453](https://github.com/ethyca/fides/pull/4453)

### Changed

- Improved bulk vendor adding table UX [#4425](https://github.com/ethyca/fides/pull/4425)
- Flexible legal basis for processing has a db default of True [#4434](https://github.com/ethyca/fides/pull/4434)
- Give contributor role access to config API, including cors origin updates [#4438](https://github.com/ethyca/fides/pull/4438)
- Disallow setting `*` and other non URL values for `security.cors_origins` config property via the API [#4438](https://github.com/ethyca/fides/pull/4438)
- Consent modal hides the opt-in/opt-out buttons if only one privacy notice is enabled [#4441](https://github.com/ethyca/fides/pull/4441)
- Initialize TCF stub earlier [#4453](https://github.com/ethyca/fides/pull/4453)
- Change focus outline color of form inputs [#4467](https://github.com/ethyca/fides/pull/4467)

### Fixed

- Fixed a bug where selected vendors in "configure consent" add vendor modal were unstyled [#4454](https://github.com/ethyca/fides/pull/4454)
- Use correct defaults when there is no associated preference in the cookie [#4451](https://github.com/ethyca/fides/pull/4451)
- IP Addresses behind load balancers for consent reporting [#4440](https://github.com/ethyca/fides/pull/4440)

## [2.24.1](https://github.com/ethyca/fides/compare/2.24.0...2.24.1)

### Added

- Logging when root user and client credentials are used [#4432](https://github.com/ethyca/fides/pull/4432)
- Allow for custom path at which to retrieve Fides override options [#4462](https://github.com/ethyca/fides/pull/4462)

### Changed

- Run fides with non-root user [#4421](https://github.com/ethyca/fides/pull/4421)

## [2.24.0](https://github.com/ethyca/fides/compare/2.23.3...2.24.0)

### Added

- Adds fides_disable_banner config option to Fides.js [#4378](https://github.com/ethyca/fides/pull/4378)
- Deletions that fail due to foreign key constraints will now be more clearly communicated [#4406](https://github.com/ethyca/fides/pull/4378)
- Added support for a custom get preferences API call provided through Fides.init [#4375](https://github.com/ethyca/fides/pull/4375)
- Hidden custom privacy request fields in the Privacy Center [#4370](https://github.com/ethyca/fides/pull/4370)
- Backend System-level Cookie Support [#4383](https://github.com/ethyca/fides/pull/4383)
- High Level Tracking of Compass System Sync [#4397](https://github.com/ethyca/fides/pull/4397)
- Erasure support for Qualtrics [#4371](https://github.com/ethyca/fides/pull/4371)
- Erasure support for Ada Chatbot [#4382](https://github.com/ethyca/fides/pull/4382)
- Erasure support for Typeform [#4366](https://github.com/ethyca/fides/pull/4366)
- Added notice that a system is GVL when adding/editing from system form [#4327](https://github.com/ethyca/fides/pull/4327)
- Added the ability to select the request types to enable per integration (for plus users) [#4374](https://github.com/ethyca/fides/pull/4374)
- Adds support for custom get experiences fn and custom patch notices served fn [#4410](https://github.com/ethyca/fides/pull/4410)
- Adds more granularity to tracking consent method, updates custom savePreferencesFn and FidesUpdated event to take consent method [#4419](https://github.com/ethyca/fides/pull/4419)

### Changed

- Add filtering and pagination to bulk vendor add table [#4351](https://github.com/ethyca/fides/pull/4351)
- Determine if the TCF overlay needs to surface based on backend calculated version hash [#4356](https://github.com/ethyca/fides/pull/4356)
- Moved Experiences and Preferences endpoints to Plus to take advantage of dynamic GVL [#4367](https://github.com/ethyca/fides/pull/4367)
- Add legal bases to Special Purpose schemas on the backend for display [#4387](https://github.com/ethyca/fides/pull/4387)
- "is_service_specific" default updated when building TC strings on the backend [#4377](https://github.com/ethyca/fides/pull/4377)
- "isServiceSpecific" default updated when building TC strings on the frontend [#4384](https://github.com/ethyca/fides/pull/4384)
- Redact cli, database, and redis configuration information from GET api/v1/config API request responses. [#4379](https://github.com/ethyca/fides/pull/4379)
- Button ordering in fides.js UI [#4407](https://github.com/ethyca/fides/pull/4407)
- Add different classnames to consent buttons for easier selection [#4411](https://github.com/ethyca/fides/pull/4411)
- Updates default consent preference to opt-out for TCF when fides_string exists [#4430](https://github.com/ethyca/fides/pull/4430)

### Fixed

- Persist bulk system add filter modal state [#4412](https://github.com/ethyca/fides/pull/4412)
- Fixing labels for request type field [#4414](https://github.com/ethyca/fides/pull/4414)
- User preferences from cookie should always override experience preferences [#4405](https://github.com/ethyca/fides/pull/4405)
- Allow fides_consent cookie to be set from a subdirectory [#4426](https://github.com/ethyca/fides/pull/4426)

### Security

-- Use a more cryptographically secure random function for security code generation

## [2.23.3](https://github.com/ethyca/fides/compare/2.23.2...2.23.3)

### Fixed

- Fix button arrangment and spacing for TCF and non-TCF consent overlay banner and modal [#4391](https://github.com/ethyca/fides/pull/4391)
- Replaced h1 element with div to use exisitng fides styles in consent modal [#4399](https://github.com/ethyca/fides/pull/4399)
- Fixed privacy policy alignment for non-TCF consent overlay banner and modal [#4403](https://github.com/ethyca/fides/pull/4403)
- Fix dynamic class name for TCF-variant of consent banner [#4404](https://github.com/ethyca/fides/pull/4403)

### Security

-- Fix an HTML Injection vulnerability in DSR Packages

## [2.23.2](https://github.com/ethyca/fides/compare/2.23.1...2.23.2)

### Fixed

- Fixed fides.css to vary banner width based on tcf [[#4381](https://github.com/ethyca/fides/issues/4381)]

## [2.23.1](https://github.com/ethyca/fides/compare/2.23.0...2.23.1)

### Changed

- Refactor Fides.js embedded modal to not use A11y dialog [#4355](https://github.com/ethyca/fides/pull/4355)
- Only call `FidesUpdated` when a preference has been saved, not during initialization [#4365](https://github.com/ethyca/fides/pull/4365)
- Updated double toggle styling in favor of single toggles with a radio group to select legal basis [#4376](https://github.com/ethyca/fides/pull/4376)

### Fixed

- Handle invalid `fides_string` when passed in as an override [#4350](https://github.com/ethyca/fides/pull/4350)
- Bug where vendor opt-ins would not initialize properly based on a `fides_string` in the TCF overlay [#4368](https://github.com/ethyca/fides/pull/4368)

## [2.23.0](https://github.com/ethyca/fides/compare/2.22.1...2.23.0)

### Added

- Added support for 3 additional config variables in Fides.js: fidesEmbed, fidesDisableSaveApi, and fidesTcString [#4262](https://github.com/ethyca/fides/pull/4262)
- Added support for fidesEmbed, fidesDisableSaveApi, and fidesTcString to be passed into Fides.js via query param, cookie, or window object [#4297](https://github.com/ethyca/fides/pull/4297)
- New privacy center environment variables `FIDES_PRIVACY_CENTER__IS_FORCED_TCF` which can make the privacy center always return the TCF bundle (`fides-tcf.js`) [#4312](https://github.com/ethyca/fides/pull/4312)
- Added a `FidesUIChanged` event to Fides.js to track when user preferences change without being saved [#4314](https://github.com/ethyca/fides/pull/4314) and [#4253](https://github.com/ethyca/fides/pull/4253)
- Add AC Systems to the TCF Overlay under Vendor Consents section [#4266](https://github.com/ethyca/fides/pull/4266/)
- Added bulk system/vendor creation component [#4309](https://github.com/ethyca/fides/pull/4309/)
- Support for passing in an AC string as part of a fides string for the TCF overlay [#4308](https://github.com/ethyca/fides/pull/4308)
- Added support for overriding the save user preferences API call with a custom fn provided through Fides.init [#4318](https://github.com/ethyca/fides/pull/4318)
- Return AC strings in GET Privacy Experience meta and allow saving preferences against AC strings [#4295](https://github.com/ethyca/fides/pull/4295)
- New GET Privacy Experience Meta Endpoint [#4328](https://github.com/ethyca/fides/pull/4328)
- Access and erasure support for SparkPost [#4328](https://github.com/ethyca/fides/pull/4238)
- Access and erasure support for Iterate [#4332](https://github.com/ethyca/fides/pull/4332)
- SSH Support for MySQL connections [#4310](https://github.com/ethyca/fides/pull/4310)
- Added served notice history IDs to the TCF privacy preference API calls [#4161](https://github.com/ethyca/fides/pull/4161)

### Fixed

- Cleans up CSS for fidesEmbed mode [#4306](https://github.com/ethyca/fides/pull/4306)
- Stacks that do not have any purposes will no longer render an empty purpose block [#4278](https://github.com/ethyca/fides/pull/4278)
- Forcing hidden sections to use display none [#4299](https://github.com/ethyca/fides/pull/4299)
- Handles Hubspot requiring and email to be formatted as email when processing an erasure [#4322](https://github.com/ethyca/fides/pull/4322)
- Minor CSS improvements for the consent/TCF banners and modals [#4334](https://github.com/ethyca/fides/pull/4334)
- Consistent font sizes for labels in the system form and data use forms in the Admin UI [#4346](https://github.com/ethyca/fides/pull/4346)
- Bug where not all system forms would appear to save when used with Compass [#4347](https://github.com/ethyca/fides/pull/4347)
- Restrict TCF Privacy Experience Config if TCF is disabled [#4348](https://github.com/ethyca/fides/pull/4348)
- Removes overflow styling for embedded modal in Fides.js [#4345](https://github.com/ethyca/fides/pull/4345)

### Changed

- Derive cookie storage info, privacy policy and legitimate interest disclosure URLs, and data retention data from the data map instead of directly from gvl.json [#4286](https://github.com/ethyca/fides/pull/4286)
- Updated TCF Version for backend consent reporting [#4305](https://github.com/ethyca/fides/pull/4305)
- Update Version Hash Contents [#4313](https://github.com/ethyca/fides/pull/4313)
- Change vendor selector on system information form to typeahead[#4333](https://github.com/ethyca/fides/pull/4333)
- Updates experience API calls from Fides.js to include new meta field [#4335](https://github.com/ethyca/fides/pull/4335)

## [2.22.1](https://github.com/ethyca/fides/compare/2.22.0...2.22.1)

### Added

- Custom fields are now included in system history change tracking [#4294](https://github.com/ethyca/fides/pull/4294)

### Security

- Added hostname checks for external SaaS connector URLs [CVE-2023-46124](https://github.com/ethyca/fides/security/advisories/GHSA-jq3w-9mgf-43m4)
- Use a Pydantic URL type for privacy policy URLs [CVE-2023-46126](https://github.com/ethyca/fides/security/advisories/GHSA-fgjj-5jmr-gh83)
- Remove the CONFIG_READ scope from the Viewer role [CVE-2023-46125](https://github.com/ethyca/fides/security/advisories/GHSA-rjxg-rpg3-9r89)

## [2.22.0](https://github.com/ethyca/fides/compare/2.21.0...2.22.0)

### Added

- Added an option to link to vendor tab from an experience config description [#4191](https://github.com/ethyca/fides/pull/4191)
- Added two toggles for vendors in the TCF overlay, one for Consent, and one for Legitimate Interest [#4189](https://github.com/ethyca/fides/pull/4189)
- Added two toggles for purposes in the TCF overlay, one for Consent, and one for Legitimate Interest [#4234](https://github.com/ethyca/fides/pull/4234)
- Added support for new TCF-related fields on `System` and `PrivacyDeclaration` models [#4228](https://github.com/ethyca/fides/pull/4228)
- Support for AC string to `fides-tcf` [#4244](https://github.com/ethyca/fides/pull/4244)
- Support for `gvl` prefixed vendor IDs [#4247](https://github.com/ethyca/fides/pull/4247)

### Changed

- Removed `TCF_ENABLED` environment variable from the privacy center in favor of dynamically figuring out which `fides-js` bundle to send [#4131](https://github.com/ethyca/fides/pull/4131)
- Updated copy of info boxes on each TCF tab [#4191](https://github.com/ethyca/fides/pull/4191)
- Clarified messages for error messages presented during connector upload [#4198](https://github.com/ethyca/fides/pull/4198)
- Refactor legal basis dimension regarding how TCF preferences are saved and how the experience is built [#4201](https://github.com/ethyca/fides/pull/4201/)
- Add saving privacy preferences via a TC string [#4221](https://github.com/ethyca/fides/pull/4221)
- Updated fides server to use an environment variable for turning TCF on and off [#4220](https://github.com/ethyca/fides/pull/4220)
- Update frontend to use new legal basis dimension on vendors [#4216](https://github.com/ethyca/fides/pull/4216)
- Updated privacy center patch preferences call to handle updated API response [#4235](https://github.com/ethyca/fides/pull/4235)
- Added our CMP ID [#4233](https://github.com/ethyca/fides/pull/4233)
- Allow Admin UI users to turn on Configure Consent flag [#4246](https://github.com/ethyca/fides/pull/4246)
- Styling improvements for the fides.js consent banners and modals [#4222](https://github.com/ethyca/fides/pull/4222)
- Update frontend to handle updated Compass schema [#4254](https://github.com/ethyca/fides/pull/4254)
- Assume Universal Vendor ID usage in TC String translation [#4256](https://github.com/ethyca/fides/pull/4256)
- Changed vendor form on configuring consent page to use two-part selection for consent uses [#4251](https://github.com/ethyca/fides/pull/4251)
- Updated system form to have new TCF fields [#4271](https://github.com/ethyca/fides/pull/4271)
- Vendors disclosed string is now narrowed to only the vendors shown in the UI, not the whole GVL [#4250](https://github.com/ethyca/fides/pull/4250)
- Changed naming convention "fides_string" instead of "tc_string" for developer friendly consent API's [#4267](https://github.com/ethyca/fides/pull/4267)

### Fixed

- TCF overlay can initialize its consent preferences from a cookie [#4124](https://github.com/ethyca/fides/pull/4124)
- Various improvements to the TCF modal such as vendor storage disclosures, vendor counts, privacy policies, etc. [#4167](https://github.com/ethyca/fides/pull/4167)
- An issue where Braze could not mask an email due to formatting [#4187](https://github.com/ethyca/fides/pull/4187)
- An issue where email was not being overridden correctly for Braze and Domo [#4196](https://github.com/ethyca/fides/pull/4196)
- Use `stdRetention` when there is not a specific value for a purpose's data retention [#4199](https://github.com/ethyca/fides/pull/4199)
- Updating the unflatten_dict util to accept flattened dict values [#4200](https://github.com/ethyca/fides/pull/4200)
- Minor CSS styling fixes for the consent modal [#4252](https://github.com/ethyca/fides/pull/4252)
- Additional styling fixes for issues caused by a CSS reset [#4268](https://github.com/ethyca/fides/pull/4268)
- Bug where vendor legitimate interests would not be set unless vendor consents were first set [#4250](https://github.com/ethyca/fides/pull/4250)
- Vendor count over-counting in TCF overlay [#4275](https://github.com/ethyca/fides/pull/4275)

## [2.21.0](https://github.com/ethyca/fides/compare/2.20.2...2.21.0)

### Added

- "Add a vendor" flow to configuring consent page [#4107](https://github.com/ethyca/fides/pull/4107)
- Initial TCF Backend Support [#3804](https://github.com/ethyca/fides/pull/3804)
- Add initial layer to TCF modal [#3956](https://github.com/ethyca/fides/pull/3956)
- Support for rendering in the TCF modal whether or not a vendor is part of the GVL [#3972](https://github.com/ethyca/fides/pull/3972)
- Features and legal bases dropdown for TCF modal [#3995](https://github.com/ethyca/fides/pull/3995)
- TCF CMP stub API [#4000](https://github.com/ethyca/fides/pull/4000)
- Fides-js can now display preliminary TCF data [#3879](https://github.com/ethyca/fides/pull/3879)
- Fides-js can persist TCF preferences to the backend [#3887](https://github.com/ethyca/fides/pull/3887)
- TCF modal now supports setting legitimate interest fields [#4037](https://github.com/ethyca/fides/pull/4037)
- Embed the GVL in the GET Experiences response [#4143](https://github.com/ethyca/fides/pull/4143)
- Button to view how many vendors and to open the vendor tab in the TCF modal [#4144](https://github.com/ethyca/fides/pull/4144)
- "Edit vendor" flow to configuring consent page [#4162](https://github.com/ethyca/fides/pull/4162)
- TCF overlay description updates [#4051] https://github.com/ethyca/fides/pull/4151
- Added developer-friendly TCF information under Experience meta [#4160](https://github.com/ethyca/fides/pull/4160/)
- Added fides.css customization for Plus users [#4136](https://github.com/ethyca/fides/pull/4136)

### Changed

- Added further config options to customize the privacy center [#4090](https://github.com/ethyca/fides/pull/4090)
- CORS configuration page [#4073](https://github.com/ethyca/fides/pull/4073)
- Refactored `fides.js` components so that they can take data structures that are not necessarily privacy notices [#3870](https://github.com/ethyca/fides/pull/3870)
- Use hosted GVL.json from the backend [#4159](https://github.com/ethyca/fides/pull/4159)
- Features and Special Purposes in the TCF modal do not render toggles [#4139](https://github.com/ethyca/fides/pull/4139)
- Moved the initial TCF layer to the banner [#4142](https://github.com/ethyca/fides/pull/4142)
- Misc copy changes for the system history table and modal [#4146](https://github.com/ethyca/fides/pull/4146)

### Fixed

- Allows CDN to cache empty experience responses from fides.js API [#4113](https://github.com/ethyca/fides/pull/4113)
- Fixed `identity_special_purpose` unique constraint definition [#4174](https://github.com/ethyca/fides/pull/4174/files)

## [2.20.2](https://github.com/ethyca/fides/compare/2.20.1...2.20.2)

### Fixed

- added version_added, version_deprecated, and replaced_by to data use, data subject, and data category APIs [#4135](https://github.com/ethyca/fides/pull/4135)
- Update fides.js to not fetch experience client-side if pre-fetched experience is empty [#4149](https://github.com/ethyca/fides/pull/4149)
- Erasure privacy requests now pause for input if there are any manual process integrations [#4115](https://github.com/ethyca/fides/pull/4115)
- Caching the values of authorization_required and user_guide on the connector templates to improve performance [#4128](https://github.com/ethyca/fides/pull/4128)

## [2.20.1](https://github.com/ethyca/fides/compare/2.20.0...2.20.1)

### Fixed

- Avoid un-optimized query pattern in bulk `GET /system` endpoint [#4120](https://github.com/ethyca/fides/pull/4120)

## [2.20.0](https://github.com/ethyca/fides/compare/2.19.1...2.20.0)

### Added

- Initial page for configuring consent [#4069](https://github.com/ethyca/fides/pull/4069)
- Vendor cookie table for configuring consent [#4082](https://github.com/ethyca/fides/pull/4082)

### Changed

- Refactor how multiplatform builds are handled [#4024](https://github.com/ethyca/fides/pull/4024)
- Added new Performance-related nox commands and included them as part of the CI suite [#3997](https://github.com/ethyca/fides/pull/3997)
- Added dictionary suggestions for data uses [4035](https://github.com/ethyca/fides/pull/4035)
- Privacy notice regions now render human readable names instead of country codes [#4029](https://github.com/ethyca/fides/pull/4029)
- Privacy notice templates are disabled by default [#4010](https://github.com/ethyca/fides/pull/4010)
- Added optional "skip_processing" flag to collections for DSR processing [#4047](https://github.com/ethyca/fides/pull/4047)
- Admin UI now shows all privacy notices with an indicator of whether they apply to any systems [#4010](https://github.com/ethyca/fides/pull/4010)
- Add case-insensitive privacy experience region filtering [#4058](https://github.com/ethyca/fides/pull/4058)
- Adds check for fetch before loading fetch polyfill for fides.js [#4074](https://github.com/ethyca/fides/pull/4074)
- Updated to support Fideslang 2.0, including data migrations [#3933](https://github.com/ethyca/fides/pull/3933)
- Disable notices that are not systems applicable to support new UI [#4094](https://github.com/ethyca/fides/issues/4094)

### Fixed

- Ensures that fides.js toggles are not hidden by other CSS libs [#4075](https://github.com/ethyca/fides/pull/4075)
- Migrate system > meta > vendor > id to system > meta [#4088](https://github.com/ethyca/fides/pull/4088)
- Enable toggles in various tables now render an error toast if an error occurs [#4095](https://github.com/ethyca/fides/pull/4095)
- Fixed a bug where an unsaved changes notification modal would appear even without unsaved changes [#4095](https://github.com/ethyca/fides/pull/4070)

## [2.19.1](https://github.com/ethyca/fides/compare/2.19.0...2.19.1)

### Fixed

- re-enable custom fields for new data use form [#4050](https://github.com/ethyca/fides/pull/4050)
- fix issue with saving source and destination systems [#4065](https://github.com/ethyca/fides/pull/4065)

### Added

- System history UI with diff modal [#4021](https://github.com/ethyca/fides/pull/4021)
- Relax system legal basis for transfers to be any string [#4049](https://github.com/ethyca/fides/pull/4049)

## [2.19.0](https://github.com/ethyca/fides/compare/2.18.0...2.19.0)

### Added

- Add dictionary suggestions [#3937](https://github.com/ethyca/fides/pull/3937), [#3988](https://github.com/ethyca/fides/pull/3988)
- Added new endpoints for healthchecks [#3947](https://github.com/ethyca/fides/pull/3947)
- Added vendor list dropdown [#3857](https://github.com/ethyca/fides/pull/3857)
- Access support for Adobe Sign [#3504](https://github.com/ethyca/fides/pull/3504)

### Fixed

- Fixed issue when generating masked values for invalid data paths [#3906](https://github.com/ethyca/fides/pull/3906)
- Code reload now works when running `nox -s dev` [#3914](https://github.com/ethyca/fides/pull/3914)
- Reduce verbosity of privacy center logging further [#3915](https://github.com/ethyca/fides/pull/3915)
- Resolved an issue where the integration dropdown input lost focus during typing. [#3917](https://github.com/ethyca/fides/pull/3917)
- Fixed dataset issue that was preventing the Vend connector from loading during server startup [#3923](https://github.com/ethyca/fides/pull/3923)
- Adding version check to version-dependent migration script [#3951](https://github.com/ethyca/fides/pull/3951)
- Fixed a bug where some fields were not saving correctly on the system form [#3975](https://github.com/ethyca/fides/pull/3975)
- Changed "retention period" field in privacy declaration form from number input to text input [#3980](https://github.com/ethyca/fides/pull/3980)
- Fixed issue where unsaved changes modal appears incorrectly [#4005](https://github.com/ethyca/fides/pull/4005)
- Fixed banner resurfacing after user consent for pre-fetch experience [#4009](https://github.com/ethyca/fides/pull/4009)

### Changed

- Systems and Privacy Declaration schema and data migration to support the Dictionary [#3901](https://github.com/ethyca/fides/pull/3901)
- The integration search dropdown is now case-insensitive [#3916](https://github.com/ethyca/fides/pull/3916)
- Removed deprecated fields from the taxonomy editor [#3909](https://github.com/ethyca/fides/pull/3909)
- Bump PyMSSQL version and remove workarounds [#3996](https://github.com/ethyca/fides/pull/3996)
- Removed reset suggestions button [#4007](https://github.com/ethyca/fides/pull/4007)
- Admin ui supports fides cloud config API [#4034](https://github.com/ethyca/fides/pull/4034)

### Security

- Resolve custom integration upload RCE vulnerability [CVE-2023-41319](https://github.com/ethyca/fides/security/advisories/GHSA-p6p2-qq95-vq5h)

## [2.18.0](https://github.com/ethyca/fides/compare/2.17.0...2.18.0)

### Added

- Additional consent reporting calls from `fides-js` [#3845](https://github.com/ethyca/fides/pull/3845)
- Additional consent reporting calls from privacy center [#3847](https://github.com/ethyca/fides/pull/3847)
- Access support for Recurly [#3595](https://github.com/ethyca/fides/pull/3595)
- HTTP Logging for the Privacy Center [#3783](https://github.com/ethyca/fides/pull/3783)
- UI support for OAuth2 authorization flow [#3819](https://github.com/ethyca/fides/pull/3819)
- Changes in the `data` directory now trigger a server reload (for local development) [#3874](https://github.com/ethyca/fides/pull/3874)

### Fixed

- Fix datamap zoom for low system counts [#3835](https://github.com/ethyca/fides/pull/3835)
- Fixed connector forms with external dataset reference fields [#3873](https://github.com/ethyca/fides/pull/3873)
- Fix ability to make server side API calls from privacy-center [#3895](https://github.com/ethyca/fides/pull/3895)

### Changed

- Simplified the file structure for HTML DSR packages [#3848](https://github.com/ethyca/fides/pull/3848)
- Simplified the database health check to improve `/health` performance [#3884](https://github.com/ethyca/fides/pull/3884)
- Changed max width of form components in "system information" form tab [#3864](https://github.com/ethyca/fides/pull/3864)
- Remove manual system selection screen [#3865](https://github.com/ethyca/fides/pull/3865)
- System and integration identifiers are now auto-generated [#3868](https://github.com/ethyca/fides/pull/3868)

## [2.17.0](https://github.com/ethyca/fides/compare/2.16.0...2.17.0)

### Added

- Tab component for `fides-js` [#3782](https://github.com/ethyca/fides/pull/3782)
- Added toast for successfully linking an existing integration to a system [#3826](https://github.com/ethyca/fides/pull/3826)
- Various other UI components for `fides-js` to support upcoming TCF modal [#3803](https://github.com/ethyca/fides/pull/3803)
- Allow items in taxonomy to be enabled or disabled [#3844](https://github.com/ethyca/fides/pull/3844)

### Developer Experience

- Changed where db-dependent routers were imported to avoid dependency issues [#3741](https://github.com/ethyca/fides/pull/3741)

### Changed

- Bumped supported Python versions to `3.10.12`, `3.9.17`, and `3.8.17` [#3733](https://github.com/ethyca/fides/pull/3733)
- Logging Updates [#3758](https://github.com/ethyca/fides/pull/3758)
- Add polyfill service to fides-js route [#3759](https://github.com/ethyca/fides/pull/3759)
- Show/hide integration values [#3775](https://github.com/ethyca/fides/pull/3775)
- Sort system cards alphabetically by name on "View systems" page [#3781](https://github.com/ethyca/fides/pull/3781)
- Update admin ui to use new integration delete route [#3785](https://github.com/ethyca/fides/pull/3785)
- Pinned `pymssql` and `cython` dependencies to avoid build issues on ARM machines [#3829](https://github.com/ethyca/fides/pull/3829)

### Removed

- Removed "Custom field(s) successfully saved" toast [#3779](https://github.com/ethyca/fides/pull/3779)

### Added

- Record when consent is served [#3777](https://github.com/ethyca/fides/pull/3777)
- Add an `active` property to taxonomy elements [#3784](https://github.com/ethyca/fides/pull/3784)
- Erasure support for Heap [#3599](https://github.com/ethyca/fides/pull/3599)

### Fixed

- Privacy notice UI's list of possible regions now matches the backend's list [#3787](https://github.com/ethyca/fides/pull/3787)
- Admin UI "property does not existing" build issue [#3831](https://github.com/ethyca/fides/pull/3831)
- Flagging sensitive inputs as passwords to mask values during entry [#3843](https://github.com/ethyca/fides/pull/3843)

## [2.16.0](https://github.com/ethyca/fides/compare/2.15.1...2.16.0)

### Added

- Empty state for when there are no relevant privacy notices in the privacy center [#3640](https://github.com/ethyca/fides/pull/3640)
- GPC indicators in fides-js banner and modal [#3673](https://github.com/ethyca/fides/pull/3673)
- Include `data_use` and `data_category` metadata in `upload` of access results [#3674](https://github.com/ethyca/fides/pull/3674)
- Add enable/disable toggle to integration tab [#3593] (https://github.com/ethyca/fides/pull/3593)

### Fixed

- Render linebreaks in the Fides.js overlay descriptions, etc. [#3665](https://github.com/ethyca/fides/pull/3665)
- Broken link to Fides docs site on the About Fides page in Admin UI [#3643](https://github.com/ethyca/fides/pull/3643)
- Add Systems Applicable Filter to Privacy Experience List [#3654](https://github.com/ethyca/fides/pull/3654)
- Privacy center and fides-js now pass in `Unescape-Safestr` as a header so that special characters can be rendered properly [#3706](https://github.com/ethyca/fides/pull/3706)
- Fixed ValidationError for saving PrivacyPreferences [#3719](https://github.com/ethyca/fides/pull/3719)
- Fixed issue preventing ConnectionConfigs with duplicate names from saving [#3770](https://github.com/ethyca/fides/pull/3770)
- Fixed creating and editing manual integrations [#3772](https://github.com/ethyca/fides/pull/3772)
- Fix lingering integration artifacts by cascading deletes from System [#3771](https://github.com/ethyca/fides/pull/3771)

### Developer Experience

- Reorganized some `api.api.v1` code to avoid circular dependencies on `quickstart` [#3692](https://github.com/ethyca/fides/pull/3692)
- Treat underscores as special characters in user passwords [#3717](https://github.com/ethyca/fides/pull/3717)
- Allow Privacy Notices banner and modal to scroll as needed [#3713](https://github.com/ethyca/fides/pull/3713)
- Make malicious url test more robust to environmental differences [#3748](https://github.com/ethyca/fides/pull/3748)
- Ignore type checker on click decorators to bypass known issue with `click` version `8.1.4` [#3746](https://github.com/ethyca/fides/pull/3746)

### Changed

- Moved GPC preferences slightly earlier in Fides.js lifecycle [#3561](https://github.com/ethyca/fides/pull/3561)
- Changed results from clicking "Test connection" to be a toast instead of statically displayed on the page [#3700](https://github.com/ethyca/fides/pull/3700)
- Moved "management" tab from nav into settings icon in top right [#3701](https://github.com/ethyca/fides/pull/3701)
- Remove name and description fields from integration form [#3684](https://github.com/ethyca/fides/pull/3684)
- Update EU PrivacyNoticeRegion codes and allow experience filtering to drop back to country filtering if region not found [#3630](https://github.com/ethyca/fides/pull/3630)
- Fields with default fields are now flagged as required in the front-end [#3694](https://github.com/ethyca/fides/pull/3694)
- In "view systems", system cards can now be clicked and link to that system's `configure/[id]` page [#3734](https://github.com/ethyca/fides/pull/3734)
- Enable privacy notice and privacy experience feature flags by default [#3773](https://github.com/ethyca/fides/pull/3773)

### Security

- Resolve Zip bomb file upload vulnerability [CVE-2023-37480](https://github.com/ethyca/fides/security/advisories/GHSA-g95c-2jgm-hqc6)
- Resolve SVG bomb (billion laughs) file upload vulnerability [CVE-2023-37481](https://github.com/ethyca/fides/security/advisories/GHSA-3rw2-wfc8-wmj5)

## [2.15.1](https://github.com/ethyca/fides/compare/2.15.0...2.15.1)

### Added

- Set `sslmode` to `prefer` if connecting to Redshift via ssh [#3685](https://github.com/ethyca/fides/pull/3685)

### Changed

- Privacy center action cards are now able to expand to accommodate longer text [#3669](https://github.com/ethyca/fides/pull/3669)
- Update integration endpoint permissions [#3707](https://github.com/ethyca/fides/pull/3707)

### Fixed

- Handle names with a double underscore when processing access and erasure requests [#3688](https://github.com/ethyca/fides/pull/3688)
- Allow Privacy Notices banner and modal to scroll as needed [#3713](https://github.com/ethyca/fides/pull/3713)

### Security

- Resolve path traversal vulnerability in webserver API [CVE-2023-36827](https://github.com/ethyca/fides/security/advisories/GHSA-r25m-cr6v-p9hq)

## [2.15.0](https://github.com/ethyca/fides/compare/2.14.1...2.15.0)

### Added

- Privacy center can now render its consent values based on Privacy Notices and Privacy Experiences [#3411](https://github.com/ethyca/fides/pull/3411)
- Add Google Tag Manager and Privacy Center ENV vars to sample app [#2949](https://github.com/ethyca/fides/pull/2949)
- Add `notice_key` field to Privacy Notice UI form [#3403](https://github.com/ethyca/fides/pull/3403)
- Add `identity` query param to the consent reporting API view [#3418](https://github.com/ethyca/fides/pull/3418)
- Use `rollup-plugin-postcss` to bundle and optimize the `fides.js` components CSS [#3411](https://github.com/ethyca/fides/pull/3411)
- Dispatch Fides.js lifecycle events on window (FidesInitialized, FidesUpdated) and cross-publish to Fides.gtm() integration [#3411](https://github.com/ethyca/fides/pull/3411)
- Added the ability to use custom CAs with Redis via TLS [#3451](https://github.com/ethyca/fides/pull/3451)
- Add default experience configs on startup [#3449](https://github.com/ethyca/fides/pull/3449)
- Load default privacy notices on startup [#3401](https://github.com/ethyca/fides/pull/3401)
- Add ability for users to pass in additional parameters for application database connection [#3450](https://github.com/ethyca/fides/pull/3450)
- Load default privacy notices on startup [#3401](https://github.com/ethyca/fides/pull/3401/files)
- Add ability for `fides-js` to make API calls to Fides [#3411](https://github.com/ethyca/fides/pull/3411)
- `fides-js` banner is now responsive across different viewport widths [#3411](https://github.com/ethyca/fides/pull/3411)
- Add ability to close `fides-js` banner and modal via a button or ESC [#3411](https://github.com/ethyca/fides/pull/3411)
- Add ability to open the `fides-js` modal from a link on the host site [#3411](https://github.com/ethyca/fides/pull/3411)
- GPC preferences are automatically applied via `fides-js` [#3411](https://github.com/ethyca/fides/pull/3411)
- Add new dataset route that has additional filters [#3558](https://github.com/ethyca/fides/pull/3558)
- Update dataset dropdown to use new api filter [#3565](https://github.com/ethyca/fides/pull/3565)
- Filter out saas datasets from the rest of the UI [#3568](https://github.com/ethyca/fides/pull/3568)
- Included optional env vars to have postgres or Redshift connected via bastion host [#3374](https://github.com/ethyca/fides/pull/3374/)
- Support for acknowledge button for notice-only Privacy Notices and to disable toggling them off [#3546](https://github.com/ethyca/fides/pull/3546)
- HTML format for privacy request storage destinations [#3427](https://github.com/ethyca/fides/pull/3427)
- Persistent message showing result and timestamp of last integration test to "Integrations" tab in system view [#3628](https://github.com/ethyca/fides/pull/3628)
- Access and erasure support for SurveyMonkey [#3590](https://github.com/ethyca/fides/pull/3590)
- New Cookies Table for storing cookies associated with systems and privacy declarations [#3572](https://github.com/ethyca/fides/pull/3572)
- `fides-js` and privacy center now delete cookies associated with notices that were opted out of [#3569](https://github.com/ethyca/fides/pull/3569)
- Cookie input field on system data use tab [#3571](https://github.com/ethyca/fides/pull/3571)

### Fixed

- Fix sample app `DATABASE_*` ENV vars for backwards compatibility [#3406](https://github.com/ethyca/fides/pull/3406)
- Fix overlay rendering issue by finding/creating a dedicated parent element for Preact [#3397](https://github.com/ethyca/fides/pull/3397)
- Fix the sample app privacy center link to be configurable [#3409](https://github.com/ethyca/fides/pull/3409)
- Fix CLI output showing a version warning for Snowflake [#3434](https://github.com/ethyca/fides/pull/3434)
- Flaky custom field Cypress test on systems page [#3408](https://github.com/ethyca/fides/pull/3408)
- Fix NextJS errors & warnings for Cookie House sample app [#3411](https://github.com/ethyca/fides/pull/3411)
- Fix bug where `fides-js` toggles were not reflecting changes from rejecting or accepting all notices [#3522](https://github.com/ethyca/fides/pull/3522)
- Remove the `fides-js` banner from tab order when it is hidden and move the overlay components to the top of the tab order. [#3510](https://github.com/ethyca/fides/pull/3510)
- Fix bug where `fides-js` toggle states did not always initialize properly [#3597](https://github.com/ethyca/fides/pull/3597)
- Fix race condition with consent modal link rendering [#3521](https://github.com/ethyca/fides/pull/3521)
- Hide custom fields section when there are no custom fields created [#3554](https://github.com/ethyca/fides/pull/3554)
- Disable connector dropdown in integration tab on save [#3552](https://github.com/ethyca/fides/pull/3552)
- Handles an edge case for non-existent identities with the Kustomer API [#3513](https://github.com/ethyca/fides/pull/3513)
- remove the configure privacy request tile from the home screen [#3555](https://github.com/ethyca/fides/pull/3555)
- Updated Privacy Experience Safe Strings Serialization [#3600](https://github.com/ethyca/fides/pull/3600/)
- Only create default experience configs on startup, not update [#3605](https://github.com/ethyca/fides/pull/3605)
- Update to latest asyncpg dependency to avoid build error [#3614](https://github.com/ethyca/fides/pull/3614)
- Fix bug where editing a data use on a system could delete existing data uses [#3627](https://github.com/ethyca/fides/pull/3627)
- Restrict Privacy Center debug logging to development-only [#3638](https://github.com/ethyca/fides/pull/3638)
- Fix bug where linking an integration would not update the tab when creating a new system [#3662](https://github.com/ethyca/fides/pull/3662)
- Fix dataset yaml not properly reflecting the dataset in the dropdown of system integrations tab [#3666](https://github.com/ethyca/fides/pull/3666)
- Fix privacy notices not being able to be edited via the UI after the addition of the `cookies` field [#3670](https://github.com/ethyca/fides/pull/3670)
- Add a transform in the case of `null` name fields in privacy declarations for the data use forms [#3683](https://github.com/ethyca/fides/pull/3683)

### Changed

- Enabled Privacy Experience beta flag [#3364](https://github.com/ethyca/fides/pull/3364)
- Reorganize CLI Command Source Files [#3491](https://github.com/ethyca/fides/pull/3491)
- Removed ExperienceConfig.delivery_mechanism constraint [#3387](https://github.com/ethyca/fides/pull/3387)
- Updated privacy experience UI forms to reflect updated experience config fields [#3402](https://github.com/ethyca/fides/pull/3402)
- Use a venv in the Dockerfile for installing Python deps [#3452](https://github.com/ethyca/fides/pull/3452)
- Bump SlowAPI Version [#3456](https://github.com/ethyca/fides/pull/3456)
- Bump Psycopg2-binary Version [#3473](https://github.com/ethyca/fides/pull/3473)
- Reduced duplication between PrivacyExperience and PrivacyExperienceConfig [#3470](https://github.com/ethyca/fides/pull/3470)
- Update privacy centre email and phone validation to allow for both to be blank [#3432](https://github.com/ethyca/fides/pull/3432)
- Moved connection configuration into the system portal [#3407](https://github.com/ethyca/fides/pull/3407)
- Update `fideslang` to `1.4.1` to allow arbitrary nested metadata on `System`s and `Dataset`s `meta` property [#3463](https://github.com/ethyca/fides/pull/3463)
- Remove form validation to allow both email & phone inputs for consent requests [#3529](https://github.com/ethyca/fides/pull/3529)
- Removed dataset dropdown from saas connector configuration [#3563](https://github.com/ethyca/fides/pull/3563)
- Removed `pyodbc` in favor of `pymssql` for handling SQL Server connections [#3435](https://github.com/ethyca/fides/pull/3435)
- Only create a PrivacyRequest when saving consent if at least one notice has system-wide enforcement [#3626](https://github.com/ethyca/fides/pull/3626)
- Increased the character limit for the `SafeStr` type from 500 to 32000 [#3647](https://github.com/ethyca/fides/pull/3647)
- Changed "connection" to "integration" on system view and edit pages [#3659](https://github.com/ethyca/fides/pull/3659)

### Developer Experience

- Add ability to pass ENV vars to both privacy center and sample app during `fides deploy` via `.env` [#2949](https://github.com/ethyca/fides/pull/2949)
- Handle an edge case when generating tags that finds them out of sequence [#3405](https://github.com/ethyca/fides/pull/3405)
- Add support for pushing `prerelease` and `rc` tagged images to Dockerhub [#3474](https://github.com/ethyca/fides/pull/3474)
- Optimize GitHub workflows used for docker image publishing [#3526](https://github.com/ethyca/fides/pull/3526)

### Removed

- Removed the deprecated `system_dependencies` from `System` resources, migrating to `egress` [#3285](https://github.com/ethyca/fides/pull/3285)

### Docs

- Updated developer docs for ARM platform users related to `pymssql` [#3615](https://github.com/ethyca/fides/pull/3615)

## [2.14.1](https://github.com/ethyca/fides/compare/2.14.0...2.14.1)

### Added

- Add `identity` query param to the consent reporting API view [#3418](https://github.com/ethyca/fides/pull/3418)
- Add privacy centre button text customisations [#3432](https://github.com/ethyca/fides/pull/3432)
- Add privacy centre favicon customisation [#3432](https://github.com/ethyca/fides/pull/3432)

### Changed

- Update privacy centre email and phone validation to allow for both to be blank [#3432](https://github.com/ethyca/fides/pull/3432)

## [2.14.0](https://github.com/ethyca/fides/compare/2.13.0...2.14.0)

### Added

- Add an automated test to check for `/fides-consent.js` backwards compatibility [#3289](https://github.com/ethyca/fides/pull/3289)
- Add infrastructure for "overlay" consent components (Preact, CSS bundling, etc.) and initial version of consent banner [#3191](https://github.com/ethyca/fides/pull/3191)
- Add the modal component of the "overlay" consent components [#3291](https://github.com/ethyca/fides/pull/3291)
- Added an `automigrate` database setting [#3220](https://github.com/ethyca/fides/pull/3220)
- Track Privacy Experience with Privacy Preferences [#3311](https://github.com/ethyca/fides/pull/3311)
- Add ability for `fides-js` to fetch its own geolocation [#3356](https://github.com/ethyca/fides/pull/3356)
- Add ability to select different locations in the "Cookie House" sample app [#3362](https://github.com/ethyca/fides/pull/3362)
- Added optional logging of resource changes on the server [#3331](https://github.com/ethyca/fides/pull/3331)

### Fixed

- Maintain casing differences within Snowflake datasets for proper DSR execution [#3245](https://github.com/ethyca/fides/pull/3245)
- Handle DynamoDB edge case where no attributes are defined [#3299](https://github.com/ethyca/fides/pull/3299)
- Support pseudonymous consent requests with `fides_user_device_id` for the new consent workflow [#3203](https://github.com/ethyca/fides/pull/3203)
- Fides user device id filter to GET Privacy Experience List endpoint to stash user preferences on embedded notices [#3302](https://github.com/ethyca/fides/pull/3302)
- Support for data categories on manual webhook fields [#3330](https://github.com/ethyca/fides/pull/3330)
- Added config-driven rendering to consent components [#3316](https://github.com/ethyca/fides/pull/3316)
- Pin `typing_extensions` dependency to `4.5.0` to work around a pydantic bug [#3357](https://github.com/ethyca/fides/pull/3357)

### Changed

- Explicitly escape/unescape certain fields instead of using SafeStr [#3144](https://github.com/ethyca/fides/pull/3144)
- Updated DynamoDB icon [#3296](https://github.com/ethyca/fides/pull/3296)
- Increased default page size for the connection type endpoint to 100 [#3298](https://github.com/ethyca/fides/pull/3298)
- Data model around PrivacyExperiences to better keep Privacy Notices and Experiences in sync [#3292](https://github.com/ethyca/fides/pull/3292)
- UI calls to support new PrivacyExperiences data model [#3313](https://github.com/ethyca/fides/pull/3313)
- Ensure email connectors respect the `notifications.notification_service_type` app config property if set [#3355](https://github.com/ethyca/fides/pull/3355)
- Rework Delighted connector so the `survey_response` endpoint depends on the `person` endpoint [3385](https://github.com/ethyca/fides/pull/3385)
- Remove logging within the Celery creation function [#3303](https://github.com/ethyca/fides/pull/3303)
- Update how generic endpoint generation works [#3304](https://github.com/ethyca/fides/pull/3304)
- Restrict strack-trace logging when not in Dev mode [#3081](https://github.com/ethyca/fides/pull/3081)
- Refactor CSS variables for `fides-js` to match brandable color palette [#3321](https://github.com/ethyca/fides/pull/3321)
- Moved all of the dirs from `fides.api.ops` into `fides.api` [#3318](https://github.com/ethyca/fides/pull/3318)
- Put global settings for fides.js on privacy center settings [#3333](https://github.com/ethyca/fides/pull/3333)
- Changed `fides db migrate` to `fides db upgrade` [#3342](https://github.com/ethyca/fides/pull/3342)
- Add required notice key to privacy notices [#3337](https://github.com/ethyca/fides/pull/3337)
- Make Privacy Experience List public, and separate public endpoint rate limiting [#3339](https://github.com/ethyca/fides/pull/3339)

### Developer Experience

- Add dispatch event when publishing a non-prod tag [#3317](https://github.com/ethyca/fides/pull/3317)
- Add OpenAPI (Swagger) documentation for Fides Privacy Center API endpoints (/fides.js) [#3341](https://github.com/ethyca/fides/pull/3341)

### Removed

- Remove `fides export` command and backing code [#3256](https://github.com/ethyca/fides/pull/3256)

## [2.13.0](https://github.com/ethyca/fides/compare/2.12.1...2.13.0)

### Added

- Connector for DynamoDB [#2998](https://github.com/ethyca/fides/pull/2998)
- Access and erasure support for Amplitude [#2569](https://github.com/ethyca/fides/pull/2569)
- Access and erasure support for Gorgias [#2444](https://github.com/ethyca/fides/pull/2444)
- Privacy Experience Bulk Create, Bulk Update, and Detail Endpoints [#3185](https://github.com/ethyca/fides/pull/3185)
- Initial privacy experience UI [#3186](https://github.com/ethyca/fides/pull/3186)
- A JavaScript modal to copy a script tag for `fides.js` [#3238](https://github.com/ethyca/fides/pull/3238)
- Access and erasure support for OneSignal [#3199](https://github.com/ethyca/fides/pull/3199)
- Add the ability to "inject" location into `/fides.js` bundles and cache responses for one hour [#3272](https://github.com/ethyca/fides/pull/3272)
- Prevent column sorts from resetting when data changes [#3290](https://github.com/ethyca/fides/pull/3290)

### Changed

- Merge instances of RTK `createApi` into one instance for better cache invalidation [#3059](https://github.com/ethyca/fides/pull/3059)
- Update custom field definition uniqueness to be case insensitive name per resource type [#3215](https://github.com/ethyca/fides/pull/3215)
- Restrict where privacy notices of certain consent mechanisms must be displayed [#3195](https://github.com/ethyca/fides/pull/3195)
- Merged the `lib` submodule into the `api.ops` submodule [#3134](https://github.com/ethyca/fides/pull/3134)
- Merged duplicate privacy declaration components [#3254](https://github.com/ethyca/fides/pull/3254)
- Refactor client applications into a monorepo with turborepo, extract fides-js into a standalone package, and improve privacy-center to load configuration at runtime [#3105](https://github.com/ethyca/fides/pull/3105)

### Fixed

- Prevent ability to unintentionally show "default" Privacy Center configuration, styles, etc. [#3242](https://github.com/ethyca/fides/pull/3242)
- Fix broken links to docs site pages in Admin UI [#3232](https://github.com/ethyca/fides/pull/3232)
- Repoint legacy docs site links to the new and improved docs site [#3167](https://github.com/ethyca/fides/pull/3167)
- Fix Cookie House Privacy Center styles for fides deploy [#3283](https://github.com/ethyca/fides/pull/3283)
- Maintain casing differences within Snowflake datasets for proper DSR execution [#3245](https://github.com/ethyca/fides/pull/3245)

### Developer Experience

- Use prettier to format _all_ source files in client packages [#3240](https://github.com/ethyca/fides/pull/3240)

### Deprecated

- Deprecate `fides export` CLI command as it is moving to `fidesplus` [#3264](https://github.com/ethyca/fides/pull/3264)

## [2.12.1](https://github.com/ethyca/fides/compare/2.12.0...2.12.1)

### Changed

- Updated how Docker version checks are handled and added an escape-hatch [#3218](https://github.com/ethyca/fides/pull/3218)

### Fixed

- Datamap export mitigation for deleted taxonomy elements referenced by declarations [#3214](https://github.com/ethyca/fides/pull/3214)
- Update datamap columns each time the page is visited [#3211](https://github.com/ethyca/fides/pull/3211)
- Ensure inactive custom fields are not returned for datamap response [#3223](https://github.com/ethyca/fides/pull/3223)

## [2.12.0](https://github.com/ethyca/fides/compare/2.11.0...2.12.0)

### Added

- Access and erasure support for Aircall [#2589](https://github.com/ethyca/fides/pull/2589)
- Access and erasure support for Klaviyo [#2501](https://github.com/ethyca/fides/pull/2501)
- Page to edit or add privacy notices [#3058](https://github.com/ethyca/fides/pull/3058)
- Side navigation bar can now also have children navigation links [#3099](https://github.com/ethyca/fides/pull/3099)
- Endpoints for consent reporting [#3095](https://github.com/ethyca/fides/pull/3095)
- Added manage custom fields page behind feature flag [#3089](https://github.com/ethyca/fides/pull/3089)
- Custom fields table [#3097](https://github.com/ethyca/fides/pull/3097)
- Custom fields form modal [#3165](https://github.com/ethyca/fides/pull/3165)
- Endpoints to save the new-style Privacy Preferences with respect to a fides user device id [#3132](https://github.com/ethyca/fides/pull/3132)
- Support `privacy_declaration` as a resource type for custom fields [#3149](https://github.com/ethyca/fides/pull/3149)
- Expose `id` field of embedded `privacy_declarations` on `system` API responses [#3157](https://github.com/ethyca/fides/pull/3157)
- Access and erasure support for Unbounce [#2697](https://github.com/ethyca/fides/pull/2697)
- Support pseudonymous consent requests with `fides_user_device_id` [#3158](https://github.com/ethyca/fides/pull/3158)
- Update `fides_consent` cookie format [#3158](https://github.com/ethyca/fides/pull/3158)
- Add custom fields to the data use declaration form [#3197](https://github.com/ethyca/fides/pull/3197)
- Added fides user device id as a ProvidedIdentityType [#3131](https://github.com/ethyca/fides/pull/3131)

### Changed

- The `cursor` pagination strategy now also searches for data outside of the `data_path` when determining the cursor value [#3068](https://github.com/ethyca/fides/pull/3068)
- Moved Privacy Declarations associated with Systems to their own DB table [#3098](https://github.com/ethyca/fides/pull/3098)
- More tests on data use validation for privacy notices within the same region [#3156](https://github.com/ethyca/fides/pull/3156)
- Improvements to export code for bugfixes and privacy declaration custom field support [#3184](https://github.com/ethyca/fides/pull/3184)
- Enabled privacy notice feature flag [#3192](https://github.com/ethyca/fides/pull/3192)
- Updated TS types - particularly with new privacy notices [#3054](https://github.com/ethyca/fides/pull/3054)
- Make name not required on privacy declaration [#3150](https://github.com/ethyca/fides/pull/3150)
- Let Rule Targets allow for custom data categories [#3147](https://github.com/ethyca/fides/pull/3147)

### Removed

- Removed the warning about access control migration [#3055](https://github.com/ethyca/fides/pull/3055)
- Remove `customFields` feature flag [#3080](https://github.com/ethyca/fides/pull/3080)
- Remove notification banner from the home page [#3088](https://github.com/ethyca/fides/pull/3088)

### Fixed

- Fix a typo in the Admin UI [#3166](https://github.com/ethyca/fides/pull/3166)
- The `--local` flag is now respected for the `scan dataset db` command [#3096](https://github.com/ethyca/fides/pull/3096)
- Fixing issue where connectors with external dataset references would fail to save [#3142](https://github.com/ethyca/fides/pull/3142)
- Ensure privacy declaration IDs are stable across updates through system API [#3188](https://github.com/ethyca/fides/pull/3188)
- Fixed unit tests for saas connector type endpoints now that we have >50 [#3101](https://github.com/ethyca/fides/pull/3101)
- Fixed nox docs link [#3121](https://github.com/ethyca/fides/pull/3121/files)

### Developer Experience

- Update fides deploy to use a new database.load_samples setting to initialize sample Systems, Datasets, and Connections for testing [#3102](https://github.com/ethyca/fides/pull/3102)
- Remove support for automatically configuring messaging (Mailgun) & storage (S3) using `.env` with `nox -s "fides_env(test)"` [#3102](https://github.com/ethyca/fides/pull/3102)
- Add smoke tests for consent management [#3158](https://github.com/ethyca/fides/pull/3158)
- Added nox command that opens dev docs [#3082](https://github.com/ethyca/fides/pull/3082)

## [2.11.0](https://github.com/ethyca/fides/compare/2.10.0...2.11.0)

### Added

- Access support for Shippo [#2484](https://github.com/ethyca/fides/pull/2484)
- Feature flags can be set such that they cannot be modified by the user [#2966](https://github.com/ethyca/fides/pull/2966)
- Added the datamap UI to make it open source [#2988](https://github.com/ethyca/fides/pull/2988)
- Introduced a `FixedLayout` component (from the datamap UI) for pages that need to be a fixed height and scroll within [#2992](https://github.com/ethyca/fides/pull/2992)
- Added preliminary privacy notice page [#2995](https://github.com/ethyca/fides/pull/2995)
- Table for privacy notices [#3001](https://github.com/ethyca/fides/pull/3001)
- Added connector template endpoint [#2946](https://github.com/ethyca/fides/pull/2946)
- Query params on connection type endpoint to filter by supported action type [#2996](https://github.com/ethyca/fides/pull/2996)
- Scope restrictions for privacy notice table in the UI [#3007](https://github.com/ethyca/fides/pull/3007)
- Toggle for enabling/disabling privacy notices in the UI [#3010](https://github.com/ethyca/fides/pull/3010)
- Add endpoint to retrieve privacy notices grouped by their associated data uses [#2956](https://github.com/ethyca/fides/pull/2956)
- Support for uploading custom connector templates via the UI [#2997](https://github.com/ethyca/fides/pull/2997)
- Add a backwards-compatible workflow for saving and propagating consent preferences with respect to Privacy Notices [#3016](https://github.com/ethyca/fides/pull/3016)
- Empty state for privacy notices [#3027](https://github.com/ethyca/fides/pull/3027)
- Added Data flow modal [#3008](https://github.com/ethyca/fides/pull/3008)
- Update datamap table export [#3038](https://github.com/ethyca/fides/pull/3038)
- Added more advanced privacy center styling [#2943](https://github.com/ethyca/fides/pull/2943)
- Backend privacy experiences foundation [#3146](https://github.com/ethyca/fides/pull/3146)

### Changed

- Set `privacyDeclarationDeprecatedFields` flags to false and set `userCannotModify` to true [2987](https://github.com/ethyca/fides/pull/2987)
- Restored `nav-config` back to the admin-ui [#2990](https://github.com/ethyca/fides/pull/2990)
- Bumped supported Python versions to 3.10.11, 3.9.16, and 3.8.14 [#2936](https://github.com/ethyca/fides/pull/2936)
- Modify privacy center default config to only request email identities, and add validation preventing requesting both email & phone identities [#2539](https://github.com/ethyca/fides/pull/2539)
- SaaS connector icons are now dynamically loaded from the connector templates [#3018](https://github.com/ethyca/fides/pull/3018)
- Updated consentmechanism Enum to rename "necessary" to "notice_only" [#3048](https://github.com/ethyca/fides/pull/3048)
- Updated test data for Mongo, CLI [#3011](https://github.com/ethyca/fides/pull/3011)
- Updated the check for if a user can assign owner roles to be scope-based instead of role-based [#2964](https://github.com/ethyca/fides/pull/2964)
- Replaced menu in user management table with delete icon [#2958](https://github.com/ethyca/fides/pull/2958)
- Added extra fields to webhook payloads [#2830](https://github.com/ethyca/fides/pull/2830)

### Removed

- Removed interzone navigation logic now that the datamap UI and admin UI are one app [#2990](https://github.com/ethyca/fides/pull/2990)
- Remove the `unknown` state for generated datasets displaying on fidesplus [#2957](https://github.com/ethyca/fides/pull/2957)
- Removed datamap export API [#2999](https://github.com/ethyca/fides/pull/2999)

### Developer Experience

- Nox commands for git tagging to support feature branch builds [#2979](https://github.com/ethyca/fides/pull/2979)
- Changed test environment (`nox -s fides_env`) to run `fides deploy` for local testing [#3071](https://github.com/ethyca/fides/pull/3017)
- Publish git-tag specific docker images [#3050](https://github.com/ethyca/fides/pull/3050)

## [2.10.0](https://github.com/ethyca/fides/compare/2.9.2...2.10.0)

### Added

- Allow users to configure their username and password via the config file [#2884](https://github.com/ethyca/fides/pull/2884)
- Add authentication to the `masking` endpoints as well as accompanying scopes [#2909](https://github.com/ethyca/fides/pull/2909)
- Add an Organization Management page (beta) [#2908](https://github.com/ethyca/fides/pull/2908)
- Adds assigned systems to user management table [#2922](https://github.com/ethyca/fides/pull/2922)
- APIs to support Privacy Notice management (create, read, update) [#2928](https://github.com/ethyca/fides/pull/2928)

### Changed

- Improved standard layout for large width screens and polished misc. pages [#2869](https://github.com/ethyca/fides/pull/2869)
- Changed UI paths in the admin-ui [#2869](https://github.com/ethyca/fides/pull/2892)
  - `/add-systems/new` --> `/add-systems/manual`
  - `/system` --> `/systems`
- Added individual ID routes for systems [#2902](https://github.com/ethyca/fides/pull/2902)
- Deprecated adding scopes to users directly; you can only add roles. [#2848](https://github.com/ethyca/fides/pull/2848/files)
- Changed About Fides page to say "Fides Core Version:" over "Version". [#2899](https://github.com/ethyca/fides/pull/2899)
- Polish Admin UI header & navigation [#2897](https://github.com/ethyca/fides/pull/2897)
- Give new users a "viewer" role by default [#2900](https://github.com/ethyca/fides/pull/2900)
- Tie together save states for user permissions and systems [#2913](https://github.com/ethyca/fides/pull/2913)
- Removing payment types from Stripe connector params [#2915](https://github.com/ethyca/fides/pull/2915)
- Viewer role can now access a restricted version of the user management page [#2933](https://github.com/ethyca/fides/pull/2933)
- Change Privacy Center email placeholder text [#2935](https://github.com/ethyca/fides/pull/2935)
- Restricted setting Approvers as System Managers [#2891](https://github.com/ethyca/fides/pull/2891)
- Adds confirmation modal when downgrading user to "approver" role via Admin UI [#2924](https://github.com/ethyca/fides/pull/2924)
- Changed the toast message for new users to include access control info [#2939](https://github.com/ethyca/fides/pull/2939)
- Add Data Stewards to datamap export [#2962](https://github.com/ethyca/fides/pull/2962)

### Fixed

- Restricted Contributors from being able to create Owners [#2888](https://github.com/ethyca/fides/pull/2888)
- Allow for dynamic aspect ratio for logo on Privacy Center 404 [#2895](https://github.com/ethyca/fides/pull/2895)
- Allow for dynamic aspect ratio for logo on consent page [#2895](https://github.com/ethyca/fides/pull/2895)
- Align role dscription drawer of Admin UI with top nav: [#2932](https://github.com/ethyca/fides/pull/2932)
- Fixed error message when a user is assigned to be an approver without any systems [#2953](https://github.com/ethyca/fides/pull/2953)

### Developer Experience

- Update frontend npm packages (admin-ui, privacy-center, cypress-e2e) [#2921](https://github.com/ethyca/fides/pull/2921)

## [2.9.2](https://github.com/ethyca/fides/compare/2.9.1...2.9.2)

### Fixed

- Allow multiple data uses as long as their processing activity name is different [#2905](https://github.com/ethyca/fides/pull/2905)
- use HTML property, not text, when dispatching Mailchimp Transactional emails [#2901](https://github.com/ethyca/fides/pull/2901)
- Remove policy key from Privacy Center submission modal [#2912](https://github.com/ethyca/fides/pull/2912)

## [2.9.1](https://github.com/ethyca/fides/compare/2.9.0...2.9.1)

### Added

- Added Attentive erasure email connector [#2782](https://github.com/ethyca/fides/pull/2782)

### Changed

- Removed dataset based email connectors [#2782](https://github.com/ethyca/fides/pull/2782)
- Changed Auth0's authentication strategy from `bearer` to `oauth2_client_credentials` [#2820](https://github.com/ethyca/fides/pull/2820)
- renamed the privacy declarations field "Privacy declaration name (deprecated)" to "Processing Activity" [#711](https://github.com/ethyca/fidesplus/issues/711)

### Fixed

- Fixed issue where the scopes list passed into FidesUserPermission could get mutated with the total_scopes call [#2883](https://github.com/ethyca/fides/pull/2883)

### Removed

- removed the `privacyDeclarationDeprecatedFields` flag [#711](https://github.com/ethyca/fidesplus/issues/711)

## [2.9.0](https://github.com/ethyca/fides/compare/2.8.3...2.9.0)

### Added

- The ability to assign users as system managers for a specific system [#2714](https://github.com/ethyca/fides/pull/2714)
- New endpoints to add and remove users as system managers [#2726](https://github.com/ethyca/fides/pull/2726)
- Warning about access control migration to the UI [#2842](https://github.com/ethyca/fides/pull/2842)
- Adds Role Assignment UI [#2739](https://github.com/ethyca/fides/pull/2739)
- Add an automated migration to give users a `viewer` role [#2821](https://github.com/ethyca/fides/pull/2821)

### Changed

- Removed "progressive" navigation that would hide Admin UI tabs until Systems / Connections were configured [#2762](https://github.com/ethyca/fides/pull/2762)
- Added `system.privacy_declaration.name` to datamap response [#2831](https://github.com/ethyca/fides/pull/2831/files)

### Developer Experience

- Retired legacy `navV2` feature flag [#2762](https://github.com/ethyca/fides/pull/2762)
- Update Admin UI Layout to fill viewport height [#2812](https://github.com/ethyca/fides/pull/2812)

### Fixed

- Fixed issue where unsaved changes warning would always show up when running fidesplus [#2788](https://github.com/ethyca/fides/issues/2788)
- Fixed problem in datamap export with datasets that had been updated via SaaS instantiation [#2841](https://github.com/ethyca/fides/pull/2841)
- Fixed problem in datamap export with inconsistent custom field ordering [#2859](https://github.com/ethyca/fides/pull/2859)

## [2.8.3](https://github.com/ethyca/fides/compare/2.8.2...2.8.3)

### Added

- Serialise `bson.ObjectId` types in SAR data packages [#2785](https://github.com/ethyca/fides/pull/2785)

### Fixed

- Fixed issue where more than 1 populated custom fields removed a system from the datamap export [#2825](https://github.com/ethyca/fides/pull/2825)

## [2.8.2](https://github.com/ethyca/fides/compare/2.8.1...2.8.2)

### Fixed

- Resolved a bug that stopped custom fields populating the visual datamap [#2775](https://github.com/ethyca/fides/pull/2775)
- Patch appconfig migration to handle existing db record [#2780](https://github.com/ethyca/fides/pull/2780)

## [2.8.1](https://github.com/ethyca/fides/compare/2.8.0...2.8.1)

### Fixed

- Disabled hiding Admin UI based on user scopes [#2771](https://github.com/ethyca/fides/pull/2771)

## [2.8.0](https://github.com/ethyca/fides/compare/2.7.1...2.8.0)

### Added

- Add API support for messaging config properties [#2551](https://github.com/ethyca/fides/pull/2551)
- Access and erasure support for Kustomer [#2520](https://github.com/ethyca/fides/pull/2520)
- Added the `erase_after` field on collections to be able to set the order for erasures [#2619](https://github.com/ethyca/fides/pull/2619)
- Add a toggle to filter the system classification to only return those with classification data [#2700](https://github.com/ethyca/fides/pull/2700)
- Added backend role-based permissions [#2671](https://github.com/ethyca/fides/pull/2671)
- Access and erasure for Vend SaaS Connector [#1869](https://github.com/ethyca/fides/issues/1869)
- Added endpoints for storage and messaging config setup status [#2690](https://github.com/ethyca/fides/pull/2690)
- Access and erasure for Jira SaaS Connector [#1871](https://github.com/ethyca/fides/issues/1871)
- Access and erasure support for Delighted [#2244](https://github.com/ethyca/fides/pull/2244)
- Improve "Upload a new dataset YAML" [#1531](https://github.com/ethyca/fides/pull/2258)
- Input validation and sanitization for Privacy Request fields [#2655](https://github.com/ethyca/fides/pull/2655)
- Access and erasure support for Yotpo [#2708](https://github.com/ethyca/fides/pull/2708)
- Custom Field Library Tab [#527](https://github.com/ethyca/fides/pull/2693)
- Allow SendGrid template usage [#2728](https://github.com/ethyca/fides/pull/2728)
- Added ConnectorRunner to simplify SaaS connector testing [#1795](https://github.com/ethyca/fides/pull/1795)
- Adds support for Mailchimp Transactional as a messaging config [#2742](https://github.com/ethyca/fides/pull/2742)

### Changed

- Admin UI
  - Add flow for selecting system types when manually creating a system [#2530](https://github.com/ethyca/fides/pull/2530)
  - Updated forms for privacy declarations [#2648](https://github.com/ethyca/fides/pull/2648)
  - Delete flow for privacy declarations [#2664](https://github.com/ethyca/fides/pull/2664)
  - Add framework to have UI elements respect the user's scopes [#2682](https://github.com/ethyca/fides/pull/2682)
  - "Manual Webhook" has been renamed to "Manual Process". [#2717](https://github.com/ethyca/fides/pull/2717)
- Convert all config values to Pydantic `Field` objects [#2613](https://github.com/ethyca/fides/pull/2613)
- Add warning to 'fides deploy' when installed outside of a virtual environment [#2641](https://github.com/ethyca/fides/pull/2641)
- Redesigned the default/init config file to be auto-documented. Also updates the `fides init` logic and analytics consent logic [#2694](https://github.com/ethyca/fides/pull/2694)
- Change how config creation/import is handled across the application [#2622](https://github.com/ethyca/fides/pull/2622)
- Update the CLI aesthetics & docstrings [#2703](https://github.com/ethyca/fides/pull/2703)
- Updates Roles->Scopes Mapping [#2744](https://github.com/ethyca/fides/pull/2744)
- Return user scopes as an enum, as well as total scopes [#2741](https://github.com/ethyca/fides/pull/2741)
- Update `MessagingServiceType` enum to be lowercased throughout [#2746](https://github.com/ethyca/fides/pull/2746)

### Developer Experience

- Set the security environment of the fides dev setup to `prod` instead of `dev` [#2588](https://github.com/ethyca/fides/pull/2588)
- Removed unexpected default Redis password [#2666](https://github.com/ethyca/fides/pull/2666)
- Privacy Center
  - Typechecking and validation of the `config.json` will be checked for backwards-compatibility. [#2661](https://github.com/ethyca/fides/pull/2661)
- Combined conftest.py files [#2669](https://github.com/ethyca/fides/pull/2669)

### Fixed

- Fix support for "redis.user" setting when authenticating to the Redis cache [#2666](https://github.com/ethyca/fides/pull/2666)
- Fix error with the classify dataset feature flag not writing the dataset to the server [#2675](https://github.com/ethyca/fides/pull/2675)
- Allow string dates to stay strings in cache decoding [#2695](https://github.com/ethyca/fides/pull/2695)
- Admin UI
  - Remove Identifiability (Data Qualifier) from taxonomy editor [2684](https://github.com/ethyca/fides/pull/2684)
- FE: Custom field selections binding issue on Taxonomy tabs [#2659](https://github.com/ethyca/fides/pull/2693/)
- Fix Privacy Request Status when submitting a consent request when identity verification is required [#2736](https://github.com/ethyca/fides/pull/2736)

## [2.7.1](https://github.com/ethyca/fides/compare/2.7.0...2.7.1)

- Fix error with the classify dataset feature flag not writing the dataset to the server [#2675](https://github.com/ethyca/fides/pull/2675)

## [2.7.0](https://github.com/ethyca/fides/compare/2.6.6...2.7.0)

- Fides API

  - Access and erasure support for Braintree [#2223](https://github.com/ethyca/fides/pull/2223)
  - Added route to send a test message [#2585](https://github.com/ethyca/fides/pull/2585)
  - Add default storage configuration functionality and associated APIs [#2438](https://github.com/ethyca/fides/pull/2438)

- Admin UI

  - Custom Metadata [#2536](https://github.com/ethyca/fides/pull/2536)
    - Create Custom Lists
    - Create Custom Field Definition
    - Create custom fields from a the taxonomy editor
    - Provide a custom field value in a resource
    - Bulk edit custom field values [#2612](https://github.com/ethyca/fides/issues/2612)
    - Custom metadata UI Polish [#2624](https://github.com/ethyca/fides/pull/2625)

- Privacy Center

  - The consent config default value can depend on whether Global Privacy Control is enabled. [#2341](https://github.com/ethyca/fides/pull/2341)
  - When GPC is enabled, the UI indicates which data uses are opted out by default. [#2596](https://github.com/ethyca/fides/pull/2596)
  - `inspectForBrowserIdentities` now also looks for `ljt_readerID`. [#2543](https://github.com/ethyca/fides/pull/2543)

### Added

- Added new Wunderkind Consent Saas Connector [#2600](https://github.com/ethyca/fides/pull/2600)
- Added new Sovrn Email Consent Connector [#2543](https://github.com/ethyca/fides/pull/2543/)
- Log Fides version at startup [#2566](https://github.com/ethyca/fides/pull/2566)

### Changed

- Update Admin UI to show all action types (access, erasure, consent, update) [#2523](https://github.com/ethyca/fides/pull/2523)
- Removes legacy `verify_oauth_client` function [#2527](https://github.com/ethyca/fides/pull/2527)
- Updated the UI for adding systems to a new design [#2490](https://github.com/ethyca/fides/pull/2490)
- Minor logging improvements [#2566](https://github.com/ethyca/fides/pull/2566)
- Various form components now take a `stacked` or `inline` variant [#2542](https://github.com/ethyca/fides/pull/2542)
- UX fixes for user management [#2537](https://github.com/ethyca/fides/pull/2537)
- Updating Firebase Auth connector to mask the user with a delete instead of an update [#2602](https://github.com/ethyca/fides/pull/2602)

### Fixed

- Fixed bug where refreshing a page in the UI would result in a 404 [#2502](https://github.com/ethyca/fides/pull/2502)
- Usernames are case insensitive now and prevent all duplicates [#2487](https://github.com/ethyca/fides/pull/2487)
  - This PR contains a migration that deletes duplicate users and keeps the oldest original account.
- Update Logos for shipped connectors [#2464](https://github.com/ethyca/fides/pull/2587)
- Search field on privacy request page isn't working [#2270](https://github.com/ethyca/fides/pull/2595)
- Fix connection dropdown in integration table to not be disabled add system creation [#3589](https://github.com/ethyca/fides/pull/3589)

### Developer Experience

- Added new Cypress E2E smoke tests [#2241](https://github.com/ethyca/fides/pull/2241)
- New command `nox -s e2e_test` which will spin up the test environment and run true E2E Cypress tests against it [#2417](https://github.com/ethyca/fides/pull/2417)
- Cypress E2E tests now run in CI and are reported to Cypress Cloud [#2417](https://github.com/ethyca/fides/pull/2417)
- Change from `randomint` to `uuid` in mongodb tests to reduce flakiness. [#2591](https://github.com/ethyca/fides/pull/2591)

### Removed

- Remove feature flagged config wizard stepper from Admin UI [#2553](https://github.com/ethyca/fides/pull/2553)

## [2.6.6](https://github.com/ethyca/fides/compare/2.6.5...2.6.6)

### Changed

- Improve Readability for Custom Masking Override Exceptions [#2593](https://github.com/ethyca/fides/pull/2593)

## [2.6.5](https://github.com/ethyca/fides/compare/2.6.4...2.6.5)

### Added

- Added config properties to override database Engine parameters [#2511](https://github.com/ethyca/fides/pull/2511)
- Increased default pool_size and max_overflow to 50 [#2560](https://github.com/ethyca/fides/pull/2560)

## [2.6.4](https://github.com/ethyca/fides/compare/2.6.3...2.6.4)

### Fixed

- Fixed bug for SMS completion notification not being sent [#2526](https://github.com/ethyca/fides/issues/2526)
- Fixed bug where refreshing a page in the UI would result in a 404 [#2502](https://github.com/ethyca/fides/pull/2502)

## [2.6.3](https://github.com/ethyca/fides/compare/2.6.2...2.6.3)

### Fixed

- Handle case where legacy dataset has meta: null [#2524](https://github.com/ethyca/fides/pull/2524)

## [2.6.2](https://github.com/ethyca/fides/compare/2.6.1...2.6.2)

### Fixed

- Issue addressing missing field in dataset migration [#2510](https://github.com/ethyca/fides/pull/2510)

## [2.6.1](https://github.com/ethyca/fides/compare/2.6.0...2.6.1)

### Fixed

- Fix errors when privacy requests execute concurrently without workers [#2489](https://github.com/ethyca/fides/pull/2489)
- Enable saas request overrides to run in worker runtime [#2489](https://github.com/ethyca/fides/pull/2489)

## [2.6.0](https://github.com/ethyca/fides/compare/2.5.1...2.6.0)

### Added

- Added the `env` option to the `security` configuration options to allow for users to completely secure the API endpoints [#2267](https://github.com/ethyca/fides/pull/2267)
- Unified Fides Resources
  - Added a dataset dropdown selector when configuring a connector to link an existing dataset to the connector configuration. [#2162](https://github.com/ethyca/fides/pull/2162)
  - Added new datasetconfig.ctl_dataset_id field to unify fides dataset resources [#2046](https://github.com/ethyca/fides/pull/2046)
- Add new connection config routes that couple them with systems [#2249](https://github.com/ethyca/fides/pull/2249)
- Add new select/deselect all permissions buttons [#2437](https://github.com/ethyca/fides/pull/2437)
- Endpoints to allow a user with the `user:password-reset` scope to reset users' passwords. In addition, users no longer require a scope to edit their own passwords. [#2373](https://github.com/ethyca/fides/pull/2373)
- New form to reset a user's password without knowing an old password [#2390](https://github.com/ethyca/fides/pull/2390)
- Approve & deny buttons on the "Request details" page. [#2473](https://github.com/ethyca/fides/pull/2473)
- Consent Propagation
  - Add the ability to execute Consent Requests via the Privacy Request Execution layer [#2125](https://github.com/ethyca/fides/pull/2125)
  - Add a Mailchimp Transactional Consent Connector [#2194](https://github.com/ethyca/fides/pull/2194)
  - Allow defining a list of opt-in and/or opt-out requests in consent connectors [#2315](https://github.com/ethyca/fides/pull/2315)
  - Add a Google Analytics Consent Connector for GA4 properties [#2302](https://github.com/ethyca/fides/pull/2302)
  - Pass the GA Cookie from the Privacy Center [#2337](https://github.com/ethyca/fides/pull/2337)
  - Rename "user_id" to more specific "ga_client_id" [#2356](https://github.com/ethyca/fides/pull/2356)
  - Patch Google Analytics Consent Connector to delete by client_id [#2355](https://github.com/ethyca/fides/pull/2355)
  - Add a "skip_param_values option" to optionally skip when we are missing param values in the body [#2384](https://github.com/ethyca/fides/pull/2384)
  - Adds a new Universal Analytics Connector that works with the UA Tracking Id
- Adds intake and storage of Global Privacy Control Signal props for Consent [#2599](https://github.com/ethyca/fides/pull/2599)

### Changed

- Unified Fides Resources
  - Removed several fidesops schemas for DSR's in favor of updated Fideslang schemas [#2009](https://github.com/ethyca/fides/pull/2009)
  - Removed DatasetConfig.dataset field [#2096](https://github.com/ethyca/fides/pull/2096)
  - Updated UI dataset config routes to use new unified routes [#2113](https://github.com/ethyca/fides/pull/2113)
  - Validate request body on crud endpoints on upsert. Validate dataset data categories before save. [#2134](https://github.com/ethyca/fides/pull/2134/)
  - Updated test env setup and quickstart to use new endpoints [#2225](https://github.com/ethyca/fides/pull/2225)
- Consent Propagation
  - Privacy Center consent options can now be marked as `executable` in order to propagate consent requests [#2193](https://github.com/ethyca/fides/pull/2193)
  - Add support for passing browser identities to consent request patches [#2304](https://github.com/ethyca/fides/pull/2304)
- Update fideslang to 1.3.3 [#2343](https://github.com/ethyca/fides/pull/2343)
- Display the request type instead of the policy name on the request table [#2382](https://github.com/ethyca/fides/pull/2382)
- Make denial reasons required [#2400](https://github.com/ethyca/fides/pull/2400)
- Display the policy key on the request details page [#2395](https://github.com/ethyca/fides/pull/2395)
- Updated CSV export [#2452](https://github.com/ethyca/fides/pull/2452)
- Privacy Request approval now uses a modal [#2443](https://github.com/ethyca/fides/pull/2443)

### Developer Experience

- `nox -s test_env` has been replaced with `nox -s "fides_env(dev)"`
- New command `nox -s "fides_env(test)"` creates a complete test environment with seed data (similar to `fides_env(dev)`) but with the production fides image so the built UI can be accessed at `localhost:8080` [#2399](https://github.com/ethyca/fides/pull/2399)
- Change from code climate to codecov for coverage reporting [#2402](https://github.com/ethyca/fides/pull/2402)

### Fixed

- Home screen header scaling and responsiveness issues [#2200](https://github.com/ethyca/fides/pull/2277)
- Privacy Center identity inputs validate even when they are optional. [#2308](https://github.com/ethyca/fides/pull/2308)
- The PII toggle defaults to false and PII will be hidden on page load [#2388](https://github.com/ethyca/fides/pull/2388)
- Fixed a CI bug caused by git security upgrades [#2441](https://github.com/ethyca/fides/pull/2441)
- Privacy Center
  - Identity inputs validate even when they are optional. [#2308](https://github.com/ethyca/fides/pull/2308)
  - Submit buttons show loading state and disable while submitting. [#2401](https://github.com/ethyca/fides/pull/2401)
  - Phone inputs no longer request country SVGs from external domain. [#2378](https://github.com/ethyca/fides/pull/2378)
  - Input validation errors no longer change the height of modals. [#2379](https://github.com/ethyca/fides/pull/2379)
- Patch masking strategies to better handle null and non-string inputs [#2307](https://github.com/ethyca/fides/pull/2377)
- Renamed prod pushes tag to be `latest` for privacy center and sample app [#2401](https://github.com/ethyca/fides/pull/2407)
- Update firebase connector to better handle non-existent users [#2439](https://github.com/ethyca/fides/pull/2439)

## [2.5.1](https://github.com/ethyca/fides/compare/2.5.0...2.5.1)

### Developer Experience

- Allow db resets only if `config.dev_mode` is `True` [#2321](https://github.com/ethyca/fides/pull/2321)

### Fixed

- Added a feature flag for the recent dataset classification UX changes [#2335](https://github.com/ethyca/fides/pull/2335)

### Security

- Add a check to the catchall path to prevent returning paths outside of the UI directory [#2330](https://github.com/ethyca/fides/pull/2330)

### Developer Experience

- Reduce size of local Docker images by fixing `.dockerignore` patterns [#2360](https://github.com/ethyca/fides/pull/2360)

## [2.5.0](https://github.com/ethyca/fides/compare/2.4.0...2.5.0)

### Docs

- Update the docs landing page and remove redundant docs [#2184](https://github.com/ethyca/fides/pull/2184)

### Added

- Added the `user` command group to the CLI. [#2153](https://github.com/ethyca/fides/pull/2153)
- Added `Code Climate` test coverage uploads. [#2198](https://github.com/ethyca/fides/pull/2198)
- Added the connection key to the execution log [#2100](https://github.com/ethyca/fides/pull/2100)
- Added endpoints to retrieve DSR `Rule`s and `Rule Target`s [#2116](https://github.com/ethyca/fides/pull/2116)
- Added Fides version number to account dropdown in the UI [#2140](https://github.com/ethyca/fides/pull/2140)
- Add link to Classify Systems page in nav side bar [#2128](https://github.com/ethyca/fides/pull/2128)
- Dataset classification UI now polls for results [#2123](https://github.com/ethyca/fides/pull/2123)
- Update Privacy Center Icons [#1800](https://github.com/ethyca/fides/pull/2139)
- Privacy Center `fides-consent.js`:
  - `Fides.shopify` integration function. [#2152](https://github.com/ethyca/fides/pull/2152)
  - Dedicated folder for integrations.
  - `Fides.meta` integration function (fbq). [#2217](https://github.com/ethyca/fides/pull/2217)
- Adds support for Twilio email service (Sendgrid) [#2154](https://github.com/ethyca/fides/pull/2154)
- Access and erasure support for Recharge [#1709](https://github.com/ethyca/fides/pull/1709)
- Access and erasure support for Friendbuy Nextgen [#2085](https://github.com/ethyca/fides/pull/2085)

### Changed

- Admin UI Feature Flags - [#2101](https://github.com/ethyca/fides/pull/2101)
  - Overrides can be saved in the browser.
  - Use `NEXT_PUBLIC_APP_ENV` for app-specific environment config.
  - No longer use `react-feature-flags` library.
  - Can have descriptions. [#2243](https://github.com/ethyca/fides/pull/2243)
- Made privacy declarations optional when adding systems manually - [#2173](https://github.com/ethyca/fides/pull/2173)
- Removed an unclear logging message. [#2266](https://github.com/ethyca/fides/pull/2266)
- Allow any user with `user:delete` scope to delete other users [#2148](https://github.com/ethyca/fides/pull/2148)
- Dynamic imports of custom overrides and SaaS test fixtures [#2169](https://github.com/ethyca/fides/pull/2169)
- Added `AuthenticatedClient` to custom request override interface [#2171](https://github.com/ethyca/fides/pull/2171)
- Only approve the specific collection instead of the entire dataset, display only top 1 classification by default [#2226](https://github.com/ethyca/fides/pull/2226)
- Update sample project resources for `fides evaluate` usage in `fides deploy` [#2253](https://github.com/ethyca/fides/pull/2253)

### Removed

- Removed unused object_name field on s3 storage config [#2133](https://github.com/ethyca/fides/pull/2133)

### Fixed

- Remove next-auth from privacy center to fix JS console error [#2090](https://github.com/ethyca/fides/pull/2090)
- Admin UI - Added Missing ability to assign `user:delete` in the permissions checkboxes [#2148](https://github.com/ethyca/fides/pull/2148)
- Nav bug: clicking on Privacy Request breadcrumb takes me to Home instead of /privacy-requests [#497](https://github.com/ethyca/fides/pull/2141)
- Side nav disappears when viewing request details [#2129](https://github.com/ethyca/fides/pull/2155)
- Remove usage of load dataset button and other dataset UI modifications [#2149](https://github.com/ethyca/fides/pull/2149)
- Improve readability for exceptions raised from custom request overrides [#2157](https://github.com/ethyca/fides/pull/2157)
- Importing custom request overrides on server startup [#2186](https://github.com/ethyca/fides/pull/2186)
- Remove warning when env vars default to blank strings in docker-compose [#2188](https://github.com/ethyca/fides/pull/2188)
- Fix Cookie House purchase modal flashing 'Error' in title [#2274](https://github.com/ethyca/fides/pull/2274)
- Stop dependency from upgrading `packaging` to version with known issue [#2273](https://github.com/ethyca/fides/pull/2273)
- Privacy center config no longer requires `identity_inputs` and will use `email` as a default [#2263](https://github.com/ethyca/fides/pull/2263)
- No longer display remaining days for privacy requests in terminal states [#2292](https://github.com/ethyca/fides/pull/2292)

### Removed

- Remove "Create New System" button when viewing systems. All systems can now be created via the "Add systems" button on the home page. [#2132](https://github.com/ethyca/fides/pull/2132)

## [2.4.0](https://github.com/ethyca/fides/compare/2.3.1...2.4.0)

### Developer Experience

- Include a pre-check workflow that collects the pytest suite [#2098](https://github.com/ethyca/fides/pull/2098)
- Write to the application db when running the app locally. Write to the test db when running pytest [#1731](https://github.com/ethyca/fides/pull/1731)

### Changed

- Move the `fides.ctl.core.` and `fides.ctl.connectors` modules into `fides.core` and `fides.connectors` respectively [#2097](https://github.com/ethyca/fides/pull/2097)
- Fides: Skip cypress tests due to nav bar 2.0 [#2102](https://github.com/ethyca/fides/pull/2103)

### Added

- Adds new erasure policy for complete user data masking [#1839](https://github.com/ethyca/fides/pull/1839)
- New Fides Home page [#1864](https://github.com/ethyca/fides/pull/2050)
- Nav 2.0 - Replace form flow side navs with top tabs [#2037](https://github.com/ethyca/fides/pull/2050)
- Adds new erasure policy for complete user data masking [#1839](https://github.com/ethyca/fides/pull/1839)
- Added ability to use Mailgun templates when sending emails. [#2039](https://github.com/ethyca/fides/pull/2039)
- Adds SMS id verification for consent [#2094](https://github.com/ethyca/fides/pull/2094)

### Fixed

- Store `fides_consent` cookie on the root domain of the Privacy Center [#2071](https://github.com/ethyca/fides/pull/2071)
- Properly set the expire-time for verification codes [#2105](https://github.com/ethyca/fides/pull/2105)

## [2.3.1](https://github.com/ethyca/fides/compare/2.3.0...2.3.1)

### Fixed

- Resolved an issue where the root_user was not being created [#2082](https://github.com/ethyca/fides/pull/2082)

### Added

- Nav redesign with sidebar groups. Feature flagged to only be visible in dev mode until release. [#2030](https://github.com/ethyca/fides/pull/2047)
- Improved error handling for incorrect app encryption key [#2089](https://github.com/ethyca/fides/pull/2089)
- Access and erasure support for Friendbuy API [#2019](https://github.com/ethyca/fides/pull/2019)

## [2.3.0](https://github.com/ethyca/fides/compare/2.2.2...2.3.0)

### Added

- Common Subscriptions for app-wide data and feature checks. [#2030](https://github.com/ethyca/fides/pull/2030)
- Send email alerts on privacy request failures once the specified threshold is reached. [#1793](https://github.com/ethyca/fides/pull/1793)
- DSR Notifications (toast) [#1895](https://github.com/ethyca/fides/pull/1895)
- DSR configure alerts btn [#1895](https://github.com/ethyca/fides/pull/1895)
- DSR configure alters (FE) [#1895](https://github.com/ethyca/fides/pull/1895)
- Add a `usage` session to Nox to print full session docstrings. [#2022](https://github.com/ethyca/fides/pull/2022)

### Added

- Adds notifications section to toml files [#2026](https://github.com/ethyca/fides/pull/2060)

### Changed

- Updated to use `loguru` logging library throughout codebase [#2031](https://github.com/ethyca/fides/pull/2031)
- Do not always create a `fides.toml` by default [#2023](https://github.com/ethyca/fides/pull/2023)
- The `fideslib` module has been merged into `fides`, code redundancies have been removed [#1859](https://github.com/ethyca/fides/pull/1859)
- Replace 'ingress' and 'egress' with 'sources' and 'destinations' across UI [#2044](https://github.com/ethyca/fides/pull/2044)
- Update the functionality of `fides pull -a <filename>` to include _all_ resource types. [#2083](https://github.com/ethyca/fides/pull/2083)

### Fixed

- Timing issues with bulk DSR reprocessing, specifically when analytics are enabled [#2015](https://github.com/ethyca/fides/pull/2015)
- Error caused by running erasure requests with disabled connectors [#2045](https://github.com/ethyca/fides/pull/2045)
- Changes the SlowAPI ratelimiter's backend to use memory instead of Redis [#2054](https://github.com/ethyca/fides/pull/2058)

## [2.2.2](https://github.com/ethyca/fides/compare/2.2.1...2.2.2)

### Docs

- Updated the readme to use new new [docs site](http://docs.ethyca.com) [#2020](https://github.com/ethyca/fides/pull/2020)

### Deprecated

- The documentation site hosted in the `/docs` directory has been deprecated. All documentation updates will be hosted at the new [docs site](http://docs.ethyca.com) [#2020](https://github.com/ethyca/fides/pull/2020)

### Fixed

- Fixed mypy and pylint errors [#2013](https://github.com/ethyca/fides/pull/2013)
- Update connection test endpoint to be effectively non-blocking [#2000](https://github.com/ethyca/fides/pull/2000)
- Update Fides connector to better handle children with no access results [#2012](https://github.com/ethyca/fides/pull/2012)

## [2.2.1](https://github.com/ethyca/fides/compare/2.2.0...2.2.1)

### Added

- Add health check indicator for data flow scanning option [#1973](https://github.com/ethyca/fides/pull/1973)

### Changed

- The `celery.toml` is no longer used, instead it is a subsection of the `fides.toml` file [#1990](https://github.com/ethyca/fides/pull/1990)
- Update sample project landing page copy to be version-agnostic [#1958](https://github.com/ethyca/fides/pull/1958)
- `get` and `ls` CLI commands now return valid `fides` object YAML [#1991](https://github.com/ethyca/fides/pull/1991)

### Developer Experience

- Remove duplicate fastapi-caching and pin version. [#1765](https://github.com/ethyca/fides/pull/1765)

## [2.2.0](https://github.com/ethyca/fides/compare/2.1.0...2.2.0)

### Added

- Send email alerts on privacy request failures once the specified threshold is reached. [#1793](https://github.com/ethyca/fides/pull/1793)
- Add authenticated privacy request route. [#1819](https://github.com/ethyca/fides/pull/1819)
- Enable the onboarding flow [#1836](https://github.com/ethyca/fides/pull/1836)
- Access and erasure support for Fullstory API [#1821](https://github.com/ethyca/fides/pull/1821)
- Add function to poll privacy request for completion [#1860](https://github.com/ethyca/fides/pull/1860)
- Added rescan flow for the data flow scanner [#1844](https://github.com/ethyca/fides/pull/1844)
- Add rescan flow for the data flow scanner [#1844](https://github.com/ethyca/fides/pull/1844)
- Add Fides connector to support parent-child Fides deployments [#1861](https://github.com/ethyca/fides/pull/1861)
- Classification UI now polls for updates to classifications [#1908](https://github.com/ethyca/fides/pull/1908)

### Changed

- The organization info form step is now skipped if the server already has organization info. [#1840](https://github.com/ethyca/fides/pull/1840)
- Removed the description column from the classify systems page. [#1867](https://github.com/ethyca/fides/pull/1867)
- Retrieve child results during fides connector execution [#1967](https://github.com/ethyca/fides/pull/1967)

### Fixed

- Fix error in parent user creation seeding. [#1832](https://github.com/ethyca/fides/issues/1832)
- Fix DSR error due to unfiltered empty identities [#1901](https://github.com/ethyca/fides/pull/1907)

### Docs

- Remove documentation about no-longer used connection string override [#1824](https://github.com/ethyca/fides/pull/1824)
- Fix typo in headings [#1824](https://github.com/ethyca/fides/pull/1824)
- Update documentation to reflect configs necessary for mailgun, twilio_sms and twilio_email service types [#1846](https://github.com/ethyca/fides/pull/1846)

...

## [2.1.0](https://github.com/ethyca/fides/compare/2.0.0...2.1.0)

### Added

- Classification flow for system data flows
- Classification is now triggered as part of data flow scanning
- Include `ingress` and `egress` fields on system export and `datamap/` endpoint [#1740](https://github.com/ethyca/fides/pull/1740)
- Repeatable unique identifier for dataset fides_keys and metadata [#1786](https://github.com/ethyca/fides/pull/1786)
- Adds SMS support for identity verification notifications [#1726](https://github.com/ethyca/fides/pull/1726)
- Added phone number validation in back-end and react phone number form in Privacy Center [#1745](https://github.com/ethyca/fides/pull/1745)
- Adds SMS message template for all subject notifications [#1743](https://github.com/ethyca/fides/pull/1743)
- Privacy-Center-Cypress workflow for CI checks of the Privacy Center. [#1722](https://github.com/ethyca/fides/pull/1722)
- Privacy Center `fides-consent.js` script for accessing consent on external pages. [Details](/clients/privacy-center/packages/fides-consent/README.md)
- Erasure support for Twilio Conversations API [#1673](https://github.com/ethyca/fides/pull/1673)
- Webserver port can now be configured via the CLI command [#1858](https://github.com/ethyca/fides/pull/1858)

### Changed

- Optional dependencies are no longer used for 3rd-party connectivity. Instead they are used to isolate dangerous dependencies. [#1679](https://github.com/ethyca/fides/pull/1679)
- All Next pages now automatically require login. [#1670](https://github.com/ethyca/fides/pull/1670)
- Running the `webserver` command no longer prompts the user to opt out/in to analytics[#1724](https://github.com/ethyca/fides/pull/1724)

### Developer Experience

- Admin-UI-Cypress tests that fail in CI will now upload screen recordings for debugging. [#1728](https://github.com/ethyca/fides/pull/1728/files/c23e62fea284f7910028c8483feff893903068b8#r1019491323)
- Enable remote debugging from VSCode of live dev app [#1780](https://github.com/ethyca/fides/pull/1780)

### Removed

- Removed the Privacy Center `cookieName` config introduced in 2.0.0. [#1756](https://github.com/ethyca/fides/pull/1756)

### Fixed

- Exceptions are no longer raised when sending analytics on Windows [#1666](https://github.com/ethyca/fides/pull/1666)
- Fixed wording on identity verification modal in the Privacy Center [#1674](https://github.com/ethyca/fides/pull/1674)
- Update system fides_key tooltip text [#1533](https://github.com/ethyca/fides/pull/1685)
- Removed local storage parsing that is redundant with redux-persist. [#1678](https://github.com/ethyca/fides/pull/1678)
- Show a helpful error message if Docker daemon is not running during "fides deploy" [#1694](https://github.com/ethyca/fides/pull/1694)
- Allow users to query their own permissions, including root user. [#1698](https://github.com/ethyca/fides/pull/1698)
- Single-select taxonomy fields legal basis and special category can be cleared. [#1712](https://github.com/ethyca/fides/pull/1712)
- Fixes the issue where the security config is not properly loading from environment variables. [#1718](https://github.com/ethyca/fides/pull/1718)
- Fixes the issue where the CLI can't run without the config values required by the webserver. [#1811](https://github.com/ethyca/fides/pull/1811)
- Correctly handle response from adobe jwt auth endpoint as milliseconds, rather than seconds. [#1754](https://github.com/ethyca/fides/pull/1754)
- Fixed styling issues with the `EditDrawer` component. [#1803](https://github.com/ethyca/fides/pull/1803)

### Security

- Bumped versions of packages that use OpenSSL [#1683](https://github.com/ethyca/fides/pull/1683)

## [2.0.0](https://github.com/ethyca/fides/compare/1.9.6...2.0.0)

### Added

- Allow delete-only SaaS connector endpoints [#1200](https://github.com/ethyca/fides/pull/1200)
- Privacy center consent choices store a browser cookie. [#1364](https://github.com/ethyca/fides/pull/1364)
  - The format is generic. A reasonable set of defaults will be added later: [#1444](https://github.com/ethyca/fides/issues/1444)
  - The cookie name defaults to `fides_consent` but can be configured under `config.json > consent > cookieName`.
  - Each consent option can provide an array of `cookieKeys`.
- Individually select and reprocess DSRs that have errored [#1203](https://github.com/ethyca/fides/pull/1489)
- Bulk select and reprocess DSRs that have errored [#1205](https://github.com/ethyca/fides/pull/1489)
- Config Wizard: AWS scan results populate in system review forms. [#1454](https://github.com/ethyca/fides/pull/1454)
- Integrate rate limiter with Saas Connectors. [#1433](https://github.com/ethyca/fides/pull/1433)
- Config Wizard: Added a column selector to the scan results page of the config wizard [#1590](https://github.com/ethyca/fides/pull/1590)
- Config Wizard: Flow for runtime scanner option [#1640](https://github.com/ethyca/fides/pull/1640)
- Access support for Twilio Conversations API [#1520](https://github.com/ethyca/fides/pull/1520)
- Message Config: Adds Twilio Email/SMS support [#1519](https://github.com/ethyca/fides/pull/1519)

### Changed

- Updated mypy to version 0.981 and Python to version 3.10.7 [#1448](https://github.com/ethyca/fides/pull/1448)

### Developer Experience

- Repository dispatch events are sent to fidesctl-plus and fidesops-plus [#1263](https://github.com/ethyca/fides/pull/1263)
- Only the `docs-authors` team members are specified as `CODEOWNERS` [#1446](https://github.com/ethyca/fides/pull/1446)
- Updates the default local configuration to not defer tasks to a worker node [#1552](https://github.com/ethyca/fides/pull/1552/)
- Updates the healthcheck to return health status of connected Celery workers [#1588](https://github.com/ethyca/fides/pull/1588)

### Docs

- Remove the tutorial to prepare for new update [#1543](https://github.com/ethyca/fides/pull/1543)
- Add system management via UI documentation [#1541](https://github.com/ethyca/fides/pull/1541)
- Added DSR quickstart docs, restructured docs navigation [#1651](https://github.com/ethyca/fides/pull/1651)
- Update privacy request execution overview docs [#1258](https://github.com/ethyca/fides/pull/1490)

### Fixed

- Fixed system dependencies appearing as "N/A" in the datamap endpoint when there are no privacy declarations [#1649](https://github.com/ethyca/fides/pull/1649)

## [1.9.6](https://github.com/ethyca/fides/compare/1.9.5...1.9.6)

### Fixed

- Include systems without a privacy declaration on data map [#1603](https://github.com/ethyca/fides/pull/1603)
- Handle malformed tokens [#1523](https://github.com/ethyca/fides/pull/1523)
- Remove thrown exception from getAllPrivacyRequests method [#1592](https://github.com/ethyca/fides/pull/1593)
- Include systems without a privacy declaration on data map [#1603](https://github.com/ethyca/fides/pull/1603)
- After editing a dataset, the table will stay on the previously selected collection instead of resetting to the first one. [#1511](https://github.com/ethyca/fides/pull/1511)
- Fix redis `db_index` config issue [#1647](https://github.com/ethyca/fides/pull/1647)

### Docs

- Add unlinked docs and fix any remaining broken links [#1266](https://github.com/ethyca/fides/pull/1266)
- Update privacy center docs to include consent information [#1537](https://github.com/ethyca/fides/pull/1537)
- Update UI docs to include DSR countdown information and additional descriptions/filtering [#1545](https://github.com/ethyca/fides/pull/1545)

### Changed

- Allow multiple masking strategies to be specified when using fides as a masking engine [#1647](https://github.com/ethyca/fides/pull/1647)

## [1.9.5](https://github.com/ethyca/fides/compare/1.9.4...1.9.5)

### Added

- The database includes a `plus_system_scans` relation, to track the status and results of System Scanner executions in fidesctl-plus [#1554](https://github.com/ethyca/fides/pull/1554)

## [1.9.4](https://github.com/ethyca/fides/compare/1.9.2...1.9.4)

### Fixed

- After editing a dataset, the table will stay on the previously selected collection instead of resetting to the first one. [#1511](https://github.com/ethyca/fides/pull/1511)

## [1.9.2](https://github.com/ethyca/fides/compare/1.9.1...1.9.2)

### Deprecated

- Added a deprecation warning for the entire package [#1244](https://github.com/ethyca/fides/pull/1244)

### Added

- Dataset generation enhancements using Fides Classify for Plus users:

  - Integrate Fides Plus API into placeholder features introduced in 1.9.0. [#1194](https://github.com/ethyca/fides/pull/1194)

- Fides Admin UI:

  - Configure Connector after creation [#1204](https://github.com/ethyca/fides/pull/1356)

### Fixed

- Privacy Center:
  - Handle error on startup if server isn't running [#1239](https://github.com/ethyca/fides/pull/1239)
  - Fix styling issue with cards [#1240](https://github.com/ethyca/fides/pull/1240)
  - Redirect to index on consent save [#1238](https://github.com/ethyca/fides/pull/1238)

## [1.9.1](https://github.com/ethyca/fides/compare/1.9.0...1.9.1)

### Changed

- Update fideslang to v1.3.1 [#1136](https://github.com/ethyca/fides/pull/1136)

### Changed

- Update fideslang to v1.3.1 [#1136](https://github.com/ethyca/fides/pull/1136)

## [1.9.0](https://github.com/ethyca/fides/compare/1.8.6...1.9.0) - 2022-09-29

### Added

- Dataset generation enhancements using Fides Classify for Plus users:
  - Added toggle for enabling classify during generation. [#1057](https://github.com/ethyca/fides/pull/1057)
  - Initial implementation of API request to kick off classify, with confirmation modal. [#1069](https://github.com/ethyca/fides/pull/1069)
  - Initial Classification & Review status for generated datasets. [#1074](https://github.com/ethyca/fides/pull/1074)
  - Component for choosing data categories based on classification results. [#1110](https://github.com/ethyca/fides/pull/1110)
  - The dataset fields table shows data categories from the classifier (if available). [#1088](https://github.com/ethyca/fides/pull/1088)
  - The "Approve" button can be used to update the dataset with the classifier's suggestions. [#1129](https://github.com/ethyca/fides/pull/1129)
- System management UI:
  - New page to add a system via yaml [#1062](https://github.com/ethyca/fides/pull/1062)
  - Skeleton of page to add a system manually [#1068](https://github.com/ethyca/fides/pull/1068)
  - Refactor config wizard system forms to be reused for system management [#1072](https://github.com/ethyca/fides/pull/1072)
  - Add additional optional fields to system management forms [#1082](https://github.com/ethyca/fides/pull/1082)
  - Delete a system through the UI [#1085](https://github.com/ethyca/fides/pull/1085)
  - Edit a system through the UI [#1096](https://github.com/ethyca/fides/pull/1096)
- Cypress component testing [#1106](https://github.com/ethyca/fides/pull/1106)

### Changed

- Changed behavior of `load_default_taxonomy` to append instead of upsert [#1040](https://github.com/ethyca/fides/pull/1040)
- Changed behavior of adding privacy declarations to decouple the actions of the "add" and "next" buttons [#1086](https://github.com/ethyca/fides/pull/1086)
- Moved system related UI components from the `config-wizard` directory to the `system` directory [#1097](https://github.com/ethyca/fides/pull/1097)
- Updated "type" on SaaS config to be a simple string type, not an enum [#1197](https://github.com/ethyca/fides/pull/1197)

### Developer Experience

- Optional dependencies may have their version defined only once, in `optional-requirements.txt` [#1171](https://github.com/ethyca/fides/pull/1171)

### Docs

- Updated the footer links [#1130](https://github.com/ethyca/fides/pull/1130)

### Fixed

- Fixed the "help" link in the UI header [#1078](https://github.com/ethyca/fides/pull/1078)
- Fixed a bug in Data Category Dropdowns where checking i.e. `user.biometric` would also check `user.biometric_health` [#1126](https://github.com/ethyca/fides/pull/1126)

### Security

- Upgraded pymysql to version `1.0.2` [#1094](https://github.com/ethyca/fides/pull/1094)

## [1.8.6](https://github.com/ethyca/fides/compare/1.8.5...1.8.6) - 2022-09-28

### Added

- Added classification tables for Plus users [#1060](https://github.com/ethyca/fides/pull/1060)

### Fixed

- Fixed a bug where rows were being excluded from a data map [#1124](https://github.com/ethyca/fides/pull/1124)

## [1.8.5](https://github.com/ethyca/fides/compare/1.8.4...1.8.5) - 2022-09-21

### Changed

- Update fideslang to v1.3.0 [#1103](https://github.com/ethyca/fides/pull/1103)

## [1.8.4](https://github.com/ethyca/fides/compare/1.8.3...1.8.4) - 2022-09-09

### Added

- Initial system management page [#1054](https://github.com/ethyca/fides/pull/1054)

### Changed

- Deleting a taxonomy field with children will now cascade delete all of its children as well. [#1042](https://github.com/ethyca/fides/pull/1042)

### Fixed

- Fixed navigating directly to frontend routes loading index page instead of the correct static page for the route.
- Fix truncated evaluation error messages [#1053](https://github.com/ethyca/fides/pull/1053)

## [1.8.3](https://github.com/ethyca/fides/compare/1.8.2...1.8.3) - 2022-09-06

### Added

- Added more taxonomy fields that can be edited via the UI [#1000](https://github.com/ethyca/fides/pull/1000) [#1028](https://github.com/ethyca/fides/pull/1028)
- Added the ability to add taxonomy fields via the UI [#1019](https://github.com/ethyca/fides/pull/1019)
- Added the ability to delete taxonomy fields via the UI [#1006](https://github.com/ethyca/fides/pull/1006)
  - Only non-default taxonomy entities can be deleted [#1023](https://github.com/ethyca/fides/pull/1023)
- Prevent deleting taxonomy `is_default` fields and from adding `is_default=True` fields via the API [#990](https://github.com/ethyca/fides/pull/990).
- Added a "Custom" tag to distinguish user defined taxonomy fields from default taxonomy fields in the UI [#1027](https://github.com/ethyca/fides/pull/1027)
- Added initial support for enabling Fides Plus [#1037](https://github.com/ethyca/fides/pull/1037)
  - The `useFeatures` hook can be used to check if `plus` is enabled.
  - Navigating to/from the Data Map page is gated behind this feature.
  - Plus endpoints are served from the private Plus image.

### Fixed

- Fixed failing mypy tests [#1030](https://github.com/ethyca/fides/pull/1030)
- Fixed an issue where `fides push --diff` would return a false positive diff [#1026](https://github.com/ethyca/fides/pull/1026)
- Pinned pydantic version to < 1.10.0 to fix an error in finding referenced fides keys [#1045](https://github.com/ethyca/fides/pull/1045)

### Fixed

- Fixed failing mypy tests [#1030](https://github.com/ethyca/fides/pull/1030)
- Fixed an issue where `fides push --diff` would return a false positive diff [#1026](https://github.com/ethyca/fides/pull/1026)

### Docs

- Minor formatting updates to [Policy Webhooks](https://ethyca.github.io/fidesops/guides/policy_webhooks/) documentation [#1114](https://github.com/ethyca/fidesops/pull/1114)

### Removed

- Removed create superuser [#1116](https://github.com/ethyca/fidesops/pull/1116)

## [1.8.2](https://github.com/ethyca/fides/compare/1.8.1...1.8.2) - 2022-08-18

### Added

- Added the ability to edit taxonomy fields via the UI [#977](https://github.com/ethyca/fides/pull/977) [#1028](https://github.com/ethyca/fides/pull/1028)
- New column `is_default` added to DataCategory, DataUse, DataSubject, and DataQualifier tables [#976](https://github.com/ethyca/fides/pull/976)
- Added the ability to add taxonomy fields via the UI [#1019](https://github.com/ethyca/fides/pull/1019)
- Added the ability to delete taxonomy fields via the UI [#1006](https://github.com/ethyca/fides/pull/1006)
  - Only non-default taxonomy entities can be deleted [#1023](https://github.com/ethyca/fides/pull/1023)
- Prevent deleting taxonomy `is_default` fields and from adding `is_default=True` fields via the API [#990](https://github.com/ethyca/fides/pull/990).
- Added a "Custom" tag to distinguish user defined taxonomy fields from default taxonomy fields in the UI [#1027](https://github.com/ethyca/fides/pull/1027)

### Changed

- Upgraded base Docker version to Python 3.9 and updated all other references from 3.8 -> 3.9 [#974](https://github.com/ethyca/fides/pull/974)
- Prepend all database tables with `ctl_` [#979](https://github.com/ethyca/fides/pull/979)
- Moved the `admin-ui` code down one level into a `ctl` subdir [#970](https://github.com/ethyca/fides/pull/970)
- Extended the `/datamap` endpoint to include extra metadata [#992](https://github.com/ethyca/fides/pull/992)

## [1.8.1](https://github.com/ethyca/fides/compare/1.8.0...1.8.1) - 2022-08-08

### Deprecated

- The following environment variables have been deprecated, and replaced with the new environment variable names indicated below. To avoid breaking existing workflows, the deprecated variables are still respected in v1.8.1. They will be removed in a future release.
  - `FIDESCTL__API__DATABASE_HOST` --> `FIDESCTL__DATABASE__SERVER`
  - `FIDESCTL__API__DATABASE_NAME` --> `FIDESCTL__DATABASE__DB`
  - `FIDESCTL__API__DATABASE_PASSWORD` --> `FIDESCTL__DATABASE__PASSWORD`
  - `FIDESCTL__API__DATABASE_PORT` --> `FIDESCTL__DATABASE__PORT`
  - `FIDESCTL__API__DATABASE_TEST_DATABASE_NAME` --> `FIDESCTL__DATABASE__TEST_DB`
  - `FIDESCTL__API__DATABASE_USER` --> `FIDESCTL__DATABASE__USER`

### Developer Experience

- The included `docker-compose.yml` no longer references outdated ENV variables [#964](https://github.com/ethyca/fides/pull/964)

### Docs

- Minor release documentation now reflects the desired patch release process [#955](https://github.com/ethyca/fides/pull/955)
- Updated references to ENV variables [#964](https://github.com/ethyca/fides/pull/964)

### Fixed

- Deprecated config options will continue to be respected when set via environment variables [#965](https://github.com/ethyca/fides/pull/965)
- The git cache is rebuilt within the Docker container [#962](https://github.com/ethyca/fides/pull/962)
- The `wheel` pypi build no longer has a dirty version tag [#962](https://github.com/ethyca/fides/pull/962)
- Add setuptools to dev-requirements to fix versioneer error [#983](https://github.com/ethyca/fides/pull/983)

## [1.8.0](https://github.com/ethyca/fides/compare/1.7.1...1.8.0) - 2022-08-04

### Added

- Initial configuration wizard UI view
  - System scanning step: AWS credentials form and initial `generate` API usage.
  - System scanning results: AWS systems are stored and can be selected for review
- CustomInput type "password" with show/hide icon.
- Pull CLI command now checks for untracked/unstaged files in the manifests dir [#869](https://github.com/ethyca/fides/pull/869)
- Pull CLI command has a flag to pull missing files from the server [#895](https://github.com/ethyca/fides/pull/895)
- Add BigQuery support for the `generate` command and `/generate` endpoint [#814](https://github.com/ethyca/fides/pull/814) & [#917](https://github.com/ethyca/fides/pull/917)
- Added user auth tables [915](https://github.com/ethyca/fides/pull/915)
- Standardized API error parsing under `~/types/errors`
- Added taxonomy page to UI [#902](https://github.com/ethyca/fides/pull/902)
  - Added a nested accordion component for displaying taxonomy data [#910](https://github.com/ethyca/fides/pull/910)
- Add lru cache to get_config [927](https://github.com/ethyca/fides/pull/927)
- Add support for deprecated API config values [#959](https://github.com/ethyca/fides/pull/959)
- `fides` is now an alias for `fidesctl` as a CLI entrypoint [#926](https://github.com/ethyca/fides/pull/926)
- Add user auth routes [929](https://github.com/ethyca/fides/pull/929)
- Bump fideslib to 3.0.1 and remove patch code[931](https://github.com/ethyca/fides/pull/931)
- Update the `fidesctl` python package to automatically serve the UI [#941](https://github.com/ethyca/fides/pull/941)
- Add `push` cli command alias for `apply` and deprecate `apply` [943](https://github.com/ethyca/fides/pull/943)
- Add resource groups tagging api as a source of system generation [939](https://github.com/ethyca/fides/pull/939)
- Add GitHub Action to publish the `fidesctl` package to testpypi on pushes to main [#951](https://github.com/ethyca/fides/pull/951)
- Added configWizardFlag to ui to hide the config wizard when false [[#1453](https://github.com/ethyca/fides/issues/1453)

### Changed

- Updated the `datamap` endpoint to return human-readable column names as the first response item [#779](https://github.com/ethyca/fides/pull/779)
- Remove the `obscure` requirement from the `generate` endpoint [#819](https://github.com/ethyca/fides/pull/819)
- Moved all files from `fidesapi` to `fidesctl/api` [#885](https://github.com/ethyca/fides/pull/885)
- Moved `scan` and `generate` to the list of commands that can be run in local mode [#841](https://github.com/ethyca/fides/pull/841)
- Upgraded the base docker images from Debian Buster to Bullseye [#958](https://github.com/ethyca/fides/pull/958)
- Removed `ipython` as a dev-requirement [#958](https://github.com/ethyca/fides/pull/958)
- Webserver dependencies now come as a standard part of the package [#881](https://github.com/ethyca/fides/pull/881)
- Initial configuration wizard UI view
  - Refactored step & form results management to use Redux Toolkit slice.
- Change `id` field in tables from an integer to a string [915](https://github.com/ethyca/fides/pull/915)
- Update `fideslang` to `1.1.0`, simplifying the default taxonomy and adding `tags` for resources [#865](https://github.com/ethyca/fides/pull/865)
- Merge existing configurations with `fideslib` library [#913](https://github.com/ethyca/fides/pull/913)
- Moved frontend static files to `src/fidesctl/ui-build/static` [#934](https://github.com/ethyca/fides/pull/934)
- Replicated the error response handling from the `/validate` endpoint to the `/generate` endpoint [#911](https://github.com/ethyca/fides/pull/911)

### Developer Experience

- Remove `API_PREFIX` from fidesctl/core/utils.py and change references to `API_PREFIX` in fidesctl/api/reoutes/util.py [922](https://github.com/ethyca/fides/pull/922)

### Fixed

- Dataset field columns show all columns by default in the UI [#898](https://github.com/ethyca/fides/pull/898)
- Fixed the missing `.fides./` directory when locating the default config [#933](https://github.com/ethyca/fides/pull/933)

## [1.7.1](https://github.com/ethyca/fides/compare/1.7.0...1.7.1) - 2022-07-28

### Added

- Add datasets via YAML in the UI [#813](https://github.com/ethyca/fides/pull/813)
- Add datasets via database connection [#834](https://github.com/ethyca/fides/pull/834) [#889](https://github.com/ethyca/fides/pull/889)
- Add delete confirmation when deleting a field or collection from a dataset [#809](https://github.com/ethyca/fides/pull/809)
- Add ability to delete datasets from the UI [#827](https://github.com/ethyca/fides/pull/827)
- Add Cypress for testing [713](https://github.com/ethyca/fides/pull/833)
- Add datasets via database connection (UI only) [#834](https://github.com/ethyca/fides/pull/834)
- Add Okta support to the `/generate` endpoint [#842](https://github.com/ethyca/fides/pull/842)
- Add db support to `/generate` endpoint [849](https://github.com/ethyca/fides/pull/849)
- Added OpenAPI TypeScript client generation for the UI app. See the [README](/clients/admin-ui/src/types/api/README.md) for more details.

### Changed

- Remove the `obscure` requirement from the `generate` endpoint [#819](https://github.com/ethyca/fides/pull/819)

### Developer Experience

- When releases are published, dispatch a repository webhook event to ethyca/fidesctl-plus [#938](https://github.com/ethyca/fides/pull/938)

### Docs

- recommend/replace pip installs with pipx [#874](https://github.com/ethyca/fides/pull/874)

### Fixed

- CustomSelect input tooltips appear next to selector instead of wrapping to a new row.
- Datasets without the `third_country_transfer` will not cause the editing dataset form to not render.
- Fixed a build issue causing an `unknown` version of `fidesctl` to be installed in published Docker images [#836](https://github.com/ethyca/fides/pull/836)
- Fixed an M1-related SQLAlchemy bug [#816](https://github.com/ethyca/fides/pull/891)
- Endpoints now work with or without a trailing slash. [#886](https://github.com/ethyca/fides/pull/886)
- Dataset field columns show all columns by default in the UI [#898](https://github.com/ethyca/fides/pull/898)
- Fixed the `tag` specific GitHub Action workflows for Docker and publishing docs. [#901](https://github.com/ethyca/fides/pull/901)

## [1.7.0](https://github.com/ethyca/fides/compare/1.6.1...1.7.0) - 2022-06-23

### Added

- Added dependabot to keep dependencies updated
- A warning now issues for any orphan datasets as part of the `apply` command [543](https://github.com/ethyca/fides/pull/543)
- Initial scaffolding of management UI [#561](https://github.com/ethyca/fides/pull/624)
- A new `audit` command for `system` and `organization` resources, checking data map attribute compliance [#548](https://github.com/ethyca/fides/pull/548)
- Static UI assets are now built with the docker container [#663](https://github.com/ethyca/fides/issues/663)
- Host static files via fidesapi [#621](https://github.com/ethyca/fides/pull/621)
- A new `generate` endpoint to enable capturing systems from infrastructure from the UI [#642](https://github.com/ethyca/fides/pull/642)
- A new `datamap` endpoint to enable visualizing a data map from the UI [#721](https://github.com/ethyca/fides/pull/721)
- Management UI navigation bar [#679](https://github.com/ethyca/fides/issues/679)
- Management UI integration [#736](https://github.com/ethyca/fides/pull/736)
  - Datasets
  - Systems
  - Taxonomy (data categories)
- Initial dataset UI view [#768](https://github.com/ethyca/fides/pull/768)
  - Add interaction for viewing a dataset collection
  - Add column picker
  - Add a data category checklist tree
  - Edit/delete dataset fields
  - Edit/delete dataset collections
  - Edit datasets
  - Add a component for Identifiability tags
  - Add tooltips for help on forms
  - Add geographic location (third_country_transfers) country selection. Supported by new dependency `i18n-iso-countries`.
- Okta, aws and database credentials can now come from `fidesctl.toml` config [#694](https://github.com/ethyca/fides/pull/694)
- New `validate` endpoint to test aws and okta credentials [#722](https://github.com/ethyca/fides/pull/722)
- Initial configuration wizard UI view
  - Manual entry steps added (name and describe organization, pick entry route, and describe system manually including privacy declarations)
- A new image tagged `ethyca/fidesctl:dev` is published on each push to `main` [781](https://github.com/ethyca/fides/pull/781)
- A new cli command (`fidesctl sync`) [#765](https://github.com/ethyca/fides/pull/765)

### Changed

- Comparing server and CLI versions ignores `.dirty` only differences, and is quiet on success when running general CLI commands [621](https://github.com/ethyca/fides/pull/621)
- All endpoints now prefixed by `/api/v1` [#623](https://github.com/ethyca/fides/issues/623)
- Allow AWS credentials to be passed to `generate system` via the API [#645](https://github.com/ethyca/fides/pull/645)
- Update the export of a datamap to load resources from the server instead of a manifest directory [#662](https://github.com/ethyca/fides/pull/662)
- Refactor `export` to remove CLI specific uses from the core modules and load resources[#725](https://github.com/ethyca/fides/pull/725)
- Bump version of FastAPI in `setup.py` to 0.77.1 to match `optional-requirements.txt` [#734](https://github.com/ethyca/fides/pull/734)
- Docker images are now only built and pushed on tags to match when released to pypi [#740](https://github.com/ethyca/fides/pull/740)
- Okta resource scanning and generation now works with systems instead of datasets [#751](https://github.com/ethyca/fides/pull/751)

### Developer Experience

- Replaced `make` with `nox` [#547](https://github.com/ethyca/fides/pull/547)
- Removed usage of `fideslang` module in favor of new [external package](https://github.com/ethyca/fideslang) shared across projects [#619](https://github.com/ethyca/fides/issues/619)
- Added a UI service to the docker-compose deployment [#757](https://github.com/ethyca/fides/pull/757)
- `TestClient` defined in and shared across test modules via `conftest.py` [#759](https://github.com/ethyca/fides/pull/759)

### Docs

- Replaced all references to `make` with `nox` [#547](https://github.com/ethyca/fides/pull/547)
- Removed config/schemas page [#613](https://github.com/ethyca/fides/issues/613)
- Dataset UI and config wizard docs added ([https://github.com/ethyca/fides/pull/697](https://github.com/ethyca/fides/pull/697))
- The fides README now walks through generating a datamap [#746](https://github.com/ethyca/fides/pull/746)

### Fixed

- Updated `fideslog` to v1.1.5, resolving an issue where some exceptions thrown by the SDK were not handled as expected [#609](https://github.com/ethyca/fides/issues/609)
- Updated the webserver so that it won't fail if the database is inaccessible [#649](https://github.com/ethyca/fides/pull/649)
- Updated external tests to handle complex characters [#661](https://github.com/ethyca/fides/pull/661)
- Evaluations now properly merge the default taxonomy into the user-defined taxonomy [#684](https://github.com/ethyca/fides/pull/684)
- The CLI can now be run without installing the webserver components [#715](https://github.com/ethyca/fides/pull/715)

## [1.6.1](https://github.com/ethyca/fides/compare/1.6.0...1.6.1) - 2022-06-15

### Docs

- Updated `Release Steps`

### Fixed

- Resolved a failure with populating applicable data subject rights to a data map
- Handle invalid characters when generating a `fides_key` [#761](https://github.com/ethyca/fides/pull/761)

## [1.6.0](https://github.com/ethyca/fides/compare/1.5.3...1.6.0) - 2022-05-02

### Added

- ESLint configuration changes [#514](https://github.com/ethyca/fidesops/pull/514)
- User creation, update and permissions in the Admin UI [#511](https://github.com/ethyca/fidesops/pull/511)
- Yaml support for dataset upload [#284](https://github.com/ethyca/fidesops/pull/284)

### Breaking Changes

- Update masking API to take multiple input values [#443](https://github.com/ethyca/fidesops/pull/443)

### Docs

- DRP feature documentation [#520](https://github.com/ethyca/fidesops/pull/520)

## [1.4.2](https://github.com/ethyca/fidesops/compare/1.4.1...1.4.2) - 2022-05-12

### Added

- GET routes for users [#405](https://github.com/ethyca/fidesops/pull/405)
- Username based search on GET route [#444](https://github.com/ethyca/fidesops/pull/444)
- FIDESOPS\_\_DEV_MODE for Easier SaaS Request Debugging [#363](https://github.com/ethyca/fidesops/pull/363)
- Track user privileges across sessions [#425](https://github.com/ethyca/fidesops/pull/425)
- Add first_name and last_name fields. Also add them along with created_at to FidesUser response [#465](https://github.com/ethyca/fidesops/pull/465)
- Denial reasons for DSR and user `AuditLog` [#463](https://github.com/ethyca/fidesops/pull/463)
- DRP action to Policy [#453](https://github.com/ethyca/fidesops/pull/453)
- `CHANGELOG.md` file[#484](https://github.com/ethyca/fidesops/pull/484)
- DRP status endpoint [#485](https://github.com/ethyca/fidesops/pull/485)
- DRP exerise endpoint [#496](https://github.com/ethyca/fidesops/pull/496)
- Frontend for privacy request denial reaons [#480](https://github.com/ethyca/fidesops/pull/480)
- Publish Fidesops to Pypi [#491](https://github.com/ethyca/fidesops/pull/491)
- DRP data rights endpoint [#526](https://github.com/ethyca/fidesops/pull/526)

### Changed

- Converted HTTP Status Codes to Starlette constant values [#438](https://github.com/ethyca/fidesops/pull/438)
- SaasConnector.send behavior on ignore_errors now returns raw response [#462](https://github.com/ethyca/fidesops/pull/462)
- Seed user permissions in `create_superuser.py` script [#468](https://github.com/ethyca/fidesops/pull/468)
- User API Endpoints (update fields and reset user passwords) [#471](https://github.com/ethyca/fidesops/pull/471)
- Format tests with `black` [#466](https://github.com/ethyca/fidesops/pull/466)
- Extract privacy request endpoint logic into separate service for DRP [#470](https://github.com/ethyca/fidesops/pull/470)
- Fixing inconsistent SaaS connector integration tests [#473](https://github.com/ethyca/fidesops/pull/473)
- Add user data to login response [#501](https://github.com/ethyca/fidesops/pull/501)

### Breaking Changes

- Update masking API to take multiple input values [#443](https://github.com/ethyca/fidesops/pull/443)

### Docs

- Added issue template for documentation updates [#442](https://github.com/ethyca/fidesops/pull/442)
- Clarify masking updates [#464](https://github.com/ethyca/fidesops/pull/464)
- Added dark mode [#476](https://github.com/ethyca/fidesops/pull/476)

### Fixed

- Removed miradb test warning [#436](https://github.com/ethyca/fidesops/pull/436)
- Added missing import [#448](https://github.com/ethyca/fidesops/pull/448)
- Removed pypi badge pointing to wrong package [#452](https://github.com/ethyca/fidesops/pull/452)
- Audit imports and references [#479](https://github.com/ethyca/fidesops/pull/479)
- Switch to using update method on PUT permission endpoint [#500](https://github.com/ethyca/fidesops/pull/500)

### Developer Experience

- added isort as a CI check
- Include `tests/` in all static code checks (e.g. `mypy`, `pylint`)

### Changed

- Published Docker image does a clean install of Fidesctl
- `with_analytics` is now a decorator

### Fixed

- Third-Country formatting on Data Map
- Potential Duplication on Data Map
- Exceptions are no longer raised when sending `AnalyticsEvent`s on Windows
- Running `fidesctl init` now generates a `server_host` and `server_protocol`
  rather than `server_url`<|MERGE_RESOLUTION|>--- conflicted
+++ resolved
@@ -27,13 +27,10 @@
 
 ### Changed
 - Bumped `fideslog` dependency to `1.2.14` [#6635](https://github.com/ethyca/fides/pull/6635)
-<<<<<<< HEAD
 - Updated `StagedResource.user_assigned_data_uses` to be nullable and have a null default [#6674](https://github.com/ethyca/fides/pull/6674)
 - Allow selecting from all data uses for discovered assets in Action Center [#6668](https://github.com/ethyca/fides/pull/6668)
 - Update UI to support for different consent compliance issues [#6680](https://github.com/ethyca/fides/pull/6680)
-=======
 - Changed default sort order for discovered assets from compliance status to asset name [#6704](https://github.com/ethyca/fides/pull/6704)
->>>>>>> 188e1062
 
 ### Fixed
 - Fixed an issue where users were unable to cancel out of the Add New System dialog in Action Center [#6651](https://github.com/ethyca/fides/pull/6651)
