--- conflicted
+++ resolved
@@ -29,11 +29,8 @@
 
 ### Changed
 - Abstract OT consent migration logic, allow write to Fides preferences api [#6099](https://github.com/ethyca/fides/pull/6099)
-<<<<<<< HEAD
+- Tweaked discovered assets table so rows remain selected after bulk actions [#6108](https://github.com/ethyca/fides/pull/6108)
 - Migrated some dropdown menus to use Ant's Dropdown component [#6107](https://github.com/ethyca/fides/pull/6107)
-=======
-- Tweaked discovered assets table so rows remain selected after bulk actions [#6108](https://github.com/ethyca/fides/pull/6108)
->>>>>>> 72584d15
 
 ### Developer Experience
 - Cleaning up test fixtures [#6008](https://github.com/ethyca/fides/pull/6008)
