# Changelog

All notable changes to this project will be documented in this file.

The format is based on [Keep a Changelog](https://keepachangelog.com/en/)

The types of changes are:

- `Added` for new features.
- `Changed` for changes in existing functionality.
- `Developer Experience` for changes in developer workflow or tooling.
- `Deprecated` for soon-to-be removed features.
- `Docs` for documentation only changes.
- `Removed` for now removed features.
- `Fixed` for any bug fixes.
- `Security` in case of vulnerabilities.

## [Unreleased](https://github.com/ethyca/fides/compare/2.10.0...main)

### Added

- Access support for Shippo [#2484](https://github.com/ethyca/fides/pull/2484)
- Feature flags can be set such that they cannot be modified by the user [#2966](https://github.com/ethyca/fides/pull/2966)
- Added the datamap UI to make it open source [#2988](https://github.com/ethyca/fides/pull/2988)
- Introduced a `FixedLayout` component (from the datamap UI) for pages that need to be a fixed height and scroll within [#2992](https://github.com/ethyca/fides/pull/2992)
- Added preliminary privacy notice page [#2995](https://github.com/ethyca/fides/pull/2995)
- Table for privacy notices [#3001](https://github.com/ethyca/fides/pull/3001)
- Query params on connection type endpoint to filter by supported action type [#2996](https://github.com/ethyca/fides/pull/2996)

### Changed
<<<<<<< HEAD
* Set `privacyDeclarationDeprecatedFields` flags to false and set `userCannotModify` to true [2987](https://github.com/ethyca/fides/pull/2987)
* Restored `nav-config` back to the admin-ui [#2990](https://github.com/ethyca/fides/pull/2990)
* Bumped supported Python versions to 3.10.11, 3.9.16, and 3.8.14 [#2936](https://github.com/ethyca/fides/pull/2936)
=======

- Set `privacyDeclarationDeprecatedFields` flags to false and set `userCannotModify` to true [2987](https://github.com/ethyca/fides/pull/2987)
- Restored `nav-config` back to the admin-ui [#2990](https://github.com/ethyca/fides/pull/2990)
>>>>>>> 241f6e03

### Removed

- Removed interzone navigation logic now that the datamap UI and admin UI are one app [#2990](https://github.com/ethyca/fides/pull/2990)

### Changed

- Updated the check for if a user can assign owner roles to be scope-based instead of role-based [#2964](https://github.com/ethyca/fides/pull/2964)
- Replaced menu in user management table with delete icon [#2958](https://github.com/ethyca/fides/pull/2958)

### Developer Experience

- Nox commands for git tagging to support feature branch builds [#2979](https://github.com/ethyca/fides/pull/2979)

## [2.10.0](https://github.com/ethyca/fides/compare/2.9.2...2.10.0)

### Added

- Allow users to configure their username and password via the config file [#2884](https://github.com/ethyca/fides/pull/2884)
- Add authentication to the `masking` endpoints as well as accompanying scopes [#2909](https://github.com/ethyca/fides/pull/2909)
- Add an Organization Management page (beta) [#2908](https://github.com/ethyca/fides/pull/2908)
- Adds assigned systems to user management table [#2922](https://github.com/ethyca/fides/pull/2922)
- APIs to support Privacy Notice management (create, read, update) [#2928](https://github.com/ethyca/fides/pull/2928)

### Changed

<<<<<<< HEAD
* Improved standard layout for large width screens and polished misc. pages [#2869](https://github.com/ethyca/fides/pull/2869)
* Changed UI paths in the admin-ui [#2869](https://github.com/ethyca/fides/pull/2892)
  * `/add-systems/new` --> `/add-systems/manual`
  * `/system` --> `/systems`
* Added individual ID routes for systems [#2902](https://github.com/ethyca/fides/pull/2902)
* Deprecated adding scopes to users directly; you can only add roles. [#2848](https://github.com/ethyca/fides/pull/2848/files)
* Changed About Fides page to say "Fides Core Version:" over "Version". [#2899](https://github.com/ethyca/fides/pull/2899)
* Polish Admin UI header & navigation [#2897](https://github.com/ethyca/fides/pull/2897)
* Give new users a "viewer" role by default [#2900](https://github.com/ethyca/fides/pull/2900)
* Tie together save states for user permissions and systems [#2913](https://github.com/ethyca/fides/pull/2913)
* Removing payment types from Stripe connector params [#2915](https://github.com/ethyca/fides/pull/2915)
* Viewer role can now access a restricted version of the user management page [#2933](https://github.com/ethyca/fides/pull/2933)
* Change Privacy Center email placeholder text [#2935](https://github.com/ethyca/fides/pull/2935)
* Restricted setting Approvers as System Managers [#2891](https://github.com/ethyca/fides/pull/2891)
* Adds confirmation modal when downgrading user to "approver" role via Admin UI [#2924](https://github.com/ethyca/fides/pull/2924)
* Changed the toast message for new users to include access control info [#2939](https://github.com/ethyca/fides/pull/2939)
* Add Data Stewards to datamap export [#2962](https://github.com/ethyca/fides/pull/2962)
=======
- Improved standard layout for large width screens and polished misc. pages [#2869](https://github.com/ethyca/fides/pull/2869)
- Changed UI paths in the admin-ui [#2869](https://github.com/ethyca/fides/pull/2892)
  - `/add-systems/new` --> `/add-systems/manual`
  - `/system` --> `/systems`
- Added individual ID routes for systems [#2902](https://github.com/ethyca/fides/pull/2902)
- Deprecated adding scopes to users directly; you can only add roles. [#2848](https://github.com/ethyca/fides/pull/2848/files)
- Changed About Fides page to say "Fides Core Version:" over "Version". [#2899](https://github.com/ethyca/fides/pull/2899)
- Polish Admin UI header & navigation [#2897](https://github.com/ethyca/fides/pull/2897)
- Give new users a "viewer" role by default [#2900](https://github.com/ethyca/fides/pull/2900)
- Tie together save states for user permissions and systems [#2913](https://github.com/ethyca/fides/pull/2913)
- Removing payment types from Stripe connector params [#2915](https://github.com/ethyca/fides/pull/2915)
- Viewer role can now access a restricted version of the user management page [#2933](https://github.com/ethyca/fides/pull/2933)
- Change Privacy Center email placeholder text [#2935](https://github.com/ethyca/fides/pull/2935)
- Restricted setting Approvers as System Managers [#2891](https://github.com/ethyca/fides/pull/2891)
- Adds confirmation modal when downgrading user to "approver" role via Admin UI [#2924](https://github.com/ethyca/fides/pull/2924)
- Changed the toast message for new users to include access control info [#2939](https://github.com/ethyca/fides/pull/2939)
- Add Data Stewards to datamap export [#2962](https://github.com/ethyca/fides/pull/2962)
- Bumped supported Python versions to 3.10.11, 3.9.16, and 3.8.14 [#2936](https://github.com/ethyca/fides/pull/2936)
>>>>>>> 241f6e03

### Fixed

- Restricted Contributors from being able to create Owners [#2888](https://github.com/ethyca/fides/pull/2888)
- Allow for dynamic aspect ratio for logo on Privacy Center 404 [#2895](https://github.com/ethyca/fides/pull/2895)
- Allow for dynamic aspect ratio for logo on consent page [#2895](https://github.com/ethyca/fides/pull/2895)
- Align role dscription drawer of Admin UI with top nav: [#2932](https://github.com/ethyca/fides/pull/2932)
- Fixed error message when a user is assigned to be an approver without any systems [#2953](https://github.com/ethyca/fides/pull/2953)

### Developer Experience

- Update frontend npm packages (admin-ui, privacy-center, cypress-e2e) [#2921](https://github.com/ethyca/fides/pull/2921)

## [2.9.2](https://github.com/ethyca/fides/compare/2.9.1...2.9.2)

### Fixed

- Allow multiple data uses as long as their processing activity name is different [#2905](https://github.com/ethyca/fides/pull/2905)
- use HTML property, not text, when dispatching Mailchimp Transactional emails [#2901](https://github.com/ethyca/fides/pull/2901)
- Remove policy key from Privacy Center submission modal [#2912](https://github.com/ethyca/fides/pull/2912)

## [2.9.1](https://github.com/ethyca/fides/compare/2.9.0...2.9.1)

### Added

- Added Attentive erasure email connector [#2782](https://github.com/ethyca/fides/pull/2782)

### Changed

- Removed dataset based email connectors [#2782](https://github.com/ethyca/fides/pull/2782)
- Changed Auth0's authentication strategy from `bearer` to `oauth2_client_credentials` [#2820](https://github.com/ethyca/fides/pull/2820)
- renamed the privacy declarations field "Privacy declaration name (deprecated)" to "Processing Activity" [#711](https://github.com/ethyca/fidesplus/issues/711)

### Fixed

- Fixed issue where the scopes list passed into FidesUserPermission could get mutated with the total_scopes call [#2883](https://github.com/ethyca/fides/pull/2883)

### Removed

- removed the `privacyDeclarationDeprecatedFields` flag [#711](https://github.com/ethyca/fidesplus/issues/711)

## [2.9.0](https://github.com/ethyca/fides/compare/2.8.3...2.9.0)

### Added

- The ability to assign users as system managers for a specific system [#2714](https://github.com/ethyca/fides/pull/2714)
- New endpoints to add and remove users as system managers [#2726](https://github.com/ethyca/fides/pull/2726)
- Warning about access control migration to the UI [#2842](https://github.com/ethyca/fides/pull/2842)
- Adds Role Assignment UI [#2739](https://github.com/ethyca/fides/pull/2739)
- Add an automated migration to give users a `viewer` role [#2821](https://github.com/ethyca/fides/pull/2821)

### Changed

- Removed "progressive" navigation that would hide Admin UI tabs until Systems / Connections were configured [#2762](https://github.com/ethyca/fides/pull/2762)
- Added `system.privacy_declaration.name` to datamap response [#2831](https://github.com/ethyca/fides/pull/2831/files)

### Developer Experience

- Retired legacy `navV2` feature flag [#2762](https://github.com/ethyca/fides/pull/2762)
- Update Admin UI Layout to fill viewport height [#2812](https://github.com/ethyca/fides/pull/2812)

### Fixed

- Fixed issue where unsaved changes warning would always show up when running fidesplus [#2788](https://github.com/ethyca/fides/issues/2788)
- Fixed problem in datamap export with datasets that had been updated via SaaS instantiation [#2841](https://github.com/ethyca/fides/pull/2841)
- Fixed problem in datamap export with inconsistent custom field ordering [#2859](https://github.com/ethyca/fides/pull/2859)

## [2.8.3](https://github.com/ethyca/fides/compare/2.8.2...2.8.3)

### Added

- Serialise `bson.ObjectId` types in SAR data packages [#2785](https://github.com/ethyca/fides/pull/2785)

### Fixed

- Fixed issue where more than 1 populated custom fields removed a system from the datamap export [#2825](https://github.com/ethyca/fides/pull/2825)

## [2.8.2](https://github.com/ethyca/fides/compare/2.8.1...2.8.2)

### Fixed

- Resolved a bug that stopped custom fields populating the visual datamap [#2775](https://github.com/ethyca/fides/pull/2775)
- Patch appconfig migration to handle existing db record [#2780](https://github.com/ethyca/fides/pull/2780)

## [2.8.1](https://github.com/ethyca/fides/compare/2.8.0...2.8.1)

### Fixed

- Disabled hiding Admin UI based on user scopes [#2771](https://github.com/ethyca/fides/pull/2771)

## [2.8.0](https://github.com/ethyca/fides/compare/2.7.1...2.8.0)

### Added

- Add API support for messaging config properties [#2551](https://github.com/ethyca/fides/pull/2551)
- Access and erasure support for Kustomer [#2520](https://github.com/ethyca/fides/pull/2520)
- Added the `erase_after` field on collections to be able to set the order for erasures [#2619](https://github.com/ethyca/fides/pull/2619)
- Add a toggle to filter the system classification to only return those with classification data [#2700](https://github.com/ethyca/fides/pull/2700)
- Added backend role-based permissions [#2671](https://github.com/ethyca/fides/pull/2671)
- Access and erasure for Vend SaaS Connector [#1869](https://github.com/ethyca/fides/issues/1869)
- Added endpoints for storage and messaging config setup status [#2690](https://github.com/ethyca/fides/pull/2690)
- Access and erasure for Jira SaaS Connector [#1871](https://github.com/ethyca/fides/issues/1871)
- Access and erasure support for Delighted [#2244](https://github.com/ethyca/fides/pull/2244)
- Improve "Upload a new dataset YAML" [#1531](https://github.com/ethyca/fides/pull/2258)
- Input validation and sanitization for Privacy Request fields [#2655](https://github.com/ethyca/fides/pull/2655)
- Access and erasure support for Yotpo [#2708](https://github.com/ethyca/fides/pull/2708)
- Custom Field Library Tab [#527](https://github.com/ethyca/fides/pull/2693)
- Allow SendGrid template usage [#2728](https://github.com/ethyca/fides/pull/2728)
- Added ConnectorRunner to simplify SaaS connector testing [#1795](https://github.com/ethyca/fides/pull/1795)
- Adds support for Mailchimp Transactional as a messaging config [#2742](https://github.com/ethyca/fides/pull/2742)

### Changed

- Admin UI
  - Add flow for selecting system types when manually creating a system [#2530](https://github.com/ethyca/fides/pull/2530)
  - Updated forms for privacy declarations [#2648](https://github.com/ethyca/fides/pull/2648)
  - Delete flow for privacy declarations [#2664](https://github.com/ethyca/fides/pull/2664)
  - Add framework to have UI elements respect the user's scopes [#2682](https://github.com/ethyca/fides/pull/2682)
  - "Manual Webhook" has been renamed to "Manual Process". [#2717](https://github.com/ethyca/fides/pull/2717)
- Convert all config values to Pydantic `Field` objects [#2613](https://github.com/ethyca/fides/pull/2613)
- Add warning to 'fides deploy' when installed outside of a virtual environment [#2641](https://github.com/ethyca/fides/pull/2641)
- Redesigned the default/init config file to be auto-documented. Also updates the `fides init` logic and analytics consent logic [#2694](https://github.com/ethyca/fides/pull/2694)
- Change how config creation/import is handled across the application [#2622](https://github.com/ethyca/fides/pull/2622)
- Update the CLI aesthetics & docstrings [#2703](https://github.com/ethyca/fides/pull/2703)
- Updates Roles->Scopes Mapping [#2744](https://github.com/ethyca/fides/pull/2744)
- Return user scopes as an enum, as well as total scopes [#2741](https://github.com/ethyca/fides/pull/2741)
- Update `MessagingServiceType` enum to be lowercased throughout [#2746](https://github.com/ethyca/fides/pull/2746)

### Developer Experience

- Set the security environment of the fides dev setup to `prod` instead of `dev` [#2588](https://github.com/ethyca/fides/pull/2588)
- Removed unexpected default Redis password [#2666](https://github.com/ethyca/fides/pull/2666)
- Privacy Center
  - Typechecking and validation of the `config.json` will be checked for backwards-compatibility. [#2661](https://github.com/ethyca/fides/pull/2661)
- Combined conftest.py files [#2669](https://github.com/ethyca/fides/pull/2669)

### Fixed

- Fix support for "redis.user" setting when authenticating to the Redis cache [#2666](https://github.com/ethyca/fides/pull/2666)
- Fix error with the classify dataset feature flag not writing the dataset to the server [#2675](https://github.com/ethyca/fides/pull/2675)
- Allow string dates to stay strings in cache decoding [#2695](https://github.com/ethyca/fides/pull/2695)
- Admin UI
  - Remove Identifiability (Data Qualifier) from taxonomy editor [2684](https://github.com/ethyca/fides/pull/2684)
- FE: Custom field selections binding issue on Taxonomy tabs [#2659](https://github.com/ethyca/fides/pull/2693/)
- Fix Privacy Request Status when submitting a consent request when identity verification is required [#2736](https://github.com/ethyca/fides/pull/2736)

## [2.7.1](https://github.com/ethyca/fides/compare/2.7.0...2.7.1)

- Fix error with the classify dataset feature flag not writing the dataset to the server [#2675](https://github.com/ethyca/fides/pull/2675)

## [2.7.0](https://github.com/ethyca/fides/compare/2.6.6...2.7.0)

- Fides API

  - Access and erasure support for Braintree [#2223](https://github.com/ethyca/fides/pull/2223)
  - Added route to send a test message [#2585](https://github.com/ethyca/fides/pull/2585)
  - Add default storage configuration functionality and associated APIs [#2438](https://github.com/ethyca/fides/pull/2438)

- Admin UI

  - Custom Metadata [#2536](https://github.com/ethyca/fides/pull/2536)
    - Create Custom Lists
    - Create Custom Field Definition
    - Create custom fields from a the taxonomy editor
    - Provide a custom field value in a resource
    - Bulk edit custom field values [#2612](https://github.com/ethyca/fides/issues/2612)
    - Custom metadata UI Polish [#2624](https://github.com/ethyca/fides/pull/2625)

- Privacy Center

  - The consent config default value can depend on whether Global Privacy Control is enabled. [#2341](https://github.com/ethyca/fides/pull/2341)
  - When GPC is enabled, the UI indicates which data uses are opted out by default. [#2596](https://github.com/ethyca/fides/pull/2596)
  - `inspectForBrowserIdentities` now also looks for `ljt_readerID`. [#2543](https://github.com/ethyca/fides/pull/2543)

### Added

- Added new Wunderkind Consent Saas Connector [#2600](https://github.com/ethyca/fides/pull/2600)
- Added new Sovrn Email Consent Connector [#2543](https://github.com/ethyca/fides/pull/2543/)
- Log Fides version at startup [#2566](https://github.com/ethyca/fides/pull/2566)

### Changed

- Update Admin UI to show all action types (access, erasure, consent, update) [#2523](https://github.com/ethyca/fides/pull/2523)
- Removes legacy `verify_oauth_client` function [#2527](https://github.com/ethyca/fides/pull/2527)
- Updated the UI for adding systems to a new design [#2490](https://github.com/ethyca/fides/pull/2490)
- Minor logging improvements [#2566](https://github.com/ethyca/fides/pull/2566)
- Various form components now take a `stacked` or `inline` variant [#2542](https://github.com/ethyca/fides/pull/2542)
- UX fixes for user management [#2537](https://github.com/ethyca/fides/pull/2537)
- Updating Firebase Auth connector to mask the user with a delete instead of an update [#2602](https://github.com/ethyca/fides/pull/2602)

### Fixed

- Fixed bug where refreshing a page in the UI would result in a 404 [#2502](https://github.com/ethyca/fides/pull/2502)
- Usernames are case insensitive now and prevent all duplicates [#2487](https://github.com/ethyca/fides/pull/2487)
  - This PR contains a migration that deletes duplicate users and keeps the oldest original account.
- Update Logos for shipped connectors [#2464](https://github.com/ethyca/fides/pull/2587)
- Search field on privacy request page isn't working [#2270](https://github.com/ethyca/fides/pull/2595)

### Developer Experience

- Added new Cypress E2E smoke tests [#2241](https://github.com/ethyca/fides/pull/2241)
- New command `nox -s e2e_test` which will spin up the test environment and run true E2E Cypress tests against it [#2417](https://github.com/ethyca/fides/pull/2417)
- Cypress E2E tests now run in CI and are reported to Cypress Cloud [#2417](https://github.com/ethyca/fides/pull/2417)
- Change from `randomint` to `uuid` in mongodb tests to reduce flakiness. [#2591](https://github.com/ethyca/fides/pull/2591)

### Removed

- Remove feature flagged config wizard stepper from Admin UI [#2553](https://github.com/ethyca/fides/pull/2553)

## [2.6.6](https://github.com/ethyca/fides/compare/2.6.5...2.6.6)

### Changed

- Improve Readability for Custom Masking Override Exceptions [#2593](https://github.com/ethyca/fides/pull/2593)

## [2.6.5](https://github.com/ethyca/fides/compare/2.6.4...2.6.5)

### Added

- Added config properties to override database Engine parameters [#2511](https://github.com/ethyca/fides/pull/2511)
- Increased default pool_size and max_overflow to 50 [#2560](https://github.com/ethyca/fides/pull/2560)

## [2.6.4](https://github.com/ethyca/fides/compare/2.6.3...2.6.4)

### Fixed

- Fixed bug for SMS completion notification not being sent [#2526](https://github.com/ethyca/fides/issues/2526)
- Fixed bug where refreshing a page in the UI would result in a 404 [#2502](https://github.com/ethyca/fides/pull/2502)

## [2.6.3](https://github.com/ethyca/fides/compare/2.6.2...2.6.3)

### Fixed

- Handle case where legacy dataset has meta: null [#2524](https://github.com/ethyca/fides/pull/2524)

## [2.6.2](https://github.com/ethyca/fides/compare/2.6.1...2.6.2)

### Fixed

- Issue addressing missing field in dataset migration [#2510](https://github.com/ethyca/fides/pull/2510)

## [2.6.1](https://github.com/ethyca/fides/compare/2.6.0...2.6.1)

### Fixed

- Fix errors when privacy requests execute concurrently without workers [#2489](https://github.com/ethyca/fides/pull/2489)
- Enable saas request overrides to run in worker runtime [#2489](https://github.com/ethyca/fides/pull/2489)

## [2.6.0](https://github.com/ethyca/fides/compare/2.5.1...2.6.0)

### Added

- Added the `env` option to the `security` configuration options to allow for users to completely secure the API endpoints [#2267](https://github.com/ethyca/fides/pull/2267)
- Unified Fides Resources
  - Added a dataset dropdown selector when configuring a connector to link an existing dataset to the connector configuration. [#2162](https://github.com/ethyca/fides/pull/2162)
  - Added new datasetconfig.ctl_dataset_id field to unify fides dataset resources [#2046](https://github.com/ethyca/fides/pull/2046)
- Add new connection config routes that couple them with systems [#2249](https://github.com/ethyca/fides/pull/2249)
- Add new select/deselect all permissions buttons [#2437](https://github.com/ethyca/fides/pull/2437)
- Endpoints to allow a user with the `user:password-reset` scope to reset users' passwords. In addition, users no longer require a scope to edit their own passwords. [#2373](https://github.com/ethyca/fides/pull/2373)
- New form to reset a user's password without knowing an old password [#2390](https://github.com/ethyca/fides/pull/2390)
- Approve & deny buttons on the "Request details" page. [#2473](https://github.com/ethyca/fides/pull/2473)
- Consent Propagation
  - Add the ability to execute Consent Requests via the Privacy Request Execution layer [#2125](https://github.com/ethyca/fides/pull/2125)
  - Add a Mailchimp Transactional Consent Connector [#2194](https://github.com/ethyca/fides/pull/2194)
  - Allow defining a list of opt-in and/or opt-out requests in consent connectors [#2315](https://github.com/ethyca/fides/pull/2315)
  - Add a Google Analytics Consent Connector for GA4 properties [#2302](https://github.com/ethyca/fides/pull/2302)
  - Pass the GA Cookie from the Privacy Center [#2337](https://github.com/ethyca/fides/pull/2337)
  - Rename "user_id" to more specific "ga_client_id" [#2356](https://github.com/ethyca/fides/pull/2356)
  - Patch Google Analytics Consent Connector to delete by client_id [#2355](https://github.com/ethyca/fides/pull/2355)
  - Add a "skip_param_values option" to optionally skip when we are missing param values in the body [#2384](https://github.com/ethyca/fides/pull/2384)
  - Adds a new Universal Analytics Connector that works with the UA Tracking Id
- Adds intake and storage of Global Privacy Control Signal props for Consent [#2599](https://github.com/ethyca/fides/pull/2599)

### Changed

- Unified Fides Resources
  - Removed several fidesops schemas for DSR's in favor of updated Fideslang schemas [#2009](https://github.com/ethyca/fides/pull/2009)
  - Removed DatasetConfig.dataset field [#2096](https://github.com/ethyca/fides/pull/2096)
  - Updated UI dataset config routes to use new unified routes [#2113](https://github.com/ethyca/fides/pull/2113)
  - Validate request body on crud endpoints on upsert. Validate dataset data categories before save. [#2134](https://github.com/ethyca/fides/pull/2134/)
  - Updated test env setup and quickstart to use new endpoints [#2225](https://github.com/ethyca/fides/pull/2225)
- Consent Propagation
  - Privacy Center consent options can now be marked as `executable` in order to propagate consent requests [#2193](https://github.com/ethyca/fides/pull/2193)
  - Add support for passing browser identities to consent request patches [#2304](https://github.com/ethyca/fides/pull/2304)
- Update fideslang to 1.3.3 [#2343](https://github.com/ethyca/fides/pull/2343)
- Display the request type instead of the policy name on the request table [#2382](https://github.com/ethyca/fides/pull/2382)
- Make denial reasons required [#2400](https://github.com/ethyca/fides/pull/2400)
- Display the policy key on the request details page [#2395](https://github.com/ethyca/fides/pull/2395)
- Updated CSV export [#2452](https://github.com/ethyca/fides/pull/2452)
- Privacy Request approval now uses a modal [#2443](https://github.com/ethyca/fides/pull/2443)

### Developer Experience

- `nox -s test_env` has been replaced with `nox -s "fides_env(dev)"`
- New command `nox -s "fides_env(test)"` creates a complete test environment with seed data (similar to `fides_env(dev)`) but with the production fides image so the built UI can be accessed at `localhost:8080` [#2399](https://github.com/ethyca/fides/pull/2399)
- Change from code climate to codecov for coverage reporting [#2402](https://github.com/ethyca/fides/pull/2402)

### Fixed

- Home screen header scaling and responsiveness issues [#2200](https://github.com/ethyca/fides/pull/2277)
- Privacy Center identity inputs validate even when they are optional. [#2308](https://github.com/ethyca/fides/pull/2308)
- The PII toggle defaults to false and PII will be hidden on page load [#2388](https://github.com/ethyca/fides/pull/2388)
- Fixed a CI bug caused by git security upgrades [#2441](https://github.com/ethyca/fides/pull/2441)
- Privacy Center
  - Identity inputs validate even when they are optional. [#2308](https://github.com/ethyca/fides/pull/2308)
  - Submit buttons show loading state and disable while submitting. [#2401](https://github.com/ethyca/fides/pull/2401)
  - Phone inputs no longer request country SVGs from external domain. [#2378](https://github.com/ethyca/fides/pull/2378)
  - Input validation errors no longer change the height of modals. [#2379](https://github.com/ethyca/fides/pull/2379)
- Patch masking strategies to better handle null and non-string inputs [#2307](https://github.com/ethyca/fides/pull/2377)
- Renamed prod pushes tag to be `latest` for privacy center and sample app [#2401](https://github.com/ethyca/fides/pull/2407)
- Update firebase connector to better handle non-existent users [#2439](https://github.com/ethyca/fides/pull/2439)

## [2.5.1](https://github.com/ethyca/fides/compare/2.5.0...2.5.1)

### Developer Experience

- Allow db resets only if `config.dev_mode` is `True` [#2321](https://github.com/ethyca/fides/pull/2321)

### Fixed

- Added a feature flag for the recent dataset classification UX changes [#2335](https://github.com/ethyca/fides/pull/2335)

### Security

- Add a check to the catchall path to prevent returning paths outside of the UI directory [#2330](https://github.com/ethyca/fides/pull/2330)

### Developer Experience

- Reduce size of local Docker images by fixing `.dockerignore` patterns [#2360](https://github.com/ethyca/fides/pull/2360)

## [2.5.0](https://github.com/ethyca/fides/compare/2.4.0...2.5.0)

### Docs

- Update the docs landing page and remove redundant docs [#2184](https://github.com/ethyca/fides/pull/2184)

### Added

- Added the `user` command group to the CLI. [#2153](https://github.com/ethyca/fides/pull/2153)
- Added `Code Climate` test coverage uploads. [#2198](https://github.com/ethyca/fides/pull/2198)
- Added the connection key to the execution log [#2100](https://github.com/ethyca/fides/pull/2100)
- Added endpoints to retrieve DSR `Rule`s and `Rule Target`s [#2116](https://github.com/ethyca/fides/pull/2116)
- Added Fides version number to account dropdown in the UI [#2140](https://github.com/ethyca/fides/pull/2140)
- Add link to Classify Systems page in nav side bar [#2128](https://github.com/ethyca/fides/pull/2128)
- Dataset classification UI now polls for results [#2123](https://github.com/ethyca/fides/pull/2123)
- Update Privacy Center Icons [#1800](https://github.com/ethyca/fides/pull/2139)
- Privacy Center `fides-consent.js`:
  - `Fides.shopify` integration function. [#2152](https://github.com/ethyca/fides/pull/2152)
  - Dedicated folder for integrations.
  - `Fides.meta` integration function (fbq). [#2217](https://github.com/ethyca/fides/pull/2217)
- Adds support for Twilio email service (Sendgrid) [#2154](https://github.com/ethyca/fides/pull/2154)
- Access and erasure support for Recharge [#1709](https://github.com/ethyca/fides/pull/1709)
- Access and erasure support for Friendbuy Nextgen [#2085](https://github.com/ethyca/fides/pull/2085)

### Changed

- Admin UI Feature Flags - [#2101](https://github.com/ethyca/fides/pull/2101)
  - Overrides can be saved in the browser.
  - Use `NEXT_PUBLIC_APP_ENV` for app-specific environment config.
  - No longer use `react-feature-flags` library.
  - Can have descriptions. [#2243](https://github.com/ethyca/fides/pull/2243)
- Made privacy declarations optional when adding systems manually - [#2173](https://github.com/ethyca/fides/pull/2173)
- Removed an unclear logging message. [#2266](https://github.com/ethyca/fides/pull/2266)
- Allow any user with `user:delete` scope to delete other users [#2148](https://github.com/ethyca/fides/pull/2148)
- Dynamic imports of custom overrides and SaaS test fixtures [#2169](https://github.com/ethyca/fides/pull/2169)
- Added `AuthenticatedClient` to custom request override interface [#2171](https://github.com/ethyca/fides/pull/2171)
- Only approve the specific collection instead of the entire dataset, display only top 1 classification by default [#2226](https://github.com/ethyca/fides/pull/2226)
- Update sample project resources for `fides evaluate` usage in `fides deploy` [#2253](https://github.com/ethyca/fides/pull/2253)

### Removed

- Removed unused object_name field on s3 storage config [#2133](https://github.com/ethyca/fides/pull/2133)

### Fixed

- Remove next-auth from privacy center to fix JS console error [#2090](https://github.com/ethyca/fides/pull/2090)
- Admin UI - Added Missing ability to assign `user:delete` in the permissions checkboxes [#2148](https://github.com/ethyca/fides/pull/2148)
- Nav bug: clicking on Privacy Request breadcrumb takes me to Home instead of /privacy-requests [#497](https://github.com/ethyca/fides/pull/2141)
- Side nav disappears when viewing request details [#2129](https://github.com/ethyca/fides/pull/2155)
- Remove usage of load dataset button and other dataset UI modifications [#2149](https://github.com/ethyca/fides/pull/2149)
- Improve readability for exceptions raised from custom request overrides [#2157](https://github.com/ethyca/fides/pull/2157)
- Importing custom request overrides on server startup [#2186](https://github.com/ethyca/fides/pull/2186)
- Remove warning when env vars default to blank strings in docker-compose [#2188](https://github.com/ethyca/fides/pull/2188)
- Fix Cookie House purchase modal flashing 'Error' in title [#2274](https://github.com/ethyca/fides/pull/2274)
- Stop dependency from upgrading `packaging` to version with known issue [#2273](https://github.com/ethyca/fides/pull/2273)
- Privacy center config no longer requires `identity_inputs` and will use `email` as a default [#2263](https://github.com/ethyca/fides/pull/2263)
- No longer display remaining days for privacy requests in terminal states [#2292](https://github.com/ethyca/fides/pull/2292)

### Removed

- Remove "Create New System" button when viewing systems. All systems can now be created via the "Add systems" button on the home page. [#2132](https://github.com/ethyca/fides/pull/2132)

## [2.4.0](https://github.com/ethyca/fides/compare/2.3.1...2.4.0)

### Developer Experience

- Include a pre-check workflow that collects the pytest suite [#2098](https://github.com/ethyca/fides/pull/2098)
- Write to the application db when running the app locally. Write to the test db when running pytest [#1731](https://github.com/ethyca/fides/pull/1731)

### Changed

- Move the `fides.ctl.core.` and `fides.ctl.connectors` modules into `fides.core` and `fides.connectors` respectively [#2097](https://github.com/ethyca/fides/pull/2097)
- Fides: Skip cypress tests due to nav bar 2.0 [#2102](https://github.com/ethyca/fides/pull/2103)

### Added

- Adds new erasure policy for complete user data masking [#1839](https://github.com/ethyca/fides/pull/1839)
- New Fides Home page [#1864](https://github.com/ethyca/fides/pull/2050)
- Nav 2.0 - Replace form flow side navs with top tabs [#2037](https://github.com/ethyca/fides/pull/2050)
- Adds new erasure policy for complete user data masking [#1839](https://github.com/ethyca/fides/pull/1839)
- Added ability to use Mailgun templates when sending emails. [#2039](https://github.com/ethyca/fides/pull/2039)
- Adds SMS id verification for consent [#2094](https://github.com/ethyca/fides/pull/2094)

### Fixed

- Store `fides_consent` cookie on the root domain of the Privacy Center [#2071](https://github.com/ethyca/fides/pull/2071)
- Properly set the expire-time for verification codes [#2105](https://github.com/ethyca/fides/pull/2105)

## [2.3.1](https://github.com/ethyca/fides/compare/2.3.0...2.3.1)

### Fixed

- Resolved an issue where the root_user was not being created [#2082](https://github.com/ethyca/fides/pull/2082)

### Added

- Nav redesign with sidebar groups. Feature flagged to only be visible in dev mode until release. [#2030](https://github.com/ethyca/fides/pull/2047)
- Improved error handling for incorrect app encryption key [#2089](https://github.com/ethyca/fides/pull/2089)
- Access and erasure support for Friendbuy API [#2019](https://github.com/ethyca/fides/pull/2019)

## [2.3.0](https://github.com/ethyca/fides/compare/2.2.2...2.3.0)

### Added

- Common Subscriptions for app-wide data and feature checks. [#2030](https://github.com/ethyca/fides/pull/2030)
- Send email alerts on privacy request failures once the specified threshold is reached. [#1793](https://github.com/ethyca/fides/pull/1793)
- DSR Notifications (toast) [#1895](https://github.com/ethyca/fides/pull/1895)
- DSR configure alerts btn [#1895](https://github.com/ethyca/fides/pull/1895)
- DSR configure alters (FE) [#1895](https://github.com/ethyca/fides/pull/1895)
- Add a `usage` session to Nox to print full session docstrings. [#2022](https://github.com/ethyca/fides/pull/2022)

### Added

- Adds notifications section to toml files [#2026](https://github.com/ethyca/fides/pull/2060)

### Changed

- Updated to use `loguru` logging library throughout codebase [#2031](https://github.com/ethyca/fides/pull/2031)
- Do not always create a `fides.toml` by default [#2023](https://github.com/ethyca/fides/pull/2023)
- The `fideslib` module has been merged into `fides`, code redundancies have been removed [#1859](https://github.com/ethyca/fides/pull/1859)
- Replace 'ingress' and 'egress' with 'sources' and 'destinations' across UI [#2044](https://github.com/ethyca/fides/pull/2044)
- Update the functionality of `fides pull -a <filename>` to include _all_ resource types. [#2083](https://github.com/ethyca/fides/pull/2083)

### Fixed

- Timing issues with bulk DSR reprocessing, specifically when analytics are enabled [#2015](https://github.com/ethyca/fides/pull/2015)
- Error caused by running erasure requests with disabled connectors [#2045](https://github.com/ethyca/fides/pull/2045)
- Changes the SlowAPI ratelimiter's backend to use memory instead of Redis [#2054](https://github.com/ethyca/fides/pull/2058)

## [2.2.2](https://github.com/ethyca/fides/compare/2.2.1...2.2.2)

### Docs

- Updated the readme to use new new [docs site](http://docs.ethyca.com) [#2020](https://github.com/ethyca/fides/pull/2020)

### Deprecated

- The documentation site hosted in the `/docs` directory has been deprecated. All documentation updates will be hosted at the new [docs site](http://docs.ethyca.com) [#2020](https://github.com/ethyca/fides/pull/2020)

### Fixed

- Fixed mypy and pylint errors [#2013](https://github.com/ethyca/fides/pull/2013)
- Update connection test endpoint to be effectively non-blocking [#2000](https://github.com/ethyca/fides/pull/2000)
- Update Fides connector to better handle children with no access results [#2012](https://github.com/ethyca/fides/pull/2012)

## [2.2.1](https://github.com/ethyca/fides/compare/2.2.0...2.2.1)

### Added

- Add health check indicator for data flow scanning option [#1973](https://github.com/ethyca/fides/pull/1973)

### Changed

- The `celery.toml` is no longer used, instead it is a subsection of the `fides.toml` file [#1990](https://github.com/ethyca/fides/pull/1990)
- Update sample project landing page copy to be version-agnostic [#1958](https://github.com/ethyca/fides/pull/1958)
- `get` and `ls` CLI commands now return valid `fides` object YAML [#1991](https://github.com/ethyca/fides/pull/1991)

### Developer Experience

- Remove duplicate fastapi-caching and pin version. [#1765](https://github.com/ethyca/fides/pull/1765)

## [2.2.0](https://github.com/ethyca/fides/compare/2.1.0...2.2.0)

### Added

- Send email alerts on privacy request failures once the specified threshold is reached. [#1793](https://github.com/ethyca/fides/pull/1793)
- Add authenticated privacy request route. [#1819](https://github.com/ethyca/fides/pull/1819)
- Enable the onboarding flow [#1836](https://github.com/ethyca/fides/pull/1836)
- Access and erasure support for Fullstory API [#1821](https://github.com/ethyca/fides/pull/1821)
- Add function to poll privacy request for completion [#1860](https://github.com/ethyca/fides/pull/1860)
- Added rescan flow for the data flow scanner [#1844](https://github.com/ethyca/fides/pull/1844)
- Add rescan flow for the data flow scanner [#1844](https://github.com/ethyca/fides/pull/1844)
- Add Fides connector to support parent-child Fides deployments [#1861](https://github.com/ethyca/fides/pull/1861)
- Classification UI now polls for updates to classifications [#1908](https://github.com/ethyca/fides/pull/1908)

### Changed

- The organization info form step is now skipped if the server already has organization info. [#1840](https://github.com/ethyca/fides/pull/1840)
- Removed the description column from the classify systems page. [#1867](https://github.com/ethyca/fides/pull/1867)
- Retrieve child results during fides connector execution [#1967](https://github.com/ethyca/fides/pull/1967)

### Fixed

- Fix error in parent user creation seeding. [#1832](https://github.com/ethyca/fides/issues/1832)
- Fix DSR error due to unfiltered empty identities [#1901](https://github.com/ethyca/fides/pull/1907)

### Docs

- Remove documentation about no-longer used connection string override [#1824](https://github.com/ethyca/fides/pull/1824)
- Fix typo in headings [#1824](https://github.com/ethyca/fides/pull/1824)
- Update documentation to reflect configs necessary for mailgun, twilio_sms and twilio_email service types [#1846](https://github.com/ethyca/fides/pull/1846)

...

## [2.1.0](https://github.com/ethyca/fides/compare/2.0.0...2.1.0)

### Added

- Classification flow for system data flows
- Classification is now triggered as part of data flow scanning
- Include `ingress` and `egress` fields on system export and `datamap/` endpoint [#1740](https://github.com/ethyca/fides/pull/1740)
- Repeatable unique identifier for dataset fides_keys and metadata [#1786](https://github.com/ethyca/fides/pull/1786)
- Adds SMS support for identity verification notifications [#1726](https://github.com/ethyca/fides/pull/1726)
- Added phone number validation in back-end and react phone number form in Privacy Center [#1745](https://github.com/ethyca/fides/pull/1745)
- Adds SMS message template for all subject notifications [#1743](https://github.com/ethyca/fides/pull/1743)
- Privacy-Center-Cypress workflow for CI checks of the Privacy Center. [#1722](https://github.com/ethyca/fides/pull/1722)
- Privacy Center `fides-consent.js` script for accessing consent on external pages. [Details](/clients/privacy-center/packages/fides-consent/README.md)
- Erasure support for Twilio Conversations API [#1673](https://github.com/ethyca/fides/pull/1673)
- Webserver port can now be configured via the CLI command [#1858](https://github.com/ethyca/fides/pull/1858)

### Changed

- Optional dependencies are no longer used for 3rd-party connectivity. Instead they are used to isolate dangerous dependencies. [#1679](https://github.com/ethyca/fides/pull/1679)
- All Next pages now automatically require login. [#1670](https://github.com/ethyca/fides/pull/1670)
- Running the `webserver` command no longer prompts the user to opt out/in to analytics[#1724](https://github.com/ethyca/fides/pull/1724)

### Developer Experience

- Admin-UI-Cypress tests that fail in CI will now upload screen recordings for debugging. [#1728](https://github.com/ethyca/fides/pull/1728/files/c23e62fea284f7910028c8483feff893903068b8#r1019491323)
- Enable remote debugging from VSCode of live dev app [#1780](https://github.com/ethyca/fides/pull/1780)

### Removed

- Removed the Privacy Center `cookieName` config introduced in 2.0.0. [#1756](https://github.com/ethyca/fides/pull/1756)

### Fixed

- Exceptions are no longer raised when sending analytics on Windows [#1666](https://github.com/ethyca/fides/pull/1666)
- Fixed wording on identity verification modal in the Privacy Center [#1674](https://github.com/ethyca/fides/pull/1674)
- Update system fides_key tooltip text [#1533](https://github.com/ethyca/fides/pull/1685)
- Removed local storage parsing that is redundant with redux-persist. [#1678](https://github.com/ethyca/fides/pull/1678)
- Show a helpful error message if Docker daemon is not running during "fides deploy" [#1694](https://github.com/ethyca/fides/pull/1694)
- Allow users to query their own permissions, including root user. [#1698](https://github.com/ethyca/fides/pull/1698)
- Single-select taxonomy fields legal basis and special category can be cleared. [#1712](https://github.com/ethyca/fides/pull/1712)
- Fixes the issue where the security config is not properly loading from environment variables. [#1718](https://github.com/ethyca/fides/pull/1718)
- Fixes the issue where the CLI can't run without the config values required by the webserver. [#1811](https://github.com/ethyca/fides/pull/1811)
- Correctly handle response from adobe jwt auth endpoint as milliseconds, rather than seconds. [#1754](https://github.com/ethyca/fides/pull/1754)
- Fixed styling issues with the `EditDrawer` component. [#1803](https://github.com/ethyca/fides/pull/1803)

### Security

- Bumped versions of packages that use OpenSSL [#1683](https://github.com/ethyca/fides/pull/1683)

## [2.0.0](https://github.com/ethyca/fides/compare/1.9.6...2.0.0)

### Added

- Allow delete-only SaaS connector endpoints [#1200](https://github.com/ethyca/fides/pull/1200)
- Privacy center consent choices store a browser cookie. [#1364](https://github.com/ethyca/fides/pull/1364)
  - The format is generic. A reasonable set of defaults will be added later: [#1444](https://github.com/ethyca/fides/issues/1444)
  - The cookie name defaults to `fides_consent` but can be configured under `config.json > consent > cookieName`.
  - Each consent option can provide an array of `cookieKeys`.
- Individually select and reprocess DSRs that have errored [#1203](https://github.com/ethyca/fides/pull/1489)
- Bulk select and reprocess DSRs that have errored [#1205](https://github.com/ethyca/fides/pull/1489)
- Config Wizard: AWS scan results populate in system review forms. [#1454](https://github.com/ethyca/fides/pull/1454)
- Integrate rate limiter with Saas Connectors. [#1433](https://github.com/ethyca/fides/pull/1433)
- Config Wizard: Added a column selector to the scan results page of the config wizard [#1590](https://github.com/ethyca/fides/pull/1590)
- Config Wizard: Flow for runtime scanner option [#1640](https://github.com/ethyca/fides/pull/1640)
- Access support for Twilio Conversations API [#1520](https://github.com/ethyca/fides/pull/1520)
- Message Config: Adds Twilio Email/SMS support [#1519](https://github.com/ethyca/fides/pull/1519)

### Changed

- Updated mypy to version 0.981 and Python to version 3.10.7 [#1448](https://github.com/ethyca/fides/pull/1448)

### Developer Experience

- Repository dispatch events are sent to fidesctl-plus and fidesops-plus [#1263](https://github.com/ethyca/fides/pull/1263)
- Only the `docs-authors` team members are specified as `CODEOWNERS` [#1446](https://github.com/ethyca/fides/pull/1446)
- Updates the default local configuration to not defer tasks to a worker node [#1552](https://github.com/ethyca/fides/pull/1552/)
- Updates the healthcheck to return health status of connected Celery workers [#1588](https://github.com/ethyca/fides/pull/1588)

### Docs

- Remove the tutorial to prepare for new update [#1543](https://github.com/ethyca/fides/pull/1543)
- Add system management via UI documentation [#1541](https://github.com/ethyca/fides/pull/1541)
- Added DSR quickstart docs, restructured docs navigation [#1651](https://github.com/ethyca/fides/pull/1651)
- Update privacy request execution overview docs [#1258](https://github.com/ethyca/fides/pull/1490)

### Fixed

- Fixed system dependencies appearing as "N/A" in the datamap endpoint when there are no privacy declarations [#1649](https://github.com/ethyca/fides/pull/1649)

## [1.9.6](https://github.com/ethyca/fides/compare/1.9.5...1.9.6)

### Fixed

- Include systems without a privacy declaration on data map [#1603](https://github.com/ethyca/fides/pull/1603)
- Handle malformed tokens [#1523](https://github.com/ethyca/fides/pull/1523)
- Remove thrown exception from getAllPrivacyRequests method [#1592](https://github.com/ethyca/fides/pull/1593)
- Include systems without a privacy declaration on data map [#1603](https://github.com/ethyca/fides/pull/1603)
- After editing a dataset, the table will stay on the previously selected collection instead of resetting to the first one. [#1511](https://github.com/ethyca/fides/pull/1511)
- Fix redis `db_index` config issue [#1647](https://github.com/ethyca/fides/pull/1647)

### Docs

- Add unlinked docs and fix any remaining broken links [#1266](https://github.com/ethyca/fides/pull/1266)
- Update privacy center docs to include consent information [#1537](https://github.com/ethyca/fides/pull/1537)
- Update UI docs to include DSR countdown information and additional descriptions/filtering [#1545](https://github.com/ethyca/fides/pull/1545)

### Changed

- Allow multiple masking strategies to be specified when using fides as a masking engine [#1647](https://github.com/ethyca/fides/pull/1647)

## [1.9.5](https://github.com/ethyca/fides/compare/1.9.4...1.9.5)

### Added

- The database includes a `plus_system_scans` relation, to track the status and results of System Scanner executions in fidesctl-plus [#1554](https://github.com/ethyca/fides/pull/1554)

## [1.9.4](https://github.com/ethyca/fides/compare/1.9.2...1.9.4)

### Fixed

- After editing a dataset, the table will stay on the previously selected collection instead of resetting to the first one. [#1511](https://github.com/ethyca/fides/pull/1511)

## [1.9.2](https://github.com/ethyca/fides/compare/1.9.1...1.9.2)

### Deprecated

- Added a deprecation warning for the entire package [#1244](https://github.com/ethyca/fides/pull/1244)

### Added

- Dataset generation enhancements using Fides Classify for Plus users:

  - Integrate Fides Plus API into placeholder features introduced in 1.9.0. [#1194](https://github.com/ethyca/fides/pull/1194)

- Fides Admin UI:

  - Configure Connector after creation [#1204](https://github.com/ethyca/fides/pull/1356)

### Fixed

- Privacy Center:
  - Handle error on startup if server isn't running [#1239](https://github.com/ethyca/fides/pull/1239)
  - Fix styling issue with cards [#1240](https://github.com/ethyca/fides/pull/1240)
  - Redirect to index on consent save [#1238](https://github.com/ethyca/fides/pull/1238)

## [1.9.1](https://github.com/ethyca/fides/compare/1.9.0...1.9.1)

### Changed

- Update fideslang to v1.3.1 [#1136](https://github.com/ethyca/fides/pull/1136)

### Changed

- Update fideslang to v1.3.1 [#1136](https://github.com/ethyca/fides/pull/1136)

## [1.9.0](https://github.com/ethyca/fides/compare/1.8.6...1.9.0) - 2022-09-29

### Added

- Dataset generation enhancements using Fides Classify for Plus users:
  - Added toggle for enabling classify during generation. [#1057](https://github.com/ethyca/fides/pull/1057)
  - Initial implementation of API request to kick off classify, with confirmation modal. [#1069](https://github.com/ethyca/fides/pull/1069)
  - Initial Classification & Review status for generated datasets. [#1074](https://github.com/ethyca/fides/pull/1074)
  - Component for choosing data categories based on classification results. [#1110](https://github.com/ethyca/fides/pull/1110)
  - The dataset fields table shows data categories from the classifier (if available). [#1088](https://github.com/ethyca/fides/pull/1088)
  - The "Approve" button can be used to update the dataset with the classifier's suggestions. [#1129](https://github.com/ethyca/fides/pull/1129)
- System management UI:
  - New page to add a system via yaml [#1062](https://github.com/ethyca/fides/pull/1062)
  - Skeleton of page to add a system manually [#1068](https://github.com/ethyca/fides/pull/1068)
  - Refactor config wizard system forms to be reused for system management [#1072](https://github.com/ethyca/fides/pull/1072)
  - Add additional optional fields to system management forms [#1082](https://github.com/ethyca/fides/pull/1082)
  - Delete a system through the UI [#1085](https://github.com/ethyca/fides/pull/1085)
  - Edit a system through the UI [#1096](https://github.com/ethyca/fides/pull/1096)
- Cypress component testing [#1106](https://github.com/ethyca/fides/pull/1106)

### Changed

- Changed behavior of `load_default_taxonomy` to append instead of upsert [#1040](https://github.com/ethyca/fides/pull/1040)
- Changed behavior of adding privacy declarations to decouple the actions of the "add" and "next" buttons [#1086](https://github.com/ethyca/fides/pull/1086)
- Moved system related UI components from the `config-wizard` directory to the `system` directory [#1097](https://github.com/ethyca/fides/pull/1097)
- Updated "type" on SaaS config to be a simple string type, not an enum [#1197](https://github.com/ethyca/fides/pull/1197)

### Developer Experience

- Optional dependencies may have their version defined only once, in `optional-requirements.txt` [#1171](https://github.com/ethyca/fides/pull/1171)

### Docs

- Updated the footer links [#1130](https://github.com/ethyca/fides/pull/1130)

### Fixed

- Fixed the "help" link in the UI header [#1078](https://github.com/ethyca/fides/pull/1078)
- Fixed a bug in Data Category Dropdowns where checking i.e. `user.biometric` would also check `user.biometric_health` [#1126](https://github.com/ethyca/fides/pull/1126)

### Security

- Upgraded pymysql to version `1.0.2` [#1094](https://github.com/ethyca/fides/pull/1094)

## [1.8.6](https://github.com/ethyca/fides/compare/1.8.5...1.8.6) - 2022-09-28

### Added

- Added classification tables for Plus users [#1060](https://github.com/ethyca/fides/pull/1060)

### Fixed

- Fixed a bug where rows were being excluded from a data map [#1124](https://github.com/ethyca/fides/pull/1124)

## [1.8.5](https://github.com/ethyca/fides/compare/1.8.4...1.8.5) - 2022-09-21

### Changed

- Update fideslang to v1.3.0 [#1103](https://github.com/ethyca/fides/pull/1103)

## [1.8.4](https://github.com/ethyca/fides/compare/1.8.3...1.8.4) - 2022-09-09

### Added

- Initial system management page [#1054](https://github.com/ethyca/fides/pull/1054)

### Changed

- Deleting a taxonomy field with children will now cascade delete all of its children as well. [#1042](https://github.com/ethyca/fides/pull/1042)

### Fixed

- Fixed navigating directly to frontend routes loading index page instead of the correct static page for the route.
- Fix truncated evaluation error messages [#1053](https://github.com/ethyca/fides/pull/1053)

## [1.8.3](https://github.com/ethyca/fides/compare/1.8.2...1.8.3) - 2022-09-06

### Added

- Added more taxonomy fields that can be edited via the UI [#1000](https://github.com/ethyca/fides/pull/1000) [#1028](https://github.com/ethyca/fides/pull/1028)
- Added the ability to add taxonomy fields via the UI [#1019](https://github.com/ethyca/fides/pull/1019)
- Added the ability to delete taxonomy fields via the UI [#1006](https://github.com/ethyca/fides/pull/1006)
  - Only non-default taxonomy entities can be deleted [#1023](https://github.com/ethyca/fides/pull/1023)
- Prevent deleting taxonomy `is_default` fields and from adding `is_default=True` fields via the API [#990](https://github.com/ethyca/fides/pull/990).
- Added a "Custom" tag to distinguish user defined taxonomy fields from default taxonomy fields in the UI [#1027](https://github.com/ethyca/fides/pull/1027)
- Added initial support for enabling Fides Plus [#1037](https://github.com/ethyca/fides/pull/1037)
  - The `useFeatures` hook can be used to check if `plus` is enabled.
  - Navigating to/from the Data Map page is gated behind this feature.
  - Plus endpoints are served from the private Plus image.

### Fixed

- Fixed failing mypy tests [#1030](https://github.com/ethyca/fides/pull/1030)
- Fixed an issue where `fides push --diff` would return a false positive diff [#1026](https://github.com/ethyca/fides/pull/1026)
- Pinned pydantic version to < 1.10.0 to fix an error in finding referenced fides keys [#1045](https://github.com/ethyca/fides/pull/1045)

### Fixed

- Fixed failing mypy tests [#1030](https://github.com/ethyca/fides/pull/1030)
- Fixed an issue where `fides push --diff` would return a false positive diff [#1026](https://github.com/ethyca/fides/pull/1026)

### Docs

- Minor formatting updates to [Policy Webhooks](https://ethyca.github.io/fidesops/guides/policy_webhooks/) documentation [#1114](https://github.com/ethyca/fidesops/pull/1114)

### Removed

- Removed create superuser [#1116](https://github.com/ethyca/fidesops/pull/1116)

## [1.8.2](https://github.com/ethyca/fides/compare/1.8.1...1.8.2) - 2022-08-18

### Added

- Added the ability to edit taxonomy fields via the UI [#977](https://github.com/ethyca/fides/pull/977) [#1028](https://github.com/ethyca/fides/pull/1028)
- New column `is_default` added to DataCategory, DataUse, DataSubject, and DataQualifier tables [#976](https://github.com/ethyca/fides/pull/976)
- Added the ability to add taxonomy fields via the UI [#1019](https://github.com/ethyca/fides/pull/1019)
- Added the ability to delete taxonomy fields via the UI [#1006](https://github.com/ethyca/fides/pull/1006)
  - Only non-default taxonomy entities can be deleted [#1023](https://github.com/ethyca/fides/pull/1023)
- Prevent deleting taxonomy `is_default` fields and from adding `is_default=True` fields via the API [#990](https://github.com/ethyca/fides/pull/990).
- Added a "Custom" tag to distinguish user defined taxonomy fields from default taxonomy fields in the UI [#1027](https://github.com/ethyca/fides/pull/1027)

### Changed

- Upgraded base Docker version to Python 3.9 and updated all other references from 3.8 -> 3.9 [#974](https://github.com/ethyca/fides/pull/974)
- Prepend all database tables with `ctl_` [#979](https://github.com/ethyca/fides/pull/979)
- Moved the `admin-ui` code down one level into a `ctl` subdir [#970](https://github.com/ethyca/fides/pull/970)
- Extended the `/datamap` endpoint to include extra metadata [#992](https://github.com/ethyca/fides/pull/992)

## [1.8.1](https://github.com/ethyca/fides/compare/1.8.0...1.8.1) - 2022-08-08

### Deprecated

- The following environment variables have been deprecated, and replaced with the new environment variable names indicated below. To avoid breaking existing workflows, the deprecated variables are still respected in v1.8.1. They will be removed in a future release.
  - `FIDESCTL__API__DATABASE_HOST` --> `FIDESCTL__DATABASE__SERVER`
  - `FIDESCTL__API__DATABASE_NAME` --> `FIDESCTL__DATABASE__DB`
  - `FIDESCTL__API__DATABASE_PASSWORD` --> `FIDESCTL__DATABASE__PASSWORD`
  - `FIDESCTL__API__DATABASE_PORT` --> `FIDESCTL__DATABASE__PORT`
  - `FIDESCTL__API__DATABASE_TEST_DATABASE_NAME` --> `FIDESCTL__DATABASE__TEST_DB`
  - `FIDESCTL__API__DATABASE_USER` --> `FIDESCTL__DATABASE__USER`

### Developer Experience

- The included `docker-compose.yml` no longer references outdated ENV variables [#964](https://github.com/ethyca/fides/pull/964)

### Docs

- Minor release documentation now reflects the desired patch release process [#955](https://github.com/ethyca/fides/pull/955)
- Updated references to ENV variables [#964](https://github.com/ethyca/fides/pull/964)

### Fixed

- Deprecated config options will continue to be respected when set via environment variables [#965](https://github.com/ethyca/fides/pull/965)
- The git cache is rebuilt within the Docker container [#962](https://github.com/ethyca/fides/pull/962)
- The `wheel` pypi build no longer has a dirty version tag [#962](https://github.com/ethyca/fides/pull/962)
- Add setuptools to dev-requirements to fix versioneer error [#983](https://github.com/ethyca/fides/pull/983)

## [1.8.0](https://github.com/ethyca/fides/compare/1.7.1...1.8.0) - 2022-08-04

### Added

- Initial configuration wizard UI view
  - System scanning step: AWS credentials form and initial `generate` API usage.
  - System scanning results: AWS systems are stored and can be selected for review
- CustomInput type "password" with show/hide icon.
- Pull CLI command now checks for untracked/unstaged files in the manifests dir [#869](https://github.com/ethyca/fides/pull/869)
- Pull CLI command has a flag to pull missing files from the server [#895](https://github.com/ethyca/fides/pull/895)
- Add BigQuery support for the `generate` command and `/generate` endpoint [#814](https://github.com/ethyca/fides/pull/814) & [#917](https://github.com/ethyca/fides/pull/917)
- Added user auth tables [915](https://github.com/ethyca/fides/pull/915)
- Standardized API error parsing under `~/types/errors`
- Added taxonomy page to UI [#902](https://github.com/ethyca/fides/pull/902)
  - Added a nested accordion component for displaying taxonomy data [#910](https://github.com/ethyca/fides/pull/910)
- Add lru cache to get_config [927](https://github.com/ethyca/fides/pull/927)
- Add support for deprecated API config values [#959](https://github.com/ethyca/fides/pull/959)
- `fides` is now an alias for `fidesctl` as a CLI entrypoint [#926](https://github.com/ethyca/fides/pull/926)
- Add user auth routes [929](https://github.com/ethyca/fides/pull/929)
- Bump fideslib to 3.0.1 and remove patch code[931](https://github.com/ethyca/fides/pull/931)
- Update the `fidesctl` python package to automatically serve the UI [#941](https://github.com/ethyca/fides/pull/941)
- Add `push` cli command alias for `apply` and deprecate `apply` [943](https://github.com/ethyca/fides/pull/943)
- Add resource groups tagging api as a source of system generation [939](https://github.com/ethyca/fides/pull/939)
- Add GitHub Action to publish the `fidesctl` package to testpypi on pushes to main [#951](https://github.com/ethyca/fides/pull/951)
- Added configWizardFlag to ui to hide the config wizard when false [[#1453](https://github.com/ethyca/fides/issues/1453)

### Changed

- Updated the `datamap` endpoint to return human-readable column names as the first response item [#779](https://github.com/ethyca/fides/pull/779)
- Remove the `obscure` requirement from the `generate` endpoint [#819](https://github.com/ethyca/fides/pull/819)
- Moved all files from `fidesapi` to `fidesctl/api` [#885](https://github.com/ethyca/fides/pull/885)
- Moved `scan` and `generate` to the list of commands that can be run in local mode [#841](https://github.com/ethyca/fides/pull/841)
- Upgraded the base docker images from Debian Buster to Bullseye [#958](https://github.com/ethyca/fides/pull/958)
- Removed `ipython` as a dev-requirement [#958](https://github.com/ethyca/fides/pull/958)
- Webserver dependencies now come as a standard part of the package [#881](https://github.com/ethyca/fides/pull/881)
- Initial configuration wizard UI view
  - Refactored step & form results management to use Redux Toolkit slice.
- Change `id` field in tables from an integer to a string [915](https://github.com/ethyca/fides/pull/915)
- Update `fideslang` to `1.1.0`, simplifying the default taxonomy and adding `tags` for resources [#865](https://github.com/ethyca/fides/pull/865)
- Merge existing configurations with `fideslib` library [#913](https://github.com/ethyca/fides/pull/913)
- Moved frontend static files to `src/fidesctl/ui-build/static` [#934](https://github.com/ethyca/fides/pull/934)
- Replicated the error response handling from the `/validate` endpoint to the `/generate` endpoint [#911](https://github.com/ethyca/fides/pull/911)

### Developer Experience

- Remove `API_PREFIX` from fidesctl/core/utils.py and change references to `API_PREFIX` in fidesctl/api/reoutes/util.py [922](https://github.com/ethyca/fides/pull/922)

### Fixed

- Dataset field columns show all columns by default in the UI [#898](https://github.com/ethyca/fides/pull/898)
- Fixed the missing `.fides./` directory when locating the default config [#933](https://github.com/ethyca/fides/pull/933)

## [1.7.1](https://github.com/ethyca/fides/compare/1.7.0...1.7.1) - 2022-07-28

### Added

- Add datasets via YAML in the UI [#813](https://github.com/ethyca/fides/pull/813)
- Add datasets via database connection [#834](https://github.com/ethyca/fides/pull/834) [#889](https://github.com/ethyca/fides/pull/889)
- Add delete confirmation when deleting a field or collection from a dataset [#809](https://github.com/ethyca/fides/pull/809)
- Add ability to delete datasets from the UI [#827](https://github.com/ethyca/fides/pull/827)
- Add Cypress for testing [713](https://github.com/ethyca/fides/pull/833)
- Add datasets via database connection (UI only) [#834](https://github.com/ethyca/fides/pull/834)
- Add Okta support to the `/generate` endpoint [#842](https://github.com/ethyca/fides/pull/842)
- Add db support to `/generate` endpoint [849](https://github.com/ethyca/fides/pull/849)
- Added OpenAPI TypeScript client generation for the UI app. See the [README](/clients/admin-ui/src/types/api/README.md) for more details.

### Changed

- Remove the `obscure` requirement from the `generate` endpoint [#819](https://github.com/ethyca/fides/pull/819)

### Developer Experience

- When releases are published, dispatch a repository webhook event to ethyca/fidesctl-plus [#938](https://github.com/ethyca/fides/pull/938)

### Docs

- recommend/replace pip installs with pipx [#874](https://github.com/ethyca/fides/pull/874)

### Fixed

- CustomSelect input tooltips appear next to selector instead of wrapping to a new row.
- Datasets without the `third_country_transfer` will not cause the editing dataset form to not render.
- Fixed a build issue causing an `unknown` version of `fidesctl` to be installed in published Docker images [#836](https://github.com/ethyca/fides/pull/836)
- Fixed an M1-related SQLAlchemy bug [#816](https://github.com/ethyca/fides/pull/891)
- Endpoints now work with or without a trailing slash. [#886](https://github.com/ethyca/fides/pull/886)
- Dataset field columns show all columns by default in the UI [#898](https://github.com/ethyca/fides/pull/898)
- Fixed the `tag` specific GitHub Action workflows for Docker and publishing docs. [#901](https://github.com/ethyca/fides/pull/901)

## [1.7.0](https://github.com/ethyca/fides/compare/1.6.1...1.7.0) - 2022-06-23

### Added

- Added dependabot to keep dependencies updated
- A warning now issues for any orphan datasets as part of the `apply` command [543](https://github.com/ethyca/fides/pull/543)
- Initial scaffolding of management UI [#561](https://github.com/ethyca/fides/pull/624)
- A new `audit` command for `system` and `organization` resources, checking data map attribute compliance [#548](https://github.com/ethyca/fides/pull/548)
- Static UI assets are now built with the docker container [#663](https://github.com/ethyca/fides/issues/663)
- Host static files via fidesapi [#621](https://github.com/ethyca/fides/pull/621)
- A new `generate` endpoint to enable capturing systems from infrastructure from the UI [#642](https://github.com/ethyca/fides/pull/642)
- A new `datamap` endpoint to enable visualizing a data map from the UI [#721](https://github.com/ethyca/fides/pull/721)
- Management UI navigation bar [#679](https://github.com/ethyca/fides/issues/679)
- Management UI integration [#736](https://github.com/ethyca/fides/pull/736)
  - Datasets
  - Systems
  - Taxonomy (data categories)
- Initial dataset UI view [#768](https://github.com/ethyca/fides/pull/768)
  - Add interaction for viewing a dataset collection
  - Add column picker
  - Add a data category checklist tree
  - Edit/delete dataset fields
  - Edit/delete dataset collections
  - Edit datasets
  - Add a component for Identifiability tags
  - Add tooltips for help on forms
  - Add geographic location (third_country_transfers) country selection. Supported by new dependency `i18n-iso-countries`.
- Okta, aws and database credentials can now come from `fidesctl.toml` config [#694](https://github.com/ethyca/fides/pull/694)
- New `validate` endpoint to test aws and okta credentials [#722](https://github.com/ethyca/fides/pull/722)
- Initial configuration wizard UI view
  - Manual entry steps added (name and describe organization, pick entry route, and describe system manually including privacy declarations)
- A new image tagged `ethyca/fidesctl:dev` is published on each push to `main` [781](https://github.com/ethyca/fides/pull/781)
- A new cli command (`fidesctl sync`) [#765](https://github.com/ethyca/fides/pull/765)

### Changed

- Comparing server and CLI versions ignores `.dirty` only differences, and is quiet on success when running general CLI commands [621](https://github.com/ethyca/fides/pull/621)
- All endpoints now prefixed by `/api/v1` [#623](https://github.com/ethyca/fides/issues/623)
- Allow AWS credentials to be passed to `generate system` via the API [#645](https://github.com/ethyca/fides/pull/645)
- Update the export of a datamap to load resources from the server instead of a manifest directory [#662](https://github.com/ethyca/fides/pull/662)
- Refactor `export` to remove CLI specific uses from the core modules and load resources[#725](https://github.com/ethyca/fides/pull/725)
- Bump version of FastAPI in `setup.py` to 0.77.1 to match `optional-requirements.txt` [#734](https://github.com/ethyca/fides/pull/734)
- Docker images are now only built and pushed on tags to match when released to pypi [#740](https://github.com/ethyca/fides/pull/740)
- Okta resource scanning and generation now works with systems instead of datasets [#751](https://github.com/ethyca/fides/pull/751)

### Developer Experience

- Replaced `make` with `nox` [#547](https://github.com/ethyca/fides/pull/547)
- Removed usage of `fideslang` module in favor of new [external package](https://github.com/ethyca/fideslang) shared across projects [#619](https://github.com/ethyca/fides/issues/619)
- Added a UI service to the docker-compose deployment [#757](https://github.com/ethyca/fides/pull/757)
- `TestClient` defined in and shared across test modules via `conftest.py` [#759](https://github.com/ethyca/fides/pull/759)

### Docs

- Replaced all references to `make` with `nox` [#547](https://github.com/ethyca/fides/pull/547)
- Removed config/schemas page [#613](https://github.com/ethyca/fides/issues/613)
- Dataset UI and config wizard docs added ([https://github.com/ethyca/fides/pull/697](https://github.com/ethyca/fides/pull/697))
- The fides README now walks through generating a datamap [#746](https://github.com/ethyca/fides/pull/746)

### Fixed

- Updated `fideslog` to v1.1.5, resolving an issue where some exceptions thrown by the SDK were not handled as expected [#609](https://github.com/ethyca/fides/issues/609)
- Updated the webserver so that it won't fail if the database is inaccessible [#649](https://github.com/ethyca/fides/pull/649)
- Updated external tests to handle complex characters [#661](https://github.com/ethyca/fides/pull/661)
- Evaluations now properly merge the default taxonomy into the user-defined taxonomy [#684](https://github.com/ethyca/fides/pull/684)
- The CLI can now be run without installing the webserver components [#715](https://github.com/ethyca/fides/pull/715)

## [1.6.1](https://github.com/ethyca/fides/compare/1.6.0...1.6.1) - 2022-06-15

### Docs

- Updated `Release Steps`

### Fixed

- Resolved a failure with populating applicable data subject rights to a data map
- Handle invalid characters when generating a `fides_key` [#761](https://github.com/ethyca/fides/pull/761)

## [1.6.0](https://github.com/ethyca/fides/compare/1.5.3...1.6.0) - 2022-05-02

### Added

- ESLint configuration changes [#514](https://github.com/ethyca/fidesops/pull/514)
- User creation, update and permissions in the Admin UI [#511](https://github.com/ethyca/fidesops/pull/511)
- Yaml support for dataset upload [#284](https://github.com/ethyca/fidesops/pull/284)

### Breaking Changes

- Update masking API to take multiple input values [#443](https://github.com/ethyca/fidesops/pull/443)

### Docs

- DRP feature documentation [#520](https://github.com/ethyca/fidesops/pull/520)

## [1.4.2](https://github.com/ethyca/fidesops/compare/1.4.1...1.4.2) - 2022-05-12

### Added

- GET routes for users [#405](https://github.com/ethyca/fidesops/pull/405)
- Username based search on GET route [#444](https://github.com/ethyca/fidesops/pull/444)
- FIDESOPS\_\_DEV_MODE for Easier SaaS Request Debugging [#363](https://github.com/ethyca/fidesops/pull/363)
- Track user privileges across sessions [#425](https://github.com/ethyca/fidesops/pull/425)
- Add first_name and last_name fields. Also add them along with created_at to FidesUser response [#465](https://github.com/ethyca/fidesops/pull/465)
- Denial reasons for DSR and user `AuditLog` [#463](https://github.com/ethyca/fidesops/pull/463)
- DRP action to Policy [#453](https://github.com/ethyca/fidesops/pull/453)
- `CHANGELOG.md` file[#484](https://github.com/ethyca/fidesops/pull/484)
- DRP status endpoint [#485](https://github.com/ethyca/fidesops/pull/485)
- DRP exerise endpoint [#496](https://github.com/ethyca/fidesops/pull/496)
- Frontend for privacy request denial reaons [#480](https://github.com/ethyca/fidesops/pull/480)
- Publish Fidesops to Pypi [#491](https://github.com/ethyca/fidesops/pull/491)
- DRP data rights endpoint [#526](https://github.com/ethyca/fidesops/pull/526)

### Changed

- Converted HTTP Status Codes to Starlette constant values [#438](https://github.com/ethyca/fidesops/pull/438)
- SaasConnector.send behavior on ignore_errors now returns raw response [#462](https://github.com/ethyca/fidesops/pull/462)
- Seed user permissions in `create_superuser.py` script [#468](https://github.com/ethyca/fidesops/pull/468)
- User API Endpoints (update fields and reset user passwords) [#471](https://github.com/ethyca/fidesops/pull/471)
- Format tests with `black` [#466](https://github.com/ethyca/fidesops/pull/466)
- Extract privacy request endpoint logic into separate service for DRP [#470](https://github.com/ethyca/fidesops/pull/470)
- Fixing inconsistent SaaS connector integration tests [#473](https://github.com/ethyca/fidesops/pull/473)
- Add user data to login response [#501](https://github.com/ethyca/fidesops/pull/501)

### Breaking Changes

- Update masking API to take multiple input values [#443](https://github.com/ethyca/fidesops/pull/443)

### Docs

- Added issue template for documentation updates [#442](https://github.com/ethyca/fidesops/pull/442)
- Clarify masking updates [#464](https://github.com/ethyca/fidesops/pull/464)
- Added dark mode [#476](https://github.com/ethyca/fidesops/pull/476)

### Fixed

- Removed miradb test warning [#436](https://github.com/ethyca/fidesops/pull/436)
- Added missing import [#448](https://github.com/ethyca/fidesops/pull/448)
- Removed pypi badge pointing to wrong package [#452](https://github.com/ethyca/fidesops/pull/452)
- Audit imports and references [#479](https://github.com/ethyca/fidesops/pull/479)
- Switch to using update method on PUT permission endpoint [#500](https://github.com/ethyca/fidesops/pull/500)

### Developer Experience

- added isort as a CI check
- Include `tests/` in all static code checks (e.g. `mypy`, `pylint`)

### Changed

- Published Docker image does a clean install of Fidesctl
- `with_analytics` is now a decorator

### Fixed

- Third-Country formatting on Data Map
- Potential Duplication on Data Map
- Exceptions are no longer raised when sending `AnalyticsEvent`s on Windows
- Running `fidesctl init` now generates a `server_host` and `server_protocol`
  rather than `server_url`<|MERGE_RESOLUTION|>--- conflicted
+++ resolved
@@ -28,15 +28,10 @@
 - Query params on connection type endpoint to filter by supported action type [#2996](https://github.com/ethyca/fides/pull/2996)
 
 ### Changed
-<<<<<<< HEAD
-* Set `privacyDeclarationDeprecatedFields` flags to false and set `userCannotModify` to true [2987](https://github.com/ethyca/fides/pull/2987)
-* Restored `nav-config` back to the admin-ui [#2990](https://github.com/ethyca/fides/pull/2990)
-* Bumped supported Python versions to 3.10.11, 3.9.16, and 3.8.14 [#2936](https://github.com/ethyca/fides/pull/2936)
-=======
 
 - Set `privacyDeclarationDeprecatedFields` flags to false and set `userCannotModify` to true [2987](https://github.com/ethyca/fides/pull/2987)
 - Restored `nav-config` back to the admin-ui [#2990](https://github.com/ethyca/fides/pull/2990)
->>>>>>> 241f6e03
+- Bumped supported Python versions to 3.10.11, 3.9.16, and 3.8.14 [#2936](https://github.com/ethyca/fides/pull/2936)
 
 ### Removed
 
@@ -63,25 +58,6 @@
 
 ### Changed
 
-<<<<<<< HEAD
-* Improved standard layout for large width screens and polished misc. pages [#2869](https://github.com/ethyca/fides/pull/2869)
-* Changed UI paths in the admin-ui [#2869](https://github.com/ethyca/fides/pull/2892)
-  * `/add-systems/new` --> `/add-systems/manual`
-  * `/system` --> `/systems`
-* Added individual ID routes for systems [#2902](https://github.com/ethyca/fides/pull/2902)
-* Deprecated adding scopes to users directly; you can only add roles. [#2848](https://github.com/ethyca/fides/pull/2848/files)
-* Changed About Fides page to say "Fides Core Version:" over "Version". [#2899](https://github.com/ethyca/fides/pull/2899)
-* Polish Admin UI header & navigation [#2897](https://github.com/ethyca/fides/pull/2897)
-* Give new users a "viewer" role by default [#2900](https://github.com/ethyca/fides/pull/2900)
-* Tie together save states for user permissions and systems [#2913](https://github.com/ethyca/fides/pull/2913)
-* Removing payment types from Stripe connector params [#2915](https://github.com/ethyca/fides/pull/2915)
-* Viewer role can now access a restricted version of the user management page [#2933](https://github.com/ethyca/fides/pull/2933)
-* Change Privacy Center email placeholder text [#2935](https://github.com/ethyca/fides/pull/2935)
-* Restricted setting Approvers as System Managers [#2891](https://github.com/ethyca/fides/pull/2891)
-* Adds confirmation modal when downgrading user to "approver" role via Admin UI [#2924](https://github.com/ethyca/fides/pull/2924)
-* Changed the toast message for new users to include access control info [#2939](https://github.com/ethyca/fides/pull/2939)
-* Add Data Stewards to datamap export [#2962](https://github.com/ethyca/fides/pull/2962)
-=======
 - Improved standard layout for large width screens and polished misc. pages [#2869](https://github.com/ethyca/fides/pull/2869)
 - Changed UI paths in the admin-ui [#2869](https://github.com/ethyca/fides/pull/2892)
   - `/add-systems/new` --> `/add-systems/manual`
@@ -99,8 +75,6 @@
 - Adds confirmation modal when downgrading user to "approver" role via Admin UI [#2924](https://github.com/ethyca/fides/pull/2924)
 - Changed the toast message for new users to include access control info [#2939](https://github.com/ethyca/fides/pull/2939)
 - Add Data Stewards to datamap export [#2962](https://github.com/ethyca/fides/pull/2962)
-- Bumped supported Python versions to 3.10.11, 3.9.16, and 3.8.14 [#2936](https://github.com/ethyca/fides/pull/2936)
->>>>>>> 241f6e03
 
 ### Fixed
 
