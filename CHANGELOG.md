--- conflicted
+++ resolved
@@ -21,10 +21,6 @@
 - Added DataHub integration config [#5401](https://github.com/ethyca/fides/pull/5401)
 - Added keepalive settings to the Redshift integration [#5433](https://github.com/ethyca/fides/pull/5433)
 
-<<<<<<< HEAD
-### Fixed
-- Updating Salesforce erasure request with overrides so it properly passes validation. Removing Account endpoint since it does not contain user data [#5452](https://github.com/ethyca/fides/pull/5452)
-=======
 ### Changed
 - Migrated the base Select component for Vendor selection to Ant Design [#5459](https://github.com/ethyca/fides/pull/5459)
 - Added a security setting that must be set to true to enable the access request download feature [#5451](https://github.com/ethyca/fides/pull/5451)
@@ -34,7 +30,7 @@
 ### Fixed
  - Fix rendering of subfield names in D&D tables [#5439](https://github.com/ethyca/fides/pull/5439)
  - Fix "Save" button on system source/destination page not working [#5469](https://github.com/ethyca/fides/pull/5469)
->>>>>>> 02343479
+ - Updating Salesforce erasure request with overrides so it properly passes validation. Removing Account endpoint since it does not contain user data [#5452](https://github.com/ethyca/fides/pull/5452)
 
 ### Developer Experience
 - Added Carbon Icons to FidesUI [#5416](https://github.com/ethyca/fides/pull/5416)
