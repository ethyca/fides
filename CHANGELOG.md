--- conflicted
+++ resolved
@@ -21,19 +21,14 @@
 
 ### Changed
 
-<<<<<<< HEAD
 ### Developer Experience
 
 * The included `docker-compose.yml` no longer references outdated ENV variables [#964](https://github.com/ethyca/fides/pull/964)
 
 ### Docs
 
+* Minor release documentation now reflects the desired patch release process [#955](https://github.com/ethyca/fides/pull/955)
 * Updated references to ENV variables [#964](https://github.com/ethyca/fides/pull/964)
-=======
-### Docs
-
-* Minor release documentation now reflects the desired patch release process [#955](https://github.com/ethyca/fides/pull/955)
->>>>>>> ef3bace3
 
 ## [1.8.0](https://github.com/ethyca/fides/compare/1.7.1...1.8.0) - 2022-08-04
 
