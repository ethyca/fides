# Changelog

All notable changes to this project will be documented in this file.

The format is based on [Keep a Changelog](https://keepachangelog.com/en/)

The types of changes are:

- `Added` for new features.
- `Changed` for changes in existing functionality.
- `Developer Experience` for changes in developer workflow or tooling.
- `Deprecated` for soon-to-be removed features.
- `Docs` for documentation only changes.
- `Removed` for now removed features.
- `Fixed` for any bug fixes.
- `Security` in case of vulnerabilities.

## [Unreleased](https://github.com/ethyca/fides/compare/2.22.0...main)

## [2.22.0](https://github.com/ethyca/fides/compare/2.21.0...2.22.0)

### Added
- Added an option to link to vendor tab from an experience config description [#4191](https://github.com/ethyca/fides/pull/4191)
- Added two toggles for vendors in the TCF overlay, one for Consent, and one for Legitimate Interest [#4189](https://github.com/ethyca/fides/pull/4189)
- Added two toggles for purposes in the TCF overlay, one for Consent, and one for Legitimate Interest [#4234](https://github.com/ethyca/fides/pull/4234)

### Changed
- Removed `TCF_ENABLED` environment variable from the privacy center in favor of dynamically figuring out which `fides-js` bundle to send [#4131](https://github.com/ethyca/fides/pull/4131)
- Updated copy of info boxes on each TCF tab [#4191](https://github.com/ethyca/fides/pull/4191)
- Clarified messages for error messages presented during connector upload [#4198](https://github.com/ethyca/fides/pull/4198)
- Refactor legal basis dimension regarding how TCF preferences are saved and how the experience is built [#4201](https://github.com/ethyca/fides/pull/4201/)
- Add saving privacy preferences via a TC string [#4221](https://github.com/ethyca/fides/pull/4221)
- Updated fides server to use an environment variable for turning TCF on and off [#4220](https://github.com/ethyca/fides/pull/4220)
- Update frontend to use new legal basis dimension on vendors [#4216](https://github.com/ethyca/fides/pull/4216)
- Updated privacy center patch preferences call to handle updated API response [#4235](https://github.com/ethyca/fides/pull/4235)
- Added our CMP ID [#4233](https://github.com/ethyca/fides/pull/4233)
- Allow Admin UI users to turn on Configure Consent flag [#4246](https://github.com/ethyca/fides/pull/4246)
- Styling improvements for the fides.js consent banners and modals [#4222](https://github.com/ethyca/fides/pull/4222)
<<<<<<< HEAD
- Vendors disclosed string is now narrowed to only the vendors shown in the UI, not the whole GVL [#4250](https://github.com/ethyca/fides/pull/4250)
=======
- Changed vendor form on configuring consent page to use two-part selection for consent uses [#4251](https://github.com/ethyca/fides/pull/4251)
>>>>>>> 06fe0c64

### Fixed
- TCF overlay can initialize its consent preferences from a cookie [#4124](https://github.com/ethyca/fides/pull/4124)
- Various improvements to the TCF modal such as vendor storage disclosures, vendor counts, privacy policies, etc. [#4167](https://github.com/ethyca/fides/pull/4167)
- An issue where Braze could not mask an email due to formatting [#4187](https://github.com/ethyca/fides/pull/4187)
- An issue where email was not being overridden correctly for Braze and Domo [#4196](https://github.com/ethyca/fides/pull/4196)
- Use `stdRetention` when there is not a specific value for a purpose's data retention [#4199](https://github.com/ethyca/fides/pull/4199)
- Updating the unflatten_dict util to accept flattened dict values [#4200](https://github.com/ethyca/fides/pull/4200)
- Minor CSS styling fixes for the consent modal [#4252](https://github.com/ethyca/fides/pull/4252)
- Additional styling fixes for issues caused by a CSS reset [#4268](https://github.com/ethyca/fides/pull/4268)

## [2.21.0](https://github.com/ethyca/fides/compare/2.20.2...2.21.0)

### Added
- "Add a vendor" flow to configuring consent page [#4107](https://github.com/ethyca/fides/pull/4107)
- Initial TCF Backend Support [#3804](https://github.com/ethyca/fides/pull/3804)
- Add initial layer to TCF modal [#3956](https://github.com/ethyca/fides/pull/3956)
- Support for rendering in the TCF modal whether or not a vendor is part of the GVL [#3972](https://github.com/ethyca/fides/pull/3972)
- Features and legal bases dropdown for TCF modal [#3995](https://github.com/ethyca/fides/pull/3995)
- TCF CMP stub API [#4000](https://github.com/ethyca/fides/pull/4000)
- Fides-js can now display preliminary TCF data [#3879](https://github.com/ethyca/fides/pull/3879)
- Fides-js can persist TCF preferences to the backend [#3887](https://github.com/ethyca/fides/pull/3887)
- TCF modal now supports setting legitimate interest fields [#4037](https://github.com/ethyca/fides/pull/4037)
- Embed the GVL in the GET Experiences response [#4143](https://github.com/ethyca/fides/pull/4143)
- Button to view how many vendors and to open the vendor tab in the TCF modal [#4144](https://github.com/ethyca/fides/pull/4144)
- "Edit vendor" flow to configuring consent page [#4162](https://github.com/ethyca/fides/pull/4162)
- TCF overlay description updates [#4051] https://github.com/ethyca/fides/pull/4151
- Added developer-friendly TCF information under Experience meta [#4160](https://github.com/ethyca/fides/pull/4160/)
- Added fides.css customization for Plus users [#4136](https://github.com/ethyca/fides/pull/4136)

### Changed
- Added further config options to customize the privacy center [#4090](https://github.com/ethyca/fides/pull/4090)
- CORS configuration page [#4073](https://github.com/ethyca/fides/pull/4073)
- Refactored `fides.js` components so that they can take data structures that are not necessarily privacy notices [#3870](https://github.com/ethyca/fides/pull/3870)
- Use hosted GVL.json from the backend [#4159](https://github.com/ethyca/fides/pull/4159)
- Features and Special Purposes in the TCF modal do not render toggles [#4139](https://github.com/ethyca/fides/pull/4139)
- Moved the initial TCF layer to the banner [#4142](https://github.com/ethyca/fides/pull/4142)
- Misc copy changes for the system history table and modal [#4146](https://github.com/ethyca/fides/pull/4146)

### Fixed
- Allows CDN to cache empty experience responses from fides.js API  [#4113](https://github.com/ethyca/fides/pull/4113)
- Fixed `identity_special_purpose` unique constraint definition [#4174](https://github.com/ethyca/fides/pull/4174/files)

## [2.20.2](https://github.com/ethyca/fides/compare/2.20.1...2.20.2)

### Fixed
- added version_added, version_deprecated, and replaced_by to data use, data subject, and data category APIs [#4135](https://github.com/ethyca/fides/pull/4135)
- Update fides.js to not fetch experience client-side if pre-fetched experience is empty [#4149](https://github.com/ethyca/fides/pull/4149)
- Erasure privacy requests now pause for input if there are any manual process integrations [#4115](https://github.com/ethyca/fides/pull/4115)
- Caching the values of authorization_required and user_guide on the connector templates to improve performance [#4128](https://github.com/ethyca/fides/pull/4128)

## [2.20.1](https://github.com/ethyca/fides/compare/2.20.0...2.20.1)

### Fixed

- Avoid un-optimized query pattern in bulk `GET /system` endpoint [#4120](https://github.com/ethyca/fides/pull/4120)

## [2.20.0](https://github.com/ethyca/fides/compare/2.19.1...2.20.0)

### Added
- Initial page for configuring consent [#4069](https://github.com/ethyca/fides/pull/4069)
- Vendor cookie table for configuring consent [#4082](https://github.com/ethyca/fides/pull/4082)

### Changed

- Refactor how multiplatform builds are handled [#4024](https://github.com/ethyca/fides/pull/4024)
- Added new Performance-related nox commands and included them as part of the CI suite [#3997](https://github.com/ethyca/fides/pull/3997)
- Added dictionary suggestions for data uses [4035](https://github.com/ethyca/fides/pull/4035)
- Privacy notice regions now render human readable names instead of country codes [#4029](https://github.com/ethyca/fides/pull/4029)
- Privacy notice templates are disabled by default [#4010](https://github.com/ethyca/fides/pull/4010)
- Added optional "skip_processing" flag to collections for DSR processing [#4047](https://github.com/ethyca/fides/pull/4047)
- Admin UI now shows all privacy notices with an indicator of whether they apply to any systems [#4010](https://github.com/ethyca/fides/pull/4010)
- Add case-insensitive privacy experience region filtering [#4058](https://github.com/ethyca/fides/pull/4058)
- Adds check for fetch before loading fetch polyfill for fides.js [#4074](https://github.com/ethyca/fides/pull/4074)
- Updated to support Fideslang 2.0, including data migrations [#3933](https://github.com/ethyca/fides/pull/3933)
- Disable notices that are not systems applicable to support new UI [#4094](https://github.com/ethyca/fides/issues/4094)

### Fixed

- Ensures that fides.js toggles are not hidden by other CSS libs [#4075](https://github.com/ethyca/fides/pull/4075)
- Migrate system > meta > vendor > id to system > meta [#4088](https://github.com/ethyca/fides/pull/4088)
- Enable toggles in various tables now render an error toast if an error occurs [#4095](https://github.com/ethyca/fides/pull/4095)
- Fixed a bug where an unsaved changes notification modal would appear even without unsaved changes [#4095](https://github.com/ethyca/fides/pull/4070)

## [2.19.1](https://github.com/ethyca/fides/compare/2.19.0...2.19.1)

### Fixed

- re-enable custom fields for new data use form [#4050](https://github.com/ethyca/fides/pull/4050)
- fix issue with saving source and destination systems [#4065](https://github.com/ethyca/fides/pull/4065)

### Added

- System history UI with diff modal [#4021](https://github.com/ethyca/fides/pull/4021)
- Relax system legal basis for transfers to be any string [#4049](https://github.com/ethyca/fides/pull/4049)


## [2.19.0](https://github.com/ethyca/fides/compare/2.18.0...2.19.0)

### Added

- Add dictionary suggestions [#3937](https://github.com/ethyca/fides/pull/3937), [#3988](https://github.com/ethyca/fides/pull/3988)
- Added new endpoints for healthchecks [#3947](https://github.com/ethyca/fides/pull/3947)
- Added vendor list dropdown [#3857](https://github.com/ethyca/fides/pull/3857)
- Access support for Adobe Sign [#3504](https://github.com/ethyca/fides/pull/3504)

### Fixed

- Fixed issue when generating masked values for invalid data paths [#3906](https://github.com/ethyca/fides/pull/3906)
- Code reload now works when running `nox -s dev` [#3914](https://github.com/ethyca/fides/pull/3914)
- Reduce verbosity of privacy center logging further [#3915](https://github.com/ethyca/fides/pull/3915)
- Resolved an issue where the integration dropdown input lost focus during typing. [#3917](https://github.com/ethyca/fides/pull/3917)
- Fixed dataset issue that was preventing the Vend connector from loading during server startup [#3923](https://github.com/ethyca/fides/pull/3923)
- Adding version check to version-dependent migration script [#3951](https://github.com/ethyca/fides/pull/3951)
- Fixed a bug where some fields were not saving correctly on the system form [#3975](https://github.com/ethyca/fides/pull/3975)
- Changed "retention period" field in privacy declaration form from number input to text input  [#3980](https://github.com/ethyca/fides/pull/3980)
- Fixed issue where unsaved changes modal appears incorrectly [#4005](https://github.com/ethyca/fides/pull/4005)
- Fixed banner resurfacing after user consent for pre-fetch experience [#4009](https://github.com/ethyca/fides/pull/4009)

### Changed

- Systems and Privacy Declaration schema and data migration to support the Dictionary [#3901](https://github.com/ethyca/fides/pull/3901)
- The integration search dropdown is now case-insensitive [#3916](https://github.com/ethyca/fides/pull/3916)
- Removed deprecated fields from the taxonomy editor [#3909](https://github.com/ethyca/fides/pull/3909)
- Bump PyMSSQL version and remove workarounds [#3996](https://github.com/ethyca/fides/pull/3996)
- Removed reset suggestions button [#4007](https://github.com/ethyca/fides/pull/4007)
- Admin ui supports fides cloud config API [#4034](https://github.com/ethyca/fides/pull/4034)

### Security
- Resolve custom integration upload RCE vulnerability [CVE-2023-41319](https://github.com/ethyca/fides/security/advisories/GHSA-p6p2-qq95-vq5h)

## [2.18.0](https://github.com/ethyca/fides/compare/2.17.0...2.18.0)

### Added

- Additional consent reporting calls from `fides-js` [#3845](https://github.com/ethyca/fides/pull/3845)
- Additional consent reporting calls from privacy center [#3847](https://github.com/ethyca/fides/pull/3847)
- Access support for Recurly [#3595](https://github.com/ethyca/fides/pull/3595)
- HTTP Logging for the Privacy Center [#3783](https://github.com/ethyca/fides/pull/3783)
- UI support for OAuth2 authorization flow [#3819](https://github.com/ethyca/fides/pull/3819)
- Changes in the `data` directory now trigger a server reload (for local development) [#3874](https://github.com/ethyca/fides/pull/3874)

### Fixed
- Fix datamap zoom for low system counts [#3835](https://github.com/ethyca/fides/pull/3835)
- Fixed connector forms with external dataset reference fields [#3873](https://github.com/ethyca/fides/pull/3873)
- Fix ability to make server side API calls from privacy-center [#3895](https://github.com/ethyca/fides/pull/3895)

### Changed

- Simplified the file structure for HTML DSR packages [#3848](https://github.com/ethyca/fides/pull/3848)
- Simplified the database health check to improve `/health` performance [#3884](https://github.com/ethyca/fides/pull/3884)
- Changed max width of form components in "system information" form tab [#3864](https://github.com/ethyca/fides/pull/3864)
- Remove manual system selection screen [#3865](https://github.com/ethyca/fides/pull/3865)
- System and integration identifiers are now auto-generated [#3868](https://github.com/ethyca/fides/pull/3868)

## [2.17.0](https://github.com/ethyca/fides/compare/2.16.0...2.17.0)

### Added

- Tab component for `fides-js` [#3782](https://github.com/ethyca/fides/pull/3782)
- Added toast for successfully linking an existing integration to a system [#3826](https://github.com/ethyca/fides/pull/3826)
- Various other UI components for `fides-js` to support upcoming TCF modal [#3803](https://github.com/ethyca/fides/pull/3803)
- Allow items in taxonomy to be enabled or disabled [#3844](https://github.com/ethyca/fides/pull/3844)

### Developer Experience

- Changed where db-dependent routers were imported to avoid dependency issues [#3741](https://github.com/ethyca/fides/pull/3741)

### Changed

- Bumped supported Python versions to `3.10.12`, `3.9.17`, and `3.8.17` [#3733](https://github.com/ethyca/fides/pull/3733)
- Logging Updates [#3758](https://github.com/ethyca/fides/pull/3758)
- Add polyfill service to fides-js route [#3759](https://github.com/ethyca/fides/pull/3759)
- Show/hide integration values [#3775](https://github.com/ethyca/fides/pull/3775)
- Sort system cards alphabetically by name on "View systems" page [#3781](https://github.com/ethyca/fides/pull/3781)
- Update admin ui to use new integration delete route [#3785](https://github.com/ethyca/fides/pull/3785)
- Pinned `pymssql` and `cython` dependencies to avoid build issues on ARM machines [#3829](https://github.com/ethyca/fides/pull/3829)

### Removed

- Removed "Custom field(s) successfully saved" toast [#3779](https://github.com/ethyca/fides/pull/3779)

### Added

- Record when consent is served [#3777](https://github.com/ethyca/fides/pull/3777)
- Add an `active` property to taxonomy elements [#3784](https://github.com/ethyca/fides/pull/3784)
- Erasure support for Heap [#3599](https://github.com/ethyca/fides/pull/3599)

### Fixed
- Privacy notice UI's list of possible regions now matches the backend's list [#3787](https://github.com/ethyca/fides/pull/3787)
- Admin UI "property does not existing" build issue [#3831](https://github.com/ethyca/fides/pull/3831)
- Flagging sensitive inputs as passwords to mask values during entry [#3843](https://github.com/ethyca/fides/pull/3843)

## [2.16.0](https://github.com/ethyca/fides/compare/2.15.1...2.16.0)

### Added

- Empty state for when there are no relevant privacy notices in the privacy center [#3640](https://github.com/ethyca/fides/pull/3640)
- GPC indicators in fides-js banner and modal [#3673](https://github.com/ethyca/fides/pull/3673)
- Include `data_use` and `data_category` metadata in `upload` of access results [#3674](https://github.com/ethyca/fides/pull/3674)
- Add enable/disable toggle to integration tab [#3593] (https://github.com/ethyca/fides/pull/3593)

### Fixed

- Render linebreaks in the Fides.js overlay descriptions, etc. [#3665](https://github.com/ethyca/fides/pull/3665)
- Broken link to Fides docs site on the About Fides page in Admin UI [#3643](https://github.com/ethyca/fides/pull/3643)
- Add Systems Applicable Filter to Privacy Experience List [#3654](https://github.com/ethyca/fides/pull/3654)
- Privacy center and fides-js now pass in `Unescape-Safestr` as a header so that special characters can be rendered properly [#3706](https://github.com/ethyca/fides/pull/3706)
- Fixed ValidationError for saving PrivacyPreferences [#3719](https://github.com/ethyca/fides/pull/3719)
- Fixed issue preventing ConnectionConfigs with duplicate names from saving [#3770](https://github.com/ethyca/fides/pull/3770)
- Fixed creating and editing manual integrations [#3772](https://github.com/ethyca/fides/pull/3772)
- Fix lingering integration artifacts by cascading deletes from System [#3771](https://github.com/ethyca/fides/pull/3771)

### Developer Experience

- Reorganized some `api.api.v1` code to avoid circular dependencies on `quickstart` [#3692](https://github.com/ethyca/fides/pull/3692)
- Treat underscores as special characters in user passwords [#3717](https://github.com/ethyca/fides/pull/3717)
- Allow Privacy Notices banner and modal to scroll as needed [#3713](https://github.com/ethyca/fides/pull/3713)
- Make malicious url test more robust to environmental differences [#3748](https://github.com/ethyca/fides/pull/3748)
- Ignore type checker on click decorators to bypass known issue with `click` version `8.1.4` [#3746](https://github.com/ethyca/fides/pull/3746)

### Changed

- Moved GPC preferences slightly earlier in Fides.js lifecycle [#3561](https://github.com/ethyca/fides/pull/3561)
- Changed results from clicking "Test connection" to be a toast instead of statically displayed on the page [#3700](https://github.com/ethyca/fides/pull/3700)
- Moved "management" tab from nav into settings icon in top right [#3701](https://github.com/ethyca/fides/pull/3701)
- Remove name and description fields from integration form [#3684](https://github.com/ethyca/fides/pull/3684)
- Update EU PrivacyNoticeRegion codes and allow experience filtering to drop back to country filtering if region not found [#3630](https://github.com/ethyca/fides/pull/3630)
- Fields with default fields are now flagged as required in the front-end [#3694](https://github.com/ethyca/fides/pull/3694)
- In "view systems", system cards can now be clicked and link to that system's `configure/[id]` page [#3734](https://github.com/ethyca/fides/pull/3734)
- Enable privacy notice and privacy experience feature flags by default [#3773](https://github.com/ethyca/fides/pull/3773)

### Security
- Resolve Zip bomb file upload vulnerability [CVE-2023-37480](https://github.com/ethyca/fides/security/advisories/GHSA-g95c-2jgm-hqc6)
- Resolve SVG bomb (billion laughs) file upload vulnerability [CVE-2023-37481](https://github.com/ethyca/fides/security/advisories/GHSA-3rw2-wfc8-wmj5)

## [2.15.1](https://github.com/ethyca/fides/compare/2.15.0...2.15.1)

### Added
- Set `sslmode` to `prefer` if connecting to Redshift via ssh [#3685](https://github.com/ethyca/fides/pull/3685)

### Changed
- Privacy center action cards are now able to expand to accommodate longer text [#3669](https://github.com/ethyca/fides/pull/3669)
- Update integration endpoint permissions [#3707](https://github.com/ethyca/fides/pull/3707)

### Fixed
- Handle names with a double underscore when processing access and erasure requests [#3688](https://github.com/ethyca/fides/pull/3688)
- Allow Privacy Notices banner and modal to scroll as needed [#3713](https://github.com/ethyca/fides/pull/3713)

### Security
- Resolve path traversal vulnerability in webserver API [CVE-2023-36827](https://github.com/ethyca/fides/security/advisories/GHSA-r25m-cr6v-p9hq)

## [2.15.0](https://github.com/ethyca/fides/compare/2.14.1...2.15.0)

### Added

- Privacy center can now render its consent values based on Privacy Notices and Privacy Experiences [#3411](https://github.com/ethyca/fides/pull/3411)
- Add Google Tag Manager and Privacy Center ENV vars to sample app [#2949](https://github.com/ethyca/fides/pull/2949)
- Add `notice_key` field to Privacy Notice UI form [#3403](https://github.com/ethyca/fides/pull/3403)
- Add `identity` query param to the consent reporting API view [#3418](https://github.com/ethyca/fides/pull/3418)
- Use `rollup-plugin-postcss` to bundle and optimize the `fides.js` components CSS [#3411](https://github.com/ethyca/fides/pull/3411)
- Dispatch Fides.js lifecycle events on window (FidesInitialized, FidesUpdated) and cross-publish to Fides.gtm() integration [#3411](https://github.com/ethyca/fides/pull/3411)
- Added the ability to use custom CAs with Redis via TLS [#3451](https://github.com/ethyca/fides/pull/3451)
- Add default experience configs on startup [#3449](https://github.com/ethyca/fides/pull/3449)
- Load default privacy notices on startup [#3401](https://github.com/ethyca/fides/pull/3401)
- Add ability for users to pass in additional parameters for application database connection [#3450](https://github.com/ethyca/fides/pull/3450)
- Load default privacy notices on startup [#3401](https://github.com/ethyca/fides/pull/3401/files)
- Add ability for `fides-js` to make API calls to Fides [#3411](https://github.com/ethyca/fides/pull/3411)
- `fides-js` banner is now responsive across different viewport widths [#3411](https://github.com/ethyca/fides/pull/3411)
- Add ability to close `fides-js` banner and modal via a button or ESC [#3411](https://github.com/ethyca/fides/pull/3411)
- Add ability to open the `fides-js` modal from a link on the host site [#3411](https://github.com/ethyca/fides/pull/3411)
- GPC preferences are automatically applied via `fides-js` [#3411](https://github.com/ethyca/fides/pull/3411)
- Add new dataset route that has additional filters [#3558](https://github.com/ethyca/fides/pull/3558)
- Update dataset dropdown to use new api filter [#3565](https://github.com/ethyca/fides/pull/3565)
- Filter out saas datasets from the rest of the UI [#3568](https://github.com/ethyca/fides/pull/3568)
- Included optional env vars to have postgres or Redshift connected via bastion host [#3374](https://github.com/ethyca/fides/pull/3374/)
- Support for acknowledge button for notice-only Privacy Notices and to disable toggling them off [#3546](https://github.com/ethyca/fides/pull/3546)
- HTML format for privacy request storage destinations [#3427](https://github.com/ethyca/fides/pull/3427)
- Persistent message showing result and timestamp of last integration test to "Integrations" tab in system view [#3628](https://github.com/ethyca/fides/pull/3628)
- Access and erasure support for SurveyMonkey [#3590](https://github.com/ethyca/fides/pull/3590)
- New Cookies Table for storing cookies associated with systems and privacy declarations [#3572](https://github.com/ethyca/fides/pull/3572)
- `fides-js` and privacy center now delete cookies associated with notices that were opted out of [#3569](https://github.com/ethyca/fides/pull/3569)
- Cookie input field on system data use tab [#3571](https://github.com/ethyca/fides/pull/3571)

### Fixed

- Fix sample app `DATABASE_*` ENV vars for backwards compatibility [#3406](https://github.com/ethyca/fides/pull/3406)
- Fix overlay rendering issue by finding/creating a dedicated parent element for Preact [#3397](https://github.com/ethyca/fides/pull/3397)
- Fix the sample app privacy center link to be configurable [#3409](https://github.com/ethyca/fides/pull/3409)
- Fix CLI output showing a version warning for Snowflake [#3434](https://github.com/ethyca/fides/pull/3434)
- Flaky custom field Cypress test on systems page [#3408](https://github.com/ethyca/fides/pull/3408)
- Fix NextJS errors & warnings for Cookie House sample app [#3411](https://github.com/ethyca/fides/pull/3411)
- Fix bug where `fides-js` toggles were not reflecting changes from rejecting or accepting all notices [#3522](https://github.com/ethyca/fides/pull/3522)
- Remove the `fides-js` banner from tab order when it is hidden and move the overlay components to the top of the tab order. [#3510](https://github.com/ethyca/fides/pull/3510)
- Fix bug where `fides-js` toggle states did not always initialize properly [#3597](https://github.com/ethyca/fides/pull/3597)
- Fix race condition with consent modal link rendering [#3521](https://github.com/ethyca/fides/pull/3521)
- Hide custom fields section when there are no custom fields created [#3554](https://github.com/ethyca/fides/pull/3554)
- Disable connector dropdown in integration tab on save [#3552](https://github.com/ethyca/fides/pull/3552)
- Handles an edge case for non-existent identities with the Kustomer API [#3513](https://github.com/ethyca/fides/pull/3513)
- remove the configure privacy request tile from the home screen [#3555](https://github.com/ethyca/fides/pull/3555)
- Updated Privacy Experience Safe Strings Serialization [#3600](https://github.com/ethyca/fides/pull/3600/)
- Only create default experience configs on startup, not update [#3605](https://github.com/ethyca/fides/pull/3605)
- Update to latest asyncpg dependency to avoid build error [#3614](https://github.com/ethyca/fides/pull/3614)
- Fix bug where editing a data use on a system could delete existing data uses [#3627](https://github.com/ethyca/fides/pull/3627)
- Restrict Privacy Center debug logging to development-only [#3638](https://github.com/ethyca/fides/pull/3638)
- Fix bug where linking an integration would not update the tab when creating a new system [#3662](https://github.com/ethyca/fides/pull/3662)
- Fix dataset yaml not properly reflecting the dataset in the dropdown of system integrations tab [#3666](https://github.com/ethyca/fides/pull/3666)
- Fix privacy notices not being able to be edited via the UI after the addition of the `cookies` field [#3670](https://github.com/ethyca/fides/pull/3670)
- Add a transform in the case of `null` name fields in privacy declarations for the data use forms [#3683](https://github.com/ethyca/fides/pull/3683)

### Changed

- Enabled Privacy Experience beta flag [#3364](https://github.com/ethyca/fides/pull/3364)
- Reorganize CLI Command Source Files [#3491](https://github.com/ethyca/fides/pull/3491)
- Removed ExperienceConfig.delivery_mechanism constraint [#3387](https://github.com/ethyca/fides/pull/3387)
- Updated privacy experience UI forms to reflect updated experience config fields [#3402](https://github.com/ethyca/fides/pull/3402)
- Use a venv in the Dockerfile for installing Python deps [#3452](https://github.com/ethyca/fides/pull/3452)
- Bump SlowAPI Version [#3456](https://github.com/ethyca/fides/pull/3456)
- Bump Psycopg2-binary Version [#3473](https://github.com/ethyca/fides/pull/3473)
- Reduced duplication between PrivacyExperience and PrivacyExperienceConfig [#3470](https://github.com/ethyca/fides/pull/3470)
- Update privacy centre email and phone validation to allow for both to be blank [#3432](https://github.com/ethyca/fides/pull/3432)
- Moved connection configuration into the system portal [#3407](https://github.com/ethyca/fides/pull/3407)
- Update `fideslang` to `1.4.1` to allow arbitrary nested metadata on `System`s and `Dataset`s `meta` property [#3463](https://github.com/ethyca/fides/pull/3463)
- Remove form validation to allow both email & phone inputs for consent requests [#3529](https://github.com/ethyca/fides/pull/3529)
- Removed dataset dropdown from saas connector configuration [#3563](https://github.com/ethyca/fides/pull/3563)
- Removed `pyodbc` in favor of `pymssql` for handling SQL Server connections [#3435](https://github.com/ethyca/fides/pull/3435)
- Only create a PrivacyRequest when saving consent if at least one notice has system-wide enforcement [#3626](https://github.com/ethyca/fides/pull/3626)
- Increased the character limit for the `SafeStr` type from 500 to 32000 [#3647](https://github.com/ethyca/fides/pull/3647)
- Changed "connection" to "integration" on system view and edit pages [#3659](https://github.com/ethyca/fides/pull/3659)

### Developer Experience

- Add ability to pass ENV vars to both privacy center and sample app during `fides deploy` via `.env` [#2949](https://github.com/ethyca/fides/pull/2949)
- Handle an edge case when generating tags that finds them out of sequence [#3405](https://github.com/ethyca/fides/pull/3405)
- Add support for pushing `prerelease` and `rc` tagged images to Dockerhub [#3474](https://github.com/ethyca/fides/pull/3474)
- Optimize GitHub workflows used for docker image publishing [#3526](https://github.com/ethyca/fides/pull/3526)

### Removed

- Removed the deprecated `system_dependencies` from `System` resources, migrating to `egress` [#3285](https://github.com/ethyca/fides/pull/3285)

### Docs

- Updated developer docs for ARM platform users related to `pymssql` [#3615](https://github.com/ethyca/fides/pull/3615)

## [2.14.1](https://github.com/ethyca/fides/compare/2.14.0...2.14.1)

### Added

- Add `identity` query param to the consent reporting API view [#3418](https://github.com/ethyca/fides/pull/3418)
- Add privacy centre button text customisations [#3432](https://github.com/ethyca/fides/pull/3432)
- Add privacy centre favicon customisation [#3432](https://github.com/ethyca/fides/pull/3432)

### Changed

- Update privacy centre email and phone validation to allow for both to be blank [#3432](https://github.com/ethyca/fides/pull/3432)

## [2.14.0](https://github.com/ethyca/fides/compare/2.13.0...2.14.0)

### Added

- Add an automated test to check for `/fides-consent.js` backwards compatibility [#3289](https://github.com/ethyca/fides/pull/3289)
- Add infrastructure for "overlay" consent components (Preact, CSS bundling, etc.) and initial version of consent banner [#3191](https://github.com/ethyca/fides/pull/3191)
- Add the modal component of the "overlay" consent components [#3291](https://github.com/ethyca/fides/pull/3291)
- Added an `automigrate` database setting [#3220](https://github.com/ethyca/fides/pull/3220)
- Track Privacy Experience with Privacy Preferences [#3311](https://github.com/ethyca/fides/pull/3311)
- Add ability for `fides-js` to fetch its own geolocation [#3356](https://github.com/ethyca/fides/pull/3356)
- Add ability to select different locations in the "Cookie House" sample app [#3362](https://github.com/ethyca/fides/pull/3362)
- Added optional logging of resource changes on the server [#3331](https://github.com/ethyca/fides/pull/3331)

### Fixed

- Maintain casing differences within Snowflake datasets for proper DSR execution [#3245](https://github.com/ethyca/fides/pull/3245)
- Handle DynamoDB edge case where no attributes are defined [#3299](https://github.com/ethyca/fides/pull/3299)
- Support pseudonymous consent requests with `fides_user_device_id` for the new consent workflow [#3203](https://github.com/ethyca/fides/pull/3203)
- Fides user device id filter to GET Privacy Experience List endpoint to stash user preferences on embedded notices [#3302](https://github.com/ethyca/fides/pull/3302)
- Support for data categories on manual webhook fields [#3330](https://github.com/ethyca/fides/pull/3330)
- Added config-driven rendering to consent components [#3316](https://github.com/ethyca/fides/pull/3316)
- Pin `typing_extensions` dependency to `4.5.0` to work around a pydantic bug [#3357](https://github.com/ethyca/fides/pull/3357)

### Changed

- Explicitly escape/unescape certain fields instead of using SafeStr [#3144](https://github.com/ethyca/fides/pull/3144)
- Updated DynamoDB icon [#3296](https://github.com/ethyca/fides/pull/3296)
- Increased default page size for the connection type endpoint to 100 [#3298](https://github.com/ethyca/fides/pull/3298)
- Data model around PrivacyExperiences to better keep Privacy Notices and Experiences in sync [#3292](https://github.com/ethyca/fides/pull/3292)
- UI calls to support new PrivacyExperiences data model [#3313](https://github.com/ethyca/fides/pull/3313)
- Ensure email connectors respect the `notifications.notification_service_type` app config property if set [#3355](https://github.com/ethyca/fides/pull/3355)
- Rework Delighted connector so the `survey_response` endpoint depends on the `person` endpoint [3385](https://github.com/ethyca/fides/pull/3385)
- Remove logging within the Celery creation function [#3303](https://github.com/ethyca/fides/pull/3303)
- Update how generic endpoint generation works [#3304](https://github.com/ethyca/fides/pull/3304)
- Restrict strack-trace logging when not in Dev mode [#3081](https://github.com/ethyca/fides/pull/3081)
- Refactor CSS variables for `fides-js` to match brandable color palette [#3321](https://github.com/ethyca/fides/pull/3321)
- Moved all of the dirs from `fides.api.ops` into `fides.api` [#3318](https://github.com/ethyca/fides/pull/3318)
- Put global settings for fides.js on privacy center settings [#3333](https://github.com/ethyca/fides/pull/3333)
- Changed `fides db migrate` to `fides db upgrade` [#3342](https://github.com/ethyca/fides/pull/3342)
- Add required notice key to privacy notices [#3337](https://github.com/ethyca/fides/pull/3337)
- Make Privacy Experience List public, and separate public endpoint rate limiting [#3339](https://github.com/ethyca/fides/pull/3339)

### Developer Experience

- Add dispatch event when publishing a non-prod tag [#3317](https://github.com/ethyca/fides/pull/3317)
- Add OpenAPI (Swagger) documentation for Fides Privacy Center API endpoints (/fides.js) [#3341](https://github.com/ethyca/fides/pull/3341)

### Removed

- Remove `fides export` command and backing code [#3256](https://github.com/ethyca/fides/pull/3256)

## [2.13.0](https://github.com/ethyca/fides/compare/2.12.1...2.13.0)

### Added

- Connector for DynamoDB [#2998](https://github.com/ethyca/fides/pull/2998)
- Access and erasure support for Amplitude [#2569](https://github.com/ethyca/fides/pull/2569)
- Access and erasure support for Gorgias [#2444](https://github.com/ethyca/fides/pull/2444)
- Privacy Experience Bulk Create, Bulk Update, and Detail Endpoints [#3185](https://github.com/ethyca/fides/pull/3185)
- Initial privacy experience UI [#3186](https://github.com/ethyca/fides/pull/3186)
- A JavaScript modal to copy a script tag for `fides.js` [#3238](https://github.com/ethyca/fides/pull/3238)
- Access and erasure support for OneSignal [#3199](https://github.com/ethyca/fides/pull/3199)
- Add the ability to "inject" location into `/fides.js` bundles and cache responses for one hour [#3272](https://github.com/ethyca/fides/pull/3272)
- Prevent column sorts from resetting when data changes [#3290](https://github.com/ethyca/fides/pull/3290)

### Changed

- Merge instances of RTK `createApi` into one instance for better cache invalidation [#3059](https://github.com/ethyca/fides/pull/3059)
- Update custom field definition uniqueness to be case insensitive name per resource type [#3215](https://github.com/ethyca/fides/pull/3215)
- Restrict where privacy notices of certain consent mechanisms must be displayed [#3195](https://github.com/ethyca/fides/pull/3195)
- Merged the `lib` submodule into the `api.ops` submodule [#3134](https://github.com/ethyca/fides/pull/3134)
- Merged duplicate privacy declaration components [#3254](https://github.com/ethyca/fides/pull/3254)
- Refactor client applications into a monorepo with turborepo, extract fides-js into a standalone package, and improve privacy-center to load configuration at runtime [#3105](https://github.com/ethyca/fides/pull/3105)

### Fixed

- Prevent ability to unintentionally show "default" Privacy Center configuration, styles, etc. [#3242](https://github.com/ethyca/fides/pull/3242)
- Fix broken links to docs site pages in Admin UI [#3232](https://github.com/ethyca/fides/pull/3232)
- Repoint legacy docs site links to the new and improved docs site [#3167](https://github.com/ethyca/fides/pull/3167)
- Fix Cookie House Privacy Center styles for fides deploy [#3283](https://github.com/ethyca/fides/pull/3283)
- Maintain casing differences within Snowflake datasets for proper DSR execution [#3245](https://github.com/ethyca/fides/pull/3245)

### Developer Experience

- Use prettier to format _all_ source files in client packages [#3240](https://github.com/ethyca/fides/pull/3240)

### Deprecated

- Deprecate `fides export` CLI command as it is moving to `fidesplus` [#3264](https://github.com/ethyca/fides/pull/3264)

## [2.12.1](https://github.com/ethyca/fides/compare/2.12.0...2.12.1)

### Changed

- Updated how Docker version checks are handled and added an escape-hatch [#3218](https://github.com/ethyca/fides/pull/3218)

### Fixed

- Datamap export mitigation for deleted taxonomy elements referenced by declarations [#3214](https://github.com/ethyca/fides/pull/3214)
- Update datamap columns each time the page is visited [#3211](https://github.com/ethyca/fides/pull/3211)
- Ensure inactive custom fields are not returned for datamap response [#3223](https://github.com/ethyca/fides/pull/3223)

## [2.12.0](https://github.com/ethyca/fides/compare/2.11.0...2.12.0)

### Added

- Access and erasure support for Aircall [#2589](https://github.com/ethyca/fides/pull/2589)
- Access and erasure support for Klaviyo [#2501](https://github.com/ethyca/fides/pull/2501)
- Page to edit or add privacy notices [#3058](https://github.com/ethyca/fides/pull/3058)
- Side navigation bar can now also have children navigation links [#3099](https://github.com/ethyca/fides/pull/3099)
- Endpoints for consent reporting [#3095](https://github.com/ethyca/fides/pull/3095)
- Added manage custom fields page behind feature flag [#3089](https://github.com/ethyca/fides/pull/3089)
- Custom fields table [#3097](https://github.com/ethyca/fides/pull/3097)
- Custom fields form modal [#3165](https://github.com/ethyca/fides/pull/3165)
- Endpoints to save the new-style Privacy Preferences with respect to a fides user device id [#3132](https://github.com/ethyca/fides/pull/3132)
- Support `privacy_declaration` as a resource type for custom fields [#3149](https://github.com/ethyca/fides/pull/3149)
- Expose `id` field of embedded `privacy_declarations` on `system` API responses [#3157](https://github.com/ethyca/fides/pull/3157)
- Access and erasure support for Unbounce [#2697](https://github.com/ethyca/fides/pull/2697)
- Support pseudonymous consent requests with `fides_user_device_id` [#3158](https://github.com/ethyca/fides/pull/3158)
- Update `fides_consent` cookie format [#3158](https://github.com/ethyca/fides/pull/3158)
- Add custom fields to the data use declaration form [#3197](https://github.com/ethyca/fides/pull/3197)
- Added fides user device id as a ProvidedIdentityType [#3131](https://github.com/ethyca/fides/pull/3131)

### Changed

- The `cursor` pagination strategy now also searches for data outside of the `data_path` when determining the cursor value [#3068](https://github.com/ethyca/fides/pull/3068)
- Moved Privacy Declarations associated with Systems to their own DB table [#3098](https://github.com/ethyca/fides/pull/3098)
- More tests on data use validation for privacy notices within the same region [#3156](https://github.com/ethyca/fides/pull/3156)
- Improvements to export code for bugfixes and privacy declaration custom field support [#3184](https://github.com/ethyca/fides/pull/3184)
- Enabled privacy notice feature flag [#3192](https://github.com/ethyca/fides/pull/3192)
- Updated TS types - particularly with new privacy notices [#3054](https://github.com/ethyca/fides/pull/3054)
- Make name not required on privacy declaration [#3150](https://github.com/ethyca/fides/pull/3150)
- Let Rule Targets allow for custom data categories [#3147](https://github.com/ethyca/fides/pull/3147)

### Removed

- Removed the warning about access control migration [#3055](https://github.com/ethyca/fides/pull/3055)
- Remove `customFields` feature flag [#3080](https://github.com/ethyca/fides/pull/3080)
- Remove notification banner from the home page [#3088](https://github.com/ethyca/fides/pull/3088)

### Fixed

- Fix a typo in the Admin UI [#3166](https://github.com/ethyca/fides/pull/3166)
- The `--local` flag is now respected for the `scan dataset db` command [#3096](https://github.com/ethyca/fides/pull/3096)
- Fixing issue where connectors with external dataset references would fail to save [#3142](https://github.com/ethyca/fides/pull/3142)
- Ensure privacy declaration IDs are stable across updates through system API [#3188](https://github.com/ethyca/fides/pull/3188)
- Fixed unit tests for saas connector type endpoints now that we have >50 [#3101](https://github.com/ethyca/fides/pull/3101)
- Fixed nox docs link [#3121](https://github.com/ethyca/fides/pull/3121/files)

### Developer Experience

- Update fides deploy to use a new database.load_samples setting to initialize sample Systems, Datasets, and Connections for testing [#3102](https://github.com/ethyca/fides/pull/3102)
- Remove support for automatically configuring messaging (Mailgun) & storage (S3) using `.env` with `nox -s "fides_env(test)"` [#3102](https://github.com/ethyca/fides/pull/3102)
- Add smoke tests for consent management [#3158](https://github.com/ethyca/fides/pull/3158)
- Added nox command that opens dev docs [#3082](https://github.com/ethyca/fides/pull/3082)

## [2.11.0](https://github.com/ethyca/fides/compare/2.10.0...2.11.0)

### Added

- Access support for Shippo [#2484](https://github.com/ethyca/fides/pull/2484)
- Feature flags can be set such that they cannot be modified by the user [#2966](https://github.com/ethyca/fides/pull/2966)
- Added the datamap UI to make it open source [#2988](https://github.com/ethyca/fides/pull/2988)
- Introduced a `FixedLayout` component (from the datamap UI) for pages that need to be a fixed height and scroll within [#2992](https://github.com/ethyca/fides/pull/2992)
- Added preliminary privacy notice page [#2995](https://github.com/ethyca/fides/pull/2995)
- Table for privacy notices [#3001](https://github.com/ethyca/fides/pull/3001)
- Added connector template endpoint [#2946](https://github.com/ethyca/fides/pull/2946)
- Query params on connection type endpoint to filter by supported action type [#2996](https://github.com/ethyca/fides/pull/2996)
- Scope restrictions for privacy notice table in the UI [#3007](https://github.com/ethyca/fides/pull/3007)
- Toggle for enabling/disabling privacy notices in the UI [#3010](https://github.com/ethyca/fides/pull/3010)
- Add endpoint to retrieve privacy notices grouped by their associated data uses [#2956](https://github.com/ethyca/fides/pull/2956)
- Support for uploading custom connector templates via the UI [#2997](https://github.com/ethyca/fides/pull/2997)
- Add a backwards-compatible workflow for saving and propagating consent preferences with respect to Privacy Notices [#3016](https://github.com/ethyca/fides/pull/3016)
- Empty state for privacy notices [#3027](https://github.com/ethyca/fides/pull/3027)
- Added Data flow modal [#3008](https://github.com/ethyca/fides/pull/3008)
- Update datamap table export [#3038](https://github.com/ethyca/fides/pull/3038)
- Added more advanced privacy center styling [#2943](https://github.com/ethyca/fides/pull/2943)
- Backend privacy experiences foundation [#3146](https://github.com/ethyca/fides/pull/3146)

### Changed

- Set `privacyDeclarationDeprecatedFields` flags to false and set `userCannotModify` to true [2987](https://github.com/ethyca/fides/pull/2987)
- Restored `nav-config` back to the admin-ui [#2990](https://github.com/ethyca/fides/pull/2990)
- Bumped supported Python versions to 3.10.11, 3.9.16, and 3.8.14 [#2936](https://github.com/ethyca/fides/pull/2936)
- Modify privacy center default config to only request email identities, and add validation preventing requesting both email & phone identities [#2539](https://github.com/ethyca/fides/pull/2539)
- SaaS connector icons are now dynamically loaded from the connector templates [#3018](https://github.com/ethyca/fides/pull/3018)
- Updated consentmechanism Enum to rename "necessary" to "notice_only" [#3048](https://github.com/ethyca/fides/pull/3048)
- Updated test data for Mongo, CLI [#3011](https://github.com/ethyca/fides/pull/3011)
- Updated the check for if a user can assign owner roles to be scope-based instead of role-based [#2964](https://github.com/ethyca/fides/pull/2964)
- Replaced menu in user management table with delete icon [#2958](https://github.com/ethyca/fides/pull/2958)
- Added extra fields to webhook payloads [#2830](https://github.com/ethyca/fides/pull/2830)

### Removed

- Removed interzone navigation logic now that the datamap UI and admin UI are one app [#2990](https://github.com/ethyca/fides/pull/2990)
- Remove the `unknown` state for generated datasets displaying on fidesplus [#2957](https://github.com/ethyca/fides/pull/2957)
- Removed datamap export API [#2999](https://github.com/ethyca/fides/pull/2999)

### Developer Experience

- Nox commands for git tagging to support feature branch builds [#2979](https://github.com/ethyca/fides/pull/2979)
- Changed test environment (`nox -s fides_env`) to run `fides deploy` for local testing [#3071](https://github.com/ethyca/fides/pull/3017)
- Publish git-tag specific docker images [#3050](https://github.com/ethyca/fides/pull/3050)

## [2.10.0](https://github.com/ethyca/fides/compare/2.9.2...2.10.0)

### Added

- Allow users to configure their username and password via the config file [#2884](https://github.com/ethyca/fides/pull/2884)
- Add authentication to the `masking` endpoints as well as accompanying scopes [#2909](https://github.com/ethyca/fides/pull/2909)
- Add an Organization Management page (beta) [#2908](https://github.com/ethyca/fides/pull/2908)
- Adds assigned systems to user management table [#2922](https://github.com/ethyca/fides/pull/2922)
- APIs to support Privacy Notice management (create, read, update) [#2928](https://github.com/ethyca/fides/pull/2928)

### Changed

- Improved standard layout for large width screens and polished misc. pages [#2869](https://github.com/ethyca/fides/pull/2869)
- Changed UI paths in the admin-ui [#2869](https://github.com/ethyca/fides/pull/2892)
  - `/add-systems/new` --> `/add-systems/manual`
  - `/system` --> `/systems`
- Added individual ID routes for systems [#2902](https://github.com/ethyca/fides/pull/2902)
- Deprecated adding scopes to users directly; you can only add roles. [#2848](https://github.com/ethyca/fides/pull/2848/files)
- Changed About Fides page to say "Fides Core Version:" over "Version". [#2899](https://github.com/ethyca/fides/pull/2899)
- Polish Admin UI header & navigation [#2897](https://github.com/ethyca/fides/pull/2897)
- Give new users a "viewer" role by default [#2900](https://github.com/ethyca/fides/pull/2900)
- Tie together save states for user permissions and systems [#2913](https://github.com/ethyca/fides/pull/2913)
- Removing payment types from Stripe connector params [#2915](https://github.com/ethyca/fides/pull/2915)
- Viewer role can now access a restricted version of the user management page [#2933](https://github.com/ethyca/fides/pull/2933)
- Change Privacy Center email placeholder text [#2935](https://github.com/ethyca/fides/pull/2935)
- Restricted setting Approvers as System Managers [#2891](https://github.com/ethyca/fides/pull/2891)
- Adds confirmation modal when downgrading user to "approver" role via Admin UI [#2924](https://github.com/ethyca/fides/pull/2924)
- Changed the toast message for new users to include access control info [#2939](https://github.com/ethyca/fides/pull/2939)
- Add Data Stewards to datamap export [#2962](https://github.com/ethyca/fides/pull/2962)

### Fixed

- Restricted Contributors from being able to create Owners [#2888](https://github.com/ethyca/fides/pull/2888)
- Allow for dynamic aspect ratio for logo on Privacy Center 404 [#2895](https://github.com/ethyca/fides/pull/2895)
- Allow for dynamic aspect ratio for logo on consent page [#2895](https://github.com/ethyca/fides/pull/2895)
- Align role dscription drawer of Admin UI with top nav: [#2932](https://github.com/ethyca/fides/pull/2932)
- Fixed error message when a user is assigned to be an approver without any systems [#2953](https://github.com/ethyca/fides/pull/2953)

### Developer Experience

- Update frontend npm packages (admin-ui, privacy-center, cypress-e2e) [#2921](https://github.com/ethyca/fides/pull/2921)

## [2.9.2](https://github.com/ethyca/fides/compare/2.9.1...2.9.2)

### Fixed

- Allow multiple data uses as long as their processing activity name is different [#2905](https://github.com/ethyca/fides/pull/2905)
- use HTML property, not text, when dispatching Mailchimp Transactional emails [#2901](https://github.com/ethyca/fides/pull/2901)
- Remove policy key from Privacy Center submission modal [#2912](https://github.com/ethyca/fides/pull/2912)

## [2.9.1](https://github.com/ethyca/fides/compare/2.9.0...2.9.1)

### Added

- Added Attentive erasure email connector [#2782](https://github.com/ethyca/fides/pull/2782)

### Changed

- Removed dataset based email connectors [#2782](https://github.com/ethyca/fides/pull/2782)
- Changed Auth0's authentication strategy from `bearer` to `oauth2_client_credentials` [#2820](https://github.com/ethyca/fides/pull/2820)
- renamed the privacy declarations field "Privacy declaration name (deprecated)" to "Processing Activity" [#711](https://github.com/ethyca/fidesplus/issues/711)

### Fixed

- Fixed issue where the scopes list passed into FidesUserPermission could get mutated with the total_scopes call [#2883](https://github.com/ethyca/fides/pull/2883)

### Removed

- removed the `privacyDeclarationDeprecatedFields` flag [#711](https://github.com/ethyca/fidesplus/issues/711)

## [2.9.0](https://github.com/ethyca/fides/compare/2.8.3...2.9.0)

### Added

- The ability to assign users as system managers for a specific system [#2714](https://github.com/ethyca/fides/pull/2714)
- New endpoints to add and remove users as system managers [#2726](https://github.com/ethyca/fides/pull/2726)
- Warning about access control migration to the UI [#2842](https://github.com/ethyca/fides/pull/2842)
- Adds Role Assignment UI [#2739](https://github.com/ethyca/fides/pull/2739)
- Add an automated migration to give users a `viewer` role [#2821](https://github.com/ethyca/fides/pull/2821)

### Changed

- Removed "progressive" navigation that would hide Admin UI tabs until Systems / Connections were configured [#2762](https://github.com/ethyca/fides/pull/2762)
- Added `system.privacy_declaration.name` to datamap response [#2831](https://github.com/ethyca/fides/pull/2831/files)

### Developer Experience

- Retired legacy `navV2` feature flag [#2762](https://github.com/ethyca/fides/pull/2762)
- Update Admin UI Layout to fill viewport height [#2812](https://github.com/ethyca/fides/pull/2812)

### Fixed

- Fixed issue where unsaved changes warning would always show up when running fidesplus [#2788](https://github.com/ethyca/fides/issues/2788)
- Fixed problem in datamap export with datasets that had been updated via SaaS instantiation [#2841](https://github.com/ethyca/fides/pull/2841)
- Fixed problem in datamap export with inconsistent custom field ordering [#2859](https://github.com/ethyca/fides/pull/2859)

## [2.8.3](https://github.com/ethyca/fides/compare/2.8.2...2.8.3)

### Added

- Serialise `bson.ObjectId` types in SAR data packages [#2785](https://github.com/ethyca/fides/pull/2785)

### Fixed

- Fixed issue where more than 1 populated custom fields removed a system from the datamap export [#2825](https://github.com/ethyca/fides/pull/2825)

## [2.8.2](https://github.com/ethyca/fides/compare/2.8.1...2.8.2)

### Fixed

- Resolved a bug that stopped custom fields populating the visual datamap [#2775](https://github.com/ethyca/fides/pull/2775)
- Patch appconfig migration to handle existing db record [#2780](https://github.com/ethyca/fides/pull/2780)

## [2.8.1](https://github.com/ethyca/fides/compare/2.8.0...2.8.1)

### Fixed

- Disabled hiding Admin UI based on user scopes [#2771](https://github.com/ethyca/fides/pull/2771)

## [2.8.0](https://github.com/ethyca/fides/compare/2.7.1...2.8.0)

### Added

- Add API support for messaging config properties [#2551](https://github.com/ethyca/fides/pull/2551)
- Access and erasure support for Kustomer [#2520](https://github.com/ethyca/fides/pull/2520)
- Added the `erase_after` field on collections to be able to set the order for erasures [#2619](https://github.com/ethyca/fides/pull/2619)
- Add a toggle to filter the system classification to only return those with classification data [#2700](https://github.com/ethyca/fides/pull/2700)
- Added backend role-based permissions [#2671](https://github.com/ethyca/fides/pull/2671)
- Access and erasure for Vend SaaS Connector [#1869](https://github.com/ethyca/fides/issues/1869)
- Added endpoints for storage and messaging config setup status [#2690](https://github.com/ethyca/fides/pull/2690)
- Access and erasure for Jira SaaS Connector [#1871](https://github.com/ethyca/fides/issues/1871)
- Access and erasure support for Delighted [#2244](https://github.com/ethyca/fides/pull/2244)
- Improve "Upload a new dataset YAML" [#1531](https://github.com/ethyca/fides/pull/2258)
- Input validation and sanitization for Privacy Request fields [#2655](https://github.com/ethyca/fides/pull/2655)
- Access and erasure support for Yotpo [#2708](https://github.com/ethyca/fides/pull/2708)
- Custom Field Library Tab [#527](https://github.com/ethyca/fides/pull/2693)
- Allow SendGrid template usage [#2728](https://github.com/ethyca/fides/pull/2728)
- Added ConnectorRunner to simplify SaaS connector testing [#1795](https://github.com/ethyca/fides/pull/1795)
- Adds support for Mailchimp Transactional as a messaging config [#2742](https://github.com/ethyca/fides/pull/2742)

### Changed

- Admin UI
  - Add flow for selecting system types when manually creating a system [#2530](https://github.com/ethyca/fides/pull/2530)
  - Updated forms for privacy declarations [#2648](https://github.com/ethyca/fides/pull/2648)
  - Delete flow for privacy declarations [#2664](https://github.com/ethyca/fides/pull/2664)
  - Add framework to have UI elements respect the user's scopes [#2682](https://github.com/ethyca/fides/pull/2682)
  - "Manual Webhook" has been renamed to "Manual Process". [#2717](https://github.com/ethyca/fides/pull/2717)
- Convert all config values to Pydantic `Field` objects [#2613](https://github.com/ethyca/fides/pull/2613)
- Add warning to 'fides deploy' when installed outside of a virtual environment [#2641](https://github.com/ethyca/fides/pull/2641)
- Redesigned the default/init config file to be auto-documented. Also updates the `fides init` logic and analytics consent logic [#2694](https://github.com/ethyca/fides/pull/2694)
- Change how config creation/import is handled across the application [#2622](https://github.com/ethyca/fides/pull/2622)
- Update the CLI aesthetics & docstrings [#2703](https://github.com/ethyca/fides/pull/2703)
- Updates Roles->Scopes Mapping [#2744](https://github.com/ethyca/fides/pull/2744)
- Return user scopes as an enum, as well as total scopes [#2741](https://github.com/ethyca/fides/pull/2741)
- Update `MessagingServiceType` enum to be lowercased throughout [#2746](https://github.com/ethyca/fides/pull/2746)

### Developer Experience

- Set the security environment of the fides dev setup to `prod` instead of `dev` [#2588](https://github.com/ethyca/fides/pull/2588)
- Removed unexpected default Redis password [#2666](https://github.com/ethyca/fides/pull/2666)
- Privacy Center
  - Typechecking and validation of the `config.json` will be checked for backwards-compatibility. [#2661](https://github.com/ethyca/fides/pull/2661)
- Combined conftest.py files [#2669](https://github.com/ethyca/fides/pull/2669)

### Fixed

- Fix support for "redis.user" setting when authenticating to the Redis cache [#2666](https://github.com/ethyca/fides/pull/2666)
- Fix error with the classify dataset feature flag not writing the dataset to the server [#2675](https://github.com/ethyca/fides/pull/2675)
- Allow string dates to stay strings in cache decoding [#2695](https://github.com/ethyca/fides/pull/2695)
- Admin UI
  - Remove Identifiability (Data Qualifier) from taxonomy editor [2684](https://github.com/ethyca/fides/pull/2684)
- FE: Custom field selections binding issue on Taxonomy tabs [#2659](https://github.com/ethyca/fides/pull/2693/)
- Fix Privacy Request Status when submitting a consent request when identity verification is required [#2736](https://github.com/ethyca/fides/pull/2736)

## [2.7.1](https://github.com/ethyca/fides/compare/2.7.0...2.7.1)

- Fix error with the classify dataset feature flag not writing the dataset to the server [#2675](https://github.com/ethyca/fides/pull/2675)

## [2.7.0](https://github.com/ethyca/fides/compare/2.6.6...2.7.0)

- Fides API

  - Access and erasure support for Braintree [#2223](https://github.com/ethyca/fides/pull/2223)
  - Added route to send a test message [#2585](https://github.com/ethyca/fides/pull/2585)
  - Add default storage configuration functionality and associated APIs [#2438](https://github.com/ethyca/fides/pull/2438)

- Admin UI

  - Custom Metadata [#2536](https://github.com/ethyca/fides/pull/2536)
    - Create Custom Lists
    - Create Custom Field Definition
    - Create custom fields from a the taxonomy editor
    - Provide a custom field value in a resource
    - Bulk edit custom field values [#2612](https://github.com/ethyca/fides/issues/2612)
    - Custom metadata UI Polish [#2624](https://github.com/ethyca/fides/pull/2625)

- Privacy Center

  - The consent config default value can depend on whether Global Privacy Control is enabled. [#2341](https://github.com/ethyca/fides/pull/2341)
  - When GPC is enabled, the UI indicates which data uses are opted out by default. [#2596](https://github.com/ethyca/fides/pull/2596)
  - `inspectForBrowserIdentities` now also looks for `ljt_readerID`. [#2543](https://github.com/ethyca/fides/pull/2543)

### Added

- Added new Wunderkind Consent Saas Connector [#2600](https://github.com/ethyca/fides/pull/2600)
- Added new Sovrn Email Consent Connector [#2543](https://github.com/ethyca/fides/pull/2543/)
- Log Fides version at startup [#2566](https://github.com/ethyca/fides/pull/2566)

### Changed

- Update Admin UI to show all action types (access, erasure, consent, update) [#2523](https://github.com/ethyca/fides/pull/2523)
- Removes legacy `verify_oauth_client` function [#2527](https://github.com/ethyca/fides/pull/2527)
- Updated the UI for adding systems to a new design [#2490](https://github.com/ethyca/fides/pull/2490)
- Minor logging improvements [#2566](https://github.com/ethyca/fides/pull/2566)
- Various form components now take a `stacked` or `inline` variant [#2542](https://github.com/ethyca/fides/pull/2542)
- UX fixes for user management [#2537](https://github.com/ethyca/fides/pull/2537)
- Updating Firebase Auth connector to mask the user with a delete instead of an update [#2602](https://github.com/ethyca/fides/pull/2602)

### Fixed

- Fixed bug where refreshing a page in the UI would result in a 404 [#2502](https://github.com/ethyca/fides/pull/2502)
- Usernames are case insensitive now and prevent all duplicates [#2487](https://github.com/ethyca/fides/pull/2487)
  - This PR contains a migration that deletes duplicate users and keeps the oldest original account.
- Update Logos for shipped connectors [#2464](https://github.com/ethyca/fides/pull/2587)
- Search field on privacy request page isn't working [#2270](https://github.com/ethyca/fides/pull/2595)
- Fix connection dropdown in integration table to not be disabled add system creation [#3589](https://github.com/ethyca/fides/pull/3589)

### Developer Experience

- Added new Cypress E2E smoke tests [#2241](https://github.com/ethyca/fides/pull/2241)
- New command `nox -s e2e_test` which will spin up the test environment and run true E2E Cypress tests against it [#2417](https://github.com/ethyca/fides/pull/2417)
- Cypress E2E tests now run in CI and are reported to Cypress Cloud [#2417](https://github.com/ethyca/fides/pull/2417)
- Change from `randomint` to `uuid` in mongodb tests to reduce flakiness. [#2591](https://github.com/ethyca/fides/pull/2591)

### Removed

- Remove feature flagged config wizard stepper from Admin UI [#2553](https://github.com/ethyca/fides/pull/2553)

## [2.6.6](https://github.com/ethyca/fides/compare/2.6.5...2.6.6)

### Changed

- Improve Readability for Custom Masking Override Exceptions [#2593](https://github.com/ethyca/fides/pull/2593)

## [2.6.5](https://github.com/ethyca/fides/compare/2.6.4...2.6.5)

### Added

- Added config properties to override database Engine parameters [#2511](https://github.com/ethyca/fides/pull/2511)
- Increased default pool_size and max_overflow to 50 [#2560](https://github.com/ethyca/fides/pull/2560)

## [2.6.4](https://github.com/ethyca/fides/compare/2.6.3...2.6.4)

### Fixed

- Fixed bug for SMS completion notification not being sent [#2526](https://github.com/ethyca/fides/issues/2526)
- Fixed bug where refreshing a page in the UI would result in a 404 [#2502](https://github.com/ethyca/fides/pull/2502)

## [2.6.3](https://github.com/ethyca/fides/compare/2.6.2...2.6.3)

### Fixed

- Handle case where legacy dataset has meta: null [#2524](https://github.com/ethyca/fides/pull/2524)

## [2.6.2](https://github.com/ethyca/fides/compare/2.6.1...2.6.2)

### Fixed

- Issue addressing missing field in dataset migration [#2510](https://github.com/ethyca/fides/pull/2510)

## [2.6.1](https://github.com/ethyca/fides/compare/2.6.0...2.6.1)

### Fixed

- Fix errors when privacy requests execute concurrently without workers [#2489](https://github.com/ethyca/fides/pull/2489)
- Enable saas request overrides to run in worker runtime [#2489](https://github.com/ethyca/fides/pull/2489)

## [2.6.0](https://github.com/ethyca/fides/compare/2.5.1...2.6.0)

### Added

- Added the `env` option to the `security` configuration options to allow for users to completely secure the API endpoints [#2267](https://github.com/ethyca/fides/pull/2267)
- Unified Fides Resources
  - Added a dataset dropdown selector when configuring a connector to link an existing dataset to the connector configuration. [#2162](https://github.com/ethyca/fides/pull/2162)
  - Added new datasetconfig.ctl_dataset_id field to unify fides dataset resources [#2046](https://github.com/ethyca/fides/pull/2046)
- Add new connection config routes that couple them with systems [#2249](https://github.com/ethyca/fides/pull/2249)
- Add new select/deselect all permissions buttons [#2437](https://github.com/ethyca/fides/pull/2437)
- Endpoints to allow a user with the `user:password-reset` scope to reset users' passwords. In addition, users no longer require a scope to edit their own passwords. [#2373](https://github.com/ethyca/fides/pull/2373)
- New form to reset a user's password without knowing an old password [#2390](https://github.com/ethyca/fides/pull/2390)
- Approve & deny buttons on the "Request details" page. [#2473](https://github.com/ethyca/fides/pull/2473)
- Consent Propagation
  - Add the ability to execute Consent Requests via the Privacy Request Execution layer [#2125](https://github.com/ethyca/fides/pull/2125)
  - Add a Mailchimp Transactional Consent Connector [#2194](https://github.com/ethyca/fides/pull/2194)
  - Allow defining a list of opt-in and/or opt-out requests in consent connectors [#2315](https://github.com/ethyca/fides/pull/2315)
  - Add a Google Analytics Consent Connector for GA4 properties [#2302](https://github.com/ethyca/fides/pull/2302)
  - Pass the GA Cookie from the Privacy Center [#2337](https://github.com/ethyca/fides/pull/2337)
  - Rename "user_id" to more specific "ga_client_id" [#2356](https://github.com/ethyca/fides/pull/2356)
  - Patch Google Analytics Consent Connector to delete by client_id [#2355](https://github.com/ethyca/fides/pull/2355)
  - Add a "skip_param_values option" to optionally skip when we are missing param values in the body [#2384](https://github.com/ethyca/fides/pull/2384)
  - Adds a new Universal Analytics Connector that works with the UA Tracking Id
- Adds intake and storage of Global Privacy Control Signal props for Consent [#2599](https://github.com/ethyca/fides/pull/2599)

### Changed

- Unified Fides Resources
  - Removed several fidesops schemas for DSR's in favor of updated Fideslang schemas [#2009](https://github.com/ethyca/fides/pull/2009)
  - Removed DatasetConfig.dataset field [#2096](https://github.com/ethyca/fides/pull/2096)
  - Updated UI dataset config routes to use new unified routes [#2113](https://github.com/ethyca/fides/pull/2113)
  - Validate request body on crud endpoints on upsert. Validate dataset data categories before save. [#2134](https://github.com/ethyca/fides/pull/2134/)
  - Updated test env setup and quickstart to use new endpoints [#2225](https://github.com/ethyca/fides/pull/2225)
- Consent Propagation
  - Privacy Center consent options can now be marked as `executable` in order to propagate consent requests [#2193](https://github.com/ethyca/fides/pull/2193)
  - Add support for passing browser identities to consent request patches [#2304](https://github.com/ethyca/fides/pull/2304)
- Update fideslang to 1.3.3 [#2343](https://github.com/ethyca/fides/pull/2343)
- Display the request type instead of the policy name on the request table [#2382](https://github.com/ethyca/fides/pull/2382)
- Make denial reasons required [#2400](https://github.com/ethyca/fides/pull/2400)
- Display the policy key on the request details page [#2395](https://github.com/ethyca/fides/pull/2395)
- Updated CSV export [#2452](https://github.com/ethyca/fides/pull/2452)
- Privacy Request approval now uses a modal [#2443](https://github.com/ethyca/fides/pull/2443)

### Developer Experience

- `nox -s test_env` has been replaced with `nox -s "fides_env(dev)"`
- New command `nox -s "fides_env(test)"` creates a complete test environment with seed data (similar to `fides_env(dev)`) but with the production fides image so the built UI can be accessed at `localhost:8080` [#2399](https://github.com/ethyca/fides/pull/2399)
- Change from code climate to codecov for coverage reporting [#2402](https://github.com/ethyca/fides/pull/2402)

### Fixed

- Home screen header scaling and responsiveness issues [#2200](https://github.com/ethyca/fides/pull/2277)
- Privacy Center identity inputs validate even when they are optional. [#2308](https://github.com/ethyca/fides/pull/2308)
- The PII toggle defaults to false and PII will be hidden on page load [#2388](https://github.com/ethyca/fides/pull/2388)
- Fixed a CI bug caused by git security upgrades [#2441](https://github.com/ethyca/fides/pull/2441)
- Privacy Center
  - Identity inputs validate even when they are optional. [#2308](https://github.com/ethyca/fides/pull/2308)
  - Submit buttons show loading state and disable while submitting. [#2401](https://github.com/ethyca/fides/pull/2401)
  - Phone inputs no longer request country SVGs from external domain. [#2378](https://github.com/ethyca/fides/pull/2378)
  - Input validation errors no longer change the height of modals. [#2379](https://github.com/ethyca/fides/pull/2379)
- Patch masking strategies to better handle null and non-string inputs [#2307](https://github.com/ethyca/fides/pull/2377)
- Renamed prod pushes tag to be `latest` for privacy center and sample app [#2401](https://github.com/ethyca/fides/pull/2407)
- Update firebase connector to better handle non-existent users [#2439](https://github.com/ethyca/fides/pull/2439)

## [2.5.1](https://github.com/ethyca/fides/compare/2.5.0...2.5.1)

### Developer Experience

- Allow db resets only if `config.dev_mode` is `True` [#2321](https://github.com/ethyca/fides/pull/2321)

### Fixed

- Added a feature flag for the recent dataset classification UX changes [#2335](https://github.com/ethyca/fides/pull/2335)

### Security

- Add a check to the catchall path to prevent returning paths outside of the UI directory [#2330](https://github.com/ethyca/fides/pull/2330)

### Developer Experience

- Reduce size of local Docker images by fixing `.dockerignore` patterns [#2360](https://github.com/ethyca/fides/pull/2360)

## [2.5.0](https://github.com/ethyca/fides/compare/2.4.0...2.5.0)

### Docs

- Update the docs landing page and remove redundant docs [#2184](https://github.com/ethyca/fides/pull/2184)

### Added

- Added the `user` command group to the CLI. [#2153](https://github.com/ethyca/fides/pull/2153)
- Added `Code Climate` test coverage uploads. [#2198](https://github.com/ethyca/fides/pull/2198)
- Added the connection key to the execution log [#2100](https://github.com/ethyca/fides/pull/2100)
- Added endpoints to retrieve DSR `Rule`s and `Rule Target`s [#2116](https://github.com/ethyca/fides/pull/2116)
- Added Fides version number to account dropdown in the UI [#2140](https://github.com/ethyca/fides/pull/2140)
- Add link to Classify Systems page in nav side bar [#2128](https://github.com/ethyca/fides/pull/2128)
- Dataset classification UI now polls for results [#2123](https://github.com/ethyca/fides/pull/2123)
- Update Privacy Center Icons [#1800](https://github.com/ethyca/fides/pull/2139)
- Privacy Center `fides-consent.js`:
  - `Fides.shopify` integration function. [#2152](https://github.com/ethyca/fides/pull/2152)
  - Dedicated folder for integrations.
  - `Fides.meta` integration function (fbq). [#2217](https://github.com/ethyca/fides/pull/2217)
- Adds support for Twilio email service (Sendgrid) [#2154](https://github.com/ethyca/fides/pull/2154)
- Access and erasure support for Recharge [#1709](https://github.com/ethyca/fides/pull/1709)
- Access and erasure support for Friendbuy Nextgen [#2085](https://github.com/ethyca/fides/pull/2085)

### Changed

- Admin UI Feature Flags - [#2101](https://github.com/ethyca/fides/pull/2101)
  - Overrides can be saved in the browser.
  - Use `NEXT_PUBLIC_APP_ENV` for app-specific environment config.
  - No longer use `react-feature-flags` library.
  - Can have descriptions. [#2243](https://github.com/ethyca/fides/pull/2243)
- Made privacy declarations optional when adding systems manually - [#2173](https://github.com/ethyca/fides/pull/2173)
- Removed an unclear logging message. [#2266](https://github.com/ethyca/fides/pull/2266)
- Allow any user with `user:delete` scope to delete other users [#2148](https://github.com/ethyca/fides/pull/2148)
- Dynamic imports of custom overrides and SaaS test fixtures [#2169](https://github.com/ethyca/fides/pull/2169)
- Added `AuthenticatedClient` to custom request override interface [#2171](https://github.com/ethyca/fides/pull/2171)
- Only approve the specific collection instead of the entire dataset, display only top 1 classification by default [#2226](https://github.com/ethyca/fides/pull/2226)
- Update sample project resources for `fides evaluate` usage in `fides deploy` [#2253](https://github.com/ethyca/fides/pull/2253)

### Removed

- Removed unused object_name field on s3 storage config [#2133](https://github.com/ethyca/fides/pull/2133)

### Fixed

- Remove next-auth from privacy center to fix JS console error [#2090](https://github.com/ethyca/fides/pull/2090)
- Admin UI - Added Missing ability to assign `user:delete` in the permissions checkboxes [#2148](https://github.com/ethyca/fides/pull/2148)
- Nav bug: clicking on Privacy Request breadcrumb takes me to Home instead of /privacy-requests [#497](https://github.com/ethyca/fides/pull/2141)
- Side nav disappears when viewing request details [#2129](https://github.com/ethyca/fides/pull/2155)
- Remove usage of load dataset button and other dataset UI modifications [#2149](https://github.com/ethyca/fides/pull/2149)
- Improve readability for exceptions raised from custom request overrides [#2157](https://github.com/ethyca/fides/pull/2157)
- Importing custom request overrides on server startup [#2186](https://github.com/ethyca/fides/pull/2186)
- Remove warning when env vars default to blank strings in docker-compose [#2188](https://github.com/ethyca/fides/pull/2188)
- Fix Cookie House purchase modal flashing 'Error' in title [#2274](https://github.com/ethyca/fides/pull/2274)
- Stop dependency from upgrading `packaging` to version with known issue [#2273](https://github.com/ethyca/fides/pull/2273)
- Privacy center config no longer requires `identity_inputs` and will use `email` as a default [#2263](https://github.com/ethyca/fides/pull/2263)
- No longer display remaining days for privacy requests in terminal states [#2292](https://github.com/ethyca/fides/pull/2292)

### Removed

- Remove "Create New System" button when viewing systems. All systems can now be created via the "Add systems" button on the home page. [#2132](https://github.com/ethyca/fides/pull/2132)

## [2.4.0](https://github.com/ethyca/fides/compare/2.3.1...2.4.0)

### Developer Experience

- Include a pre-check workflow that collects the pytest suite [#2098](https://github.com/ethyca/fides/pull/2098)
- Write to the application db when running the app locally. Write to the test db when running pytest [#1731](https://github.com/ethyca/fides/pull/1731)

### Changed

- Move the `fides.ctl.core.` and `fides.ctl.connectors` modules into `fides.core` and `fides.connectors` respectively [#2097](https://github.com/ethyca/fides/pull/2097)
- Fides: Skip cypress tests due to nav bar 2.0 [#2102](https://github.com/ethyca/fides/pull/2103)

### Added

- Adds new erasure policy for complete user data masking [#1839](https://github.com/ethyca/fides/pull/1839)
- New Fides Home page [#1864](https://github.com/ethyca/fides/pull/2050)
- Nav 2.0 - Replace form flow side navs with top tabs [#2037](https://github.com/ethyca/fides/pull/2050)
- Adds new erasure policy for complete user data masking [#1839](https://github.com/ethyca/fides/pull/1839)
- Added ability to use Mailgun templates when sending emails. [#2039](https://github.com/ethyca/fides/pull/2039)
- Adds SMS id verification for consent [#2094](https://github.com/ethyca/fides/pull/2094)

### Fixed

- Store `fides_consent` cookie on the root domain of the Privacy Center [#2071](https://github.com/ethyca/fides/pull/2071)
- Properly set the expire-time for verification codes [#2105](https://github.com/ethyca/fides/pull/2105)

## [2.3.1](https://github.com/ethyca/fides/compare/2.3.0...2.3.1)

### Fixed

- Resolved an issue where the root_user was not being created [#2082](https://github.com/ethyca/fides/pull/2082)

### Added

- Nav redesign with sidebar groups. Feature flagged to only be visible in dev mode until release. [#2030](https://github.com/ethyca/fides/pull/2047)
- Improved error handling for incorrect app encryption key [#2089](https://github.com/ethyca/fides/pull/2089)
- Access and erasure support for Friendbuy API [#2019](https://github.com/ethyca/fides/pull/2019)

## [2.3.0](https://github.com/ethyca/fides/compare/2.2.2...2.3.0)

### Added

- Common Subscriptions for app-wide data and feature checks. [#2030](https://github.com/ethyca/fides/pull/2030)
- Send email alerts on privacy request failures once the specified threshold is reached. [#1793](https://github.com/ethyca/fides/pull/1793)
- DSR Notifications (toast) [#1895](https://github.com/ethyca/fides/pull/1895)
- DSR configure alerts btn [#1895](https://github.com/ethyca/fides/pull/1895)
- DSR configure alters (FE) [#1895](https://github.com/ethyca/fides/pull/1895)
- Add a `usage` session to Nox to print full session docstrings. [#2022](https://github.com/ethyca/fides/pull/2022)

### Added

- Adds notifications section to toml files [#2026](https://github.com/ethyca/fides/pull/2060)

### Changed

- Updated to use `loguru` logging library throughout codebase [#2031](https://github.com/ethyca/fides/pull/2031)
- Do not always create a `fides.toml` by default [#2023](https://github.com/ethyca/fides/pull/2023)
- The `fideslib` module has been merged into `fides`, code redundancies have been removed [#1859](https://github.com/ethyca/fides/pull/1859)
- Replace 'ingress' and 'egress' with 'sources' and 'destinations' across UI [#2044](https://github.com/ethyca/fides/pull/2044)
- Update the functionality of `fides pull -a <filename>` to include _all_ resource types. [#2083](https://github.com/ethyca/fides/pull/2083)

### Fixed

- Timing issues with bulk DSR reprocessing, specifically when analytics are enabled [#2015](https://github.com/ethyca/fides/pull/2015)
- Error caused by running erasure requests with disabled connectors [#2045](https://github.com/ethyca/fides/pull/2045)
- Changes the SlowAPI ratelimiter's backend to use memory instead of Redis [#2054](https://github.com/ethyca/fides/pull/2058)

## [2.2.2](https://github.com/ethyca/fides/compare/2.2.1...2.2.2)

### Docs

- Updated the readme to use new new [docs site](http://docs.ethyca.com) [#2020](https://github.com/ethyca/fides/pull/2020)

### Deprecated

- The documentation site hosted in the `/docs` directory has been deprecated. All documentation updates will be hosted at the new [docs site](http://docs.ethyca.com) [#2020](https://github.com/ethyca/fides/pull/2020)

### Fixed

- Fixed mypy and pylint errors [#2013](https://github.com/ethyca/fides/pull/2013)
- Update connection test endpoint to be effectively non-blocking [#2000](https://github.com/ethyca/fides/pull/2000)
- Update Fides connector to better handle children with no access results [#2012](https://github.com/ethyca/fides/pull/2012)

## [2.2.1](https://github.com/ethyca/fides/compare/2.2.0...2.2.1)

### Added

- Add health check indicator for data flow scanning option [#1973](https://github.com/ethyca/fides/pull/1973)

### Changed

- The `celery.toml` is no longer used, instead it is a subsection of the `fides.toml` file [#1990](https://github.com/ethyca/fides/pull/1990)
- Update sample project landing page copy to be version-agnostic [#1958](https://github.com/ethyca/fides/pull/1958)
- `get` and `ls` CLI commands now return valid `fides` object YAML [#1991](https://github.com/ethyca/fides/pull/1991)

### Developer Experience

- Remove duplicate fastapi-caching and pin version. [#1765](https://github.com/ethyca/fides/pull/1765)

## [2.2.0](https://github.com/ethyca/fides/compare/2.1.0...2.2.0)

### Added

- Send email alerts on privacy request failures once the specified threshold is reached. [#1793](https://github.com/ethyca/fides/pull/1793)
- Add authenticated privacy request route. [#1819](https://github.com/ethyca/fides/pull/1819)
- Enable the onboarding flow [#1836](https://github.com/ethyca/fides/pull/1836)
- Access and erasure support for Fullstory API [#1821](https://github.com/ethyca/fides/pull/1821)
- Add function to poll privacy request for completion [#1860](https://github.com/ethyca/fides/pull/1860)
- Added rescan flow for the data flow scanner [#1844](https://github.com/ethyca/fides/pull/1844)
- Add rescan flow for the data flow scanner [#1844](https://github.com/ethyca/fides/pull/1844)
- Add Fides connector to support parent-child Fides deployments [#1861](https://github.com/ethyca/fides/pull/1861)
- Classification UI now polls for updates to classifications [#1908](https://github.com/ethyca/fides/pull/1908)

### Changed

- The organization info form step is now skipped if the server already has organization info. [#1840](https://github.com/ethyca/fides/pull/1840)
- Removed the description column from the classify systems page. [#1867](https://github.com/ethyca/fides/pull/1867)
- Retrieve child results during fides connector execution [#1967](https://github.com/ethyca/fides/pull/1967)

### Fixed

- Fix error in parent user creation seeding. [#1832](https://github.com/ethyca/fides/issues/1832)
- Fix DSR error due to unfiltered empty identities [#1901](https://github.com/ethyca/fides/pull/1907)

### Docs

- Remove documentation about no-longer used connection string override [#1824](https://github.com/ethyca/fides/pull/1824)
- Fix typo in headings [#1824](https://github.com/ethyca/fides/pull/1824)
- Update documentation to reflect configs necessary for mailgun, twilio_sms and twilio_email service types [#1846](https://github.com/ethyca/fides/pull/1846)

...

## [2.1.0](https://github.com/ethyca/fides/compare/2.0.0...2.1.0)

### Added

- Classification flow for system data flows
- Classification is now triggered as part of data flow scanning
- Include `ingress` and `egress` fields on system export and `datamap/` endpoint [#1740](https://github.com/ethyca/fides/pull/1740)
- Repeatable unique identifier for dataset fides_keys and metadata [#1786](https://github.com/ethyca/fides/pull/1786)
- Adds SMS support for identity verification notifications [#1726](https://github.com/ethyca/fides/pull/1726)
- Added phone number validation in back-end and react phone number form in Privacy Center [#1745](https://github.com/ethyca/fides/pull/1745)
- Adds SMS message template for all subject notifications [#1743](https://github.com/ethyca/fides/pull/1743)
- Privacy-Center-Cypress workflow for CI checks of the Privacy Center. [#1722](https://github.com/ethyca/fides/pull/1722)
- Privacy Center `fides-consent.js` script for accessing consent on external pages. [Details](/clients/privacy-center/packages/fides-consent/README.md)
- Erasure support for Twilio Conversations API [#1673](https://github.com/ethyca/fides/pull/1673)
- Webserver port can now be configured via the CLI command [#1858](https://github.com/ethyca/fides/pull/1858)

### Changed

- Optional dependencies are no longer used for 3rd-party connectivity. Instead they are used to isolate dangerous dependencies. [#1679](https://github.com/ethyca/fides/pull/1679)
- All Next pages now automatically require login. [#1670](https://github.com/ethyca/fides/pull/1670)
- Running the `webserver` command no longer prompts the user to opt out/in to analytics[#1724](https://github.com/ethyca/fides/pull/1724)

### Developer Experience

- Admin-UI-Cypress tests that fail in CI will now upload screen recordings for debugging. [#1728](https://github.com/ethyca/fides/pull/1728/files/c23e62fea284f7910028c8483feff893903068b8#r1019491323)
- Enable remote debugging from VSCode of live dev app [#1780](https://github.com/ethyca/fides/pull/1780)

### Removed

- Removed the Privacy Center `cookieName` config introduced in 2.0.0. [#1756](https://github.com/ethyca/fides/pull/1756)

### Fixed

- Exceptions are no longer raised when sending analytics on Windows [#1666](https://github.com/ethyca/fides/pull/1666)
- Fixed wording on identity verification modal in the Privacy Center [#1674](https://github.com/ethyca/fides/pull/1674)
- Update system fides_key tooltip text [#1533](https://github.com/ethyca/fides/pull/1685)
- Removed local storage parsing that is redundant with redux-persist. [#1678](https://github.com/ethyca/fides/pull/1678)
- Show a helpful error message if Docker daemon is not running during "fides deploy" [#1694](https://github.com/ethyca/fides/pull/1694)
- Allow users to query their own permissions, including root user. [#1698](https://github.com/ethyca/fides/pull/1698)
- Single-select taxonomy fields legal basis and special category can be cleared. [#1712](https://github.com/ethyca/fides/pull/1712)
- Fixes the issue where the security config is not properly loading from environment variables. [#1718](https://github.com/ethyca/fides/pull/1718)
- Fixes the issue where the CLI can't run without the config values required by the webserver. [#1811](https://github.com/ethyca/fides/pull/1811)
- Correctly handle response from adobe jwt auth endpoint as milliseconds, rather than seconds. [#1754](https://github.com/ethyca/fides/pull/1754)
- Fixed styling issues with the `EditDrawer` component. [#1803](https://github.com/ethyca/fides/pull/1803)

### Security

- Bumped versions of packages that use OpenSSL [#1683](https://github.com/ethyca/fides/pull/1683)

## [2.0.0](https://github.com/ethyca/fides/compare/1.9.6...2.0.0)

### Added

- Allow delete-only SaaS connector endpoints [#1200](https://github.com/ethyca/fides/pull/1200)
- Privacy center consent choices store a browser cookie. [#1364](https://github.com/ethyca/fides/pull/1364)
  - The format is generic. A reasonable set of defaults will be added later: [#1444](https://github.com/ethyca/fides/issues/1444)
  - The cookie name defaults to `fides_consent` but can be configured under `config.json > consent > cookieName`.
  - Each consent option can provide an array of `cookieKeys`.
- Individually select and reprocess DSRs that have errored [#1203](https://github.com/ethyca/fides/pull/1489)
- Bulk select and reprocess DSRs that have errored [#1205](https://github.com/ethyca/fides/pull/1489)
- Config Wizard: AWS scan results populate in system review forms. [#1454](https://github.com/ethyca/fides/pull/1454)
- Integrate rate limiter with Saas Connectors. [#1433](https://github.com/ethyca/fides/pull/1433)
- Config Wizard: Added a column selector to the scan results page of the config wizard [#1590](https://github.com/ethyca/fides/pull/1590)
- Config Wizard: Flow for runtime scanner option [#1640](https://github.com/ethyca/fides/pull/1640)
- Access support for Twilio Conversations API [#1520](https://github.com/ethyca/fides/pull/1520)
- Message Config: Adds Twilio Email/SMS support [#1519](https://github.com/ethyca/fides/pull/1519)

### Changed

- Updated mypy to version 0.981 and Python to version 3.10.7 [#1448](https://github.com/ethyca/fides/pull/1448)

### Developer Experience

- Repository dispatch events are sent to fidesctl-plus and fidesops-plus [#1263](https://github.com/ethyca/fides/pull/1263)
- Only the `docs-authors` team members are specified as `CODEOWNERS` [#1446](https://github.com/ethyca/fides/pull/1446)
- Updates the default local configuration to not defer tasks to a worker node [#1552](https://github.com/ethyca/fides/pull/1552/)
- Updates the healthcheck to return health status of connected Celery workers [#1588](https://github.com/ethyca/fides/pull/1588)

### Docs

- Remove the tutorial to prepare for new update [#1543](https://github.com/ethyca/fides/pull/1543)
- Add system management via UI documentation [#1541](https://github.com/ethyca/fides/pull/1541)
- Added DSR quickstart docs, restructured docs navigation [#1651](https://github.com/ethyca/fides/pull/1651)
- Update privacy request execution overview docs [#1258](https://github.com/ethyca/fides/pull/1490)

### Fixed

- Fixed system dependencies appearing as "N/A" in the datamap endpoint when there are no privacy declarations [#1649](https://github.com/ethyca/fides/pull/1649)

## [1.9.6](https://github.com/ethyca/fides/compare/1.9.5...1.9.6)

### Fixed

- Include systems without a privacy declaration on data map [#1603](https://github.com/ethyca/fides/pull/1603)
- Handle malformed tokens [#1523](https://github.com/ethyca/fides/pull/1523)
- Remove thrown exception from getAllPrivacyRequests method [#1592](https://github.com/ethyca/fides/pull/1593)
- Include systems without a privacy declaration on data map [#1603](https://github.com/ethyca/fides/pull/1603)
- After editing a dataset, the table will stay on the previously selected collection instead of resetting to the first one. [#1511](https://github.com/ethyca/fides/pull/1511)
- Fix redis `db_index` config issue [#1647](https://github.com/ethyca/fides/pull/1647)

### Docs

- Add unlinked docs and fix any remaining broken links [#1266](https://github.com/ethyca/fides/pull/1266)
- Update privacy center docs to include consent information [#1537](https://github.com/ethyca/fides/pull/1537)
- Update UI docs to include DSR countdown information and additional descriptions/filtering [#1545](https://github.com/ethyca/fides/pull/1545)

### Changed

- Allow multiple masking strategies to be specified when using fides as a masking engine [#1647](https://github.com/ethyca/fides/pull/1647)

## [1.9.5](https://github.com/ethyca/fides/compare/1.9.4...1.9.5)

### Added

- The database includes a `plus_system_scans` relation, to track the status and results of System Scanner executions in fidesctl-plus [#1554](https://github.com/ethyca/fides/pull/1554)

## [1.9.4](https://github.com/ethyca/fides/compare/1.9.2...1.9.4)

### Fixed

- After editing a dataset, the table will stay on the previously selected collection instead of resetting to the first one. [#1511](https://github.com/ethyca/fides/pull/1511)

## [1.9.2](https://github.com/ethyca/fides/compare/1.9.1...1.9.2)

### Deprecated

- Added a deprecation warning for the entire package [#1244](https://github.com/ethyca/fides/pull/1244)

### Added

- Dataset generation enhancements using Fides Classify for Plus users:

  - Integrate Fides Plus API into placeholder features introduced in 1.9.0. [#1194](https://github.com/ethyca/fides/pull/1194)

- Fides Admin UI:

  - Configure Connector after creation [#1204](https://github.com/ethyca/fides/pull/1356)

### Fixed

- Privacy Center:
  - Handle error on startup if server isn't running [#1239](https://github.com/ethyca/fides/pull/1239)
  - Fix styling issue with cards [#1240](https://github.com/ethyca/fides/pull/1240)
  - Redirect to index on consent save [#1238](https://github.com/ethyca/fides/pull/1238)

## [1.9.1](https://github.com/ethyca/fides/compare/1.9.0...1.9.1)

### Changed

- Update fideslang to v1.3.1 [#1136](https://github.com/ethyca/fides/pull/1136)

### Changed

- Update fideslang to v1.3.1 [#1136](https://github.com/ethyca/fides/pull/1136)

## [1.9.0](https://github.com/ethyca/fides/compare/1.8.6...1.9.0) - 2022-09-29

### Added

- Dataset generation enhancements using Fides Classify for Plus users:
  - Added toggle for enabling classify during generation. [#1057](https://github.com/ethyca/fides/pull/1057)
  - Initial implementation of API request to kick off classify, with confirmation modal. [#1069](https://github.com/ethyca/fides/pull/1069)
  - Initial Classification & Review status for generated datasets. [#1074](https://github.com/ethyca/fides/pull/1074)
  - Component for choosing data categories based on classification results. [#1110](https://github.com/ethyca/fides/pull/1110)
  - The dataset fields table shows data categories from the classifier (if available). [#1088](https://github.com/ethyca/fides/pull/1088)
  - The "Approve" button can be used to update the dataset with the classifier's suggestions. [#1129](https://github.com/ethyca/fides/pull/1129)
- System management UI:
  - New page to add a system via yaml [#1062](https://github.com/ethyca/fides/pull/1062)
  - Skeleton of page to add a system manually [#1068](https://github.com/ethyca/fides/pull/1068)
  - Refactor config wizard system forms to be reused for system management [#1072](https://github.com/ethyca/fides/pull/1072)
  - Add additional optional fields to system management forms [#1082](https://github.com/ethyca/fides/pull/1082)
  - Delete a system through the UI [#1085](https://github.com/ethyca/fides/pull/1085)
  - Edit a system through the UI [#1096](https://github.com/ethyca/fides/pull/1096)
- Cypress component testing [#1106](https://github.com/ethyca/fides/pull/1106)

### Changed

- Changed behavior of `load_default_taxonomy` to append instead of upsert [#1040](https://github.com/ethyca/fides/pull/1040)
- Changed behavior of adding privacy declarations to decouple the actions of the "add" and "next" buttons [#1086](https://github.com/ethyca/fides/pull/1086)
- Moved system related UI components from the `config-wizard` directory to the `system` directory [#1097](https://github.com/ethyca/fides/pull/1097)
- Updated "type" on SaaS config to be a simple string type, not an enum [#1197](https://github.com/ethyca/fides/pull/1197)

### Developer Experience

- Optional dependencies may have their version defined only once, in `optional-requirements.txt` [#1171](https://github.com/ethyca/fides/pull/1171)

### Docs

- Updated the footer links [#1130](https://github.com/ethyca/fides/pull/1130)

### Fixed

- Fixed the "help" link in the UI header [#1078](https://github.com/ethyca/fides/pull/1078)
- Fixed a bug in Data Category Dropdowns where checking i.e. `user.biometric` would also check `user.biometric_health` [#1126](https://github.com/ethyca/fides/pull/1126)

### Security

- Upgraded pymysql to version `1.0.2` [#1094](https://github.com/ethyca/fides/pull/1094)

## [1.8.6](https://github.com/ethyca/fides/compare/1.8.5...1.8.6) - 2022-09-28

### Added

- Added classification tables for Plus users [#1060](https://github.com/ethyca/fides/pull/1060)

### Fixed

- Fixed a bug where rows were being excluded from a data map [#1124](https://github.com/ethyca/fides/pull/1124)

## [1.8.5](https://github.com/ethyca/fides/compare/1.8.4...1.8.5) - 2022-09-21

### Changed

- Update fideslang to v1.3.0 [#1103](https://github.com/ethyca/fides/pull/1103)

## [1.8.4](https://github.com/ethyca/fides/compare/1.8.3...1.8.4) - 2022-09-09

### Added

- Initial system management page [#1054](https://github.com/ethyca/fides/pull/1054)

### Changed

- Deleting a taxonomy field with children will now cascade delete all of its children as well. [#1042](https://github.com/ethyca/fides/pull/1042)

### Fixed

- Fixed navigating directly to frontend routes loading index page instead of the correct static page for the route.
- Fix truncated evaluation error messages [#1053](https://github.com/ethyca/fides/pull/1053)

## [1.8.3](https://github.com/ethyca/fides/compare/1.8.2...1.8.3) - 2022-09-06

### Added

- Added more taxonomy fields that can be edited via the UI [#1000](https://github.com/ethyca/fides/pull/1000) [#1028](https://github.com/ethyca/fides/pull/1028)
- Added the ability to add taxonomy fields via the UI [#1019](https://github.com/ethyca/fides/pull/1019)
- Added the ability to delete taxonomy fields via the UI [#1006](https://github.com/ethyca/fides/pull/1006)
  - Only non-default taxonomy entities can be deleted [#1023](https://github.com/ethyca/fides/pull/1023)
- Prevent deleting taxonomy `is_default` fields and from adding `is_default=True` fields via the API [#990](https://github.com/ethyca/fides/pull/990).
- Added a "Custom" tag to distinguish user defined taxonomy fields from default taxonomy fields in the UI [#1027](https://github.com/ethyca/fides/pull/1027)
- Added initial support for enabling Fides Plus [#1037](https://github.com/ethyca/fides/pull/1037)
  - The `useFeatures` hook can be used to check if `plus` is enabled.
  - Navigating to/from the Data Map page is gated behind this feature.
  - Plus endpoints are served from the private Plus image.

### Fixed

- Fixed failing mypy tests [#1030](https://github.com/ethyca/fides/pull/1030)
- Fixed an issue where `fides push --diff` would return a false positive diff [#1026](https://github.com/ethyca/fides/pull/1026)
- Pinned pydantic version to < 1.10.0 to fix an error in finding referenced fides keys [#1045](https://github.com/ethyca/fides/pull/1045)

### Fixed

- Fixed failing mypy tests [#1030](https://github.com/ethyca/fides/pull/1030)
- Fixed an issue where `fides push --diff` would return a false positive diff [#1026](https://github.com/ethyca/fides/pull/1026)

### Docs

- Minor formatting updates to [Policy Webhooks](https://ethyca.github.io/fidesops/guides/policy_webhooks/) documentation [#1114](https://github.com/ethyca/fidesops/pull/1114)

### Removed

- Removed create superuser [#1116](https://github.com/ethyca/fidesops/pull/1116)

## [1.8.2](https://github.com/ethyca/fides/compare/1.8.1...1.8.2) - 2022-08-18

### Added

- Added the ability to edit taxonomy fields via the UI [#977](https://github.com/ethyca/fides/pull/977) [#1028](https://github.com/ethyca/fides/pull/1028)
- New column `is_default` added to DataCategory, DataUse, DataSubject, and DataQualifier tables [#976](https://github.com/ethyca/fides/pull/976)
- Added the ability to add taxonomy fields via the UI [#1019](https://github.com/ethyca/fides/pull/1019)
- Added the ability to delete taxonomy fields via the UI [#1006](https://github.com/ethyca/fides/pull/1006)
  - Only non-default taxonomy entities can be deleted [#1023](https://github.com/ethyca/fides/pull/1023)
- Prevent deleting taxonomy `is_default` fields and from adding `is_default=True` fields via the API [#990](https://github.com/ethyca/fides/pull/990).
- Added a "Custom" tag to distinguish user defined taxonomy fields from default taxonomy fields in the UI [#1027](https://github.com/ethyca/fides/pull/1027)

### Changed

- Upgraded base Docker version to Python 3.9 and updated all other references from 3.8 -> 3.9 [#974](https://github.com/ethyca/fides/pull/974)
- Prepend all database tables with `ctl_` [#979](https://github.com/ethyca/fides/pull/979)
- Moved the `admin-ui` code down one level into a `ctl` subdir [#970](https://github.com/ethyca/fides/pull/970)
- Extended the `/datamap` endpoint to include extra metadata [#992](https://github.com/ethyca/fides/pull/992)

## [1.8.1](https://github.com/ethyca/fides/compare/1.8.0...1.8.1) - 2022-08-08

### Deprecated

- The following environment variables have been deprecated, and replaced with the new environment variable names indicated below. To avoid breaking existing workflows, the deprecated variables are still respected in v1.8.1. They will be removed in a future release.
  - `FIDESCTL__API__DATABASE_HOST` --> `FIDESCTL__DATABASE__SERVER`
  - `FIDESCTL__API__DATABASE_NAME` --> `FIDESCTL__DATABASE__DB`
  - `FIDESCTL__API__DATABASE_PASSWORD` --> `FIDESCTL__DATABASE__PASSWORD`
  - `FIDESCTL__API__DATABASE_PORT` --> `FIDESCTL__DATABASE__PORT`
  - `FIDESCTL__API__DATABASE_TEST_DATABASE_NAME` --> `FIDESCTL__DATABASE__TEST_DB`
  - `FIDESCTL__API__DATABASE_USER` --> `FIDESCTL__DATABASE__USER`

### Developer Experience

- The included `docker-compose.yml` no longer references outdated ENV variables [#964](https://github.com/ethyca/fides/pull/964)

### Docs

- Minor release documentation now reflects the desired patch release process [#955](https://github.com/ethyca/fides/pull/955)
- Updated references to ENV variables [#964](https://github.com/ethyca/fides/pull/964)

### Fixed

- Deprecated config options will continue to be respected when set via environment variables [#965](https://github.com/ethyca/fides/pull/965)
- The git cache is rebuilt within the Docker container [#962](https://github.com/ethyca/fides/pull/962)
- The `wheel` pypi build no longer has a dirty version tag [#962](https://github.com/ethyca/fides/pull/962)
- Add setuptools to dev-requirements to fix versioneer error [#983](https://github.com/ethyca/fides/pull/983)

## [1.8.0](https://github.com/ethyca/fides/compare/1.7.1...1.8.0) - 2022-08-04

### Added

- Initial configuration wizard UI view
  - System scanning step: AWS credentials form and initial `generate` API usage.
  - System scanning results: AWS systems are stored and can be selected for review
- CustomInput type "password" with show/hide icon.
- Pull CLI command now checks for untracked/unstaged files in the manifests dir [#869](https://github.com/ethyca/fides/pull/869)
- Pull CLI command has a flag to pull missing files from the server [#895](https://github.com/ethyca/fides/pull/895)
- Add BigQuery support for the `generate` command and `/generate` endpoint [#814](https://github.com/ethyca/fides/pull/814) & [#917](https://github.com/ethyca/fides/pull/917)
- Added user auth tables [915](https://github.com/ethyca/fides/pull/915)
- Standardized API error parsing under `~/types/errors`
- Added taxonomy page to UI [#902](https://github.com/ethyca/fides/pull/902)
  - Added a nested accordion component for displaying taxonomy data [#910](https://github.com/ethyca/fides/pull/910)
- Add lru cache to get_config [927](https://github.com/ethyca/fides/pull/927)
- Add support for deprecated API config values [#959](https://github.com/ethyca/fides/pull/959)
- `fides` is now an alias for `fidesctl` as a CLI entrypoint [#926](https://github.com/ethyca/fides/pull/926)
- Add user auth routes [929](https://github.com/ethyca/fides/pull/929)
- Bump fideslib to 3.0.1 and remove patch code[931](https://github.com/ethyca/fides/pull/931)
- Update the `fidesctl` python package to automatically serve the UI [#941](https://github.com/ethyca/fides/pull/941)
- Add `push` cli command alias for `apply` and deprecate `apply` [943](https://github.com/ethyca/fides/pull/943)
- Add resource groups tagging api as a source of system generation [939](https://github.com/ethyca/fides/pull/939)
- Add GitHub Action to publish the `fidesctl` package to testpypi on pushes to main [#951](https://github.com/ethyca/fides/pull/951)
- Added configWizardFlag to ui to hide the config wizard when false [[#1453](https://github.com/ethyca/fides/issues/1453)

### Changed

- Updated the `datamap` endpoint to return human-readable column names as the first response item [#779](https://github.com/ethyca/fides/pull/779)
- Remove the `obscure` requirement from the `generate` endpoint [#819](https://github.com/ethyca/fides/pull/819)
- Moved all files from `fidesapi` to `fidesctl/api` [#885](https://github.com/ethyca/fides/pull/885)
- Moved `scan` and `generate` to the list of commands that can be run in local mode [#841](https://github.com/ethyca/fides/pull/841)
- Upgraded the base docker images from Debian Buster to Bullseye [#958](https://github.com/ethyca/fides/pull/958)
- Removed `ipython` as a dev-requirement [#958](https://github.com/ethyca/fides/pull/958)
- Webserver dependencies now come as a standard part of the package [#881](https://github.com/ethyca/fides/pull/881)
- Initial configuration wizard UI view
  - Refactored step & form results management to use Redux Toolkit slice.
- Change `id` field in tables from an integer to a string [915](https://github.com/ethyca/fides/pull/915)
- Update `fideslang` to `1.1.0`, simplifying the default taxonomy and adding `tags` for resources [#865](https://github.com/ethyca/fides/pull/865)
- Merge existing configurations with `fideslib` library [#913](https://github.com/ethyca/fides/pull/913)
- Moved frontend static files to `src/fidesctl/ui-build/static` [#934](https://github.com/ethyca/fides/pull/934)
- Replicated the error response handling from the `/validate` endpoint to the `/generate` endpoint [#911](https://github.com/ethyca/fides/pull/911)

### Developer Experience

- Remove `API_PREFIX` from fidesctl/core/utils.py and change references to `API_PREFIX` in fidesctl/api/reoutes/util.py [922](https://github.com/ethyca/fides/pull/922)

### Fixed

- Dataset field columns show all columns by default in the UI [#898](https://github.com/ethyca/fides/pull/898)
- Fixed the missing `.fides./` directory when locating the default config [#933](https://github.com/ethyca/fides/pull/933)

## [1.7.1](https://github.com/ethyca/fides/compare/1.7.0...1.7.1) - 2022-07-28

### Added

- Add datasets via YAML in the UI [#813](https://github.com/ethyca/fides/pull/813)
- Add datasets via database connection [#834](https://github.com/ethyca/fides/pull/834) [#889](https://github.com/ethyca/fides/pull/889)
- Add delete confirmation when deleting a field or collection from a dataset [#809](https://github.com/ethyca/fides/pull/809)
- Add ability to delete datasets from the UI [#827](https://github.com/ethyca/fides/pull/827)
- Add Cypress for testing [713](https://github.com/ethyca/fides/pull/833)
- Add datasets via database connection (UI only) [#834](https://github.com/ethyca/fides/pull/834)
- Add Okta support to the `/generate` endpoint [#842](https://github.com/ethyca/fides/pull/842)
- Add db support to `/generate` endpoint [849](https://github.com/ethyca/fides/pull/849)
- Added OpenAPI TypeScript client generation for the UI app. See the [README](/clients/admin-ui/src/types/api/README.md) for more details.

### Changed

- Remove the `obscure` requirement from the `generate` endpoint [#819](https://github.com/ethyca/fides/pull/819)

### Developer Experience

- When releases are published, dispatch a repository webhook event to ethyca/fidesctl-plus [#938](https://github.com/ethyca/fides/pull/938)

### Docs

- recommend/replace pip installs with pipx [#874](https://github.com/ethyca/fides/pull/874)

### Fixed

- CustomSelect input tooltips appear next to selector instead of wrapping to a new row.
- Datasets without the `third_country_transfer` will not cause the editing dataset form to not render.
- Fixed a build issue causing an `unknown` version of `fidesctl` to be installed in published Docker images [#836](https://github.com/ethyca/fides/pull/836)
- Fixed an M1-related SQLAlchemy bug [#816](https://github.com/ethyca/fides/pull/891)
- Endpoints now work with or without a trailing slash. [#886](https://github.com/ethyca/fides/pull/886)
- Dataset field columns show all columns by default in the UI [#898](https://github.com/ethyca/fides/pull/898)
- Fixed the `tag` specific GitHub Action workflows for Docker and publishing docs. [#901](https://github.com/ethyca/fides/pull/901)

## [1.7.0](https://github.com/ethyca/fides/compare/1.6.1...1.7.0) - 2022-06-23

### Added

- Added dependabot to keep dependencies updated
- A warning now issues for any orphan datasets as part of the `apply` command [543](https://github.com/ethyca/fides/pull/543)
- Initial scaffolding of management UI [#561](https://github.com/ethyca/fides/pull/624)
- A new `audit` command for `system` and `organization` resources, checking data map attribute compliance [#548](https://github.com/ethyca/fides/pull/548)
- Static UI assets are now built with the docker container [#663](https://github.com/ethyca/fides/issues/663)
- Host static files via fidesapi [#621](https://github.com/ethyca/fides/pull/621)
- A new `generate` endpoint to enable capturing systems from infrastructure from the UI [#642](https://github.com/ethyca/fides/pull/642)
- A new `datamap` endpoint to enable visualizing a data map from the UI [#721](https://github.com/ethyca/fides/pull/721)
- Management UI navigation bar [#679](https://github.com/ethyca/fides/issues/679)
- Management UI integration [#736](https://github.com/ethyca/fides/pull/736)
  - Datasets
  - Systems
  - Taxonomy (data categories)
- Initial dataset UI view [#768](https://github.com/ethyca/fides/pull/768)
  - Add interaction for viewing a dataset collection
  - Add column picker
  - Add a data category checklist tree
  - Edit/delete dataset fields
  - Edit/delete dataset collections
  - Edit datasets
  - Add a component for Identifiability tags
  - Add tooltips for help on forms
  - Add geographic location (third_country_transfers) country selection. Supported by new dependency `i18n-iso-countries`.
- Okta, aws and database credentials can now come from `fidesctl.toml` config [#694](https://github.com/ethyca/fides/pull/694)
- New `validate` endpoint to test aws and okta credentials [#722](https://github.com/ethyca/fides/pull/722)
- Initial configuration wizard UI view
  - Manual entry steps added (name and describe organization, pick entry route, and describe system manually including privacy declarations)
- A new image tagged `ethyca/fidesctl:dev` is published on each push to `main` [781](https://github.com/ethyca/fides/pull/781)
- A new cli command (`fidesctl sync`) [#765](https://github.com/ethyca/fides/pull/765)

### Changed

- Comparing server and CLI versions ignores `.dirty` only differences, and is quiet on success when running general CLI commands [621](https://github.com/ethyca/fides/pull/621)
- All endpoints now prefixed by `/api/v1` [#623](https://github.com/ethyca/fides/issues/623)
- Allow AWS credentials to be passed to `generate system` via the API [#645](https://github.com/ethyca/fides/pull/645)
- Update the export of a datamap to load resources from the server instead of a manifest directory [#662](https://github.com/ethyca/fides/pull/662)
- Refactor `export` to remove CLI specific uses from the core modules and load resources[#725](https://github.com/ethyca/fides/pull/725)
- Bump version of FastAPI in `setup.py` to 0.77.1 to match `optional-requirements.txt` [#734](https://github.com/ethyca/fides/pull/734)
- Docker images are now only built and pushed on tags to match when released to pypi [#740](https://github.com/ethyca/fides/pull/740)
- Okta resource scanning and generation now works with systems instead of datasets [#751](https://github.com/ethyca/fides/pull/751)

### Developer Experience

- Replaced `make` with `nox` [#547](https://github.com/ethyca/fides/pull/547)
- Removed usage of `fideslang` module in favor of new [external package](https://github.com/ethyca/fideslang) shared across projects [#619](https://github.com/ethyca/fides/issues/619)
- Added a UI service to the docker-compose deployment [#757](https://github.com/ethyca/fides/pull/757)
- `TestClient` defined in and shared across test modules via `conftest.py` [#759](https://github.com/ethyca/fides/pull/759)

### Docs

- Replaced all references to `make` with `nox` [#547](https://github.com/ethyca/fides/pull/547)
- Removed config/schemas page [#613](https://github.com/ethyca/fides/issues/613)
- Dataset UI and config wizard docs added ([https://github.com/ethyca/fides/pull/697](https://github.com/ethyca/fides/pull/697))
- The fides README now walks through generating a datamap [#746](https://github.com/ethyca/fides/pull/746)

### Fixed

- Updated `fideslog` to v1.1.5, resolving an issue where some exceptions thrown by the SDK were not handled as expected [#609](https://github.com/ethyca/fides/issues/609)
- Updated the webserver so that it won't fail if the database is inaccessible [#649](https://github.com/ethyca/fides/pull/649)
- Updated external tests to handle complex characters [#661](https://github.com/ethyca/fides/pull/661)
- Evaluations now properly merge the default taxonomy into the user-defined taxonomy [#684](https://github.com/ethyca/fides/pull/684)
- The CLI can now be run without installing the webserver components [#715](https://github.com/ethyca/fides/pull/715)

## [1.6.1](https://github.com/ethyca/fides/compare/1.6.0...1.6.1) - 2022-06-15

### Docs

- Updated `Release Steps`

### Fixed

- Resolved a failure with populating applicable data subject rights to a data map
- Handle invalid characters when generating a `fides_key` [#761](https://github.com/ethyca/fides/pull/761)

## [1.6.0](https://github.com/ethyca/fides/compare/1.5.3...1.6.0) - 2022-05-02

### Added

- ESLint configuration changes [#514](https://github.com/ethyca/fidesops/pull/514)
- User creation, update and permissions in the Admin UI [#511](https://github.com/ethyca/fidesops/pull/511)
- Yaml support for dataset upload [#284](https://github.com/ethyca/fidesops/pull/284)

### Breaking Changes

- Update masking API to take multiple input values [#443](https://github.com/ethyca/fidesops/pull/443)

### Docs

- DRP feature documentation [#520](https://github.com/ethyca/fidesops/pull/520)

## [1.4.2](https://github.com/ethyca/fidesops/compare/1.4.1...1.4.2) - 2022-05-12

### Added

- GET routes for users [#405](https://github.com/ethyca/fidesops/pull/405)
- Username based search on GET route [#444](https://github.com/ethyca/fidesops/pull/444)
- FIDESOPS\_\_DEV_MODE for Easier SaaS Request Debugging [#363](https://github.com/ethyca/fidesops/pull/363)
- Track user privileges across sessions [#425](https://github.com/ethyca/fidesops/pull/425)
- Add first_name and last_name fields. Also add them along with created_at to FidesUser response [#465](https://github.com/ethyca/fidesops/pull/465)
- Denial reasons for DSR and user `AuditLog` [#463](https://github.com/ethyca/fidesops/pull/463)
- DRP action to Policy [#453](https://github.com/ethyca/fidesops/pull/453)
- `CHANGELOG.md` file[#484](https://github.com/ethyca/fidesops/pull/484)
- DRP status endpoint [#485](https://github.com/ethyca/fidesops/pull/485)
- DRP exerise endpoint [#496](https://github.com/ethyca/fidesops/pull/496)
- Frontend for privacy request denial reaons [#480](https://github.com/ethyca/fidesops/pull/480)
- Publish Fidesops to Pypi [#491](https://github.com/ethyca/fidesops/pull/491)
- DRP data rights endpoint [#526](https://github.com/ethyca/fidesops/pull/526)

### Changed

- Converted HTTP Status Codes to Starlette constant values [#438](https://github.com/ethyca/fidesops/pull/438)
- SaasConnector.send behavior on ignore_errors now returns raw response [#462](https://github.com/ethyca/fidesops/pull/462)
- Seed user permissions in `create_superuser.py` script [#468](https://github.com/ethyca/fidesops/pull/468)
- User API Endpoints (update fields and reset user passwords) [#471](https://github.com/ethyca/fidesops/pull/471)
- Format tests with `black` [#466](https://github.com/ethyca/fidesops/pull/466)
- Extract privacy request endpoint logic into separate service for DRP [#470](https://github.com/ethyca/fidesops/pull/470)
- Fixing inconsistent SaaS connector integration tests [#473](https://github.com/ethyca/fidesops/pull/473)
- Add user data to login response [#501](https://github.com/ethyca/fidesops/pull/501)

### Breaking Changes

- Update masking API to take multiple input values [#443](https://github.com/ethyca/fidesops/pull/443)

### Docs

- Added issue template for documentation updates [#442](https://github.com/ethyca/fidesops/pull/442)
- Clarify masking updates [#464](https://github.com/ethyca/fidesops/pull/464)
- Added dark mode [#476](https://github.com/ethyca/fidesops/pull/476)

### Fixed

- Removed miradb test warning [#436](https://github.com/ethyca/fidesops/pull/436)
- Added missing import [#448](https://github.com/ethyca/fidesops/pull/448)
- Removed pypi badge pointing to wrong package [#452](https://github.com/ethyca/fidesops/pull/452)
- Audit imports and references [#479](https://github.com/ethyca/fidesops/pull/479)
- Switch to using update method on PUT permission endpoint [#500](https://github.com/ethyca/fidesops/pull/500)

### Developer Experience

- added isort as a CI check
- Include `tests/` in all static code checks (e.g. `mypy`, `pylint`)

### Changed

- Published Docker image does a clean install of Fidesctl
- `with_analytics` is now a decorator

### Fixed

- Third-Country formatting on Data Map
- Potential Duplication on Data Map
- Exceptions are no longer raised when sending `AnalyticsEvent`s on Windows
- Running `fidesctl init` now generates a `server_host` and `server_protocol`
  rather than `server_url`<|MERGE_RESOLUTION|>--- conflicted
+++ resolved
@@ -16,6 +16,9 @@
 - `Security` in case of vulnerabilities.
 
 ## [Unreleased](https://github.com/ethyca/fides/compare/2.22.0...main)
+
+### Changed
+- Vendors disclosed string is now narrowed to only the vendors shown in the UI, not the whole GVL [#4250](https://github.com/ethyca/fides/pull/4250)
 
 ## [2.22.0](https://github.com/ethyca/fides/compare/2.21.0...2.22.0)
 
@@ -36,11 +39,7 @@
 - Added our CMP ID [#4233](https://github.com/ethyca/fides/pull/4233)
 - Allow Admin UI users to turn on Configure Consent flag [#4246](https://github.com/ethyca/fides/pull/4246)
 - Styling improvements for the fides.js consent banners and modals [#4222](https://github.com/ethyca/fides/pull/4222)
-<<<<<<< HEAD
-- Vendors disclosed string is now narrowed to only the vendors shown in the UI, not the whole GVL [#4250](https://github.com/ethyca/fides/pull/4250)
-=======
 - Changed vendor form on configuring consent page to use two-part selection for consent uses [#4251](https://github.com/ethyca/fides/pull/4251)
->>>>>>> 06fe0c64
 
 ### Fixed
 - TCF overlay can initialize its consent preferences from a cookie [#4124](https://github.com/ethyca/fides/pull/4124)
