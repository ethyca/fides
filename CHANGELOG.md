# Changelog

All notable changes to this project will be documented in this file.

The format is based on [Keep a Changelog](https://keepachangelog.com/en/)

The types of changes are:

* `Added` for new features.
* `Changed` for changes in existing functionality.
* `Developer Experience` for changes in developer workflow or tooling.
* `Deprecated` for soon-to-be removed features.
* `Docs` for documentation only changes.
* `Removed` for now removed features.
* `Fixed` for any bug fixes.
* `Security` in case of vulnerabilities.

## [Unreleased](https://github.com/ethyca/fides/compare/1.9.6...main)

### Added

* Allow delete-only SaaS connector endpoints [#1200](https://github.com/ethyca/fides/pull/1200)
* Privacy center consent choices store a browser cookie. [#1364](https://github.com/ethyca/fides/pull/1364)
    * The format is generic. A reasonable set of defaults will be added later: [#1444](https://github.com/ethyca/fides/issues/1444)
    * The cookie name defaults to `fides_consent` but can be configured under `config.json > consent > cookieName`.
    * Each consent option can provide an array of `cookieKeys`.
* Individually select and reprocess DSRs that have errored [#1203](https://github.com/ethyca/fides/pull/1489)
* Bulk select and reprocess DSRs that have errored [#1205](https://github.com/ethyca/fides/pull/1489)
* Config Wizard: AWS scan results populate in system review forms. [#1454](https://github.com/ethyca/fides/pull/1454)
* Integrate rate limiter with Saas Connectors. [#1433](https://github.com/ethyca/fides/pull/1433)
* Added a column selector to the scan results page of the config wizard [#1590](https://github.com/ethyca/fides/pull/1590)

### Changed
* Updated mypy to version 0.981 and Python to version 3.10.7 [#1448](https://github.com/ethyca/fides/pull/1448)

### Developer Experience

* Repository dispatch events are sent to fidesctl-plus and fidesops-plus [#1263](https://github.com/ethyca/fides/pull/1263)
* Only the `docs-authors` team members are specified as `CODEOWNERS` [#1446](https://github.com/ethyca/fides/pull/1446)
* Updates the default local configuration to not defer tasks to a worker node [#1552](https://github.com/ethyca/fides/pull/1552/)
* Updates the healthcheck to return health status of connected Celery workers [#1588](https://github.com/ethyca/fides/pull/1588)



## [1.9.6](https://github.com/ethyca/fides/compare/1.9.5...1.9.6)

### Fixed

* Include systems without a privacy declaration on data map [#1603](https://github.com/ethyca/fides/pull/1603)
* Handle malformed tokens [#1523](https://github.com/ethyca/fides/pull/1523)
* Remove thrown exception from getAllPrivacyRequests method [#1592](https://github.com/ethyca/fides/pull/1593)
* Include systems without a privacy declaration on data map [#1603](https://github.com/ethyca/fides/pull/1603)
* After editing a dataset, the table will stay on the previously selected collection instead of resetting to the first one. [#1511](https://github.com/ethyca/fides/pull/1511)
* Fix redis `db_index` config issue [#1647](https://github.com/ethyca/fides/pull/1647)

### Docs

* Add unlinked docs and fix any remaining broken links [#1266](https://github.com/ethyca/fides/pull/1266)
* Update privacy center docs to include consent information [#1537](https://github.com/ethyca/fides/pull/1537)
<<<<<<< HEAD
* Added DSR quickstart docs, restructured docs navigation [#1651](https://github.com/ethyca/fides/pull/1651)
=======
* Remove the tutorial to prepare for new update [#1543](https://github.com/ethyca/fides/pull/1543)
* Add system management via UI documentation [#1541](https://github.com/ethyca/fides/pull/1541)
>>>>>>> 4055cda3


### Changed 

* Allow multiple masking strategies to be specified when using fides as a masking engine [#1647](https://github.com/ethyca/fides/pull/1647)


## [1.9.5](https://github.com/ethyca/fides/compare/1.9.4...1.9.5)

### Added

* The database includes a `plus_system_scans` relation, to track the status and results of System Scanner executions in fidesctl-plus [#1554](https://github.com/ethyca/fides/pull/1554)

## [1.9.4](https://github.com/ethyca/fides/compare/1.9.2...1.9.4)

### Fixed

* After editing a dataset, the table will stay on the previously selected collection instead of resetting to the first one. [#1511](https://github.com/ethyca/fides/pull/1511)

## [1.9.2](https://github.com/ethyca/fides/compare/1.9.1...1.9.2)

### Deprecated

* Added a deprecation warning for the entire package [#1244](https://github.com/ethyca/fides/pull/1244)

### Added

* Dataset generation enhancements using Fides Classify for Plus users:
  * Integrate Fides Plus API into placeholder features introduced in 1.9.0. [#1194](https://github.com/ethyca/fides/pull/1194)

* Fides Admin UI:
  * Configure Connector after creation [#1204](https://github.com/ethyca/fides/pull/1356)

### Fixed

* Privacy Center:
  * Handle error on startup if server isn't running [#1239](https://github.com/ethyca/fides/pull/1239)
  * Fix styling issue with cards [#1240](https://github.com/ethyca/fides/pull/1240)
  * Redirect to index on consent save [#1238](https://github.com/ethyca/fides/pull/1238)

## [1.9.1](https://github.com/ethyca/fides/compare/1.9.0...1.9.1)

### Changed

* Update fideslang to v1.3.1 [#1136](https://github.com/ethyca/fides/pull/1136)

### Changed

* Update fideslang to v1.3.1 [#1136](https://github.com/ethyca/fides/pull/1136)

## [1.9.0](https://github.com/ethyca/fides/compare/1.8.6...1.9.0) - 2022-09-29

### Added

* Dataset generation enhancements using Fides Classify for Plus users:
  * Added toggle for enabling classify during generation. [#1057](https://github.com/ethyca/fides/pull/1057)
  * Initial implementation of API request to kick off classify, with confirmation modal. [#1069](https://github.com/ethyca/fides/pull/1069)
  * Initial Classification & Review status for generated datasets. [#1074](https://github.com/ethyca/fides/pull/1074)
  * Component for choosing data categories based on classification results. [#1110](https://github.com/ethyca/fides/pull/1110)
  * The dataset fields table shows data categories from the classifier (if available). [#1088](https://github.com/ethyca/fides/pull/1088)
  * The "Approve" button can be used to update the dataset with the classifier's suggestions. [#1129](https://github.com/ethyca/fides/pull/1129)
* System management UI:
  * New page to add a system via yaml [#1062](https://github.com/ethyca/fides/pull/1062)
  * Skeleton of page to add a system manually [#1068](https://github.com/ethyca/fides/pull/1068)
  * Refactor config wizard system forms to be reused for system management [#1072](https://github.com/ethyca/fides/pull/1072)
  * Add additional optional fields to system management forms [#1082](https://github.com/ethyca/fides/pull/1082)
  * Delete a system through the UI [#1085](https://github.com/ethyca/fides/pull/1085)
  * Edit a system through the UI [#1096](https://github.com/ethyca/fides/pull/1096)
* Cypress component testing [#1106](https://github.com/ethyca/fides/pull/1106)

### Changed

* Changed behavior of `load_default_taxonomy` to append instead of upsert [#1040](https://github.com/ethyca/fides/pull/1040)
* Changed behavior of adding privacy declarations to decouple the actions of the "add" and "next" buttons [#1086](https://github.com/ethyca/fides/pull/1086)
* Moved system related UI components from the `config-wizard` directory to the `system` directory [#1097](https://github.com/ethyca/fides/pull/1097)
* Updated "type" on SaaS config to be a simple string type, not an enum [#1197](https://github.com/ethyca/fides/pull/1197)

### Developer Experience

* Optional dependencies may have their version defined only once, in `optional-requirements.txt` [#1171](https://github.com/ethyca/fides/pull/1171)

### Docs

* Updated the footer links [#1130](https://github.com/ethyca/fides/pull/1130)

### Fixed

* Fixed the "help" link in the UI header [#1078](https://github.com/ethyca/fides/pull/1078)
* Fixed a bug in Data Category Dropdowns where checking i.e. `user.biometric` would also check `user.biometric_health` [#1126](https://github.com/ethyca/fides/pull/1126)

### Security

* Upgraded pymysql to version `1.0.2` [#1094](https://github.com/ethyca/fides/pull/1094)

## [1.8.6](https://github.com/ethyca/fides/compare/1.8.5...1.8.6) - 2022-09-28

### Added

* Added classification tables for Plus users [#1060](https://github.com/ethyca/fides/pull/1060)

### Fixed

* Fixed a bug where rows were being excluded from a data map [#1124](https://github.com/ethyca/fides/pull/1124)

## [1.8.5](https://github.com/ethyca/fides/compare/1.8.4...1.8.5) - 2022-09-21

### Changed

* Update fideslang to v1.3.0 [#1103](https://github.com/ethyca/fides/pull/1103)

## [1.8.4](https://github.com/ethyca/fides/compare/1.8.3...1.8.4) - 2022-09-09

### Added

* Initial system management page [#1054](https://github.com/ethyca/fides/pull/1054)

### Changed

* Deleting a taxonomy field with children will now cascade delete all of its children as well. [#1042](https://github.com/ethyca/fides/pull/1042)

### Fixed

* Fixed navigating directly to frontend routes loading index page instead of the correct static page for the route.
* Fix truncated evaluation error messages [#1053](https://github.com/ethyca/fides/pull/1053)

## [1.8.3](https://github.com/ethyca/fides/compare/1.8.2...1.8.3) - 2022-09-06

### Added

* Added more taxonomy fields that can be edited via the UI [#1000](https://github.com/ethyca/fides/pull/1000) [#1028](https://github.com/ethyca/fides/pull/1028)
* Added the ability to add taxonomy fields via the UI [#1019](https://github.com/ethyca/fides/pull/1019)
* Added the ability to delete taxonomy fields via the UI [#1006](https://github.com/ethyca/fides/pull/1006)
  * Only non-default taxonomy entities can be deleted [#1023](https://github.com/ethyca/fides/pull/1023)
* Prevent deleting taxonomy `is_default` fields and from adding `is_default=True` fields via the API [#990](https://github.com/ethyca/fides/pull/990).
* Added a "Custom" tag to distinguish user defined taxonomy fields from default taxonomy fields in the UI [#1027](https://github.com/ethyca/fides/pull/1027)
* Added initial support for enabling Fides Plus [#1037](https://github.com/ethyca/fides/pull/1037)
  * The `useFeatures` hook can be used to check if `plus` is enabled.
  * Navigating to/from the Data Map page is gated behind this feature.
  * Plus endpoints are served from the private Plus image.

### Fixed

* Fixed failing mypy tests [#1030](https://github.com/ethyca/fides/pull/1030)
* Fixed an issue where `fides push --diff` would return a false positive diff [#1026](https://github.com/ethyca/fides/pull/1026)
* Pinned pydantic version to < 1.10.0 to fix an error in finding referenced fides keys [#1045](https://github.com/ethyca/fides/pull/1045)

### Fixed

* Fixed failing mypy tests [#1030](https://github.com/ethyca/fides/pull/1030)
* Fixed an issue where `fides push --diff` would return a false positive diff [#1026](https://github.com/ethyca/fides/pull/1026)

### Docs

* Minor formatting updates to [Policy Webhooks](https://ethyca.github.io/fidesops/guides/policy_webhooks/) documentation [#1114](https://github.com/ethyca/fidesops/pull/1114)

### Removed

* Removed create superuser [#1116](https://github.com/ethyca/fidesops/pull/1116)

## [1.8.2](https://github.com/ethyca/fides/compare/1.8.1...1.8.2) - 2022-08-18

### Added

* Added the ability to edit taxonomy fields via the UI [#977](https://github.com/ethyca/fides/pull/977) [#1028](https://github.com/ethyca/fides/pull/1028)
* New column `is_default` added to DataCategory, DataUse, DataSubject, and DataQualifier tables [#976](https://github.com/ethyca/fides/pull/976)
* Added the ability to add taxonomy fields via the UI [#1019](https://github.com/ethyca/fides/pull/1019)
* Added the ability to delete taxonomy fields via the UI [#1006](https://github.com/ethyca/fides/pull/1006)
  * Only non-default taxonomy entities can be deleted [#1023](https://github.com/ethyca/fides/pull/1023)
* Prevent deleting taxonomy `is_default` fields and from adding `is_default=True` fields via the API [#990](https://github.com/ethyca/fides/pull/990).
* Added a "Custom" tag to distinguish user defined taxonomy fields from default taxonomy fields in the UI [#1027](https://github.com/ethyca/fides/pull/1027)

### Changed

* Upgraded base Docker version to Python 3.9 and updated all other references from 3.8 -> 3.9 [#974](https://github.com/ethyca/fides/pull/974)
* Prepend all database tables with `ctl_` [#979](https://github.com/ethyca/fides/pull/979)
* Moved the `admin-ui` code down one level into a `ctl` subdir [#970](https://github.com/ethyca/fides/pull/970)
* Extended the `/datamap` endpoint to include extra metadata [#992](https://github.com/ethyca/fides/pull/992)

## [1.8.1](https://github.com/ethyca/fides/compare/1.8.0...1.8.1) - 2022-08-08

### Deprecated

* The following environment variables have been deprecated, and replaced with the new environment variable names indicated below. To avoid breaking existing workflows, the deprecated variables are still respected in v1.8.1. They will be removed in a future release.
  * `FIDESCTL__API__DATABASE_HOST` --> `FIDESCTL__DATABASE__SERVER`
  * `FIDESCTL__API__DATABASE_NAME` --> `FIDESCTL__DATABASE__DB`
  * `FIDESCTL__API__DATABASE_PASSWORD` --> `FIDESCTL__DATABASE__PASSWORD`
  * `FIDESCTL__API__DATABASE_PORT` --> `FIDESCTL__DATABASE__PORT`
  * `FIDESCTL__API__DATABASE_TEST_DATABASE_NAME` --> `FIDESCTL__DATABASE__TEST_DB`
  * `FIDESCTL__API__DATABASE_USER` --> `FIDESCTL__DATABASE__USER`

### Developer Experience

* The included `docker-compose.yml` no longer references outdated ENV variables [#964](https://github.com/ethyca/fides/pull/964)

### Docs

* Minor release documentation now reflects the desired patch release process [#955](https://github.com/ethyca/fides/pull/955)
* Updated references to ENV variables [#964](https://github.com/ethyca/fides/pull/964)

### Fixed

* Deprecated config options will continue to be respected when set via environment variables [#965](https://github.com/ethyca/fides/pull/965)
* The git cache is rebuilt within the Docker container [#962](https://github.com/ethyca/fides/pull/962)
* The `wheel` pypi build no longer has a dirty version tag [#962](https://github.com/ethyca/fides/pull/962)
* Add setuptools to dev-requirements to fix versioneer error [#983](https://github.com/ethyca/fides/pull/983)

## [1.8.0](https://github.com/ethyca/fides/compare/1.7.1...1.8.0) - 2022-08-04

### Added

* Initial configuration wizard UI view
  * System scanning step: AWS credentials form and initial `generate` API usage.
  * System scanning results: AWS systems are stored and can be selected for review
* CustomInput type "password" with show/hide icon.
* Pull CLI command now checks for untracked/unstaged files in the manifests dir [#869](https://github.com/ethyca/fides/pull/869)
* Pull CLI command has a flag to pull missing files from the server [#895](https://github.com/ethyca/fides/pull/895)
* Add BigQuery support for the `generate` command and `/generate` endpoint [#814](https://github.com/ethyca/fides/pull/814) & [#917](https://github.com/ethyca/fides/pull/917)
* Added user auth tables [915](https://github.com/ethyca/fides/pull/915)
* Standardized API error parsing under `~/types/errors`
* Added taxonomy page to UI [#902](https://github.com/ethyca/fides/pull/902)
  * Added a nested accordion component for displaying taxonomy data [#910](https://github.com/ethyca/fides/pull/910)
* Add lru cache to get_config [927](https://github.com/ethyca/fides/pull/927)
* Add support for deprecated API config values [#959](https://github.com/ethyca/fides/pull/959)
* `fides` is now an alias for `fidesctl` as a CLI entrypoint [#926](https://github.com/ethyca/fides/pull/926)
* Add user auth routes [929](https://github.com/ethyca/fides/pull/929)
* Bump fideslib to 3.0.1 and remove patch code[931](https://github.com/ethyca/fides/pull/931)
* Update the `fidesctl` python package to automatically serve the UI [#941](https://github.com/ethyca/fides/pull/941)
* Add `push` cli command alias for `apply` and deprecate `apply` [943](https://github.com/ethyca/fides/pull/943)
* Add resource groups tagging api as a source of system generation [939](https://github.com/ethyca/fides/pull/939)
* Add GitHub Action to publish the `fidesctl` package to testpypi on pushes to main [#951](https://github.com/ethyca/fides/pull/951)
* Added configWizardFlag to ui to hide the config wizard when false [[#1453](https://github.com/ethyca/fides/issues/1453)

### Changed

* Updated the `datamap` endpoint to return human-readable column names as the first response item [#779](https://github.com/ethyca/fides/pull/779)
* Remove the `obscure` requirement from the `generate` endpoint [#819](https://github.com/ethyca/fides/pull/819)
* Moved all files from `fidesapi` to `fidesctl/api` [#885](https://github.com/ethyca/fides/pull/885)
* Moved `scan` and `generate` to the list of commands that can be run in local mode [#841](https://github.com/ethyca/fides/pull/841)
* Upgraded the base docker images from Debian Buster to Bullseye [#958](https://github.com/ethyca/fides/pull/958)
* Removed `ipython` as a dev-requirement [#958](https://github.com/ethyca/fides/pull/958)
* Webserver dependencies now come as a standard part of the package [#881](https://github.com/ethyca/fides/pull/881)
* Initial configuration wizard UI view
  * Refactored step & form results management to use Redux Toolkit slice.
* Change `id` field in tables from an integer to a string [915](https://github.com/ethyca/fides/pull/915)
* Update `fideslang` to `1.1.0`, simplifying the default taxonomy and adding `tags` for resources [#865](https://github.com/ethyca/fides/pull/865)
* Merge existing configurations with `fideslib` library [#913](https://github.com/ethyca/fides/pull/913)
* Moved frontend static files to `src/fidesctl/ui-build/static` [#934](https://github.com/ethyca/fides/pull/934)
* Replicated the error response handling from the `/validate` endpoint to the `/generate` endpoint [#911](https://github.com/ethyca/fides/pull/911)

### Developer Experience

* Remove `API_PREFIX` from fidesctl/core/utils.py and change references to `API_PREFIX` in fidesctl/api/reoutes/util.py [922](https://github.com/ethyca/fides/pull/922)

### Fixed

* Dataset field columns show all columns by default in the UI [#898](https://github.com/ethyca/fides/pull/898)
* Fixed the missing `.fides./` directory when locating the default config [#933](https://github.com/ethyca/fides/pull/933)

## [1.7.1](https://github.com/ethyca/fides/compare/1.7.0...1.7.1) - 2022-07-28

### Added

* Add datasets via YAML in the UI [#813](https://github.com/ethyca/fides/pull/813)
* Add datasets via database connection [#834](https://github.com/ethyca/fides/pull/834) [#889](https://github.com/ethyca/fides/pull/889)
* Add delete confirmation when deleting a field or collection from a dataset [#809](https://github.com/ethyca/fides/pull/809)
* Add ability to delete datasets from the UI [#827](https://github.com/ethyca/fides/pull/827)
* Add Cypress for testing [713](https://github.com/ethyca/fides/pull/833)
* Add datasets via database connection (UI only) [#834](https://github.com/ethyca/fides/pull/834)
* Add Okta support to the `/generate` endpoint [#842](https://github.com/ethyca/fides/pull/842)
* Add db support to `/generate` endpoint [849](https://github.com/ethyca/fides/pull/849)
* Added OpenAPI TypeScript client generation for the UI app. See the [README](/clients/ctl/admin-ui/src/types/api/README.md) for more details.

### Changed

* Remove the `obscure` requirement from the `generate` endpoint [#819](https://github.com/ethyca/fides/pull/819)

### Developer Experience

* When releases are published, dispatch a repository webhook event to ethyca/fidesctl-plus [#938](https://github.com/ethyca/fides/pull/938)

### Docs

* recommend/replace pip installs with pipx [#874](https://github.com/ethyca/fides/pull/874)

### Fixed

* CustomSelect input tooltips appear next to selector instead of wrapping to a new row.
* Datasets without the `third_country_transfer` will not cause the editing dataset form to not render.
* Fixed a build issue causing an `unknown` version of `fidesctl` to be installed in published Docker images [#836](https://github.com/ethyca/fides/pull/836)
* Fixed an M1-related SQLAlchemy bug [#816](https://github.com/ethyca/fides/pull/891)
* Endpoints now work with or without a trailing slash. [#886](https://github.com/ethyca/fides/pull/886)
* Dataset field columns show all columns by default in the UI [#898](https://github.com/ethyca/fides/pull/898)
* Fixed the `tag` specific GitHub Action workflows for Docker and publishing docs. [#901](https://github.com/ethyca/fides/pull/901)

## [1.7.0](https://github.com/ethyca/fides/compare/1.6.1...1.7.0) - 2022-06-23

### Added

* Added dependabot to keep dependencies updated
* A warning now issues for any orphan datasets as part of the `apply` command [543](https://github.com/ethyca/fides/pull/543)
* Initial scaffolding of management UI [#561](https://github.com/ethyca/fides/pull/624)
* A new `audit` command for `system` and `organization` resources, checking data map attribute compliance [#548](https://github.com/ethyca/fides/pull/548)
* Static UI assets are now built with the docker container [#663](https://github.com/ethyca/fides/issues/663)
* Host static files via fidesapi [#621](https://github.com/ethyca/fides/pull/621)
* A new `generate` endpoint to enable capturing systems from infrastructure from the UI [#642](https://github.com/ethyca/fides/pull/642)
* A new `datamap` endpoint to enable visualizing a data map from the UI [#721](https://github.com/ethyca/fides/pull/721)
* Management UI navigation bar [#679](https://github.com/ethyca/fides/issues/679)
* Management UI integration [#736](https://github.com/ethyca/fides/pull/736)
  * Datasets
  * Systems
  * Taxonomy (data categories)
* Initial dataset UI view [#768](https://github.com/ethyca/fides/pull/768)
  * Add interaction for viewing a dataset collection
  * Add column picker
  * Add a data category checklist tree
  * Edit/delete dataset fields
  * Edit/delete dataset collections
  * Edit datasets
  * Add a component for Identifiability tags
  * Add tooltips for help on forms
  * Add geographic location (third_country_transfers) country selection. Supported by new dependency `i18n-iso-countries`.
* Okta, aws and database credentials can now come from `fidesctl.toml` config [#694](https://github.com/ethyca/fides/pull/694)
* New `validate` endpoint to test aws and okta credentials [#722](https://github.com/ethyca/fides/pull/722)
* Initial configuration wizard UI view
  * Manual entry steps added (name and describe organization, pick entry route, and describe system manually including privacy declarations)
* A new image tagged `ethyca/fidesctl:dev` is published on each push to `main` [781](https://github.com/ethyca/fides/pull/781)
* A new cli command (`fidesctl sync`) [#765](https://github.com/ethyca/fides/pull/765)

### Changed

* Comparing server and CLI versions ignores `.dirty` only differences, and is quiet on success when running general CLI commands [621](https://github.com/ethyca/fides/pull/621)
* All endpoints now prefixed by `/api/v1` [#623](https://github.com/ethyca/fides/issues/623)
* Allow AWS credentials to be passed to `generate system` via the API [#645](https://github.com/ethyca/fides/pull/645)
* Update the export of a datamap to load resources from the server instead of a manifest directory [#662](https://github.com/ethyca/fides/pull/662)
* Refactor `export` to remove CLI specific uses from the core modules and load resources[#725](https://github.com/ethyca/fides/pull/725)
* Bump version of FastAPI in `setup.py` to 0.77.1 to match `optional-requirements.txt` [#734](https://github.com/ethyca/fides/pull/734)
* Docker images are now only built and pushed on tags to match when released to pypi [#740](https://github.com/ethyca/fides/pull/740)
* Okta resource scanning and generation now works with systems instead of datasets [#751](https://github.com/ethyca/fides/pull/751)

### Developer Experience

* Replaced `make` with `nox` [#547](https://github.com/ethyca/fides/pull/547)
* Removed usage of `fideslang` module in favor of new [external package](https://github.com/ethyca/fideslang) shared across projects [#619](https://github.com/ethyca/fides/issues/619)
* Added a UI service to the docker-compose deployment [#757](<https://github.com/ethyca/fides/pull/757>)
* `TestClient` defined in and shared across test modules via `conftest.py` [#759](https://github.com/ethyca/fides/pull/759)

### Docs

* Replaced all references to `make` with `nox` [#547](https://github.com/ethyca/fides/pull/547)
* Removed config/schemas page [#613](https://github.com/ethyca/fides/issues/613)
* Dataset UI and config wizard docs added (<https://github.com/ethyca/fides/pull/697>)
* The fides README now walks through generating a datamap [#746](https://github.com/ethyca/fides/pull/746)

### Fixed

* Updated `fideslog` to v1.1.5, resolving an issue where some exceptions thrown by the SDK were not handled as expected [#609](https://github.com/ethyca/fides/issues/609)
* Updated the webserver so that it won't fail if the database is inaccessible [#649](https://github.com/ethyca/fides/pull/649)
* Updated external tests to handle complex characters [#661](https://github.com/ethyca/fides/pull/661)
* Evaluations now properly merge the default taxonomy into the user-defined taxonomy [#684](https://github.com/ethyca/fides/pull/684)
* The CLI can now be run without installing the webserver components [#715](https://github.com/ethyca/fides/pull/715)

## [1.6.1](https://github.com/ethyca/fides/compare/1.6.0...1.6.1) - 2022-06-15

### Docs

* Updated `Release Steps`

### Fixed

* Resolved a failure with populating applicable data subject rights to a data map
* Handle invalid characters when generating a `fides_key` [#761](https://github.com/ethyca/fides/pull/761)

## [1.6.0](https://github.com/ethyca/fides/compare/1.5.3...1.6.0) - 2022-05-02

### Added

* ESLint configuration changes [#514](https://github.com/ethyca/fidesops/pull/514)
* User creation, update and permissions in the Admin UI [#511](https://github.com/ethyca/fidesops/pull/511)
* Yaml support for dataset upload [#284](https://github.com/ethyca/fidesops/pull/284)

### Breaking Changes

* Update masking API to take multiple input values [#443](https://github.com/ethyca/fidesops/pull/443)

### Docs

* DRP feature documentation [#520](https://github.com/ethyca/fidesops/pull/520)

## [1.4.2](https://github.com/ethyca/fidesops/compare/1.4.1...1.4.2) - 2022-05-12

### Added

* GET routes for users [#405](https://github.com/ethyca/fidesops/pull/405)
* Username based search on GET route [#444](https://github.com/ethyca/fidesops/pull/444)
* FIDESOPS\_\_DEV_MODE for Easier SaaS Request Debugging [#363](https://github.com/ethyca/fidesops/pull/363)
* Track user privileges across sessions [#425](https://github.com/ethyca/fidesops/pull/425)
* Add first_name and last_name fields. Also add them along with created_at to FidesUser response [#465](https://github.com/ethyca/fidesops/pull/465)
* Denial reasons for DSR and user `AuditLog` [#463](https://github.com/ethyca/fidesops/pull/463)
* DRP action to Policy [#453](https://github.com/ethyca/fidesops/pull/453)
* `CHANGELOG.md` file[#484](https://github.com/ethyca/fidesops/pull/484)
* DRP status endpoint [#485](https://github.com/ethyca/fidesops/pull/485)
* DRP exerise endpoint [#496](https://github.com/ethyca/fidesops/pull/496)
* Frontend for privacy request denial reaons [#480](https://github.com/ethyca/fidesops/pull/480)
* Publish Fidesops to Pypi [#491](https://github.com/ethyca/fidesops/pull/491)
* DRP data rights endpoint [#526](https://github.com/ethyca/fidesops/pull/526)

### Changed

* Converted HTTP Status Codes to Starlette constant values [#438](https://github.com/ethyca/fidesops/pull/438)
* SaasConnector.send behavior on ignore_errors now returns raw response [#462](https://github.com/ethyca/fidesops/pull/462)
* Seed user permissions in `create_superuser.py` script [#468](https://github.com/ethyca/fidesops/pull/468)
* User API Endpoints (update fields and reset user passwords) [#471](https://github.com/ethyca/fidesops/pull/471)
* Format tests with `black` [#466](https://github.com/ethyca/fidesops/pull/466)
* Extract privacy request endpoint logic into separate service for DRP [#470](https://github.com/ethyca/fidesops/pull/470)
* Fixing inconsistent SaaS connector integration tests [#473](https://github.com/ethyca/fidesops/pull/473)
* Add user data to login response [#501](https://github.com/ethyca/fidesops/pull/501)

### Breaking Changes

* Update masking API to take multiple input values [#443](https://github.com/ethyca/fidesops/pull/443)

### Docs

* Added issue template for documentation updates [#442](https://github.com/ethyca/fidesops/pull/442)
* Clarify masking updates [#464](https://github.com/ethyca/fidesops/pull/464)
* Added dark mode [#476](https://github.com/ethyca/fidesops/pull/476)

### Fixed

* Removed miradb test warning [#436](https://github.com/ethyca/fidesops/pull/436)
* Added missing import [#448](https://github.com/ethyca/fidesops/pull/448)
* Removed pypi badge pointing to wrong package [#452](https://github.com/ethyca/fidesops/pull/452)
* Audit imports and references [#479](https://github.com/ethyca/fidesops/pull/479)
* Switch to using update method on PUT permission endpoint [#500](https://github.com/ethyca/fidesops/pull/500)

### Developer Experience

* added isort as a CI check
* Include `tests/` in all static code checks (e.g. `mypy`, `pylint`)

### Changed

* Published Docker image does a clean install of Fidesctl
* `with_analytics` is now a decorator

### Fixed

* Third-Country formatting on Data Map
* Potential Duplication on Data Map
* Exceptions are no longer raised when sending `AnalyticsEvent`s on Windows
* Running `fidesctl init` now generates a `server_host` and `server_protocol`
  rather than `server_url`<|MERGE_RESOLUTION|>--- conflicted
+++ resolved
@@ -40,7 +40,10 @@
 * Updates the default local configuration to not defer tasks to a worker node [#1552](https://github.com/ethyca/fides/pull/1552/)
 * Updates the healthcheck to return health status of connected Celery workers [#1588](https://github.com/ethyca/fides/pull/1588)
 
-
+### Docs
+* Remove the tutorial to prepare for new update [#1543](https://github.com/ethyca/fides/pull/1543)
+* Add system management via UI documentation [#1541](https://github.com/ethyca/fides/pull/1541)
+* Added DSR quickstart docs, restructured docs navigation [#1651](https://github.com/ethyca/fides/pull/1651)
 
 ## [1.9.6](https://github.com/ethyca/fides/compare/1.9.5...1.9.6)
 
@@ -57,13 +60,6 @@
 
 * Add unlinked docs and fix any remaining broken links [#1266](https://github.com/ethyca/fides/pull/1266)
 * Update privacy center docs to include consent information [#1537](https://github.com/ethyca/fides/pull/1537)
-<<<<<<< HEAD
-* Added DSR quickstart docs, restructured docs navigation [#1651](https://github.com/ethyca/fides/pull/1651)
-=======
-* Remove the tutorial to prepare for new update [#1543](https://github.com/ethyca/fides/pull/1543)
-* Add system management via UI documentation [#1541](https://github.com/ethyca/fides/pull/1541)
->>>>>>> 4055cda3
-
 
 ### Changed 
 
