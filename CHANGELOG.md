--- conflicted
+++ resolved
@@ -17,18 +17,17 @@
 
 ## [Unreleased](https://github.com/ethyca/fides/compare/2.14.0...main)
 
-<<<<<<< HEAD
 ## Added
 
 - Add Google Tag Manager and Privacy Center ENV vars to sample app [#2949](https://github.com/ethyca/fides/pull/2949)
 
+### Changed
+
+- Enabled Privacy Experience beta flag [#3364](https://github.com/ethyca/fides/pull/3364)
+
 ## Developer Experience
 
 - Add ability to pass ENV vars to both privacy center and sample app during `fides deploy` via `.env` [#2949](https://github.com/ethyca/fides/pull/2949)
-=======
-### Changed
-- Enabled Privacy Experience beta flag [#3364](https://github.com/ethyca/fides/pull/3364)
->>>>>>> 7bef7100
 
 ## [2.14.0](https://github.com/ethyca/fides/compare/2.13.0...2.14.0)
 
