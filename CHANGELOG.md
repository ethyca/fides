--- conflicted
+++ resolved
@@ -30,13 +30,9 @@
 ### Changed
 - Improved data extraction for object fields to return complete data structures instead of empty containers in data package when no nested fields where specified [#6424](https://github.com/ethyca/fides/pull/6424)
 - Replaced some duplicated data formatting functionality with a single utility function. Additional maintainability updates on Manual Tasks. [#6390](https://github.com/ethyca/fides/pull/6390)
-<<<<<<< HEAD
 - Improved privacy request detail UI in smaller screens [#6437](https://github.com/ethyca/fides/pull/6437)
-
-=======
 - Refactored ancestor links creation to support bulk creation for multiple staged resources in a single operation [#6426](https://github.com/ethyca/fides/pull/6426)
 - Optimized StagedResource ancestors() and descendants() methods [#6444](https://github.com/ethyca/fides/pull/6444)
->>>>>>> 4ebd4ddf
 
 ### Developer Experience
 - Switching from Vault to 1password for SaaS test credentials [#6363](https://github.com/ethyca/fides/pull/6363)
