--- conflicted
+++ resolved
@@ -28,11 +28,8 @@
 ### Changed
 - Updated the sample dataset for the Amplitude integration [#5063](https://github.com/ethyca/fides/pull/5063)
 - Messaging page now shows a notice if you have properties without any templates [#5077](https://github.com/ethyca/fides/pull/5077)
-<<<<<<< HEAD
+- Endpoints for listing systems (GET /system) and datasets (GET /dataset) now support optional pagination [#5071](https://github.com/ethyca/fides/pull/5071)
 - Changed behavior of project selection modal in discovery monitor form [#5092](https://github.com/ethyca/fides/pull/5092)
-=======
-- Endpoints for listing systems (GET /system) and datasets (GET /dataset) now support optional pagination [#5071](https://github.com/ethyca/fides/pull/5071)
->>>>>>> a03a8f68
 
 ### Developer Experience
 - Upgrade to React 18 and Chakra 2, including other dependencies [#5036](https://github.com/ethyca/fides/pull/5036)
