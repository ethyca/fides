--- conflicted
+++ resolved
@@ -27,11 +27,8 @@
 - Added `connection_type` key in the `namespace` attribute of a Dataset's `fides_meta` [#5387](https://github.com/ethyca/fides/pull/5387)
 - Added new RDS Postgres Connector [#5380](https://github.com/ethyca/fides/pull/5380)
 - Added ability to customize column names in the Data Map report [#5400](https://github.com/ethyca/fides/pull/5400)
-<<<<<<< HEAD
 - Added Experience Config docs to the FidesJS documentation [#5405](https://github.com/ethyca/fides/pull/5405)
-=======
 - Added UI for downloading privacy request access results [#5407](https://github.com/ethyca/fides/pull/5407)
->>>>>>> 71e87267
 
 ### Fixed
 - Fixed a bug where D&D tables were rendering stale data [#5372](https://github.com/ethyca/fides/pull/5372)
