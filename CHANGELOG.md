# Changelog

All notable changes to this project will be documented in this file.

The format is based on [Keep a Changelog](https://keepachangelog.com/en/)

The types of changes are:

* `Added` for new features.
* `Changed` for changes in existing functionality.
* `Developer Experience` for changes in developer workflow or tooling.
* `Deprecated` for soon-to-be removed features.
* `Docs` for documentation only changes.
* `Removed` for now removed features.
* `Fixed` for any bug fixes.
* `Security` in case of vulnerabilities.

## [Unreleased](https://github.com/ethyca/fides/compare/1.7.0...main)

### Added
* Add datasets via YAML in the UI [#813](https://github.com/ethyca/fides/pull/813)
* Add datasets via database connection (UI only) [#834](https://github.com/ethyca/fides/pull/834)
* Add delete confirmation when deleting a field or collection from a dataset [#809](https://github.com/ethyca/fides/pull/809)
* Add ability to delete datasets from the UI
* Initial configuration wizard UI view
  * System scanning step: AWS credentials form and initial `generate` API usage.
* Added Cypress for testing [713](https://github.com/ethyca/fides/pull/833)
* CustomInput type "password" with show/hide icon.
* Add Okta support to the `/generate` endpoint [#842](https://github.com/ethyca/fides/pull/842)
<<<<<<< HEAD
* Add db support to `/generate` endpoint [849](https://github.com/ethyca/fides/pull/849)
=======
* Added OpenAPI TypeScript client generation for the UI app. See the [README](/clients/admin-ui/src/types/api/README.md) for more details.
>>>>>>> 339b05c4

### Changed
* Updated the `datamap` endpoint to return human-readable column names as the first response item [#779](https://github.com/ethyca/fides/pull/779)
* Initial configuration wizard UI view
  * Refactored step & form results management to use Redux Toolkit slice.

### Docs
* recommend/replace pip installs with pipx [#874](https://github.com/ethyca/fides/pull/874)

### Fixed

* CustomSelect input tooltips appear next to selector instead of wrapping to a new row.
* Datasets without the `third_country_transfer` will not cause the editing dataset form to not render.
* Fixed a build issue causing an `unknown` version of `fidesctl` to be installed in published Docker images [#836](https://github.com/ethyca/fides/pull/836)

### Changed
* Remove the `obscure` requirement from the `generate` endpoint [#819](https://github.com/ethyca/fides/pull/819)

## [1.7.0](https://github.com/ethyca/fides/compare/1.6.1...1.7.0) - 2022-06-23

### Added

* Added dependabot to keep dependencies updated
* A warning now issues for any orphan datasets as part of the `apply` command [543](https://github.com/ethyca/fides/pull/543)
* Initial scaffolding of management UI [#561](https://github.com/ethyca/fides/pull/624)
* A new `audit` command for `system` and `organization` resources, checking data map attribute compliance [#548](https://github.com/ethyca/fides/pull/548)
* Static UI assets are now built with the docker container [#663](https://github.com/ethyca/fides/issues/663)
* Host static files via fidesapi [#621](https://github.com/ethyca/fides/pull/621)
* A new `generate` endpoint to enable capturing systems from infrastructure from the UI [#642](https://github.com/ethyca/fides/pull/642)
* A new `datamap` endpoint to enable visualizing a data map from the UI [#721](https://github.com/ethyca/fides/pull/721)
* Management UI navigation bar [#679](https://github.com/ethyca/fides/issues/679)
* Management UI integration [#736](https://github.com/ethyca/fides/pull/736)
  * Datasets
  * Systems
  * Taxonomy (data categories)
* Initial dataset UI view [#768](https://github.com/ethyca/fides/pull/768)
  * Add interaction for viewing a dataset collection
  * Add column picker
  * Add a data category checklist tree
  * Edit/delete dataset fields
  * Edit/delete dataset collections
  * Edit datasets
  * Add a component for Identifiability tags
  * Add tooltips for help on forms
  * Add geographic location (third_country_transfers) country selection. Supported by new dependency `i18n-iso-countries`.
* Okta, aws and database credentials can now come from `fidesctl.toml` config [#694](https://github.com/ethyca/fides/pull/694)
* New `validate` endpoint to test aws and okta credentials [#722](https://github.com/ethyca/fides/pull/722)
* Initial configuration wizard UI view
  * Manual entry steps added (name and describe organization, pick entry route, and describe system manually including privacy declarations)
* A new image tagged `ethyca/fidesctl:dev` is published on each push to `main` [781](https://github.com/ethyca/fides/pull/781)
* A new cli command (`fidesctl sync`) [#765](https://github.com/ethyca/fides/pull/765)

### Changed

* Comparing server and CLI versions ignores `.dirty` only differences, and is quiet on success when running general CLI commands [621](https://github.com/ethyca/fides/pull/621)
* All endpoints now prefixed by `/api/v1` [#623](https://github.com/ethyca/fides/issues/623)
* Allow AWS credentials to be passed to `generate system` via the API [#645](https://github.com/ethyca/fides/pull/645)
* Update the export of a datamap to load resources from the server instead of a manifest directory [#662](https://github.com/ethyca/fides/pull/662)
* Refactor `export` to remove CLI specific uses from the core modules and load resources[#725](https://github.com/ethyca/fides/pull/725)
* Bump version of FastAPI in `setup.py` to 0.77.1 to match `optional-requirements.txt` [#734](https://github.com/ethyca/fides/pull/734)
* Docker images are now only built and pushed on tags to match when released to pypi [#740](https://github.com/ethyca/fides/pull/740)
* Okta resource scanning and generation now works with systems instead of datasets [#751](https://github.com/ethyca/fides/pull/751)

### Developer Experience

* Replaced `make` with `nox` [#547](https://github.com/ethyca/fides/pull/547)
* Removed usage of `fideslang` module in favor of new [external package](https://github.com/ethyca/fideslang) shared across projects [#619](https://github.com/ethyca/fides/issues/619)
* Added a UI service to the docker-compose deployment [#757](<https://github.com/ethyca/fides/pull/757>)
* `TestClient` defined in and shared across test modules via `conftest.py` [#759](https://github.com/ethyca/fides/pull/759)

### Docs

* Replaced all references to `make` with `nox` [#547](https://github.com/ethyca/fides/pull/547)
* Removed config/schemas page [#613](https://github.com/ethyca/fides/issues/613)
* Dataset UI and config wizard docs added (https://github.com/ethyca/fides/pull/697)
* The fides README now walks through generating a datamap [#746](https://github.com/ethyca/fides/pull/746)

### Fixed

* Updated `fideslog` to v1.1.5, resolving an issue where some exceptions thrown by the SDK were not handled as expected [#609](https://github.com/ethyca/fides/issues/609)
* Updated the webserver so that it won't fail if the database is inaccessible [#649](https://github.com/ethyca/fides/pull/649)
* Updated external tests to handle complex characters [#661](https://github.com/ethyca/fides/pull/661)
* Evaluations now properly merge the default taxonomy into the user-defined taxonomy [#684](https://github.com/ethyca/fides/pull/684)
* The CLI can now be run without installing the webserver components [#715](https://github.com/ethyca/fides/pull/715)

## [1.6.1](https://github.com/ethyca/fides/compare/1.6.0...1.6.1) - 2022-06-15

### Docs

* Updated `Release Steps`

### Fixed

* Resolved a failure with populating applicable data subject rights to a data map
* Handle invalid characters when generating a `fides_key` [#761](https://github.com/ethyca/fides/pull/761)

## [1.6.0](https://github.com/ethyca/fides/compare/1.5.3...1.6.0) - 2022-05-02

### Added

* CHANGELOG.md file
* On API server startup, in-use config values are logged at the DEBUG level
* Send a usage analytics event upon execution of the `fidesctl init` command

### Developer Experience

* added isort as a CI check
* Include `tests/` in all static code checks (e.g. `mypy`, `pylint`)

### Changed

* Published Docker image does a clean install of Fidesctl
* `with_analytics` is now a decorator

### Fixed

* Third-Country formatting on Data Map
* Potential Duplication on Data Map
* Exceptions are no longer raised when sending `AnalyticsEvent`s on Windows
* Running `fidesctl init` now generates a `server_host` and `server_protocol`
  rather than `server_url`<|MERGE_RESOLUTION|>--- conflicted
+++ resolved
@@ -27,11 +27,8 @@
 * Added Cypress for testing [713](https://github.com/ethyca/fides/pull/833)
 * CustomInput type "password" with show/hide icon.
 * Add Okta support to the `/generate` endpoint [#842](https://github.com/ethyca/fides/pull/842)
-<<<<<<< HEAD
 * Add db support to `/generate` endpoint [849](https://github.com/ethyca/fides/pull/849)
-=======
 * Added OpenAPI TypeScript client generation for the UI app. See the [README](/clients/admin-ui/src/types/api/README.md) for more details.
->>>>>>> 339b05c4
 
 ### Changed
 * Updated the `datamap` endpoint to return human-readable column names as the first response item [#779](https://github.com/ethyca/fides/pull/779)
