--- conflicted
+++ resolved
@@ -21,11 +21,8 @@
 - Refactor Fides.js embedded modal to not use A11y dialog [#4355](https://github.com/ethyca/fides/pull/4355)
 
 ### Fixed
-<<<<<<< HEAD
 - Handle invalid `fides_string` when passed in as an override [#4350](https://github.com/ethyca/fides/pull/4350)
-=======
 - Bug where vendor opt-ins would not initialize properly based on a `fides_string` in the TCF overlay [#4368](https://github.com/ethyca/fides/pull/4368)
->>>>>>> 628c7ea3
 
 ## [2.23.0](https://github.com/ethyca/fides/compare/2.22.1...2.23.0)
 
