--- conflicted
+++ resolved
@@ -60,12 +60,8 @@
 * Integrate rate limiter with Saas Connectors. [#1433](https://github.com/ethyca/fides/pull/1433)
 * Config Wizard: Added a column selector to the scan results page of the config wizard [#1590](https://github.com/ethyca/fides/pull/1590)
 * Config Wizard: Flow for runtime scanner option [#1640](https://github.com/ethyca/fides/pull/1640)
-<<<<<<< HEAD
-
-=======
 * Access support for Twilio Conversations API [#1520](https://github.com/ethyca/fides/pull/1520)
 * Message Config: Adds Twilio Email/SMS support [#1519](https://github.com/ethyca/fides/pull/1519)
->>>>>>> ce1ffbcd
 
 ### Changed
 
