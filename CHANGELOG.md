# Changelog

All notable changes to this project will be documented in this file.

The format is based on [Keep a Changelog](https://keepachangelog.com/en/)

The types of changes are:

- `Added` for new features.
- `Changed` for changes in existing functionality.
- `Developer Experience` for changes in developer workflow or tooling.
- `Deprecated` for soon-to-be removed features.
- `Docs` for documentation only changes.
- `Removed` for now removed features.
- `Fixed` for any bug fixes.
- `Security` in case of vulnerabilities.

## [Unreleased](https://github.com/ethyca/fides/compare/2.20.2...main)

### Added
- "Add a vendor" flow to configuring consent page [#4107](https://github.com/ethyca/fides/pull/4107)
- Initial TCF Backend Support [#3804](https://github.com/ethyca/fides/pull/3804)
- Add initial layer to TCF modal [#3956](https://github.com/ethyca/fides/pull/3956)
- Support for rendering in the TCF modal whether or not a vendor is part of the GVL [#3972](https://github.com/ethyca/fides/pull/3972)
- Features and legal bases dropdown for TCF modal [#3995](https://github.com/ethyca/fides/pull/3995)
- TCF CMP stub API [#4000](https://github.com/ethyca/fides/pull/4000)
- Fides-js can now display preliminary TCF data [#3879](https://github.com/ethyca/fides/pull/3879)
- Fides-js can persist TCF preferences to the backend [#3887](https://github.com/ethyca/fides/pull/3887)
- TCF modal now supports setting legitimate interest fields [#4037](https://github.com/ethyca/fides/pull/4037)
- Embed the GVL in the GET Experiences response [#4143](https://github.com/ethyca/fides/pull/4143)
- Button to view how many vendors and to open the vendor tab in the TCF modal [#4144](https://github.com/ethyca/fides/pull/4144)

### Changed
- Added further config options to customize the privacy center [#4090](https://github.com/ethyca/fides/pull/4090)
- CORS configuration page [#4073](https://github.com/ethyca/fides/pull/4073)
- Refactored `fides.js` components so that they can take data structures that are not necessarily privacy notices [#3870](https://github.com/ethyca/fides/pull/3870)
- Use hosted GVL.json from the backend [#4159](https://github.com/ethyca/fides/pull/4159)
- Features and Special Purposes in the TCF modal do not render toggles [#4139](https://github.com/ethyca/fides/pull/4139)
- Moved the initial TCF layer to the banner [#4142](https://github.com/ethyca/fides/pull/4142)
- Misc copy changes for the system history table and modal [#4146](https://github.com/ethyca/fides/pull/4146)

### Fixed
- Allows CDN to cache empty experience responses from fides.js API  [#4113](https://github.com/ethyca/fides/pull/4113)

## [2.20.2](https://github.com/ethyca/fides/compare/2.20.1...2.20.2)

### Fixed 
- added version_added, version_deprecated, and replaced_by to data use, data subject, and data category APIs [#4135](https://github.com/ethyca/fides/pull/4135)
- Update fides.js to not fetch experience client-side if pre-fetched experience is empty [#4149](https://github.com/ethyca/fides/pull/4149)
<<<<<<< HEAD
- Caching the values of authorization_required and user_guide on the connector templates to improve performance [#4128](https://github.com/ethyca/fides/pull/4128)
=======
- Erasure privacy requests now pause for input if there are any manual process integrations [#4115](https://github.com/ethyca/fides/pull/4115)
>>>>>>> 92e0580d

## [2.20.1](https://github.com/ethyca/fides/compare/2.20.0...2.20.1)

### Fixed

- Avoid un-optimized query pattern in bulk `GET /system` endpoint [#4120](https://github.com/ethyca/fides/pull/4120)

## [2.20.0](https://github.com/ethyca/fides/compare/2.19.1...2.20.0)

### Added
- Initial page for configuring consent [#4069](https://github.com/ethyca/fides/pull/4069)
- Vendor cookie table for configuring consent [#4082](https://github.com/ethyca/fides/pull/4082)

### Changed

- Refactor how multiplatform builds are handled [#4024](https://github.com/ethyca/fides/pull/4024)
- Added new Performance-related nox commands and included them as part of the CI suite [#3997](https://github.com/ethyca/fides/pull/3997)
- Added dictionary suggestions for data uses [4035](https://github.com/ethyca/fides/pull/4035)
- Privacy notice regions now render human readable names instead of country codes [#4029](https://github.com/ethyca/fides/pull/4029)
- Privacy notice templates are disabled by default [#4010](https://github.com/ethyca/fides/pull/4010)
- Added optional "skip_processing" flag to collections for DSR processing [#4047](https://github.com/ethyca/fides/pull/4047)
- Admin UI now shows all privacy notices with an indicator of whether they apply to any systems [#4010](https://github.com/ethyca/fides/pull/4010)
- Add case-insensitive privacy experience region filtering [#4058](https://github.com/ethyca/fides/pull/4058)
- Adds check for fetch before loading fetch polyfill for fides.js [#4074](https://github.com/ethyca/fides/pull/4074)
- Updated to support Fideslang 2.0, including data migrations [#3933](https://github.com/ethyca/fides/pull/3933)
- Disable notices that are not systems applicable to support new UI [#4094](https://github.com/ethyca/fides/issues/4094)

### Fixed

- Ensures that fides.js toggles are not hidden by other CSS libs [#4075](https://github.com/ethyca/fides/pull/4075)
- Migrate system > meta > vendor > id to system > meta [#4088](https://github.com/ethyca/fides/pull/4088)
- Enable toggles in various tables now render an error toast if an error occurs [#4095](https://github.com/ethyca/fides/pull/4095)
- Fixed a bug where an unsaved changes notification modal would appear even without unsaved changes [#4095](https://github.com/ethyca/fides/pull/4070)

## [2.19.1](https://github.com/ethyca/fides/compare/2.19.0...2.19.1)

### Fixed

- re-enable custom fields for new data use form [#4050](https://github.com/ethyca/fides/pull/4050)
- fix issue with saving source and destination systems [#4065](https://github.com/ethyca/fides/pull/4065)

### Added

- System history UI with diff modal [#4021](https://github.com/ethyca/fides/pull/4021)
- Relax system legal basis for transfers to be any string [#4049](https://github.com/ethyca/fides/pull/4049)


## [2.19.0](https://github.com/ethyca/fides/compare/2.18.0...2.19.0)

### Added

- Add dictionary suggestions [#3937](https://github.com/ethyca/fides/pull/3937), [#3988](https://github.com/ethyca/fides/pull/3988)
- Added new endpoints for healthchecks [#3947](https://github.com/ethyca/fides/pull/3947)
- Added vendor list dropdown [#3857](https://github.com/ethyca/fides/pull/3857)
- Access support for Adobe Sign [#3504](https://github.com/ethyca/fides/pull/3504)

### Fixed

- Fixed issue when generating masked values for invalid data paths [#3906](https://github.com/ethyca/fides/pull/3906)
- Code reload now works when running `nox -s dev` [#3914](https://github.com/ethyca/fides/pull/3914)
- Reduce verbosity of privacy center logging further [#3915](https://github.com/ethyca/fides/pull/3915)
- Resolved an issue where the integration dropdown input lost focus during typing. [#3917](https://github.com/ethyca/fides/pull/3917)
- Fixed dataset issue that was preventing the Vend connector from loading during server startup [#3923](https://github.com/ethyca/fides/pull/3923)
- Adding version check to version-dependent migration script [#3951](https://github.com/ethyca/fides/pull/3951)
- Fixed a bug where some fields were not saving correctly on the system form [#3975](https://github.com/ethyca/fides/pull/3975)
- Changed "retention period" field in privacy declaration form from number input to text input  [#3980](https://github.com/ethyca/fides/pull/3980)
- Fixed issue where unsaved changes modal appears incorrectly [#4005](https://github.com/ethyca/fides/pull/4005)
- Fixed banner resurfacing after user consent for pre-fetch experience [#4009](https://github.com/ethyca/fides/pull/4009)

### Changed

- Systems and Privacy Declaration schema and data migration to support the Dictionary [#3901](https://github.com/ethyca/fides/pull/3901)
- The integration search dropdown is now case-insensitive [#3916](https://github.com/ethyca/fides/pull/3916)
- Removed deprecated fields from the taxonomy editor [#3909](https://github.com/ethyca/fides/pull/3909)
- Bump PyMSSQL version and remove workarounds [#3996](https://github.com/ethyca/fides/pull/3996)
- Removed reset suggestions button [#4007](https://github.com/ethyca/fides/pull/4007)
- Admin ui supports fides cloud config API [#4034](https://github.com/ethyca/fides/pull/4034)

### Security
- Resolve custom integration upload RCE vulnerability [CVE-2023-41319](https://github.com/ethyca/fides/security/advisories/GHSA-p6p2-qq95-vq5h)

## [2.18.0](https://github.com/ethyca/fides/compare/2.17.0...2.18.0)

### Added

- Additional consent reporting calls from `fides-js` [#3845](https://github.com/ethyca/fides/pull/3845)
- Additional consent reporting calls from privacy center [#3847](https://github.com/ethyca/fides/pull/3847)
- Access support for Recurly [#3595](https://github.com/ethyca/fides/pull/3595)
- HTTP Logging for the Privacy Center [#3783](https://github.com/ethyca/fides/pull/3783)
- UI support for OAuth2 authorization flow [#3819](https://github.com/ethyca/fides/pull/3819)
- Changes in the `data` directory now trigger a server reload (for local development) [#3874](https://github.com/ethyca/fides/pull/3874)

### Fixed
- Fix datamap zoom for low system counts [#3835](https://github.com/ethyca/fides/pull/3835)
- Fixed connector forms with external dataset reference fields [#3873](https://github.com/ethyca/fides/pull/3873)
- Fix ability to make server side API calls from privacy-center [#3895](https://github.com/ethyca/fides/pull/3895)

### Changed

- Simplified the file structure for HTML DSR packages [#3848](https://github.com/ethyca/fides/pull/3848)
- Simplified the database health check to improve `/health` performance [#3884](https://github.com/ethyca/fides/pull/3884)
- Changed max width of form components in "system information" form tab [#3864](https://github.com/ethyca/fides/pull/3864)
- Remove manual system selection screen [#3865](https://github.com/ethyca/fides/pull/3865)
- System and integration identifiers are now auto-generated [#3868](https://github.com/ethyca/fides/pull/3868)

## [2.17.0](https://github.com/ethyca/fides/compare/2.16.0...2.17.0)

### Added

- Tab component for `fides-js` [#3782](https://github.com/ethyca/fides/pull/3782)
- Added toast for successfully linking an existing integration to a system [#3826](https://github.com/ethyca/fides/pull/3826)
- Various other UI components for `fides-js` to support upcoming TCF modal [#3803](https://github.com/ethyca/fides/pull/3803)
- Allow items in taxonomy to be enabled or disabled [#3844](https://github.com/ethyca/fides/pull/3844)

### Developer Experience

- Changed where db-dependent routers were imported to avoid dependency issues [#3741](https://github.com/ethyca/fides/pull/3741)

### Changed

- Bumped supported Python versions to `3.10.12`, `3.9.17`, and `3.8.17` [#3733](https://github.com/ethyca/fides/pull/3733)
- Logging Updates [#3758](https://github.com/ethyca/fides/pull/3758)
- Add polyfill service to fides-js route [#3759](https://github.com/ethyca/fides/pull/3759)
- Show/hide integration values [#3775](https://github.com/ethyca/fides/pull/3775)
- Sort system cards alphabetically by name on "View systems" page [#3781](https://github.com/ethyca/fides/pull/3781)
- Update admin ui to use new integration delete route [#3785](https://github.com/ethyca/fides/pull/3785)
- Pinned `pymssql` and `cython` dependencies to avoid build issues on ARM machines [#3829](https://github.com/ethyca/fides/pull/3829)

### Removed

- Removed "Custom field(s) successfully saved" toast [#3779](https://github.com/ethyca/fides/pull/3779)

### Added

- Record when consent is served [#3777](https://github.com/ethyca/fides/pull/3777)
- Add an `active` property to taxonomy elements [#3784](https://github.com/ethyca/fides/pull/3784)
- Erasure support for Heap [#3599](https://github.com/ethyca/fides/pull/3599)

### Fixed
- Privacy notice UI's list of possible regions now matches the backend's list [#3787](https://github.com/ethyca/fides/pull/3787)
- Admin UI "property does not existing" build issue [#3831](https://github.com/ethyca/fides/pull/3831)
- Flagging sensitive inputs as passwords to mask values during entry [#3843](https://github.com/ethyca/fides/pull/3843)

## [2.16.0](https://github.com/ethyca/fides/compare/2.15.1...2.16.0)

### Added

- Empty state for when there are no relevant privacy notices in the privacy center [#3640](https://github.com/ethyca/fides/pull/3640)
- GPC indicators in fides-js banner and modal [#3673](https://github.com/ethyca/fides/pull/3673)
- Include `data_use` and `data_category` metadata in `upload` of access results [#3674](https://github.com/ethyca/fides/pull/3674)
- Add enable/disable toggle to integration tab [#3593] (https://github.com/ethyca/fides/pull/3593)

### Fixed

- Render linebreaks in the Fides.js overlay descriptions, etc. [#3665](https://github.com/ethyca/fides/pull/3665)
- Broken link to Fides docs site on the About Fides page in Admin UI [#3643](https://github.com/ethyca/fides/pull/3643)
- Add Systems Applicable Filter to Privacy Experience List [#3654](https://github.com/ethyca/fides/pull/3654)
- Privacy center and fides-js now pass in `Unescape-Safestr` as a header so that special characters can be rendered properly [#3706](https://github.com/ethyca/fides/pull/3706)
- Fixed ValidationError for saving PrivacyPreferences [#3719](https://github.com/ethyca/fides/pull/3719)
- Fixed issue preventing ConnectionConfigs with duplicate names from saving [#3770](https://github.com/ethyca/fides/pull/3770)
- Fixed creating and editing manual integrations [#3772](https://github.com/ethyca/fides/pull/3772)
- Fix lingering integration artifacts by cascading deletes from System [#3771](https://github.com/ethyca/fides/pull/3771)

### Developer Experience

- Reorganized some `api.api.v1` code to avoid circular dependencies on `quickstart` [#3692](https://github.com/ethyca/fides/pull/3692)
- Treat underscores as special characters in user passwords [#3717](https://github.com/ethyca/fides/pull/3717)
- Allow Privacy Notices banner and modal to scroll as needed [#3713](https://github.com/ethyca/fides/pull/3713)
- Make malicious url test more robust to environmental differences [#3748](https://github.com/ethyca/fides/pull/3748)
- Ignore type checker on click decorators to bypass known issue with `click` version `8.1.4` [#3746](https://github.com/ethyca/fides/pull/3746)

### Changed

- Moved GPC preferences slightly earlier in Fides.js lifecycle [#3561](https://github.com/ethyca/fides/pull/3561)
- Changed results from clicking "Test connection" to be a toast instead of statically displayed on the page [#3700](https://github.com/ethyca/fides/pull/3700)
- Moved "management" tab from nav into settings icon in top right [#3701](https://github.com/ethyca/fides/pull/3701)
- Remove name and description fields from integration form [#3684](https://github.com/ethyca/fides/pull/3684)
- Update EU PrivacyNoticeRegion codes and allow experience filtering to drop back to country filtering if region not found [#3630](https://github.com/ethyca/fides/pull/3630)
- Fields with default fields are now flagged as required in the front-end [#3694](https://github.com/ethyca/fides/pull/3694)
- In "view systems", system cards can now be clicked and link to that system's `configure/[id]` page [#3734](https://github.com/ethyca/fides/pull/3734)
- Enable privacy notice and privacy experience feature flags by default [#3773](https://github.com/ethyca/fides/pull/3773)

### Security
- Resolve Zip bomb file upload vulnerability [CVE-2023-37480](https://github.com/ethyca/fides/security/advisories/GHSA-g95c-2jgm-hqc6)
- Resolve SVG bomb (billion laughs) file upload vulnerability [CVE-2023-37481](https://github.com/ethyca/fides/security/advisories/GHSA-3rw2-wfc8-wmj5)

## [2.15.1](https://github.com/ethyca/fides/compare/2.15.0...2.15.1)

### Added
- Set `sslmode` to `prefer` if connecting to Redshift via ssh [#3685](https://github.com/ethyca/fides/pull/3685)

### Changed
- Privacy center action cards are now able to expand to accommodate longer text [#3669](https://github.com/ethyca/fides/pull/3669)
- Update integration endpoint permissions [#3707](https://github.com/ethyca/fides/pull/3707)

### Fixed
- Handle names with a double underscore when processing access and erasure requests [#3688](https://github.com/ethyca/fides/pull/3688)
- Allow Privacy Notices banner and modal to scroll as needed [#3713](https://github.com/ethyca/fides/pull/3713)

### Security
- Resolve path traversal vulnerability in webserver API [CVE-2023-36827](https://github.com/ethyca/fides/security/advisories/GHSA-r25m-cr6v-p9hq)

## [2.15.0](https://github.com/ethyca/fides/compare/2.14.1...2.15.0)

### Added

- Privacy center can now render its consent values based on Privacy Notices and Privacy Experiences [#3411](https://github.com/ethyca/fides/pull/3411)
- Add Google Tag Manager and Privacy Center ENV vars to sample app [#2949](https://github.com/ethyca/fides/pull/2949)
- Add `notice_key` field to Privacy Notice UI form [#3403](https://github.com/ethyca/fides/pull/3403)
- Add `identity` query param to the consent reporting API view [#3418](https://github.com/ethyca/fides/pull/3418)
- Use `rollup-plugin-postcss` to bundle and optimize the `fides.js` components CSS [#3411](https://github.com/ethyca/fides/pull/3411)
- Dispatch Fides.js lifecycle events on window (FidesInitialized, FidesUpdated) and cross-publish to Fides.gtm() integration [#3411](https://github.com/ethyca/fides/pull/3411)
- Added the ability to use custom CAs with Redis via TLS [#3451](https://github.com/ethyca/fides/pull/3451)
- Add default experience configs on startup [#3449](https://github.com/ethyca/fides/pull/3449)
- Load default privacy notices on startup [#3401](https://github.com/ethyca/fides/pull/3401)
- Add ability for users to pass in additional parameters for application database connection [#3450](https://github.com/ethyca/fides/pull/3450)
- Load default privacy notices on startup [#3401](https://github.com/ethyca/fides/pull/3401/files)
- Add ability for `fides-js` to make API calls to Fides [#3411](https://github.com/ethyca/fides/pull/3411)
- `fides-js` banner is now responsive across different viewport widths [#3411](https://github.com/ethyca/fides/pull/3411)
- Add ability to close `fides-js` banner and modal via a button or ESC [#3411](https://github.com/ethyca/fides/pull/3411)
- Add ability to open the `fides-js` modal from a link on the host site [#3411](https://github.com/ethyca/fides/pull/3411)
- GPC preferences are automatically applied via `fides-js` [#3411](https://github.com/ethyca/fides/pull/3411)
- Add new dataset route that has additional filters [#3558](https://github.com/ethyca/fides/pull/3558)
- Update dataset dropdown to use new api filter [#3565](https://github.com/ethyca/fides/pull/3565)
- Filter out saas datasets from the rest of the UI [#3568](https://github.com/ethyca/fides/pull/3568)
- Included optional env vars to have postgres or Redshift connected via bastion host [#3374](https://github.com/ethyca/fides/pull/3374/)
- Support for acknowledge button for notice-only Privacy Notices and to disable toggling them off [#3546](https://github.com/ethyca/fides/pull/3546)
- HTML format for privacy request storage destinations [#3427](https://github.com/ethyca/fides/pull/3427)
- Persistent message showing result and timestamp of last integration test to "Integrations" tab in system view [#3628](https://github.com/ethyca/fides/pull/3628)
- Access and erasure support for SurveyMonkey [#3590](https://github.com/ethyca/fides/pull/3590)
- New Cookies Table for storing cookies associated with systems and privacy declarations [#3572](https://github.com/ethyca/fides/pull/3572)
- `fides-js` and privacy center now delete cookies associated with notices that were opted out of [#3569](https://github.com/ethyca/fides/pull/3569)
- Cookie input field on system data use tab [#3571](https://github.com/ethyca/fides/pull/3571)

### Fixed

- Fix sample app `DATABASE_*` ENV vars for backwards compatibility [#3406](https://github.com/ethyca/fides/pull/3406)
- Fix overlay rendering issue by finding/creating a dedicated parent element for Preact [#3397](https://github.com/ethyca/fides/pull/3397)
- Fix the sample app privacy center link to be configurable [#3409](https://github.com/ethyca/fides/pull/3409)
- Fix CLI output showing a version warning for Snowflake [#3434](https://github.com/ethyca/fides/pull/3434)
- Flaky custom field Cypress test on systems page [#3408](https://github.com/ethyca/fides/pull/3408)
- Fix NextJS errors & warnings for Cookie House sample app [#3411](https://github.com/ethyca/fides/pull/3411)
- Fix bug where `fides-js` toggles were not reflecting changes from rejecting or accepting all notices [#3522](https://github.com/ethyca/fides/pull/3522)
- Remove the `fides-js` banner from tab order when it is hidden and move the overlay components to the top of the tab order. [#3510](https://github.com/ethyca/fides/pull/3510)
- Fix bug where `fides-js` toggle states did not always initialize properly [#3597](https://github.com/ethyca/fides/pull/3597)
- Fix race condition with consent modal link rendering [#3521](https://github.com/ethyca/fides/pull/3521)
- Hide custom fields section when there are no custom fields created [#3554](https://github.com/ethyca/fides/pull/3554)
- Disable connector dropdown in integration tab on save [#3552](https://github.com/ethyca/fides/pull/3552)
- Handles an edge case for non-existent identities with the Kustomer API [#3513](https://github.com/ethyca/fides/pull/3513)
- remove the configure privacy request tile from the home screen [#3555](https://github.com/ethyca/fides/pull/3555)
- Updated Privacy Experience Safe Strings Serialization [#3600](https://github.com/ethyca/fides/pull/3600/)
- Only create default experience configs on startup, not update [#3605](https://github.com/ethyca/fides/pull/3605)
- Update to latest asyncpg dependency to avoid build error [#3614](https://github.com/ethyca/fides/pull/3614)
- Fix bug where editing a data use on a system could delete existing data uses [#3627](https://github.com/ethyca/fides/pull/3627)
- Restrict Privacy Center debug logging to development-only [#3638](https://github.com/ethyca/fides/pull/3638)
- Fix bug where linking an integration would not update the tab when creating a new system [#3662](https://github.com/ethyca/fides/pull/3662)
- Fix dataset yaml not properly reflecting the dataset in the dropdown of system integrations tab [#3666](https://github.com/ethyca/fides/pull/3666)
- Fix privacy notices not being able to be edited via the UI after the addition of the `cookies` field [#3670](https://github.com/ethyca/fides/pull/3670)
- Add a transform in the case of `null` name fields in privacy declarations for the data use forms [#3683](https://github.com/ethyca/fides/pull/3683)

### Changed

- Enabled Privacy Experience beta flag [#3364](https://github.com/ethyca/fides/pull/3364)
- Reorganize CLI Command Source Files [#3491](https://github.com/ethyca/fides/pull/3491)
- Removed ExperienceConfig.delivery_mechanism constraint [#3387](https://github.com/ethyca/fides/pull/3387)
- Updated privacy experience UI forms to reflect updated experience config fields [#3402](https://github.com/ethyca/fides/pull/3402)
- Use a venv in the Dockerfile for installing Python deps [#3452](https://github.com/ethyca/fides/pull/3452)
- Bump SlowAPI Version [#3456](https://github.com/ethyca/fides/pull/3456)
- Bump Psycopg2-binary Version [#3473](https://github.com/ethyca/fides/pull/3473)
- Reduced duplication between PrivacyExperience and PrivacyExperienceConfig [#3470](https://github.com/ethyca/fides/pull/3470)
- Update privacy centre email and phone validation to allow for both to be blank [#3432](https://github.com/ethyca/fides/pull/3432)
- Moved connection configuration into the system portal [#3407](https://github.com/ethyca/fides/pull/3407)
- Update `fideslang` to `1.4.1` to allow arbitrary nested metadata on `System`s and `Dataset`s `meta` property [#3463](https://github.com/ethyca/fides/pull/3463)
- Remove form validation to allow both email & phone inputs for consent requests [#3529](https://github.com/ethyca/fides/pull/3529)
- Removed dataset dropdown from saas connector configuration [#3563](https://github.com/ethyca/fides/pull/3563)
- Removed `pyodbc` in favor of `pymssql` for handling SQL Server connections [#3435](https://github.com/ethyca/fides/pull/3435)
- Only create a PrivacyRequest when saving consent if at least one notice has system-wide enforcement [#3626](https://github.com/ethyca/fides/pull/3626)
- Increased the character limit for the `SafeStr` type from 500 to 32000 [#3647](https://github.com/ethyca/fides/pull/3647)
- Changed "connection" to "integration" on system view and edit pages [#3659](https://github.com/ethyca/fides/pull/3659)

### Developer Experience

- Add ability to pass ENV vars to both privacy center and sample app during `fides deploy` via `.env` [#2949](https://github.com/ethyca/fides/pull/2949)
- Handle an edge case when generating tags that finds them out of sequence [#3405](https://github.com/ethyca/fides/pull/3405)
- Add support for pushing `prerelease` and `rc` tagged images to Dockerhub [#3474](https://github.com/ethyca/fides/pull/3474)
- Optimize GitHub workflows used for docker image publishing [#3526](https://github.com/ethyca/fides/pull/3526)

### Removed

- Removed the deprecated `system_dependencies` from `System` resources, migrating to `egress` [#3285](https://github.com/ethyca/fides/pull/3285)

### Docs

- Updated developer docs for ARM platform users related to `pymssql` [#3615](https://github.com/ethyca/fides/pull/3615)

## [2.14.1](https://github.com/ethyca/fides/compare/2.14.0...2.14.1)

### Added

- Add `identity` query param to the consent reporting API view [#3418](https://github.com/ethyca/fides/pull/3418)
- Add privacy centre button text customisations [#3432](https://github.com/ethyca/fides/pull/3432)
- Add privacy centre favicon customisation [#3432](https://github.com/ethyca/fides/pull/3432)

### Changed

- Update privacy centre email and phone validation to allow for both to be blank [#3432](https://github.com/ethyca/fides/pull/3432)

## [2.14.0](https://github.com/ethyca/fides/compare/2.13.0...2.14.0)

### Added

- Add an automated test to check for `/fides-consent.js` backwards compatibility [#3289](https://github.com/ethyca/fides/pull/3289)
- Add infrastructure for "overlay" consent components (Preact, CSS bundling, etc.) and initial version of consent banner [#3191](https://github.com/ethyca/fides/pull/3191)
- Add the modal component of the "overlay" consent components [#3291](https://github.com/ethyca/fides/pull/3291)
- Added an `automigrate` database setting [#3220](https://github.com/ethyca/fides/pull/3220)
- Track Privacy Experience with Privacy Preferences [#3311](https://github.com/ethyca/fides/pull/3311)
- Add ability for `fides-js` to fetch its own geolocation [#3356](https://github.com/ethyca/fides/pull/3356)
- Add ability to select different locations in the "Cookie House" sample app [#3362](https://github.com/ethyca/fides/pull/3362)
- Added optional logging of resource changes on the server [#3331](https://github.com/ethyca/fides/pull/3331)

### Fixed

- Maintain casing differences within Snowflake datasets for proper DSR execution [#3245](https://github.com/ethyca/fides/pull/3245)
- Handle DynamoDB edge case where no attributes are defined [#3299](https://github.com/ethyca/fides/pull/3299)
- Support pseudonymous consent requests with `fides_user_device_id` for the new consent workflow [#3203](https://github.com/ethyca/fides/pull/3203)
- Fides user device id filter to GET Privacy Experience List endpoint to stash user preferences on embedded notices [#3302](https://github.com/ethyca/fides/pull/3302)
- Support for data categories on manual webhook fields [#3330](https://github.com/ethyca/fides/pull/3330)
- Added config-driven rendering to consent components [#3316](https://github.com/ethyca/fides/pull/3316)
- Pin `typing_extensions` dependency to `4.5.0` to work around a pydantic bug [#3357](https://github.com/ethyca/fides/pull/3357)

### Changed

- Explicitly escape/unescape certain fields instead of using SafeStr [#3144](https://github.com/ethyca/fides/pull/3144)
- Updated DynamoDB icon [#3296](https://github.com/ethyca/fides/pull/3296)
- Increased default page size for the connection type endpoint to 100 [#3298](https://github.com/ethyca/fides/pull/3298)
- Data model around PrivacyExperiences to better keep Privacy Notices and Experiences in sync [#3292](https://github.com/ethyca/fides/pull/3292)
- UI calls to support new PrivacyExperiences data model [#3313](https://github.com/ethyca/fides/pull/3313)
- Ensure email connectors respect the `notifications.notification_service_type` app config property if set [#3355](https://github.com/ethyca/fides/pull/3355)
- Rework Delighted connector so the `survey_response` endpoint depends on the `person` endpoint [3385](https://github.com/ethyca/fides/pull/3385)
- Remove logging within the Celery creation function [#3303](https://github.com/ethyca/fides/pull/3303)
- Update how generic endpoint generation works [#3304](https://github.com/ethyca/fides/pull/3304)
- Restrict strack-trace logging when not in Dev mode [#3081](https://github.com/ethyca/fides/pull/3081)
- Refactor CSS variables for `fides-js` to match brandable color palette [#3321](https://github.com/ethyca/fides/pull/3321)
- Moved all of the dirs from `fides.api.ops` into `fides.api` [#3318](https://github.com/ethyca/fides/pull/3318)
- Put global settings for fides.js on privacy center settings [#3333](https://github.com/ethyca/fides/pull/3333)
- Changed `fides db migrate` to `fides db upgrade` [#3342](https://github.com/ethyca/fides/pull/3342)
- Add required notice key to privacy notices [#3337](https://github.com/ethyca/fides/pull/3337)
- Make Privacy Experience List public, and separate public endpoint rate limiting [#3339](https://github.com/ethyca/fides/pull/3339)

### Developer Experience

- Add dispatch event when publishing a non-prod tag [#3317](https://github.com/ethyca/fides/pull/3317)
- Add OpenAPI (Swagger) documentation for Fides Privacy Center API endpoints (/fides.js) [#3341](https://github.com/ethyca/fides/pull/3341)

### Removed

- Remove `fides export` command and backing code [#3256](https://github.com/ethyca/fides/pull/3256)

## [2.13.0](https://github.com/ethyca/fides/compare/2.12.1...2.13.0)

### Added

- Connector for DynamoDB [#2998](https://github.com/ethyca/fides/pull/2998)
- Access and erasure support for Amplitude [#2569](https://github.com/ethyca/fides/pull/2569)
- Access and erasure support for Gorgias [#2444](https://github.com/ethyca/fides/pull/2444)
- Privacy Experience Bulk Create, Bulk Update, and Detail Endpoints [#3185](https://github.com/ethyca/fides/pull/3185)
- Initial privacy experience UI [#3186](https://github.com/ethyca/fides/pull/3186)
- A JavaScript modal to copy a script tag for `fides.js` [#3238](https://github.com/ethyca/fides/pull/3238)
- Access and erasure support for OneSignal [#3199](https://github.com/ethyca/fides/pull/3199)
- Add the ability to "inject" location into `/fides.js` bundles and cache responses for one hour [#3272](https://github.com/ethyca/fides/pull/3272)
- Prevent column sorts from resetting when data changes [#3290](https://github.com/ethyca/fides/pull/3290)

### Changed

- Merge instances of RTK `createApi` into one instance for better cache invalidation [#3059](https://github.com/ethyca/fides/pull/3059)
- Update custom field definition uniqueness to be case insensitive name per resource type [#3215](https://github.com/ethyca/fides/pull/3215)
- Restrict where privacy notices of certain consent mechanisms must be displayed [#3195](https://github.com/ethyca/fides/pull/3195)
- Merged the `lib` submodule into the `api.ops` submodule [#3134](https://github.com/ethyca/fides/pull/3134)
- Merged duplicate privacy declaration components [#3254](https://github.com/ethyca/fides/pull/3254)
- Refactor client applications into a monorepo with turborepo, extract fides-js into a standalone package, and improve privacy-center to load configuration at runtime [#3105](https://github.com/ethyca/fides/pull/3105)

### Fixed

- Prevent ability to unintentionally show "default" Privacy Center configuration, styles, etc. [#3242](https://github.com/ethyca/fides/pull/3242)
- Fix broken links to docs site pages in Admin UI [#3232](https://github.com/ethyca/fides/pull/3232)
- Repoint legacy docs site links to the new and improved docs site [#3167](https://github.com/ethyca/fides/pull/3167)
- Fix Cookie House Privacy Center styles for fides deploy [#3283](https://github.com/ethyca/fides/pull/3283)
- Maintain casing differences within Snowflake datasets for proper DSR execution [#3245](https://github.com/ethyca/fides/pull/3245)

### Developer Experience

- Use prettier to format _all_ source files in client packages [#3240](https://github.com/ethyca/fides/pull/3240)

### Deprecated

- Deprecate `fides export` CLI command as it is moving to `fidesplus` [#3264](https://github.com/ethyca/fides/pull/3264)

## [2.12.1](https://github.com/ethyca/fides/compare/2.12.0...2.12.1)

### Changed

- Updated how Docker version checks are handled and added an escape-hatch [#3218](https://github.com/ethyca/fides/pull/3218)

### Fixed

- Datamap export mitigation for deleted taxonomy elements referenced by declarations [#3214](https://github.com/ethyca/fides/pull/3214)
- Update datamap columns each time the page is visited [#3211](https://github.com/ethyca/fides/pull/3211)
- Ensure inactive custom fields are not returned for datamap response [#3223](https://github.com/ethyca/fides/pull/3223)

## [2.12.0](https://github.com/ethyca/fides/compare/2.11.0...2.12.0)

### Added

- Access and erasure support for Aircall [#2589](https://github.com/ethyca/fides/pull/2589)
- Access and erasure support for Klaviyo [#2501](https://github.com/ethyca/fides/pull/2501)
- Page to edit or add privacy notices [#3058](https://github.com/ethyca/fides/pull/3058)
- Side navigation bar can now also have children navigation links [#3099](https://github.com/ethyca/fides/pull/3099)
- Endpoints for consent reporting [#3095](https://github.com/ethyca/fides/pull/3095)
- Added manage custom fields page behind feature flag [#3089](https://github.com/ethyca/fides/pull/3089)
- Custom fields table [#3097](https://github.com/ethyca/fides/pull/3097)
- Custom fields form modal [#3165](https://github.com/ethyca/fides/pull/3165)
- Endpoints to save the new-style Privacy Preferences with respect to a fides user device id [#3132](https://github.com/ethyca/fides/pull/3132)
- Support `privacy_declaration` as a resource type for custom fields [#3149](https://github.com/ethyca/fides/pull/3149)
- Expose `id` field of embedded `privacy_declarations` on `system` API responses [#3157](https://github.com/ethyca/fides/pull/3157)
- Access and erasure support for Unbounce [#2697](https://github.com/ethyca/fides/pull/2697)
- Support pseudonymous consent requests with `fides_user_device_id` [#3158](https://github.com/ethyca/fides/pull/3158)
- Update `fides_consent` cookie format [#3158](https://github.com/ethyca/fides/pull/3158)
- Add custom fields to the data use declaration form [#3197](https://github.com/ethyca/fides/pull/3197)
- Added fides user device id as a ProvidedIdentityType [#3131](https://github.com/ethyca/fides/pull/3131)

### Changed

- The `cursor` pagination strategy now also searches for data outside of the `data_path` when determining the cursor value [#3068](https://github.com/ethyca/fides/pull/3068)
- Moved Privacy Declarations associated with Systems to their own DB table [#3098](https://github.com/ethyca/fides/pull/3098)
- More tests on data use validation for privacy notices within the same region [#3156](https://github.com/ethyca/fides/pull/3156)
- Improvements to export code for bugfixes and privacy declaration custom field support [#3184](https://github.com/ethyca/fides/pull/3184)
- Enabled privacy notice feature flag [#3192](https://github.com/ethyca/fides/pull/3192)
- Updated TS types - particularly with new privacy notices [#3054](https://github.com/ethyca/fides/pull/3054)
- Make name not required on privacy declaration [#3150](https://github.com/ethyca/fides/pull/3150)
- Let Rule Targets allow for custom data categories [#3147](https://github.com/ethyca/fides/pull/3147)

### Removed

- Removed the warning about access control migration [#3055](https://github.com/ethyca/fides/pull/3055)
- Remove `customFields` feature flag [#3080](https://github.com/ethyca/fides/pull/3080)
- Remove notification banner from the home page [#3088](https://github.com/ethyca/fides/pull/3088)

### Fixed

- Fix a typo in the Admin UI [#3166](https://github.com/ethyca/fides/pull/3166)
- The `--local` flag is now respected for the `scan dataset db` command [#3096](https://github.com/ethyca/fides/pull/3096)
- Fixing issue where connectors with external dataset references would fail to save [#3142](https://github.com/ethyca/fides/pull/3142)
- Ensure privacy declaration IDs are stable across updates through system API [#3188](https://github.com/ethyca/fides/pull/3188)
- Fixed unit tests for saas connector type endpoints now that we have >50 [#3101](https://github.com/ethyca/fides/pull/3101)
- Fixed nox docs link [#3121](https://github.com/ethyca/fides/pull/3121/files)

### Developer Experience

- Update fides deploy to use a new database.load_samples setting to initialize sample Systems, Datasets, and Connections for testing [#3102](https://github.com/ethyca/fides/pull/3102)
- Remove support for automatically configuring messaging (Mailgun) & storage (S3) using `.env` with `nox -s "fides_env(test)"` [#3102](https://github.com/ethyca/fides/pull/3102)
- Add smoke tests for consent management [#3158](https://github.com/ethyca/fides/pull/3158)
- Added nox command that opens dev docs [#3082](https://github.com/ethyca/fides/pull/3082)

## [2.11.0](https://github.com/ethyca/fides/compare/2.10.0...2.11.0)

### Added

- Access support for Shippo [#2484](https://github.com/ethyca/fides/pull/2484)
- Feature flags can be set such that they cannot be modified by the user [#2966](https://github.com/ethyca/fides/pull/2966)
- Added the datamap UI to make it open source [#2988](https://github.com/ethyca/fides/pull/2988)
- Introduced a `FixedLayout` component (from the datamap UI) for pages that need to be a fixed height and scroll within [#2992](https://github.com/ethyca/fides/pull/2992)
- Added preliminary privacy notice page [#2995](https://github.com/ethyca/fides/pull/2995)
- Table for privacy notices [#3001](https://github.com/ethyca/fides/pull/3001)
- Added connector template endpoint [#2946](https://github.com/ethyca/fides/pull/2946)
- Query params on connection type endpoint to filter by supported action type [#2996](https://github.com/ethyca/fides/pull/2996)
- Scope restrictions for privacy notice table in the UI [#3007](https://github.com/ethyca/fides/pull/3007)
- Toggle for enabling/disabling privacy notices in the UI [#3010](https://github.com/ethyca/fides/pull/3010)
- Add endpoint to retrieve privacy notices grouped by their associated data uses [#2956](https://github.com/ethyca/fides/pull/2956)
- Support for uploading custom connector templates via the UI [#2997](https://github.com/ethyca/fides/pull/2997)
- Add a backwards-compatible workflow for saving and propagating consent preferences with respect to Privacy Notices [#3016](https://github.com/ethyca/fides/pull/3016)
- Empty state for privacy notices [#3027](https://github.com/ethyca/fides/pull/3027)
- Added Data flow modal [#3008](https://github.com/ethyca/fides/pull/3008)
- Update datamap table export [#3038](https://github.com/ethyca/fides/pull/3038)
- Added more advanced privacy center styling [#2943](https://github.com/ethyca/fides/pull/2943)
- Backend privacy experiences foundation [#3146](https://github.com/ethyca/fides/pull/3146)

### Changed

- Set `privacyDeclarationDeprecatedFields` flags to false and set `userCannotModify` to true [2987](https://github.com/ethyca/fides/pull/2987)
- Restored `nav-config` back to the admin-ui [#2990](https://github.com/ethyca/fides/pull/2990)
- Bumped supported Python versions to 3.10.11, 3.9.16, and 3.8.14 [#2936](https://github.com/ethyca/fides/pull/2936)
- Modify privacy center default config to only request email identities, and add validation preventing requesting both email & phone identities [#2539](https://github.com/ethyca/fides/pull/2539)
- SaaS connector icons are now dynamically loaded from the connector templates [#3018](https://github.com/ethyca/fides/pull/3018)
- Updated consentmechanism Enum to rename "necessary" to "notice_only" [#3048](https://github.com/ethyca/fides/pull/3048)
- Updated test data for Mongo, CLI [#3011](https://github.com/ethyca/fides/pull/3011)
- Updated the check for if a user can assign owner roles to be scope-based instead of role-based [#2964](https://github.com/ethyca/fides/pull/2964)
- Replaced menu in user management table with delete icon [#2958](https://github.com/ethyca/fides/pull/2958)
- Added extra fields to webhook payloads [#2830](https://github.com/ethyca/fides/pull/2830)

### Removed

- Removed interzone navigation logic now that the datamap UI and admin UI are one app [#2990](https://github.com/ethyca/fides/pull/2990)
- Remove the `unknown` state for generated datasets displaying on fidesplus [#2957](https://github.com/ethyca/fides/pull/2957)
- Removed datamap export API [#2999](https://github.com/ethyca/fides/pull/2999)

### Developer Experience

- Nox commands for git tagging to support feature branch builds [#2979](https://github.com/ethyca/fides/pull/2979)
- Changed test environment (`nox -s fides_env`) to run `fides deploy` for local testing [#3071](https://github.com/ethyca/fides/pull/3017)
- Publish git-tag specific docker images [#3050](https://github.com/ethyca/fides/pull/3050)

## [2.10.0](https://github.com/ethyca/fides/compare/2.9.2...2.10.0)

### Added

- Allow users to configure their username and password via the config file [#2884](https://github.com/ethyca/fides/pull/2884)
- Add authentication to the `masking` endpoints as well as accompanying scopes [#2909](https://github.com/ethyca/fides/pull/2909)
- Add an Organization Management page (beta) [#2908](https://github.com/ethyca/fides/pull/2908)
- Adds assigned systems to user management table [#2922](https://github.com/ethyca/fides/pull/2922)
- APIs to support Privacy Notice management (create, read, update) [#2928](https://github.com/ethyca/fides/pull/2928)

### Changed

- Improved standard layout for large width screens and polished misc. pages [#2869](https://github.com/ethyca/fides/pull/2869)
- Changed UI paths in the admin-ui [#2869](https://github.com/ethyca/fides/pull/2892)
  - `/add-systems/new` --> `/add-systems/manual`
  - `/system` --> `/systems`
- Added individual ID routes for systems [#2902](https://github.com/ethyca/fides/pull/2902)
- Deprecated adding scopes to users directly; you can only add roles. [#2848](https://github.com/ethyca/fides/pull/2848/files)
- Changed About Fides page to say "Fides Core Version:" over "Version". [#2899](https://github.com/ethyca/fides/pull/2899)
- Polish Admin UI header & navigation [#2897](https://github.com/ethyca/fides/pull/2897)
- Give new users a "viewer" role by default [#2900](https://github.com/ethyca/fides/pull/2900)
- Tie together save states for user permissions and systems [#2913](https://github.com/ethyca/fides/pull/2913)
- Removing payment types from Stripe connector params [#2915](https://github.com/ethyca/fides/pull/2915)
- Viewer role can now access a restricted version of the user management page [#2933](https://github.com/ethyca/fides/pull/2933)
- Change Privacy Center email placeholder text [#2935](https://github.com/ethyca/fides/pull/2935)
- Restricted setting Approvers as System Managers [#2891](https://github.com/ethyca/fides/pull/2891)
- Adds confirmation modal when downgrading user to "approver" role via Admin UI [#2924](https://github.com/ethyca/fides/pull/2924)
- Changed the toast message for new users to include access control info [#2939](https://github.com/ethyca/fides/pull/2939)
- Add Data Stewards to datamap export [#2962](https://github.com/ethyca/fides/pull/2962)

### Fixed

- Restricted Contributors from being able to create Owners [#2888](https://github.com/ethyca/fides/pull/2888)
- Allow for dynamic aspect ratio for logo on Privacy Center 404 [#2895](https://github.com/ethyca/fides/pull/2895)
- Allow for dynamic aspect ratio for logo on consent page [#2895](https://github.com/ethyca/fides/pull/2895)
- Align role dscription drawer of Admin UI with top nav: [#2932](https://github.com/ethyca/fides/pull/2932)
- Fixed error message when a user is assigned to be an approver without any systems [#2953](https://github.com/ethyca/fides/pull/2953)

### Developer Experience

- Update frontend npm packages (admin-ui, privacy-center, cypress-e2e) [#2921](https://github.com/ethyca/fides/pull/2921)

## [2.9.2](https://github.com/ethyca/fides/compare/2.9.1...2.9.2)

### Fixed

- Allow multiple data uses as long as their processing activity name is different [#2905](https://github.com/ethyca/fides/pull/2905)
- use HTML property, not text, when dispatching Mailchimp Transactional emails [#2901](https://github.com/ethyca/fides/pull/2901)
- Remove policy key from Privacy Center submission modal [#2912](https://github.com/ethyca/fides/pull/2912)

## [2.9.1](https://github.com/ethyca/fides/compare/2.9.0...2.9.1)

### Added

- Added Attentive erasure email connector [#2782](https://github.com/ethyca/fides/pull/2782)

### Changed

- Removed dataset based email connectors [#2782](https://github.com/ethyca/fides/pull/2782)
- Changed Auth0's authentication strategy from `bearer` to `oauth2_client_credentials` [#2820](https://github.com/ethyca/fides/pull/2820)
- renamed the privacy declarations field "Privacy declaration name (deprecated)" to "Processing Activity" [#711](https://github.com/ethyca/fidesplus/issues/711)

### Fixed

- Fixed issue where the scopes list passed into FidesUserPermission could get mutated with the total_scopes call [#2883](https://github.com/ethyca/fides/pull/2883)

### Removed

- removed the `privacyDeclarationDeprecatedFields` flag [#711](https://github.com/ethyca/fidesplus/issues/711)

## [2.9.0](https://github.com/ethyca/fides/compare/2.8.3...2.9.0)

### Added

- The ability to assign users as system managers for a specific system [#2714](https://github.com/ethyca/fides/pull/2714)
- New endpoints to add and remove users as system managers [#2726](https://github.com/ethyca/fides/pull/2726)
- Warning about access control migration to the UI [#2842](https://github.com/ethyca/fides/pull/2842)
- Adds Role Assignment UI [#2739](https://github.com/ethyca/fides/pull/2739)
- Add an automated migration to give users a `viewer` role [#2821](https://github.com/ethyca/fides/pull/2821)

### Changed

- Removed "progressive" navigation that would hide Admin UI tabs until Systems / Connections were configured [#2762](https://github.com/ethyca/fides/pull/2762)
- Added `system.privacy_declaration.name` to datamap response [#2831](https://github.com/ethyca/fides/pull/2831/files)

### Developer Experience

- Retired legacy `navV2` feature flag [#2762](https://github.com/ethyca/fides/pull/2762)
- Update Admin UI Layout to fill viewport height [#2812](https://github.com/ethyca/fides/pull/2812)

### Fixed

- Fixed issue where unsaved changes warning would always show up when running fidesplus [#2788](https://github.com/ethyca/fides/issues/2788)
- Fixed problem in datamap export with datasets that had been updated via SaaS instantiation [#2841](https://github.com/ethyca/fides/pull/2841)
- Fixed problem in datamap export with inconsistent custom field ordering [#2859](https://github.com/ethyca/fides/pull/2859)

## [2.8.3](https://github.com/ethyca/fides/compare/2.8.2...2.8.3)

### Added

- Serialise `bson.ObjectId` types in SAR data packages [#2785](https://github.com/ethyca/fides/pull/2785)

### Fixed

- Fixed issue where more than 1 populated custom fields removed a system from the datamap export [#2825](https://github.com/ethyca/fides/pull/2825)

## [2.8.2](https://github.com/ethyca/fides/compare/2.8.1...2.8.2)

### Fixed

- Resolved a bug that stopped custom fields populating the visual datamap [#2775](https://github.com/ethyca/fides/pull/2775)
- Patch appconfig migration to handle existing db record [#2780](https://github.com/ethyca/fides/pull/2780)

## [2.8.1](https://github.com/ethyca/fides/compare/2.8.0...2.8.1)

### Fixed

- Disabled hiding Admin UI based on user scopes [#2771](https://github.com/ethyca/fides/pull/2771)

## [2.8.0](https://github.com/ethyca/fides/compare/2.7.1...2.8.0)

### Added

- Add API support for messaging config properties [#2551](https://github.com/ethyca/fides/pull/2551)
- Access and erasure support for Kustomer [#2520](https://github.com/ethyca/fides/pull/2520)
- Added the `erase_after` field on collections to be able to set the order for erasures [#2619](https://github.com/ethyca/fides/pull/2619)
- Add a toggle to filter the system classification to only return those with classification data [#2700](https://github.com/ethyca/fides/pull/2700)
- Added backend role-based permissions [#2671](https://github.com/ethyca/fides/pull/2671)
- Access and erasure for Vend SaaS Connector [#1869](https://github.com/ethyca/fides/issues/1869)
- Added endpoints for storage and messaging config setup status [#2690](https://github.com/ethyca/fides/pull/2690)
- Access and erasure for Jira SaaS Connector [#1871](https://github.com/ethyca/fides/issues/1871)
- Access and erasure support for Delighted [#2244](https://github.com/ethyca/fides/pull/2244)
- Improve "Upload a new dataset YAML" [#1531](https://github.com/ethyca/fides/pull/2258)
- Input validation and sanitization for Privacy Request fields [#2655](https://github.com/ethyca/fides/pull/2655)
- Access and erasure support for Yotpo [#2708](https://github.com/ethyca/fides/pull/2708)
- Custom Field Library Tab [#527](https://github.com/ethyca/fides/pull/2693)
- Allow SendGrid template usage [#2728](https://github.com/ethyca/fides/pull/2728)
- Added ConnectorRunner to simplify SaaS connector testing [#1795](https://github.com/ethyca/fides/pull/1795)
- Adds support for Mailchimp Transactional as a messaging config [#2742](https://github.com/ethyca/fides/pull/2742)

### Changed

- Admin UI
  - Add flow for selecting system types when manually creating a system [#2530](https://github.com/ethyca/fides/pull/2530)
  - Updated forms for privacy declarations [#2648](https://github.com/ethyca/fides/pull/2648)
  - Delete flow for privacy declarations [#2664](https://github.com/ethyca/fides/pull/2664)
  - Add framework to have UI elements respect the user's scopes [#2682](https://github.com/ethyca/fides/pull/2682)
  - "Manual Webhook" has been renamed to "Manual Process". [#2717](https://github.com/ethyca/fides/pull/2717)
- Convert all config values to Pydantic `Field` objects [#2613](https://github.com/ethyca/fides/pull/2613)
- Add warning to 'fides deploy' when installed outside of a virtual environment [#2641](https://github.com/ethyca/fides/pull/2641)
- Redesigned the default/init config file to be auto-documented. Also updates the `fides init` logic and analytics consent logic [#2694](https://github.com/ethyca/fides/pull/2694)
- Change how config creation/import is handled across the application [#2622](https://github.com/ethyca/fides/pull/2622)
- Update the CLI aesthetics & docstrings [#2703](https://github.com/ethyca/fides/pull/2703)
- Updates Roles->Scopes Mapping [#2744](https://github.com/ethyca/fides/pull/2744)
- Return user scopes as an enum, as well as total scopes [#2741](https://github.com/ethyca/fides/pull/2741)
- Update `MessagingServiceType` enum to be lowercased throughout [#2746](https://github.com/ethyca/fides/pull/2746)

### Developer Experience

- Set the security environment of the fides dev setup to `prod` instead of `dev` [#2588](https://github.com/ethyca/fides/pull/2588)
- Removed unexpected default Redis password [#2666](https://github.com/ethyca/fides/pull/2666)
- Privacy Center
  - Typechecking and validation of the `config.json` will be checked for backwards-compatibility. [#2661](https://github.com/ethyca/fides/pull/2661)
- Combined conftest.py files [#2669](https://github.com/ethyca/fides/pull/2669)

### Fixed

- Fix support for "redis.user" setting when authenticating to the Redis cache [#2666](https://github.com/ethyca/fides/pull/2666)
- Fix error with the classify dataset feature flag not writing the dataset to the server [#2675](https://github.com/ethyca/fides/pull/2675)
- Allow string dates to stay strings in cache decoding [#2695](https://github.com/ethyca/fides/pull/2695)
- Admin UI
  - Remove Identifiability (Data Qualifier) from taxonomy editor [2684](https://github.com/ethyca/fides/pull/2684)
- FE: Custom field selections binding issue on Taxonomy tabs [#2659](https://github.com/ethyca/fides/pull/2693/)
- Fix Privacy Request Status when submitting a consent request when identity verification is required [#2736](https://github.com/ethyca/fides/pull/2736)

## [2.7.1](https://github.com/ethyca/fides/compare/2.7.0...2.7.1)

- Fix error with the classify dataset feature flag not writing the dataset to the server [#2675](https://github.com/ethyca/fides/pull/2675)

## [2.7.0](https://github.com/ethyca/fides/compare/2.6.6...2.7.0)

- Fides API

  - Access and erasure support for Braintree [#2223](https://github.com/ethyca/fides/pull/2223)
  - Added route to send a test message [#2585](https://github.com/ethyca/fides/pull/2585)
  - Add default storage configuration functionality and associated APIs [#2438](https://github.com/ethyca/fides/pull/2438)

- Admin UI

  - Custom Metadata [#2536](https://github.com/ethyca/fides/pull/2536)
    - Create Custom Lists
    - Create Custom Field Definition
    - Create custom fields from a the taxonomy editor
    - Provide a custom field value in a resource
    - Bulk edit custom field values [#2612](https://github.com/ethyca/fides/issues/2612)
    - Custom metadata UI Polish [#2624](https://github.com/ethyca/fides/pull/2625)

- Privacy Center

  - The consent config default value can depend on whether Global Privacy Control is enabled. [#2341](https://github.com/ethyca/fides/pull/2341)
  - When GPC is enabled, the UI indicates which data uses are opted out by default. [#2596](https://github.com/ethyca/fides/pull/2596)
  - `inspectForBrowserIdentities` now also looks for `ljt_readerID`. [#2543](https://github.com/ethyca/fides/pull/2543)

### Added

- Added new Wunderkind Consent Saas Connector [#2600](https://github.com/ethyca/fides/pull/2600)
- Added new Sovrn Email Consent Connector [#2543](https://github.com/ethyca/fides/pull/2543/)
- Log Fides version at startup [#2566](https://github.com/ethyca/fides/pull/2566)

### Changed

- Update Admin UI to show all action types (access, erasure, consent, update) [#2523](https://github.com/ethyca/fides/pull/2523)
- Removes legacy `verify_oauth_client` function [#2527](https://github.com/ethyca/fides/pull/2527)
- Updated the UI for adding systems to a new design [#2490](https://github.com/ethyca/fides/pull/2490)
- Minor logging improvements [#2566](https://github.com/ethyca/fides/pull/2566)
- Various form components now take a `stacked` or `inline` variant [#2542](https://github.com/ethyca/fides/pull/2542)
- UX fixes for user management [#2537](https://github.com/ethyca/fides/pull/2537)
- Updating Firebase Auth connector to mask the user with a delete instead of an update [#2602](https://github.com/ethyca/fides/pull/2602)

### Fixed

- Fixed bug where refreshing a page in the UI would result in a 404 [#2502](https://github.com/ethyca/fides/pull/2502)
- Usernames are case insensitive now and prevent all duplicates [#2487](https://github.com/ethyca/fides/pull/2487)
  - This PR contains a migration that deletes duplicate users and keeps the oldest original account.
- Update Logos for shipped connectors [#2464](https://github.com/ethyca/fides/pull/2587)
- Search field on privacy request page isn't working [#2270](https://github.com/ethyca/fides/pull/2595)
- Fix connection dropdown in integration table to not be disabled add system creation [#3589](https://github.com/ethyca/fides/pull/3589)

### Developer Experience

- Added new Cypress E2E smoke tests [#2241](https://github.com/ethyca/fides/pull/2241)
- New command `nox -s e2e_test` which will spin up the test environment and run true E2E Cypress tests against it [#2417](https://github.com/ethyca/fides/pull/2417)
- Cypress E2E tests now run in CI and are reported to Cypress Cloud [#2417](https://github.com/ethyca/fides/pull/2417)
- Change from `randomint` to `uuid` in mongodb tests to reduce flakiness. [#2591](https://github.com/ethyca/fides/pull/2591)

### Removed

- Remove feature flagged config wizard stepper from Admin UI [#2553](https://github.com/ethyca/fides/pull/2553)

## [2.6.6](https://github.com/ethyca/fides/compare/2.6.5...2.6.6)

### Changed

- Improve Readability for Custom Masking Override Exceptions [#2593](https://github.com/ethyca/fides/pull/2593)

## [2.6.5](https://github.com/ethyca/fides/compare/2.6.4...2.6.5)

### Added

- Added config properties to override database Engine parameters [#2511](https://github.com/ethyca/fides/pull/2511)
- Increased default pool_size and max_overflow to 50 [#2560](https://github.com/ethyca/fides/pull/2560)

## [2.6.4](https://github.com/ethyca/fides/compare/2.6.3...2.6.4)

### Fixed

- Fixed bug for SMS completion notification not being sent [#2526](https://github.com/ethyca/fides/issues/2526)
- Fixed bug where refreshing a page in the UI would result in a 404 [#2502](https://github.com/ethyca/fides/pull/2502)

## [2.6.3](https://github.com/ethyca/fides/compare/2.6.2...2.6.3)

### Fixed

- Handle case where legacy dataset has meta: null [#2524](https://github.com/ethyca/fides/pull/2524)

## [2.6.2](https://github.com/ethyca/fides/compare/2.6.1...2.6.2)

### Fixed

- Issue addressing missing field in dataset migration [#2510](https://github.com/ethyca/fides/pull/2510)

## [2.6.1](https://github.com/ethyca/fides/compare/2.6.0...2.6.1)

### Fixed

- Fix errors when privacy requests execute concurrently without workers [#2489](https://github.com/ethyca/fides/pull/2489)
- Enable saas request overrides to run in worker runtime [#2489](https://github.com/ethyca/fides/pull/2489)

## [2.6.0](https://github.com/ethyca/fides/compare/2.5.1...2.6.0)

### Added

- Added the `env` option to the `security` configuration options to allow for users to completely secure the API endpoints [#2267](https://github.com/ethyca/fides/pull/2267)
- Unified Fides Resources
  - Added a dataset dropdown selector when configuring a connector to link an existing dataset to the connector configuration. [#2162](https://github.com/ethyca/fides/pull/2162)
  - Added new datasetconfig.ctl_dataset_id field to unify fides dataset resources [#2046](https://github.com/ethyca/fides/pull/2046)
- Add new connection config routes that couple them with systems [#2249](https://github.com/ethyca/fides/pull/2249)
- Add new select/deselect all permissions buttons [#2437](https://github.com/ethyca/fides/pull/2437)
- Endpoints to allow a user with the `user:password-reset` scope to reset users' passwords. In addition, users no longer require a scope to edit their own passwords. [#2373](https://github.com/ethyca/fides/pull/2373)
- New form to reset a user's password without knowing an old password [#2390](https://github.com/ethyca/fides/pull/2390)
- Approve & deny buttons on the "Request details" page. [#2473](https://github.com/ethyca/fides/pull/2473)
- Consent Propagation
  - Add the ability to execute Consent Requests via the Privacy Request Execution layer [#2125](https://github.com/ethyca/fides/pull/2125)
  - Add a Mailchimp Transactional Consent Connector [#2194](https://github.com/ethyca/fides/pull/2194)
  - Allow defining a list of opt-in and/or opt-out requests in consent connectors [#2315](https://github.com/ethyca/fides/pull/2315)
  - Add a Google Analytics Consent Connector for GA4 properties [#2302](https://github.com/ethyca/fides/pull/2302)
  - Pass the GA Cookie from the Privacy Center [#2337](https://github.com/ethyca/fides/pull/2337)
  - Rename "user_id" to more specific "ga_client_id" [#2356](https://github.com/ethyca/fides/pull/2356)
  - Patch Google Analytics Consent Connector to delete by client_id [#2355](https://github.com/ethyca/fides/pull/2355)
  - Add a "skip_param_values option" to optionally skip when we are missing param values in the body [#2384](https://github.com/ethyca/fides/pull/2384)
  - Adds a new Universal Analytics Connector that works with the UA Tracking Id
- Adds intake and storage of Global Privacy Control Signal props for Consent [#2599](https://github.com/ethyca/fides/pull/2599)

### Changed

- Unified Fides Resources
  - Removed several fidesops schemas for DSR's in favor of updated Fideslang schemas [#2009](https://github.com/ethyca/fides/pull/2009)
  - Removed DatasetConfig.dataset field [#2096](https://github.com/ethyca/fides/pull/2096)
  - Updated UI dataset config routes to use new unified routes [#2113](https://github.com/ethyca/fides/pull/2113)
  - Validate request body on crud endpoints on upsert. Validate dataset data categories before save. [#2134](https://github.com/ethyca/fides/pull/2134/)
  - Updated test env setup and quickstart to use new endpoints [#2225](https://github.com/ethyca/fides/pull/2225)
- Consent Propagation
  - Privacy Center consent options can now be marked as `executable` in order to propagate consent requests [#2193](https://github.com/ethyca/fides/pull/2193)
  - Add support for passing browser identities to consent request patches [#2304](https://github.com/ethyca/fides/pull/2304)
- Update fideslang to 1.3.3 [#2343](https://github.com/ethyca/fides/pull/2343)
- Display the request type instead of the policy name on the request table [#2382](https://github.com/ethyca/fides/pull/2382)
- Make denial reasons required [#2400](https://github.com/ethyca/fides/pull/2400)
- Display the policy key on the request details page [#2395](https://github.com/ethyca/fides/pull/2395)
- Updated CSV export [#2452](https://github.com/ethyca/fides/pull/2452)
- Privacy Request approval now uses a modal [#2443](https://github.com/ethyca/fides/pull/2443)

### Developer Experience

- `nox -s test_env` has been replaced with `nox -s "fides_env(dev)"`
- New command `nox -s "fides_env(test)"` creates a complete test environment with seed data (similar to `fides_env(dev)`) but with the production fides image so the built UI can be accessed at `localhost:8080` [#2399](https://github.com/ethyca/fides/pull/2399)
- Change from code climate to codecov for coverage reporting [#2402](https://github.com/ethyca/fides/pull/2402)

### Fixed

- Home screen header scaling and responsiveness issues [#2200](https://github.com/ethyca/fides/pull/2277)
- Privacy Center identity inputs validate even when they are optional. [#2308](https://github.com/ethyca/fides/pull/2308)
- The PII toggle defaults to false and PII will be hidden on page load [#2388](https://github.com/ethyca/fides/pull/2388)
- Fixed a CI bug caused by git security upgrades [#2441](https://github.com/ethyca/fides/pull/2441)
- Privacy Center
  - Identity inputs validate even when they are optional. [#2308](https://github.com/ethyca/fides/pull/2308)
  - Submit buttons show loading state and disable while submitting. [#2401](https://github.com/ethyca/fides/pull/2401)
  - Phone inputs no longer request country SVGs from external domain. [#2378](https://github.com/ethyca/fides/pull/2378)
  - Input validation errors no longer change the height of modals. [#2379](https://github.com/ethyca/fides/pull/2379)
- Patch masking strategies to better handle null and non-string inputs [#2307](https://github.com/ethyca/fides/pull/2377)
- Renamed prod pushes tag to be `latest` for privacy center and sample app [#2401](https://github.com/ethyca/fides/pull/2407)
- Update firebase connector to better handle non-existent users [#2439](https://github.com/ethyca/fides/pull/2439)

## [2.5.1](https://github.com/ethyca/fides/compare/2.5.0...2.5.1)

### Developer Experience

- Allow db resets only if `config.dev_mode` is `True` [#2321](https://github.com/ethyca/fides/pull/2321)

### Fixed

- Added a feature flag for the recent dataset classification UX changes [#2335](https://github.com/ethyca/fides/pull/2335)

### Security

- Add a check to the catchall path to prevent returning paths outside of the UI directory [#2330](https://github.com/ethyca/fides/pull/2330)

### Developer Experience

- Reduce size of local Docker images by fixing `.dockerignore` patterns [#2360](https://github.com/ethyca/fides/pull/2360)

## [2.5.0](https://github.com/ethyca/fides/compare/2.4.0...2.5.0)

### Docs

- Update the docs landing page and remove redundant docs [#2184](https://github.com/ethyca/fides/pull/2184)

### Added

- Added the `user` command group to the CLI. [#2153](https://github.com/ethyca/fides/pull/2153)
- Added `Code Climate` test coverage uploads. [#2198](https://github.com/ethyca/fides/pull/2198)
- Added the connection key to the execution log [#2100](https://github.com/ethyca/fides/pull/2100)
- Added endpoints to retrieve DSR `Rule`s and `Rule Target`s [#2116](https://github.com/ethyca/fides/pull/2116)
- Added Fides version number to account dropdown in the UI [#2140](https://github.com/ethyca/fides/pull/2140)
- Add link to Classify Systems page in nav side bar [#2128](https://github.com/ethyca/fides/pull/2128)
- Dataset classification UI now polls for results [#2123](https://github.com/ethyca/fides/pull/2123)
- Update Privacy Center Icons [#1800](https://github.com/ethyca/fides/pull/2139)
- Privacy Center `fides-consent.js`:
  - `Fides.shopify` integration function. [#2152](https://github.com/ethyca/fides/pull/2152)
  - Dedicated folder for integrations.
  - `Fides.meta` integration function (fbq). [#2217](https://github.com/ethyca/fides/pull/2217)
- Adds support for Twilio email service (Sendgrid) [#2154](https://github.com/ethyca/fides/pull/2154)
- Access and erasure support for Recharge [#1709](https://github.com/ethyca/fides/pull/1709)
- Access and erasure support for Friendbuy Nextgen [#2085](https://github.com/ethyca/fides/pull/2085)

### Changed

- Admin UI Feature Flags - [#2101](https://github.com/ethyca/fides/pull/2101)
  - Overrides can be saved in the browser.
  - Use `NEXT_PUBLIC_APP_ENV` for app-specific environment config.
  - No longer use `react-feature-flags` library.
  - Can have descriptions. [#2243](https://github.com/ethyca/fides/pull/2243)
- Made privacy declarations optional when adding systems manually - [#2173](https://github.com/ethyca/fides/pull/2173)
- Removed an unclear logging message. [#2266](https://github.com/ethyca/fides/pull/2266)
- Allow any user with `user:delete` scope to delete other users [#2148](https://github.com/ethyca/fides/pull/2148)
- Dynamic imports of custom overrides and SaaS test fixtures [#2169](https://github.com/ethyca/fides/pull/2169)
- Added `AuthenticatedClient` to custom request override interface [#2171](https://github.com/ethyca/fides/pull/2171)
- Only approve the specific collection instead of the entire dataset, display only top 1 classification by default [#2226](https://github.com/ethyca/fides/pull/2226)
- Update sample project resources for `fides evaluate` usage in `fides deploy` [#2253](https://github.com/ethyca/fides/pull/2253)

### Removed

- Removed unused object_name field on s3 storage config [#2133](https://github.com/ethyca/fides/pull/2133)

### Fixed

- Remove next-auth from privacy center to fix JS console error [#2090](https://github.com/ethyca/fides/pull/2090)
- Admin UI - Added Missing ability to assign `user:delete` in the permissions checkboxes [#2148](https://github.com/ethyca/fides/pull/2148)
- Nav bug: clicking on Privacy Request breadcrumb takes me to Home instead of /privacy-requests [#497](https://github.com/ethyca/fides/pull/2141)
- Side nav disappears when viewing request details [#2129](https://github.com/ethyca/fides/pull/2155)
- Remove usage of load dataset button and other dataset UI modifications [#2149](https://github.com/ethyca/fides/pull/2149)
- Improve readability for exceptions raised from custom request overrides [#2157](https://github.com/ethyca/fides/pull/2157)
- Importing custom request overrides on server startup [#2186](https://github.com/ethyca/fides/pull/2186)
- Remove warning when env vars default to blank strings in docker-compose [#2188](https://github.com/ethyca/fides/pull/2188)
- Fix Cookie House purchase modal flashing 'Error' in title [#2274](https://github.com/ethyca/fides/pull/2274)
- Stop dependency from upgrading `packaging` to version with known issue [#2273](https://github.com/ethyca/fides/pull/2273)
- Privacy center config no longer requires `identity_inputs` and will use `email` as a default [#2263](https://github.com/ethyca/fides/pull/2263)
- No longer display remaining days for privacy requests in terminal states [#2292](https://github.com/ethyca/fides/pull/2292)

### Removed

- Remove "Create New System" button when viewing systems. All systems can now be created via the "Add systems" button on the home page. [#2132](https://github.com/ethyca/fides/pull/2132)

## [2.4.0](https://github.com/ethyca/fides/compare/2.3.1...2.4.0)

### Developer Experience

- Include a pre-check workflow that collects the pytest suite [#2098](https://github.com/ethyca/fides/pull/2098)
- Write to the application db when running the app locally. Write to the test db when running pytest [#1731](https://github.com/ethyca/fides/pull/1731)

### Changed

- Move the `fides.ctl.core.` and `fides.ctl.connectors` modules into `fides.core` and `fides.connectors` respectively [#2097](https://github.com/ethyca/fides/pull/2097)
- Fides: Skip cypress tests due to nav bar 2.0 [#2102](https://github.com/ethyca/fides/pull/2103)

### Added

- Adds new erasure policy for complete user data masking [#1839](https://github.com/ethyca/fides/pull/1839)
- New Fides Home page [#1864](https://github.com/ethyca/fides/pull/2050)
- Nav 2.0 - Replace form flow side navs with top tabs [#2037](https://github.com/ethyca/fides/pull/2050)
- Adds new erasure policy for complete user data masking [#1839](https://github.com/ethyca/fides/pull/1839)
- Added ability to use Mailgun templates when sending emails. [#2039](https://github.com/ethyca/fides/pull/2039)
- Adds SMS id verification for consent [#2094](https://github.com/ethyca/fides/pull/2094)

### Fixed

- Store `fides_consent` cookie on the root domain of the Privacy Center [#2071](https://github.com/ethyca/fides/pull/2071)
- Properly set the expire-time for verification codes [#2105](https://github.com/ethyca/fides/pull/2105)

## [2.3.1](https://github.com/ethyca/fides/compare/2.3.0...2.3.1)

### Fixed

- Resolved an issue where the root_user was not being created [#2082](https://github.com/ethyca/fides/pull/2082)

### Added

- Nav redesign with sidebar groups. Feature flagged to only be visible in dev mode until release. [#2030](https://github.com/ethyca/fides/pull/2047)
- Improved error handling for incorrect app encryption key [#2089](https://github.com/ethyca/fides/pull/2089)
- Access and erasure support for Friendbuy API [#2019](https://github.com/ethyca/fides/pull/2019)

## [2.3.0](https://github.com/ethyca/fides/compare/2.2.2...2.3.0)

### Added

- Common Subscriptions for app-wide data and feature checks. [#2030](https://github.com/ethyca/fides/pull/2030)
- Send email alerts on privacy request failures once the specified threshold is reached. [#1793](https://github.com/ethyca/fides/pull/1793)
- DSR Notifications (toast) [#1895](https://github.com/ethyca/fides/pull/1895)
- DSR configure alerts btn [#1895](https://github.com/ethyca/fides/pull/1895)
- DSR configure alters (FE) [#1895](https://github.com/ethyca/fides/pull/1895)
- Add a `usage` session to Nox to print full session docstrings. [#2022](https://github.com/ethyca/fides/pull/2022)

### Added

- Adds notifications section to toml files [#2026](https://github.com/ethyca/fides/pull/2060)

### Changed

- Updated to use `loguru` logging library throughout codebase [#2031](https://github.com/ethyca/fides/pull/2031)
- Do not always create a `fides.toml` by default [#2023](https://github.com/ethyca/fides/pull/2023)
- The `fideslib` module has been merged into `fides`, code redundancies have been removed [#1859](https://github.com/ethyca/fides/pull/1859)
- Replace 'ingress' and 'egress' with 'sources' and 'destinations' across UI [#2044](https://github.com/ethyca/fides/pull/2044)
- Update the functionality of `fides pull -a <filename>` to include _all_ resource types. [#2083](https://github.com/ethyca/fides/pull/2083)

### Fixed

- Timing issues with bulk DSR reprocessing, specifically when analytics are enabled [#2015](https://github.com/ethyca/fides/pull/2015)
- Error caused by running erasure requests with disabled connectors [#2045](https://github.com/ethyca/fides/pull/2045)
- Changes the SlowAPI ratelimiter's backend to use memory instead of Redis [#2054](https://github.com/ethyca/fides/pull/2058)

## [2.2.2](https://github.com/ethyca/fides/compare/2.2.1...2.2.2)

### Docs

- Updated the readme to use new new [docs site](http://docs.ethyca.com) [#2020](https://github.com/ethyca/fides/pull/2020)

### Deprecated

- The documentation site hosted in the `/docs` directory has been deprecated. All documentation updates will be hosted at the new [docs site](http://docs.ethyca.com) [#2020](https://github.com/ethyca/fides/pull/2020)

### Fixed

- Fixed mypy and pylint errors [#2013](https://github.com/ethyca/fides/pull/2013)
- Update connection test endpoint to be effectively non-blocking [#2000](https://github.com/ethyca/fides/pull/2000)
- Update Fides connector to better handle children with no access results [#2012](https://github.com/ethyca/fides/pull/2012)

## [2.2.1](https://github.com/ethyca/fides/compare/2.2.0...2.2.1)

### Added

- Add health check indicator for data flow scanning option [#1973](https://github.com/ethyca/fides/pull/1973)

### Changed

- The `celery.toml` is no longer used, instead it is a subsection of the `fides.toml` file [#1990](https://github.com/ethyca/fides/pull/1990)
- Update sample project landing page copy to be version-agnostic [#1958](https://github.com/ethyca/fides/pull/1958)
- `get` and `ls` CLI commands now return valid `fides` object YAML [#1991](https://github.com/ethyca/fides/pull/1991)

### Developer Experience

- Remove duplicate fastapi-caching and pin version. [#1765](https://github.com/ethyca/fides/pull/1765)

## [2.2.0](https://github.com/ethyca/fides/compare/2.1.0...2.2.0)

### Added

- Send email alerts on privacy request failures once the specified threshold is reached. [#1793](https://github.com/ethyca/fides/pull/1793)
- Add authenticated privacy request route. [#1819](https://github.com/ethyca/fides/pull/1819)
- Enable the onboarding flow [#1836](https://github.com/ethyca/fides/pull/1836)
- Access and erasure support for Fullstory API [#1821](https://github.com/ethyca/fides/pull/1821)
- Add function to poll privacy request for completion [#1860](https://github.com/ethyca/fides/pull/1860)
- Added rescan flow for the data flow scanner [#1844](https://github.com/ethyca/fides/pull/1844)
- Add rescan flow for the data flow scanner [#1844](https://github.com/ethyca/fides/pull/1844)
- Add Fides connector to support parent-child Fides deployments [#1861](https://github.com/ethyca/fides/pull/1861)
- Classification UI now polls for updates to classifications [#1908](https://github.com/ethyca/fides/pull/1908)

### Changed

- The organization info form step is now skipped if the server already has organization info. [#1840](https://github.com/ethyca/fides/pull/1840)
- Removed the description column from the classify systems page. [#1867](https://github.com/ethyca/fides/pull/1867)
- Retrieve child results during fides connector execution [#1967](https://github.com/ethyca/fides/pull/1967)

### Fixed

- Fix error in parent user creation seeding. [#1832](https://github.com/ethyca/fides/issues/1832)
- Fix DSR error due to unfiltered empty identities [#1901](https://github.com/ethyca/fides/pull/1907)

### Docs

- Remove documentation about no-longer used connection string override [#1824](https://github.com/ethyca/fides/pull/1824)
- Fix typo in headings [#1824](https://github.com/ethyca/fides/pull/1824)
- Update documentation to reflect configs necessary for mailgun, twilio_sms and twilio_email service types [#1846](https://github.com/ethyca/fides/pull/1846)

...

## [2.1.0](https://github.com/ethyca/fides/compare/2.0.0...2.1.0)

### Added

- Classification flow for system data flows
- Classification is now triggered as part of data flow scanning
- Include `ingress` and `egress` fields on system export and `datamap/` endpoint [#1740](https://github.com/ethyca/fides/pull/1740)
- Repeatable unique identifier for dataset fides_keys and metadata [#1786](https://github.com/ethyca/fides/pull/1786)
- Adds SMS support for identity verification notifications [#1726](https://github.com/ethyca/fides/pull/1726)
- Added phone number validation in back-end and react phone number form in Privacy Center [#1745](https://github.com/ethyca/fides/pull/1745)
- Adds SMS message template for all subject notifications [#1743](https://github.com/ethyca/fides/pull/1743)
- Privacy-Center-Cypress workflow for CI checks of the Privacy Center. [#1722](https://github.com/ethyca/fides/pull/1722)
- Privacy Center `fides-consent.js` script for accessing consent on external pages. [Details](/clients/privacy-center/packages/fides-consent/README.md)
- Erasure support for Twilio Conversations API [#1673](https://github.com/ethyca/fides/pull/1673)
- Webserver port can now be configured via the CLI command [#1858](https://github.com/ethyca/fides/pull/1858)

### Changed

- Optional dependencies are no longer used for 3rd-party connectivity. Instead they are used to isolate dangerous dependencies. [#1679](https://github.com/ethyca/fides/pull/1679)
- All Next pages now automatically require login. [#1670](https://github.com/ethyca/fides/pull/1670)
- Running the `webserver` command no longer prompts the user to opt out/in to analytics[#1724](https://github.com/ethyca/fides/pull/1724)

### Developer Experience

- Admin-UI-Cypress tests that fail in CI will now upload screen recordings for debugging. [#1728](https://github.com/ethyca/fides/pull/1728/files/c23e62fea284f7910028c8483feff893903068b8#r1019491323)
- Enable remote debugging from VSCode of live dev app [#1780](https://github.com/ethyca/fides/pull/1780)

### Removed

- Removed the Privacy Center `cookieName` config introduced in 2.0.0. [#1756](https://github.com/ethyca/fides/pull/1756)

### Fixed

- Exceptions are no longer raised when sending analytics on Windows [#1666](https://github.com/ethyca/fides/pull/1666)
- Fixed wording on identity verification modal in the Privacy Center [#1674](https://github.com/ethyca/fides/pull/1674)
- Update system fides_key tooltip text [#1533](https://github.com/ethyca/fides/pull/1685)
- Removed local storage parsing that is redundant with redux-persist. [#1678](https://github.com/ethyca/fides/pull/1678)
- Show a helpful error message if Docker daemon is not running during "fides deploy" [#1694](https://github.com/ethyca/fides/pull/1694)
- Allow users to query their own permissions, including root user. [#1698](https://github.com/ethyca/fides/pull/1698)
- Single-select taxonomy fields legal basis and special category can be cleared. [#1712](https://github.com/ethyca/fides/pull/1712)
- Fixes the issue where the security config is not properly loading from environment variables. [#1718](https://github.com/ethyca/fides/pull/1718)
- Fixes the issue where the CLI can't run without the config values required by the webserver. [#1811](https://github.com/ethyca/fides/pull/1811)
- Correctly handle response from adobe jwt auth endpoint as milliseconds, rather than seconds. [#1754](https://github.com/ethyca/fides/pull/1754)
- Fixed styling issues with the `EditDrawer` component. [#1803](https://github.com/ethyca/fides/pull/1803)

### Security

- Bumped versions of packages that use OpenSSL [#1683](https://github.com/ethyca/fides/pull/1683)

## [2.0.0](https://github.com/ethyca/fides/compare/1.9.6...2.0.0)

### Added

- Allow delete-only SaaS connector endpoints [#1200](https://github.com/ethyca/fides/pull/1200)
- Privacy center consent choices store a browser cookie. [#1364](https://github.com/ethyca/fides/pull/1364)
  - The format is generic. A reasonable set of defaults will be added later: [#1444](https://github.com/ethyca/fides/issues/1444)
  - The cookie name defaults to `fides_consent` but can be configured under `config.json > consent > cookieName`.
  - Each consent option can provide an array of `cookieKeys`.
- Individually select and reprocess DSRs that have errored [#1203](https://github.com/ethyca/fides/pull/1489)
- Bulk select and reprocess DSRs that have errored [#1205](https://github.com/ethyca/fides/pull/1489)
- Config Wizard: AWS scan results populate in system review forms. [#1454](https://github.com/ethyca/fides/pull/1454)
- Integrate rate limiter with Saas Connectors. [#1433](https://github.com/ethyca/fides/pull/1433)
- Config Wizard: Added a column selector to the scan results page of the config wizard [#1590](https://github.com/ethyca/fides/pull/1590)
- Config Wizard: Flow for runtime scanner option [#1640](https://github.com/ethyca/fides/pull/1640)
- Access support for Twilio Conversations API [#1520](https://github.com/ethyca/fides/pull/1520)
- Message Config: Adds Twilio Email/SMS support [#1519](https://github.com/ethyca/fides/pull/1519)

### Changed

- Updated mypy to version 0.981 and Python to version 3.10.7 [#1448](https://github.com/ethyca/fides/pull/1448)

### Developer Experience

- Repository dispatch events are sent to fidesctl-plus and fidesops-plus [#1263](https://github.com/ethyca/fides/pull/1263)
- Only the `docs-authors` team members are specified as `CODEOWNERS` [#1446](https://github.com/ethyca/fides/pull/1446)
- Updates the default local configuration to not defer tasks to a worker node [#1552](https://github.com/ethyca/fides/pull/1552/)
- Updates the healthcheck to return health status of connected Celery workers [#1588](https://github.com/ethyca/fides/pull/1588)

### Docs

- Remove the tutorial to prepare for new update [#1543](https://github.com/ethyca/fides/pull/1543)
- Add system management via UI documentation [#1541](https://github.com/ethyca/fides/pull/1541)
- Added DSR quickstart docs, restructured docs navigation [#1651](https://github.com/ethyca/fides/pull/1651)
- Update privacy request execution overview docs [#1258](https://github.com/ethyca/fides/pull/1490)

### Fixed

- Fixed system dependencies appearing as "N/A" in the datamap endpoint when there are no privacy declarations [#1649](https://github.com/ethyca/fides/pull/1649)

## [1.9.6](https://github.com/ethyca/fides/compare/1.9.5...1.9.6)

### Fixed

- Include systems without a privacy declaration on data map [#1603](https://github.com/ethyca/fides/pull/1603)
- Handle malformed tokens [#1523](https://github.com/ethyca/fides/pull/1523)
- Remove thrown exception from getAllPrivacyRequests method [#1592](https://github.com/ethyca/fides/pull/1593)
- Include systems without a privacy declaration on data map [#1603](https://github.com/ethyca/fides/pull/1603)
- After editing a dataset, the table will stay on the previously selected collection instead of resetting to the first one. [#1511](https://github.com/ethyca/fides/pull/1511)
- Fix redis `db_index` config issue [#1647](https://github.com/ethyca/fides/pull/1647)

### Docs

- Add unlinked docs and fix any remaining broken links [#1266](https://github.com/ethyca/fides/pull/1266)
- Update privacy center docs to include consent information [#1537](https://github.com/ethyca/fides/pull/1537)
- Update UI docs to include DSR countdown information and additional descriptions/filtering [#1545](https://github.com/ethyca/fides/pull/1545)

### Changed

- Allow multiple masking strategies to be specified when using fides as a masking engine [#1647](https://github.com/ethyca/fides/pull/1647)

## [1.9.5](https://github.com/ethyca/fides/compare/1.9.4...1.9.5)

### Added

- The database includes a `plus_system_scans` relation, to track the status and results of System Scanner executions in fidesctl-plus [#1554](https://github.com/ethyca/fides/pull/1554)

## [1.9.4](https://github.com/ethyca/fides/compare/1.9.2...1.9.4)

### Fixed

- After editing a dataset, the table will stay on the previously selected collection instead of resetting to the first one. [#1511](https://github.com/ethyca/fides/pull/1511)

## [1.9.2](https://github.com/ethyca/fides/compare/1.9.1...1.9.2)

### Deprecated

- Added a deprecation warning for the entire package [#1244](https://github.com/ethyca/fides/pull/1244)

### Added

- Dataset generation enhancements using Fides Classify for Plus users:

  - Integrate Fides Plus API into placeholder features introduced in 1.9.0. [#1194](https://github.com/ethyca/fides/pull/1194)

- Fides Admin UI:

  - Configure Connector after creation [#1204](https://github.com/ethyca/fides/pull/1356)

### Fixed

- Privacy Center:
  - Handle error on startup if server isn't running [#1239](https://github.com/ethyca/fides/pull/1239)
  - Fix styling issue with cards [#1240](https://github.com/ethyca/fides/pull/1240)
  - Redirect to index on consent save [#1238](https://github.com/ethyca/fides/pull/1238)

## [1.9.1](https://github.com/ethyca/fides/compare/1.9.0...1.9.1)

### Changed

- Update fideslang to v1.3.1 [#1136](https://github.com/ethyca/fides/pull/1136)

### Changed

- Update fideslang to v1.3.1 [#1136](https://github.com/ethyca/fides/pull/1136)

## [1.9.0](https://github.com/ethyca/fides/compare/1.8.6...1.9.0) - 2022-09-29

### Added

- Dataset generation enhancements using Fides Classify for Plus users:
  - Added toggle for enabling classify during generation. [#1057](https://github.com/ethyca/fides/pull/1057)
  - Initial implementation of API request to kick off classify, with confirmation modal. [#1069](https://github.com/ethyca/fides/pull/1069)
  - Initial Classification & Review status for generated datasets. [#1074](https://github.com/ethyca/fides/pull/1074)
  - Component for choosing data categories based on classification results. [#1110](https://github.com/ethyca/fides/pull/1110)
  - The dataset fields table shows data categories from the classifier (if available). [#1088](https://github.com/ethyca/fides/pull/1088)
  - The "Approve" button can be used to update the dataset with the classifier's suggestions. [#1129](https://github.com/ethyca/fides/pull/1129)
- System management UI:
  - New page to add a system via yaml [#1062](https://github.com/ethyca/fides/pull/1062)
  - Skeleton of page to add a system manually [#1068](https://github.com/ethyca/fides/pull/1068)
  - Refactor config wizard system forms to be reused for system management [#1072](https://github.com/ethyca/fides/pull/1072)
  - Add additional optional fields to system management forms [#1082](https://github.com/ethyca/fides/pull/1082)
  - Delete a system through the UI [#1085](https://github.com/ethyca/fides/pull/1085)
  - Edit a system through the UI [#1096](https://github.com/ethyca/fides/pull/1096)
- Cypress component testing [#1106](https://github.com/ethyca/fides/pull/1106)

### Changed

- Changed behavior of `load_default_taxonomy` to append instead of upsert [#1040](https://github.com/ethyca/fides/pull/1040)
- Changed behavior of adding privacy declarations to decouple the actions of the "add" and "next" buttons [#1086](https://github.com/ethyca/fides/pull/1086)
- Moved system related UI components from the `config-wizard` directory to the `system` directory [#1097](https://github.com/ethyca/fides/pull/1097)
- Updated "type" on SaaS config to be a simple string type, not an enum [#1197](https://github.com/ethyca/fides/pull/1197)

### Developer Experience

- Optional dependencies may have their version defined only once, in `optional-requirements.txt` [#1171](https://github.com/ethyca/fides/pull/1171)

### Docs

- Updated the footer links [#1130](https://github.com/ethyca/fides/pull/1130)

### Fixed

- Fixed the "help" link in the UI header [#1078](https://github.com/ethyca/fides/pull/1078)
- Fixed a bug in Data Category Dropdowns where checking i.e. `user.biometric` would also check `user.biometric_health` [#1126](https://github.com/ethyca/fides/pull/1126)

### Security

- Upgraded pymysql to version `1.0.2` [#1094](https://github.com/ethyca/fides/pull/1094)

## [1.8.6](https://github.com/ethyca/fides/compare/1.8.5...1.8.6) - 2022-09-28

### Added

- Added classification tables for Plus users [#1060](https://github.com/ethyca/fides/pull/1060)

### Fixed

- Fixed a bug where rows were being excluded from a data map [#1124](https://github.com/ethyca/fides/pull/1124)

## [1.8.5](https://github.com/ethyca/fides/compare/1.8.4...1.8.5) - 2022-09-21

### Changed

- Update fideslang to v1.3.0 [#1103](https://github.com/ethyca/fides/pull/1103)

## [1.8.4](https://github.com/ethyca/fides/compare/1.8.3...1.8.4) - 2022-09-09

### Added

- Initial system management page [#1054](https://github.com/ethyca/fides/pull/1054)

### Changed

- Deleting a taxonomy field with children will now cascade delete all of its children as well. [#1042](https://github.com/ethyca/fides/pull/1042)

### Fixed

- Fixed navigating directly to frontend routes loading index page instead of the correct static page for the route.
- Fix truncated evaluation error messages [#1053](https://github.com/ethyca/fides/pull/1053)

## [1.8.3](https://github.com/ethyca/fides/compare/1.8.2...1.8.3) - 2022-09-06

### Added

- Added more taxonomy fields that can be edited via the UI [#1000](https://github.com/ethyca/fides/pull/1000) [#1028](https://github.com/ethyca/fides/pull/1028)
- Added the ability to add taxonomy fields via the UI [#1019](https://github.com/ethyca/fides/pull/1019)
- Added the ability to delete taxonomy fields via the UI [#1006](https://github.com/ethyca/fides/pull/1006)
  - Only non-default taxonomy entities can be deleted [#1023](https://github.com/ethyca/fides/pull/1023)
- Prevent deleting taxonomy `is_default` fields and from adding `is_default=True` fields via the API [#990](https://github.com/ethyca/fides/pull/990).
- Added a "Custom" tag to distinguish user defined taxonomy fields from default taxonomy fields in the UI [#1027](https://github.com/ethyca/fides/pull/1027)
- Added initial support for enabling Fides Plus [#1037](https://github.com/ethyca/fides/pull/1037)
  - The `useFeatures` hook can be used to check if `plus` is enabled.
  - Navigating to/from the Data Map page is gated behind this feature.
  - Plus endpoints are served from the private Plus image.

### Fixed

- Fixed failing mypy tests [#1030](https://github.com/ethyca/fides/pull/1030)
- Fixed an issue where `fides push --diff` would return a false positive diff [#1026](https://github.com/ethyca/fides/pull/1026)
- Pinned pydantic version to < 1.10.0 to fix an error in finding referenced fides keys [#1045](https://github.com/ethyca/fides/pull/1045)

### Fixed

- Fixed failing mypy tests [#1030](https://github.com/ethyca/fides/pull/1030)
- Fixed an issue where `fides push --diff` would return a false positive diff [#1026](https://github.com/ethyca/fides/pull/1026)

### Docs

- Minor formatting updates to [Policy Webhooks](https://ethyca.github.io/fidesops/guides/policy_webhooks/) documentation [#1114](https://github.com/ethyca/fidesops/pull/1114)

### Removed

- Removed create superuser [#1116](https://github.com/ethyca/fidesops/pull/1116)

## [1.8.2](https://github.com/ethyca/fides/compare/1.8.1...1.8.2) - 2022-08-18

### Added

- Added the ability to edit taxonomy fields via the UI [#977](https://github.com/ethyca/fides/pull/977) [#1028](https://github.com/ethyca/fides/pull/1028)
- New column `is_default` added to DataCategory, DataUse, DataSubject, and DataQualifier tables [#976](https://github.com/ethyca/fides/pull/976)
- Added the ability to add taxonomy fields via the UI [#1019](https://github.com/ethyca/fides/pull/1019)
- Added the ability to delete taxonomy fields via the UI [#1006](https://github.com/ethyca/fides/pull/1006)
  - Only non-default taxonomy entities can be deleted [#1023](https://github.com/ethyca/fides/pull/1023)
- Prevent deleting taxonomy `is_default` fields and from adding `is_default=True` fields via the API [#990](https://github.com/ethyca/fides/pull/990).
- Added a "Custom" tag to distinguish user defined taxonomy fields from default taxonomy fields in the UI [#1027](https://github.com/ethyca/fides/pull/1027)

### Changed

- Upgraded base Docker version to Python 3.9 and updated all other references from 3.8 -> 3.9 [#974](https://github.com/ethyca/fides/pull/974)
- Prepend all database tables with `ctl_` [#979](https://github.com/ethyca/fides/pull/979)
- Moved the `admin-ui` code down one level into a `ctl` subdir [#970](https://github.com/ethyca/fides/pull/970)
- Extended the `/datamap` endpoint to include extra metadata [#992](https://github.com/ethyca/fides/pull/992)

## [1.8.1](https://github.com/ethyca/fides/compare/1.8.0...1.8.1) - 2022-08-08

### Deprecated

- The following environment variables have been deprecated, and replaced with the new environment variable names indicated below. To avoid breaking existing workflows, the deprecated variables are still respected in v1.8.1. They will be removed in a future release.
  - `FIDESCTL__API__DATABASE_HOST` --> `FIDESCTL__DATABASE__SERVER`
  - `FIDESCTL__API__DATABASE_NAME` --> `FIDESCTL__DATABASE__DB`
  - `FIDESCTL__API__DATABASE_PASSWORD` --> `FIDESCTL__DATABASE__PASSWORD`
  - `FIDESCTL__API__DATABASE_PORT` --> `FIDESCTL__DATABASE__PORT`
  - `FIDESCTL__API__DATABASE_TEST_DATABASE_NAME` --> `FIDESCTL__DATABASE__TEST_DB`
  - `FIDESCTL__API__DATABASE_USER` --> `FIDESCTL__DATABASE__USER`

### Developer Experience

- The included `docker-compose.yml` no longer references outdated ENV variables [#964](https://github.com/ethyca/fides/pull/964)

### Docs

- Minor release documentation now reflects the desired patch release process [#955](https://github.com/ethyca/fides/pull/955)
- Updated references to ENV variables [#964](https://github.com/ethyca/fides/pull/964)

### Fixed

- Deprecated config options will continue to be respected when set via environment variables [#965](https://github.com/ethyca/fides/pull/965)
- The git cache is rebuilt within the Docker container [#962](https://github.com/ethyca/fides/pull/962)
- The `wheel` pypi build no longer has a dirty version tag [#962](https://github.com/ethyca/fides/pull/962)
- Add setuptools to dev-requirements to fix versioneer error [#983](https://github.com/ethyca/fides/pull/983)

## [1.8.0](https://github.com/ethyca/fides/compare/1.7.1...1.8.0) - 2022-08-04

### Added

- Initial configuration wizard UI view
  - System scanning step: AWS credentials form and initial `generate` API usage.
  - System scanning results: AWS systems are stored and can be selected for review
- CustomInput type "password" with show/hide icon.
- Pull CLI command now checks for untracked/unstaged files in the manifests dir [#869](https://github.com/ethyca/fides/pull/869)
- Pull CLI command has a flag to pull missing files from the server [#895](https://github.com/ethyca/fides/pull/895)
- Add BigQuery support for the `generate` command and `/generate` endpoint [#814](https://github.com/ethyca/fides/pull/814) & [#917](https://github.com/ethyca/fides/pull/917)
- Added user auth tables [915](https://github.com/ethyca/fides/pull/915)
- Standardized API error parsing under `~/types/errors`
- Added taxonomy page to UI [#902](https://github.com/ethyca/fides/pull/902)
  - Added a nested accordion component for displaying taxonomy data [#910](https://github.com/ethyca/fides/pull/910)
- Add lru cache to get_config [927](https://github.com/ethyca/fides/pull/927)
- Add support for deprecated API config values [#959](https://github.com/ethyca/fides/pull/959)
- `fides` is now an alias for `fidesctl` as a CLI entrypoint [#926](https://github.com/ethyca/fides/pull/926)
- Add user auth routes [929](https://github.com/ethyca/fides/pull/929)
- Bump fideslib to 3.0.1 and remove patch code[931](https://github.com/ethyca/fides/pull/931)
- Update the `fidesctl` python package to automatically serve the UI [#941](https://github.com/ethyca/fides/pull/941)
- Add `push` cli command alias for `apply` and deprecate `apply` [943](https://github.com/ethyca/fides/pull/943)
- Add resource groups tagging api as a source of system generation [939](https://github.com/ethyca/fides/pull/939)
- Add GitHub Action to publish the `fidesctl` package to testpypi on pushes to main [#951](https://github.com/ethyca/fides/pull/951)
- Added configWizardFlag to ui to hide the config wizard when false [[#1453](https://github.com/ethyca/fides/issues/1453)

### Changed

- Updated the `datamap` endpoint to return human-readable column names as the first response item [#779](https://github.com/ethyca/fides/pull/779)
- Remove the `obscure` requirement from the `generate` endpoint [#819](https://github.com/ethyca/fides/pull/819)
- Moved all files from `fidesapi` to `fidesctl/api` [#885](https://github.com/ethyca/fides/pull/885)
- Moved `scan` and `generate` to the list of commands that can be run in local mode [#841](https://github.com/ethyca/fides/pull/841)
- Upgraded the base docker images from Debian Buster to Bullseye [#958](https://github.com/ethyca/fides/pull/958)
- Removed `ipython` as a dev-requirement [#958](https://github.com/ethyca/fides/pull/958)
- Webserver dependencies now come as a standard part of the package [#881](https://github.com/ethyca/fides/pull/881)
- Initial configuration wizard UI view
  - Refactored step & form results management to use Redux Toolkit slice.
- Change `id` field in tables from an integer to a string [915](https://github.com/ethyca/fides/pull/915)
- Update `fideslang` to `1.1.0`, simplifying the default taxonomy and adding `tags` for resources [#865](https://github.com/ethyca/fides/pull/865)
- Merge existing configurations with `fideslib` library [#913](https://github.com/ethyca/fides/pull/913)
- Moved frontend static files to `src/fidesctl/ui-build/static` [#934](https://github.com/ethyca/fides/pull/934)
- Replicated the error response handling from the `/validate` endpoint to the `/generate` endpoint [#911](https://github.com/ethyca/fides/pull/911)

### Developer Experience

- Remove `API_PREFIX` from fidesctl/core/utils.py and change references to `API_PREFIX` in fidesctl/api/reoutes/util.py [922](https://github.com/ethyca/fides/pull/922)

### Fixed

- Dataset field columns show all columns by default in the UI [#898](https://github.com/ethyca/fides/pull/898)
- Fixed the missing `.fides./` directory when locating the default config [#933](https://github.com/ethyca/fides/pull/933)

## [1.7.1](https://github.com/ethyca/fides/compare/1.7.0...1.7.1) - 2022-07-28

### Added

- Add datasets via YAML in the UI [#813](https://github.com/ethyca/fides/pull/813)
- Add datasets via database connection [#834](https://github.com/ethyca/fides/pull/834) [#889](https://github.com/ethyca/fides/pull/889)
- Add delete confirmation when deleting a field or collection from a dataset [#809](https://github.com/ethyca/fides/pull/809)
- Add ability to delete datasets from the UI [#827](https://github.com/ethyca/fides/pull/827)
- Add Cypress for testing [713](https://github.com/ethyca/fides/pull/833)
- Add datasets via database connection (UI only) [#834](https://github.com/ethyca/fides/pull/834)
- Add Okta support to the `/generate` endpoint [#842](https://github.com/ethyca/fides/pull/842)
- Add db support to `/generate` endpoint [849](https://github.com/ethyca/fides/pull/849)
- Added OpenAPI TypeScript client generation for the UI app. See the [README](/clients/admin-ui/src/types/api/README.md) for more details.

### Changed

- Remove the `obscure` requirement from the `generate` endpoint [#819](https://github.com/ethyca/fides/pull/819)

### Developer Experience

- When releases are published, dispatch a repository webhook event to ethyca/fidesctl-plus [#938](https://github.com/ethyca/fides/pull/938)

### Docs

- recommend/replace pip installs with pipx [#874](https://github.com/ethyca/fides/pull/874)

### Fixed

- CustomSelect input tooltips appear next to selector instead of wrapping to a new row.
- Datasets without the `third_country_transfer` will not cause the editing dataset form to not render.
- Fixed a build issue causing an `unknown` version of `fidesctl` to be installed in published Docker images [#836](https://github.com/ethyca/fides/pull/836)
- Fixed an M1-related SQLAlchemy bug [#816](https://github.com/ethyca/fides/pull/891)
- Endpoints now work with or without a trailing slash. [#886](https://github.com/ethyca/fides/pull/886)
- Dataset field columns show all columns by default in the UI [#898](https://github.com/ethyca/fides/pull/898)
- Fixed the `tag` specific GitHub Action workflows for Docker and publishing docs. [#901](https://github.com/ethyca/fides/pull/901)

## [1.7.0](https://github.com/ethyca/fides/compare/1.6.1...1.7.0) - 2022-06-23

### Added

- Added dependabot to keep dependencies updated
- A warning now issues for any orphan datasets as part of the `apply` command [543](https://github.com/ethyca/fides/pull/543)
- Initial scaffolding of management UI [#561](https://github.com/ethyca/fides/pull/624)
- A new `audit` command for `system` and `organization` resources, checking data map attribute compliance [#548](https://github.com/ethyca/fides/pull/548)
- Static UI assets are now built with the docker container [#663](https://github.com/ethyca/fides/issues/663)
- Host static files via fidesapi [#621](https://github.com/ethyca/fides/pull/621)
- A new `generate` endpoint to enable capturing systems from infrastructure from the UI [#642](https://github.com/ethyca/fides/pull/642)
- A new `datamap` endpoint to enable visualizing a data map from the UI [#721](https://github.com/ethyca/fides/pull/721)
- Management UI navigation bar [#679](https://github.com/ethyca/fides/issues/679)
- Management UI integration [#736](https://github.com/ethyca/fides/pull/736)
  - Datasets
  - Systems
  - Taxonomy (data categories)
- Initial dataset UI view [#768](https://github.com/ethyca/fides/pull/768)
  - Add interaction for viewing a dataset collection
  - Add column picker
  - Add a data category checklist tree
  - Edit/delete dataset fields
  - Edit/delete dataset collections
  - Edit datasets
  - Add a component for Identifiability tags
  - Add tooltips for help on forms
  - Add geographic location (third_country_transfers) country selection. Supported by new dependency `i18n-iso-countries`.
- Okta, aws and database credentials can now come from `fidesctl.toml` config [#694](https://github.com/ethyca/fides/pull/694)
- New `validate` endpoint to test aws and okta credentials [#722](https://github.com/ethyca/fides/pull/722)
- Initial configuration wizard UI view
  - Manual entry steps added (name and describe organization, pick entry route, and describe system manually including privacy declarations)
- A new image tagged `ethyca/fidesctl:dev` is published on each push to `main` [781](https://github.com/ethyca/fides/pull/781)
- A new cli command (`fidesctl sync`) [#765](https://github.com/ethyca/fides/pull/765)

### Changed

- Comparing server and CLI versions ignores `.dirty` only differences, and is quiet on success when running general CLI commands [621](https://github.com/ethyca/fides/pull/621)
- All endpoints now prefixed by `/api/v1` [#623](https://github.com/ethyca/fides/issues/623)
- Allow AWS credentials to be passed to `generate system` via the API [#645](https://github.com/ethyca/fides/pull/645)
- Update the export of a datamap to load resources from the server instead of a manifest directory [#662](https://github.com/ethyca/fides/pull/662)
- Refactor `export` to remove CLI specific uses from the core modules and load resources[#725](https://github.com/ethyca/fides/pull/725)
- Bump version of FastAPI in `setup.py` to 0.77.1 to match `optional-requirements.txt` [#734](https://github.com/ethyca/fides/pull/734)
- Docker images are now only built and pushed on tags to match when released to pypi [#740](https://github.com/ethyca/fides/pull/740)
- Okta resource scanning and generation now works with systems instead of datasets [#751](https://github.com/ethyca/fides/pull/751)

### Developer Experience

- Replaced `make` with `nox` [#547](https://github.com/ethyca/fides/pull/547)
- Removed usage of `fideslang` module in favor of new [external package](https://github.com/ethyca/fideslang) shared across projects [#619](https://github.com/ethyca/fides/issues/619)
- Added a UI service to the docker-compose deployment [#757](https://github.com/ethyca/fides/pull/757)
- `TestClient` defined in and shared across test modules via `conftest.py` [#759](https://github.com/ethyca/fides/pull/759)

### Docs

- Replaced all references to `make` with `nox` [#547](https://github.com/ethyca/fides/pull/547)
- Removed config/schemas page [#613](https://github.com/ethyca/fides/issues/613)
- Dataset UI and config wizard docs added ([https://github.com/ethyca/fides/pull/697](https://github.com/ethyca/fides/pull/697))
- The fides README now walks through generating a datamap [#746](https://github.com/ethyca/fides/pull/746)

### Fixed

- Updated `fideslog` to v1.1.5, resolving an issue where some exceptions thrown by the SDK were not handled as expected [#609](https://github.com/ethyca/fides/issues/609)
- Updated the webserver so that it won't fail if the database is inaccessible [#649](https://github.com/ethyca/fides/pull/649)
- Updated external tests to handle complex characters [#661](https://github.com/ethyca/fides/pull/661)
- Evaluations now properly merge the default taxonomy into the user-defined taxonomy [#684](https://github.com/ethyca/fides/pull/684)
- The CLI can now be run without installing the webserver components [#715](https://github.com/ethyca/fides/pull/715)

## [1.6.1](https://github.com/ethyca/fides/compare/1.6.0...1.6.1) - 2022-06-15

### Docs

- Updated `Release Steps`

### Fixed

- Resolved a failure with populating applicable data subject rights to a data map
- Handle invalid characters when generating a `fides_key` [#761](https://github.com/ethyca/fides/pull/761)

## [1.6.0](https://github.com/ethyca/fides/compare/1.5.3...1.6.0) - 2022-05-02

### Added

- ESLint configuration changes [#514](https://github.com/ethyca/fidesops/pull/514)
- User creation, update and permissions in the Admin UI [#511](https://github.com/ethyca/fidesops/pull/511)
- Yaml support for dataset upload [#284](https://github.com/ethyca/fidesops/pull/284)

### Breaking Changes

- Update masking API to take multiple input values [#443](https://github.com/ethyca/fidesops/pull/443)

### Docs

- DRP feature documentation [#520](https://github.com/ethyca/fidesops/pull/520)

## [1.4.2](https://github.com/ethyca/fidesops/compare/1.4.1...1.4.2) - 2022-05-12

### Added

- GET routes for users [#405](https://github.com/ethyca/fidesops/pull/405)
- Username based search on GET route [#444](https://github.com/ethyca/fidesops/pull/444)
- FIDESOPS\_\_DEV_MODE for Easier SaaS Request Debugging [#363](https://github.com/ethyca/fidesops/pull/363)
- Track user privileges across sessions [#425](https://github.com/ethyca/fidesops/pull/425)
- Add first_name and last_name fields. Also add them along with created_at to FidesUser response [#465](https://github.com/ethyca/fidesops/pull/465)
- Denial reasons for DSR and user `AuditLog` [#463](https://github.com/ethyca/fidesops/pull/463)
- DRP action to Policy [#453](https://github.com/ethyca/fidesops/pull/453)
- `CHANGELOG.md` file[#484](https://github.com/ethyca/fidesops/pull/484)
- DRP status endpoint [#485](https://github.com/ethyca/fidesops/pull/485)
- DRP exerise endpoint [#496](https://github.com/ethyca/fidesops/pull/496)
- Frontend for privacy request denial reaons [#480](https://github.com/ethyca/fidesops/pull/480)
- Publish Fidesops to Pypi [#491](https://github.com/ethyca/fidesops/pull/491)
- DRP data rights endpoint [#526](https://github.com/ethyca/fidesops/pull/526)

### Changed

- Converted HTTP Status Codes to Starlette constant values [#438](https://github.com/ethyca/fidesops/pull/438)
- SaasConnector.send behavior on ignore_errors now returns raw response [#462](https://github.com/ethyca/fidesops/pull/462)
- Seed user permissions in `create_superuser.py` script [#468](https://github.com/ethyca/fidesops/pull/468)
- User API Endpoints (update fields and reset user passwords) [#471](https://github.com/ethyca/fidesops/pull/471)
- Format tests with `black` [#466](https://github.com/ethyca/fidesops/pull/466)
- Extract privacy request endpoint logic into separate service for DRP [#470](https://github.com/ethyca/fidesops/pull/470)
- Fixing inconsistent SaaS connector integration tests [#473](https://github.com/ethyca/fidesops/pull/473)
- Add user data to login response [#501](https://github.com/ethyca/fidesops/pull/501)

### Breaking Changes

- Update masking API to take multiple input values [#443](https://github.com/ethyca/fidesops/pull/443)

### Docs

- Added issue template for documentation updates [#442](https://github.com/ethyca/fidesops/pull/442)
- Clarify masking updates [#464](https://github.com/ethyca/fidesops/pull/464)
- Added dark mode [#476](https://github.com/ethyca/fidesops/pull/476)

### Fixed

- Removed miradb test warning [#436](https://github.com/ethyca/fidesops/pull/436)
- Added missing import [#448](https://github.com/ethyca/fidesops/pull/448)
- Removed pypi badge pointing to wrong package [#452](https://github.com/ethyca/fidesops/pull/452)
- Audit imports and references [#479](https://github.com/ethyca/fidesops/pull/479)
- Switch to using update method on PUT permission endpoint [#500](https://github.com/ethyca/fidesops/pull/500)

### Developer Experience

- added isort as a CI check
- Include `tests/` in all static code checks (e.g. `mypy`, `pylint`)

### Changed

- Published Docker image does a clean install of Fidesctl
- `with_analytics` is now a decorator

### Fixed

- Third-Country formatting on Data Map
- Potential Duplication on Data Map
- Exceptions are no longer raised when sending `AnalyticsEvent`s on Windows
- Running `fidesctl init` now generates a `server_host` and `server_protocol`
  rather than `server_url`<|MERGE_RESOLUTION|>--- conflicted
+++ resolved
@@ -47,11 +47,8 @@
 ### Fixed 
 - added version_added, version_deprecated, and replaced_by to data use, data subject, and data category APIs [#4135](https://github.com/ethyca/fides/pull/4135)
 - Update fides.js to not fetch experience client-side if pre-fetched experience is empty [#4149](https://github.com/ethyca/fides/pull/4149)
-<<<<<<< HEAD
+- Erasure privacy requests now pause for input if there are any manual process integrations [#4115](https://github.com/ethyca/fides/pull/4115)
 - Caching the values of authorization_required and user_guide on the connector templates to improve performance [#4128](https://github.com/ethyca/fides/pull/4128)
-=======
-- Erasure privacy requests now pause for input if there are any manual process integrations [#4115](https://github.com/ethyca/fides/pull/4115)
->>>>>>> 92e0580d
 
 ## [2.20.1](https://github.com/ethyca/fides/compare/2.20.0...2.20.1)
 
