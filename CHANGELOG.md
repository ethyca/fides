# Changelog

All notable changes to this project will be documented in this file.

The format is based on [Keep a Changelog](https://keepachangelog.com/en/)

The types of changes are:

- `Added` for new features.
- `Changed` for changes in existing functionality.
- `Developer Experience` for changes in developer workflow or tooling.
- `Deprecated` for soon-to-be removed features.
- `Docs` for documentation only changes.
- `Removed` for now removed features.
- `Fixed` for any bug fixes.
- `Security` in case of vulnerabilities.

Changes can also be flagged with a GitHub label for tracking purposes. The URL of the label should be put at the end of the entry. The possible labels are:
- https://github.com/ethyca/fides/labels/high-risk: to indicate that a change is a "high-risk" change that could potentially lead to unanticipated regressions or degradations
- https://github.com/ethyca/fides/labels/db-migration: to indicate that a given change includes a DB migration

## [Unreleased](https://github.com/ethyca/fides/compare/2.58.2...main)

### Added
- Added `reject_all_mechanism` to `PrivacyExperienceConfig` [#5952](https://github.com/ethyca/fides/pull/5952) https://github.com/ethyca/fides/labels/db-migration
- Added DataHub dataset sync functionality UI with feedback and error handling [#5949](https://github.com/ethyca/fides/pull/5949)
- Added support for TCF preview in Admin UI experience form [#5962](https://github.com/ethyca/fides/pull/5962)
- Added `opt_in_only` to `Layer1ButtonOption` [#5958](https://github.com/ethyca/fides/pull/5958)
- Added support for links in `<a>` tags on the custom HTML description [#5960](https://github.com/ethyca/fides/pull/5960)
- Added "Reject all" behavior and visibility options to TCF Experience config form [#5964](https://github.com/ethyca/fides/pull/5964)
- Added `TCFConfiguration` and `TCFPublisherRestriction` models [#5983](https://github.com/ethyca/fides/pull/5983) https://github.com/ethyca/fides/labels/db-migration
- Added tab navigation to action center system aggregate table [#6011](https://github.com/ethyca/fides/pull/6011)
- Support `Quarterly` and `Yearly` monitor scheduling [#5981](https://github.com/ethyca/fides/pull/5981)
- Adds integration tests for Enterprise Bigquery DSR nested fields [#5969](https://github.com/ethyca/fides/pull/5969)
- Added `tcf_configuration_id` to `PrivacyExperienceConfig` and fixes `TCFPublisherRestriction` validations [#6012](https://github.com/ethyca/fides/pull/6012) https://github.com/ethyca/fides/labels/db-migration
- Added a `--separate-files` flag to the `fides pull dataset` CLI command to pull each dataset into its own file [#6007](https://github.com/ethyca/fides/pull/6007)
- Added a `readonly_server` database setting to support specifying a read-only database [#6023](https://github.com/ethyca/fides/pull/6023)

### Changed
- Bumped Next.js for all frontend apps to latest patch versions. [#5946](https://github.com/ethyca/fides/pull/5946)
- Updating UI for Integrations, the tags now represent capabilities of the integrations [#5973](https://github.com/ethyca/fides/pull/5973)
- Changed action center result tables to use expandable cells for multi-value results [#5963](https://github.com/ethyca/fides/pull/5963)
- Changed action center homepage to use CSS grid layout [#5982](https://github.com/ethyca/fides/pull/5982)
<<<<<<< HEAD
- Unified frontend formatKey method, so its behavior is closer to the backend behavior [#6010](https://github.com/ethyca/fides/pull/6010)
=======
- Updated the UI for the activity tab of the privacy request detail page [#6005](https://github.com/ethyca/fides/pull/6005)

>>>>>>> 4e319374

### Fixed
- Updated relationships for Comments, Attachments and PrivacyRequests to remove overlap sqlalchemy error. [#5929](https://github.com/ethyca/fides/pull/5929)
- Hide "Reclassify" option on fields in D&D tables [#5956](https://github.com/ethyca/fides/pull/5956)
- Fix D&D action errors not surfacing in UI [#5997](https://github.com/ethyca/fides/pull/5997)
- Fixes translation bug in TCF custom notices [#6003](https://github.com/ethyca/fides/pull/6003)
- Fixed issue with SaaS integration update payloads [#6001](https://github.com/ethyca/fides/pull/6001)
- Fix non-consent-category data uses showing up in system assets table [#5999](https://github.com/ethyca/fides/pull/5999)

### Removed
- Removed datasetClassificationUpdates flag from admin UI. [#5950](https://github.com/ethyca/fides/pull/5950)

## [2.58.2](https://github.com/ethyca/fides/compare/2.58.1...2.58.2)

### Changed
- Writes fides consent cookie during OT consent migration [#6009](https://github.com/ethyca/fides/pull/6009)

## [2.58.1](https://github.com/ethyca/fides/compare/2.58.0...2.58.1)

### Fixed
- Fixed an issue with banner dismisal resulting in resurfaced banner [#5979](https://github.com/ethyca/fides/pull/5979)

## [2.58.0](https://github.com/ethyca/fides/compare/2.57.1...2.58.0)

### Added
- Support for location based privacy center actions [#5803](https://github.com/ethyca/fides/pull/5803)
- Added `is_country` field on locations [#5885](https://github.com/ethyca/fides/pull/5885)
- Added `page` column to `Asset` table/model [#5898](https://github.com/ethyca/fides/pull/5898) https://github.com/ethyca/fides/labels/db-migration
- Added new `has_next` parameter for the `cursor` pagination strategy [#5888](https://github.com/ethyca/fides/pull/5888)
- Support `FIDES_PRIVACY_CENTER__FIDES_JS_MAX_AGE_SECONDS` configuration option for `fides-privacy-center` to override default cache duration for /fides.js [#5909](https://github.com/ethyca/fides/pull/5909)
- Add properties for user assigned systems/data_uses on staged resources [5841](https://github.com/ethyca/fides/pull/5841) https://github.com/ethyca/fides/labels/db-migration
- Added tooltips to the buttons in the dataset test UI [#5899](https://github.com/ethyca/fides/pull/5899)
- Added the ability to stop a test privacy request in the dataset test UI [#5901](https://github.com/ethyca/fides/pull/5901)
- Support setting publisher country code in Consent Settings [#5902](https://github.com/ethyca/fides/pull/5902)
- Added option for disabling consent notice toggles [#5872](https://github.com/ethyca/fides/pull/5872)
- Added UI to manually update Assets in the system asset view [#5914](https://github.com/ethyca/fides/pull/5914)
- Use the experience's `tcf_publisher_country_code` when building TC strings [#5921](https://github.com/ethyca/fides/pull/5921)
- Added size thresholds to S3 upload and retrieval methods for more efficient document processing. [#5922](https://github.com/ethyca/fides/pull/5922)
- Added support for Notice Consent String integration in Fides String [#5895](https://github.com/ethyca/fides/pull/5895)
- Added support for new options for Fides.gtm method [#5917](https://github.com/ethyca/fides/pull/5917)
- Added tab-based filtering and row persistence to web monitor assets table [#5933](https://github.com/ethyca/fides/pull/5933)
- Add inline editing for system assets table [#5940](https://github.com/ethyca/fides/pull/5940)

### Changed
- Privacy Center was updated to use React 19 and Nextjs 15 [#5803](https://github.com/ethyca/fides/pull/5803) https://github.com/ethyca/fides/labels/high-risk
- Change `Browser Request` values to `Browser request` in Asset and StagedResource models [#5898](https://github.com/ethyca/fides/pull/5898) https://github.com/ethyca/fides/labels/db-migration
- Changed discovered asset "system" cell to use `user_assigned_system_key` property [#5908](https://github.com/ethyca/fides/pull/5908)
- Changed Dataset endpoint, it now has `minimal` parameter, and can be filtered by `fides_meta.namespace.connection_type` [#5915](https://github.com/ethyca/fides/pull/5915)
- Datahub integration now allows datasets to be selected [#5926](https://github.com/ethyca/fides/pull/5926)
- Enable Consent Reporting screen by default. Update consent lookup table column. [#5936](https://github.com/ethyca/fides/pull/5936)

### Fixed
- Fixed UX issues with website monitor form [#5884](https://github.com/ethyca/fides/pull/5884)
- Fixed consent reporting table issues, add external id column [#5918](https://github.com/ethyca/fides/pull/5918)
- Removed excessive authorization debug logs [#5920](https://github.com/ethyca/fides/pull/5920)
- Fixed fix incorrect calls to TCF api update method [#5916](https://github.com/ethyca/fides/pull/5916)
- Fixed "unvisited edges" error when dealing with optional identities [#5923](https://github.com/ethyca/fides/pull/5923)
- Fixed issue where sometimes an experience translation couldn't be added [#5942](https://github.com/ethyca/fides/pull/5942)

### Removed
- Removed beta flag for Datahub feature [#5937](https://github.com/ethyca/fides/pull/5937)

## [2.57.1](https://github.com/ethyca/fides/compare/2.57.0...2.57.1)

### Changed
- Added extra debug logging and fixed handler time calculation [#5927](https://github.com/ethyca/fides/pull/5927)

## [2.57.0](https://github.com/ethyca/fides/compare/2.56.2...2.57.0)

### Added
- DB model support for Attachments [#5784](https://github.com/ethyca/fides/pull/5784) https://github.com/ethyca/fides/labels/db-migration
- DB migration to add `description` column to `asset` [#5822](https://github.com/ethyca/fides/pull/5822) https://github.com/ethyca/fides/labels/db-migration
- DB model support for messages on `MonitorExecution` records [#5846](https://github.com/ethyca/fides/pull/5846) https://github.com/ethyca/fides/labels/db-migration
- Added support for GPP String integration in Fides String [#5845](https://github.com/ethyca/fides/pull/5845)
- Attachments storage capabilities (S3 or local) [#5812](https://github.com/ethyca/fides/pull/5812) https://github.com/ethyca/fides/labels/db-migration
- DB model support for Comments [#5833](https://github.com/ethyca/fides/pull/5833/files) https://github.com/ethyca/fides/labels/db-migration
- Added UI for configuring website integrations and monitors [#5867](https://github.com/ethyca/fides/pull/5867)
- Adding support for BigQuery struct updates [#5849](https://github.com/ethyca/fides/pull/5849)
- Added support for OneTrust Consent Migration [#5873](https://github.com/ethyca/fides/pull/5873)

### Changed
- Bumped supported Python versions to `3.10.16` and `3.9.21` [#5840](https://github.com/ethyca/fides/pull/5840)
- Update the privacy request detail page to a new layout and improved styling [#5824](https://github.com/ethyca/fides/pull/5824)
- Updated privacy request handling to still succeed if not all identities are provided [#5836](https://github.com/ethyca/fides/pull/5836)
- Refactored privacy request processing to never re-use sessions [#5862](https://github.com/ethyca/fides/pull/5862)
- Updated hover state of menu items to be more visible [#5868](https://github.com/ethyca/fides/pull/5868)
- Use `gpp_settings.cmp_api_required` to determine if GPP CMP API should be included in bundle [#5883](https://github.com/ethyca/fides/pull/5883)
- Updates Fides interface docs to expose additional fields [#5878](https://github.com/ethyca/fides/pull/5878)

### Developer Experience
- Moved non-prod Admin UI dependencies to devDependencies [#5832](https://github.com/ethyca/fides/pull/5832)
- Prevent Admin UI and Privacy Center from starting when running `nox -s dev` with datastore params [#5843](https://github.com/ethyca/fides/pull/5843)
- Remove plotly (unused package) to reduce fides image size [#5852](https://github.com/ethyca/fides/pull/5852)
- Fixed issue where the log_context decorator didn't support positional arguments [#5866](https://github.com/ethyca/fides/pull/5866)

### Fixed
- Fixed pagination bugs on some tables [#5819](https://github.com/ethyca/fides/pull/5819)
- Fixed load_samples to wrap variables in quotes to prevent YAML parsing errors [#5857](https://github.com/ethyca/fides/pull/5857)
- Fixed incorrect value being set for `MonitorExecution.started` column [#5864](https://github.com/ethyca/fides/pull/5864)
- Improved the behavior and state management of MSPA-related settings [#5861](https://github.com/ethyca/fides/pull/5861)
- Fixed CORS origins handling to be more consistent across config (toml/env var) and API settings; allow `0.0.0.0` as an origin [#5853](https://github.com/ethyca/fides/pull/5853)
- Fixed an issue with the update payloads for select SaaS integrations [#5860](https://github.com/ethyca/fides/pull/5860)
- Fixed `/privacy-request/<id>/resubmit` endpoint so it doesn't queue the request twice [#5870](https://github.com/ethyca/fides/pull/5870)
- Fixed the system assets table being the wrong width [#5879](https://github.com/ethyca/fides/pull/5879)
- Fixed vendor override handling in FidesJS CMP [#5886](https://github.com/ethyca/fides/pull/5886)
- Fix `extraDetails.preference` on `FidesUIChanged` events from FidesJS SDK to include the correct `notice_key` when using custom purposes in TCF experience [#5892](https://github.com/ethyca/fides/pull/5892)

## [2.56.2](https://github.com/ethyca/fides/compare/2.56.1...2.56.2)

### Added
- Update FidesJS to push all `FidesEvent` types to GTM (except `FidesInitializing`) [#5821](https://github.com/ethyca/fides/pull/5821)
- Added a consent reporting table and consent lookup feature [#5839](https://github.com/ethyca/fides/pull/5839)
- Added a high-precision `timestamp` to all `FidesEvents` from FidesJS SDK [#5859](https://github.com/ethyca/fides/pull/5859)
- Added a `extraDetails.trigger` to `FidesUIChanged` events from FidesJS SDK with info about the UI element that triggered the event [#5859](https://github.com/ethyca/fides/pull/5859)
- Added a `extraDetails.preference` to `FidesUIChanged` events from FidesJS SDK with info about the preference that was changed (notice, TCF purpose, TCF vendor, etc.) [#5859](https://github.com/ethyca/fides/pull/5859)

### Fixed
- Addressed TCModel console error when opting into some purposes [#5850](https://github.com/ethyca/fides/pull/5850)
- Opt out of all in TCF no longer affects "notice only" notices [#5850](https://github.com/ethyca/fides/pull/5850)
- Corrected the Tag color for some columns of the Privacy requests table. [#5848](https://github.com/ethyca/fides/pull/5848)

## [2.56.1](https://github.com/ethyca/fides/compare/2.56.0...2.56.1)

### Changed
- Custom TCF purposes respect NOTICE_ONLY [#5830](https://github.com/ethyca/fides/pull/5830)

### Fixed
- Fixed usage of stale DB sessions when running privacy requests [#5834](https://github.com/ethyca/fides/pull/5834)

## [2.56.0](https://github.com/ethyca/fides/compare/2.55.4...2.56.0)

### Added
- DB model support for Web Monitoring [#5616](https://github.com/ethyca/fides/pull/5616) https://github.com/ethyca/fides/labels/db-migration
- Added support for queue-specific Celery workers [#5761](https://github.com/ethyca/fides/pull/5761)
- Added support for AWS SES as an email provider [#5804](https://github.com/ethyca/fides/pull/5804)
- Nested identity query support for BigQuery [#5814](https://github.com/ethyca/fides/pull/5814)
- Added job that automatically requeues interrupted tasks for in progress privacy requests [#5800](https://github.com/ethyca/fides/pull/5800)
- Added "Assets" tab on system view for web monitor assets [#5811](https://github.com/ethyca/fides/pull/5811)
- Support for MySQL Data Detection & Discovery Monitors [#5798](https://github.com/ethyca/fides/pull/5798)

### Changed
- Improved dataset validation for namespace metadata and dataset reachability [#5744](https://github.com/ethyca/fides/pull/5744)
- Taxonomy page can now be accessed by users with only read permissions [#5815](https://github.com/ethyca/fides/pull/5815)

### Developer Experience
- Modified Dependabot configuration to support monorepo security updates [#5810](https://github.com/ethyca/fides/pull/5810)
- Fix load_samples to correctly collect & load sample connections with "False" secret values [#5828](https://github.com/ethyca/fides/pull/5828)

### Docs
- Removed version pins in LDFLAGS & CFLAGS for local MSSQL builds [#5760](https://github.com/ethyca/fides/pull/5760)

### Fixed
- Fixed background color of the message indicating the rows selected [#5847](https://github.com/ethyca/fides/pull/5847)
- Fixed bug with D&D table column widths [#5813](https://github.com/ethyca/fides/pull/5813)
- Fixed `poll_for_exited_privacy_request_tasks` for DSR-processing improvements [#5820](https://github.com/ethyca/fides/pull/5820)

## [2.55.4](https://github.com/ethyca/fides/compare/2.55.3...2.55.4)

### Added
- Added setting to control fuzzy search for privacy requests [#5748](https://github.com/ethyca/fides/pull/5748)

### Fixed
- Fixed BQ partition clause validation to allow `-` characters in operands [#5796](https://github.com/ethyca/fides/pull/5796)

## [2.55.3](https://github.com/ethyca/fides/compare/2.55.2...2.55.3)

### Fixed
- Fixed BigQuery DSR integration generates invalid queries when having a dataset with nested fields [#5785](https://github.com/ethyca/fides/pull/5785)

## [2.55.2](https://github.com/ethyca/fides/compare/2.55.1...2.55.2)

### Changed
- Release version bump. No code changes.

## [2.55.1](https://github.com/ethyca/fides/compare/2.55.0...2.55.1)

### Fixed
- Fixed GPP string and section inconsistencies [#5765](https://github.com/ethyca/fides/pull/5765)
- Fixed sending of notifications for privacy request receipts [#5777](https://github.com/ethyca/fides/pull/5777)
- Fixed create systems with vendor_deleted_at field [#5786](https://github.com/ethyca/fides/pull/5786)

## [2.55.0](https://github.com/ethyca/fides/compare/2.54.0...2.55.0)

### Added
- Added editing support for categories of consent on discovered assets [#5739](https://github.com/ethyca/fides/pull/5739)
- Added a read-only consent category cell to Action Center aggregate system results table [#5737](https://github.com/ethyca/fides/pull/5737)
- Added detail trays to items in data catalog view [#5729](https://github.com/ethyca/fides/pull/5729)
- Support rendering and saving consent from custom notices in TCF Overlay [#5742](https://github.com/ethyca/fides/pull/5742)
- Added worker stats endpoint to monitor worker status and task queue length [#5725](https://github.com/ethyca/fides/pull/5725)
- New "Headless" experience type to support custom UI implementations [#5751](https://github.com/ethyca/fides/pull/5751)

### Changed
- Added frequency field to DataHubSchema integration config [#5716](https://github.com/ethyca/fides/pull/5716)
- Added glossary_node field to DataHubSchema integration config [#5734](https://github.com/ethyca/fides/pull/5734)
- Added initial support for upcoming "headless" CMP experience type [#5731](https://github.com/ethyca/fides/pull/5731)
- All Select dropdowns will now allow searching to narrow down the options by default [#5738](https://github.com/ethyca/fides/pull/5738)
- Exposes privacy notice picker for TCF components [#5730](https://github.com/ethyca/fides/pull/5730)
- Model changes to support new privacy center config options [5732](https://github.com/ethyca/fides/pull/5732)

### Fixed
- Fixed `fides annotate dataset` command enters incorrect value on the `direction` field. [#5727](https://github.com/ethyca/fides/pull/5727)
- Fixed Bigquery flakey tests. [#5713](https://github.com/ethyca/fides/pull/5713)
- Fixed breadcrumb navigation issues in data catalog view [#5717](https://github.com/ethyca/fides/pull/5717)
- Fixed `window.Fides.experience` of FidesJS to be a merged version of the minimal and full experience. [#5726](https://github.com/ethyca/fides/pull/5726)
- Fixed vendor count template string on FidesJS embedded layer 2 descriptions [#5736](https://github.com/ethyca/fides/pull/5736)
- Allowing a list with a single dataset in the YAML dataset editor [#5750](https://github.com/ethyca/fides/pull/5750)
- Fixed edge case translation string issue on FidesJS embedded layer 2 [#5749](https://github.com/ethyca/fides/pull/5749)
- Standardized taxonomy endpoint behavior for URLs with and without trailing slashes to ensure all endpoints properly enforce the latest data validation rules [#5753](https://github.com/ethyca/fides/pull/5753)

## [2.54.0](https://github.com/ethyca/fides/compare/2.53.0...2.54.0)

### Added
- Migration to add the `data_uses` column to `stagedresource` table, prereqs for Data Catalog work in Fidesplus [#5600](https://github.com/ethyca/fides/pull/5600/) https://github.com/ethyca/fides/labels/db-migration
- Added a new endpoint to fully resubmit any errored privacy requests [#5658](https://github.com/ethyca/fides/pull/5658) https://github.com/ethyca/fides/labels/db-migration
- Migration to add the `monitorexecution` table used by fidesplus to persist `MonitorExecution` records to DB [#5704](https://github.com/ethyca/fides/pull/5704) https://github.com/ethyca/fides/labels/db-migration

### Changed
- Updated UI colors to new brand. Update logo, homepage cards. [#5668](https://github.com/ethyca/fides/pull/5668)
- Privacy request status tags colors have been updated [#5699](https://github.com/ethyca/fides/pull/5699)
- The privacy declarations for a system are now sorted alphabetically by name. [#5683](https://github.com/ethyca/fides/pull/5683)
- Upgraded GPP library to `3.1.5` and added support for all available state sections (ustx, usde, usia, etc.) [#5696](https://github.com/ethyca/fides/pull/5696)
- Updating DSR execution to allow collections to be unreachable when they don't contain policy-relevant data categories [#5689](https://github.com/ethyca/fides/pull/5689)
- Added "All activity" root breadcrumb to D&D results tables [#5694](https://github.com/ethyca/fides/pull/5694)

### Developer Experience
- Migrated radio buttons and groups to Ant Design [#5681](https://github.com/ethyca/fides/pull/5681)

### Fixed
- Updating mongodb connectors so it can support usernames and password with URL encoded characters [#5682](https://github.com/ethyca/fides/pull/5682)
- After creating a new system, the url is now updated correctly to the new system edit page [#5701](https://github.com/ethyca/fides/pull/5701)
- Visual fixes for table header buttons [#5693](https://github.com/ethyca/fides/pull/5693)

## [2.53.0](https://github.com/ethyca/fides/compare/2.52.0...2.53.0)

### Added
- Added Action Center MVP behind new feature flag [#5622](https://github.com/ethyca/fides/pull/5622)
- Added Data Catalog MVP behind new feature flag [#5628](https://github.com/ethyca/fides/pull/5628)
- Added cache-clearing methods to the `DBCache` model to allow deleting cache entries [#5629](https://github.com/ethyca/fides/pull/5629)
- Adds partitioning, custom identities, multiple identities to test coverage for BigQuery Enterprise [#5618](https://github.com/ethyca/fides/pull/5618)
- Added Datahub groundwork required by Fidesplus [#5666](https://github.com/ethyca/fides/pull/5666)

### Changed
- Updated brand link url [#5656](https://github.com/ethyca/fides/pull/5656)
- Changed "Reclassify" D&D button to show in an overflow menu when row actions are overcrowded [#5655](https://github.com/ethyca/fides/pull/5655)
- Removed primary key requirements for BigQuery and Postgres erasures [#5591](https://github.com/ethyca/fides/pull/5591)
- Updated `DBCache` model so setting cache value always updates the updated_at field [#5669](https://github.com/ethyca/fides/pull/5669)
- Changed sizes of buttons in table headers [#5654](https://github.com/ethyca/fides/pull/5654)
- Adds new config for max number of rows in DSR download through Admin-UI [#5671](https://github.com/ethyca/fides/pull/5671)
- Added CSS variable to FidesJS: `--fides-base-font-size: 16px` for better consistency. Overriding this variable with "1rem" will mimic legacy behavior. [#5673](https://github.com/ethyca/fides/pull/5673) https://github.com/ethyca/fides/labels/high-risk

### Fixed
- Fixed issue where the custom report "reset" button was not working as expected [#5649](https://github.com/ethyca/fides/pull/5649)
- Fixed column ordering issue in the Data Map report [#5649](https://github.com/ethyca/fides/pull/5649)
- Fixed issue where the Data Map report filter dialog was missing an Accordion item label [#5649](https://github.com/ethyca/fides/pull/5649)
- Improved database session management for long running access request tasks [#5667](https://github.com/ethyca/fides/pull/5667)
- Ensured decode_password function properly handles plaintext but valid base64 passwords [#5698](https://github.com/ethyca/fides/pull/5698)

## [2.52.0](https://github.com/ethyca/fides/compare/2.51.2...2.52.0)

### Added
- New page in the Cookie House sample app to demonstrate the use of embedding the FidesJS SDK on the page [#5564](https://github.com/ethyca/fides/pull/5564)
- Added event based communication example to the Cookie House sample app [#5597](https://github.com/ethyca/fides/pull/5597)
- Added new erasure tests for BigQuery Enterprise [#5554](https://github.com/ethyca/fides/pull/5554)
- Added new `has_next` parameter for the `link` pagination strategy [#5596](https://github.com/ethyca/fides/pull/5596)
- Added a `DBCache` model for database-backed caching [#5613](https://github.com/ethyca/fides/pull/5613) https://github.com/ethyca/fides/labels/db-migration
- Adds "reclassify" button to discovery result tables [#5574](https://github.com/ethyca/fides/pull/5574)
- Added support for exporting datamaps with column renaming, reordering and visibility options [#5543](https://github.com/ethyca/fides/pull/5543)

### Changed
- Adjusted Ant's Select component colors and icon [#5594](https://github.com/ethyca/fides/pull/5594)
- Replaced taxonomies page with new UI based on an interactive tree visualization [#5602](https://github.com/ethyca/fides/pull/5602)
- Adjusted functionality around updating taxonomy active field, includes data migration to re-activate taxonomy nodes [#5617](https://github.com/ethyca/fides/pull/5617)
- Migrated breadcrumbs to Ant Design [#5610](https://github.com/ethyca/fides/pull/5610)
- Updated `CustomReportConfig` to be more intuitive on its contents [#5543](https://github.com/ethyca/fides/pull/5543)

### Fixed
- Fixing quickstart.py script [#5585](https://github.com/ethyca/fides/pull/5585)
- Removed unnecessary double notification when updating database integrations [#5612](https://github.com/ethyca/fides/pull/5612)

## [2.51.2](https://github.com/ethyca/fides/compare/2.51.1...2.51.2)

### Fixed
- Fixed miscellaneous performance issues with Systems and PrivacyDeclarations [#5601](https://github.com/ethyca/fides/pull/5601)

## [2.51.1](https://github.com/ethyca/fides/compare/2.51.0...2.51.1)

### Fixed
- SaaS integrations using `oauth_client_credentials` now properly update their access token when editing the secrets. [#5548](https://github.com/ethyca/fides/pull/5548)
- Saas integrations using `oauth_client_credentials` now properly refresh their access token when the current token expires [#5569](https://github.com/ethyca/fides/pull/5569)
- Adding `dsr_testing_tools_enabled` security setting [#5573](https://github.com/ethyca/fides/pull/5573)
- Reverted elimination of connection pool in worker tasks to prevent DB performance issues [#5592](https://github.com/ethyca/fides/pull/5592)

## [2.51.0](https://github.com/ethyca/fides/compare/2.50.0...2.51.0)

### Added
- Added new column for Action Type in privacy request event logs [#5546](https://github.com/ethyca/fides/pull/5546)
- Added `fides_consent_override` option in FidesJS SDK [#5541](https://github.com/ethyca/fides/pull/5541)
- Added new `script` ConsentMethod in FidesJS SDK for tracking automated consent [#5541](https://github.com/ethyca/fides/pull/5541)
- Added a new page under system integrations to run standalone dataset tests (Fidesplus) [#5549](https://github.com/ethyca/fides/pull/5549)

### Changed
- Adding hashes to system tab URLs [#5535](https://github.com/ethyca/fides/pull/5535)
- Boolean inputs will now show as a select with true/false values in the connection form [#5555](https://github.com/ethyca/fides/pull/5555)
- Updated Cookie House to be responsive [#5541](https://github.com/ethyca/fides/pull/5541)
- Updated `/system` endpoint to filter vendor deleted systems [#5553](https://github.com/ethyca/fides/pull/5553)

### Developer Experience
- Migrated remaining instances of Chakra's Select component to use Ant's Select component [#5502](https://github.com/ethyca/fides/pull/5502)

### Fixed
- Updating dataset PUT to allow deleting all datasets [#5524](https://github.com/ethyca/fides/pull/5524)
- Adds support for fides_key generation when parent_key is provided in Taxonomy create endpoints [#5542](https://github.com/ethyca/fides/pull/5542)
- An integration will no longer re-enable after saving the connection form [#5555](https://github.com/ethyca/fides/pull/5555)
- Fixed positioning of Fides brand link in privacy center [#5572](https://github.com/ethyca/fides/pull/5572)

### Removed
- Removed unnecessary debug logging from the load_file config helper [#5544](https://github.com/ethyca/fides/pull/5544)


## [2.50.0](https://github.com/ethyca/fides/compare/2.49.1...2.50.0)

### Added
- Added namespace support for Snowflake [#5486](https://github.com/ethyca/fides/pull/5486)
- Added support for field-level masking overrides [#5446](https://github.com/ethyca/fides/pull/5446)
- Added BigQuery Enterprise access request integration test [#5504](https://github.com/ethyca/fides/pull/5504)
- Added MD5 email hashing for Segment's Right to Forget endpoint requests [#5514](https://github.com/ethyca/fides/pull/5514)
- Added loading state to the toggle switches on the Privacy experiences page [#5529](https://github.com/ethyca/fides/pull/5529)
- Added new env variable to set a privacy center to default to a specific property  [#5532](https://github.com/ethyca/fides/pull/5532)

### Changed
- Allow hiding systems via a `hidden` parameter and add two flags on the `/system` api endpoint; `show_hidden` and `dnd_relevant`, to display only systems with integrations [#5484](https://github.com/ethyca/fides/pull/5484)
- The CMP override `fides_privacy_policy_url` will now apply even if the `fides_override_language` doesn't match [#5515](https://github.com/ethyca/fides/pull/5515)
- Updated POST taxonomy endpoints to handle creating resources without specifying fides_key [#5468](https://github.com/ethyca/fides/pull/5468)
- Disabled connection pooling for task workers and added retries and keep-alive configurations for database connections [#5448](https://github.com/ethyca/fides/pull/5448) https://github.com/ethyca/fides/labels/high-risk
- Added timeout handling in the UI for async discovery monitor-related queries [#5519](https://github.com/ethyca/fides/pull/5519)

### Developer Experience
- Migrated several instances of Chakra's Select component to use Ant's Select component [#5475](https://github.com/ethyca/fides/pull/5475)
- Fixing BigQuery integration tests [#5491](https://github.com/ethyca/fides/pull/5491)
- Enhanced logging for privacy requests [#5500](https://github.com/ethyca/fides/pull/5500)

### Docs
- Added docs for PrivacyNoticeRegion type [#5488](https://github.com/ethyca/fides/pull/5488)

### Fixed
- Fixed deletion of ConnectionConfigs that have related MonitorConfigs [#5478](https://github.com/ethyca/fides/pull/5478)
- Fixed extra delete icon on Domains page [#5513](https://github.com/ethyca/fides/pull/5513)
- Fixed incorrect display names on some D&D resources [#5498](https://github.com/ethyca/fides/pull/5498)
- Fixed position of "Integration" button on system detail page [#5497](https://github.com/ethyca/fides/pull/5497)
- Fixing issue where "privacy request received" emails would not be sent if the request had custom identities [#5518](https://github.com/ethyca/fides/pull/5518)
- Fixed issue with long-running privacy request tasks losing their connection to the database [#5500](https://github.com/ethyca/fides/pull/5500)
- Fixed missing "Manage privacy preferences" button label option in TCF experience translations [#5528](https://github.com/ethyca/fides/pull/5528)
- Fixed privacy center not fetching the correct experience when using custom property paths  [#5532](https://github.com/ethyca/fides/pull/5532)

### Security
 - Password Policy is now Enforced in Accept Invite API [CVE-2024-52008](https://github.com/ethyca/fides/security/advisories/GHSA-v7vm-rhmg-8j2r)

## [2.49.1](https://github.com/ethyca/fides/compare/2.49.0...2.49.1)

### Added
- Added support for GPP national string to be used alongside state-by-state using a new approach option [#5480](https://github.com/ethyca/fides/pull/5480)
- Added "Powered by" branding link to privacy center and Layer 2 CMP [#5483](https://github.com/ethyca/fides/pull/5483)
- Added loading state to the toggle switches on the Manage privacy notices page [#5489](https://github.com/ethyca/fides/pull/5489)
- Support BlueConic objectives [#5479](https://github.com/ethyca/fides/pull/5479)

### Fixed
- Use BlueConic Profile API correctly. [#5487](https://github.com/ethyca/fides/pull/5487)
- Fixed a bug where branding link was sometimes misaligned [#5496](https://github.com/ethyca/fides/pull/5496)

## [2.49.0](https://github.com/ethyca/fides/compare/2.48.2...2.49.0)

### Added
- Added DataHub integration config [#5401](https://github.com/ethyca/fides/pull/5401)
- Added keepalive settings to the Redshift integration [#5433](https://github.com/ethyca/fides/pull/5433)
- Remediation endpoint `/datasets/clean` to clean up dataset names generated with previous version of fides nested field support [#5461](https://github.com/ethyca/fides/pull/5461)

### Changed
- Migrated the base Select component for Vendor selection to Ant Design [#5459](https://github.com/ethyca/fides/pull/5459)
- Added a security setting that must be set to true to enable the access request download feature [#5451](https://github.com/ethyca/fides/pull/5451)
- Preventing erasures for the Zendesk integration if there are any open tickets [#5429](https://github.com/ethyca/fides/pull/5429)
- Updated look/feel of all badges in the Data map report [#5464](https://github.com/ethyca/fides/pull/5464)
- Allow adding data categories to nested fields [#5434](https://github.com/ethyca/fides/pull/5434)

### Fixed
 - Fix rendering of subfield names in D&D tables [#5439](https://github.com/ethyca/fides/pull/5439)
 - Fix "Save" button on system source/destination page not working [#5469](https://github.com/ethyca/fides/pull/5469)
 - Updating Salesforce erasure request with overrides so it properly passes validation. Removing Account endpoint since it does not contain user data [#5452](https://github.com/ethyca/fides/pull/5452)
 - Fix Pytest-Ctl-External tests [#5457](https://github.com/ethyca/fides/pull/5457)

### Developer Experience
- Added Carbon Icons to FidesUI [#5416](https://github.com/ethyca/fides/pull/5416)
- Apply new color palette as scss module [#5453](https://github.com/ethyca/fides/pull/5453)
- Fixing external SaaS connector tests [#5463](https://github.com/ethyca/fides/pull/5463)
- Updating Paramiko to version 3.4.1 to prevent warning during server startup [#5467](https://github.com/ethyca/fides/pull/5467)

## [2.48.2](https://github.com/ethyca/fides/compare/2.48.1...2.48.2)

### Fixed
- Fixed ValidationError for datasets with a connection_type [#5447](https://github.com/ethyca/fides/pull/5447)

## [2.48.1](https://github.com/ethyca/fides/compare/2.48.0...2.48.1)

### Fixed
 - API router sanitizer being too aggressive with NextJS Catch-all Segments [#5438](https://github.com/ethyca/fides/pull/5438)
 - Fix rendering of subfield names in D&D tables [#5439](https://github.com/ethyca/fides/pull/5439)
 - Fix BigQuery `partitioning` queries to properly support multiple identity clauses [#5432](https://github.com/ethyca/fides/pull/5432)

## [2.48.0](https://github.com/ethyca/fides/compare/2.47.1...2.48.0)

### Added
- Added Azure as an SSO provider. [#5402](https://github.com/ethyca/fides/pull/5402)
- Added endpoint to get privacy request access results urls [#5379](https://github.com/ethyca/fides/pull/5379)
- Added `connection_type` key in the `namespace` attribute of a Dataset's `fides_meta` [#5387](https://github.com/ethyca/fides/pull/5387)
- Added new RDS Postgres Connector [#5380](https://github.com/ethyca/fides/pull/5380)
- Added ability to customize column names in the Data Map report [#5400](https://github.com/ethyca/fides/pull/5400)
- Added Experience Config docs to the FidesJS documentation [#5405](https://github.com/ethyca/fides/pull/5405)
- Added UI for downloading privacy request access results [#5407](https://github.com/ethyca/fides/pull/5407)

### Fixed
- Fixed a bug where D&D tables were rendering stale data [#5372](https://github.com/ethyca/fides/pull/5372)
- Fixed issue where multiple login redirects could end up losing login return path [#5389](https://github.com/ethyca/fides/pull/5389)
- Fixed issue where Dataset with nested fields was unable to edit Categories [#5383](https://github.com/ethyca/fides/pull/5383)
- Fixed a visual bug where the "download" icon was off-center in some buttons [#5409](https://github.com/ethyca/fides/pull/5409)
- Fixed styling on "Dataset" field on system integration form [#5408](https://github.com/ethyca/fides/pull/5408)
- Fixed Snowflake DSR integration failing with syntax error [#5417](https://github.com/ethyca/fides/pull/5417)

### Changed
- The `Monitor` button trigger the same `confirmResourceMutation` (monitor, start classification) on muted parent resources as well as un-muted resources. Un-mute button for muted field resources which simply changes their status to `monitored`. [#5362](https://github.com/ethyca/fides/pull/5362)

### Developer Experience
- Fix warning messages from slowapi and docker [#5385](https://github.com/ethyca/fides/pull/5385)

## [2.47.1](https://github.com/ethyca/fides/compare/2.47.0...2.47.1)

### Added
- Adding access and erasure support for Gladly [#5346](https://github.com/ethyca/fides/pull/5346)
- Added icons for the Gladly, ShipStation, Microsoft Ads, and PowerReviews integrations [#5374](https://github.com/ethyca/fides/pull/5374)

### Changed
- Make the dbname in GoogleCloudSQLPostgresSchema optional [#5358](https://github.com/ethyca/fides/pull/5358)

### Fixed
- Fixed race condition where GPC being updated after FidesJS initialization caused Privacy Notices to be in the wrong state [#5384](https://github.com/ethyca/fides/pull/5384)
- Fixed issue where Dataset with nested fields was unable to edit Categories [#5383](https://github.com/ethyca/fides/pull/5383)
- Fixed button styling issues [#5386](https://github.com/ethyca/fides/pull/5386)
- Allow Responsys and Firebase connectors to ignore extra identities [#5388](https://github.com/ethyca/fides/pull/5388)
- Fixed cookies not deleting on opt-out [#5338](https://github.com/ethyca/fides/pull/5338)

## [2.47.0](https://github.com/ethyca/fides/compare/2.46.2...2.47.0)

### Added
- Make all "Description" table columns expandable in Admin UI tables [#5340](https://github.com/ethyca/fides/pull/5340)
- Added access support for Shipstation [#5343](https://github.com/ethyca/fides/pull/5343)
- Introduce custom reports to Data map report [#5352](https://github.com/ethyca/fides/pull/5352)
- Added models to support custom reports (Fidesplus) [#5344](https://github.com/ethyca/fides/pull/5344)

### Changed
- Updated the filter postprocessor (SaaS integration framework) to support dataset references [#5343](https://github.com/ethyca/fides/pull/5343)

### Developer Experience
- Migrate toggle switches from Chakra to Ant Design [#5323](https://github.com/ethyca/fides/pull/5323)
- Migrate buttons from Chakra to Ant Design [#5357](https://github.com/ethyca/fides/pull/5357)
- Replace `debugLog` with global scoped `fidesDebugger` for better debug experience and optimization of prod code [#5335](https://github.com/ethyca/fides/pull/5335)

### Fixed
- Updating the hash migration status check query to use the available indexes [#5336](https://github.com/ethyca/fides/pull/5336)
- Fixed column resize jank on all tables in Admin UI [#5340](https://github.com/ethyca/fides/pull/5340)
- Better handling of empty storage secrets in aws_util [#5347](https://github.com/ethyca/fides/pull/5347)
- Fix SSO Provider form saving when clicking the cancel button with a fully filled form [#5365](https://github.com/ethyca/fides/pull/5365)
- Fix bleedover of Data Categories into next column on Data map reporting [#5369](https://github.com/ethyca/fides/pull/5369)

### Removed
- Removing Adobe Campaign integration [#5364](https://github.com/ethyca/fides/pull/5364)

## [2.46.2](https://github.com/ethyca/fides/compare/2.46.1...2.46.2)

### Added
- Initial support for DSR requests against partitioned BigQuery tables [#5325](https://github.com/ethyca/fides/pull/5325)
- Added MySQL on RDS as a detection/discovery integration[#5275](https://github.com/ethyca/fides/pull/5275)
- Added new RDS MySQL Connector [#5343](https://github.com/ethyca/fides/pull/5343)

## [2.46.1](https://github.com/ethyca/fides/compare/2.46.0...2.46.1)

### Added
- Implement Soft Delete for PrivacyRequests [#5321](https://github.com/ethyca/fides/pull/5321/files)

### Removed
- Removing Shippo integration [#5349](https://github.com/ethyca/fides/pull/5349)

### Fixed
- Updated Attentive DSR integration [#5319](https://github.com/ethyca/fides/pull/5319)

## [2.46.0](https://github.com/ethyca/fides/compare/2.45.2...2.46.0)

### Fixed
- Ignore `400` errors from Talkable's `person` endpoint. [#5317](https://github.com/ethyca/fides/pull/5317)
- Fix Email Connector logs so they use configuration key instead of name [#5286](https://github.com/ethyca/fides/pull/5286)
- Updated Responsys and Firebase Auth integrations to allow multiple identities [#5318](https://github.com/ethyca/fides/pull/5318)
- Updated Shopify dataset in order to flag country, province, and other location values as read-only [#5282](https://github.com/ethyca/fides/pull/5282)
- Fix issues with cached or `window.fides_overrides` languages in the Minimal TCF banner [#5306](https://github.com/ethyca/fides/pull/5306)
- Fix issue with fides-js where the experience was incorrectly initialized as an empty object which appeared valid, when `undefined` was expected [#5309](https://github.com/ethyca/fides/pull/5309)
- Fix issue where newly added languages in Admin-UI were not being rendered in the preview [#5316](https://github.com/ethyca/fides/pull/5316)
- Fix bug where consent automation accordion shows for integrations that don't support consent automation [#5330](https://github.com/ethyca/fides/pull/5330)
- Fix issue where custom overrides (title, description, privacy policy url, etc.) were not being applied to the full TCF overlay [#5333](https://github.com/ethyca/fides/pull/5333)


### Added
- Added support for hierarchical notices in Privacy Center [#5291](https://github.com/ethyca/fides/pull/5291)
- Support row-level deletes for BigQuery and add erase_after support for database connectors [#5293](https://github.com/ethyca/fides/pull/5293)
- Added PUT endpoint for dataset configs [#5324](https://github.com/ethyca/fides/pull/5324)
- Namespace support for the BigQuery integration and datasets [#5294](https://github.com/ethyca/fides/pull/5294)
- Added ability to select multiple datasets on integrations in system integration view [#5327](https://github.com/ethyca/fides/pull/5327)
- Updated Fides.shopify() integration for Shopify Plus Consent [#5329](https://github.com/ethyca/fides/pull/5329)

### Changed
- Updated privacy notices to support notice hierarchies [#5272](https://github.com/ethyca/fides/pull/5272)
- Defaulting SecuritySettings.env to prod [#5326](https://github.com/ethyca/fides/pull/5326)

### Developer Experience
- Initialized Ant Design and Tailwindcss in Admin-UI to prepare for Design System migration [#5308](https://github.com/ethyca/fides/pull/5308)

## [2.45.2](https://github.com/ethyca/fides/compare/2.45.1...2.45.2)

### Fixed
- Updated the hash migration script to only run on tables with less than 1 million rows. [#5310](https://github.com/ethyca/fides/pull/5310)

## [2.45.1](https://github.com/ethyca/fides/compare/2.45.0...2.45.1)

### Added
- Support minimal GVL in minimal TCF response allowing Accept/Reject from banner before full GVL is loaded [#5298](https://github.com/ethyca/fides/pull/5298)

### Fixed
- Fixed discovery pagination [#5304](https://github.com/ethyca/fides/pull/5304)
- Fixed fides-no-scroll so it works in all browsers [#5299](https://github.com/ethyca/fides/pull/5299)

## [2.45.0](https://github.com/ethyca/fides/compare/2.44.0...2.45.0)

### Added
- Adding erasure support for PowerReviews [#5258](https://github.com/ethyca/fides/pull/5258)
- Adding erasure support for Attentive [#5258](https://github.com/ethyca/fides/pull/5261)
- Added a scheduled job to incrementally migrate from bcrypt hashes to SHA-256 hashes for stored identity values [#5256](https://github.com/ethyca/fides/pull/5256)
- Added the new Dynamic Erasure Email integrations [#5226](https://github.com/ethyca/fides/pull/5226)
- Add ability to edit dataset YAML from dataset view [#5262](https://github.com/ethyca/fides/pull/5262)
- Added support for "in progress" status in classification [#5248](https://github.com/ethyca/fides/pull/5248)
- Clarify GCP service account permissions when setting up Google Cloud SQL for Postgres in Admin-UI [#5245](https://github.com/ethyca/fides/pull/5266)
- Add onFidesEvent method for an alternative way to subscribe to Fides events [#5297](https://github.com/ethyca/fides/pull/5297)

### Changed
- Validate no path in `server_host` var for CLI config; if there is one then take only up until the first forward slash
- Update the Datamap report's Data categories column to support better expand/collapse behavior [#5265](https://github.com/ethyca/fides/pull/5265)
- Rename/refactor Privacy Notice Properties to support performance improvements [#5259](https://github.com/ethyca/fides/pull/5259)
- Improved logging and error visibility for TraversalErrors [#5263](https://github.com/ethyca/fides/pull/5263)

### Developer Experience
- Added performance mark timings to debug logs for fides.js [#5245](https://github.com/ethyca/fides/pull/5245)

### Fixed
- Fix wording in tooltip for Yotpo Reviews [#5274](https://github.com/ethyca/fides/pull/5274)
- Hardcode ConnectionConfigurationResponse.secrets [#5283](https://github.com/ethyca/fides/pull/5283)
- Fix Fides.shouldShouldShowExperience() to return false for modal-only experiences [#5281](https://github.com/ethyca/fides/pull/5281)

## [2.44.0](https://github.com/ethyca/fides/compare/2.43.1...2.44.0)

### Added
- Added Gzip Middleware for responses [#5225](https://github.com/ethyca/fides/pull/5225)
- Adding source and submitted_by fields to privacy requests (Fidesplus) [#5206](https://github.com/ethyca/fides/pull/5206)
- Added Action Required / Monitored / Unmonitored tabs to Data Detection & Discovery page [#5236](https://github.com/ethyca/fides/pull/5236)
- Adding erasure support for Microsoft Advertising [#5197](https://github.com/ethyca/fides/pull/5197)
- Implements fuzzy search for identities in Admin-UI Request Manager [#5232](https://github.com/ethyca/fides/pull/5232)
- New purpose header field for TCF banner [#5246](https://github.com/ethyca/fides/pull/5246)
- `fides` subcommand `pull` has resource name subcommands that take a `fides_key` argument allowing you to pull only one resource by name and type [#5260](https://github.com/ethyca/fides/pull/5260)

### Changed
- Removed unused `username` parameter from the Delighted integration configuration [#5220](https://github.com/ethyca/fides/pull/5220)
- Removed unused `ad_account_id` parameter from the Snap integration configuration [#5229](https://github.com/ethyca/fides/pull/5220)
- Updates to support consent signal processing (Fidesplus) [#5200](https://github.com/ethyca/fides/pull/5200)
- TCF Optimized for performance on initial load by offsetting most experience data until after banner is shown [#5230](https://github.com/ethyca/fides/pull/5230)
- Updates to support DynamoDB schema with Tokenless IAM auth [#5240](https://github.com/ethyca/fides/pull/5240)

### Developer Experience
- Sourcemaps are now working for fides-js in debug mode [#5222](https://github.com/ethyca/fides/pull/5222)

### Fixed
- Fix bug where Data Detection & Discovery table pagination fails to reset after navigating or searching  [#5234](https://github.com/ethyca/fides/pull/5234)
- Ignoring HTTP 400 error responses from the unsubscribe endpoint for HubSpot [#5237](https://github.com/ethyca/fides/pull/5237)
- Fix all `fides` API subcommands (`push`, `user`, etc) failing with an invalid server even when only passing `--help` [#5243](https://github.com/ethyca/fides/pull/5243)
- Fix bug where empty datasets / table wouldn't show a Monitor button  [#5249](https://github.com/ethyca/fides/pull/5249)

### Security
- Reduced timing differences in login endpoint [CVE-2024-45052](https://github.com/ethyca/fides/security/advisories/GHSA-2h46-8gf5-fmxv)
- Removed Jinja2 for email templates, the variables syntax changed from `{{variable_name}}` to `__VARIABLE_NAME__` [CVE-2024-45053](https://github.com/ethyca/fides/security/advisories/GHSA-c34r-238x-f7qx)


## [2.43.1](https://github.com/ethyca/fides/compare/2.43.0...2.43.1)

### Added
- Pydantic v1 -> Pydantic v2 upgrade [#5020](https://github.com/ethyca/fides/pull/5020)
- Added success toast on muting/ignoring resources in D&D tables [#5214](https://github.com/ethyca/fides/pull/5214)
- Added "data type" column to fields and subfields on D&D tables [#5218](https://github.com/ethyca/fides/pull/5218)
- Added support for navigating and editing nested fields in the Datasets page [#5216](https://github.com/ethyca/fides/pull/5216)

### Fixed
- Ignore `404` errors on Oracle Responsys deletions [#5203](https://github.com/ethyca/fides/pull/5203)
- Fix white screen issue when privacy request has null value for daysLeft [#5213](https://github.com/ethyca/fides/pull/5213)

### Changed
- Visual updates to badges in D&D result tables [#5212](https://github.com/ethyca/fides/pull/5212)
- Tweaked behavior of loading state on D&D table actions buttons [#5201](https://github.com/ethyca/fides/pull/5201)


## [2.43.0](https://github.com/ethyca/fides/compare/2.42.1...2.43.0)

### Added
- Added support for mapping a system's integration's consentable items to privacy notices [#5156](https://github.com/ethyca/fides/pull/5156)
- Added support for SSO Login with multiple providers (Fides Plus feature) [#5134](https://github.com/ethyca/fides/pull/5134)
- Adds user_read scope to approver role so that they can update their own password [#5178](https://github.com/ethyca/fides/pull/5178)
- Added PATCH endpoint for partially updating connection secrets [#5172](https://github.com/ethyca/fides/pull/5172)
- Add success toast on confirming classification in data discovery tables [#5182](https://github.com/ethyca/fides/pull/5182)
- Add function to return list of StagedResource objs according to list of URNs [#5192](https://github.com/ethyca/fides/pull/5192)
- Add DSR Support for ScyllaDB [#5140](https://github.com/ethyca/fides/pull/5140)
- Added support for nested fields in BigQuery in D&D result views [#5175](https://github.com/ethyca/fides/pull/5175)
- Added support for Vendor Count in Fides-JS overlay descriptions [#5210](https://github.com/ethyca/fides/pull/5210)

### Fixed
- Fixed the OAuth2 configuration for the Snap integration [#5158](https://github.com/ethyca/fides/pull/5158)
- Fixes a Marigold Sailthru error when a user does not exist [#5145](https://github.com/ethyca/fides/pull/5145)
- Fixed malformed HTML issue on switch components [#5166](https://github.com/ethyca/fides/pull/5166)
- Edit integration modal no longer requires reentering credentials when doing partial edits [#2436](https://github.com/ethyca/fides/pull/2436)
- Fixed a timing issue with tcf/gpp locator iframe naming [#5173](https://github.com/ethyca/fides/pull/5173)
- Detection & Discovery: The when column will now display the correct value with a tooltip showing the full date and time [#5177](https://github.com/ethyca/fides/pull/5177)
- Fixed minor issues with the SSO providers form [#5183](https://github.com/ethyca/fides/pull/5183)

### Changed
- Removed PRIVACY_REQUEST_READ scope from Viewer role [#5184](https://github.com/ethyca/fides/pull/5184)
- Asynchronously load GVL translations in FidesJS instead of blocking UI rendering [#5187](https://github.com/ethyca/fides/pull/5187)
- Model changes to support consent signals (Fidesplus) [#5190](https://github.com/ethyca/fides/pull/5190)
- Updated Datasets page with new UI for better usability and consistency with Detection and Discovery UI [#5191](https://github.com/ethyca/fides/pull/5191)
- Updated the Yotpo Reviews integration to use email and phone number identities instead of external ID [#5169](https://github.com/ethyca/fides/pull/5169)
- Update TCF banner button layout and styles [#5204](https://github.com/ethyca/fides/pull/5204)


### Developer Experience
- Fixes some ESLint configuration issues [#5176](https://github.com/ethyca/fides/pull/5176)

## [2.42.1](https://github.com/ethyca/fides/compare/2.42.0...2.42.1)

### Fixed
- Fixed language picker cut-off in mobile on CMP banner and modal [#5159](https://github.com/ethyca/fides/pull/5159)
- Fixed button sizes on CMP modal [#5161](https://github.com/ethyca/fides/pull/5161)

## [2.42.0](https://github.com/ethyca/fides/compare/2.41.0...2.42.0)

### Added
- Add AWS Tags in the meta field for Fides system when using `fides generate` [#4998](https://github.com/ethyca/fides/pull/4998)
- Added access and erasure support for Checkr integration [#5121](https://github.com/ethyca/fides/pull/5121)
- Added support for special characters in SaaS request payloads [#5099](https://github.com/ethyca/fides/pull/5099)
- Added support for displaying notices served in the Consent Banner [#5125](https://github.com/ethyca/fides/pull/5125)
- Added ability to choose whether to use Opt In/Out buttons or Acknowledge button in the Consent Banner [#5125](https://github.com/ethyca/fides/pull/5125)
- Add "status" field to detection & discovery tables [#5141](https://github.com/ethyca/fides/pull/5141)
- Added optional filters `exclude_saas_datasets` and `only_unlinked_datasets` to the list datasets endpoint [#5132](https://github.com/ethyca/fides/pull/5132)
- Add new config options to support notice-only banner and modal [#5136](https://github.com/ethyca/fides/pull/5136)
- Added models to support bidirectional consent (Fides Plus feature) [#5118](https://github.com/ethyca/fides/pull/5118)

### Changed
- Moving Privacy Center endpoint logging behind debug flag [#5103](https://github.com/ethyca/fides/pull/5103)
- Serve GVL languages as they are requested [#5112](https://github.com/ethyca/fides/pull/5112)
- Changed text on system integrations tab to direct to new integration management [#5097](https://github.com/ethyca/fides/pull/5097)
- Updates to consent experience styling [#5085](https://github.com/ethyca/fides/pull/5085)
- Updated the dataset page to display the new table and support pagination [#5130](https://github.com/ethyca/fides/pull/5130)
- Improve performance by removing the need to load every system into redux store [#5135](https://github.com/ethyca/fides/pull/5135)
- Use the `user_id` from a Segment Trait instead of an `email` when deleting a user in Segment [#5004](https://github.com/ethyca/fides/pull/5004)
- Moves some endpoints for property-specific messaging from OSS -> plus [#5069](https://github.com/ethyca/fides/pull/5069)
- Text changes in monitor config table and form [#5142](https://github.com/ethyca/fides/pull/5142)
- Improve API error messages when using is_default field on taxonomy resources [#5147](https://github.com/ethyca/fides/pull/5147)

### Developer Experience
- Add `.syncignore` to reduce file sync size with new volumes [#5104](https://github.com/ethyca/fides/pull/5104)
- Fix sourcemap generation in development version of FidesJS [#5119](https://github.com/ethyca/fides/pull/5119)
- Upgrade to Next.js v14 [#5111](https://github.com/ethyca/fides/pull/5111)
- Upgrade and consolidate linting and formatting tools [#5128](https://github.com/ethyca/fides/pull/5128)

### Fixed
- Resolved an issue pulling all blog authors for the Shopify integration [#5043](https://github.com/ethyca/fides/pull/5043)
- Fixed typo in the BigQuery integration description [#5120](https://github.com/ethyca/fides/pull/5120)
- Fixed default values of Experience config toggles [#5123](https://github.com/ethyca/fides/pull/5123)
- Skip indexing Custom Privacy Request Field array values [#5127](https://github.com/ethyca/fides/pull/5127)
- Fixed Admin UI issue where banner would disappear in Experience Preview with GPC enabled [#5131](https://github.com/ethyca/fides/pull/5131)
- Fixed not being able to edit a monitor from scheduled to not scheduled [#5114](https://github.com/ethyca/fides/pull/5114)
- Migrating missing Fideslang 2.0 data categories [#5073](https://github.com/ethyca/fides/pull/5073)
- Fixed wrong system count on Datamap page [#5151](https://github.com/ethyca/fides/pull/5151)
- Fixes some responsive styling issues in the consent banner on mobile sized screens [#5157](https://github.com/ethyca/fides/pull/5157)

## [2.41.0](https://github.com/ethyca/fides/compare/2.40.0...2.41.0)

### Added
- Added erasure support for Alchemer integration [#4925](https://github.com/ethyca/fides/pull/4925)
- Added new columns and action buttons to discovery monitors table [#5068](https://github.com/ethyca/fides/pull/5068)
- Added field to exclude databases on MonitorConfig [#5080](https://github.com/ethyca/fides/pull/5080)
- Added key pair authentication for the Snowflake integration [#5079](https://github.com/ethyca/fides/pull/5079)

### Changed
- Updated the sample dataset for the Amplitude integration [#5063](https://github.com/ethyca/fides/pull/5063)
- Updated System's page to display a table that uses a paginated endpoint [#5084](https://github.com/ethyca/fides/pull/5084)
- Messaging page now shows a notice if you have properties without any templates [#5077](https://github.com/ethyca/fides/pull/5077)
- Endpoints for listing systems (GET /system) and datasets (GET /dataset) now support optional pagination [#5071](https://github.com/ethyca/fides/pull/5071)
- Messaging page will now show a notice about using global mode [#5090](https://github.com/ethyca/fides/pull/5090)
- Changed behavior of project selection modal in discovery monitor form [#5092](https://github.com/ethyca/fides/pull/5092)
- Data category selector for Discovery results won't show disabled categories [#5102](https://github.com/ethyca/fides/pull/5102)

### Developer Experience
- Upgrade to React 18 and Chakra 2, including other dependencies [#5036](https://github.com/ethyca/fides/pull/5036)
- Added support for "output templates" in read SaaS requests [#5054](https://github.com/ethyca/fides/pull/5054)
- URL for deployment instructions when the webserver is running [#5088](https://github.com/ethyca/fides/pull/5088)
- Optimize TCF bundle with just-in-time GVL translations [#5074](https://github.com/ethyca/fides/pull/5074)
- Added `performance.mark()` to FidesJS events for performance testing. [#5105](https://github.com/ethyca/fides/pull/5105)

### Fixed
- Fixed bug with unescaped table names in mysql queries [#5072](https://github.com/ethyca/fides/pull/5072/)
- Fixed bug with unresponsive messaging ui [#5081](https://github.com/ethyca/fides/pull/5081/)
- Fixed FidesKey constructor bugs in CLI [#5113](https://github.com/ethyca/fides/pull/5113)


## [2.40.0](https://github.com/ethyca/fides/compare/2.39.2...2.40.0)

### Added
- Adds last_monitored and enabled attributes to MonitorConfig [#4991](https://github.com/ethyca/fides/pull/4991)
- New messaging page. Allows managing messaging templates for different properties. [#5005](https://github.com/ethyca/fides/pull/5005)
- Ability to configure "Enforcement Level" for Privacy Notices [#5025](https://github.com/ethyca/fides/pull/5025)
- BE cleanup for property-specific messaging [#5006](https://github.com/ethyca/fides/pull/5006)
- If property_id param was used, store it as part of the consent request [#4915](https://github.com/ethyca/fides/pull/4915)
- Invite users via email flow [#4539](https://github.com/ethyca/fides/pull/4539)
- Added new Google Cloud SQL for Postgres Connector [#5014](https://github.com/ethyca/fides/pull/5014)
- Added access and erasure support for the Twilio SMS integration [#4979](https://github.com/ethyca/fides/pull/4979)
- Added erasure support for Snap integration [#5011](https://github.com/ethyca/fides/pull/5011)

### Changed
- Navigation changes. 'Management' was renamed 'Settings'. Properties was moved to Settings section. [#5005](https://github.com/ethyca/fides/pull/5005)
- Changed discovery monitor form behavior around execution date/time selection [#5017](https://github.com/ethyca/fides/pull/5017)
- Changed integration form behavior when errors occur [#5023](https://github.com/ethyca/fides/pull/5023)
- Replaces typescript-cookie with js-cookie [#5022](https://github.com/ethyca/fides/pull/5022)
- Updated pymongo version to 4.7.3 [#5019](https://github.com/ethyca/fides/pull/5019)
- Upgraded Datamap instance of `react-table` to v8 [#5024](https://github.com/ethyca/fides/pull/5024)
- Updated create privacy request modal from admin-ui to include all custom fields  [#5029](https://github.com/ethyca/fides/pull/5029)
- Update name of Ingress/Egress columns in Datamap Report to Sources/Destinations [#5045](https://github.com/ethyca/fides/pull/5045)
- Datamap report now includes a 'cookies' column [#5052](https://github.com/ethyca/fides/pull/5052)
- Changed behavior of project selection UI in discovery monitor form [#5049](https://github.com/ethyca/fides/pull/5049)
- Updating DSR filtering to use collection-level data categories [#4999](https://github.com/ethyca/fides/pull/4999)
- Changed discovery monitor form to skip project selection UI when no projects exist [#5056](https://github.com/ethyca/fides/pull/5056)

### Fixed
- Fixed intermittent connection issues with Redshift by increasing timeout and preferring SSL in test connections [#4981](https://github.com/ethyca/fides/pull/4981)
- Fixed data detection & discovery results not displaying correctly across multiple pages[#5060](https://github.com/ethyca/fides/pull/5060)

### Developer Experience
- Fixed various environmental issues when running Cypress tests locally [#5040](https://github.com/ethyca/fides/pull/5040)

## [2.39.2](https://github.com/ethyca/fides/compare/2.39.1...2.39.2)

### Fixed
- Restrict Delete Systems API endpoint such that user must have "SYSTEM_DELETE" scope [#5037](https://github.com/ethyca/fides/pull/5037)

### Security
- Remove the SERVER_SIDE_FIDES_API_URL env variable from the client clientSettings [CVE-2024-31223](https://github.com/ethyca/fides/security/advisories/GHSA-53q7-4874-24qg)

## [2.39.1](https://github.com/ethyca/fides/compare/2.39.0...2.39.1)

### Fixed
- Fixed a bug where system information form was not loading for Viewer users [#5034](https://github.com/ethyca/fides/pull/5034)
- Fixed viewers being given the option to delete systems [#5035](https://github.com/ethyca/fides/pull/5035)
- Restrict Delete Systems API endpoint such that user must have "SYSTEM_DELETE" scope [#5037](https://github.com/ethyca/fides/pull/5037)

### Removed
- Removed the `fetch` polyfill from FidesJS [#5026](https://github.com/ethyca/fides/pull/5026)

### Security
- Removed FidesJS's exposure to `polyfill.io` supply chain attack [CVE-2024-38537](https://github.com/ethyca/fides/security/advisories/GHSA-cvw4-c69g-7v7m)

## [2.39.0](https://github.com/ethyca/fides/compare/2.38.1...2.39.0)

### Added
- Adds the start of the Scylla DB Integration [#4946](https://github.com/ethyca/fides/pull/4946)
- Added model and data migrations and CRUD-layer operations for property-specific messaging [#4901](https://github.com/ethyca/fides/pull/4901)
- Added option in FidesJS SDK to only disable notice-served API [#4965](https://github.com/ethyca/fides/pull/4965)
- External ID support for consent management [#4927](https://github.com/ethyca/fides/pull/4927)
- Added access and erasure support for the Greenhouse Harvest integration [#4945](https://github.com/ethyca/fides/pull/4945)
- Add an S3 connection type (currently used for discovery and detection only) [#4930](https://github.com/ethyca/fides/pull/4930)
- Support for Limited FIDES__CELERY__* Env Vars [#4980](https://github.com/ethyca/fides/pull/4980)
- Implement sending emails via property-specific messaging templates [#4950](https://github.com/ethyca/fides/pull/4950)
- New privacy request search to replace existing endpoint [#4987](https://github.com/ethyca/fides/pull/4987)
- Added new Google Cloud SQL for MySQL Connector [#4949](https://github.com/ethyca/fides/pull/4949)
- Add new options for integrations for discovery & detection [#5000](https://github.com/ethyca/fides/pull/5000)
- Add new `FidesInitializing` event for when FidesJS begins initialization [#5010](https://github.com/ethyca/fides/pull/5010)

### Changed
- Move new data map reporting table out of beta and remove old table from Data Lineage map. [#4963](https://github.com/ethyca/fides/pull/4963)
- Disable the 'connect to a database' button if the `dataDiscoveryAndDetection` feature flag is enabled [#1455](https://github.com/ethyca/fidesplus/pull/1455)
- Upgrade Privacy Request table to use FidesTable V2 [#4990](https://github.com/ethyca/fides/pull/4990)
- Add copy to project selection modal and tweak copy on discovery monitors table [#5007](https://github.com/ethyca/fides/pull/5007)

### Fixed
- Fixed an issue where the GPP signal status was prematurely set to `ready` in some scenarios [#4957](https://github.com/ethyca/fides/pull/4957)
- Removed exteraneous `/` from the several endpoint URLs [#4962](https://github.com/ethyca/fides/pull/4962)
- Fixed and optimized Database Icon SVGs used in Datamap [#4969](https://github.com/ethyca/fides/pull/4969)
- Masked "Keyfile credentials" input on integration config form [#4971](https://github.com/ethyca/fides/pull/4971)
- Fixed validations for privacy declaration taxonomy labels when creating/updating a System [#4982](https://github.com/ethyca/fides/pull/4982)
- Allow property-specific messaging to work with non-custom templates [#4986](https://github.com/ethyca/fides/pull/4986)
- Fixed an issue where config object was being passed twice to `fides.js` output [#5010](https://github.com/ethyca/fides/pull/5010)
- Disabling Fides initialization now also disables GPP initialization [#5010](https://github.com/ethyca/fides/pull/5010)
- Fixes Vendor table formatting [#5013](https://github.com/ethyca/fides/pull/5013)

## [2.38.1](https://github.com/ethyca/fides/compare/2.38.0...2.38.1)

### Changed
- Disable the 'connect to a database' button if the `dataDiscoveryAndDetection` feature flag is enabled [#4972](https://github.com/ethyca/fidesplus/pull/4972)
- Oracle Responsys: Include Profile Extension Tables in DSRs[#4937](https://github.com/ethyca/fides/pull/4937)

### Fixed
- Fixed "add" icons on some buttons being wrong size [#4975](https://github.com/ethyca/fides/pull/4975)
- Fixed ability to update consent preferences after they've previously been set [#4984](https://github.com/ethyca/fides/pull/4984)

## [2.38.0](https://github.com/ethyca/fides/compare/2.37.0...2.38.0)

### Added
- Deprecate LastServedNotice (lastservednoticev2) table [#4910](https://github.com/ethyca/fides/pull/4910)
- Added erasure support to the Recurly integration [#4891](https://github.com/ethyca/fides/pull/4891)
- Added UI for configuring integrations for detection/discovery [#4922](https://github.com/ethyca/fides/pull/4922)
- New queue for saving privacy preferences/notices served [#4931](https://github.com/ethyca/fides/pull/4931)
- Expose number of tasks in queue in worker health check [#4931](https://github.com/ethyca/fides/pull/4931)
- Track when preferences/notices served received [#4931](https://github.com/ethyca/fides/pull/4931)
- Request overrides for opt-in and opt-out consent requests [#4920](https://github.com/ethyca/fides/pull/4920)
- Added query_param_key to Privacy Center schema [#4939](https://github.com/ethyca/fides/pull/4939)
- Fill custom privacy request fields with query_param_key [#4948](https://github.com/ethyca/fides/pull/4948)
- Add `datasource_params` column to MonitorConfig DB model [#4951](https://github.com/ethyca/fides/pull/4951)
- Added ability to open system preview side panel from new data map table [#4944](https://github.com/ethyca/fides/pull/4944)
- Added success toast message after monitoring a resource [#4958](https://github.com/ethyca/fides/pull/4958)
- Added UI for displaying, adding and editing discovery monitors [#4954](https://github.com/ethyca/fides/pull/4954)

### Changed
- Set default ports for local development of client projects (:3001 for privacy center and :3000 for admin-ui) [#4912](https://github.com/ethyca/fides/pull/4912)
- Update privacy center port to :3001 for nox [#4918](https://github.com/ethyca/fides/pull/4918)
- Optimize speed by generating the uuids in the client side for consent requests [#4933](https://github.com/ethyca/fides/pull/4933)
- Update Privacy Center toast text for consistent capitalization [#4936](https://github.com/ethyca/fides/pull/4936)
- Update Custom Fields table and Domain Verification table to use FidesTable V2. Remove V1 components. [#4932](https://github.com/ethyca/fides/pull/4932)
- Updated how Fields are generated for DynamoDB, improved error handling [#4943](https://github.com/ethyca/fides/pull/4943)

### Fixed
- Fixed an issue where the test integration action failed for the Zendesk integration [#4929](https://github.com/ethyca/fides/pull/4929)
- Fixed an issue where language form field error message was not displaying properly [#4942](https://github.com/ethyca/fides/pull/4942)
- Fixed an issue where the consent cookie could not be set on multi-level root domain (e.g. co.uk, co.jp) [#4935](https://github.com/ethyca/fides/pull/4935)
- Fixed an issue where the unique device ID was not being retained when Fides.js was reinitialized [#4947](https://github.com/ethyca/fides/pull/4947)
- Fixed inconsistent font sizes on new integrations UI [#4959](https://github.com/ethyca/fides/pull/4959)

## [2.37.0](https://github.com/ethyca/fides/compare/2.36.0...2.37.0)

### Added
- Added initial version for Helios: Data Discovery and Detection [#4839](https://github.com/ethyca/fides/pull/4839)
- Added shouldShowExperience to the Fides global and FidesInitialized events [#4895](https://github.com/ethyca/fides/pull/4895)
- Enhancements to `MonitorConfig` DB model to support new functionality [#4888](https://github.com/ethyca/fides/pull/4888)
- Added developer option to disable auto-initialization on FidesJS bundles. [#4900](https://github.com/ethyca/fides/pull/4900)
- Adding property ID to served notice history and privacy preference history [#4886](https://github.com/ethyca/fides/pull/4886)
- Adding privacy_center_config and stylesheet fields to the Property model [#4879](https://github.com/ethyca/fides/pull/4879)
- Adds generic async callback integration support [#4865](https://github.com/ethyca/fides/pull/4865)
- Ability to `downgrade` the application DB through the `/admin/db` endpoint [#4893](https://github.com/ethyca/fides/pull/4893)
- Added support for custom property paths, configs and stylesheets for privacy center [#4907](https://github.com/ethyca/fides/pull/4907)
- Include the scopes required for a given action in `403` response when client does not have sufficient permissions [#4905](https://github.com/ethyca/fides/pull/4905)

### Changed
- Rename MinimalPrivacyExperience class and usages [#4889](https://github.com/ethyca/fides/pull/4889)
- Included fidesui as part of the monorepo [#4880](https://github.com/ethyca/fides/pull/4880)
- Improve `geolocation` and `property_id` error response to return 400 status instead of 500 server error on /fides.js endpoint [#4884](https://github.com/ethyca/fides/pull/4884)
- Fixing middleware logging in Fides.js to remove incorrect status codes and durations [#4885](https://github.com/ethyca/fides/pull/4885)
- Improve load performance and DOM monitoring for FidesJS [#4896](https://github.com/ethyca/fides/pull/4896)

### Fixed
- Fixed an issue with the Iterate connector returning at least one param_value references an invalid field for the 'update' request of user [#4528](https://github.com/ethyca/fides/pull/4528)
- Enhanced classification of the dataset used with Twilio [#4872](https://github.com/ethyca/fides/pull/4872)
- Reduce privacy center logging to not show response size limit when the /fides.js endpoint has a size bigger than 4MB [#4878](https://github.com/ethyca/fides/pull/4878)
- Fixed an issue where sourcemaps references were unintentionally included in the FidesJS bundle [#4887](https://github.com/ethyca/fides/pull/4887)
- Handle a 404 response from Segment when a user ID or email is not found [#4902](https://github.com/ethyca/fides/pull/4902)
- Fixed TCF styling issues [#4904](https://github.com/ethyca/fides/pull/4904)
- Fixed an issue where the Trigger Modal Link was not being populated correctly in the translation form [#4911](https://github.com/ethyca/fides/pull/4911)

### Security
- Escape SQLAlchemy passwords [CVE-2024-34715](https://github.com/ethyca/fides/security/advisories/GHSA-8cm5-jfj2-26q7)
- Properly mask nested BigQuery secrets in connection configuration endpoints [CVE-2024-35189](https://github.com/ethyca/fides/security/advisories/GHSA-rcvg-jj3g-rj7c)

## [2.36.0](https://github.com/ethyca/fides/compare/2.35.1...2.36.0)

### Added
- Added multiple language translations support for privacy center consent page [#4785](https://github.com/ethyca/fides/pull/4785)
- Added ability to export the contents of datamap report [#1545](https://ethyca.atlassian.net/browse/PROD-1545)
- Added `System` model support for new `vendor_deleted_date` field on Compass vendor records [#4818](https://github.com/ethyca/fides/pull/4818)
- Added custom JSON (de)serialization to shared DB engines to handle non-standard data types in JSONB columns [#4818](https://github.com/ethyca/fides/pull/4818)
- Added state persistence across sessions to the datamap report table [#4853](https://github.com/ethyca/fides/pull/4853)
- Removed currentprivacypreference and lastservednotice tables [#4846](https://github.com/ethyca/fides/pull/4846)
- Added initial version for Helios: Data Discovery and Detection [#4839](https://github.com/ethyca/fides/pull/4839)
- Adds new var to track fides js overlay types [#4869](https://github.com/ethyca/fides/pull/4869)

### Changed
- Changed filters on the data map report table to use checkbox collapsible tree view [#4864](https://github.com/ethyca/fides/pull/4864)

### Fixed
- Remove the extra 'white-space: normal' CSS for FidesJS HTML descriptions [#4850](https://github.com/ethyca/fides/pull/4850)
- Fixed data map report to display second level names from the taxonomy as primary (bold) label [#4856](https://github.com/ethyca/fides/pull/4856)
- Ignore invalid three-character country codes for FidesJS geolocation (e.g. "USA") [#4877](https://github.com/ethyca/fides/pull/4877)

### Developer Experience
- Update typedoc-plugin-markdown to 4.0.0 [#4870](https://github.com/ethyca/fides/pull/4870)

## [2.35.1](https://github.com/ethyca/fides/compare/2.35.0...2.35.1)

### Added
- Added access and erasure support for Marigold Engage by Sailthru integration [#4826](https://github.com/ethyca/fides/pull/4826)
- Update fides_disable_save_api option in FidesJS SDK to disable both privacy-preferences & notice-served APIs [#4860](https://github.com/ethyca/fides/pull/4860)

### Fixed
- Fixing issue where privacy requests not approved before upgrading to 2.34 couldn't be processed [#4855](https://github.com/ethyca/fides/pull/4855)
- Ensure only GVL vendors from Compass are labeled as such [#4857](https://github.com/ethyca/fides/pull/4857)
- Fix handling of some ISO-3166 geolocation edge cases in Privacy Center /fides.js endpoint [#4858](https://github.com/ethyca/fides/pull/4858)

### Changed
- Hydrates GTM datalayer to match supported FidesEvent Properties [#4847](https://github.com/ethyca/fides/pull/4847)
- Allows a SaaS integration request to process HTTP 204 No Content without erroring trying to unwrap the response. [#4834](https://github.com/ethyca/fides/pull/4834)
- Sets `sslmode` to prefer for Redshift connections when generating datasets [#4849](https://github.com/ethyca/fides/pull/4849)
- Included searching by `email` for the Segment integration [#4851](https://github.com/ethyca/fides/pull/4851)

## [2.35.0](https://github.com/ethyca/fides/compare/2.34.0...2.35.0)

### Added
- Added DSR 3.0 Scheduling which supports running DSR's in parallel with first-class request tasks [#4760](https://github.com/ethyca/fides/pull/4760)
- Added carets to collapsible sections in the overlay modal [#4793](https://github.com/ethyca/fides/pull/4793)
- Added erasure support for OpenWeb [#4735](https://github.com/ethyca/fides/pull/4735)
- Added support for configuration of pre-approval webhooks [#4795](https://github.com/ethyca/fides/pull/4795)
- Added fides_clear_cookie option to FidesJS SDK to load CMP without preferences on refresh [#4810](https://github.com/ethyca/fides/pull/4810)
- Added FidesUpdating event to FidesJS SDK [#4816](https://github.com/ethyca/fides/pull/4816)
- Added `reinitialize` method to FidesJS SDK [#4812](https://github.com/ethyca/fides/pull/4812)
- Added undeclared data category columns to data map report table [#4781](https://github.com/ethyca/fides/pull/4781)
- Fully implement pre-approval webhooks [#4822](https://github.com/ethyca/fides/pull/4822)
- Sync models and database for pre-approval webhooks [#4838](https://github.com/ethyca/fides/pull/4838)

### Changed
- Removed the Celery startup banner from the Fides worker logs [#4814](https://github.com/ethyca/fides/pull/4814)
- Improve performance of Snowflake schema generation [#4587](https://github.com/ethyca/fides/pull/4587)

### Fixed
- Fixed bug prevented adding new privacy center translations [#4786](https://github.com/ethyca/fides/pull/4786)
- Fixed bug where Privacy Policy links would be shown without a configured URL [#4801](https://github.com/ethyca/fides/pull/4801)
- Fixed bug prevented adding new privacy center translations [#4786](https://github.com/ethyca/fides/pull/4786)
- Fixed bug where Language selector button was overlapping other buttons when Privacy Policy wasn't present. [#4815](https://github.com/ethyca/fides/pull/4815)
- Fixed bug where icons of the Language selector were displayed too small on some sites [#4815](https://github.com/ethyca/fides/pull/4815)
- Fixed bug where GPP US National Section was incorrectly included when the State by State approach was selected [#4823]https://github.com/ethyca/fides/pull/4823
- Fixed DSR 3.0 Scheduling bug where Approved Privacy Requests that failed wouldn't change status [#4837](https://github.com/ethyca/fides/pull/4837)

## [2.34.0](https://github.com/ethyca/fides/compare/2.33.1...2.34.0)

### Added

- Added new field for modal trigger link translation [#4761](https://github.com/ethyca/fides/pull/4761)
- Added `getModalLinkLabel` method to global fides object [#4766](https://github.com/ethyca/fides/pull/4766)
- Added language switcher to fides overlay modal [#4773](https://github.com/ethyca/fides/pull/4773)
- Added modal link label to experience translation model [#4767](https://github.com/ethyca/fides/pull/4767)
- Added support for custom identities [#4764](https://github.com/ethyca/fides/pull/4764)
- Added developer option to force GPP API on FidesJS bundles [#4799](https://github.com/ethyca/fides/pull/4799)

### Changed

- Changed the Stripe integration for `Cards` to delete instead of update due to possible issues of a past expiration date [#4768](https://github.com/ethyca/fides/pull/4768)
- Changed display of Data Uses, Categories and Subjects to user friendly names in the Data map report [#4774](https://github.com/ethyca/fides/pull/4774)
- Update active disabled Fides.js toggle color to light grey [#4778](https://github.com/ethyca/fides/pull/4778)
- Update FidesJS fides_embed option to support embedding both banner & modal components [#4782](https://github.com/ethyca/fides/pull/4782)
- Add a few CSS classes to help with styling FidesJS button groups [#4789](https://github.com/ethyca/fides/pull/4789)
- Changed GPP extension to be pre-bundled in appropriate circumstances, as opposed to another fetch [#4780](https://github.com/ethyca/fides/pull/4780)

### Fixed

- Fixed select dropdowns being cut off by edges of modal forms [#4757](https://github.com/ethyca/fides/pull/4757)
- Changed "allow user to dismiss" toggle to show on config form for TCF experience [#4755](https://github.com/ethyca/fides/pull/4755)
- Fixed issue when loading the privacy request detail page [#4775](https://github.com/ethyca/fides/pull/4775)
- Fixed connection test for Aircall [#4756](https://github.com/ethyca/fides/pull/4756/pull)
- Fixed issues connecting to Redshift due to character encoding and SSL requirements [#4790](https://github.com/ethyca/fides/pull/4790)
- Fixed the way the name identity is handled in the Privacy Center [#4791](https://github.com/ethyca/fides/pull/4791)

### Developer Experience

- Build a `fides-types.d.ts` type declaration file to include alongside our FidesJS developer docs [#4772](https://github.com/ethyca/fides/pull/4772)

## [2.33.1](https://github.com/ethyca/fides/compare/2.33.0...2.33.1)

### Added

- Adds CUSTOM_OPTIONS_PATH to Privacy Center env vars [#4769](https://github.com/ethyca/fides/pull/4769)

## [2.33.0](https://github.com/ethyca/fides/compare/2.32.0...2.33.0)

### Added

- Added models for Privacy Center configuration (for plus users) [#4716](https://github.com/ethyca/fides/pull/4716)
- Added ability to delete properties [#4708](https://github.com/ethyca/fides/pull/4708)
- Add interface for submitting privacy requests in admin UI [#4738](https://github.com/ethyca/fides/pull/4738)
- Added language switching support to the FidesJS UI based on configured translations [#4737](https://github.com/ethyca/fides/pull/4737)
- Added ability to override some experience language and primary color [#4743](https://github.com/ethyca/fides/pull/4743)
- Generate FidesJS SDK Reference Docs from tsdoc comments [#4736](https://github.com/ethyca/fides/pull/4736)
- Added erasure support for Adyen [#4735](https://github.com/ethyca/fides/pull/4735)
- Added erasure support for Iterable [#4695](https://github.com/ethyca/fides/pull/4695)

### Changed

- Updated privacy notice & experience forms to hide translation UI when user doesn't have translation feature [#4728](https://github.com/ethyca/fides/pull/4728), [#4734](https://github.com/ethyca/fides/pull/4734)
- Custom privacy request fields now support list values [#4686](https://github.com/ethyca/fides/pull/4686)
- Update when GPP API reports signal status: ready [#4635](https://github.com/ethyca/fides/pull/4635)
- Update non-dismissable TCF and notice banners to show a black overlay and prevent scrolling [#4748](https://github.com/ethyca/fidesplus/pull/4748)
- Cleanup config vars for preview in Admin-UI [#4745](https://github.com/ethyca/fides/pull/4745)
- Show a "systems displayed" count on datamap map & table reporting page [#4752](https://github.com/ethyca/fides/pull/4752)
- Change default Canada Privacy Experience Config in migration to reference generic `ca` region [#4762](https://github.com/ethyca/fides/pull/4762)

### Fixed

- Fixed responsive issues with the buttons on the integration screen [#4729](https://github.com/ethyca/fides/pull/4729)
- Fixed hover/focus issues with the v2 tables [#4730](https://github.com/ethyca/fides/pull/4730)
- Disable editing of data use declaration name and type after creation [#4731](https://github.com/ethyca/fides/pull/4731)
- Cleaned up table borders [#4733](https://github.com/ethyca/fides/pull/4733)
- Initialization issues with ExperienceNotices (#4723)[https://github.com/ethyca/fides/pull/4723]
- Re-add CORS origin regex field to admin UI (#4742)[https://github.com/ethyca/fides/pull/4742]

### Developer Experience

- Added new script to allow recompiling of fides-js when the code changes [#4744](https://github.com/ethyca/fides/pull/4744)
- Update Cookie House to support for additional locations (Canada, Quebec, EEA) and a "property_id" override [#4750](https://github.com/ethyca/fides/pull/4750)

## [2.32.0](https://github.com/ethyca/fides/compare/2.31.1...2.32.0)

### Added

- Updated configuration pages for Experiences with live Preview of FidesJS banner & modal components [#4576](https://github.com/ethyca/fides/pull/4576)
- Added ability to configure multiple language translations for Notices & Experiences [#4576](https://github.com/ethyca/fides/pull/4576)
- Automatically localize all strings in FidesJS CMP UIs (banner, modal, and TCF overlay) based on user's locale and experience configuration [#4576](https://github.com/ethyca/fides/pull/4576)
- Added fides_locale option to override FidesJS locale detection [#4576](https://github.com/ethyca/fides/pull/4576)
- Update FidesJS to report notices served and preferences saved linked to the specific translations displayed [#4576](https://github.com/ethyca/fides/pull/4576)
- Added ability to prevent dismissal of FidesJS CMP UI via Experience configuration [#4576](https://github.com/ethyca/fides/pull/4576)
- Added ability to create & link Properties to support multiple Experiences in a single location [#4658](https://github.com/ethyca/fides/pull/4658)
- Added property_id query param to fides.js to filter experiences by Property when installed [#4676](https://github.com/ethyca/fides/pull/4676)
- Added Locations & Regulations pages to allow a wider selection of locations for consent [#4660](https://github.com/ethyca/fides/pull/4660)
- Erasure support for Simon Data [#4552](https://github.com/ethyca/fides/pull/4552)
- Added notice there will be no preview for Privacy Center types in the Experience preview [#4709](https://github.com/ethyca/fides/pull/4709)
- Removed properties beta flag [#4710](https://github.com/ethyca/fides/pull/4710)
- Add acknowledge button label to default Experience English form [#4714](https://github.com/ethyca/fides/pull/4714)
- Update FidesJS to support localizing CMP UI with configurable, non-English default locales [#4720](https://github.com/ethyca/fides/pull/4720)
- Add loading of template translations for notices and experiences [#4718](https://github.com/ethyca/fides/pull/4718)

### Changed

- Moved location-targeting from Notices to Experiences [#4576](https://github.com/ethyca/fides/pull/4576)
- Replaced previous default Notices & Experiences with new versions with updated locations, translations, etc. [#4576](https://github.com/ethyca/fides/pull/4576)
- Automatically migrate existing Notices & Experiences to updated model where possible [#4576](https://github.com/ethyca/fides/pull/4576)
- Replaced ability to configure banner "display configuration" to separate banner & modal components [#4576](https://github.com/ethyca/fides/pull/4576)
- Modify `fides user login` to not store plaintext password in `~/.fides-credentials` [#4661](https://github.com/ethyca/fides/pull/4661)
- Data model changes to support Notice and Experience-level translations [#4576](https://github.com/ethyca/fides/pull/4576)
- Data model changes to support Consent setup being Experience instead of Notice-driven [#4576](https://github.com/ethyca/fides/pull/4576)
- Build PrivacyNoticeRegion from locations and location groups [#4620](https://github.com/ethyca/fides/pull/4620)
- When saving locations, calculate and save location groups [#4620](https://github.com/ethyca/fides/pull/4620)
- Update privacy experiences page to use the new table component [#4652](https://github.com/ethyca/fides/pull/4652)
- Update privacy notices page to use the new table component [#4641](https://github.com/ethyca/fides/pull/4641)
- Bumped supported Python versions to `3.10.13`, `3.9.18`, and `3.8.18`. Bumped Debian base image from `-bullseye` to `-bookworm`. [#4630](https://github.com/ethyca/fides/pull/4630)
- Bumped Node.js base image from `16` to `20`. [#4684](https://github.com/ethyca/fides/pull/4684)

### Fixed

- Ignore 404 errors from Delighted and Kustomer when an erasure client is not found [#4593](https://github.com/ethyca/fides/pull/4593)
- Various FE fixes for Admin-UI experience config form [#4707](https://github.com/ethyca/fides/pull/4707)
- Fix modal preview in Admin-UI experience config form [#4712](https://github.com/ethyca/fides/pull/4712)
- Optimize FidesJS bundle size by only loading TCF static stings when needed [#4711](https://github.com/ethyca/fides/pull/4711)

## [2.31.0](https://github.com/ethyca/fides/compare/2.30.1...2.31.0)

### Added

- Add Great Britain as a consent option [#4628](https://github.com/ethyca/fides/pull/4628)
- Navbar update and new properties page [#4633](https://github.com/ethyca/fides/pull/4633)
- Access and erasure support for Oracle Responsys [#4618](https://github.com/ethyca/fides/pull/4618)

### Fixed

- Fix issue where "x" button on Fides.js components overwrites saved preferences [#4649](https://github.com/ethyca/fides/pull/4649)
- Initialize Fides.consent with default values from experience when saved consent cookie (fides_consent) does not exist [#4665](https://github.com/ethyca/fides/pull/4665)

### Changed

- Sets GPP applicableSections to -1 when a user visits from a state that is not part of the GPP [#4727](https://github.com/ethyca/fides/pull/4727)

## [2.30.1](https://github.com/ethyca/fides/compare/2.30.0...2.30.1)

### Fixed

- Configure logger correctly on worker initialization [#4624](https://github.com/ethyca/fides/pull/4624)

## [2.30.0](https://github.com/ethyca/fides/compare/2.29.0...2.30.0)

### Added

- Add enum and registry of supported languages [#4592](https://github.com/ethyca/fides/pull/4592)
- Access and erasure support for Talkable [#4589](https://github.com/ethyca/fides/pull/4589)
- Support temporary credentials in AWS generate + scan features [#4607](https://github.com/ethyca/fides/pull/4603), [#4608](https://github.com/ethyca/fides/pull/4608)
- Add ability to store and read Fides cookie in Base64 format [#4556](https://github.com/ethyca/fides/pull/4556)
- Structured logging for SaaS connector requests [#4594](https://github.com/ethyca/fides/pull/4594)
- Added Fides.showModal() to fides.js to allow programmatic opening of consent modals [#4617](https://github.com/ethyca/fides/pull/4617)

### Fixed

- Fixing issue when modifying Policies, Rules, or RuleTargets as a root user [#4582](https://github.com/ethyca/fides/pull/4582)

## [2.29.0](https://github.com/ethyca/fides/compare/2.28.0...2.29.0)

### Added

- View more modal to regulations page [#4574](https://github.com/ethyca/fides/pull/4574)
- Columns in data map reporting, adding multiple systems, and consent configuration tables can be resized. In the data map reporting table, fields with multiple values can show all or collapse all [#4569](https://github.com/ethyca/fides/pull/4569)
- Show custom fields in the data map report table [#4579](https://github.com/ethyca/fides/pull/4579)

### Changed

- Delay rendering the nav until all necessary queries are finished loading [#4571](https://github.com/ethyca/fides/pull/4571)
- Updating return value for crud.get_custom_fields_filtered [#4575](https://github.com/ethyca/fides/pull/4575)
- Updated user deletion confirmation flow to only require one confirmatory input [#4402](https://github.com/ethyca/fides/pull/4402)
- Moved `pymssl` to an optional dependency no longer installed by default with our python package [#4581](https://github.com/ethyca/fides/pull/4581)
- Fixed CORS domain update functionality [#4570](https://github.com/ethyca/fides/pull/4570)
- Update Domains page with ability to add/remove "organization" domains, view "administrator" domains set via security settings, and improve various UX bugs and copy [#4584](https://github.com/ethyca/fides/pull/4584)

### Fixed

- Fixed CORS domain update functionality [#4570](https://github.com/ethyca/fides/pull/4570)
- Completion emails are no longer attempted for consent requests [#4578](https://github.com/ethyca/fides/pull/4578)

## [2.28.0](https://github.com/ethyca/fides/compare/2.27.0...2.28.0)

### Added

- Erasure support for AppsFlyer [#4512](https://github.com/ethyca/fides/pull/4512)
- Datamap Reporting page [#4519](https://github.com/ethyca/fides/pull/4519)
- Consent support for Klaviyo [#4513](https://github.com/ethyca/fides/pull/4513)
- Form for configuring GPP settings [#4557](https://github.com/ethyca/fides/pull/4557)
- Custom privacy request field support for consent requests [#4546](https://github.com/ethyca/fides/pull/4546)
- Support GPP in privacy notices [#4554](https://github.com/ethyca/fides/pull/4554)

### Changed

- Redesigned nav bar for the admin UI [#4548](https://github.com/ethyca/fides/pull/4548)
- Fides.js GPP for US geographies now derives values from backend privacy notices [#4559](https://github.com/ethyca/fides/pull/4559)
- No longer generate the `vendors_disclosed` section of the TC string in `fides.js` [#4553](https://github.com/ethyca/fides/pull/4553)
- Changed consent management vendor add flow [#4550](https://github.com/ethyca/fides/pull/4550)

### Fixed

- Fixed an issue blocking Salesforce sandbox accounts from refreshing tokens [#4547](https://github.com/ethyca/fides/pull/4547)
- Fixed DSR zip packages to be unzippable on Windows [#4549](https://github.com/ethyca/fides/pull/4549)
- Fixed browser compatibility issues with Object.hasOwn [#4568](https://github.com/ethyca/fides/pull/4568)

### Developer Experience

- Switch to anyascii for unicode transliteration [#4550](https://github.com/ethyca/fides/pull/4564)

## [2.27.0](https://github.com/ethyca/fides/compare/2.26.0...2.27.0)

### Added

- Tooltip and styling for disabled rows in add multiple vendor view [#4498](https://github.com/ethyca/fides/pull/4498)
- Preliminary GPP support for US regions [#4498](https://github.com/ethyca/fides/pull/4504)
- Access and erasure support for Statsig Enterprise [#4429](https://github.com/ethyca/fides/pull/4429)
- New page for setting locations [#4517](https://github.com/ethyca/fides/pull/4517)
- New modal for setting granular locations [#4531](https://github.com/ethyca/fides/pull/4531)
- New page for setting regulations [#4530](https://github.com/ethyca/fides/pull/4530)
- Update fides.js to support multiple descriptions (banner, overlay) and render HTML descriptions [#4542](https://github.com/ethyca/fides/pull/4542)

### Fixed

- Fixed incorrect Compass button behavior in system form [#4508](https://github.com/ethyca/fides/pull/4508)
- Omit certain fields from system payload when empty [#4508](https://github.com/ethyca/fides/pull/4525)
- Fixed issues with Compass vendor selector behavior [#4521](https://github.com/ethyca/fides/pull/4521)
- Fixed an issue where the background overlay remained visible after saving consent preferences [#4515](https://github.com/ethyca/fides/pull/4515)
- Fixed system name being editable when editing GVL systems [#4533](https://github.com/ethyca/fides/pull/4533)
- Fixed an issue where a privacy policy link could not be removed from privacy experiences [#4542](https://github.com/ethyca/fides/pull/4542)

### Changed

- Upgrade to use Fideslang `3.0.0` and remove associated concepts [#4502](https://github.com/ethyca/fides/pull/4502)
- Model overhaul for saving privacy preferences and notices served [#4481](https://github.com/ethyca/fides/pull/4481)
- Moves served notice endpoints, consent reporting, purpose endpoints and TCF queries to plus [#4481](https://github.com/ethyca/fides/pull/4481)
- Moves served notice endpoints, consent reporting, and TCF queries to plus [#4481](https://github.com/ethyca/fides/pull/4481)
- Update frontend to account for changes to notices served and preferences saved APIs [#4518](https://github.com/ethyca/fides/pull/4518)
- `fides.js` now sets `supportsOOB` to `false` [#4516](https://github.com/ethyca/fides/pull/4516)
- Save consent method ("accept", "reject", "save", etc.) to `fides_consent` cookie as extra metadata [#4529](https://github.com/ethyca/fides/pull/4529)
- Allow CORS for privacy center `fides.js` and `fides-ext-gpp.js` endpoints
- Replace `GPP_EXT_PATH` env var in favor of a more flexible `FIDES_JS_BASE_URL` environment variable
- Change vendor add modal on consent configuration screen to use new vendor selector [#4532](https://github.com/ethyca/fides/pull/4532)
- Remove vendor add modal [#4535](https://github.com/ethyca/fides/pull/4535)

## [2.26.0](https://github.com/ethyca/fides/compare/2.25.0...main)

### Added

- Dynamic importing for GPP bundle [#4447](https://github.com/ethyca/fides/pull/4447)
- Paging to vendors in the TCF overlay [#4463](https://github.com/ethyca/fides/pull/4463)
- New purposes endpoint and indices to improve system lookups [#4452](https://github.com/ethyca/fides/pull/4452)
- Cypress tests for fides.js GPP extension [#4476](https://github.com/ethyca/fides/pull/4476)
- Add support for global TCF Purpose Overrides [#4464](https://github.com/ethyca/fides/pull/4464)
- TCF override management [#4484](https://github.com/ethyca/fides/pull/4484)
- Readonly consent management table and modal [#4456](https://github.com/ethyca/fides/pull/4456), [#4477](https://github.com/ethyca/fides/pull/4477)
- Access and erasure support for Gong [#4461](https://github.com/ethyca/fides/pull/4461)
- Add new UI for CSV consent reporting [#4488](https://github.com/ethyca/fides/pull/4488)
- Option to prevent the dismissal of the consent banner and modal [#4470](https://github.com/ethyca/fides/pull/4470)

### Changed

- Increased max number of preferences allowed in privacy preference API calls [#4469](https://github.com/ethyca/fides/pull/4469)
- Reduce size of tcf_consent payload in fides_consent cookie [#4480](https://github.com/ethyca/fides/pull/4480)
- Change log level for FidesUserPermission retrieval to `debug` [#4482](https://github.com/ethyca/fides/pull/4482)
- Remove Add Vendor button from the Manage your vendors page[#4509](https://github.com/ethyca/fides/pull/4509)

### Fixed

- Fix type errors when TCF vendors have no dataDeclaration [#4465](https://github.com/ethyca/fides/pull/4465)
- Fixed an error where editing an AC system would mistakenly lock it for GVL [#4471](https://github.com/ethyca/fides/pull/4471)
- Refactor custom Get Preferences function to occur after our CMP API initialization [#4466](https://github.com/ethyca/fides/pull/4466)
- Fix an error where a connector response value of None causes a DSR failure due to a missing value [#4483](https://github.com/ethyca/fides/pull/4483)
- Fixed system name being non-editable when locked for GVL [#4475](https://github.com/ethyca/fides/pull/4475)
- Fixed a bug with "null" values for retention period field on data uses [#4487](https://github.com/ethyca/fides/pull/4487)

## [2.25.0](https://github.com/ethyca/fides/compare/2.24.1...2.25.0)

### Added

- Stub for initial GPP support [#4431](https://github.com/ethyca/fides/pull/4431)
- Added confirmation modal on deleting a data use declaration [#4439](https://github.com/ethyca/fides/pull/4439)
- Added feature flag for separating system name and Compass vendor selector [#4437](https://github.com/ethyca/fides/pull/4437)
- Fire GPP events per spec [#4433](https://github.com/ethyca/fides/pull/4433)
- New override option `fides_tcf_gdpr_applies` for setting `gdprApplies` on the CMP API [#4453](https://github.com/ethyca/fides/pull/4453)

### Changed

- Improved bulk vendor adding table UX [#4425](https://github.com/ethyca/fides/pull/4425)
- Flexible legal basis for processing has a db default of True [#4434](https://github.com/ethyca/fides/pull/4434)
- Give contributor role access to config API, including cors origin updates [#4438](https://github.com/ethyca/fides/pull/4438)
- Disallow setting `*` and other non URL values for `security.cors_origins` config property via the API [#4438](https://github.com/ethyca/fides/pull/4438)
- Consent modal hides the opt-in/opt-out buttons if only one privacy notice is enabled [#4441](https://github.com/ethyca/fides/pull/4441)
- Initialize TCF stub earlier [#4453](https://github.com/ethyca/fides/pull/4453)
- Change focus outline color of form inputs [#4467](https://github.com/ethyca/fides/pull/4467)

### Fixed

- Fixed a bug where selected vendors in "configure consent" add vendor modal were unstyled [#4454](https://github.com/ethyca/fides/pull/4454)
- Use correct defaults when there is no associated preference in the cookie [#4451](https://github.com/ethyca/fides/pull/4451)
- IP Addresses behind load balancers for consent reporting [#4440](https://github.com/ethyca/fides/pull/4440)

## [2.24.1](https://github.com/ethyca/fides/compare/2.24.0...2.24.1)

### Added

- Logging when root user and client credentials are used [#4432](https://github.com/ethyca/fides/pull/4432)
- Allow for custom path at which to retrieve Fides override options [#4462](https://github.com/ethyca/fides/pull/4462)

### Changed

- Run fides with non-root user [#4421](https://github.com/ethyca/fides/pull/4421)

## [2.24.0](https://github.com/ethyca/fides/compare/2.23.3...2.24.0)

### Added

- Adds fides_disable_banner config option to Fides.js [#4378](https://github.com/ethyca/fides/pull/4378)
- Deletions that fail due to foreign key constraints will now be more clearly communicated [#4406](https://github.com/ethyca/fides/pull/4378)
- Added support for a custom get preferences API call provided through Fides.init [#4375](https://github.com/ethyca/fides/pull/4375)
- Hidden custom privacy request fields in the Privacy Center [#4370](https://github.com/ethyca/fides/pull/4370)
- Backend System-level Cookie Support [#4383](https://github.com/ethyca/fides/pull/4383)
- High Level Tracking of Compass System Sync [#4397](https://github.com/ethyca/fides/pull/4397)
- Erasure support for Qualtrics [#4371](https://github.com/ethyca/fides/pull/4371)
- Erasure support for Ada Chatbot [#4382](https://github.com/ethyca/fides/pull/4382)
- Erasure support for Typeform [#4366](https://github.com/ethyca/fides/pull/4366)
- Added notice that a system is GVL when adding/editing from system form [#4327](https://github.com/ethyca/fides/pull/4327)
- Added the ability to select the request types to enable per integration (for plus users) [#4374](https://github.com/ethyca/fides/pull/4374)
- Adds support for custom get experiences fn and custom patch notices served fn [#4410](https://github.com/ethyca/fides/pull/4410)
- Adds more granularity to tracking consent method, updates custom savePreferencesFn and FidesUpdated event to take consent method [#4419](https://github.com/ethyca/fides/pull/4419)

### Changed

- Add filtering and pagination to bulk vendor add table [#4351](https://github.com/ethyca/fides/pull/4351)
- Determine if the TCF overlay needs to surface based on backend calculated version hash [#4356](https://github.com/ethyca/fides/pull/4356)
- Moved Experiences and Preferences endpoints to Plus to take advantage of dynamic GVL [#4367](https://github.com/ethyca/fides/pull/4367)
- Add legal bases to Special Purpose schemas on the backend for display [#4387](https://github.com/ethyca/fides/pull/4387)
- "is_service_specific" default updated when building TC strings on the backend [#4377](https://github.com/ethyca/fides/pull/4377)
- "isServiceSpecific" default updated when building TC strings on the frontend [#4384](https://github.com/ethyca/fides/pull/4384)
- Redact cli, database, and redis configuration information from GET api/v1/config API request responses. [#4379](https://github.com/ethyca/fides/pull/4379)
- Button ordering in fides.js UI [#4407](https://github.com/ethyca/fides/pull/4407)
- Add different classnames to consent buttons for easier selection [#4411](https://github.com/ethyca/fides/pull/4411)
- Updates default consent preference to opt-out for TCF when fides_string exists [#4430](https://github.com/ethyca/fides/pull/4430)

### Fixed

- Persist bulk system add filter modal state [#4412](https://github.com/ethyca/fides/pull/4412)
- Fixing labels for request type field [#4414](https://github.com/ethyca/fides/pull/4414)
- User preferences from cookie should always override experience preferences [#4405](https://github.com/ethyca/fides/pull/4405)
- Allow fides_consent cookie to be set from a subdirectory [#4426](https://github.com/ethyca/fides/pull/4426)

### Security

-- Use a more cryptographically secure random function for security code generation

## [2.23.3](https://github.com/ethyca/fides/compare/2.23.2...2.23.3)

### Fixed

- Fix button arrangment and spacing for TCF and non-TCF consent overlay banner and modal [#4391](https://github.com/ethyca/fides/pull/4391)
- Replaced h1 element with div to use exisitng fides styles in consent modal [#4399](https://github.com/ethyca/fides/pull/4399)
- Fixed privacy policy alignment for non-TCF consent overlay banner and modal [#4403](https://github.com/ethyca/fides/pull/4403)
- Fix dynamic class name for TCF-variant of consent banner [#4404](https://github.com/ethyca/fides/pull/4403)

### Security

-- Fix an HTML Injection vulnerability in DSR Packages

## [2.23.2](https://github.com/ethyca/fides/compare/2.23.1...2.23.2)

### Fixed

- Fixed fides.css to vary banner width based on tcf [[#4381](https://github.com/ethyca/fides/issues/4381)]

## [2.23.1](https://github.com/ethyca/fides/compare/2.23.0...2.23.1)

### Changed

- Refactor Fides.js embedded modal to not use A11y dialog [#4355](https://github.com/ethyca/fides/pull/4355)
- Only call `FidesUpdated` when a preference has been saved, not during initialization [#4365](https://github.com/ethyca/fides/pull/4365)
- Updated double toggle styling in favor of single toggles with a radio group to select legal basis [#4376](https://github.com/ethyca/fides/pull/4376)

### Fixed

- Handle invalid `fides_string` when passed in as an override [#4350](https://github.com/ethyca/fides/pull/4350)
- Bug where vendor opt-ins would not initialize properly based on a `fides_string` in the TCF overlay [#4368](https://github.com/ethyca/fides/pull/4368)

## [2.23.0](https://github.com/ethyca/fides/compare/2.22.1...2.23.0)

### Added

- Added support for 3 additional config variables in Fides.js: fidesEmbed, fidesDisableSaveApi, and fidesTcString [#4262](https://github.com/ethyca/fides/pull/4262)
- Added support for fidesEmbed, fidesDisableSaveApi, and fidesTcString to be passed into Fides.js via query param, cookie, or window object [#4297](https://github.com/ethyca/fides/pull/4297)
- New privacy center environment variables `FIDES_PRIVACY_CENTER__IS_FORCED_TCF` which can make the privacy center always return the TCF bundle (`fides-tcf.js`) [#4312](https://github.com/ethyca/fides/pull/4312)
- Added a `FidesUIChanged` event to Fides.js to track when user preferences change without being saved [#4314](https://github.com/ethyca/fides/pull/4314) and [#4253](https://github.com/ethyca/fides/pull/4253)
- Add AC Systems to the TCF Overlay under Vendor Consents section [#4266](https://github.com/ethyca/fides/pull/4266/)
- Added bulk system/vendor creation component [#4309](https://github.com/ethyca/fides/pull/4309/)
- Support for passing in an AC string as part of a fides string for the TCF overlay [#4308](https://github.com/ethyca/fides/pull/4308)
- Added support for overriding the save user preferences API call with a custom fn provided through Fides.init [#4318](https://github.com/ethyca/fides/pull/4318)
- Return AC strings in GET Privacy Experience meta and allow saving preferences against AC strings [#4295](https://github.com/ethyca/fides/pull/4295)
- New GET Privacy Experience Meta Endpoint [#4328](https://github.com/ethyca/fides/pull/4328)
- Access and erasure support for SparkPost [#4328](https://github.com/ethyca/fides/pull/4238)
- Access and erasure support for Iterate [#4332](https://github.com/ethyca/fides/pull/4332)
- SSH Support for MySQL connections [#4310](https://github.com/ethyca/fides/pull/4310)
- Added served notice history IDs to the TCF privacy preference API calls [#4161](https://github.com/ethyca/fides/pull/4161)

### Fixed

- Cleans up CSS for fidesEmbed mode [#4306](https://github.com/ethyca/fides/pull/4306)
- Stacks that do not have any purposes will no longer render an empty purpose block [#4278](https://github.com/ethyca/fides/pull/4278)
- Forcing hidden sections to use display none [#4299](https://github.com/ethyca/fides/pull/4299)
- Handles Hubspot requiring and email to be formatted as email when processing an erasure [#4322](https://github.com/ethyca/fides/pull/4322)
- Minor CSS improvements for the consent/TCF banners and modals [#4334](https://github.com/ethyca/fides/pull/4334)
- Consistent font sizes for labels in the system form and data use forms in the Admin UI [#4346](https://github.com/ethyca/fides/pull/4346)
- Bug where not all system forms would appear to save when used with Compass [#4347](https://github.com/ethyca/fides/pull/4347)
- Restrict TCF Privacy Experience Config if TCF is disabled [#4348](https://github.com/ethyca/fides/pull/4348)
- Removes overflow styling for embedded modal in Fides.js [#4345](https://github.com/ethyca/fides/pull/4345)

### Changed

- Derive cookie storage info, privacy policy and legitimate interest disclosure URLs, and data retention data from the data map instead of directly from gvl.json [#4286](https://github.com/ethyca/fides/pull/4286)
- Updated TCF Version for backend consent reporting [#4305](https://github.com/ethyca/fides/pull/4305)
- Update Version Hash Contents [#4313](https://github.com/ethyca/fides/pull/4313)
- Change vendor selector on system information form to typeahead[#4333](https://github.com/ethyca/fides/pull/4333)
- Updates experience API calls from Fides.js to include new meta field [#4335](https://github.com/ethyca/fides/pull/4335)

## [2.22.1](https://github.com/ethyca/fides/compare/2.22.0...2.22.1)

### Added

- Custom fields are now included in system history change tracking [#4294](https://github.com/ethyca/fides/pull/4294)

### Security

- Added hostname checks for external SaaS connector URLs [CVE-2023-46124](https://github.com/ethyca/fides/security/advisories/GHSA-jq3w-9mgf-43m4)
- Use a Pydantic URL type for privacy policy URLs [CVE-2023-46126](https://github.com/ethyca/fides/security/advisories/GHSA-fgjj-5jmr-gh83)
- Remove the CONFIG_READ scope from the Viewer role [CVE-2023-46125](https://github.com/ethyca/fides/security/advisories/GHSA-rjxg-rpg3-9r89)

## [2.22.0](https://github.com/ethyca/fides/compare/2.21.0...2.22.0)

### Added

- Added an option to link to vendor tab from an experience config description [#4191](https://github.com/ethyca/fides/pull/4191)
- Added two toggles for vendors in the TCF overlay, one for Consent, and one for Legitimate Interest [#4189](https://github.com/ethyca/fides/pull/4189)
- Added two toggles for purposes in the TCF overlay, one for Consent, and one for Legitimate Interest [#4234](https://github.com/ethyca/fides/pull/4234)
- Added support for new TCF-related fields on `System` and `PrivacyDeclaration` models [#4228](https://github.com/ethyca/fides/pull/4228)
- Support for AC string to `fides-tcf` [#4244](https://github.com/ethyca/fides/pull/4244)
- Support for `gvl` prefixed vendor IDs [#4247](https://github.com/ethyca/fides/pull/4247)

### Changed

- Removed `TCF_ENABLED` environment variable from the privacy center in favor of dynamically figuring out which `fides-js` bundle to send [#4131](https://github.com/ethyca/fides/pull/4131)
- Updated copy of info boxes on each TCF tab [#4191](https://github.com/ethyca/fides/pull/4191)
- Clarified messages for error messages presented during connector upload [#4198](https://github.com/ethyca/fides/pull/4198)
- Refactor legal basis dimension regarding how TCF preferences are saved and how the experience is built [#4201](https://github.com/ethyca/fides/pull/4201/)
- Add saving privacy preferences via a TC string [#4221](https://github.com/ethyca/fides/pull/4221)
- Updated fides server to use an environment variable for turning TCF on and off [#4220](https://github.com/ethyca/fides/pull/4220)
- Update frontend to use new legal basis dimension on vendors [#4216](https://github.com/ethyca/fides/pull/4216)
- Updated privacy center patch preferences call to handle updated API response [#4235](https://github.com/ethyca/fides/pull/4235)
- Added our CMP ID [#4233](https://github.com/ethyca/fides/pull/4233)
- Allow Admin UI users to turn on Configure Consent flag [#4246](https://github.com/ethyca/fides/pull/4246)
- Styling improvements for the fides.js consent banners and modals [#4222](https://github.com/ethyca/fides/pull/4222)
- Update frontend to handle updated Compass schema [#4254](https://github.com/ethyca/fides/pull/4254)
- Assume Universal Vendor ID usage in TC String translation [#4256](https://github.com/ethyca/fides/pull/4256)
- Changed vendor form on configuring consent page to use two-part selection for consent uses [#4251](https://github.com/ethyca/fides/pull/4251)
- Updated system form to have new TCF fields [#4271](https://github.com/ethyca/fides/pull/4271)
- Vendors disclosed string is now narrowed to only the vendors shown in the UI, not the whole GVL [#4250](https://github.com/ethyca/fides/pull/4250)
- Changed naming convention "fides_string" instead of "tc_string" for developer friendly consent API's [#4267](https://github.com/ethyca/fides/pull/4267)

### Fixed

- TCF overlay can initialize its consent preferences from a cookie [#4124](https://github.com/ethyca/fides/pull/4124)
- Various improvements to the TCF modal such as vendor storage disclosures, vendor counts, privacy policies, etc. [#4167](https://github.com/ethyca/fides/pull/4167)
- An issue where Braze could not mask an email due to formatting [#4187](https://github.com/ethyca/fides/pull/4187)
- An issue where email was not being overridden correctly for Braze and Domo [#4196](https://github.com/ethyca/fides/pull/4196)
- Use `stdRetention` when there is not a specific value for a purpose's data retention [#4199](https://github.com/ethyca/fides/pull/4199)
- Updating the unflatten_dict util to accept flattened dict values [#4200](https://github.com/ethyca/fides/pull/4200)
- Minor CSS styling fixes for the consent modal [#4252](https://github.com/ethyca/fides/pull/4252)
- Additional styling fixes for issues caused by a CSS reset [#4268](https://github.com/ethyca/fides/pull/4268)
- Bug where vendor legitimate interests would not be set unless vendor consents were first set [#4250](https://github.com/ethyca/fides/pull/4250)
- Vendor count over-counting in TCF overlay [#4275](https://github.com/ethyca/fides/pull/4275)

## [2.21.0](https://github.com/ethyca/fides/compare/2.20.2...2.21.0)

### Added

- "Add a vendor" flow to configuring consent page [#4107](https://github.com/ethyca/fides/pull/4107)
- Initial TCF Backend Support [#3804](https://github.com/ethyca/fides/pull/3804)
- Add initial layer to TCF modal [#3956](https://github.com/ethyca/fides/pull/3956)
- Support for rendering in the TCF modal whether or not a vendor is part of the GVL [#3972](https://github.com/ethyca/fides/pull/3972)
- Features and legal bases dropdown for TCF modal [#3995](https://github.com/ethyca/fides/pull/3995)
- TCF CMP stub API [#4000](https://github.com/ethyca/fides/pull/4000)
- Fides-js can now display preliminary TCF data [#3879](https://github.com/ethyca/fides/pull/3879)
- Fides-js can persist TCF preferences to the backend [#3887](https://github.com/ethyca/fides/pull/3887)
- TCF modal now supports setting legitimate interest fields [#4037](https://github.com/ethyca/fides/pull/4037)
- Embed the GVL in the GET Experiences response [#4143](https://github.com/ethyca/fides/pull/4143)
- Button to view how many vendors and to open the vendor tab in the TCF modal [#4144](https://github.com/ethyca/fides/pull/4144)
- "Edit vendor" flow to configuring consent page [#4162](https://github.com/ethyca/fides/pull/4162)
- TCF overlay description updates [#4051] https://github.com/ethyca/fides/pull/4151
- Added developer-friendly TCF information under Experience meta [#4160](https://github.com/ethyca/fides/pull/4160/)
- Added fides.css customization for Plus users [#4136](https://github.com/ethyca/fides/pull/4136)

### Changed

- Added further config options to customize the privacy center [#4090](https://github.com/ethyca/fides/pull/4090)
- CORS configuration page [#4073](https://github.com/ethyca/fides/pull/4073)
- Refactored `fides.js` components so that they can take data structures that are not necessarily privacy notices [#3870](https://github.com/ethyca/fides/pull/3870)
- Use hosted GVL.json from the backend [#4159](https://github.com/ethyca/fides/pull/4159)
- Features and Special Purposes in the TCF modal do not render toggles [#4139](https://github.com/ethyca/fides/pull/4139)
- Moved the initial TCF layer to the banner [#4142](https://github.com/ethyca/fides/pull/4142)
- Misc copy changes for the system history table and modal [#4146](https://github.com/ethyca/fides/pull/4146)

### Fixed

- Allows CDN to cache empty experience responses from fides.js API [#4113](https://github.com/ethyca/fides/pull/4113)
- Fixed `identity_special_purpose` unique constraint definition [#4174](https://github.com/ethyca/fides/pull/4174/files)

## [2.20.2](https://github.com/ethyca/fides/compare/2.20.1...2.20.2)

### Fixed

- added version_added, version_deprecated, and replaced_by to data use, data subject, and data category APIs [#4135](https://github.com/ethyca/fides/pull/4135)
- Update fides.js to not fetch experience client-side if pre-fetched experience is empty [#4149](https://github.com/ethyca/fides/pull/4149)
- Erasure privacy requests now pause for input if there are any manual process integrations [#4115](https://github.com/ethyca/fides/pull/4115)
- Caching the values of authorization_required and user_guide on the connector templates to improve performance [#4128](https://github.com/ethyca/fides/pull/4128)

## [2.20.1](https://github.com/ethyca/fides/compare/2.20.0...2.20.1)

### Fixed

- Avoid un-optimized query pattern in bulk `GET /system` endpoint [#4120](https://github.com/ethyca/fides/pull/4120)

## [2.20.0](https://github.com/ethyca/fides/compare/2.19.1...2.20.0)

### Added

- Initial page for configuring consent [#4069](https://github.com/ethyca/fides/pull/4069)
- Vendor cookie table for configuring consent [#4082](https://github.com/ethyca/fides/pull/4082)

### Changed

- Refactor how multiplatform builds are handled [#4024](https://github.com/ethyca/fides/pull/4024)
- Added new Performance-related nox commands and included them as part of the CI suite [#3997](https://github.com/ethyca/fides/pull/3997)
- Added dictionary suggestions for data uses [4035](https://github.com/ethyca/fides/pull/4035)
- Privacy notice regions now render human readable names instead of country codes [#4029](https://github.com/ethyca/fides/pull/4029)
- Privacy notice templates are disabled by default [#4010](https://github.com/ethyca/fides/pull/4010)
- Added optional "skip_processing" flag to collections for DSR processing [#4047](https://github.com/ethyca/fides/pull/4047)
- Admin UI now shows all privacy notices with an indicator of whether they apply to any systems [#4010](https://github.com/ethyca/fides/pull/4010)
- Add case-insensitive privacy experience region filtering [#4058](https://github.com/ethyca/fides/pull/4058)
- Adds check for fetch before loading fetch polyfill for fides.js [#4074](https://github.com/ethyca/fides/pull/4074)
- Updated to support Fideslang 2.0, including data migrations [#3933](https://github.com/ethyca/fides/pull/3933)
- Disable notices that are not systems applicable to support new UI [#4094](https://github.com/ethyca/fides/issues/4094)

### Fixed

- Ensures that fides.js toggles are not hidden by other CSS libs [#4075](https://github.com/ethyca/fides/pull/4075)
- Migrate system > meta > vendor > id to system > meta [#4088](https://github.com/ethyca/fides/pull/4088)
- Enable toggles in various tables now render an error toast if an error occurs [#4095](https://github.com/ethyca/fides/pull/4095)
- Fixed a bug where an unsaved changes notification modal would appear even without unsaved changes [#4095](https://github.com/ethyca/fides/pull/4070)

## [2.19.1](https://github.com/ethyca/fides/compare/2.19.0...2.19.1)

### Fixed

- re-enable custom fields for new data use form [#4050](https://github.com/ethyca/fides/pull/4050)
- fix issue with saving source and destination systems [#4065](https://github.com/ethyca/fides/pull/4065)

### Added

- System history UI with diff modal [#4021](https://github.com/ethyca/fides/pull/4021)
- Relax system legal basis for transfers to be any string [#4049](https://github.com/ethyca/fides/pull/4049)

## [2.19.0](https://github.com/ethyca/fides/compare/2.18.0...2.19.0)

### Added

- Add dictionary suggestions [#3937](https://github.com/ethyca/fides/pull/3937), [#3988](https://github.com/ethyca/fides/pull/3988)
- Added new endpoints for healthchecks [#3947](https://github.com/ethyca/fides/pull/3947)
- Added vendor list dropdown [#3857](https://github.com/ethyca/fides/pull/3857)
- Access support for Adobe Sign [#3504](https://github.com/ethyca/fides/pull/3504)

### Fixed

- Fixed issue when generating masked values for invalid data paths [#3906](https://github.com/ethyca/fides/pull/3906)
- Code reload now works when running `nox -s dev` [#3914](https://github.com/ethyca/fides/pull/3914)
- Reduce verbosity of privacy center logging further [#3915](https://github.com/ethyca/fides/pull/3915)
- Resolved an issue where the integration dropdown input lost focus during typing. [#3917](https://github.com/ethyca/fides/pull/3917)
- Fixed dataset issue that was preventing the Vend connector from loading during server startup [#3923](https://github.com/ethyca/fides/pull/3923)
- Adding version check to version-dependent migration script [#3951](https://github.com/ethyca/fides/pull/3951)
- Fixed a bug where some fields were not saving correctly on the system form [#3975](https://github.com/ethyca/fides/pull/3975)
- Changed "retention period" field in privacy declaration form from number input to text input [#3980](https://github.com/ethyca/fides/pull/3980)
- Fixed issue where unsaved changes modal appears incorrectly [#4005](https://github.com/ethyca/fides/pull/4005)
- Fixed banner resurfacing after user consent for pre-fetch experience [#4009](https://github.com/ethyca/fides/pull/4009)

### Changed

- Systems and Privacy Declaration schema and data migration to support the Dictionary [#3901](https://github.com/ethyca/fides/pull/3901)
- The integration search dropdown is now case-insensitive [#3916](https://github.com/ethyca/fides/pull/3916)
- Removed deprecated fields from the taxonomy editor [#3909](https://github.com/ethyca/fides/pull/3909)
- Bump PyMSSQL version and remove workarounds [#3996](https://github.com/ethyca/fides/pull/3996)
- Removed reset suggestions button [#4007](https://github.com/ethyca/fides/pull/4007)
- Admin ui supports fides cloud config API [#4034](https://github.com/ethyca/fides/pull/4034)

### Security

- Resolve custom integration upload RCE vulnerability [CVE-2023-41319](https://github.com/ethyca/fides/security/advisories/GHSA-p6p2-qq95-vq5h)

## [2.18.0](https://github.com/ethyca/fides/compare/2.17.0...2.18.0)

### Added

- Additional consent reporting calls from `fides-js` [#3845](https://github.com/ethyca/fides/pull/3845)
- Additional consent reporting calls from privacy center [#3847](https://github.com/ethyca/fides/pull/3847)
- Access support for Recurly [#3595](https://github.com/ethyca/fides/pull/3595)
- HTTP Logging for the Privacy Center [#3783](https://github.com/ethyca/fides/pull/3783)
- UI support for OAuth2 authorization flow [#3819](https://github.com/ethyca/fides/pull/3819)
- Changes in the `data` directory now trigger a server reload (for local development) [#3874](https://github.com/ethyca/fides/pull/3874)

### Fixed

- Fix datamap zoom for low system counts [#3835](https://github.com/ethyca/fides/pull/3835)
- Fixed connector forms with external dataset reference fields [#3873](https://github.com/ethyca/fides/pull/3873)
- Fix ability to make server side API calls from privacy-center [#3895](https://github.com/ethyca/fides/pull/3895)

### Changed

- Simplified the file structure for HTML DSR packages [#3848](https://github.com/ethyca/fides/pull/3848)
- Simplified the database health check to improve `/health` performance [#3884](https://github.com/ethyca/fides/pull/3884)
- Changed max width of form components in "system information" form tab [#3864](https://github.com/ethyca/fides/pull/3864)
- Remove manual system selection screen [#3865](https://github.com/ethyca/fides/pull/3865)
- System and integration identifiers are now auto-generated [#3868](https://github.com/ethyca/fides/pull/3868)

## [2.17.0](https://github.com/ethyca/fides/compare/2.16.0...2.17.0)

### Added

- Tab component for `fides-js` [#3782](https://github.com/ethyca/fides/pull/3782)
- Added toast for successfully linking an existing integration to a system [#3826](https://github.com/ethyca/fides/pull/3826)
- Various other UI components for `fides-js` to support upcoming TCF modal [#3803](https://github.com/ethyca/fides/pull/3803)
- Allow items in taxonomy to be enabled or disabled [#3844](https://github.com/ethyca/fides/pull/3844)

### Developer Experience

- Changed where db-dependent routers were imported to avoid dependency issues [#3741](https://github.com/ethyca/fides/pull/3741)

### Changed

- Bumped supported Python versions to `3.10.12`, `3.9.17`, and `3.8.17` [#3733](https://github.com/ethyca/fides/pull/3733)
- Logging Updates [#3758](https://github.com/ethyca/fides/pull/3758)
- Add polyfill service to fides-js route [#3759](https://github.com/ethyca/fides/pull/3759)
- Show/hide integration values [#3775](https://github.com/ethyca/fides/pull/3775)
- Sort system cards alphabetically by name on "View systems" page [#3781](https://github.com/ethyca/fides/pull/3781)
- Update admin ui to use new integration delete route [#3785](https://github.com/ethyca/fides/pull/3785)
- Pinned `pymssql` and `cython` dependencies to avoid build issues on ARM machines [#3829](https://github.com/ethyca/fides/pull/3829)

### Removed

- Removed "Custom field(s) successfully saved" toast [#3779](https://github.com/ethyca/fides/pull/3779)

### Added

- Record when consent is served [#3777](https://github.com/ethyca/fides/pull/3777)
- Add an `active` property to taxonomy elements [#3784](https://github.com/ethyca/fides/pull/3784)
- Erasure support for Heap [#3599](https://github.com/ethyca/fides/pull/3599)

### Fixed

- Privacy notice UI's list of possible regions now matches the backend's list [#3787](https://github.com/ethyca/fides/pull/3787)
- Admin UI "property does not existing" build issue [#3831](https://github.com/ethyca/fides/pull/3831)
- Flagging sensitive inputs as passwords to mask values during entry [#3843](https://github.com/ethyca/fides/pull/3843)

## [2.16.0](https://github.com/ethyca/fides/compare/2.15.1...2.16.0)

### Added

- Empty state for when there are no relevant privacy notices in the privacy center [#3640](https://github.com/ethyca/fides/pull/3640)
- GPC indicators in fides-js banner and modal [#3673](https://github.com/ethyca/fides/pull/3673)
- Include `data_use` and `data_category` metadata in `upload` of access results [#3674](https://github.com/ethyca/fides/pull/3674)
- Add enable/disable toggle to integration tab [#3593] (https://github.com/ethyca/fides/pull/3593)

### Fixed

- Render linebreaks in the Fides.js overlay descriptions, etc. [#3665](https://github.com/ethyca/fides/pull/3665)
- Broken link to Fides docs site on the About Fides page in Admin UI [#3643](https://github.com/ethyca/fides/pull/3643)
- Add Systems Applicable Filter to Privacy Experience List [#3654](https://github.com/ethyca/fides/pull/3654)
- Privacy center and fides-js now pass in `Unescape-Safestr` as a header so that special characters can be rendered properly [#3706](https://github.com/ethyca/fides/pull/3706)
- Fixed ValidationError for saving PrivacyPreferences [#3719](https://github.com/ethyca/fides/pull/3719)
- Fixed issue preventing ConnectionConfigs with duplicate names from saving [#3770](https://github.com/ethyca/fides/pull/3770)
- Fixed creating and editing manual integrations [#3772](https://github.com/ethyca/fides/pull/3772)
- Fix lingering integration artifacts by cascading deletes from System [#3771](https://github.com/ethyca/fides/pull/3771)

### Developer Experience

- Reorganized some `api.api.v1` code to avoid circular dependencies on `quickstart` [#3692](https://github.com/ethyca/fides/pull/3692)
- Treat underscores as special characters in user passwords [#3717](https://github.com/ethyca/fides/pull/3717)
- Allow Privacy Notices banner and modal to scroll as needed [#3713](https://github.com/ethyca/fides/pull/3713)
- Make malicious url test more robust to environmental differences [#3748](https://github.com/ethyca/fides/pull/3748)
- Ignore type checker on click decorators to bypass known issue with `click` version `8.1.4` [#3746](https://github.com/ethyca/fides/pull/3746)

### Changed

- Moved GPC preferences slightly earlier in Fides.js lifecycle [#3561](https://github.com/ethyca/fides/pull/3561)
- Changed results from clicking "Test connection" to be a toast instead of statically displayed on the page [#3700](https://github.com/ethyca/fides/pull/3700)
- Moved "management" tab from nav into settings icon in top right [#3701](https://github.com/ethyca/fides/pull/3701)
- Remove name and description fields from integration form [#3684](https://github.com/ethyca/fides/pull/3684)
- Update EU PrivacyNoticeRegion codes and allow experience filtering to drop back to country filtering if region not found [#3630](https://github.com/ethyca/fides/pull/3630)
- Fields with default fields are now flagged as required in the front-end [#3694](https://github.com/ethyca/fides/pull/3694)
- In "view systems", system cards can now be clicked and link to that system's `configure/[id]` page [#3734](https://github.com/ethyca/fides/pull/3734)
- Enable privacy notice and privacy experience feature flags by default [#3773](https://github.com/ethyca/fides/pull/3773)

### Security

- Resolve Zip bomb file upload vulnerability [CVE-2023-37480](https://github.com/ethyca/fides/security/advisories/GHSA-g95c-2jgm-hqc6)
- Resolve SVG bomb (billion laughs) file upload vulnerability [CVE-2023-37481](https://github.com/ethyca/fides/security/advisories/GHSA-3rw2-wfc8-wmj5)

## [2.15.1](https://github.com/ethyca/fides/compare/2.15.0...2.15.1)

### Added

- Set `sslmode` to `prefer` if connecting to Redshift via ssh [#3685](https://github.com/ethyca/fides/pull/3685)

### Changed

- Privacy center action cards are now able to expand to accommodate longer text [#3669](https://github.com/ethyca/fides/pull/3669)
- Update integration endpoint permissions [#3707](https://github.com/ethyca/fides/pull/3707)

### Fixed

- Handle names with a double underscore when processing access and erasure requests [#3688](https://github.com/ethyca/fides/pull/3688)
- Allow Privacy Notices banner and modal to scroll as needed [#3713](https://github.com/ethyca/fides/pull/3713)

### Security

- Resolve path traversal vulnerability in webserver API [CVE-2023-36827](https://github.com/ethyca/fides/security/advisories/GHSA-r25m-cr6v-p9hq)

## [2.15.0](https://github.com/ethyca/fides/compare/2.14.1...2.15.0)

### Added

- Privacy center can now render its consent values based on Privacy Notices and Privacy Experiences [#3411](https://github.com/ethyca/fides/pull/3411)
- Add Google Tag Manager and Privacy Center ENV vars to sample app [#2949](https://github.com/ethyca/fides/pull/2949)
- Add `notice_key` field to Privacy Notice UI form [#3403](https://github.com/ethyca/fides/pull/3403)
- Add `identity` query param to the consent reporting API view [#3418](https://github.com/ethyca/fides/pull/3418)
- Use `rollup-plugin-postcss` to bundle and optimize the `fides.js` components CSS [#3411](https://github.com/ethyca/fides/pull/3411)
- Dispatch Fides.js lifecycle events on window (FidesInitialized, FidesUpdated) and cross-publish to Fides.gtm() integration [#3411](https://github.com/ethyca/fides/pull/3411)
- Added the ability to use custom CAs with Redis via TLS [#3451](https://github.com/ethyca/fides/pull/3451)
- Add default experience configs on startup [#3449](https://github.com/ethyca/fides/pull/3449)
- Load default privacy notices on startup [#3401](https://github.com/ethyca/fides/pull/3401)
- Add ability for users to pass in additional parameters for application database connection [#3450](https://github.com/ethyca/fides/pull/3450)
- Load default privacy notices on startup [#3401](https://github.com/ethyca/fides/pull/3401/files)
- Add ability for `fides-js` to make API calls to Fides [#3411](https://github.com/ethyca/fides/pull/3411)
- `fides-js` banner is now responsive across different viewport widths [#3411](https://github.com/ethyca/fides/pull/3411)
- Add ability to close `fides-js` banner and modal via a button or ESC [#3411](https://github.com/ethyca/fides/pull/3411)
- Add ability to open the `fides-js` modal from a link on the host site [#3411](https://github.com/ethyca/fides/pull/3411)
- GPC preferences are automatically applied via `fides-js` [#3411](https://github.com/ethyca/fides/pull/3411)
- Add new dataset route that has additional filters [#3558](https://github.com/ethyca/fides/pull/3558)
- Update dataset dropdown to use new api filter [#3565](https://github.com/ethyca/fides/pull/3565)
- Filter out saas datasets from the rest of the UI [#3568](https://github.com/ethyca/fides/pull/3568)
- Included optional env vars to have postgres or Redshift connected via bastion host [#3374](https://github.com/ethyca/fides/pull/3374/)
- Support for acknowledge button for notice-only Privacy Notices and to disable toggling them off [#3546](https://github.com/ethyca/fides/pull/3546)
- HTML format for privacy request storage destinations [#3427](https://github.com/ethyca/fides/pull/3427)
- Persistent message showing result and timestamp of last integration test to "Integrations" tab in system view [#3628](https://github.com/ethyca/fides/pull/3628)
- Access and erasure support for SurveyMonkey [#3590](https://github.com/ethyca/fides/pull/3590)
- New Cookies Table for storing cookies associated with systems and privacy declarations [#3572](https://github.com/ethyca/fides/pull/3572)
- `fides-js` and privacy center now delete cookies associated with notices that were opted out of [#3569](https://github.com/ethyca/fides/pull/3569)
- Cookie input field on system data use tab [#3571](https://github.com/ethyca/fides/pull/3571)

### Fixed

- Fix sample app `DATABASE_*` ENV vars for backwards compatibility [#3406](https://github.com/ethyca/fides/pull/3406)
- Fix overlay rendering issue by finding/creating a dedicated parent element for Preact [#3397](https://github.com/ethyca/fides/pull/3397)
- Fix the sample app privacy center link to be configurable [#3409](https://github.com/ethyca/fides/pull/3409)
- Fix CLI output showing a version warning for Snowflake [#3434](https://github.com/ethyca/fides/pull/3434)
- Flaky custom field Cypress test on systems page [#3408](https://github.com/ethyca/fides/pull/3408)
- Fix NextJS errors & warnings for Cookie House sample app [#3411](https://github.com/ethyca/fides/pull/3411)
- Fix bug where `fides-js` toggles were not reflecting changes from rejecting or accepting all notices [#3522](https://github.com/ethyca/fides/pull/3522)
- Remove the `fides-js` banner from tab order when it is hidden and move the overlay components to the top of the tab order. [#3510](https://github.com/ethyca/fides/pull/3510)
- Fix bug where `fides-js` toggle states did not always initialize properly [#3597](https://github.com/ethyca/fides/pull/3597)
- Fix race condition with consent modal link rendering [#3521](https://github.com/ethyca/fides/pull/3521)
- Hide custom fields section when there are no custom fields created [#3554](https://github.com/ethyca/fides/pull/3554)
- Disable connector dropdown in integration tab on save [#3552](https://github.com/ethyca/fides/pull/3552)
- Handles an edge case for non-existent identities with the Kustomer API [#3513](https://github.com/ethyca/fides/pull/3513)
- remove the configure privacy request tile from the home screen [#3555](https://github.com/ethyca/fides/pull/3555)
- Updated Privacy Experience Safe Strings Serialization [#3600](https://github.com/ethyca/fides/pull/3600/)
- Only create default experience configs on startup, not update [#3605](https://github.com/ethyca/fides/pull/3605)
- Update to latest asyncpg dependency to avoid build error [#3614](https://github.com/ethyca/fides/pull/3614)
- Fix bug where editing a data use on a system could delete existing data uses [#3627](https://github.com/ethyca/fides/pull/3627)
- Restrict Privacy Center debug logging to development-only [#3638](https://github.com/ethyca/fides/pull/3638)
- Fix bug where linking an integration would not update the tab when creating a new system [#3662](https://github.com/ethyca/fides/pull/3662)
- Fix dataset yaml not properly reflecting the dataset in the dropdown of system integrations tab [#3666](https://github.com/ethyca/fides/pull/3666)
- Fix privacy notices not being able to be edited via the UI after the addition of the `cookies` field [#3670](https://github.com/ethyca/fides/pull/3670)
- Add a transform in the case of `null` name fields in privacy declarations for the data use forms [#3683](https://github.com/ethyca/fides/pull/3683)

### Changed

- Enabled Privacy Experience beta flag [#3364](https://github.com/ethyca/fides/pull/3364)
- Reorganize CLI Command Source Files [#3491](https://github.com/ethyca/fides/pull/3491)
- Removed ExperienceConfig.delivery_mechanism constraint [#3387](https://github.com/ethyca/fides/pull/3387)
- Updated privacy experience UI forms to reflect updated experience config fields [#3402](https://github.com/ethyca/fides/pull/3402)
- Use a venv in the Dockerfile for installing Python deps [#3452](https://github.com/ethyca/fides/pull/3452)
- Bump SlowAPI Version [#3456](https://github.com/ethyca/fides/pull/3456)
- Bump Psycopg2-binary Version [#3473](https://github.com/ethyca/fides/pull/3473)
- Reduced duplication between PrivacyExperience and PrivacyExperienceConfig [#3470](https://github.com/ethyca/fides/pull/3470)
- Update privacy centre email and phone validation to allow for both to be blank [#3432](https://github.com/ethyca/fides/pull/3432)
- Moved connection configuration into the system portal [#3407](https://github.com/ethyca/fides/pull/3407)
- Update `fideslang` to `1.4.1` to allow arbitrary nested metadata on `System`s and `Dataset`s `meta` property [#3463](https://github.com/ethyca/fides/pull/3463)
- Remove form validation to allow both email & phone inputs for consent requests [#3529](https://github.com/ethyca/fides/pull/3529)
- Removed dataset dropdown from saas connector configuration [#3563](https://github.com/ethyca/fides/pull/3563)
- Removed `pyodbc` in favor of `pymssql` for handling SQL Server connections [#3435](https://github.com/ethyca/fides/pull/3435)
- Only create a PrivacyRequest when saving consent if at least one notice has system-wide enforcement [#3626](https://github.com/ethyca/fides/pull/3626)
- Increased the character limit for the `SafeStr` type from 500 to 32000 [#3647](https://github.com/ethyca/fides/pull/3647)
- Changed "connection" to "integration" on system view and edit pages [#3659](https://github.com/ethyca/fides/pull/3659)

### Developer Experience

- Add ability to pass ENV vars to both privacy center and sample app during `fides deploy` via `.env` [#2949](https://github.com/ethyca/fides/pull/2949)
- Handle an edge case when generating tags that finds them out of sequence [#3405](https://github.com/ethyca/fides/pull/3405)
- Add support for pushing `prerelease` and `rc` tagged images to Dockerhub [#3474](https://github.com/ethyca/fides/pull/3474)
- Optimize GitHub workflows used for docker image publishing [#3526](https://github.com/ethyca/fides/pull/3526)

### Removed

- Removed the deprecated `system_dependencies` from `System` resources, migrating to `egress` [#3285](https://github.com/ethyca/fides/pull/3285)

### Docs

- Updated developer docs for ARM platform users related to `pymssql` [#3615](https://github.com/ethyca/fides/pull/3615)

## [2.14.1](https://github.com/ethyca/fides/compare/2.14.0...2.14.1)

### Added

- Add `identity` query param to the consent reporting API view [#3418](https://github.com/ethyca/fides/pull/3418)
- Add privacy centre button text customisations [#3432](https://github.com/ethyca/fides/pull/3432)
- Add privacy centre favicon customisation [#3432](https://github.com/ethyca/fides/pull/3432)

### Changed

- Update privacy centre email and phone validation to allow for both to be blank [#3432](https://github.com/ethyca/fides/pull/3432)

## [2.14.0](https://github.com/ethyca/fides/compare/2.13.0...2.14.0)

### Added

- Add an automated test to check for `/fides-consent.js` backwards compatibility [#3289](https://github.com/ethyca/fides/pull/3289)
- Add infrastructure for "overlay" consent components (Preact, CSS bundling, etc.) and initial version of consent banner [#3191](https://github.com/ethyca/fides/pull/3191)
- Add the modal component of the "overlay" consent components [#3291](https://github.com/ethyca/fides/pull/3291)
- Added an `automigrate` database setting [#3220](https://github.com/ethyca/fides/pull/3220)
- Track Privacy Experience with Privacy Preferences [#3311](https://github.com/ethyca/fides/pull/3311)
- Add ability for `fides-js` to fetch its own geolocation [#3356](https://github.com/ethyca/fides/pull/3356)
- Add ability to select different locations in the "Cookie House" sample app [#3362](https://github.com/ethyca/fides/pull/3362)
- Added optional logging of resource changes on the server [#3331](https://github.com/ethyca/fides/pull/3331)

### Fixed

- Maintain casing differences within Snowflake datasets for proper DSR execution [#3245](https://github.com/ethyca/fides/pull/3245)
- Handle DynamoDB edge case where no attributes are defined [#3299](https://github.com/ethyca/fides/pull/3299)
- Support pseudonymous consent requests with `fides_user_device_id` for the new consent workflow [#3203](https://github.com/ethyca/fides/pull/3203)
- Fides user device id filter to GET Privacy Experience List endpoint to stash user preferences on embedded notices [#3302](https://github.com/ethyca/fides/pull/3302)
- Support for data categories on manual webhook fields [#3330](https://github.com/ethyca/fides/pull/3330)
- Added config-driven rendering to consent components [#3316](https://github.com/ethyca/fides/pull/3316)
- Pin `typing_extensions` dependency to `4.5.0` to work around a pydantic bug [#3357](https://github.com/ethyca/fides/pull/3357)

### Changed

- Explicitly escape/unescape certain fields instead of using SafeStr [#3144](https://github.com/ethyca/fides/pull/3144)
- Updated DynamoDB icon [#3296](https://github.com/ethyca/fides/pull/3296)
- Increased default page size for the connection type endpoint to 100 [#3298](https://github.com/ethyca/fides/pull/3298)
- Data model around PrivacyExperiences to better keep Privacy Notices and Experiences in sync [#3292](https://github.com/ethyca/fides/pull/3292)
- UI calls to support new PrivacyExperiences data model [#3313](https://github.com/ethyca/fides/pull/3313)
- Ensure email connectors respect the `notifications.notification_service_type` app config property if set [#3355](https://github.com/ethyca/fides/pull/3355)
- Rework Delighted connector so the `survey_response` endpoint depends on the `person` endpoint [3385](https://github.com/ethyca/fides/pull/3385)
- Remove logging within the Celery creation function [#3303](https://github.com/ethyca/fides/pull/3303)
- Update how generic endpoint generation works [#3304](https://github.com/ethyca/fides/pull/3304)
- Restrict strack-trace logging when not in Dev mode [#3081](https://github.com/ethyca/fides/pull/3081)
- Refactor CSS variables for `fides-js` to match brandable color palette [#3321](https://github.com/ethyca/fides/pull/3321)
- Moved all of the dirs from `fides.api.ops` into `fides.api` [#3318](https://github.com/ethyca/fides/pull/3318)
- Put global settings for fides.js on privacy center settings [#3333](https://github.com/ethyca/fides/pull/3333)
- Changed `fides db migrate` to `fides db upgrade` [#3342](https://github.com/ethyca/fides/pull/3342)
- Add required notice key to privacy notices [#3337](https://github.com/ethyca/fides/pull/3337)
- Make Privacy Experience List public, and separate public endpoint rate limiting [#3339](https://github.com/ethyca/fides/pull/3339)

### Developer Experience

- Add dispatch event when publishing a non-prod tag [#3317](https://github.com/ethyca/fides/pull/3317)
- Add OpenAPI (Swagger) documentation for Fides Privacy Center API endpoints (/fides.js) [#3341](https://github.com/ethyca/fides/pull/3341)

### Removed

- Remove `fides export` command and backing code [#3256](https://github.com/ethyca/fides/pull/3256)

## [2.13.0](https://github.com/ethyca/fides/compare/2.12.1...2.13.0)

### Added

- Connector for DynamoDB [#2998](https://github.com/ethyca/fides/pull/2998)
- Access and erasure support for Amplitude [#2569](https://github.com/ethyca/fides/pull/2569)
- Access and erasure support for Gorgias [#2444](https://github.com/ethyca/fides/pull/2444)
- Privacy Experience Bulk Create, Bulk Update, and Detail Endpoints [#3185](https://github.com/ethyca/fides/pull/3185)
- Initial privacy experience UI [#3186](https://github.com/ethyca/fides/pull/3186)
- A JavaScript modal to copy a script tag for `fides.js` [#3238](https://github.com/ethyca/fides/pull/3238)
- Access and erasure support for OneSignal [#3199](https://github.com/ethyca/fides/pull/3199)
- Add the ability to "inject" location into `/fides.js` bundles and cache responses for one hour [#3272](https://github.com/ethyca/fides/pull/3272)
- Prevent column sorts from resetting when data changes [#3290](https://github.com/ethyca/fides/pull/3290)

### Changed

- Merge instances of RTK `createApi` into one instance for better cache invalidation [#3059](https://github.com/ethyca/fides/pull/3059)
- Update custom field definition uniqueness to be case insensitive name per resource type [#3215](https://github.com/ethyca/fides/pull/3215)
- Restrict where privacy notices of certain consent mechanisms must be displayed [#3195](https://github.com/ethyca/fides/pull/3195)
- Merged the `lib` submodule into the `api.ops` submodule [#3134](https://github.com/ethyca/fides/pull/3134)
- Merged duplicate privacy declaration components [#3254](https://github.com/ethyca/fides/pull/3254)
- Refactor client applications into a monorepo with turborepo, extract fides-js into a standalone package, and improve privacy-center to load configuration at runtime [#3105](https://github.com/ethyca/fides/pull/3105)

### Fixed

- Prevent ability to unintentionally show "default" Privacy Center configuration, styles, etc. [#3242](https://github.com/ethyca/fides/pull/3242)
- Fix broken links to docs site pages in Admin UI [#3232](https://github.com/ethyca/fides/pull/3232)
- Repoint legacy docs site links to the new and improved docs site [#3167](https://github.com/ethyca/fides/pull/3167)
- Fix Cookie House Privacy Center styles for fides deploy [#3283](https://github.com/ethyca/fides/pull/3283)
- Maintain casing differences within Snowflake datasets for proper DSR execution [#3245](https://github.com/ethyca/fides/pull/3245)

### Developer Experience

- Use prettier to format _all_ source files in client packages [#3240](https://github.com/ethyca/fides/pull/3240)

### Deprecated

- Deprecate `fides export` CLI command as it is moving to `fidesplus` [#3264](https://github.com/ethyca/fides/pull/3264)

## [2.12.1](https://github.com/ethyca/fides/compare/2.12.0...2.12.1)

### Changed

- Updated how Docker version checks are handled and added an escape-hatch [#3218](https://github.com/ethyca/fides/pull/3218)

### Fixed

- Datamap export mitigation for deleted taxonomy elements referenced by declarations [#3214](https://github.com/ethyca/fides/pull/3214)
- Update datamap columns each time the page is visited [#3211](https://github.com/ethyca/fides/pull/3211)
- Ensure inactive custom fields are not returned for datamap response [#3223](https://github.com/ethyca/fides/pull/3223)

## [2.12.0](https://github.com/ethyca/fides/compare/2.11.0...2.12.0)

### Added

- Access and erasure support for Aircall [#2589](https://github.com/ethyca/fides/pull/2589)
- Access and erasure support for Klaviyo [#2501](https://github.com/ethyca/fides/pull/2501)
- Page to edit or add privacy notices [#3058](https://github.com/ethyca/fides/pull/3058)
- Side navigation bar can now also have children navigation links [#3099](https://github.com/ethyca/fides/pull/3099)
- Endpoints for consent reporting [#3095](https://github.com/ethyca/fides/pull/3095)
- Added manage custom fields page behind feature flag [#3089](https://github.com/ethyca/fides/pull/3089)
- Custom fields table [#3097](https://github.com/ethyca/fides/pull/3097)
- Custom fields form modal [#3165](https://github.com/ethyca/fides/pull/3165)
- Endpoints to save the new-style Privacy Preferences with respect to a fides user device id [#3132](https://github.com/ethyca/fides/pull/3132)
- Support `privacy_declaration` as a resource type for custom fields [#3149](https://github.com/ethyca/fides/pull/3149)
- Expose `id` field of embedded `privacy_declarations` on `system` API responses [#3157](https://github.com/ethyca/fides/pull/3157)
- Access and erasure support for Unbounce [#2697](https://github.com/ethyca/fides/pull/2697)
- Support pseudonymous consent requests with `fides_user_device_id` [#3158](https://github.com/ethyca/fides/pull/3158)
- Update `fides_consent` cookie format [#3158](https://github.com/ethyca/fides/pull/3158)
- Add custom fields to the data use declaration form [#3197](https://github.com/ethyca/fides/pull/3197)
- Added fides user device id as a ProvidedIdentityType [#3131](https://github.com/ethyca/fides/pull/3131)

### Changed

- The `cursor` pagination strategy now also searches for data outside of the `data_path` when determining the cursor value [#3068](https://github.com/ethyca/fides/pull/3068)
- Moved Privacy Declarations associated with Systems to their own DB table [#3098](https://github.com/ethyca/fides/pull/3098)
- More tests on data use validation for privacy notices within the same region [#3156](https://github.com/ethyca/fides/pull/3156)
- Improvements to export code for bugfixes and privacy declaration custom field support [#3184](https://github.com/ethyca/fides/pull/3184)
- Enabled privacy notice feature flag [#3192](https://github.com/ethyca/fides/pull/3192)
- Updated TS types - particularly with new privacy notices [#3054](https://github.com/ethyca/fides/pull/3054)
- Make name not required on privacy declaration [#3150](https://github.com/ethyca/fides/pull/3150)
- Let Rule Targets allow for custom data categories [#3147](https://github.com/ethyca/fides/pull/3147)

### Removed

- Removed the warning about access control migration [#3055](https://github.com/ethyca/fides/pull/3055)
- Remove `customFields` feature flag [#3080](https://github.com/ethyca/fides/pull/3080)
- Remove notification banner from the home page [#3088](https://github.com/ethyca/fides/pull/3088)

### Fixed

- Fix a typo in the Admin UI [#3166](https://github.com/ethyca/fides/pull/3166)
- The `--local` flag is now respected for the `scan dataset db` command [#3096](https://github.com/ethyca/fides/pull/3096)
- Fixing issue where connectors with external dataset references would fail to save [#3142](https://github.com/ethyca/fides/pull/3142)
- Ensure privacy declaration IDs are stable across updates through system API [#3188](https://github.com/ethyca/fides/pull/3188)
- Fixed unit tests for saas connector type endpoints now that we have >50 [#3101](https://github.com/ethyca/fides/pull/3101)
- Fixed nox docs link [#3121](https://github.com/ethyca/fides/pull/3121/files)

### Developer Experience

- Update fides deploy to use a new database.load_samples setting to initialize sample Systems, Datasets, and Connections for testing [#3102](https://github.com/ethyca/fides/pull/3102)
- Remove support for automatically configuring messaging (Mailgun) & storage (S3) using `.env` with `nox -s "fides_env(test)"` [#3102](https://github.com/ethyca/fides/pull/3102)
- Add smoke tests for consent management [#3158](https://github.com/ethyca/fides/pull/3158)
- Added nox command that opens dev docs [#3082](https://github.com/ethyca/fides/pull/3082)

## [2.11.0](https://github.com/ethyca/fides/compare/2.10.0...2.11.0)

### Added

- Access support for Shippo [#2484](https://github.com/ethyca/fides/pull/2484)
- Feature flags can be set such that they cannot be modified by the user [#2966](https://github.com/ethyca/fides/pull/2966)
- Added the datamap UI to make it open source [#2988](https://github.com/ethyca/fides/pull/2988)
- Introduced a `FixedLayout` component (from the datamap UI) for pages that need to be a fixed height and scroll within [#2992](https://github.com/ethyca/fides/pull/2992)
- Added preliminary privacy notice page [#2995](https://github.com/ethyca/fides/pull/2995)
- Table for privacy notices [#3001](https://github.com/ethyca/fides/pull/3001)
- Added connector template endpoint [#2946](https://github.com/ethyca/fides/pull/2946)
- Query params on connection type endpoint to filter by supported action type [#2996](https://github.com/ethyca/fides/pull/2996)
- Scope restrictions for privacy notice table in the UI [#3007](https://github.com/ethyca/fides/pull/3007)
- Toggle for enabling/disabling privacy notices in the UI [#3010](https://github.com/ethyca/fides/pull/3010)
- Add endpoint to retrieve privacy notices grouped by their associated data uses [#2956](https://github.com/ethyca/fides/pull/2956)
- Support for uploading custom connector templates via the UI [#2997](https://github.com/ethyca/fides/pull/2997)
- Add a backwards-compatible workflow for saving and propagating consent preferences with respect to Privacy Notices [#3016](https://github.com/ethyca/fides/pull/3016)
- Empty state for privacy notices [#3027](https://github.com/ethyca/fides/pull/3027)
- Added Data flow modal [#3008](https://github.com/ethyca/fides/pull/3008)
- Update datamap table export [#3038](https://github.com/ethyca/fides/pull/3038)
- Added more advanced privacy center styling [#2943](https://github.com/ethyca/fides/pull/2943)
- Backend privacy experiences foundation [#3146](https://github.com/ethyca/fides/pull/3146)

### Changed

- Set `privacyDeclarationDeprecatedFields` flags to false and set `userCannotModify` to true [2987](https://github.com/ethyca/fides/pull/2987)
- Restored `nav-config` back to the admin-ui [#2990](https://github.com/ethyca/fides/pull/2990)
- Bumped supported Python versions to 3.10.11, 3.9.16, and 3.8.14 [#2936](https://github.com/ethyca/fides/pull/2936)
- Modify privacy center default config to only request email identities, and add validation preventing requesting both email & phone identities [#2539](https://github.com/ethyca/fides/pull/2539)
- SaaS connector icons are now dynamically loaded from the connector templates [#3018](https://github.com/ethyca/fides/pull/3018)
- Updated consentmechanism Enum to rename "necessary" to "notice_only" [#3048](https://github.com/ethyca/fides/pull/3048)
- Updated test data for Mongo, CLI [#3011](https://github.com/ethyca/fides/pull/3011)
- Updated the check for if a user can assign owner roles to be scope-based instead of role-based [#2964](https://github.com/ethyca/fides/pull/2964)
- Replaced menu in user management table with delete icon [#2958](https://github.com/ethyca/fides/pull/2958)
- Added extra fields to webhook payloads [#2830](https://github.com/ethyca/fides/pull/2830)

### Removed

- Removed interzone navigation logic now that the datamap UI and admin UI are one app [#2990](https://github.com/ethyca/fides/pull/2990)
- Remove the `unknown` state for generated datasets displaying on fidesplus [#2957](https://github.com/ethyca/fides/pull/2957)
- Removed datamap export API [#2999](https://github.com/ethyca/fides/pull/2999)

### Developer Experience

- Nox commands for git tagging to support feature branch builds [#2979](https://github.com/ethyca/fides/pull/2979)
- Changed test environment (`nox -s fides_env`) to run `fides deploy` for local testing [#3071](https://github.com/ethyca/fides/pull/3017)
- Publish git-tag specific docker images [#3050](https://github.com/ethyca/fides/pull/3050)

## [2.10.0](https://github.com/ethyca/fides/compare/2.9.2...2.10.0)

### Added

- Allow users to configure their username and password via the config file [#2884](https://github.com/ethyca/fides/pull/2884)
- Add authentication to the `masking` endpoints as well as accompanying scopes [#2909](https://github.com/ethyca/fides/pull/2909)
- Add an Organization Management page (beta) [#2908](https://github.com/ethyca/fides/pull/2908)
- Adds assigned systems to user management table [#2922](https://github.com/ethyca/fides/pull/2922)
- APIs to support Privacy Notice management (create, read, update) [#2928](https://github.com/ethyca/fides/pull/2928)

### Changed

- Improved standard layout for large width screens and polished misc. pages [#2869](https://github.com/ethyca/fides/pull/2869)
- Changed UI paths in the admin-ui [#2869](https://github.com/ethyca/fides/pull/2892)
  - `/add-systems/new` --> `/add-systems/manual`
  - `/system` --> `/systems`
- Added individual ID routes for systems [#2902](https://github.com/ethyca/fides/pull/2902)
- Deprecated adding scopes to users directly; you can only add roles. [#2848](https://github.com/ethyca/fides/pull/2848/files)
- Changed About Fides page to say "Fides Core Version:" over "Version". [#2899](https://github.com/ethyca/fides/pull/2899)
- Polish Admin UI header & navigation [#2897](https://github.com/ethyca/fides/pull/2897)
- Give new users a "viewer" role by default [#2900](https://github.com/ethyca/fides/pull/2900)
- Tie together save states for user permissions and systems [#2913](https://github.com/ethyca/fides/pull/2913)
- Removing payment types from Stripe connector params [#2915](https://github.com/ethyca/fides/pull/2915)
- Viewer role can now access a restricted version of the user management page [#2933](https://github.com/ethyca/fides/pull/2933)
- Change Privacy Center email placeholder text [#2935](https://github.com/ethyca/fides/pull/2935)
- Restricted setting Approvers as System Managers [#2891](https://github.com/ethyca/fides/pull/2891)
- Adds confirmation modal when downgrading user to "approver" role via Admin UI [#2924](https://github.com/ethyca/fides/pull/2924)
- Changed the toast message for new users to include access control info [#2939](https://github.com/ethyca/fides/pull/2939)
- Add Data Stewards to datamap export [#2962](https://github.com/ethyca/fides/pull/2962)

### Fixed

- Restricted Contributors from being able to create Owners [#2888](https://github.com/ethyca/fides/pull/2888)
- Allow for dynamic aspect ratio for logo on Privacy Center 404 [#2895](https://github.com/ethyca/fides/pull/2895)
- Allow for dynamic aspect ratio for logo on consent page [#2895](https://github.com/ethyca/fides/pull/2895)
- Align role dscription drawer of Admin UI with top nav: [#2932](https://github.com/ethyca/fides/pull/2932)
- Fixed error message when a user is assigned to be an approver without any systems [#2953](https://github.com/ethyca/fides/pull/2953)

### Developer Experience

- Update frontend npm packages (admin-ui, privacy-center, cypress-e2e) [#2921](https://github.com/ethyca/fides/pull/2921)

## [2.9.2](https://github.com/ethyca/fides/compare/2.9.1...2.9.2)

### Fixed

- Allow multiple data uses as long as their processing activity name is different [#2905](https://github.com/ethyca/fides/pull/2905)
- use HTML property, not text, when dispatching Mailchimp Transactional emails [#2901](https://github.com/ethyca/fides/pull/2901)
- Remove policy key from Privacy Center submission modal [#2912](https://github.com/ethyca/fides/pull/2912)

## [2.9.1](https://github.com/ethyca/fides/compare/2.9.0...2.9.1)

### Added

- Added Attentive erasure email connector [#2782](https://github.com/ethyca/fides/pull/2782)

### Changed

- Removed dataset based email connectors [#2782](https://github.com/ethyca/fides/pull/2782)
- Changed Auth0's authentication strategy from `bearer` to `oauth2_client_credentials` [#2820](https://github.com/ethyca/fides/pull/2820)
- renamed the privacy declarations field "Privacy declaration name (deprecated)" to "Processing Activity" [#711](https://github.com/ethyca/fidesplus/issues/711)

### Fixed

- Fixed issue where the scopes list passed into FidesUserPermission could get mutated with the total_scopes call [#2883](https://github.com/ethyca/fides/pull/2883)

### Removed

- removed the `privacyDeclarationDeprecatedFields` flag [#711](https://github.com/ethyca/fidesplus/issues/711)

## [2.9.0](https://github.com/ethyca/fides/compare/2.8.3...2.9.0)

### Added

- The ability to assign users as system managers for a specific system [#2714](https://github.com/ethyca/fides/pull/2714)
- New endpoints to add and remove users as system managers [#2726](https://github.com/ethyca/fides/pull/2726)
- Warning about access control migration to the UI [#2842](https://github.com/ethyca/fides/pull/2842)
- Adds Role Assignment UI [#2739](https://github.com/ethyca/fides/pull/2739)
- Add an automated migration to give users a `viewer` role [#2821](https://github.com/ethyca/fides/pull/2821)

### Changed

- Removed "progressive" navigation that would hide Admin UI tabs until Systems / Connections were configured [#2762](https://github.com/ethyca/fides/pull/2762)
- Added `system.privacy_declaration.name` to datamap response [#2831](https://github.com/ethyca/fides/pull/2831/files)

### Developer Experience

- Retired legacy `navV2` feature flag [#2762](https://github.com/ethyca/fides/pull/2762)
- Update Admin UI Layout to fill viewport height [#2812](https://github.com/ethyca/fides/pull/2812)

### Fixed

- Fixed issue where unsaved changes warning would always show up when running fidesplus [#2788](https://github.com/ethyca/fides/issues/2788)
- Fixed problem in datamap export with datasets that had been updated via SaaS instantiation [#2841](https://github.com/ethyca/fides/pull/2841)
- Fixed problem in datamap export with inconsistent custom field ordering [#2859](https://github.com/ethyca/fides/pull/2859)

## [2.8.3](https://github.com/ethyca/fides/compare/2.8.2...2.8.3)

### Added

- Serialise `bson.ObjectId` types in SAR data packages [#2785](https://github.com/ethyca/fides/pull/2785)

### Fixed

- Fixed issue where more than 1 populated custom fields removed a system from the datamap export [#2825](https://github.com/ethyca/fides/pull/2825)

## [2.8.2](https://github.com/ethyca/fides/compare/2.8.1...2.8.2)

### Fixed

- Resolved a bug that stopped custom fields populating the visual datamap [#2775](https://github.com/ethyca/fides/pull/2775)
- Patch appconfig migration to handle existing db record [#2780](https://github.com/ethyca/fides/pull/2780)

## [2.8.1](https://github.com/ethyca/fides/compare/2.8.0...2.8.1)

### Fixed

- Disabled hiding Admin UI based on user scopes [#2771](https://github.com/ethyca/fides/pull/2771)

## [2.8.0](https://github.com/ethyca/fides/compare/2.7.1...2.8.0)

### Added

- Add API support for messaging config properties [#2551](https://github.com/ethyca/fides/pull/2551)
- Access and erasure support for Kustomer [#2520](https://github.com/ethyca/fides/pull/2520)
- Added the `erase_after` field on collections to be able to set the order for erasures [#2619](https://github.com/ethyca/fides/pull/2619)
- Add a toggle to filter the system classification to only return those with classification data [#2700](https://github.com/ethyca/fides/pull/2700)
- Added backend role-based permissions [#2671](https://github.com/ethyca/fides/pull/2671)
- Access and erasure for Vend SaaS Connector [#1869](https://github.com/ethyca/fides/issues/1869)
- Added endpoints for storage and messaging config setup status [#2690](https://github.com/ethyca/fides/pull/2690)
- Access and erasure for Jira SaaS Connector [#1871](https://github.com/ethyca/fides/issues/1871)
- Access and erasure support for Delighted [#2244](https://github.com/ethyca/fides/pull/2244)
- Improve "Upload a new dataset YAML" [#1531](https://github.com/ethyca/fides/pull/2258)
- Input validation and sanitization for Privacy Request fields [#2655](https://github.com/ethyca/fides/pull/2655)
- Access and erasure support for Yotpo [#2708](https://github.com/ethyca/fides/pull/2708)
- Custom Field Library Tab [#527](https://github.com/ethyca/fides/pull/2693)
- Allow SendGrid template usage [#2728](https://github.com/ethyca/fides/pull/2728)
- Added ConnectorRunner to simplify SaaS connector testing [#1795](https://github.com/ethyca/fides/pull/1795)
- Adds support for Mailchimp Transactional as a messaging config [#2742](https://github.com/ethyca/fides/pull/2742)

### Changed

- Admin UI
  - Add flow for selecting system types when manually creating a system [#2530](https://github.com/ethyca/fides/pull/2530)
  - Updated forms for privacy declarations [#2648](https://github.com/ethyca/fides/pull/2648)
  - Delete flow for privacy declarations [#2664](https://github.com/ethyca/fides/pull/2664)
  - Add framework to have UI elements respect the user's scopes [#2682](https://github.com/ethyca/fides/pull/2682)
  - "Manual Webhook" has been renamed to "Manual Process". [#2717](https://github.com/ethyca/fides/pull/2717)
- Convert all config values to Pydantic `Field` objects [#2613](https://github.com/ethyca/fides/pull/2613)
- Add warning to 'fides deploy' when installed outside of a virtual environment [#2641](https://github.com/ethyca/fides/pull/2641)
- Redesigned the default/init config file to be auto-documented. Also updates the `fides init` logic and analytics consent logic [#2694](https://github.com/ethyca/fides/pull/2694)
- Change how config creation/import is handled across the application [#2622](https://github.com/ethyca/fides/pull/2622)
- Update the CLI aesthetics & docstrings [#2703](https://github.com/ethyca/fides/pull/2703)
- Updates Roles->Scopes Mapping [#2744](https://github.com/ethyca/fides/pull/2744)
- Return user scopes as an enum, as well as total scopes [#2741](https://github.com/ethyca/fides/pull/2741)
- Update `MessagingServiceType` enum to be lowercased throughout [#2746](https://github.com/ethyca/fides/pull/2746)

### Developer Experience

- Set the security environment of the fides dev setup to `prod` instead of `dev` [#2588](https://github.com/ethyca/fides/pull/2588)
- Removed unexpected default Redis password [#2666](https://github.com/ethyca/fides/pull/2666)
- Privacy Center
  - Typechecking and validation of the `config.json` will be checked for backwards-compatibility. [#2661](https://github.com/ethyca/fides/pull/2661)
- Combined conftest.py files [#2669](https://github.com/ethyca/fides/pull/2669)

### Fixed

- Fix support for "redis.user" setting when authenticating to the Redis cache [#2666](https://github.com/ethyca/fides/pull/2666)
- Fix error with the classify dataset feature flag not writing the dataset to the server [#2675](https://github.com/ethyca/fides/pull/2675)
- Allow string dates to stay strings in cache decoding [#2695](https://github.com/ethyca/fides/pull/2695)
- Admin UI
  - Remove Identifiability (Data Qualifier) from taxonomy editor [2684](https://github.com/ethyca/fides/pull/2684)
- FE: Custom field selections binding issue on Taxonomy tabs [#2659](https://github.com/ethyca/fides/pull/2693/)
- Fix Privacy Request Status when submitting a consent request when identity verification is required [#2736](https://github.com/ethyca/fides/pull/2736)

## [2.7.1](https://github.com/ethyca/fides/compare/2.7.0...2.7.1)

- Fix error with the classify dataset feature flag not writing the dataset to the server [#2675](https://github.com/ethyca/fides/pull/2675)

## [2.7.0](https://github.com/ethyca/fides/compare/2.6.6...2.7.0)

- Fides API

  - Access and erasure support for Braintree [#2223](https://github.com/ethyca/fides/pull/2223)
  - Added route to send a test message [#2585](https://github.com/ethyca/fides/pull/2585)
  - Add default storage configuration functionality and associated APIs [#2438](https://github.com/ethyca/fides/pull/2438)

- Admin UI

  - Custom Metadata [#2536](https://github.com/ethyca/fides/pull/2536)
    - Create Custom Lists
    - Create Custom Field Definition
    - Create custom fields from a the taxonomy editor
    - Provide a custom field value in a resource
    - Bulk edit custom field values [#2612](https://github.com/ethyca/fides/issues/2612)
    - Custom metadata UI Polish [#2624](https://github.com/ethyca/fides/pull/2625)

- Privacy Center

  - The consent config default value can depend on whether Global Privacy Control is enabled. [#2341](https://github.com/ethyca/fides/pull/2341)
  - When GPC is enabled, the UI indicates which data uses are opted out by default. [#2596](https://github.com/ethyca/fides/pull/2596)
  - `inspectForBrowserIdentities` now also looks for `ljt_readerID`. [#2543](https://github.com/ethyca/fides/pull/2543)

### Added

- Added new Wunderkind Consent Saas Connector [#2600](https://github.com/ethyca/fides/pull/2600)
- Added new Sovrn Email Consent Connector [#2543](https://github.com/ethyca/fides/pull/2543/)
- Log Fides version at startup [#2566](https://github.com/ethyca/fides/pull/2566)

### Changed

- Update Admin UI to show all action types (access, erasure, consent, update) [#2523](https://github.com/ethyca/fides/pull/2523)
- Removes legacy `verify_oauth_client` function [#2527](https://github.com/ethyca/fides/pull/2527)
- Updated the UI for adding systems to a new design [#2490](https://github.com/ethyca/fides/pull/2490)
- Minor logging improvements [#2566](https://github.com/ethyca/fides/pull/2566)
- Various form components now take a `stacked` or `inline` variant [#2542](https://github.com/ethyca/fides/pull/2542)
- UX fixes for user management [#2537](https://github.com/ethyca/fides/pull/2537)
- Updating Firebase Auth connector to mask the user with a delete instead of an update [#2602](https://github.com/ethyca/fides/pull/2602)

### Fixed

- Fixed bug where refreshing a page in the UI would result in a 404 [#2502](https://github.com/ethyca/fides/pull/2502)
- Usernames are case insensitive now and prevent all duplicates [#2487](https://github.com/ethyca/fides/pull/2487)
  - This PR contains a migration that deletes duplicate users and keeps the oldest original account.
- Update Logos for shipped connectors [#2464](https://github.com/ethyca/fides/pull/2587)
- Search field on privacy request page isn't working [#2270](https://github.com/ethyca/fides/pull/2595)
- Fix connection dropdown in integration table to not be disabled add system creation [#3589](https://github.com/ethyca/fides/pull/3589)

### Developer Experience

- Added new Cypress E2E smoke tests [#2241](https://github.com/ethyca/fides/pull/2241)
- New command `nox -s e2e_test` which will spin up the test environment and run true E2E Cypress tests against it [#2417](https://github.com/ethyca/fides/pull/2417)
- Cypress E2E tests now run in CI and are reported to Cypress Cloud [#2417](https://github.com/ethyca/fides/pull/2417)
- Change from `randomint` to `uuid` in mongodb tests to reduce flakiness. [#2591](https://github.com/ethyca/fides/pull/2591)

### Removed

- Remove feature flagged config wizard stepper from Admin UI [#2553](https://github.com/ethyca/fides/pull/2553)

## [2.6.6](https://github.com/ethyca/fides/compare/2.6.5...2.6.6)

### Changed

- Improve Readability for Custom Masking Override Exceptions [#2593](https://github.com/ethyca/fides/pull/2593)

## [2.6.5](https://github.com/ethyca/fides/compare/2.6.4...2.6.5)

### Added

- Added config properties to override database Engine parameters [#2511](https://github.com/ethyca/fides/pull/2511)
- Increased default pool_size and max_overflow to 50 [#2560](https://github.com/ethyca/fides/pull/2560)

## [2.6.4](https://github.com/ethyca/fides/compare/2.6.3...2.6.4)

### Fixed

- Fixed bug for SMS completion notification not being sent [#2526](https://github.com/ethyca/fides/issues/2526)
- Fixed bug where refreshing a page in the UI would result in a 404 [#2502](https://github.com/ethyca/fides/pull/2502)

## [2.6.3](https://github.com/ethyca/fides/compare/2.6.2...2.6.3)

### Fixed

- Handle case where legacy dataset has meta: null [#2524](https://github.com/ethyca/fides/pull/2524)

## [2.6.2](https://github.com/ethyca/fides/compare/2.6.1...2.6.2)

### Fixed

- Issue addressing missing field in dataset migration [#2510](https://github.com/ethyca/fides/pull/2510)

## [2.6.1](https://github.com/ethyca/fides/compare/2.6.0...2.6.1)

### Fixed

- Fix errors when privacy requests execute concurrently without workers [#2489](https://github.com/ethyca/fides/pull/2489)
- Enable saas request overrides to run in worker runtime [#2489](https://github.com/ethyca/fides/pull/2489)

## [2.6.0](https://github.com/ethyca/fides/compare/2.5.1...2.6.0)

### Added

- Added the `env` option to the `security` configuration options to allow for users to completely secure the API endpoints [#2267](https://github.com/ethyca/fides/pull/2267)
- Unified Fides Resources
  - Added a dataset dropdown selector when configuring a connector to link an existing dataset to the connector configuration. [#2162](https://github.com/ethyca/fides/pull/2162)
  - Added new datasetconfig.ctl_dataset_id field to unify fides dataset resources [#2046](https://github.com/ethyca/fides/pull/2046)
- Add new connection config routes that couple them with systems [#2249](https://github.com/ethyca/fides/pull/2249)
- Add new select/deselect all permissions buttons [#2437](https://github.com/ethyca/fides/pull/2437)
- Endpoints to allow a user with the `user:password-reset` scope to reset users' passwords. In addition, users no longer require a scope to edit their own passwords. [#2373](https://github.com/ethyca/fides/pull/2373)
- New form to reset a user's password without knowing an old password [#2390](https://github.com/ethyca/fides/pull/2390)
- Approve & deny buttons on the "Request details" page. [#2473](https://github.com/ethyca/fides/pull/2473)
- Consent Propagation
  - Add the ability to execute Consent Requests via the Privacy Request Execution layer [#2125](https://github.com/ethyca/fides/pull/2125)
  - Add a Mailchimp Transactional Consent Connector [#2194](https://github.com/ethyca/fides/pull/2194)
  - Allow defining a list of opt-in and/or opt-out requests in consent connectors [#2315](https://github.com/ethyca/fides/pull/2315)
  - Add a Google Analytics Consent Connector for GA4 properties [#2302](https://github.com/ethyca/fides/pull/2302)
  - Pass the GA Cookie from the Privacy Center [#2337](https://github.com/ethyca/fides/pull/2337)
  - Rename "user_id" to more specific "ga_client_id" [#2356](https://github.com/ethyca/fides/pull/2356)
  - Patch Google Analytics Consent Connector to delete by client_id [#2355](https://github.com/ethyca/fides/pull/2355)
  - Add a "skip_param_values option" to optionally skip when we are missing param values in the body [#2384](https://github.com/ethyca/fides/pull/2384)
  - Adds a new Universal Analytics Connector that works with the UA Tracking Id
- Adds intake and storage of Global Privacy Control Signal props for Consent [#2599](https://github.com/ethyca/fides/pull/2599)

### Changed

- Unified Fides Resources
  - Removed several fidesops schemas for DSR's in favor of updated Fideslang schemas [#2009](https://github.com/ethyca/fides/pull/2009)
  - Removed DatasetConfig.dataset field [#2096](https://github.com/ethyca/fides/pull/2096)
  - Updated UI dataset config routes to use new unified routes [#2113](https://github.com/ethyca/fides/pull/2113)
  - Validate request body on crud endpoints on upsert. Validate dataset data categories before save. [#2134](https://github.com/ethyca/fides/pull/2134/)
  - Updated test env setup and quickstart to use new endpoints [#2225](https://github.com/ethyca/fides/pull/2225)
- Consent Propagation
  - Privacy Center consent options can now be marked as `executable` in order to propagate consent requests [#2193](https://github.com/ethyca/fides/pull/2193)
  - Add support for passing browser identities to consent request patches [#2304](https://github.com/ethyca/fides/pull/2304)
- Update fideslang to 1.3.3 [#2343](https://github.com/ethyca/fides/pull/2343)
- Display the request type instead of the policy name on the request table [#2382](https://github.com/ethyca/fides/pull/2382)
- Make denial reasons required [#2400](https://github.com/ethyca/fides/pull/2400)
- Display the policy key on the request details page [#2395](https://github.com/ethyca/fides/pull/2395)
- Updated CSV export [#2452](https://github.com/ethyca/fides/pull/2452)
- Privacy Request approval now uses a modal [#2443](https://github.com/ethyca/fides/pull/2443)

### Developer Experience

- `nox -s test_env` has been replaced with `nox -s "fides_env(dev)"`
- New command `nox -s "fides_env(test)"` creates a complete test environment with seed data (similar to `fides_env(dev)`) but with the production fides image so the built UI can be accessed at `localhost:8080` [#2399](https://github.com/ethyca/fides/pull/2399)
- Change from code climate to codecov for coverage reporting [#2402](https://github.com/ethyca/fides/pull/2402)

### Fixed

- Home screen header scaling and responsiveness issues [#2200](https://github.com/ethyca/fides/pull/2277)
- Privacy Center identity inputs validate even when they are optional. [#2308](https://github.com/ethyca/fides/pull/2308)
- The PII toggle defaults to false and PII will be hidden on page load [#2388](https://github.com/ethyca/fides/pull/2388)
- Fixed a CI bug caused by git security upgrades [#2441](https://github.com/ethyca/fides/pull/2441)
- Privacy Center
  - Identity inputs validate even when they are optional. [#2308](https://github.com/ethyca/fides/pull/2308)
  - Submit buttons show loading state and disable while submitting. [#2401](https://github.com/ethyca/fides/pull/2401)
  - Phone inputs no longer request country SVGs from external domain. [#2378](https://github.com/ethyca/fides/pull/2378)
  - Input validation errors no longer change the height of modals. [#2379](https://github.com/ethyca/fides/pull/2379)
- Patch masking strategies to better handle null and non-string inputs [#2307](https://github.com/ethyca/fides/pull/2377)
- Renamed prod pushes tag to be `latest` for privacy center and sample app [#2401](https://github.com/ethyca/fides/pull/2407)
- Update firebase connector to better handle non-existent users [#2439](https://github.com/ethyca/fides/pull/2439)

## [2.5.1](https://github.com/ethyca/fides/compare/2.5.0...2.5.1)

### Developer Experience

- Allow db resets only if `config.dev_mode` is `True` [#2321](https://github.com/ethyca/fides/pull/2321)

### Fixed

- Added a feature flag for the recent dataset classification UX changes [#2335](https://github.com/ethyca/fides/pull/2335)

### Security

- Add a check to the catchall path to prevent returning paths outside of the UI directory [#2330](https://github.com/ethyca/fides/pull/2330)

### Developer Experience

- Reduce size of local Docker images by fixing `.dockerignore` patterns [#2360](https://github.com/ethyca/fides/pull/2360)

## [2.5.0](https://github.com/ethyca/fides/compare/2.4.0...2.5.0)

### Docs

- Update the docs landing page and remove redundant docs [#2184](https://github.com/ethyca/fides/pull/2184)

### Added

- Added the `user` command group to the CLI. [#2153](https://github.com/ethyca/fides/pull/2153)
- Added `Code Climate` test coverage uploads. [#2198](https://github.com/ethyca/fides/pull/2198)
- Added the connection key to the execution log [#2100](https://github.com/ethyca/fides/pull/2100)
- Added endpoints to retrieve DSR `Rule`s and `Rule Target`s [#2116](https://github.com/ethyca/fides/pull/2116)
- Added Fides version number to account dropdown in the UI [#2140](https://github.com/ethyca/fides/pull/2140)
- Add link to Classify Systems page in nav side bar [#2128](https://github.com/ethyca/fides/pull/2128)
- Dataset classification UI now polls for results [#2123](https://github.com/ethyca/fides/pull/2123)
- Update Privacy Center Icons [#1800](https://github.com/ethyca/fides/pull/2139)
- Privacy Center `fides-consent.js`:
  - `Fides.shopify` integration function. [#2152](https://github.com/ethyca/fides/pull/2152)
  - Dedicated folder for integrations.
  - `Fides.meta` integration function (fbq). [#2217](https://github.com/ethyca/fides/pull/2217)
- Adds support for Twilio email service (Sendgrid) [#2154](https://github.com/ethyca/fides/pull/2154)
- Access and erasure support for Recharge [#1709](https://github.com/ethyca/fides/pull/1709)
- Access and erasure support for Friendbuy Nextgen [#2085](https://github.com/ethyca/fides/pull/2085)

### Changed

- Admin UI Feature Flags - [#2101](https://github.com/ethyca/fides/pull/2101)
  - Overrides can be saved in the browser.
  - Use `NEXT_PUBLIC_APP_ENV` for app-specific environment config.
  - No longer use `react-feature-flags` library.
  - Can have descriptions. [#2243](https://github.com/ethyca/fides/pull/2243)
- Made privacy declarations optional when adding systems manually - [#2173](https://github.com/ethyca/fides/pull/2173)
- Removed an unclear logging message. [#2266](https://github.com/ethyca/fides/pull/2266)
- Allow any user with `user:delete` scope to delete other users [#2148](https://github.com/ethyca/fides/pull/2148)
- Dynamic imports of custom overrides and SaaS test fixtures [#2169](https://github.com/ethyca/fides/pull/2169)
- Added `AuthenticatedClient` to custom request override interface [#2171](https://github.com/ethyca/fides/pull/2171)
- Only approve the specific collection instead of the entire dataset, display only top 1 classification by default [#2226](https://github.com/ethyca/fides/pull/2226)
- Update sample project resources for `fides evaluate` usage in `fides deploy` [#2253](https://github.com/ethyca/fides/pull/2253)

### Removed

- Removed unused object_name field on s3 storage config [#2133](https://github.com/ethyca/fides/pull/2133)

### Fixed

- Remove next-auth from privacy center to fix JS console error [#2090](https://github.com/ethyca/fides/pull/2090)
- Admin UI - Added Missing ability to assign `user:delete` in the permissions checkboxes [#2148](https://github.com/ethyca/fides/pull/2148)
- Nav bug: clicking on Privacy Request breadcrumb takes me to Home instead of /privacy-requests [#497](https://github.com/ethyca/fides/pull/2141)
- Side nav disappears when viewing request details [#2129](https://github.com/ethyca/fides/pull/2155)
- Remove usage of load dataset button and other dataset UI modifications [#2149](https://github.com/ethyca/fides/pull/2149)
- Improve readability for exceptions raised from custom request overrides [#2157](https://github.com/ethyca/fides/pull/2157)
- Importing custom request overrides on server startup [#2186](https://github.com/ethyca/fides/pull/2186)
- Remove warning when env vars default to blank strings in docker-compose [#2188](https://github.com/ethyca/fides/pull/2188)
- Fix Cookie House purchase modal flashing 'Error' in title [#2274](https://github.com/ethyca/fides/pull/2274)
- Stop dependency from upgrading `packaging` to version with known issue [#2273](https://github.com/ethyca/fides/pull/2273)
- Privacy center config no longer requires `identity_inputs` and will use `email` as a default [#2263](https://github.com/ethyca/fides/pull/2263)
- No longer display remaining days for privacy requests in terminal states [#2292](https://github.com/ethyca/fides/pull/2292)

### Removed

- Remove "Create New System" button when viewing systems. All systems can now be created via the "Add systems" button on the home page. [#2132](https://github.com/ethyca/fides/pull/2132)

## [2.4.0](https://github.com/ethyca/fides/compare/2.3.1...2.4.0)

### Developer Experience

- Include a pre-check workflow that collects the pytest suite [#2098](https://github.com/ethyca/fides/pull/2098)
- Write to the application db when running the app locally. Write to the test db when running pytest [#1731](https://github.com/ethyca/fides/pull/1731)

### Changed

- Move the `fides.ctl.core.` and `fides.ctl.connectors` modules into `fides.core` and `fides.connectors` respectively [#2097](https://github.com/ethyca/fides/pull/2097)
- Fides: Skip cypress tests due to nav bar 2.0 [#2102](https://github.com/ethyca/fides/pull/2103)

### Added

- Adds new erasure policy for complete user data masking [#1839](https://github.com/ethyca/fides/pull/1839)
- New Fides Home page [#1864](https://github.com/ethyca/fides/pull/2050)
- Nav 2.0 - Replace form flow side navs with top tabs [#2037](https://github.com/ethyca/fides/pull/2050)
- Adds new erasure policy for complete user data masking [#1839](https://github.com/ethyca/fides/pull/1839)
- Added ability to use Mailgun templates when sending emails. [#2039](https://github.com/ethyca/fides/pull/2039)
- Adds SMS id verification for consent [#2094](https://github.com/ethyca/fides/pull/2094)

### Fixed

- Store `fides_consent` cookie on the root domain of the Privacy Center [#2071](https://github.com/ethyca/fides/pull/2071)
- Properly set the expire-time for verification codes [#2105](https://github.com/ethyca/fides/pull/2105)

## [2.3.1](https://github.com/ethyca/fides/compare/2.3.0...2.3.1)

### Fixed

- Resolved an issue where the root_user was not being created [#2082](https://github.com/ethyca/fides/pull/2082)

### Added

- Nav redesign with sidebar groups. Feature flagged to only be visible in dev mode until release. [#2030](https://github.com/ethyca/fides/pull/2047)
- Improved error handling for incorrect app encryption key [#2089](https://github.com/ethyca/fides/pull/2089)
- Access and erasure support for Friendbuy API [#2019](https://github.com/ethyca/fides/pull/2019)

## [2.3.0](https://github.com/ethyca/fides/compare/2.2.2...2.3.0)

### Added

- Common Subscriptions for app-wide data and feature checks. [#2030](https://github.com/ethyca/fides/pull/2030)
- Send email alerts on privacy request failures once the specified threshold is reached. [#1793](https://github.com/ethyca/fides/pull/1793)
- DSR Notifications (toast) [#1895](https://github.com/ethyca/fides/pull/1895)
- DSR configure alerts btn [#1895](https://github.com/ethyca/fides/pull/1895)
- DSR configure alters (FE) [#1895](https://github.com/ethyca/fides/pull/1895)
- Add a `usage` session to Nox to print full session docstrings. [#2022](https://github.com/ethyca/fides/pull/2022)

### Added

- Adds notifications section to toml files [#2026](https://github.com/ethyca/fides/pull/2060)

### Changed

- Updated to use `loguru` logging library throughout codebase [#2031](https://github.com/ethyca/fides/pull/2031)
- Do not always create a `fides.toml` by default [#2023](https://github.com/ethyca/fides/pull/2023)
- The `fideslib` module has been merged into `fides`, code redundancies have been removed [#1859](https://github.com/ethyca/fides/pull/1859)
- Replace 'ingress' and 'egress' with 'sources' and 'destinations' across UI [#2044](https://github.com/ethyca/fides/pull/2044)
- Update the functionality of `fides pull -a <filename>` to include _all_ resource types. [#2083](https://github.com/ethyca/fides/pull/2083)

### Fixed

- Timing issues with bulk DSR reprocessing, specifically when analytics are enabled [#2015](https://github.com/ethyca/fides/pull/2015)
- Error caused by running erasure requests with disabled connectors [#2045](https://github.com/ethyca/fides/pull/2045)
- Changes the SlowAPI ratelimiter's backend to use memory instead of Redis [#2054](https://github.com/ethyca/fides/pull/2058)

## [2.2.2](https://github.com/ethyca/fides/compare/2.2.1...2.2.2)

### Docs

- Updated the readme to use new new [docs site](http://docs.ethyca.com) [#2020](https://github.com/ethyca/fides/pull/2020)

### Deprecated

- The documentation site hosted in the `/docs` directory has been deprecated. All documentation updates will be hosted at the new [docs site](http://docs.ethyca.com) [#2020](https://github.com/ethyca/fides/pull/2020)

### Fixed

- Fixed mypy and pylint errors [#2013](https://github.com/ethyca/fides/pull/2013)
- Update connection test endpoint to be effectively non-blocking [#2000](https://github.com/ethyca/fides/pull/2000)
- Update Fides connector to better handle children with no access results [#2012](https://github.com/ethyca/fides/pull/2012)

## [2.2.1](https://github.com/ethyca/fides/compare/2.2.0...2.2.1)

### Added

- Add health check indicator for data flow scanning option [#1973](https://github.com/ethyca/fides/pull/1973)

### Changed

- The `celery.toml` is no longer used, instead it is a subsection of the `fides.toml` file [#1990](https://github.com/ethyca/fides/pull/1990)
- Update sample project landing page copy to be version-agnostic [#1958](https://github.com/ethyca/fides/pull/1958)
- `get` and `ls` CLI commands now return valid `fides` object YAML [#1991](https://github.com/ethyca/fides/pull/1991)

### Developer Experience

- Remove duplicate fastapi-caching and pin version. [#1765](https://github.com/ethyca/fides/pull/1765)

## [2.2.0](https://github.com/ethyca/fides/compare/2.1.0...2.2.0)

### Added

- Send email alerts on privacy request failures once the specified threshold is reached. [#1793](https://github.com/ethyca/fides/pull/1793)
- Add authenticated privacy request route. [#1819](https://github.com/ethyca/fides/pull/1819)
- Enable the onboarding flow [#1836](https://github.com/ethyca/fides/pull/1836)
- Access and erasure support for Fullstory API [#1821](https://github.com/ethyca/fides/pull/1821)
- Add function to poll privacy request for completion [#1860](https://github.com/ethyca/fides/pull/1860)
- Added rescan flow for the data flow scanner [#1844](https://github.com/ethyca/fides/pull/1844)
- Add rescan flow for the data flow scanner [#1844](https://github.com/ethyca/fides/pull/1844)
- Add Fides connector to support parent-child Fides deployments [#1861](https://github.com/ethyca/fides/pull/1861)
- Classification UI now polls for updates to classifications [#1908](https://github.com/ethyca/fides/pull/1908)

### Changed

- The organization info form step is now skipped if the server already has organization info. [#1840](https://github.com/ethyca/fides/pull/1840)
- Removed the description column from the classify systems page. [#1867](https://github.com/ethyca/fides/pull/1867)
- Retrieve child results during fides connector execution [#1967](https://github.com/ethyca/fides/pull/1967)

### Fixed

- Fix error in parent user creation seeding. [#1832](https://github.com/ethyca/fides/issues/1832)
- Fix DSR error due to unfiltered empty identities [#1901](https://github.com/ethyca/fides/pull/1907)

### Docs

- Remove documentation about no-longer used connection string override [#1824](https://github.com/ethyca/fides/pull/1824)
- Fix typo in headings [#1824](https://github.com/ethyca/fides/pull/1824)
- Update documentation to reflect configs necessary for mailgun, twilio_sms and twilio_email service types [#1846](https://github.com/ethyca/fides/pull/1846)

...

## [2.1.0](https://github.com/ethyca/fides/compare/2.0.0...2.1.0)

### Added

- Classification flow for system data flows
- Classification is now triggered as part of data flow scanning
- Include `ingress` and `egress` fields on system export and `datamap/` endpoint [#1740](https://github.com/ethyca/fides/pull/1740)
- Repeatable unique identifier for dataset fides_keys and metadata [#1786](https://github.com/ethyca/fides/pull/1786)
- Adds SMS support for identity verification notifications [#1726](https://github.com/ethyca/fides/pull/1726)
- Added phone number validation in back-end and react phone number form in Privacy Center [#1745](https://github.com/ethyca/fides/pull/1745)
- Adds SMS message template for all subject notifications [#1743](https://github.com/ethyca/fides/pull/1743)
- Privacy-Center-Cypress workflow for CI checks of the Privacy Center. [#1722](https://github.com/ethyca/fides/pull/1722)
- Privacy Center `fides-consent.js` script for accessing consent on external pages. [Details](/clients/privacy-center/packages/fides-consent/README.md)
- Erasure support for Twilio Conversations API [#1673](https://github.com/ethyca/fides/pull/1673)
- Webserver port can now be configured via the CLI command [#1858](https://github.com/ethyca/fides/pull/1858)

### Changed

- Optional dependencies are no longer used for 3rd-party connectivity. Instead they are used to isolate dangerous dependencies. [#1679](https://github.com/ethyca/fides/pull/1679)
- All Next pages now automatically require login. [#1670](https://github.com/ethyca/fides/pull/1670)
- Running the `webserver` command no longer prompts the user to opt out/in to analytics[#1724](https://github.com/ethyca/fides/pull/1724)

### Developer Experience

- Admin-UI-Cypress tests that fail in CI will now upload screen recordings for debugging. [#1728](https://github.com/ethyca/fides/pull/1728/files/c23e62fea284f7910028c8483feff893903068b8#r1019491323)
- Enable remote debugging from VSCode of live dev app [#1780](https://github.com/ethyca/fides/pull/1780)

### Removed

- Removed the Privacy Center `cookieName` config introduced in 2.0.0. [#1756](https://github.com/ethyca/fides/pull/1756)

### Fixed

- Exceptions are no longer raised when sending analytics on Windows [#1666](https://github.com/ethyca/fides/pull/1666)
- Fixed wording on identity verification modal in the Privacy Center [#1674](https://github.com/ethyca/fides/pull/1674)
- Update system fides_key tooltip text [#1533](https://github.com/ethyca/fides/pull/1685)
- Removed local storage parsing that is redundant with redux-persist. [#1678](https://github.com/ethyca/fides/pull/1678)
- Show a helpful error message if Docker daemon is not running during "fides deploy" [#1694](https://github.com/ethyca/fides/pull/1694)
- Allow users to query their own permissions, including root user. [#1698](https://github.com/ethyca/fides/pull/1698)
- Single-select taxonomy fields legal basis and special category can be cleared. [#1712](https://github.com/ethyca/fides/pull/1712)
- Fixes the issue where the security config is not properly loading from environment variables. [#1718](https://github.com/ethyca/fides/pull/1718)
- Fixes the issue where the CLI can't run without the config values required by the webserver. [#1811](https://github.com/ethyca/fides/pull/1811)
- Correctly handle response from adobe jwt auth endpoint as milliseconds, rather than seconds. [#1754](https://github.com/ethyca/fides/pull/1754)
- Fixed styling issues with the `EditDrawer` component. [#1803](https://github.com/ethyca/fides/pull/1803)

### Security

- Bumped versions of packages that use OpenSSL [#1683](https://github.com/ethyca/fides/pull/1683)

## [2.0.0](https://github.com/ethyca/fides/compare/1.9.6...2.0.0)

### Added

- Allow delete-only SaaS connector endpoints [#1200](https://github.com/ethyca/fides/pull/1200)
- Privacy center consent choices store a browser cookie. [#1364](https://github.com/ethyca/fides/pull/1364)
  - The format is generic. A reasonable set of defaults will be added later: [#1444](https://github.com/ethyca/fides/issues/1444)
  - The cookie name defaults to `fides_consent` but can be configured under `config.json > consent > cookieName`.
  - Each consent option can provide an array of `cookieKeys`.
- Individually select and reprocess DSRs that have errored [#1203](https://github.com/ethyca/fides/pull/1489)
- Bulk select and reprocess DSRs that have errored [#1205](https://github.com/ethyca/fides/pull/1489)
- Config Wizard: AWS scan results populate in system review forms. [#1454](https://github.com/ethyca/fides/pull/1454)
- Integrate rate limiter with Saas Connectors. [#1433](https://github.com/ethyca/fides/pull/1433)
- Config Wizard: Added a column selector to the scan results page of the config wizard [#1590](https://github.com/ethyca/fides/pull/1590)
- Config Wizard: Flow for runtime scanner option [#1640](https://github.com/ethyca/fides/pull/1640)
- Access support for Twilio Conversations API [#1520](https://github.com/ethyca/fides/pull/1520)
- Message Config: Adds Twilio Email/SMS support [#1519](https://github.com/ethyca/fides/pull/1519)

### Changed

- Updated mypy to version 0.981 and Python to version 3.10.7 [#1448](https://github.com/ethyca/fides/pull/1448)

### Developer Experience

- Repository dispatch events are sent to fidesctl-plus and fidesops-plus [#1263](https://github.com/ethyca/fides/pull/1263)
- Only the `docs-authors` team members are specified as `CODEOWNERS` [#1446](https://github.com/ethyca/fides/pull/1446)
- Updates the default local configuration to not defer tasks to a worker node [#1552](https://github.com/ethyca/fides/pull/1552/)
- Updates the healthcheck to return health status of connected Celery workers [#1588](https://github.com/ethyca/fides/pull/1588)

### Docs

- Remove the tutorial to prepare for new update [#1543](https://github.com/ethyca/fides/pull/1543)
- Add system management via UI documentation [#1541](https://github.com/ethyca/fides/pull/1541)
- Added DSR quickstart docs, restructured docs navigation [#1651](https://github.com/ethyca/fides/pull/1651)
- Update privacy request execution overview docs [#1258](https://github.com/ethyca/fides/pull/1490)

### Fixed

- Fixed system dependencies appearing as "N/A" in the datamap endpoint when there are no privacy declarations [#1649](https://github.com/ethyca/fides/pull/1649)

## [1.9.6](https://github.com/ethyca/fides/compare/1.9.5...1.9.6)

### Fixed

- Include systems without a privacy declaration on data map [#1603](https://github.com/ethyca/fides/pull/1603)
- Handle malformed tokens [#1523](https://github.com/ethyca/fides/pull/1523)
- Remove thrown exception from getAllPrivacyRequests method [#1592](https://github.com/ethyca/fides/pull/1593)
- Include systems without a privacy declaration on data map [#1603](https://github.com/ethyca/fides/pull/1603)
- After editing a dataset, the table will stay on the previously selected collection instead of resetting to the first one. [#1511](https://github.com/ethyca/fides/pull/1511)
- Fix redis `db_index` config issue [#1647](https://github.com/ethyca/fides/pull/1647)

### Docs

- Add unlinked docs and fix any remaining broken links [#1266](https://github.com/ethyca/fides/pull/1266)
- Update privacy center docs to include consent information [#1537](https://github.com/ethyca/fides/pull/1537)
- Update UI docs to include DSR countdown information and additional descriptions/filtering [#1545](https://github.com/ethyca/fides/pull/1545)

### Changed

- Allow multiple masking strategies to be specified when using fides as a masking engine [#1647](https://github.com/ethyca/fides/pull/1647)

## [1.9.5](https://github.com/ethyca/fides/compare/1.9.4...1.9.5)

### Added

- The database includes a `plus_system_scans` relation, to track the status and results of System Scanner executions in fidesctl-plus [#1554](https://github.com/ethyca/fides/pull/1554)

## [1.9.4](https://github.com/ethyca/fides/compare/1.9.2...1.9.4)

### Fixed

- After editing a dataset, the table will stay on the previously selected collection instead of resetting to the first one. [#1511](https://github.com/ethyca/fides/pull/1511)

## [1.9.2](https://github.com/ethyca/fides/compare/1.9.1...1.9.2)

### Deprecated

- Added a deprecation warning for the entire package [#1244](https://github.com/ethyca/fides/pull/1244)

### Added

- Dataset generation enhancements using Fides Classify for Plus users:

  - Integrate Fides Plus API into placeholder features introduced in 1.9.0. [#1194](https://github.com/ethyca/fides/pull/1194)

- Fides Admin UI:

  - Configure Connector after creation [#1204](https://github.com/ethyca/fides/pull/1356)

### Fixed

- Privacy Center:
  - Handle error on startup if server isn't running [#1239](https://github.com/ethyca/fides/pull/1239)
  - Fix styling issue with cards [#1240](https://github.com/ethyca/fides/pull/1240)
  - Redirect to index on consent save [#1238](https://github.com/ethyca/fides/pull/1238)

## [1.9.1](https://github.com/ethyca/fides/compare/1.9.0...1.9.1)

### Changed

- Update fideslang to v1.3.1 [#1136](https://github.com/ethyca/fides/pull/1136)

### Changed

- Update fideslang to v1.3.1 [#1136](https://github.com/ethyca/fides/pull/1136)

## [1.9.0](https://github.com/ethyca/fides/compare/1.8.6...1.9.0) - 2022-09-29

### Added

- Dataset generation enhancements using Fides Classify for Plus users:
  - Added toggle for enabling classify during generation. [#1057](https://github.com/ethyca/fides/pull/1057)
  - Initial implementation of API request to kick off classify, with confirmation modal. [#1069](https://github.com/ethyca/fides/pull/1069)
  - Initial Classification & Review status for generated datasets. [#1074](https://github.com/ethyca/fides/pull/1074)
  - Component for choosing data categories based on classification results. [#1110](https://github.com/ethyca/fides/pull/1110)
  - The dataset fields table shows data categories from the classifier (if available). [#1088](https://github.com/ethyca/fides/pull/1088)
  - The "Approve" button can be used to update the dataset with the classifier's suggestions. [#1129](https://github.com/ethyca/fides/pull/1129)
- System management UI:
  - New page to add a system via yaml [#1062](https://github.com/ethyca/fides/pull/1062)
  - Skeleton of page to add a system manually [#1068](https://github.com/ethyca/fides/pull/1068)
  - Refactor config wizard system forms to be reused for system management [#1072](https://github.com/ethyca/fides/pull/1072)
  - Add additional optional fields to system management forms [#1082](https://github.com/ethyca/fides/pull/1082)
  - Delete a system through the UI [#1085](https://github.com/ethyca/fides/pull/1085)
  - Edit a system through the UI [#1096](https://github.com/ethyca/fides/pull/1096)
- Cypress component testing [#1106](https://github.com/ethyca/fides/pull/1106)

### Changed

- Changed behavior of `load_default_taxonomy` to append instead of upsert [#1040](https://github.com/ethyca/fides/pull/1040)
- Changed behavior of adding privacy declarations to decouple the actions of the "add" and "next" buttons [#1086](https://github.com/ethyca/fides/pull/1086)
- Moved system related UI components from the `config-wizard` directory to the `system` directory [#1097](https://github.com/ethyca/fides/pull/1097)
- Updated "type" on SaaS config to be a simple string type, not an enum [#1197](https://github.com/ethyca/fides/pull/1197)

### Developer Experience

- Optional dependencies may have their version defined only once, in `optional-requirements.txt` [#1171](https://github.com/ethyca/fides/pull/1171)

### Docs

- Updated the footer links [#1130](https://github.com/ethyca/fides/pull/1130)

### Fixed

- Fixed the "help" link in the UI header [#1078](https://github.com/ethyca/fides/pull/1078)
- Fixed a bug in Data Category Dropdowns where checking i.e. `user.biometric` would also check `user.biometric_health` [#1126](https://github.com/ethyca/fides/pull/1126)

### Security

- Upgraded pymysql to version `1.0.2` [#1094](https://github.com/ethyca/fides/pull/1094)

## [1.8.6](https://github.com/ethyca/fides/compare/1.8.5...1.8.6) - 2022-09-28

### Added

- Added classification tables for Plus users [#1060](https://github.com/ethyca/fides/pull/1060)

### Fixed

- Fixed a bug where rows were being excluded from a data map [#1124](https://github.com/ethyca/fides/pull/1124)

## [1.8.5](https://github.com/ethyca/fides/compare/1.8.4...1.8.5) - 2022-09-21

### Changed

- Update fideslang to v1.3.0 [#1103](https://github.com/ethyca/fides/pull/1103)

## [1.8.4](https://github.com/ethyca/fides/compare/1.8.3...1.8.4) - 2022-09-09

### Added

- Initial system management page [#1054](https://github.com/ethyca/fides/pull/1054)

### Changed

- Deleting a taxonomy field with children will now cascade delete all of its children as well. [#1042](https://github.com/ethyca/fides/pull/1042)

### Fixed

- Fixed navigating directly to frontend routes loading index page instead of the correct static page for the route.
- Fix truncated evaluation error messages [#1053](https://github.com/ethyca/fides/pull/1053)

## [1.8.3](https://github.com/ethyca/fides/compare/1.8.2...1.8.3) - 2022-09-06

### Added

- Added more taxonomy fields that can be edited via the UI [#1000](https://github.com/ethyca/fides/pull/1000) [#1028](https://github.com/ethyca/fides/pull/1028)
- Added the ability to add taxonomy fields via the UI [#1019](https://github.com/ethyca/fides/pull/1019)
- Added the ability to delete taxonomy fields via the UI [#1006](https://github.com/ethyca/fides/pull/1006)
  - Only non-default taxonomy entities can be deleted [#1023](https://github.com/ethyca/fides/pull/1023)
- Prevent deleting taxonomy `is_default` fields and from adding `is_default=True` fields via the API [#990](https://github.com/ethyca/fides/pull/990).
- Added a "Custom" tag to distinguish user defined taxonomy fields from default taxonomy fields in the UI [#1027](https://github.com/ethyca/fides/pull/1027)
- Added initial support for enabling Fides Plus [#1037](https://github.com/ethyca/fides/pull/1037)
  - The `useFeatures` hook can be used to check if `plus` is enabled.
  - Navigating to/from the Data Map page is gated behind this feature.
  - Plus endpoints are served from the private Plus image.

### Fixed

- Fixed failing mypy tests [#1030](https://github.com/ethyca/fides/pull/1030)
- Fixed an issue where `fides push --diff` would return a false positive diff [#1026](https://github.com/ethyca/fides/pull/1026)
- Pinned pydantic version to < 1.10.0 to fix an error in finding referenced fides keys [#1045](https://github.com/ethyca/fides/pull/1045)

### Fixed

- Fixed failing mypy tests [#1030](https://github.com/ethyca/fides/pull/1030)
- Fixed an issue where `fides push --diff` would return a false positive diff [#1026](https://github.com/ethyca/fides/pull/1026)

### Docs

- Minor formatting updates to [Policy Webhooks](https://ethyca.github.io/fidesops/guides/policy_webhooks/) documentation [#1114](https://github.com/ethyca/fidesops/pull/1114)

### Removed

- Removed create superuser [#1116](https://github.com/ethyca/fidesops/pull/1116)

## [1.8.2](https://github.com/ethyca/fides/compare/1.8.1...1.8.2) - 2022-08-18

### Added

- Added the ability to edit taxonomy fields via the UI [#977](https://github.com/ethyca/fides/pull/977) [#1028](https://github.com/ethyca/fides/pull/1028)
- New column `is_default` added to DataCategory, DataUse, DataSubject, and DataQualifier tables [#976](https://github.com/ethyca/fides/pull/976)
- Added the ability to add taxonomy fields via the UI [#1019](https://github.com/ethyca/fides/pull/1019)
- Added the ability to delete taxonomy fields via the UI [#1006](https://github.com/ethyca/fides/pull/1006)
  - Only non-default taxonomy entities can be deleted [#1023](https://github.com/ethyca/fides/pull/1023)
- Prevent deleting taxonomy `is_default` fields and from adding `is_default=True` fields via the API [#990](https://github.com/ethyca/fides/pull/990).
- Added a "Custom" tag to distinguish user defined taxonomy fields from default taxonomy fields in the UI [#1027](https://github.com/ethyca/fides/pull/1027)

### Changed

- Upgraded base Docker version to Python 3.9 and updated all other references from 3.8 -> 3.9 [#974](https://github.com/ethyca/fides/pull/974)
- Prepend all database tables with `ctl_` [#979](https://github.com/ethyca/fides/pull/979)
- Moved the `admin-ui` code down one level into a `ctl` subdir [#970](https://github.com/ethyca/fides/pull/970)
- Extended the `/datamap` endpoint to include extra metadata [#992](https://github.com/ethyca/fides/pull/992)

## [1.8.1](https://github.com/ethyca/fides/compare/1.8.0...1.8.1) - 2022-08-08

### Deprecated

- The following environment variables have been deprecated, and replaced with the new environment variable names indicated below. To avoid breaking existing workflows, the deprecated variables are still respected in v1.8.1. They will be removed in a future release.
  - `FIDESCTL__API__DATABASE_HOST` --> `FIDESCTL__DATABASE__SERVER`
  - `FIDESCTL__API__DATABASE_NAME` --> `FIDESCTL__DATABASE__DB`
  - `FIDESCTL__API__DATABASE_PASSWORD` --> `FIDESCTL__DATABASE__PASSWORD`
  - `FIDESCTL__API__DATABASE_PORT` --> `FIDESCTL__DATABASE__PORT`
  - `FIDESCTL__API__DATABASE_TEST_DATABASE_NAME` --> `FIDESCTL__DATABASE__TEST_DB`
  - `FIDESCTL__API__DATABASE_USER` --> `FIDESCTL__DATABASE__USER`

### Developer Experience

- The included `docker-compose.yml` no longer references outdated ENV variables [#964](https://github.com/ethyca/fides/pull/964)

### Docs

- Minor release documentation now reflects the desired patch release process [#955](https://github.com/ethyca/fides/pull/955)
- Updated references to ENV variables [#964](https://github.com/ethyca/fides/pull/964)

### Fixed

- Deprecated config options will continue to be respected when set via environment variables [#965](https://github.com/ethyca/fides/pull/965)
- The git cache is rebuilt within the Docker container [#962](https://github.com/ethyca/fides/pull/962)
- The `wheel` pypi build no longer has a dirty version tag [#962](https://github.com/ethyca/fides/pull/962)
- Add setuptools to dev-requirements to fix versioneer error [#983](https://github.com/ethyca/fides/pull/983)

## [1.8.0](https://github.com/ethyca/fides/compare/1.7.1...1.8.0) - 2022-08-04

### Added

- Initial configuration wizard UI view
  - System scanning step: AWS credentials form and initial `generate` API usage.
  - System scanning results: AWS systems are stored and can be selected for review
- CustomInput type "password" with show/hide icon.
- Pull CLI command now checks for untracked/unstaged files in the manifests dir [#869](https://github.com/ethyca/fides/pull/869)
- Pull CLI command has a flag to pull missing files from the server [#895](https://github.com/ethyca/fides/pull/895)
- Add BigQuery support for the `generate` command and `/generate` endpoint [#814](https://github.com/ethyca/fides/pull/814) & [#917](https://github.com/ethyca/fides/pull/917)
- Added user auth tables [915](https://github.com/ethyca/fides/pull/915)
- Standardized API error parsing under `~/types/errors`
- Added taxonomy page to UI [#902](https://github.com/ethyca/fides/pull/902)
  - Added a nested accordion component for displaying taxonomy data [#910](https://github.com/ethyca/fides/pull/910)
- Add lru cache to get_config [927](https://github.com/ethyca/fides/pull/927)
- Add support for deprecated API config values [#959](https://github.com/ethyca/fides/pull/959)
- `fides` is now an alias for `fidesctl` as a CLI entrypoint [#926](https://github.com/ethyca/fides/pull/926)
- Add user auth routes [929](https://github.com/ethyca/fides/pull/929)
- Bump fideslib to 3.0.1 and remove patch code[931](https://github.com/ethyca/fides/pull/931)
- Update the `fidesctl` python package to automatically serve the UI [#941](https://github.com/ethyca/fides/pull/941)
- Add `push` cli command alias for `apply` and deprecate `apply` [943](https://github.com/ethyca/fides/pull/943)
- Add resource groups tagging api as a source of system generation [939](https://github.com/ethyca/fides/pull/939)
- Add GitHub Action to publish the `fidesctl` package to testpypi on pushes to main [#951](https://github.com/ethyca/fides/pull/951)
- Added configWizardFlag to ui to hide the config wizard when false [[#1453](https://github.com/ethyca/fides/issues/1453)

### Changed

- Updated the `datamap` endpoint to return human-readable column names as the first response item [#779](https://github.com/ethyca/fides/pull/779)
- Remove the `obscure` requirement from the `generate` endpoint [#819](https://github.com/ethyca/fides/pull/819)
- Moved all files from `fidesapi` to `fidesctl/api` [#885](https://github.com/ethyca/fides/pull/885)
- Moved `scan` and `generate` to the list of commands that can be run in local mode [#841](https://github.com/ethyca/fides/pull/841)
- Upgraded the base docker images from Debian Buster to Bullseye [#958](https://github.com/ethyca/fides/pull/958)
- Removed `ipython` as a dev-requirement [#958](https://github.com/ethyca/fides/pull/958)
- Webserver dependencies now come as a standard part of the package [#881](https://github.com/ethyca/fides/pull/881)
- Initial configuration wizard UI view
  - Refactored step & form results management to use Redux Toolkit slice.
- Change `id` field in tables from an integer to a string [915](https://github.com/ethyca/fides/pull/915)
- Update `fideslang` to `1.1.0`, simplifying the default taxonomy and adding `tags` for resources [#865](https://github.com/ethyca/fides/pull/865)
- Merge existing configurations with `fideslib` library [#913](https://github.com/ethyca/fides/pull/913)
- Moved frontend static files to `src/fidesctl/ui-build/static` [#934](https://github.com/ethyca/fides/pull/934)
- Replicated the error response handling from the `/validate` endpoint to the `/generate` endpoint [#911](https://github.com/ethyca/fides/pull/911)

### Developer Experience

- Remove `API_PREFIX` from fidesctl/core/utils.py and change references to `API_PREFIX` in fidesctl/api/reoutes/util.py [922](https://github.com/ethyca/fides/pull/922)

### Fixed

- Dataset field columns show all columns by default in the UI [#898](https://github.com/ethyca/fides/pull/898)
- Fixed the missing `.fides./` directory when locating the default config [#933](https://github.com/ethyca/fides/pull/933)

## [1.7.1](https://github.com/ethyca/fides/compare/1.7.0...1.7.1) - 2022-07-28

### Added

- Add datasets via YAML in the UI [#813](https://github.com/ethyca/fides/pull/813)
- Add datasets via database connection [#834](https://github.com/ethyca/fides/pull/834) [#889](https://github.com/ethyca/fides/pull/889)
- Add delete confirmation when deleting a field or collection from a dataset [#809](https://github.com/ethyca/fides/pull/809)
- Add ability to delete datasets from the UI [#827](https://github.com/ethyca/fides/pull/827)
- Add Cypress for testing [713](https://github.com/ethyca/fides/pull/833)
- Add datasets via database connection (UI only) [#834](https://github.com/ethyca/fides/pull/834)
- Add Okta support to the `/generate` endpoint [#842](https://github.com/ethyca/fides/pull/842)
- Add db support to `/generate` endpoint [849](https://github.com/ethyca/fides/pull/849)
- Added OpenAPI TypeScript client generation for the UI app. See the [README](/clients/admin-ui/src/types/api/README.md) for more details.

### Changed

- Remove the `obscure` requirement from the `generate` endpoint [#819](https://github.com/ethyca/fides/pull/819)

### Developer Experience

- When releases are published, dispatch a repository webhook event to ethyca/fidesctl-plus [#938](https://github.com/ethyca/fides/pull/938)

### Docs

- recommend/replace pip installs with pipx [#874](https://github.com/ethyca/fides/pull/874)

### Fixed

- CustomSelect input tooltips appear next to selector instead of wrapping to a new row.
- Datasets without the `third_country_transfer` will not cause the editing dataset form to not render.
- Fixed a build issue causing an `unknown` version of `fidesctl` to be installed in published Docker images [#836](https://github.com/ethyca/fides/pull/836)
- Fixed an M1-related SQLAlchemy bug [#816](https://github.com/ethyca/fides/pull/891)
- Endpoints now work with or without a trailing slash. [#886](https://github.com/ethyca/fides/pull/886)
- Dataset field columns show all columns by default in the UI [#898](https://github.com/ethyca/fides/pull/898)
- Fixed the `tag` specific GitHub Action workflows for Docker and publishing docs. [#901](https://github.com/ethyca/fides/pull/901)

## [1.7.0](https://github.com/ethyca/fides/compare/1.6.1...1.7.0) - 2022-06-23

### Added

- Added dependabot to keep dependencies updated
- A warning now issues for any orphan datasets as part of the `apply` command [543](https://github.com/ethyca/fides/pull/543)
- Initial scaffolding of management UI [#561](https://github.com/ethyca/fides/pull/624)
- A new `audit` command for `system` and `organization` resources, checking data map attribute compliance [#548](https://github.com/ethyca/fides/pull/548)
- Static UI assets are now built with the docker container [#663](https://github.com/ethyca/fides/issues/663)
- Host static files via fidesapi [#621](https://github.com/ethyca/fides/pull/621)
- A new `generate` endpoint to enable capturing systems from infrastructure from the UI [#642](https://github.com/ethyca/fides/pull/642)
- A new `datamap` endpoint to enable visualizing a data map from the UI [#721](https://github.com/ethyca/fides/pull/721)
- Management UI navigation bar [#679](https://github.com/ethyca/fides/issues/679)
- Management UI integration [#736](https://github.com/ethyca/fides/pull/736)
  - Datasets
  - Systems
  - Taxonomy (data categories)
- Initial dataset UI view [#768](https://github.com/ethyca/fides/pull/768)
  - Add interaction for viewing a dataset collection
  - Add column picker
  - Add a data category checklist tree
  - Edit/delete dataset fields
  - Edit/delete dataset collections
  - Edit datasets
  - Add a component for Identifiability tags
  - Add tooltips for help on forms
  - Add geographic location (third_country_transfers) country selection. Supported by new dependency `i18n-iso-countries`.
- Okta, aws and database credentials can now come from `fidesctl.toml` config [#694](https://github.com/ethyca/fides/pull/694)
- New `validate` endpoint to test aws and okta credentials [#722](https://github.com/ethyca/fides/pull/722)
- Initial configuration wizard UI view
  - Manual entry steps added (name and describe organization, pick entry route, and describe system manually including privacy declarations)
- A new image tagged `ethyca/fidesctl:dev` is published on each push to `main` [781](https://github.com/ethyca/fides/pull/781)
- A new cli command (`fidesctl sync`) [#765](https://github.com/ethyca/fides/pull/765)

### Changed

- Comparing server and CLI versions ignores `.dirty` only differences, and is quiet on success when running general CLI commands [621](https://github.com/ethyca/fides/pull/621)
- All endpoints now prefixed by `/api/v1` [#623](https://github.com/ethyca/fides/issues/623)
- Allow AWS credentials to be passed to `generate system` via the API [#645](https://github.com/ethyca/fides/pull/645)
- Update the export of a datamap to load resources from the server instead of a manifest directory [#662](https://github.com/ethyca/fides/pull/662)
- Refactor `export` to remove CLI specific uses from the core modules and load resources[#725](https://github.com/ethyca/fides/pull/725)
- Bump version of FastAPI in `setup.py` to 0.77.1 to match `optional-requirements.txt` [#734](https://github.com/ethyca/fides/pull/734)
- Docker images are now only built and pushed on tags to match when released to pypi [#740](https://github.com/ethyca/fides/pull/740)
- Okta resource scanning and generation now works with systems instead of datasets [#751](https://github.com/ethyca/fides/pull/751)

### Developer Experience

- Replaced `make` with `nox` [#547](https://github.com/ethyca/fides/pull/547)
- Removed usage of `fideslang` module in favor of new [external package](https://github.com/ethyca/fideslang) shared across projects [#619](https://github.com/ethyca/fides/issues/619)
- Added a UI service to the docker-compose deployment [#757](https://github.com/ethyca/fides/pull/757)
- `TestClient` defined in and shared across test modules via `conftest.py` [#759](https://github.com/ethyca/fides/pull/759)

### Docs

- Replaced all references to `make` with `nox` [#547](https://github.com/ethyca/fides/pull/547)
- Removed config/schemas page [#613](https://github.com/ethyca/fides/issues/613)
- Dataset UI and config wizard docs added ([https://github.com/ethyca/fides/pull/697](https://github.com/ethyca/fides/pull/697))
- The fides README now walks through generating a datamap [#746](https://github.com/ethyca/fides/pull/746)

### Fixed

- Updated `fideslog` to v1.1.5, resolving an issue where some exceptions thrown by the SDK were not handled as expected [#609](https://github.com/ethyca/fides/issues/609)
- Updated the webserver so that it won't fail if the database is inaccessible [#649](https://github.com/ethyca/fides/pull/649)
- Updated external tests to handle complex characters [#661](https://github.com/ethyca/fides/pull/661)
- Evaluations now properly merge the default taxonomy into the user-defined taxonomy [#684](https://github.com/ethyca/fides/pull/684)
- The CLI can now be run without installing the webserver components [#715](https://github.com/ethyca/fides/pull/715)

## [1.6.1](https://github.com/ethyca/fides/compare/1.6.0...1.6.1) - 2022-06-15

### Docs

- Updated `Release Steps`

### Fixed

- Resolved a failure with populating applicable data subject rights to a data map
- Handle invalid characters when generating a `fides_key` [#761](https://github.com/ethyca/fides/pull/761)

## [1.6.0](https://github.com/ethyca/fides/compare/1.5.3...1.6.0) - 2022-05-02

### Added

- ESLint configuration changes [#514](https://github.com/ethyca/fidesops/pull/514)
- User creation, update and permissions in the Admin UI [#511](https://github.com/ethyca/fidesops/pull/511)
- Yaml support for dataset upload [#284](https://github.com/ethyca/fidesops/pull/284)

### Breaking Changes

- Update masking API to take multiple input values [#443](https://github.com/ethyca/fidesops/pull/443)

### Docs

- DRP feature documentation [#520](https://github.com/ethyca/fidesops/pull/520)

## [1.4.2](https://github.com/ethyca/fidesops/compare/1.4.1...1.4.2) - 2022-05-12

### Added

- GET routes for users [#405](https://github.com/ethyca/fidesops/pull/405)
- Username based search on GET route [#444](https://github.com/ethyca/fidesops/pull/444)
- FIDESOPS\_\_DEV_MODE for Easier SaaS Request Debugging [#363](https://github.com/ethyca/fidesops/pull/363)
- Track user privileges across sessions [#425](https://github.com/ethyca/fidesops/pull/425)
- Add first_name and last_name fields. Also add them along with created_at to FidesUser response [#465](https://github.com/ethyca/fidesops/pull/465)
- Denial reasons for DSR and user `AuditLog` [#463](https://github.com/ethyca/fidesops/pull/463)
- DRP action to Policy [#453](https://github.com/ethyca/fidesops/pull/453)
- `CHANGELOG.md` file[#484](https://github.com/ethyca/fidesops/pull/484)
- DRP status endpoint [#485](https://github.com/ethyca/fidesops/pull/485)
- DRP exerise endpoint [#496](https://github.com/ethyca/fidesops/pull/496)
- Frontend for privacy request denial reaons [#480](https://github.com/ethyca/fidesops/pull/480)
- Publish Fidesops to Pypi [#491](https://github.com/ethyca/fidesops/pull/491)
- DRP data rights endpoint [#526](https://github.com/ethyca/fidesops/pull/526)

### Changed

- Converted HTTP Status Codes to Starlette constant values [#438](https://github.com/ethyca/fidesops/pull/438)
- SaasConnector.send behavior on ignore_errors now returns raw response [#462](https://github.com/ethyca/fidesops/pull/462)
- Seed user permissions in `create_superuser.py` script [#468](https://github.com/ethyca/fidesops/pull/468)
- User API Endpoints (update fields and reset user passwords) [#471](https://github.com/ethyca/fidesops/pull/471)
- Format tests with `black` [#466](https://github.com/ethyca/fidesops/pull/466)
- Extract privacy request endpoint logic into separate service for DRP [#470](https://github.com/ethyca/fidesops/pull/470)
- Fixing inconsistent SaaS connector integration tests [#473](https://github.com/ethyca/fidesops/pull/473)
- Add user data to login response [#501](https://github.com/ethyca/fidesops/pull/501)

### Breaking Changes

- Update masking API to take multiple input values [#443](https://github.com/ethyca/fidesops/pull/443)

### Docs

- Added issue template for documentation updates [#442](https://github.com/ethyca/fidesops/pull/442)
- Clarify masking updates [#464](https://github.com/ethyca/fidesops/pull/464)
- Added dark mode [#476](https://github.com/ethyca/fidesops/pull/476)

### Fixed

- Removed miradb test warning [#436](https://github.com/ethyca/fidesops/pull/436)
- Added missing import [#448](https://github.com/ethyca/fidesops/pull/448)
- Removed pypi badge pointing to wrong package [#452](https://github.com/ethyca/fidesops/pull/452)
- Audit imports and references [#479](https://github.com/ethyca/fidesops/pull/479)
- Switch to using update method on PUT permission endpoint [#500](https://github.com/ethyca/fidesops/pull/500)

### Developer Experience

- added isort as a CI check
- Include `tests/` in all static code checks (e.g. `mypy`, `pylint`)

### Changed

- Published Docker image does a clean install of Fidesctl
- `with_analytics` is now a decorator

### Fixed

- Third-Country formatting on Data Map
- Potential Duplication on Data Map
- Exceptions are no longer raised when sending `AnalyticsEvent`s on Windows
- Running `fidesctl init` now generates a `server_host` and `server_protocol`
  rather than `server_url`<|MERGE_RESOLUTION|>--- conflicted
+++ resolved
@@ -41,12 +41,8 @@
 - Updating UI for Integrations, the tags now represent capabilities of the integrations [#5973](https://github.com/ethyca/fides/pull/5973)
 - Changed action center result tables to use expandable cells for multi-value results [#5963](https://github.com/ethyca/fides/pull/5963)
 - Changed action center homepage to use CSS grid layout [#5982](https://github.com/ethyca/fides/pull/5982)
-<<<<<<< HEAD
+- Updated the UI for the activity tab of the privacy request detail page [#6005](https://github.com/ethyca/fides/pull/6005)
 - Unified frontend formatKey method, so its behavior is closer to the backend behavior [#6010](https://github.com/ethyca/fides/pull/6010)
-=======
-- Updated the UI for the activity tab of the privacy request detail page [#6005](https://github.com/ethyca/fides/pull/6005)
-
->>>>>>> 4e319374
 
 ### Fixed
 - Updated relationships for Comments, Attachments and PrivacyRequests to remove overlap sqlalchemy error. [#5929](https://github.com/ethyca/fides/pull/5929)
