# Changelog

All notable changes to this project will be documented in this file.

The format is based on [Keep a Changelog](https://keepachangelog.com/en/)

The types of changes are:

- `Added` for new features.
- `Changed` for changes in existing functionality.
- `Developer Experience` for changes in developer workflow or tooling.
- `Deprecated` for soon-to-be removed features.
- `Docs` for documentation only changes.
- `Removed` for now removed features.
- `Fixed` for any bug fixes.
- `Security` in case of vulnerabilities.

## [Unreleased](https://github.com/ethyca/fides/compare/2.15.0...main)

### Added

- Included optional env vars to have postgres or Redshift connected via bastion host [#3374](https://github.com/ethyca/fides/pull/3374/)
- Support for acknowledge button for notice-only Privacy Notices and to disable toggling them off [#3546](https://github.com/ethyca/fides/pull/3546)
- HTML format for privacy request storage destinations [#3427](https://github.com/ethyca/fides/pull/3427)
- Access and erasure support for SurveyMonkey [#3590](https://github.com/ethyca/fides/pull/3590)

### Changed

- Removed `pyodbc` in favor of `pymssql` for handling SQL Server connections [#3435](https://github.com/ethyca/fides/pull/3435)
- Only create a PrivacyRequest when saving consent if at least one notice has system-wide enforcement [#3626](https://github.com/ethyca/fides/pull/3626)

<<<<<<< HEAD
### Docs

- Updated developer docs for ARM platform users related to `pymssql` [#3615](https://github.com/ethyca/fides/pull/3615)

=======
>>>>>>> 4c5b9a2e
### Fixed

- Fix race condition with consent modal link rendering [#3521](https://github.com/ethyca/fides/pull/3521)
- Hide custom fields section when there are no custom fields created [#3554](https://github.com/ethyca/fides/pull/3554)
- Disable connector dropdown in integration tab on save [#3552](https://github.com/ethyca/fides/pull/3552)
- Handles an edge case for non-existent identities with the Kustomer API [#3513](https://github.com/ethyca/fides/pull/3513)
- remove the configure privacy request tile from the home screen [#3555](https://github.com/ethyca/fides/pull/3555)
- Updated Privacy Experience Safe Strings Serialization [#3600](https://github.com/ethyca/fides/pull/3600/)
- Only create default experience configs on startup, not update [#3605](https://github.com/ethyca/fides/pull/3605)
- Update to latest asyncpg dependency to avoid build error [#3614](https://github.com/ethyca/fides/pull/3614)
- Fix bug where editing a data use on a system could delete existing data uses [#3627](https://github.com/ethyca/fides/pull/3627)
- Restrict Privacy Center debug logging to development-only [#3638](https://github.com/ethyca/fides/pull/3638)

### Developer Experience

- Optimize GitHub workflows used for docker image publishing [#3526](https://github.com/ethyca/fides/pull/3526)

## [2.15.0](https://github.com/ethyca/fides/compare/2.14.1...2.15.0)

### Added
- Privacy center can now render its consent values based on Privacy Notices and Privacy Experiences [#3411](https://github.com/ethyca/fides/pull/3411)
- Add Google Tag Manager and Privacy Center ENV vars to sample app [#2949](https://github.com/ethyca/fides/pull/2949)
- Add `notice_key` field to Privacy Notice UI form [#3403](https://github.com/ethyca/fides/pull/3403)
- Add `identity` query param to the consent reporting API view [#3418](https://github.com/ethyca/fides/pull/3418)
- Use `rollup-plugin-postcss` to bundle and optimize the `fides.js` components CSS [#3411](https://github.com/ethyca/fides/pull/3411)
- Dispatch Fides.js lifecycle events on window (FidesInitialized, FidesUpdated) and cross-publish to Fides.gtm() integration [#3411](https://github.com/ethyca/fides/pull/3411)
- Added the ability to use custom CAs with Redis via TLS [#3451](https://github.com/ethyca/fides/pull/3451)
- Add default experience configs on startup [#3449](https://github.com/ethyca/fides/pull/3449)
- Load default privacy notices on startup [#3401](https://github.com/ethyca/fides/pull/3401)
- Add ability for users to pass in additional parameters for application database connection [#3450](https://github.com/ethyca/fides/pull/3450)
- Load default privacy notices on startup [#3401](https://github.com/ethyca/fides/pull/3401/files)
- Add ability for `fides-js` to make API calls to Fides [#3411](https://github.com/ethyca/fides/pull/3411)
- `fides-js` banner is now responsive across different viewport widths [#3411](https://github.com/ethyca/fides/pull/3411)
- Add ability to close `fides-js` banner and modal via a button or ESC [#3411](https://github.com/ethyca/fides/pull/3411)
- Add ability to open the `fides-js` modal from a link on the host site [#3411](https://github.com/ethyca/fides/pull/3411)
- GPC preferences are automatically applied via `fides-js` [#3411](https://github.com/ethyca/fides/pull/3411)
- Add new dataset route that has additional filters [#3558](https://github.com/ethyca/fides/pull/3558)
- Update dataset dropdown to use new api filter [#3565](https://github.com/ethyca/fides/pull/3565)
- Filter out saas datasets from the rest of the UI [#3568](https://github.com/ethyca/fides/pull/3568)

### Fixed

- Fix sample app `DATABASE_*` ENV vars for backwards compatibility [#3406](https://github.com/ethyca/fides/pull/3406)
- Fix overlay rendering issue by finding/creating a dedicated parent element for Preact [#3397](https://github.com/ethyca/fides/pull/3397)
- Fix the sample app privacy center link to be configurable [#3409](https://github.com/ethyca/fides/pull/3409)
- Fix CLI output showing a version warning for Snowflake [#3434](https://github.com/ethyca/fides/pull/3434)
- Flaky custom field Cypress test on systems page [#3408](https://github.com/ethyca/fides/pull/3408)
- Fix NextJS errors & warnings for Cookie House sample app [#3411](https://github.com/ethyca/fides/pull/3411)
- Fix bug where `fides-js` toggles were not reflecting changes from rejecting or accepting all notices [#3522](https://github.com/ethyca/fides/pull/3522)
- Remove the `fides-js` banner from tab order when it is hidden and move the overlay components to the top of the tab order. [#3510](https://github.com/ethyca/fides/pull/3510)
- Fix bug where `fides-js` toggle states did not always initialize properly [#3597](https://github.com/ethyca/fides/pull/3597)

### Changed

- Enabled Privacy Experience beta flag [#3364](https://github.com/ethyca/fides/pull/3364)
- Reorganize CLI Command Source Files [#3491](https://github.com/ethyca/fides/pull/3491)
- Removed ExperienceConfig.delivery_mechanism constraint [#3387](https://github.com/ethyca/fides/pull/3387)
- Updated privacy experience UI forms to reflect updated experience config fields [#3402](https://github.com/ethyca/fides/pull/3402)
- Use a venv in the Dockerfile for installing Python deps [#3452](https://github.com/ethyca/fides/pull/3452)
- Bump SlowAPI Version [#3456](https://github.com/ethyca/fides/pull/3456)
- Bump Psycopg2-binary Version [#3473](https://github.com/ethyca/fides/pull/3473)
- Reduced duplication between PrivacyExperience and PrivacyExperienceConfig [#3470](https://github.com/ethyca/fides/pull/3470)
- Update privacy centre email and phone validation to allow for both to be blank [#3432](https://github.com/ethyca/fides/pull/3432)
- Moved connection configuration into the system portal [#3407](https://github.com/ethyca/fides/pull/3407)
- Update `fideslang` to `1.4.1` to allow arbitrary nested metadata on `System`s and `Dataset`s `meta` property [#3463](https://github.com/ethyca/fides/pull/3463)
- Remove form validation to allow both email & phone inputs for consent requests [#3529](https://github.com/ethyca/fides/pull/3529)
- Removed dataset dropdown from saas connector configuration [#3563](https://github.com/ethyca/fides/pull/3563)

### Developer Experience

- Add ability to pass ENV vars to both privacy center and sample app during `fides deploy` via `.env` [#2949](https://github.com/ethyca/fides/pull/2949)
- Handle an edge case when generating tags that finds them out of sequence [#3405](https://github.com/ethyca/fides/pull/3405)
- Add support for pushing `prerelease` and `rc` tagged images to Dockerhub [#3474](https://github.com/ethyca/fides/pull/3474)

### Removed

- Removed the deprecated `system_dependencies` from `System` resources, migrating to `egress` [#3285](https://github.com/ethyca/fides/pull/3285)


## [2.14.1](https://github.com/ethyca/fides/compare/2.14.0...2.14.1)

### Added

- Add `identity` query param to the consent reporting API view [#3418](https://github.com/ethyca/fides/pull/3418)
- Add privacy centre button text customisations [#3432](https://github.com/ethyca/fides/pull/3432)
- Add privacy centre favicon customisation [#3432](https://github.com/ethyca/fides/pull/3432)

### Changed

- Update privacy centre email and phone validation to allow for both to be blank [#3432](https://github.com/ethyca/fides/pull/3432)


## [2.14.0](https://github.com/ethyca/fides/compare/2.13.0...2.14.0)

### Added

- Add an automated test to check for `/fides-consent.js` backwards compatibility [#3289](https://github.com/ethyca/fides/pull/3289)
- Add infrastructure for "overlay" consent components (Preact, CSS bundling, etc.) and initial version of consent banner [#3191](https://github.com/ethyca/fides/pull/3191)
- Add the modal component of the "overlay" consent components [#3291](https://github.com/ethyca/fides/pull/3291)
- Added an `automigrate` database setting [#3220](https://github.com/ethyca/fides/pull/3220)
- Track Privacy Experience with Privacy Preferences [#3311](https://github.com/ethyca/fides/pull/3311)
- Add ability for `fides-js` to fetch its own geolocation [#3356](https://github.com/ethyca/fides/pull/3356)
- Add ability to select different locations in the "Cookie House" sample app [#3362](https://github.com/ethyca/fides/pull/3362)
- Added optional logging of resource changes on the server [#3331](https://github.com/ethyca/fides/pull/3331)

### Fixed

- Maintain casing differences within Snowflake datasets for proper DSR execution [#3245](https://github.com/ethyca/fides/pull/3245)
- Handle DynamoDB edge case where no attributes are defined [#3299](https://github.com/ethyca/fides/pull/3299)
- Support pseudonymous consent requests with `fides_user_device_id` for the new consent workflow [#3203](https://github.com/ethyca/fides/pull/3203)
- Fides user device id filter to GET Privacy Experience List endpoint to stash user preferences on embedded notices [#3302](https://github.com/ethyca/fides/pull/3302)
- Support for data categories on manual webhook fields [#3330](https://github.com/ethyca/fides/pull/3330)
- Added config-driven rendering to consent components [#3316](https://github.com/ethyca/fides/pull/3316)
- Pin `typing_extensions` dependency to `4.5.0` to work around a pydantic bug [#3357](https://github.com/ethyca/fides/pull/3357)

### Changed

- Explicitly escape/unescape certain fields instead of using SafeStr [#3144](https://github.com/ethyca/fides/pull/3144)
- Updated DynamoDB icon [#3296](https://github.com/ethyca/fides/pull/3296)
- Increased default page size for the connection type endpoint to 100 [#3298](https://github.com/ethyca/fides/pull/3298)
- Data model around PrivacyExperiences to better keep Privacy Notices and Experiences in sync [#3292](https://github.com/ethyca/fides/pull/3292)
- UI calls to support new PrivacyExperiences data model [#3313](https://github.com/ethyca/fides/pull/3313)
- Ensure email connectors respect the `notifications.notification_service_type` app config property if set [#3355](https://github.com/ethyca/fides/pull/3355)
- Rework Delighted connector so the `survey_response` endpoint depends on the `person` endpoint [3385](https://github.com/ethyca/fides/pull/3385)
- Remove logging within the Celery creation function [#3303](https://github.com/ethyca/fides/pull/3303)
- Update how generic endpoint generation works [#3304](https://github.com/ethyca/fides/pull/3304)
- Restrict strack-trace logging when not in Dev mode [#3081](https://github.com/ethyca/fides/pull/3081)
- Refactor CSS variables for `fides-js` to match brandable color palette [#3321](https://github.com/ethyca/fides/pull/3321)
- Moved all of the dirs from `fides.api.ops` into `fides.api` [#3318](https://github.com/ethyca/fides/pull/3318)
- Put global settings for fides.js on privacy center settings [#3333](https://github.com/ethyca/fides/pull/3333)
- Changed `fides db migrate` to `fides db upgrade` [#3342](https://github.com/ethyca/fides/pull/3342)
- Add required notice key to privacy notices [#3337](https://github.com/ethyca/fides/pull/3337)
- Make Privacy Experience List public, and separate public endpoint rate limiting [#3339](https://github.com/ethyca/fides/pull/3339)

### Developer Experience

- Add dispatch event when publishing a non-prod tag [#3317](https://github.com/ethyca/fides/pull/3317)
- Add OpenAPI (Swagger) documentation for Fides Privacy Center API endpoints (/fides.js) [#3341](https://github.com/ethyca/fides/pull/3341)

### Removed

- Remove `fides export` command and backing code [#3256](https://github.com/ethyca/fides/pull/3256)


## [2.13.0](https://github.com/ethyca/fides/compare/2.12.1...2.13.0)

### Added

- Connector for DynamoDB [#2998](https://github.com/ethyca/fides/pull/2998)
- Access and erasure support for Amplitude [#2569](https://github.com/ethyca/fides/pull/2569)
- Access and erasure support for Gorgias [#2444](https://github.com/ethyca/fides/pull/2444)
- Privacy Experience Bulk Create, Bulk Update, and Detail Endpoints [#3185](https://github.com/ethyca/fides/pull/3185)
- Initial privacy experience UI [#3186](https://github.com/ethyca/fides/pull/3186)
- A JavaScript modal to copy a script tag for `fides.js` [#3238](https://github.com/ethyca/fides/pull/3238)
- Access and erasure support for OneSignal [#3199](https://github.com/ethyca/fides/pull/3199)
- Add the ability to "inject" location into `/fides.js` bundles and cache responses for one hour [#3272](https://github.com/ethyca/fides/pull/3272)

### Changed

- Merge instances of RTK `createApi` into one instance for better cache invalidation [#3059](https://github.com/ethyca/fides/pull/3059)
- Update custom field definition uniqueness to be case insensitive name per resource type [#3215](https://github.com/ethyca/fides/pull/3215)
- Restrict where privacy notices of certain consent mechanisms must be displayed [#3195](https://github.com/ethyca/fides/pull/3195)
- Merged the `lib` submodule into the `api.ops` submodule [#3134](https://github.com/ethyca/fides/pull/3134)
- Merged duplicate privacy declaration components [#3254](https://github.com/ethyca/fides/pull/3254)
- Refactor client applications into a monorepo with turborepo, extract fides-js into a standalone package, and improve privacy-center to load configuration at runtime [#3105](https://github.com/ethyca/fides/pull/3105)

### Fixed

- Prevent ability to unintentionally show "default" Privacy Center configuration, styles, etc. [#3242](https://github.com/ethyca/fides/pull/3242)
- Fix broken links to docs site pages in Admin UI [#3232](https://github.com/ethyca/fides/pull/3232)
- Repoint legacy docs site links to the new and improved docs site [#3167](https://github.com/ethyca/fides/pull/3167)
- Fix Cookie House Privacy Center styles for fides deploy [#3283](https://github.com/ethyca/fides/pull/3283)
- Maintain casing differences within Snowflake datasets for proper DSR execution [#3245](https://github.com/ethyca/fides/pull/3245)

### Developer Experience

- Use prettier to format *all* source files in client packages [#3240](https://github.com/ethyca/fides/pull/3240)

### Deprecated

- Deprecate `fides export` CLI command as it is moving to `fidesplus` [#3264](https://github.com/ethyca/fides/pull/3264)

## [2.12.1](https://github.com/ethyca/fides/compare/2.12.0...2.12.1)

### Changed

- Updated how Docker version checks are handled and added an escape-hatch [#3218](https://github.com/ethyca/fides/pull/3218)

### Fixed

- Datamap export mitigation for deleted taxonomy elements referenced by declarations [#3214](https://github.com/ethyca/fides/pull/3214)
- Update datamap columns each time the page is visited [#3211](https://github.com/ethyca/fides/pull/3211)
- Ensure inactive custom fields are not returned for datamap response [#3223](https://github.com/ethyca/fides/pull/3223)

## [2.12.0](https://github.com/ethyca/fides/compare/2.11.0...2.12.0)

### Added

- Access and erasure support for Aircall [#2589](https://github.com/ethyca/fides/pull/2589)
- Access and erasure support for Klaviyo [#2501](https://github.com/ethyca/fides/pull/2501)
- Page to edit or add privacy notices [#3058](https://github.com/ethyca/fides/pull/3058)
- Side navigation bar can now also have children navigation links [#3099](https://github.com/ethyca/fides/pull/3099)
- Endpoints for consent reporting [#3095](https://github.com/ethyca/fides/pull/3095)
- Added manage custom fields page behind feature flag [#3089](https://github.com/ethyca/fides/pull/3089)
- Custom fields table [#3097](https://github.com/ethyca/fides/pull/3097)
- Custom fields form modal [#3165](https://github.com/ethyca/fides/pull/3165)
- Endpoints to save the new-style Privacy Preferences with respect to a fides user device id [#3132](https://github.com/ethyca/fides/pull/3132)
- Support `privacy_declaration` as a resource type for custom fields [#3149](https://github.com/ethyca/fides/pull/3149)
- Expose `id` field of embedded `privacy_declarations` on `system` API responses [#3157](https://github.com/ethyca/fides/pull/3157)
- Access and erasure support for Unbounce [#2697](https://github.com/ethyca/fides/pull/2697)
- Support pseudonymous consent requests with `fides_user_device_id` [#3158](https://github.com/ethyca/fides/pull/3158)
- Update `fides_consent` cookie format [#3158](https://github.com/ethyca/fides/pull/3158)
- Add custom fields to the data use declaration form [#3197](https://github.com/ethyca/fides/pull/3197)
- Added fides user device id as a ProvidedIdentityType [#3131](https://github.com/ethyca/fides/pull/3131)

### Changed

- The `cursor` pagination strategy now also searches for data outside of the `data_path` when determining the cursor value [#3068](https://github.com/ethyca/fides/pull/3068)
- Moved Privacy Declarations associated with Systems to their own DB table [#3098](https://github.com/ethyca/fides/pull/3098)
- More tests on data use validation for privacy notices within the same region [#3156](https://github.com/ethyca/fides/pull/3156)
- Improvements to export code for bugfixes and privacy declaration custom field support [#3184](https://github.com/ethyca/fides/pull/3184)
- Enabled privacy notice feature flag [#3192](https://github.com/ethyca/fides/pull/3192)
- Updated TS types - particularly with new privacy notices [#3054](https://github.com/ethyca/fides/pull/3054)
- Make name not required on privacy declaration [#3150](https://github.com/ethyca/fides/pull/3150)
- Let Rule Targets allow for custom data categories [#3147](https://github.com/ethyca/fides/pull/3147)

### Removed

- Removed the warning about access control migration [#3055](https://github.com/ethyca/fides/pull/3055)
- Remove `customFields` feature flag [#3080](https://github.com/ethyca/fides/pull/3080)
- Remove notification banner from the home page [#3088](https://github.com/ethyca/fides/pull/3088)

### Fixed

- Fix a typo in the Admin UI [#3166](https://github.com/ethyca/fides/pull/3166)
- The `--local` flag is now respected for the `scan dataset db` command [#3096](https://github.com/ethyca/fides/pull/3096)
- Fixing issue where connectors with external dataset references would fail to save [#3142](https://github.com/ethyca/fides/pull/3142)
- Ensure privacy declaration IDs are stable across updates through system API [#3188](https://github.com/ethyca/fides/pull/3188)
- Fixed unit tests for saas connector type endpoints now that we have >50 [#3101](https://github.com/ethyca/fides/pull/3101)
- Fixed nox docs link [#3121](https://github.com/ethyca/fides/pull/3121/files)


### Developer Experience

- Update fides deploy to use a new database.load_samples setting to initialize sample Systems, Datasets, and Connections for testing [#3102](https://github.com/ethyca/fides/pull/3102)
- Remove support for automatically configuring messaging (Mailgun) & storage (S3) using `.env` with `nox -s "fides_env(test)"` [#3102](https://github.com/ethyca/fides/pull/3102)
- Add smoke tests for consent management [#3158](https://github.com/ethyca/fides/pull/3158)
- Added nox command that opens dev docs [#3082](https://github.com/ethyca/fides/pull/3082)


## [2.11.0](https://github.com/ethyca/fides/compare/2.10.0...2.11.0)

### Added

- Access support for Shippo [#2484](https://github.com/ethyca/fides/pull/2484)
- Feature flags can be set such that they cannot be modified by the user [#2966](https://github.com/ethyca/fides/pull/2966)
- Added the datamap UI to make it open source [#2988](https://github.com/ethyca/fides/pull/2988)
- Introduced a `FixedLayout` component (from the datamap UI) for pages that need to be a fixed height and scroll within [#2992](https://github.com/ethyca/fides/pull/2992)
- Added preliminary privacy notice page [#2995](https://github.com/ethyca/fides/pull/2995)
- Table for privacy notices [#3001](https://github.com/ethyca/fides/pull/3001)
- Added connector template endpoint [#2946](https://github.com/ethyca/fides/pull/2946)
- Query params on connection type endpoint to filter by supported action type [#2996](https://github.com/ethyca/fides/pull/2996)
- Scope restrictions for privacy notice table in the UI [#3007](https://github.com/ethyca/fides/pull/3007)
- Toggle for enabling/disabling privacy notices in the UI [#3010](https://github.com/ethyca/fides/pull/3010)
- Add endpoint to retrieve privacy notices grouped by their associated data uses [#2956](https://github.com/ethyca/fides/pull/2956)
- Support for uploading custom connector templates via the UI [#2997](https://github.com/ethyca/fides/pull/2997)
- Add a backwards-compatible workflow for saving and propagating consent preferences with respect to Privacy Notices [#3016](https://github.com/ethyca/fides/pull/3016)
- Empty state for privacy notices [#3027](https://github.com/ethyca/fides/pull/3027)
- Added Data flow modal [#3008](https://github.com/ethyca/fides/pull/3008)
- Update datamap table export [#3038](https://github.com/ethyca/fides/pull/3038)
- Added more advanced privacy center styling [#2943](https://github.com/ethyca/fides/pull/2943)
- Backend privacy experiences foundation [#3146](https://github.com/ethyca/fides/pull/3146)

### Changed

- Set `privacyDeclarationDeprecatedFields` flags to false and set `userCannotModify` to true [2987](https://github.com/ethyca/fides/pull/2987)
- Restored `nav-config` back to the admin-ui [#2990](https://github.com/ethyca/fides/pull/2990)
- Bumped supported Python versions to 3.10.11, 3.9.16, and 3.8.14 [#2936](https://github.com/ethyca/fides/pull/2936)
- Modify privacy center default config to only request email identities, and add validation preventing requesting both email & phone identities [#2539](https://github.com/ethyca/fides/pull/2539)
- SaaS connector icons are now dynamically loaded from the connector templates [#3018](https://github.com/ethyca/fides/pull/3018)
- Updated consentmechanism Enum to rename "necessary" to "notice_only" [#3048](https://github.com/ethyca/fides/pull/3048)
- Updated test data for Mongo, CLI [#3011](https://github.com/ethyca/fides/pull/3011)
- Updated the check for if a user can assign owner roles to be scope-based instead of role-based [#2964](https://github.com/ethyca/fides/pull/2964)
- Replaced menu in user management table with delete icon [#2958](https://github.com/ethyca/fides/pull/2958)
- Added extra fields to webhook payloads [#2830](https://github.com/ethyca/fides/pull/2830)

### Removed

- Removed interzone navigation logic now that the datamap UI and admin UI are one app [#2990](https://github.com/ethyca/fides/pull/2990)
- Remove the `unknown` state for generated datasets displaying on fidesplus [#2957](https://github.com/ethyca/fides/pull/2957)
- Removed datamap export API [#2999](https://github.com/ethyca/fides/pull/2999)

### Developer Experience

- Nox commands for git tagging to support feature branch builds [#2979](https://github.com/ethyca/fides/pull/2979)
- Changed test environment (`nox -s fides_env`) to run `fides deploy` for local testing [#3071](https://github.com/ethyca/fides/pull/3017)
- Publish git-tag specific docker images [#3050](https://github.com/ethyca/fides/pull/3050)

## [2.10.0](https://github.com/ethyca/fides/compare/2.9.2...2.10.0)

### Added

- Allow users to configure their username and password via the config file [#2884](https://github.com/ethyca/fides/pull/2884)
- Add authentication to the `masking` endpoints as well as accompanying scopes [#2909](https://github.com/ethyca/fides/pull/2909)
- Add an Organization Management page (beta) [#2908](https://github.com/ethyca/fides/pull/2908)
- Adds assigned systems to user management table [#2922](https://github.com/ethyca/fides/pull/2922)
- APIs to support Privacy Notice management (create, read, update) [#2928](https://github.com/ethyca/fides/pull/2928)

### Changed

- Improved standard layout for large width screens and polished misc. pages [#2869](https://github.com/ethyca/fides/pull/2869)
- Changed UI paths in the admin-ui [#2869](https://github.com/ethyca/fides/pull/2892)
  - `/add-systems/new` --> `/add-systems/manual`
  - `/system` --> `/systems`
- Added individual ID routes for systems [#2902](https://github.com/ethyca/fides/pull/2902)
- Deprecated adding scopes to users directly; you can only add roles. [#2848](https://github.com/ethyca/fides/pull/2848/files)
- Changed About Fides page to say "Fides Core Version:" over "Version". [#2899](https://github.com/ethyca/fides/pull/2899)
- Polish Admin UI header & navigation [#2897](https://github.com/ethyca/fides/pull/2897)
- Give new users a "viewer" role by default [#2900](https://github.com/ethyca/fides/pull/2900)
- Tie together save states for user permissions and systems [#2913](https://github.com/ethyca/fides/pull/2913)
- Removing payment types from Stripe connector params [#2915](https://github.com/ethyca/fides/pull/2915)
- Viewer role can now access a restricted version of the user management page [#2933](https://github.com/ethyca/fides/pull/2933)
- Change Privacy Center email placeholder text [#2935](https://github.com/ethyca/fides/pull/2935)
- Restricted setting Approvers as System Managers [#2891](https://github.com/ethyca/fides/pull/2891)
- Adds confirmation modal when downgrading user to "approver" role via Admin UI [#2924](https://github.com/ethyca/fides/pull/2924)
- Changed the toast message for new users to include access control info [#2939](https://github.com/ethyca/fides/pull/2939)
- Add Data Stewards to datamap export [#2962](https://github.com/ethyca/fides/pull/2962)

### Fixed

- Restricted Contributors from being able to create Owners [#2888](https://github.com/ethyca/fides/pull/2888)
- Allow for dynamic aspect ratio for logo on Privacy Center 404 [#2895](https://github.com/ethyca/fides/pull/2895)
- Allow for dynamic aspect ratio for logo on consent page [#2895](https://github.com/ethyca/fides/pull/2895)
- Align role dscription drawer of Admin UI with top nav: [#2932](https://github.com/ethyca/fides/pull/2932)
- Fixed error message when a user is assigned to be an approver without any systems [#2953](https://github.com/ethyca/fides/pull/2953)

### Developer Experience

- Update frontend npm packages (admin-ui, privacy-center, cypress-e2e) [#2921](https://github.com/ethyca/fides/pull/2921)

## [2.9.2](https://github.com/ethyca/fides/compare/2.9.1...2.9.2)

### Fixed

- Allow multiple data uses as long as their processing activity name is different [#2905](https://github.com/ethyca/fides/pull/2905)
- use HTML property, not text, when dispatching Mailchimp Transactional emails [#2901](https://github.com/ethyca/fides/pull/2901)
- Remove policy key from Privacy Center submission modal [#2912](https://github.com/ethyca/fides/pull/2912)

## [2.9.1](https://github.com/ethyca/fides/compare/2.9.0...2.9.1)

### Added

- Added Attentive erasure email connector [#2782](https://github.com/ethyca/fides/pull/2782)

### Changed

- Removed dataset based email connectors [#2782](https://github.com/ethyca/fides/pull/2782)
- Changed Auth0's authentication strategy from `bearer` to `oauth2_client_credentials` [#2820](https://github.com/ethyca/fides/pull/2820)
- renamed the privacy declarations field "Privacy declaration name (deprecated)" to "Processing Activity" [#711](https://github.com/ethyca/fidesplus/issues/711)

### Fixed

- Fixed issue where the scopes list passed into FidesUserPermission could get mutated with the total_scopes call [#2883](https://github.com/ethyca/fides/pull/2883)

### Removed

- removed the `privacyDeclarationDeprecatedFields` flag [#711](https://github.com/ethyca/fidesplus/issues/711)

## [2.9.0](https://github.com/ethyca/fides/compare/2.8.3...2.9.0)

### Added

- The ability to assign users as system managers for a specific system [#2714](https://github.com/ethyca/fides/pull/2714)
- New endpoints to add and remove users as system managers [#2726](https://github.com/ethyca/fides/pull/2726)
- Warning about access control migration to the UI [#2842](https://github.com/ethyca/fides/pull/2842)
- Adds Role Assignment UI [#2739](https://github.com/ethyca/fides/pull/2739)
- Add an automated migration to give users a `viewer` role [#2821](https://github.com/ethyca/fides/pull/2821)

### Changed

- Removed "progressive" navigation that would hide Admin UI tabs until Systems / Connections were configured [#2762](https://github.com/ethyca/fides/pull/2762)
- Added `system.privacy_declaration.name` to datamap response [#2831](https://github.com/ethyca/fides/pull/2831/files)

### Developer Experience

- Retired legacy `navV2` feature flag [#2762](https://github.com/ethyca/fides/pull/2762)
- Update Admin UI Layout to fill viewport height [#2812](https://github.com/ethyca/fides/pull/2812)

### Fixed

- Fixed issue where unsaved changes warning would always show up when running fidesplus [#2788](https://github.com/ethyca/fides/issues/2788)
- Fixed problem in datamap export with datasets that had been updated via SaaS instantiation [#2841](https://github.com/ethyca/fides/pull/2841)
- Fixed problem in datamap export with inconsistent custom field ordering [#2859](https://github.com/ethyca/fides/pull/2859)

## [2.8.3](https://github.com/ethyca/fides/compare/2.8.2...2.8.3)

### Added

- Serialise `bson.ObjectId` types in SAR data packages [#2785](https://github.com/ethyca/fides/pull/2785)

### Fixed

- Fixed issue where more than 1 populated custom fields removed a system from the datamap export [#2825](https://github.com/ethyca/fides/pull/2825)

## [2.8.2](https://github.com/ethyca/fides/compare/2.8.1...2.8.2)

### Fixed

- Resolved a bug that stopped custom fields populating the visual datamap [#2775](https://github.com/ethyca/fides/pull/2775)
- Patch appconfig migration to handle existing db record [#2780](https://github.com/ethyca/fides/pull/2780)

## [2.8.1](https://github.com/ethyca/fides/compare/2.8.0...2.8.1)

### Fixed

- Disabled hiding Admin UI based on user scopes [#2771](https://github.com/ethyca/fides/pull/2771)

## [2.8.0](https://github.com/ethyca/fides/compare/2.7.1...2.8.0)

### Added

- Add API support for messaging config properties [#2551](https://github.com/ethyca/fides/pull/2551)
- Access and erasure support for Kustomer [#2520](https://github.com/ethyca/fides/pull/2520)
- Added the `erase_after` field on collections to be able to set the order for erasures [#2619](https://github.com/ethyca/fides/pull/2619)
- Add a toggle to filter the system classification to only return those with classification data [#2700](https://github.com/ethyca/fides/pull/2700)
- Added backend role-based permissions [#2671](https://github.com/ethyca/fides/pull/2671)
- Access and erasure for Vend SaaS Connector [#1869](https://github.com/ethyca/fides/issues/1869)
- Added endpoints for storage and messaging config setup status [#2690](https://github.com/ethyca/fides/pull/2690)
- Access and erasure for Jira SaaS Connector [#1871](https://github.com/ethyca/fides/issues/1871)
- Access and erasure support for Delighted [#2244](https://github.com/ethyca/fides/pull/2244)
- Improve "Upload a new dataset YAML" [#1531](https://github.com/ethyca/fides/pull/2258)
- Input validation and sanitization for Privacy Request fields [#2655](https://github.com/ethyca/fides/pull/2655)
- Access and erasure support for Yotpo [#2708](https://github.com/ethyca/fides/pull/2708)
- Custom Field Library Tab [#527](https://github.com/ethyca/fides/pull/2693)
- Allow SendGrid template usage [#2728](https://github.com/ethyca/fides/pull/2728)
- Added ConnectorRunner to simplify SaaS connector testing [#1795](https://github.com/ethyca/fides/pull/1795)
- Adds support for Mailchimp Transactional as a messaging config [#2742](https://github.com/ethyca/fides/pull/2742)

### Changed

- Admin UI
  - Add flow for selecting system types when manually creating a system [#2530](https://github.com/ethyca/fides/pull/2530)
  - Updated forms for privacy declarations [#2648](https://github.com/ethyca/fides/pull/2648)
  - Delete flow for privacy declarations [#2664](https://github.com/ethyca/fides/pull/2664)
  - Add framework to have UI elements respect the user's scopes [#2682](https://github.com/ethyca/fides/pull/2682)
  - "Manual Webhook" has been renamed to "Manual Process". [#2717](https://github.com/ethyca/fides/pull/2717)
- Convert all config values to Pydantic `Field` objects [#2613](https://github.com/ethyca/fides/pull/2613)
- Add warning to 'fides deploy' when installed outside of a virtual environment [#2641](https://github.com/ethyca/fides/pull/2641)
- Redesigned the default/init config file to be auto-documented. Also updates the `fides init` logic and analytics consent logic [#2694](https://github.com/ethyca/fides/pull/2694)
- Change how config creation/import is handled across the application [#2622](https://github.com/ethyca/fides/pull/2622)
- Update the CLI aesthetics & docstrings [#2703](https://github.com/ethyca/fides/pull/2703)
- Updates Roles->Scopes Mapping [#2744](https://github.com/ethyca/fides/pull/2744)
- Return user scopes as an enum, as well as total scopes [#2741](https://github.com/ethyca/fides/pull/2741)
- Update `MessagingServiceType` enum to be lowercased throughout [#2746](https://github.com/ethyca/fides/pull/2746)

### Developer Experience

- Set the security environment of the fides dev setup to `prod` instead of `dev` [#2588](https://github.com/ethyca/fides/pull/2588)
- Removed unexpected default Redis password [#2666](https://github.com/ethyca/fides/pull/2666)
- Privacy Center
  - Typechecking and validation of the `config.json` will be checked for backwards-compatibility. [#2661](https://github.com/ethyca/fides/pull/2661)
- Combined conftest.py files [#2669](https://github.com/ethyca/fides/pull/2669)

### Fixed

- Fix support for "redis.user" setting when authenticating to the Redis cache [#2666](https://github.com/ethyca/fides/pull/2666)
- Fix error with the classify dataset feature flag not writing the dataset to the server [#2675](https://github.com/ethyca/fides/pull/2675)
- Allow string dates to stay strings in cache decoding [#2695](https://github.com/ethyca/fides/pull/2695)
- Admin UI
  - Remove Identifiability (Data Qualifier) from taxonomy editor [2684](https://github.com/ethyca/fides/pull/2684)
- FE: Custom field selections binding issue on Taxonomy tabs [#2659](https://github.com/ethyca/fides/pull/2693/)
- Fix Privacy Request Status when submitting a consent request when identity verification is required [#2736](https://github.com/ethyca/fides/pull/2736)

## [2.7.1](https://github.com/ethyca/fides/compare/2.7.0...2.7.1)

- Fix error with the classify dataset feature flag not writing the dataset to the server [#2675](https://github.com/ethyca/fides/pull/2675)

## [2.7.0](https://github.com/ethyca/fides/compare/2.6.6...2.7.0)

- Fides API

  - Access and erasure support for Braintree [#2223](https://github.com/ethyca/fides/pull/2223)
  - Added route to send a test message [#2585](https://github.com/ethyca/fides/pull/2585)
  - Add default storage configuration functionality and associated APIs [#2438](https://github.com/ethyca/fides/pull/2438)

- Admin UI

  - Custom Metadata [#2536](https://github.com/ethyca/fides/pull/2536)
    - Create Custom Lists
    - Create Custom Field Definition
    - Create custom fields from a the taxonomy editor
    - Provide a custom field value in a resource
    - Bulk edit custom field values [#2612](https://github.com/ethyca/fides/issues/2612)
    - Custom metadata UI Polish [#2624](https://github.com/ethyca/fides/pull/2625)

- Privacy Center

  - The consent config default value can depend on whether Global Privacy Control is enabled. [#2341](https://github.com/ethyca/fides/pull/2341)
  - When GPC is enabled, the UI indicates which data uses are opted out by default. [#2596](https://github.com/ethyca/fides/pull/2596)
  - `inspectForBrowserIdentities` now also looks for `ljt_readerID`. [#2543](https://github.com/ethyca/fides/pull/2543)

### Added

- Added new Wunderkind Consent Saas Connector [#2600](https://github.com/ethyca/fides/pull/2600)
- Added new Sovrn Email Consent Connector [#2543](https://github.com/ethyca/fides/pull/2543/)
- Log Fides version at startup [#2566](https://github.com/ethyca/fides/pull/2566)

### Changed

- Update Admin UI to show all action types (access, erasure, consent, update) [#2523](https://github.com/ethyca/fides/pull/2523)
- Removes legacy `verify_oauth_client` function [#2527](https://github.com/ethyca/fides/pull/2527)
- Updated the UI for adding systems to a new design [#2490](https://github.com/ethyca/fides/pull/2490)
- Minor logging improvements [#2566](https://github.com/ethyca/fides/pull/2566)
- Various form components now take a `stacked` or `inline` variant [#2542](https://github.com/ethyca/fides/pull/2542)
- UX fixes for user management [#2537](https://github.com/ethyca/fides/pull/2537)
- Updating Firebase Auth connector to mask the user with a delete instead of an update [#2602](https://github.com/ethyca/fides/pull/2602)

### Fixed

- Fixed bug where refreshing a page in the UI would result in a 404 [#2502](https://github.com/ethyca/fides/pull/2502)
- Usernames are case insensitive now and prevent all duplicates [#2487](https://github.com/ethyca/fides/pull/2487)
  - This PR contains a migration that deletes duplicate users and keeps the oldest original account.
- Update Logos for shipped connectors [#2464](https://github.com/ethyca/fides/pull/2587)
- Search field on privacy request page isn't working [#2270](https://github.com/ethyca/fides/pull/2595)
- Fix connection dropdown in integration table to not be disabled add system creation [#3589](https://github.com/ethyca/fides/pull/3589)

### Developer Experience

- Added new Cypress E2E smoke tests [#2241](https://github.com/ethyca/fides/pull/2241)
- New command `nox -s e2e_test` which will spin up the test environment and run true E2E Cypress tests against it [#2417](https://github.com/ethyca/fides/pull/2417)
- Cypress E2E tests now run in CI and are reported to Cypress Cloud [#2417](https://github.com/ethyca/fides/pull/2417)
- Change from `randomint` to `uuid` in mongodb tests to reduce flakiness. [#2591](https://github.com/ethyca/fides/pull/2591)

### Removed

- Remove feature flagged config wizard stepper from Admin UI [#2553](https://github.com/ethyca/fides/pull/2553)

## [2.6.6](https://github.com/ethyca/fides/compare/2.6.5...2.6.6)

### Changed

- Improve Readability for Custom Masking Override Exceptions [#2593](https://github.com/ethyca/fides/pull/2593)

## [2.6.5](https://github.com/ethyca/fides/compare/2.6.4...2.6.5)

### Added

- Added config properties to override database Engine parameters [#2511](https://github.com/ethyca/fides/pull/2511)
- Increased default pool_size and max_overflow to 50 [#2560](https://github.com/ethyca/fides/pull/2560)

## [2.6.4](https://github.com/ethyca/fides/compare/2.6.3...2.6.4)

### Fixed

- Fixed bug for SMS completion notification not being sent [#2526](https://github.com/ethyca/fides/issues/2526)
- Fixed bug where refreshing a page in the UI would result in a 404 [#2502](https://github.com/ethyca/fides/pull/2502)

## [2.6.3](https://github.com/ethyca/fides/compare/2.6.2...2.6.3)

### Fixed

- Handle case where legacy dataset has meta: null [#2524](https://github.com/ethyca/fides/pull/2524)

## [2.6.2](https://github.com/ethyca/fides/compare/2.6.1...2.6.2)

### Fixed

- Issue addressing missing field in dataset migration [#2510](https://github.com/ethyca/fides/pull/2510)

## [2.6.1](https://github.com/ethyca/fides/compare/2.6.0...2.6.1)

### Fixed

- Fix errors when privacy requests execute concurrently without workers [#2489](https://github.com/ethyca/fides/pull/2489)
- Enable saas request overrides to run in worker runtime [#2489](https://github.com/ethyca/fides/pull/2489)

## [2.6.0](https://github.com/ethyca/fides/compare/2.5.1...2.6.0)

### Added

- Added the `env` option to the `security` configuration options to allow for users to completely secure the API endpoints [#2267](https://github.com/ethyca/fides/pull/2267)
- Unified Fides Resources
  - Added a dataset dropdown selector when configuring a connector to link an existing dataset to the connector configuration. [#2162](https://github.com/ethyca/fides/pull/2162)
  - Added new datasetconfig.ctl_dataset_id field to unify fides dataset resources [#2046](https://github.com/ethyca/fides/pull/2046)
- Add new connection config routes that couple them with systems [#2249](https://github.com/ethyca/fides/pull/2249)
- Add new select/deselect all permissions buttons [#2437](https://github.com/ethyca/fides/pull/2437)
- Endpoints to allow a user with the `user:password-reset` scope to reset users' passwords. In addition, users no longer require a scope to edit their own passwords. [#2373](https://github.com/ethyca/fides/pull/2373)
- New form to reset a user's password without knowing an old password [#2390](https://github.com/ethyca/fides/pull/2390)
- Approve & deny buttons on the "Request details" page. [#2473](https://github.com/ethyca/fides/pull/2473)
- Consent Propagation
  - Add the ability to execute Consent Requests via the Privacy Request Execution layer [#2125](https://github.com/ethyca/fides/pull/2125)
  - Add a Mailchimp Transactional Consent Connector [#2194](https://github.com/ethyca/fides/pull/2194)
  - Allow defining a list of opt-in and/or opt-out requests in consent connectors [#2315](https://github.com/ethyca/fides/pull/2315)
  - Add a Google Analytics Consent Connector for GA4 properties [#2302](https://github.com/ethyca/fides/pull/2302)
  - Pass the GA Cookie from the Privacy Center [#2337](https://github.com/ethyca/fides/pull/2337)
  - Rename "user_id" to more specific "ga_client_id" [#2356](https://github.com/ethyca/fides/pull/2356)
  - Patch Google Analytics Consent Connector to delete by client_id [#2355](https://github.com/ethyca/fides/pull/2355)
  - Add a "skip_param_values option" to optionally skip when we are missing param values in the body [#2384](https://github.com/ethyca/fides/pull/2384)
  - Adds a new Universal Analytics Connector that works with the UA Tracking Id
- Adds intake and storage of Global Privacy Control Signal props for Consent [#2599](https://github.com/ethyca/fides/pull/2599)

### Changed

- Unified Fides Resources
  - Removed several fidesops schemas for DSR's in favor of updated Fideslang schemas [#2009](https://github.com/ethyca/fides/pull/2009)
  - Removed DatasetConfig.dataset field [#2096](https://github.com/ethyca/fides/pull/2096)
  - Updated UI dataset config routes to use new unified routes [#2113](https://github.com/ethyca/fides/pull/2113)
  - Validate request body on crud endpoints on upsert. Validate dataset data categories before save. [#2134](https://github.com/ethyca/fides/pull/2134/)
  - Updated test env setup and quickstart to use new endpoints [#2225](https://github.com/ethyca/fides/pull/2225)
- Consent Propagation
  - Privacy Center consent options can now be marked as `executable` in order to propagate consent requests [#2193](https://github.com/ethyca/fides/pull/2193)
  - Add support for passing browser identities to consent request patches [#2304](https://github.com/ethyca/fides/pull/2304)
- Update fideslang to 1.3.3 [#2343](https://github.com/ethyca/fides/pull/2343)
- Display the request type instead of the policy name on the request table [#2382](https://github.com/ethyca/fides/pull/2382)
- Make denial reasons required [#2400](https://github.com/ethyca/fides/pull/2400)
- Display the policy key on the request details page [#2395](https://github.com/ethyca/fides/pull/2395)
- Updated CSV export [#2452](https://github.com/ethyca/fides/pull/2452)
- Privacy Request approval now uses a modal [#2443](https://github.com/ethyca/fides/pull/2443)

### Developer Experience

- `nox -s test_env` has been replaced with `nox -s "fides_env(dev)"`
- New command `nox -s "fides_env(test)"` creates a complete test environment with seed data (similar to `fides_env(dev)`) but with the production fides image so the built UI can be accessed at `localhost:8080` [#2399](https://github.com/ethyca/fides/pull/2399)
- Change from code climate to codecov for coverage reporting [#2402](https://github.com/ethyca/fides/pull/2402)

### Fixed

- Home screen header scaling and responsiveness issues [#2200](https://github.com/ethyca/fides/pull/2277)
- Privacy Center identity inputs validate even when they are optional. [#2308](https://github.com/ethyca/fides/pull/2308)
- The PII toggle defaults to false and PII will be hidden on page load [#2388](https://github.com/ethyca/fides/pull/2388)
- Fixed a CI bug caused by git security upgrades [#2441](https://github.com/ethyca/fides/pull/2441)
- Privacy Center
  - Identity inputs validate even when they are optional. [#2308](https://github.com/ethyca/fides/pull/2308)
  - Submit buttons show loading state and disable while submitting. [#2401](https://github.com/ethyca/fides/pull/2401)
  - Phone inputs no longer request country SVGs from external domain. [#2378](https://github.com/ethyca/fides/pull/2378)
  - Input validation errors no longer change the height of modals. [#2379](https://github.com/ethyca/fides/pull/2379)
- Patch masking strategies to better handle null and non-string inputs [#2307](https://github.com/ethyca/fides/pull/2377)
- Renamed prod pushes tag to be `latest` for privacy center and sample app [#2401](https://github.com/ethyca/fides/pull/2407)
- Update firebase connector to better handle non-existent users [#2439](https://github.com/ethyca/fides/pull/2439)

## [2.5.1](https://github.com/ethyca/fides/compare/2.5.0...2.5.1)

### Developer Experience

- Allow db resets only if `config.dev_mode` is `True` [#2321](https://github.com/ethyca/fides/pull/2321)

### Fixed

- Added a feature flag for the recent dataset classification UX changes [#2335](https://github.com/ethyca/fides/pull/2335)

### Security

- Add a check to the catchall path to prevent returning paths outside of the UI directory [#2330](https://github.com/ethyca/fides/pull/2330)

### Developer Experience

- Reduce size of local Docker images by fixing `.dockerignore` patterns [#2360](https://github.com/ethyca/fides/pull/2360)

## [2.5.0](https://github.com/ethyca/fides/compare/2.4.0...2.5.0)

### Docs

- Update the docs landing page and remove redundant docs [#2184](https://github.com/ethyca/fides/pull/2184)

### Added

- Added the `user` command group to the CLI. [#2153](https://github.com/ethyca/fides/pull/2153)
- Added `Code Climate` test coverage uploads. [#2198](https://github.com/ethyca/fides/pull/2198)
- Added the connection key to the execution log [#2100](https://github.com/ethyca/fides/pull/2100)
- Added endpoints to retrieve DSR `Rule`s and `Rule Target`s [#2116](https://github.com/ethyca/fides/pull/2116)
- Added Fides version number to account dropdown in the UI [#2140](https://github.com/ethyca/fides/pull/2140)
- Add link to Classify Systems page in nav side bar [#2128](https://github.com/ethyca/fides/pull/2128)
- Dataset classification UI now polls for results [#2123](https://github.com/ethyca/fides/pull/2123)
- Update Privacy Center Icons [#1800](https://github.com/ethyca/fides/pull/2139)
- Privacy Center `fides-consent.js`:
  - `Fides.shopify` integration function. [#2152](https://github.com/ethyca/fides/pull/2152)
  - Dedicated folder for integrations.
  - `Fides.meta` integration function (fbq). [#2217](https://github.com/ethyca/fides/pull/2217)
- Adds support for Twilio email service (Sendgrid) [#2154](https://github.com/ethyca/fides/pull/2154)
- Access and erasure support for Recharge [#1709](https://github.com/ethyca/fides/pull/1709)
- Access and erasure support for Friendbuy Nextgen [#2085](https://github.com/ethyca/fides/pull/2085)

### Changed

- Admin UI Feature Flags - [#2101](https://github.com/ethyca/fides/pull/2101)
  - Overrides can be saved in the browser.
  - Use `NEXT_PUBLIC_APP_ENV` for app-specific environment config.
  - No longer use `react-feature-flags` library.
  - Can have descriptions. [#2243](https://github.com/ethyca/fides/pull/2243)
- Made privacy declarations optional when adding systems manually - [#2173](https://github.com/ethyca/fides/pull/2173)
- Removed an unclear logging message. [#2266](https://github.com/ethyca/fides/pull/2266)
- Allow any user with `user:delete` scope to delete other users [#2148](https://github.com/ethyca/fides/pull/2148)
- Dynamic imports of custom overrides and SaaS test fixtures [#2169](https://github.com/ethyca/fides/pull/2169)
- Added `AuthenticatedClient` to custom request override interface [#2171](https://github.com/ethyca/fides/pull/2171)
- Only approve the specific collection instead of the entire dataset, display only top 1 classification by default [#2226](https://github.com/ethyca/fides/pull/2226)
- Update sample project resources for `fides evaluate` usage in `fides deploy` [#2253](https://github.com/ethyca/fides/pull/2253)

### Removed

- Removed unused object_name field on s3 storage config [#2133](https://github.com/ethyca/fides/pull/2133)

### Fixed

- Remove next-auth from privacy center to fix JS console error [#2090](https://github.com/ethyca/fides/pull/2090)
- Admin UI - Added Missing ability to assign `user:delete` in the permissions checkboxes [#2148](https://github.com/ethyca/fides/pull/2148)
- Nav bug: clicking on Privacy Request breadcrumb takes me to Home instead of /privacy-requests [#497](https://github.com/ethyca/fides/pull/2141)
- Side nav disappears when viewing request details [#2129](https://github.com/ethyca/fides/pull/2155)
- Remove usage of load dataset button and other dataset UI modifications [#2149](https://github.com/ethyca/fides/pull/2149)
- Improve readability for exceptions raised from custom request overrides [#2157](https://github.com/ethyca/fides/pull/2157)
- Importing custom request overrides on server startup [#2186](https://github.com/ethyca/fides/pull/2186)
- Remove warning when env vars default to blank strings in docker-compose [#2188](https://github.com/ethyca/fides/pull/2188)
- Fix Cookie House purchase modal flashing 'Error' in title [#2274](https://github.com/ethyca/fides/pull/2274)
- Stop dependency from upgrading `packaging` to version with known issue [#2273](https://github.com/ethyca/fides/pull/2273)
- Privacy center config no longer requires `identity_inputs` and will use `email` as a default [#2263](https://github.com/ethyca/fides/pull/2263)
- No longer display remaining days for privacy requests in terminal states [#2292](https://github.com/ethyca/fides/pull/2292)

### Removed

- Remove "Create New System" button when viewing systems. All systems can now be created via the "Add systems" button on the home page. [#2132](https://github.com/ethyca/fides/pull/2132)

## [2.4.0](https://github.com/ethyca/fides/compare/2.3.1...2.4.0)

### Developer Experience

- Include a pre-check workflow that collects the pytest suite [#2098](https://github.com/ethyca/fides/pull/2098)
- Write to the application db when running the app locally. Write to the test db when running pytest [#1731](https://github.com/ethyca/fides/pull/1731)

### Changed

- Move the `fides.ctl.core.` and `fides.ctl.connectors` modules into `fides.core` and `fides.connectors` respectively [#2097](https://github.com/ethyca/fides/pull/2097)
- Fides: Skip cypress tests due to nav bar 2.0 [#2102](https://github.com/ethyca/fides/pull/2103)

### Added

- Adds new erasure policy for complete user data masking [#1839](https://github.com/ethyca/fides/pull/1839)
- New Fides Home page [#1864](https://github.com/ethyca/fides/pull/2050)
- Nav 2.0 - Replace form flow side navs with top tabs [#2037](https://github.com/ethyca/fides/pull/2050)
- Adds new erasure policy for complete user data masking [#1839](https://github.com/ethyca/fides/pull/1839)
- Added ability to use Mailgun templates when sending emails. [#2039](https://github.com/ethyca/fides/pull/2039)
- Adds SMS id verification for consent [#2094](https://github.com/ethyca/fides/pull/2094)

### Fixed

- Store `fides_consent` cookie on the root domain of the Privacy Center [#2071](https://github.com/ethyca/fides/pull/2071)
- Properly set the expire-time for verification codes [#2105](https://github.com/ethyca/fides/pull/2105)

## [2.3.1](https://github.com/ethyca/fides/compare/2.3.0...2.3.1)

### Fixed

- Resolved an issue where the root_user was not being created [#2082](https://github.com/ethyca/fides/pull/2082)

### Added

- Nav redesign with sidebar groups. Feature flagged to only be visible in dev mode until release. [#2030](https://github.com/ethyca/fides/pull/2047)
- Improved error handling for incorrect app encryption key [#2089](https://github.com/ethyca/fides/pull/2089)
- Access and erasure support for Friendbuy API [#2019](https://github.com/ethyca/fides/pull/2019)

## [2.3.0](https://github.com/ethyca/fides/compare/2.2.2...2.3.0)

### Added

- Common Subscriptions for app-wide data and feature checks. [#2030](https://github.com/ethyca/fides/pull/2030)
- Send email alerts on privacy request failures once the specified threshold is reached. [#1793](https://github.com/ethyca/fides/pull/1793)
- DSR Notifications (toast) [#1895](https://github.com/ethyca/fides/pull/1895)
- DSR configure alerts btn [#1895](https://github.com/ethyca/fides/pull/1895)
- DSR configure alters (FE) [#1895](https://github.com/ethyca/fides/pull/1895)
- Add a `usage` session to Nox to print full session docstrings. [#2022](https://github.com/ethyca/fides/pull/2022)

### Added

- Adds notifications section to toml files [#2026](https://github.com/ethyca/fides/pull/2060)

### Changed

- Updated to use `loguru` logging library throughout codebase [#2031](https://github.com/ethyca/fides/pull/2031)
- Do not always create a `fides.toml` by default [#2023](https://github.com/ethyca/fides/pull/2023)
- The `fideslib` module has been merged into `fides`, code redundancies have been removed [#1859](https://github.com/ethyca/fides/pull/1859)
- Replace 'ingress' and 'egress' with 'sources' and 'destinations' across UI [#2044](https://github.com/ethyca/fides/pull/2044)
- Update the functionality of `fides pull -a <filename>` to include _all_ resource types. [#2083](https://github.com/ethyca/fides/pull/2083)

### Fixed

- Timing issues with bulk DSR reprocessing, specifically when analytics are enabled [#2015](https://github.com/ethyca/fides/pull/2015)
- Error caused by running erasure requests with disabled connectors [#2045](https://github.com/ethyca/fides/pull/2045)
- Changes the SlowAPI ratelimiter's backend to use memory instead of Redis [#2054](https://github.com/ethyca/fides/pull/2058)

## [2.2.2](https://github.com/ethyca/fides/compare/2.2.1...2.2.2)

### Docs

- Updated the readme to use new new [docs site](http://docs.ethyca.com) [#2020](https://github.com/ethyca/fides/pull/2020)

### Deprecated

- The documentation site hosted in the `/docs` directory has been deprecated. All documentation updates will be hosted at the new [docs site](http://docs.ethyca.com) [#2020](https://github.com/ethyca/fides/pull/2020)

### Fixed

- Fixed mypy and pylint errors [#2013](https://github.com/ethyca/fides/pull/2013)
- Update connection test endpoint to be effectively non-blocking [#2000](https://github.com/ethyca/fides/pull/2000)
- Update Fides connector to better handle children with no access results [#2012](https://github.com/ethyca/fides/pull/2012)

## [2.2.1](https://github.com/ethyca/fides/compare/2.2.0...2.2.1)

### Added

- Add health check indicator for data flow scanning option [#1973](https://github.com/ethyca/fides/pull/1973)

### Changed

- The `celery.toml` is no longer used, instead it is a subsection of the `fides.toml` file [#1990](https://github.com/ethyca/fides/pull/1990)
- Update sample project landing page copy to be version-agnostic [#1958](https://github.com/ethyca/fides/pull/1958)
- `get` and `ls` CLI commands now return valid `fides` object YAML [#1991](https://github.com/ethyca/fides/pull/1991)

### Developer Experience

- Remove duplicate fastapi-caching and pin version. [#1765](https://github.com/ethyca/fides/pull/1765)

## [2.2.0](https://github.com/ethyca/fides/compare/2.1.0...2.2.0)

### Added

- Send email alerts on privacy request failures once the specified threshold is reached. [#1793](https://github.com/ethyca/fides/pull/1793)
- Add authenticated privacy request route. [#1819](https://github.com/ethyca/fides/pull/1819)
- Enable the onboarding flow [#1836](https://github.com/ethyca/fides/pull/1836)
- Access and erasure support for Fullstory API [#1821](https://github.com/ethyca/fides/pull/1821)
- Add function to poll privacy request for completion [#1860](https://github.com/ethyca/fides/pull/1860)
- Added rescan flow for the data flow scanner [#1844](https://github.com/ethyca/fides/pull/1844)
- Add rescan flow for the data flow scanner [#1844](https://github.com/ethyca/fides/pull/1844)
- Add Fides connector to support parent-child Fides deployments [#1861](https://github.com/ethyca/fides/pull/1861)
- Classification UI now polls for updates to classifications [#1908](https://github.com/ethyca/fides/pull/1908)

### Changed

- The organization info form step is now skipped if the server already has organization info. [#1840](https://github.com/ethyca/fides/pull/1840)
- Removed the description column from the classify systems page. [#1867](https://github.com/ethyca/fides/pull/1867)
- Retrieve child results during fides connector execution [#1967](https://github.com/ethyca/fides/pull/1967)

### Fixed

- Fix error in parent user creation seeding. [#1832](https://github.com/ethyca/fides/issues/1832)
- Fix DSR error due to unfiltered empty identities [#1901](https://github.com/ethyca/fides/pull/1907)

### Docs

- Remove documentation about no-longer used connection string override [#1824](https://github.com/ethyca/fides/pull/1824)
- Fix typo in headings [#1824](https://github.com/ethyca/fides/pull/1824)
- Update documentation to reflect configs necessary for mailgun, twilio_sms and twilio_email service types [#1846](https://github.com/ethyca/fides/pull/1846)

...

## [2.1.0](https://github.com/ethyca/fides/compare/2.0.0...2.1.0)

### Added

- Classification flow for system data flows
- Classification is now triggered as part of data flow scanning
- Include `ingress` and `egress` fields on system export and `datamap/` endpoint [#1740](https://github.com/ethyca/fides/pull/1740)
- Repeatable unique identifier for dataset fides_keys and metadata [#1786](https://github.com/ethyca/fides/pull/1786)
- Adds SMS support for identity verification notifications [#1726](https://github.com/ethyca/fides/pull/1726)
- Added phone number validation in back-end and react phone number form in Privacy Center [#1745](https://github.com/ethyca/fides/pull/1745)
- Adds SMS message template for all subject notifications [#1743](https://github.com/ethyca/fides/pull/1743)
- Privacy-Center-Cypress workflow for CI checks of the Privacy Center. [#1722](https://github.com/ethyca/fides/pull/1722)
- Privacy Center `fides-consent.js` script for accessing consent on external pages. [Details](/clients/privacy-center/packages/fides-consent/README.md)
- Erasure support for Twilio Conversations API [#1673](https://github.com/ethyca/fides/pull/1673)
- Webserver port can now be configured via the CLI command [#1858](https://github.com/ethyca/fides/pull/1858)

### Changed

- Optional dependencies are no longer used for 3rd-party connectivity. Instead they are used to isolate dangerous dependencies. [#1679](https://github.com/ethyca/fides/pull/1679)
- All Next pages now automatically require login. [#1670](https://github.com/ethyca/fides/pull/1670)
- Running the `webserver` command no longer prompts the user to opt out/in to analytics[#1724](https://github.com/ethyca/fides/pull/1724)

### Developer Experience

- Admin-UI-Cypress tests that fail in CI will now upload screen recordings for debugging. [#1728](https://github.com/ethyca/fides/pull/1728/files/c23e62fea284f7910028c8483feff893903068b8#r1019491323)
- Enable remote debugging from VSCode of live dev app [#1780](https://github.com/ethyca/fides/pull/1780)

### Removed

- Removed the Privacy Center `cookieName` config introduced in 2.0.0. [#1756](https://github.com/ethyca/fides/pull/1756)

### Fixed

- Exceptions are no longer raised when sending analytics on Windows [#1666](https://github.com/ethyca/fides/pull/1666)
- Fixed wording on identity verification modal in the Privacy Center [#1674](https://github.com/ethyca/fides/pull/1674)
- Update system fides_key tooltip text [#1533](https://github.com/ethyca/fides/pull/1685)
- Removed local storage parsing that is redundant with redux-persist. [#1678](https://github.com/ethyca/fides/pull/1678)
- Show a helpful error message if Docker daemon is not running during "fides deploy" [#1694](https://github.com/ethyca/fides/pull/1694)
- Allow users to query their own permissions, including root user. [#1698](https://github.com/ethyca/fides/pull/1698)
- Single-select taxonomy fields legal basis and special category can be cleared. [#1712](https://github.com/ethyca/fides/pull/1712)
- Fixes the issue where the security config is not properly loading from environment variables. [#1718](https://github.com/ethyca/fides/pull/1718)
- Fixes the issue where the CLI can't run without the config values required by the webserver. [#1811](https://github.com/ethyca/fides/pull/1811)
- Correctly handle response from adobe jwt auth endpoint as milliseconds, rather than seconds. [#1754](https://github.com/ethyca/fides/pull/1754)
- Fixed styling issues with the `EditDrawer` component. [#1803](https://github.com/ethyca/fides/pull/1803)

### Security

- Bumped versions of packages that use OpenSSL [#1683](https://github.com/ethyca/fides/pull/1683)

## [2.0.0](https://github.com/ethyca/fides/compare/1.9.6...2.0.0)

### Added

- Allow delete-only SaaS connector endpoints [#1200](https://github.com/ethyca/fides/pull/1200)
- Privacy center consent choices store a browser cookie. [#1364](https://github.com/ethyca/fides/pull/1364)
  - The format is generic. A reasonable set of defaults will be added later: [#1444](https://github.com/ethyca/fides/issues/1444)
  - The cookie name defaults to `fides_consent` but can be configured under `config.json > consent > cookieName`.
  - Each consent option can provide an array of `cookieKeys`.
- Individually select and reprocess DSRs that have errored [#1203](https://github.com/ethyca/fides/pull/1489)
- Bulk select and reprocess DSRs that have errored [#1205](https://github.com/ethyca/fides/pull/1489)
- Config Wizard: AWS scan results populate in system review forms. [#1454](https://github.com/ethyca/fides/pull/1454)
- Integrate rate limiter with Saas Connectors. [#1433](https://github.com/ethyca/fides/pull/1433)
- Config Wizard: Added a column selector to the scan results page of the config wizard [#1590](https://github.com/ethyca/fides/pull/1590)
- Config Wizard: Flow for runtime scanner option [#1640](https://github.com/ethyca/fides/pull/1640)
- Access support for Twilio Conversations API [#1520](https://github.com/ethyca/fides/pull/1520)
- Message Config: Adds Twilio Email/SMS support [#1519](https://github.com/ethyca/fides/pull/1519)

### Changed

- Updated mypy to version 0.981 and Python to version 3.10.7 [#1448](https://github.com/ethyca/fides/pull/1448)

### Developer Experience

- Repository dispatch events are sent to fidesctl-plus and fidesops-plus [#1263](https://github.com/ethyca/fides/pull/1263)
- Only the `docs-authors` team members are specified as `CODEOWNERS` [#1446](https://github.com/ethyca/fides/pull/1446)
- Updates the default local configuration to not defer tasks to a worker node [#1552](https://github.com/ethyca/fides/pull/1552/)
- Updates the healthcheck to return health status of connected Celery workers [#1588](https://github.com/ethyca/fides/pull/1588)

### Docs

- Remove the tutorial to prepare for new update [#1543](https://github.com/ethyca/fides/pull/1543)
- Add system management via UI documentation [#1541](https://github.com/ethyca/fides/pull/1541)
- Added DSR quickstart docs, restructured docs navigation [#1651](https://github.com/ethyca/fides/pull/1651)
- Update privacy request execution overview docs [#1258](https://github.com/ethyca/fides/pull/1490)

### Fixed

- Fixed system dependencies appearing as "N/A" in the datamap endpoint when there are no privacy declarations [#1649](https://github.com/ethyca/fides/pull/1649)

## [1.9.6](https://github.com/ethyca/fides/compare/1.9.5...1.9.6)

### Fixed

- Include systems without a privacy declaration on data map [#1603](https://github.com/ethyca/fides/pull/1603)
- Handle malformed tokens [#1523](https://github.com/ethyca/fides/pull/1523)
- Remove thrown exception from getAllPrivacyRequests method [#1592](https://github.com/ethyca/fides/pull/1593)
- Include systems without a privacy declaration on data map [#1603](https://github.com/ethyca/fides/pull/1603)
- After editing a dataset, the table will stay on the previously selected collection instead of resetting to the first one. [#1511](https://github.com/ethyca/fides/pull/1511)
- Fix redis `db_index` config issue [#1647](https://github.com/ethyca/fides/pull/1647)

### Docs

- Add unlinked docs and fix any remaining broken links [#1266](https://github.com/ethyca/fides/pull/1266)
- Update privacy center docs to include consent information [#1537](https://github.com/ethyca/fides/pull/1537)
- Update UI docs to include DSR countdown information and additional descriptions/filtering [#1545](https://github.com/ethyca/fides/pull/1545)

### Changed

- Allow multiple masking strategies to be specified when using fides as a masking engine [#1647](https://github.com/ethyca/fides/pull/1647)

## [1.9.5](https://github.com/ethyca/fides/compare/1.9.4...1.9.5)

### Added

- The database includes a `plus_system_scans` relation, to track the status and results of System Scanner executions in fidesctl-plus [#1554](https://github.com/ethyca/fides/pull/1554)

## [1.9.4](https://github.com/ethyca/fides/compare/1.9.2...1.9.4)

### Fixed

- After editing a dataset, the table will stay on the previously selected collection instead of resetting to the first one. [#1511](https://github.com/ethyca/fides/pull/1511)

## [1.9.2](https://github.com/ethyca/fides/compare/1.9.1...1.9.2)

### Deprecated

- Added a deprecation warning for the entire package [#1244](https://github.com/ethyca/fides/pull/1244)

### Added

- Dataset generation enhancements using Fides Classify for Plus users:

  - Integrate Fides Plus API into placeholder features introduced in 1.9.0. [#1194](https://github.com/ethyca/fides/pull/1194)

- Fides Admin UI:

  - Configure Connector after creation [#1204](https://github.com/ethyca/fides/pull/1356)

### Fixed

- Privacy Center:
  - Handle error on startup if server isn't running [#1239](https://github.com/ethyca/fides/pull/1239)
  - Fix styling issue with cards [#1240](https://github.com/ethyca/fides/pull/1240)
  - Redirect to index on consent save [#1238](https://github.com/ethyca/fides/pull/1238)

## [1.9.1](https://github.com/ethyca/fides/compare/1.9.0...1.9.1)

### Changed

- Update fideslang to v1.3.1 [#1136](https://github.com/ethyca/fides/pull/1136)

### Changed

- Update fideslang to v1.3.1 [#1136](https://github.com/ethyca/fides/pull/1136)

## [1.9.0](https://github.com/ethyca/fides/compare/1.8.6...1.9.0) - 2022-09-29

### Added

- Dataset generation enhancements using Fides Classify for Plus users:
  - Added toggle for enabling classify during generation. [#1057](https://github.com/ethyca/fides/pull/1057)
  - Initial implementation of API request to kick off classify, with confirmation modal. [#1069](https://github.com/ethyca/fides/pull/1069)
  - Initial Classification & Review status for generated datasets. [#1074](https://github.com/ethyca/fides/pull/1074)
  - Component for choosing data categories based on classification results. [#1110](https://github.com/ethyca/fides/pull/1110)
  - The dataset fields table shows data categories from the classifier (if available). [#1088](https://github.com/ethyca/fides/pull/1088)
  - The "Approve" button can be used to update the dataset with the classifier's suggestions. [#1129](https://github.com/ethyca/fides/pull/1129)
- System management UI:
  - New page to add a system via yaml [#1062](https://github.com/ethyca/fides/pull/1062)
  - Skeleton of page to add a system manually [#1068](https://github.com/ethyca/fides/pull/1068)
  - Refactor config wizard system forms to be reused for system management [#1072](https://github.com/ethyca/fides/pull/1072)
  - Add additional optional fields to system management forms [#1082](https://github.com/ethyca/fides/pull/1082)
  - Delete a system through the UI [#1085](https://github.com/ethyca/fides/pull/1085)
  - Edit a system through the UI [#1096](https://github.com/ethyca/fides/pull/1096)
- Cypress component testing [#1106](https://github.com/ethyca/fides/pull/1106)

### Changed

- Changed behavior of `load_default_taxonomy` to append instead of upsert [#1040](https://github.com/ethyca/fides/pull/1040)
- Changed behavior of adding privacy declarations to decouple the actions of the "add" and "next" buttons [#1086](https://github.com/ethyca/fides/pull/1086)
- Moved system related UI components from the `config-wizard` directory to the `system` directory [#1097](https://github.com/ethyca/fides/pull/1097)
- Updated "type" on SaaS config to be a simple string type, not an enum [#1197](https://github.com/ethyca/fides/pull/1197)

### Developer Experience

- Optional dependencies may have their version defined only once, in `optional-requirements.txt` [#1171](https://github.com/ethyca/fides/pull/1171)

### Docs

- Updated the footer links [#1130](https://github.com/ethyca/fides/pull/1130)

### Fixed

- Fixed the "help" link in the UI header [#1078](https://github.com/ethyca/fides/pull/1078)
- Fixed a bug in Data Category Dropdowns where checking i.e. `user.biometric` would also check `user.biometric_health` [#1126](https://github.com/ethyca/fides/pull/1126)

### Security

- Upgraded pymysql to version `1.0.2` [#1094](https://github.com/ethyca/fides/pull/1094)

## [1.8.6](https://github.com/ethyca/fides/compare/1.8.5...1.8.6) - 2022-09-28

### Added

- Added classification tables for Plus users [#1060](https://github.com/ethyca/fides/pull/1060)

### Fixed

- Fixed a bug where rows were being excluded from a data map [#1124](https://github.com/ethyca/fides/pull/1124)

## [1.8.5](https://github.com/ethyca/fides/compare/1.8.4...1.8.5) - 2022-09-21

### Changed

- Update fideslang to v1.3.0 [#1103](https://github.com/ethyca/fides/pull/1103)

## [1.8.4](https://github.com/ethyca/fides/compare/1.8.3...1.8.4) - 2022-09-09

### Added

- Initial system management page [#1054](https://github.com/ethyca/fides/pull/1054)

### Changed

- Deleting a taxonomy field with children will now cascade delete all of its children as well. [#1042](https://github.com/ethyca/fides/pull/1042)

### Fixed

- Fixed navigating directly to frontend routes loading index page instead of the correct static page for the route.
- Fix truncated evaluation error messages [#1053](https://github.com/ethyca/fides/pull/1053)

## [1.8.3](https://github.com/ethyca/fides/compare/1.8.2...1.8.3) - 2022-09-06

### Added

- Added more taxonomy fields that can be edited via the UI [#1000](https://github.com/ethyca/fides/pull/1000) [#1028](https://github.com/ethyca/fides/pull/1028)
- Added the ability to add taxonomy fields via the UI [#1019](https://github.com/ethyca/fides/pull/1019)
- Added the ability to delete taxonomy fields via the UI [#1006](https://github.com/ethyca/fides/pull/1006)
  - Only non-default taxonomy entities can be deleted [#1023](https://github.com/ethyca/fides/pull/1023)
- Prevent deleting taxonomy `is_default` fields and from adding `is_default=True` fields via the API [#990](https://github.com/ethyca/fides/pull/990).
- Added a "Custom" tag to distinguish user defined taxonomy fields from default taxonomy fields in the UI [#1027](https://github.com/ethyca/fides/pull/1027)
- Added initial support for enabling Fides Plus [#1037](https://github.com/ethyca/fides/pull/1037)
  - The `useFeatures` hook can be used to check if `plus` is enabled.
  - Navigating to/from the Data Map page is gated behind this feature.
  - Plus endpoints are served from the private Plus image.

### Fixed

- Fixed failing mypy tests [#1030](https://github.com/ethyca/fides/pull/1030)
- Fixed an issue where `fides push --diff` would return a false positive diff [#1026](https://github.com/ethyca/fides/pull/1026)
- Pinned pydantic version to < 1.10.0 to fix an error in finding referenced fides keys [#1045](https://github.com/ethyca/fides/pull/1045)

### Fixed

- Fixed failing mypy tests [#1030](https://github.com/ethyca/fides/pull/1030)
- Fixed an issue where `fides push --diff` would return a false positive diff [#1026](https://github.com/ethyca/fides/pull/1026)

### Docs

- Minor formatting updates to [Policy Webhooks](https://ethyca.github.io/fidesops/guides/policy_webhooks/) documentation [#1114](https://github.com/ethyca/fidesops/pull/1114)

### Removed

- Removed create superuser [#1116](https://github.com/ethyca/fidesops/pull/1116)

## [1.8.2](https://github.com/ethyca/fides/compare/1.8.1...1.8.2) - 2022-08-18

### Added

- Added the ability to edit taxonomy fields via the UI [#977](https://github.com/ethyca/fides/pull/977) [#1028](https://github.com/ethyca/fides/pull/1028)
- New column `is_default` added to DataCategory, DataUse, DataSubject, and DataQualifier tables [#976](https://github.com/ethyca/fides/pull/976)
- Added the ability to add taxonomy fields via the UI [#1019](https://github.com/ethyca/fides/pull/1019)
- Added the ability to delete taxonomy fields via the UI [#1006](https://github.com/ethyca/fides/pull/1006)
  - Only non-default taxonomy entities can be deleted [#1023](https://github.com/ethyca/fides/pull/1023)
- Prevent deleting taxonomy `is_default` fields and from adding `is_default=True` fields via the API [#990](https://github.com/ethyca/fides/pull/990).
- Added a "Custom" tag to distinguish user defined taxonomy fields from default taxonomy fields in the UI [#1027](https://github.com/ethyca/fides/pull/1027)

### Changed

- Upgraded base Docker version to Python 3.9 and updated all other references from 3.8 -> 3.9 [#974](https://github.com/ethyca/fides/pull/974)
- Prepend all database tables with `ctl_` [#979](https://github.com/ethyca/fides/pull/979)
- Moved the `admin-ui` code down one level into a `ctl` subdir [#970](https://github.com/ethyca/fides/pull/970)
- Extended the `/datamap` endpoint to include extra metadata [#992](https://github.com/ethyca/fides/pull/992)

## [1.8.1](https://github.com/ethyca/fides/compare/1.8.0...1.8.1) - 2022-08-08

### Deprecated

- The following environment variables have been deprecated, and replaced with the new environment variable names indicated below. To avoid breaking existing workflows, the deprecated variables are still respected in v1.8.1. They will be removed in a future release.
  - `FIDESCTL__API__DATABASE_HOST` --> `FIDESCTL__DATABASE__SERVER`
  - `FIDESCTL__API__DATABASE_NAME` --> `FIDESCTL__DATABASE__DB`
  - `FIDESCTL__API__DATABASE_PASSWORD` --> `FIDESCTL__DATABASE__PASSWORD`
  - `FIDESCTL__API__DATABASE_PORT` --> `FIDESCTL__DATABASE__PORT`
  - `FIDESCTL__API__DATABASE_TEST_DATABASE_NAME` --> `FIDESCTL__DATABASE__TEST_DB`
  - `FIDESCTL__API__DATABASE_USER` --> `FIDESCTL__DATABASE__USER`

### Developer Experience

- The included `docker-compose.yml` no longer references outdated ENV variables [#964](https://github.com/ethyca/fides/pull/964)

### Docs

- Minor release documentation now reflects the desired patch release process [#955](https://github.com/ethyca/fides/pull/955)
- Updated references to ENV variables [#964](https://github.com/ethyca/fides/pull/964)

### Fixed

- Deprecated config options will continue to be respected when set via environment variables [#965](https://github.com/ethyca/fides/pull/965)
- The git cache is rebuilt within the Docker container [#962](https://github.com/ethyca/fides/pull/962)
- The `wheel` pypi build no longer has a dirty version tag [#962](https://github.com/ethyca/fides/pull/962)
- Add setuptools to dev-requirements to fix versioneer error [#983](https://github.com/ethyca/fides/pull/983)

## [1.8.0](https://github.com/ethyca/fides/compare/1.7.1...1.8.0) - 2022-08-04

### Added

- Initial configuration wizard UI view
  - System scanning step: AWS credentials form and initial `generate` API usage.
  - System scanning results: AWS systems are stored and can be selected for review
- CustomInput type "password" with show/hide icon.
- Pull CLI command now checks for untracked/unstaged files in the manifests dir [#869](https://github.com/ethyca/fides/pull/869)
- Pull CLI command has a flag to pull missing files from the server [#895](https://github.com/ethyca/fides/pull/895)
- Add BigQuery support for the `generate` command and `/generate` endpoint [#814](https://github.com/ethyca/fides/pull/814) & [#917](https://github.com/ethyca/fides/pull/917)
- Added user auth tables [915](https://github.com/ethyca/fides/pull/915)
- Standardized API error parsing under `~/types/errors`
- Added taxonomy page to UI [#902](https://github.com/ethyca/fides/pull/902)
  - Added a nested accordion component for displaying taxonomy data [#910](https://github.com/ethyca/fides/pull/910)
- Add lru cache to get_config [927](https://github.com/ethyca/fides/pull/927)
- Add support for deprecated API config values [#959](https://github.com/ethyca/fides/pull/959)
- `fides` is now an alias for `fidesctl` as a CLI entrypoint [#926](https://github.com/ethyca/fides/pull/926)
- Add user auth routes [929](https://github.com/ethyca/fides/pull/929)
- Bump fideslib to 3.0.1 and remove patch code[931](https://github.com/ethyca/fides/pull/931)
- Update the `fidesctl` python package to automatically serve the UI [#941](https://github.com/ethyca/fides/pull/941)
- Add `push` cli command alias for `apply` and deprecate `apply` [943](https://github.com/ethyca/fides/pull/943)
- Add resource groups tagging api as a source of system generation [939](https://github.com/ethyca/fides/pull/939)
- Add GitHub Action to publish the `fidesctl` package to testpypi on pushes to main [#951](https://github.com/ethyca/fides/pull/951)
- Added configWizardFlag to ui to hide the config wizard when false [[#1453](https://github.com/ethyca/fides/issues/1453)

### Changed

- Updated the `datamap` endpoint to return human-readable column names as the first response item [#779](https://github.com/ethyca/fides/pull/779)
- Remove the `obscure` requirement from the `generate` endpoint [#819](https://github.com/ethyca/fides/pull/819)
- Moved all files from `fidesapi` to `fidesctl/api` [#885](https://github.com/ethyca/fides/pull/885)
- Moved `scan` and `generate` to the list of commands that can be run in local mode [#841](https://github.com/ethyca/fides/pull/841)
- Upgraded the base docker images from Debian Buster to Bullseye [#958](https://github.com/ethyca/fides/pull/958)
- Removed `ipython` as a dev-requirement [#958](https://github.com/ethyca/fides/pull/958)
- Webserver dependencies now come as a standard part of the package [#881](https://github.com/ethyca/fides/pull/881)
- Initial configuration wizard UI view
  - Refactored step & form results management to use Redux Toolkit slice.
- Change `id` field in tables from an integer to a string [915](https://github.com/ethyca/fides/pull/915)
- Update `fideslang` to `1.1.0`, simplifying the default taxonomy and adding `tags` for resources [#865](https://github.com/ethyca/fides/pull/865)
- Merge existing configurations with `fideslib` library [#913](https://github.com/ethyca/fides/pull/913)
- Moved frontend static files to `src/fidesctl/ui-build/static` [#934](https://github.com/ethyca/fides/pull/934)
- Replicated the error response handling from the `/validate` endpoint to the `/generate` endpoint [#911](https://github.com/ethyca/fides/pull/911)

### Developer Experience

- Remove `API_PREFIX` from fidesctl/core/utils.py and change references to `API_PREFIX` in fidesctl/api/reoutes/util.py [922](https://github.com/ethyca/fides/pull/922)

### Fixed

- Dataset field columns show all columns by default in the UI [#898](https://github.com/ethyca/fides/pull/898)
- Fixed the missing `.fides./` directory when locating the default config [#933](https://github.com/ethyca/fides/pull/933)

## [1.7.1](https://github.com/ethyca/fides/compare/1.7.0...1.7.1) - 2022-07-28

### Added

- Add datasets via YAML in the UI [#813](https://github.com/ethyca/fides/pull/813)
- Add datasets via database connection [#834](https://github.com/ethyca/fides/pull/834) [#889](https://github.com/ethyca/fides/pull/889)
- Add delete confirmation when deleting a field or collection from a dataset [#809](https://github.com/ethyca/fides/pull/809)
- Add ability to delete datasets from the UI [#827](https://github.com/ethyca/fides/pull/827)
- Add Cypress for testing [713](https://github.com/ethyca/fides/pull/833)
- Add datasets via database connection (UI only) [#834](https://github.com/ethyca/fides/pull/834)
- Add Okta support to the `/generate` endpoint [#842](https://github.com/ethyca/fides/pull/842)
- Add db support to `/generate` endpoint [849](https://github.com/ethyca/fides/pull/849)
- Added OpenAPI TypeScript client generation for the UI app. See the [README](/clients/admin-ui/src/types/api/README.md) for more details.

### Changed

- Remove the `obscure` requirement from the `generate` endpoint [#819](https://github.com/ethyca/fides/pull/819)

### Developer Experience

- When releases are published, dispatch a repository webhook event to ethyca/fidesctl-plus [#938](https://github.com/ethyca/fides/pull/938)

### Docs

- recommend/replace pip installs with pipx [#874](https://github.com/ethyca/fides/pull/874)

### Fixed

- CustomSelect input tooltips appear next to selector instead of wrapping to a new row.
- Datasets without the `third_country_transfer` will not cause the editing dataset form to not render.
- Fixed a build issue causing an `unknown` version of `fidesctl` to be installed in published Docker images [#836](https://github.com/ethyca/fides/pull/836)
- Fixed an M1-related SQLAlchemy bug [#816](https://github.com/ethyca/fides/pull/891)
- Endpoints now work with or without a trailing slash. [#886](https://github.com/ethyca/fides/pull/886)
- Dataset field columns show all columns by default in the UI [#898](https://github.com/ethyca/fides/pull/898)
- Fixed the `tag` specific GitHub Action workflows for Docker and publishing docs. [#901](https://github.com/ethyca/fides/pull/901)

## [1.7.0](https://github.com/ethyca/fides/compare/1.6.1...1.7.0) - 2022-06-23

### Added

- Added dependabot to keep dependencies updated
- A warning now issues for any orphan datasets as part of the `apply` command [543](https://github.com/ethyca/fides/pull/543)
- Initial scaffolding of management UI [#561](https://github.com/ethyca/fides/pull/624)
- A new `audit` command for `system` and `organization` resources, checking data map attribute compliance [#548](https://github.com/ethyca/fides/pull/548)
- Static UI assets are now built with the docker container [#663](https://github.com/ethyca/fides/issues/663)
- Host static files via fidesapi [#621](https://github.com/ethyca/fides/pull/621)
- A new `generate` endpoint to enable capturing systems from infrastructure from the UI [#642](https://github.com/ethyca/fides/pull/642)
- A new `datamap` endpoint to enable visualizing a data map from the UI [#721](https://github.com/ethyca/fides/pull/721)
- Management UI navigation bar [#679](https://github.com/ethyca/fides/issues/679)
- Management UI integration [#736](https://github.com/ethyca/fides/pull/736)
  - Datasets
  - Systems
  - Taxonomy (data categories)
- Initial dataset UI view [#768](https://github.com/ethyca/fides/pull/768)
  - Add interaction for viewing a dataset collection
  - Add column picker
  - Add a data category checklist tree
  - Edit/delete dataset fields
  - Edit/delete dataset collections
  - Edit datasets
  - Add a component for Identifiability tags
  - Add tooltips for help on forms
  - Add geographic location (third_country_transfers) country selection. Supported by new dependency `i18n-iso-countries`.
- Okta, aws and database credentials can now come from `fidesctl.toml` config [#694](https://github.com/ethyca/fides/pull/694)
- New `validate` endpoint to test aws and okta credentials [#722](https://github.com/ethyca/fides/pull/722)
- Initial configuration wizard UI view
  - Manual entry steps added (name and describe organization, pick entry route, and describe system manually including privacy declarations)
- A new image tagged `ethyca/fidesctl:dev` is published on each push to `main` [781](https://github.com/ethyca/fides/pull/781)
- A new cli command (`fidesctl sync`) [#765](https://github.com/ethyca/fides/pull/765)

### Changed

- Comparing server and CLI versions ignores `.dirty` only differences, and is quiet on success when running general CLI commands [621](https://github.com/ethyca/fides/pull/621)
- All endpoints now prefixed by `/api/v1` [#623](https://github.com/ethyca/fides/issues/623)
- Allow AWS credentials to be passed to `generate system` via the API [#645](https://github.com/ethyca/fides/pull/645)
- Update the export of a datamap to load resources from the server instead of a manifest directory [#662](https://github.com/ethyca/fides/pull/662)
- Refactor `export` to remove CLI specific uses from the core modules and load resources[#725](https://github.com/ethyca/fides/pull/725)
- Bump version of FastAPI in `setup.py` to 0.77.1 to match `optional-requirements.txt` [#734](https://github.com/ethyca/fides/pull/734)
- Docker images are now only built and pushed on tags to match when released to pypi [#740](https://github.com/ethyca/fides/pull/740)
- Okta resource scanning and generation now works with systems instead of datasets [#751](https://github.com/ethyca/fides/pull/751)

### Developer Experience

- Replaced `make` with `nox` [#547](https://github.com/ethyca/fides/pull/547)
- Removed usage of `fideslang` module in favor of new [external package](https://github.com/ethyca/fideslang) shared across projects [#619](https://github.com/ethyca/fides/issues/619)
- Added a UI service to the docker-compose deployment [#757](https://github.com/ethyca/fides/pull/757)
- `TestClient` defined in and shared across test modules via `conftest.py` [#759](https://github.com/ethyca/fides/pull/759)

### Docs

- Replaced all references to `make` with `nox` [#547](https://github.com/ethyca/fides/pull/547)
- Removed config/schemas page [#613](https://github.com/ethyca/fides/issues/613)
- Dataset UI and config wizard docs added ([https://github.com/ethyca/fides/pull/697](https://github.com/ethyca/fides/pull/697))
- The fides README now walks through generating a datamap [#746](https://github.com/ethyca/fides/pull/746)

### Fixed

- Updated `fideslog` to v1.1.5, resolving an issue where some exceptions thrown by the SDK were not handled as expected [#609](https://github.com/ethyca/fides/issues/609)
- Updated the webserver so that it won't fail if the database is inaccessible [#649](https://github.com/ethyca/fides/pull/649)
- Updated external tests to handle complex characters [#661](https://github.com/ethyca/fides/pull/661)
- Evaluations now properly merge the default taxonomy into the user-defined taxonomy [#684](https://github.com/ethyca/fides/pull/684)
- The CLI can now be run without installing the webserver components [#715](https://github.com/ethyca/fides/pull/715)

## [1.6.1](https://github.com/ethyca/fides/compare/1.6.0...1.6.1) - 2022-06-15

### Docs

- Updated `Release Steps`

### Fixed

- Resolved a failure with populating applicable data subject rights to a data map
- Handle invalid characters when generating a `fides_key` [#761](https://github.com/ethyca/fides/pull/761)

## [1.6.0](https://github.com/ethyca/fides/compare/1.5.3...1.6.0) - 2022-05-02

### Added

- ESLint configuration changes [#514](https://github.com/ethyca/fidesops/pull/514)
- User creation, update and permissions in the Admin UI [#511](https://github.com/ethyca/fidesops/pull/511)
- Yaml support for dataset upload [#284](https://github.com/ethyca/fidesops/pull/284)

### Breaking Changes

- Update masking API to take multiple input values [#443](https://github.com/ethyca/fidesops/pull/443)

### Docs

- DRP feature documentation [#520](https://github.com/ethyca/fidesops/pull/520)

## [1.4.2](https://github.com/ethyca/fidesops/compare/1.4.1...1.4.2) - 2022-05-12

### Added

- GET routes for users [#405](https://github.com/ethyca/fidesops/pull/405)
- Username based search on GET route [#444](https://github.com/ethyca/fidesops/pull/444)
- FIDESOPS\_\_DEV_MODE for Easier SaaS Request Debugging [#363](https://github.com/ethyca/fidesops/pull/363)
- Track user privileges across sessions [#425](https://github.com/ethyca/fidesops/pull/425)
- Add first_name and last_name fields. Also add them along with created_at to FidesUser response [#465](https://github.com/ethyca/fidesops/pull/465)
- Denial reasons for DSR and user `AuditLog` [#463](https://github.com/ethyca/fidesops/pull/463)
- DRP action to Policy [#453](https://github.com/ethyca/fidesops/pull/453)
- `CHANGELOG.md` file[#484](https://github.com/ethyca/fidesops/pull/484)
- DRP status endpoint [#485](https://github.com/ethyca/fidesops/pull/485)
- DRP exerise endpoint [#496](https://github.com/ethyca/fidesops/pull/496)
- Frontend for privacy request denial reaons [#480](https://github.com/ethyca/fidesops/pull/480)
- Publish Fidesops to Pypi [#491](https://github.com/ethyca/fidesops/pull/491)
- DRP data rights endpoint [#526](https://github.com/ethyca/fidesops/pull/526)

### Changed

- Converted HTTP Status Codes to Starlette constant values [#438](https://github.com/ethyca/fidesops/pull/438)
- SaasConnector.send behavior on ignore_errors now returns raw response [#462](https://github.com/ethyca/fidesops/pull/462)
- Seed user permissions in `create_superuser.py` script [#468](https://github.com/ethyca/fidesops/pull/468)
- User API Endpoints (update fields and reset user passwords) [#471](https://github.com/ethyca/fidesops/pull/471)
- Format tests with `black` [#466](https://github.com/ethyca/fidesops/pull/466)
- Extract privacy request endpoint logic into separate service for DRP [#470](https://github.com/ethyca/fidesops/pull/470)
- Fixing inconsistent SaaS connector integration tests [#473](https://github.com/ethyca/fidesops/pull/473)
- Add user data to login response [#501](https://github.com/ethyca/fidesops/pull/501)

### Breaking Changes

- Update masking API to take multiple input values [#443](https://github.com/ethyca/fidesops/pull/443)

### Docs

- Added issue template for documentation updates [#442](https://github.com/ethyca/fidesops/pull/442)
- Clarify masking updates [#464](https://github.com/ethyca/fidesops/pull/464)
- Added dark mode [#476](https://github.com/ethyca/fidesops/pull/476)

### Fixed

- Removed miradb test warning [#436](https://github.com/ethyca/fidesops/pull/436)
- Added missing import [#448](https://github.com/ethyca/fidesops/pull/448)
- Removed pypi badge pointing to wrong package [#452](https://github.com/ethyca/fidesops/pull/452)
- Audit imports and references [#479](https://github.com/ethyca/fidesops/pull/479)
- Switch to using update method on PUT permission endpoint [#500](https://github.com/ethyca/fidesops/pull/500)

### Developer Experience

- added isort as a CI check
- Include `tests/` in all static code checks (e.g. `mypy`, `pylint`)

### Changed

- Published Docker image does a clean install of Fidesctl
- `with_analytics` is now a decorator

### Fixed

- Third-Country formatting on Data Map
- Potential Duplication on Data Map
- Exceptions are no longer raised when sending `AnalyticsEvent`s on Windows
- Running `fidesctl init` now generates a `server_host` and `server_protocol`
  rather than `server_url`<|MERGE_RESOLUTION|>--- conflicted
+++ resolved
@@ -29,13 +29,10 @@
 - Removed `pyodbc` in favor of `pymssql` for handling SQL Server connections [#3435](https://github.com/ethyca/fides/pull/3435)
 - Only create a PrivacyRequest when saving consent if at least one notice has system-wide enforcement [#3626](https://github.com/ethyca/fides/pull/3626)
 
-<<<<<<< HEAD
 ### Docs
 
 - Updated developer docs for ARM platform users related to `pymssql` [#3615](https://github.com/ethyca/fides/pull/3615)
 
-=======
->>>>>>> 4c5b9a2e
 ### Fixed
 
 - Fix race condition with consent modal link rendering [#3521](https://github.com/ethyca/fides/pull/3521)
