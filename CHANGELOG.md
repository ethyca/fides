# Changelog

All notable changes to this project will be documented in this file.

The format is based on [Keep a Changelog](https://keepachangelog.com/en/)

The types of changes are:

- `Added` for new features.
- `Changed` for changes in existing functionality.
- `Developer Experience` for changes in developer workflow or tooling.
- `Deprecated` for soon-to-be removed features.
- `Docs` for documentation only changes.
- `Removed` for now removed features.
- `Fixed` for any bug fixes.
- `Security` in case of vulnerabilities.

## [Unreleased](https://github.com/ethyca/fides/compare/2.40.0...main)

### Added
- Added erasure support for Alchemer integration [#4925](https://github.com/ethyca/fides/pull/4925)
- Added new columns and action buttons to discovery monitors table [#5068](https://github.com/ethyca/fides/pull/5068)

### Developer Experience
- Upgrade to React 18 and Chakra 2, including other dependencies [#5036](https://github.com/ethyca/fides/pull/5036)
- Added support for "output templates" in read SaaS requests [#5054](https://github.com/ethyca/fides/pull/5054)


### Changed
- Updated the sample dataset for the Amplitude integration [#5063](https://github.com/ethyca/fides/pull/5063)
- Messaging page now shows a notice if you have properties without any templates [#5077](https://github.com/ethyca/fides/pull/5077)
- Endpoints for listing systems (GET /system) and datasets (GET /dataset) now support optional pagination [#5071](https://github.com/ethyca/fides/pull/5071)
<<<<<<< HEAD
- Changed behavior of project selection modal in discovery monitor form [#5092](https://github.com/ethyca/fides/pull/5092)
=======
- Moves some endpoints for property-specific messaging from OSS -> plus [#5069](https://github.com/ethyca/fides/pull/5069)
- Messaging page will now show a notice about using global mode [#5090](https://github.com/ethyca/fides/pull/5090)
>>>>>>> 9f87c2ec

### Developer Experience
- Upgrade to React 18 and Chakra 2, including other dependencies [#5036](https://github.com/ethyca/fides/pull/5036)

### Fixed
- Fixed bug with unescaped table names in mysql queries [#5072](https://github.com/ethyca/fides/pull/5072/)
- Fixed bug with unresponsive messaging ui [#5081](https://github.com/ethyca/fides/pull/5081/)


## [2.40.0](https://github.com/ethyca/fides/compare/2.39.2...2.40.0)

### Added
- Adds last_monitored and enabled attributes to MonitorConfig [#4991](https://github.com/ethyca/fides/pull/4991)
- New messaging page. Allows managing messaging templates for different properties. [#5005](https://github.com/ethyca/fides/pull/5005)
- Ability to configure "Enforcement Level" for Privacy Notices [#5025](https://github.com/ethyca/fides/pull/5025)
- BE cleanup for property-specific messaging [#5006](https://github.com/ethyca/fides/pull/5006)
- If property_id param was used, store it as part of the consent request [#4915](https://github.com/ethyca/fides/pull/4915)
- Invite users via email flow [#4539](https://github.com/ethyca/fides/pull/4539)
- Added new Google Cloud SQL for Postgres Connector [#5014](https://github.com/ethyca/fides/pull/5014)
- Added access and erasure support for the Twilio SMS integration [#4979](https://github.com/ethyca/fides/pull/4979)
- Added erasure support for Snap integration [#5011](https://github.com/ethyca/fides/pull/5011)

### Changed
- Navigation changes. 'Management' was renamed 'Settings'. Properties was moved to Settings section. [#5005](https://github.com/ethyca/fides/pull/5005)
- Changed discovery monitor form behavior around execution date/time selection [#5017](https://github.com/ethyca/fides/pull/5017)
- Changed integration form behavior when errors occur [#5023](https://github.com/ethyca/fides/pull/5023)
- Replaces typescript-cookie with js-cookie [#5022](https://github.com/ethyca/fides/pull/5022)
- Updated pymongo version to 4.7.3 [#5019](https://github.com/ethyca/fides/pull/5019)
- Upgraded Datamap instance of `react-table` to v8 [#5024](https://github.com/ethyca/fides/pull/5024)
- Updated create privacy request modal from admin-ui to include all custom fields  [#5029](https://github.com/ethyca/fides/pull/5029)
- Update name of Ingress/Egress columns in Datamap Report to Sources/Destinations [#5045](https://github.com/ethyca/fides/pull/5045)
- Datamap report now includes a 'cookies' column [#5052](https://github.com/ethyca/fides/pull/5052)
- Changed behavior of project selection UI in discovery monitor form [#5049](https://github.com/ethyca/fides/pull/5049)
- Updating DSR filtering to use collection-level data categories [#4999](https://github.com/ethyca/fides/pull/4999)
- Changed discovery monitor form to skip project selection UI when no projects exist [#5056](https://github.com/ethyca/fides/pull/5056)

### Fixed
- Fixed intermittent connection issues with Redshift by increasing timeout and preferring SSL in test connections [#4981](https://github.com/ethyca/fides/pull/4981)
- Fixed data detection & discovery results not displaying correctly across multiple pages[#5060](https://github.com/ethyca/fides/pull/5060)

### Developer Experience
- Fixed various environmental issues when running Cypress tests locally [#5040](https://github.com/ethyca/fides/pull/5040)

## [2.39.2](https://github.com/ethyca/fides/compare/2.39.1...2.39.2)

### Fixed
- Restrict Delete Systems API endpoint such that user must have "SYSTEM_DELETE" scope [#5037](https://github.com/ethyca/fides/pull/5037)

### Security
- Remove the SERVER_SIDE_FIDES_API_URL env variable from the client clientSettings [CVE-2024-31223](https://github.com/ethyca/fides/security/advisories/GHSA-53q7-4874-24qg)

## [2.39.1](https://github.com/ethyca/fides/compare/2.39.0...2.39.1)

### Fixed
- Fixed a bug where system information form was not loading for Viewer users [#5034](https://github.com/ethyca/fides/pull/5034)
- Fixed viewers being given the option to delete systems [#5035](https://github.com/ethyca/fides/pull/5035)
- Restrict Delete Systems API endpoint such that user must have "SYSTEM_DELETE" scope [#5037](https://github.com/ethyca/fides/pull/5037)

### Removed
- Removed the `fetch` polyfill from FidesJS [#5026](https://github.com/ethyca/fides/pull/5026)

### Security
- Removed FidesJS's exposure to `polyfill.io` supply chain attack [CVE-2024-38537](https://github.com/ethyca/fides/security/advisories/GHSA-cvw4-c69g-7v7m)

## [2.39.0](https://github.com/ethyca/fides/compare/2.38.1...2.39.0)

### Added
- Adds the start of the Scylla DB Integration [#4946](https://github.com/ethyca/fides/pull/4946)
- Added model and data migrations and CRUD-layer operations for property-specific messaging [#4901](https://github.com/ethyca/fides/pull/4901)
- Added option in FidesJS SDK to only disable notice-served API [#4965](https://github.com/ethyca/fides/pull/4965)
- External ID support for consent management [#4927](https://github.com/ethyca/fides/pull/4927)
- Added access and erasure support for the Greenhouse Harvest integration [#4945](https://github.com/ethyca/fides/pull/4945)
- Add an S3 connection type (currently used for discovery and detection only) [#4930](https://github.com/ethyca/fides/pull/4930)
- Support for Limited FIDES__CELERY__* Env Vars [#4980](https://github.com/ethyca/fides/pull/4980)
- Implement sending emails via property-specific messaging templates [#4950](https://github.com/ethyca/fides/pull/4950)
- New privacy request search to replace existing endpoint [#4987](https://github.com/ethyca/fides/pull/4987)
- Added new Google Cloud SQL for MySQL Connector [#4949](https://github.com/ethyca/fides/pull/4949)
- Add new options for integrations for discovery & detection [#5000](https://github.com/ethyca/fides/pull/5000)
- Add new `FidesInitializing` event for when FidesJS begins initialization [#5010](https://github.com/ethyca/fides/pull/5010)

### Changed
- Move new data map reporting table out of beta and remove old table from Data Lineage map. [#4963](https://github.com/ethyca/fides/pull/4963)
- Disable the 'connect to a database' button if the `dataDiscoveryAndDetection` feature flag is enabled [#1455](https://github.com/ethyca/fidesplus/pull/1455)
- Upgrade Privacy Request table to use FidesTable V2 [#4990](https://github.com/ethyca/fides/pull/4990)
- Add copy to project selection modal and tweak copy on discovery monitors table [#5007](https://github.com/ethyca/fides/pull/5007)

### Fixed
- Fixed an issue where the GPP signal status was prematurely set to `ready` in some scenarios [#4957](https://github.com/ethyca/fides/pull/4957)
- Removed exteraneous `/` from the several endpoint URLs [#4962](https://github.com/ethyca/fides/pull/4962)
- Fixed and optimized Database Icon SVGs used in Datamap [#4969](https://github.com/ethyca/fides/pull/4969)
- Masked "Keyfile credentials" input on integration config form [#4971](https://github.com/ethyca/fides/pull/4971)
- Fixed validations for privacy declaration taxonomy labels when creating/updating a System [#4982](https://github.com/ethyca/fides/pull/4982)
- Allow property-specific messaging to work with non-custom templates [#4986](https://github.com/ethyca/fides/pull/4986)
- Fixed an issue where config object was being passed twice to `fides.js` output [#5010](https://github.com/ethyca/fides/pull/5010)
- Disabling Fides initialization now also disables GPP initialization [#5010](https://github.com/ethyca/fides/pull/5010)
- Fixes Vendor table formatting [#5013](https://github.com/ethyca/fides/pull/5013)

## [2.38.1](https://github.com/ethyca/fides/compare/2.38.0...2.38.1)

### Changed
- Disable the 'connect to a database' button if the `dataDiscoveryAndDetection` feature flag is enabled [#4972](https://github.com/ethyca/fidesplus/pull/4972)
- Oracle Responsys: Include Profile Extension Tables in DSRs[#4937](https://github.com/ethyca/fides/pull/4937)

### Fixed
- Fixed "add" icons on some buttons being wrong size [#4975](https://github.com/ethyca/fides/pull/4975)
- Fixed ability to update consent preferences after they've previously been set [#4984](https://github.com/ethyca/fides/pull/4984)

## [2.38.0](https://github.com/ethyca/fides/compare/2.37.0...2.38.0)

### Added
- Deprecate LastServedNotice (lastservednoticev2) table [#4910](https://github.com/ethyca/fides/pull/4910)
- Added erasure support to the Recurly integration [#4891](https://github.com/ethyca/fides/pull/4891)
- Added UI for configuring integrations for detection/discovery [#4922](https://github.com/ethyca/fides/pull/4922)
- New queue for saving privacy preferences/notices served [#4931](https://github.com/ethyca/fides/pull/4931)
- Expose number of tasks in queue in worker health check [#4931](https://github.com/ethyca/fides/pull/4931)
- Track when preferences/notices served received [#4931](https://github.com/ethyca/fides/pull/4931)
- Request overrides for opt-in and opt-out consent requests [#4920](https://github.com/ethyca/fides/pull/4920)
- Added query_param_key to Privacy Center schema [#4939](https://github.com/ethyca/fides/pull/4939)
- Fill custom privacy request fields with query_param_key [#4948](https://github.com/ethyca/fides/pull/4948)
- Add `datasource_params` column to MonitorConfig DB model [#4951](https://github.com/ethyca/fides/pull/4951)
- Added ability to open system preview side panel from new data map table [#4944](https://github.com/ethyca/fides/pull/4944)
- Added success toast message after monitoring a resource [#4958](https://github.com/ethyca/fides/pull/4958)
- Added UI for displaying, adding and editing discovery monitors [#4954](https://github.com/ethyca/fides/pull/4954)

### Changed
- Set default ports for local development of client projects (:3001 for privacy center and :3000 for admin-ui) [#4912](https://github.com/ethyca/fides/pull/4912)
- Update privacy center port to :3001 for nox [#4918](https://github.com/ethyca/fides/pull/4918)
- Optimize speed by generating the uuids in the client side for consent requests [#4933](https://github.com/ethyca/fides/pull/4933)
- Update Privacy Center toast text for consistent capitalization [#4936](https://github.com/ethyca/fides/pull/4936)
- Update Custom Fields table and Domain Verification table to use FidesTable V2. Remove V1 components. [#4932](https://github.com/ethyca/fides/pull/4932)
- Updated how Fields are generated for DynamoDB, improved error handling [#4943](https://github.com/ethyca/fides/pull/4943)

### Fixed
- Fixed an issue where the test integration action failed for the Zendesk integration [#4929](https://github.com/ethyca/fides/pull/4929)
- Fixed an issue where language form field error message was not displaying properly [#4942](https://github.com/ethyca/fides/pull/4942)
- Fixed an issue where the consent cookie could not be set on multi-level root domain (e.g. co.uk, co.jp) [#4935](https://github.com/ethyca/fides/pull/4935)
- Fixed an issue where the unique device ID was not being retained when Fides.js was reinitialized [#4947](https://github.com/ethyca/fides/pull/4947)
- Fixed inconsistent font sizes on new integrations UI [#4959](https://github.com/ethyca/fides/pull/4959)

## [2.37.0](https://github.com/ethyca/fides/compare/2.36.0...2.37.0)

### Added
- Added initial version for Helios: Data Discovery and Detection [#4839](https://github.com/ethyca/fides/pull/4839)
- Added shouldShowExperience to the Fides global and FidesInitialized events [#4895](https://github.com/ethyca/fides/pull/4895)
- Enhancements to `MonitorConfig` DB model to support new functionality [#4888](https://github.com/ethyca/fides/pull/4888)
- Added developer option to disable auto-initialization on FidesJS bundles. [#4900](https://github.com/ethyca/fides/pull/4900)
- Adding property ID to served notice history and privacy preference history [#4886](https://github.com/ethyca/fides/pull/4886)
- Adding privacy_center_config and stylesheet fields to the Property model [#4879](https://github.com/ethyca/fides/pull/4879)
- Adds generic async callback integration support [#4865](https://github.com/ethyca/fides/pull/4865)
- Ability to `downgrade` the application DB through the `/admin/db` endpoint [#4893](https://github.com/ethyca/fides/pull/4893)
- Added support for custom property paths, configs and stylesheets for privacy center [#4907](https://github.com/ethyca/fides/pull/4907)
- Include the scopes required for a given action in `403` response when client does not have sufficient permissions [#4905](https://github.com/ethyca/fides/pull/4905)

### Changed
- Rename MinimalPrivacyExperience class and usages [#4889](https://github.com/ethyca/fides/pull/4889)
- Included fidesui as part of the monorepo [#4880](https://github.com/ethyca/fides/pull/4880)
- Improve `geolocation` and `property_id` error response to return 400 status instead of 500 server error on /fides.js endpoint [#4884](https://github.com/ethyca/fides/pull/4884)
- Fixing middleware logging in Fides.js to remove incorrect status codes and durations [#4885](https://github.com/ethyca/fides/pull/4885)
- Improve load performance and DOM monitoring for FidesJS [#4896](https://github.com/ethyca/fides/pull/4896)

### Fixed
- Fixed an issue with the Iterate connector returning at least one param_value references an invalid field for the 'update' request of user [#4528](https://github.com/ethyca/fides/pull/4528)
- Enhanced classification of the dataset used with Twilio [#4872](https://github.com/ethyca/fides/pull/4872)
- Reduce privacy center logging to not show response size limit when the /fides.js endpoint has a size bigger than 4MB [#4878](https://github.com/ethyca/fides/pull/4878)
- Fixed an issue where sourcemaps references were unintentionally included in the FidesJS bundle [#4887](https://github.com/ethyca/fides/pull/4887)
- Handle a 404 response from Segment when a user ID or email is not found [#4902](https://github.com/ethyca/fides/pull/4902)
- Fixed TCF styling issues [#4904](https://github.com/ethyca/fides/pull/4904)
- Fixed an issue where the Trigger Modal Link was not being populated correctly in the translation form [#4911](https://github.com/ethyca/fides/pull/4911)

### Security
- Escape SQLAlchemy passwords [CVE-2024-34715](https://github.com/ethyca/fides/security/advisories/GHSA-8cm5-jfj2-26q7)
- Properly mask nested BigQuery secrets in connection configuration endpoints [CVE-2024-35189](https://github.com/ethyca/fides/security/advisories/GHSA-rcvg-jj3g-rj7c)

## [2.36.0](https://github.com/ethyca/fides/compare/2.35.1...2.36.0)

### Added
- Added multiple language translations support for privacy center consent page [#4785](https://github.com/ethyca/fides/pull/4785)
- Added ability to export the contents of datamap report [#1545](https://ethyca.atlassian.net/browse/PROD-1545)
- Added `System` model support for new `vendor_deleted_date` field on Compass vendor records [#4818](https://github.com/ethyca/fides/pull/4818)
- Added custom JSON (de)serialization to shared DB engines to handle non-standard data types in JSONB columns [#4818](https://github.com/ethyca/fides/pull/4818)
- Added state persistence across sessions to the datamap report table [#4853](https://github.com/ethyca/fides/pull/4853)
- Removed currentprivacypreference and lastservednotice tables [#4846](https://github.com/ethyca/fides/pull/4846)
- Added initial version for Helios: Data Discovery and Detection [#4839](https://github.com/ethyca/fides/pull/4839)
- Adds new var to track fides js overlay types [#4869](https://github.com/ethyca/fides/pull/4869)

### Changed
- Changed filters on the data map report table to use checkbox collapsible tree view [#4864](https://github.com/ethyca/fides/pull/4864)

### Fixed
- Remove the extra 'white-space: normal' CSS for FidesJS HTML descriptions [#4850](https://github.com/ethyca/fides/pull/4850)
- Fixed data map report to display second level names from the taxonomy as primary (bold) label [#4856](https://github.com/ethyca/fides/pull/4856)
- Ignore invalid three-character country codes for FidesJS geolocation (e.g. "USA") [#4877](https://github.com/ethyca/fides/pull/4877)

### Developer Experience
- Update typedoc-plugin-markdown to 4.0.0 [#4870](https://github.com/ethyca/fides/pull/4870)

## [2.35.1](https://github.com/ethyca/fides/compare/2.35.0...2.35.1)

### Added
- Added access and erasure support for Marigold Engage by Sailthru integration [#4826](https://github.com/ethyca/fides/pull/4826)
- Update fides_disable_save_api option in FidesJS SDK to disable both privacy-preferences & notice-served APIs [#4860](https://github.com/ethyca/fides/pull/4860)

### Fixed
- Fixing issue where privacy requests not approved before upgrading to 2.34 couldn't be processed [#4855](https://github.com/ethyca/fides/pull/4855)
- Ensure only GVL vendors from Compass are labeled as such [#4857](https://github.com/ethyca/fides/pull/4857)
- Fix handling of some ISO-3166 geolocation edge cases in Privacy Center /fides.js endpoint [#4858](https://github.com/ethyca/fides/pull/4858)

### Changed
- Hydrates GTM datalayer to match supported FidesEvent Properties [#4847](https://github.com/ethyca/fides/pull/4847)
- Allows a SaaS integration request to process HTTP 204 No Content without erroring trying to unwrap the response. [#4834](https://github.com/ethyca/fides/pull/4834)
- Sets `sslmode` to prefer for Redshift connections when generating datasets [#4849](https://github.com/ethyca/fides/pull/4849)
- Included searching by `email` for the Segment integration [#4851](https://github.com/ethyca/fides/pull/4851)

## [2.35.0](https://github.com/ethyca/fides/compare/2.34.0...2.35.0)

### Added
- Added DSR 3.0 Scheduling which supports running DSR's in parallel with first-class request tasks [#4760](https://github.com/ethyca/fides/pull/4760)
- Added carets to collapsible sections in the overlay modal [#4793](https://github.com/ethyca/fides/pull/4793)
- Added erasure support for OpenWeb [#4735](https://github.com/ethyca/fides/pull/4735)
- Added support for configuration of pre-approval webhooks [#4795](https://github.com/ethyca/fides/pull/4795)
- Added fides_clear_cookie option to FidesJS SDK to load CMP without preferences on refresh [#4810](https://github.com/ethyca/fides/pull/4810)
- Added FidesUpdating event to FidesJS SDK [#4816](https://github.com/ethyca/fides/pull/4816)
- Added `reinitialize` method to FidesJS SDK [#4812](https://github.com/ethyca/fides/pull/4812)
- Added undeclared data category columns to data map report table [#4781](https://github.com/ethyca/fides/pull/4781)
- Fully implement pre-approval webhooks [#4822](https://github.com/ethyca/fides/pull/4822)
- Sync models and database for pre-approval webhooks [#4838](https://github.com/ethyca/fides/pull/4838)

### Changed
- Removed the Celery startup banner from the Fides worker logs [#4814](https://github.com/ethyca/fides/pull/4814)
- Improve performance of Snowflake schema generation [#4587](https://github.com/ethyca/fides/pull/4587)

### Fixed
- Fixed bug prevented adding new privacy center translations [#4786](https://github.com/ethyca/fides/pull/4786)
- Fixed bug where Privacy Policy links would be shown without a configured URL [#4801](https://github.com/ethyca/fides/pull/4801)
- Fixed bug prevented adding new privacy center translations [#4786](https://github.com/ethyca/fides/pull/4786)
- Fixed bug where Language selector button was overlapping other buttons when Privacy Policy wasn't present. [#4815](https://github.com/ethyca/fides/pull/4815)
- Fixed bug where icons of the Language selector were displayed too small on some sites [#4815](https://github.com/ethyca/fides/pull/4815)
- Fixed bug where GPP US National Section was incorrectly included when the State by State approach was selected [#4823]https://github.com/ethyca/fides/pull/4823
- Fixed DSR 3.0 Scheduling bug where Approved Privacy Requests that failed wouldn't change status [#4837](https://github.com/ethyca/fides/pull/4837)

## [2.34.0](https://github.com/ethyca/fides/compare/2.33.1...2.34.0)

### Added

- Added new field for modal trigger link translation [#4761](https://github.com/ethyca/fides/pull/4761)
- Added `getModalLinkLabel` method to global fides object [#4766](https://github.com/ethyca/fides/pull/4766)
- Added language switcher to fides overlay modal [#4773](https://github.com/ethyca/fides/pull/4773)
- Added modal link label to experience translation model [#4767](https://github.com/ethyca/fides/pull/4767)
- Added support for custom identities [#4764](https://github.com/ethyca/fides/pull/4764)
- Added developer option to force GPP API on FidesJS bundles [#4799](https://github.com/ethyca/fides/pull/4799)

### Changed

- Changed the Stripe integration for `Cards` to delete instead of update due to possible issues of a past expiration date [#4768](https://github.com/ethyca/fides/pull/4768)
- Changed display of Data Uses, Categories and Subjects to user friendly names in the Data map report [#4774](https://github.com/ethyca/fides/pull/4774)
- Update active disabled Fides.js toggle color to light grey [#4778](https://github.com/ethyca/fides/pull/4778)
- Update FidesJS fides_embed option to support embedding both banner & modal components [#4782](https://github.com/ethyca/fides/pull/4782)
- Add a few CSS classes to help with styling FidesJS button groups [#4789](https://github.com/ethyca/fides/pull/4789)
- Changed GPP extension to be pre-bundled in appropriate circumstances, as opposed to another fetch [#4780](https://github.com/ethyca/fides/pull/4780)

### Fixed

- Fixed select dropdowns being cut off by edges of modal forms [#4757](https://github.com/ethyca/fides/pull/4757)
- Changed "allow user to dismiss" toggle to show on config form for TCF experience [#4755](https://github.com/ethyca/fides/pull/4755)
- Fixed issue when loading the privacy request detail page [#4775](https://github.com/ethyca/fides/pull/4775)
- Fixed connection test for Aircall [#4756](https://github.com/ethyca/fides/pull/4756/pull)
- Fixed issues connecting to Redshift due to character encoding and SSL requirements [#4790](https://github.com/ethyca/fides/pull/4790)
- Fixed the way the name identity is handled in the Privacy Center [#4791](https://github.com/ethyca/fides/pull/4791)

### Developer Experience

- Build a `fides-types.d.ts` type declaration file to include alongside our FidesJS developer docs [#4772](https://github.com/ethyca/fides/pull/4772)

## [2.33.1](https://github.com/ethyca/fides/compare/2.33.0...2.33.1)

### Added

- Adds CUSTOM_OPTIONS_PATH to Privacy Center env vars [#4769](https://github.com/ethyca/fides/pull/4769)

## [2.33.0](https://github.com/ethyca/fides/compare/2.32.0...2.33.0)

### Added

- Added models for Privacy Center configuration (for plus users) [#4716](https://github.com/ethyca/fides/pull/4716)
- Added ability to delete properties [#4708](https://github.com/ethyca/fides/pull/4708)
- Add interface for submitting privacy requests in admin UI [#4738](https://github.com/ethyca/fides/pull/4738)
- Added language switching support to the FidesJS UI based on configured translations [#4737](https://github.com/ethyca/fides/pull/4737)
- Added ability to override some experience language and primary color [#4743](https://github.com/ethyca/fides/pull/4743)
- Generate FidesJS SDK Reference Docs from tsdoc comments [#4736](https://github.com/ethyca/fides/pull/4736)
- Added erasure support for Adyen [#4735](https://github.com/ethyca/fides/pull/4735)
- Added erasure support for Iterable [#4695](https://github.com/ethyca/fides/pull/4695)

### Changed

- Updated privacy notice & experience forms to hide translation UI when user doesn't have translation feature [#4728](https://github.com/ethyca/fides/pull/4728), [#4734](https://github.com/ethyca/fides/pull/4734)
- Custom privacy request fields now support list values [#4686](https://github.com/ethyca/fides/pull/4686)
- Update when GPP API reports signal status: ready [#4635](https://github.com/ethyca/fides/pull/4635)
- Update non-dismissable TCF and notice banners to show a black overlay and prevent scrolling [#4748](https://github.com/ethyca/fidesplus/pull/4748)
- Cleanup config vars for preview in Admin-UI [#4745](https://github.com/ethyca/fides/pull/4745)
- Show a "systems displayed" count on datamap map & table reporting page [#4752](https://github.com/ethyca/fides/pull/4752)
- Change default Canada Privacy Experience Config in migration to reference generic `ca` region [#4762](https://github.com/ethyca/fides/pull/4762)

### Fixed

- Fixed responsive issues with the buttons on the integration screen [#4729](https://github.com/ethyca/fides/pull/4729)
- Fixed hover/focus issues with the v2 tables [#4730](https://github.com/ethyca/fides/pull/4730)
- Disable editing of data use declaration name and type after creation [#4731](https://github.com/ethyca/fides/pull/4731)
- Cleaned up table borders [#4733](https://github.com/ethyca/fides/pull/4733)
- Initialization issues with ExperienceNotices (#4723)[https://github.com/ethyca/fides/pull/4723]
- Re-add CORS origin regex field to admin UI (#4742)[https://github.com/ethyca/fides/pull/4742]

### Developer Experience

- Added new script to allow recompiling of fides-js when the code changes [#4744](https://github.com/ethyca/fides/pull/4744)
- Update Cookie House to support for additional locations (Canada, Quebec, EEA) and a "property_id" override [#4750](https://github.com/ethyca/fides/pull/4750)

## [2.32.0](https://github.com/ethyca/fides/compare/2.31.1...2.32.0)

### Added

- Updated configuration pages for Experiences with live Preview of FidesJS banner & modal components [#4576](https://github.com/ethyca/fides/pull/4576)
- Added ability to configure multiple language translations for Notices & Experiences [#4576](https://github.com/ethyca/fides/pull/4576)
- Automatically localize all strings in FidesJS CMP UIs (banner, modal, and TCF overlay) based on user's locale and experience configuration [#4576](https://github.com/ethyca/fides/pull/4576)
- Added fides_locale option to override FidesJS locale detection [#4576](https://github.com/ethyca/fides/pull/4576)
- Update FidesJS to report notices served and preferences saved linked to the specific translations displayed [#4576](https://github.com/ethyca/fides/pull/4576)
- Added ability to prevent dismissal of FidesJS CMP UI via Experience configuration [#4576](https://github.com/ethyca/fides/pull/4576)
- Added ability to create & link Properties to support multiple Experiences in a single location [#4658](https://github.com/ethyca/fides/pull/4658)
- Added property_id query param to fides.js to filter experiences by Property when installed [#4676](https://github.com/ethyca/fides/pull/4676)
- Added Locations & Regulations pages to allow a wider selection of locations for consent [#4660](https://github.com/ethyca/fides/pull/4660)
- Erasure support for Simon Data [#4552](https://github.com/ethyca/fides/pull/4552)
- Added notice there will be no preview for Privacy Center types in the Experience preview [#4709](https://github.com/ethyca/fides/pull/4709)
- Removed properties beta flag [#4710](https://github.com/ethyca/fides/pull/4710)
- Add acknowledge button label to default Experience English form [#4714](https://github.com/ethyca/fides/pull/4714)
- Update FidesJS to support localizing CMP UI with configurable, non-English default locales [#4720](https://github.com/ethyca/fides/pull/4720)
- Add loading of template translations for notices and experiences [#4718](https://github.com/ethyca/fides/pull/4718)

### Changed

- Moved location-targeting from Notices to Experiences [#4576](https://github.com/ethyca/fides/pull/4576)
- Replaced previous default Notices & Experiences with new versions with updated locations, translations, etc. [#4576](https://github.com/ethyca/fides/pull/4576)
- Automatically migrate existing Notices & Experiences to updated model where possible [#4576](https://github.com/ethyca/fides/pull/4576)
- Replaced ability to configure banner "display configuration" to separate banner & modal components [#4576](https://github.com/ethyca/fides/pull/4576)
- Modify `fides user login` to not store plaintext password in `~/.fides-credentials` [#4661](https://github.com/ethyca/fides/pull/4661)
- Data model changes to support Notice and Experience-level translations [#4576](https://github.com/ethyca/fides/pull/4576)
- Data model changes to support Consent setup being Experience instead of Notice-driven [#4576](https://github.com/ethyca/fides/pull/4576)
- Build PrivacyNoticeRegion from locations and location groups [#4620](https://github.com/ethyca/fides/pull/4620)
- When saving locations, calculate and save location groups [#4620](https://github.com/ethyca/fides/pull/4620)
- Update privacy experiences page to use the new table component [#4652](https://github.com/ethyca/fides/pull/4652)
- Update privacy notices page to use the new table component [#4641](https://github.com/ethyca/fides/pull/4641)
- Bumped supported Python versions to `3.10.13`, `3.9.18`, and `3.8.18`. Bumped Debian base image from `-bullseye` to `-bookworm`. [#4630](https://github.com/ethyca/fides/pull/4630)
- Bumped Node.js base image from `16` to `20`. [#4684](https://github.com/ethyca/fides/pull/4684)

### Fixed

- Ignore 404 errors from Delighted and Kustomer when an erasure client is not found [#4593](https://github.com/ethyca/fides/pull/4593)
- Various FE fixes for Admin-UI experience config form [#4707](https://github.com/ethyca/fides/pull/4707)
- Fix modal preview in Admin-UI experience config form [#4712](https://github.com/ethyca/fides/pull/4712)
- Optimize FidesJS bundle size by only loading TCF static stings when needed [#4711](https://github.com/ethyca/fides/pull/4711)

## [2.31.0](https://github.com/ethyca/fides/compare/2.30.1...2.31.0)

### Added

- Add Great Britain as a consent option [#4628](https://github.com/ethyca/fides/pull/4628)
- Navbar update and new properties page [#4633](https://github.com/ethyca/fides/pull/4633)
- Access and erasure support for Oracle Responsys [#4618](https://github.com/ethyca/fides/pull/4618)

### Fixed

- Fix issue where "x" button on Fides.js components overwrites saved preferences [#4649](https://github.com/ethyca/fides/pull/4649)
- Initialize Fides.consent with default values from experience when saved consent cookie (fides_consent) does not exist [#4665](https://github.com/ethyca/fides/pull/4665)

### Changed

- Sets GPP applicableSections to -1 when a user visits from a state that is not part of the GPP [#4727](https://github.com/ethyca/fides/pull/4727)

## [2.30.1](https://github.com/ethyca/fides/compare/2.30.0...2.30.1)

### Fixed

- Configure logger correctly on worker initialization [#4624](https://github.com/ethyca/fides/pull/4624)

## [2.30.0](https://github.com/ethyca/fides/compare/2.29.0...2.30.0)

### Added

- Add enum and registry of supported languages [#4592](https://github.com/ethyca/fides/pull/4592)
- Access and erasure support for Talkable [#4589](https://github.com/ethyca/fides/pull/4589)
- Support temporary credentials in AWS generate + scan features [#4607](https://github.com/ethyca/fides/pull/4603), [#4608](https://github.com/ethyca/fides/pull/4608)
- Add ability to store and read Fides cookie in Base64 format [#4556](https://github.com/ethyca/fides/pull/4556)
- Structured logging for SaaS connector requests [#4594](https://github.com/ethyca/fides/pull/4594)
- Added Fides.showModal() to fides.js to allow programmatic opening of consent modals [#4617](https://github.com/ethyca/fides/pull/4617)

### Fixed

- Fixing issue when modifying Policies, Rules, or RuleTargets as a root user [#4582](https://github.com/ethyca/fides/pull/4582)

## [2.29.0](https://github.com/ethyca/fides/compare/2.28.0...2.29.0)

### Added

- View more modal to regulations page [#4574](https://github.com/ethyca/fides/pull/4574)
- Columns in data map reporting, adding multiple systems, and consent configuration tables can be resized. In the data map reporting table, fields with multiple values can show all or collapse all [#4569](https://github.com/ethyca/fides/pull/4569)
- Show custom fields in the data map report table [#4579](https://github.com/ethyca/fides/pull/4579)

### Changed

- Delay rendering the nav until all necessary queries are finished loading [#4571](https://github.com/ethyca/fides/pull/4571)
- Updating return value for crud.get_custom_fields_filtered [#4575](https://github.com/ethyca/fides/pull/4575)
- Updated user deletion confirmation flow to only require one confirmatory input [#4402](https://github.com/ethyca/fides/pull/4402)
- Moved `pymssl` to an optional dependency no longer installed by default with our python package [#4581](https://github.com/ethyca/fides/pull/4581)
- Fixed CORS domain update functionality [#4570](https://github.com/ethyca/fides/pull/4570)
- Update Domains page with ability to add/remove "organization" domains, view "administrator" domains set via security settings, and improve various UX bugs and copy [#4584](https://github.com/ethyca/fides/pull/4584)

### Fixed

- Fixed CORS domain update functionality [#4570](https://github.com/ethyca/fides/pull/4570)
- Completion emails are no longer attempted for consent requests [#4578](https://github.com/ethyca/fides/pull/4578)

## [2.28.0](https://github.com/ethyca/fides/compare/2.27.0...2.28.0)

### Added

- Erasure support for AppsFlyer [#4512](https://github.com/ethyca/fides/pull/4512)
- Datamap Reporting page [#4519](https://github.com/ethyca/fides/pull/4519)
- Consent support for Klaviyo [#4513](https://github.com/ethyca/fides/pull/4513)
- Form for configuring GPP settings [#4557](https://github.com/ethyca/fides/pull/4557)
- Custom privacy request field support for consent requests [#4546](https://github.com/ethyca/fides/pull/4546)
- Support GPP in privacy notices [#4554](https://github.com/ethyca/fides/pull/4554)

### Changed

- Redesigned nav bar for the admin UI [#4548](https://github.com/ethyca/fides/pull/4548)
- Fides.js GPP for US geographies now derives values from backend privacy notices [#4559](https://github.com/ethyca/fides/pull/4559)
- No longer generate the `vendors_disclosed` section of the TC string in `fides.js` [#4553](https://github.com/ethyca/fides/pull/4553)
- Changed consent management vendor add flow [#4550](https://github.com/ethyca/fides/pull/4550)

### Fixed

- Fixed an issue blocking Salesforce sandbox accounts from refreshing tokens [#4547](https://github.com/ethyca/fides/pull/4547)
- Fixed DSR zip packages to be unzippable on Windows [#4549](https://github.com/ethyca/fides/pull/4549)
- Fixed browser compatibility issues with Object.hasOwn [#4568](https://github.com/ethyca/fides/pull/4568)

### Developer Experience

- Switch to anyascii for unicode transliteration [#4550](https://github.com/ethyca/fides/pull/4564)

## [2.27.0](https://github.com/ethyca/fides/compare/2.26.0...2.27.0)

### Added

- Tooltip and styling for disabled rows in add multiple vendor view [#4498](https://github.com/ethyca/fides/pull/4498)
- Preliminary GPP support for US regions [#4498](https://github.com/ethyca/fides/pull/4504)
- Access and erasure support for Statsig Enterprise [#4429](https://github.com/ethyca/fides/pull/4429)
- New page for setting locations [#4517](https://github.com/ethyca/fides/pull/4517)
- New modal for setting granular locations [#4531](https://github.com/ethyca/fides/pull/4531)
- New page for setting regulations [#4530](https://github.com/ethyca/fides/pull/4530)
- Update fides.js to support multiple descriptions (banner, overlay) and render HTML descriptions [#4542](https://github.com/ethyca/fides/pull/4542)

### Fixed

- Fixed incorrect Compass button behavior in system form [#4508](https://github.com/ethyca/fides/pull/4508)
- Omit certain fields from system payload when empty [#4508](https://github.com/ethyca/fides/pull/4525)
- Fixed issues with Compass vendor selector behavior [#4521](https://github.com/ethyca/fides/pull/4521)
- Fixed an issue where the background overlay remained visible after saving consent preferences [#4515](https://github.com/ethyca/fides/pull/4515)
- Fixed system name being editable when editing GVL systems [#4533](https://github.com/ethyca/fides/pull/4533)
- Fixed an issue where a privacy policy link could not be removed from privacy experiences [#4542](https://github.com/ethyca/fides/pull/4542)

### Changed

- Upgrade to use Fideslang `3.0.0` and remove associated concepts [#4502](https://github.com/ethyca/fides/pull/4502)
- Model overhaul for saving privacy preferences and notices served [#4481](https://github.com/ethyca/fides/pull/4481)
- Moves served notice endpoints, consent reporting, purpose endpoints and TCF queries to plus [#4481](https://github.com/ethyca/fides/pull/4481)
- Moves served notice endpoints, consent reporting, and TCF queries to plus [#4481](https://github.com/ethyca/fides/pull/4481)
- Update frontend to account for changes to notices served and preferences saved APIs [#4518](https://github.com/ethyca/fides/pull/4518)
- `fides.js` now sets `supportsOOB` to `false` [#4516](https://github.com/ethyca/fides/pull/4516)
- Save consent method ("accept", "reject", "save", etc.) to `fides_consent` cookie as extra metadata [#4529](https://github.com/ethyca/fides/pull/4529)
- Allow CORS for privacy center `fides.js` and `fides-ext-gpp.js` endpoints
- Replace `GPP_EXT_PATH` env var in favor of a more flexible `FIDES_JS_BASE_URL` environment variable
- Change vendor add modal on consent configuration screen to use new vendor selector [#4532](https://github.com/ethyca/fides/pull/4532)
- Remove vendor add modal [#4535](https://github.com/ethyca/fides/pull/4535)

## [2.26.0](https://github.com/ethyca/fides/compare/2.25.0...main)

### Added

- Dynamic importing for GPP bundle [#4447](https://github.com/ethyca/fides/pull/4447)
- Paging to vendors in the TCF overlay [#4463](https://github.com/ethyca/fides/pull/4463)
- New purposes endpoint and indices to improve system lookups [#4452](https://github.com/ethyca/fides/pull/4452)
- Cypress tests for fides.js GPP extension [#4476](https://github.com/ethyca/fides/pull/4476)
- Add support for global TCF Purpose Overrides [#4464](https://github.com/ethyca/fides/pull/4464)
- TCF override management [#4484](https://github.com/ethyca/fides/pull/4484)
- Readonly consent management table and modal [#4456](https://github.com/ethyca/fides/pull/4456), [#4477](https://github.com/ethyca/fides/pull/4477)
- Access and erasure support for Gong [#4461](https://github.com/ethyca/fides/pull/4461)
- Add new UI for CSV consent reporting [#4488](https://github.com/ethyca/fides/pull/4488)
- Option to prevent the dismissal of the consent banner and modal [#4470](https://github.com/ethyca/fides/pull/4470)

### Changed

- Increased max number of preferences allowed in privacy preference API calls [#4469](https://github.com/ethyca/fides/pull/4469)
- Reduce size of tcf_consent payload in fides_consent cookie [#4480](https://github.com/ethyca/fides/pull/4480)
- Change log level for FidesUserPermission retrieval to `debug` [#4482](https://github.com/ethyca/fides/pull/4482)
- Remove Add Vendor button from the Manage your vendors page[#4509](https://github.com/ethyca/fides/pull/4509)

### Fixed

- Fix type errors when TCF vendors have no dataDeclaration [#4465](https://github.com/ethyca/fides/pull/4465)
- Fixed an error where editing an AC system would mistakenly lock it for GVL [#4471](https://github.com/ethyca/fides/pull/4471)
- Refactor custom Get Preferences function to occur after our CMP API initialization [#4466](https://github.com/ethyca/fides/pull/4466)
- Fix an error where a connector response value of None causes a DSR failure due to a missing value [#4483](https://github.com/ethyca/fides/pull/4483)
- Fixed system name being non-editable when locked for GVL [#4475](https://github.com/ethyca/fides/pull/4475)
- Fixed a bug with "null" values for retention period field on data uses [#4487](https://github.com/ethyca/fides/pull/4487)

## [2.25.0](https://github.com/ethyca/fides/compare/2.24.1...2.25.0)

### Added

- Stub for initial GPP support [#4431](https://github.com/ethyca/fides/pull/4431)
- Added confirmation modal on deleting a data use declaration [#4439](https://github.com/ethyca/fides/pull/4439)
- Added feature flag for separating system name and Compass vendor selector [#4437](https://github.com/ethyca/fides/pull/4437)
- Fire GPP events per spec [#4433](https://github.com/ethyca/fides/pull/4433)
- New override option `fides_tcf_gdpr_applies` for setting `gdprApplies` on the CMP API [#4453](https://github.com/ethyca/fides/pull/4453)

### Changed

- Improved bulk vendor adding table UX [#4425](https://github.com/ethyca/fides/pull/4425)
- Flexible legal basis for processing has a db default of True [#4434](https://github.com/ethyca/fides/pull/4434)
- Give contributor role access to config API, including cors origin updates [#4438](https://github.com/ethyca/fides/pull/4438)
- Disallow setting `*` and other non URL values for `security.cors_origins` config property via the API [#4438](https://github.com/ethyca/fides/pull/4438)
- Consent modal hides the opt-in/opt-out buttons if only one privacy notice is enabled [#4441](https://github.com/ethyca/fides/pull/4441)
- Initialize TCF stub earlier [#4453](https://github.com/ethyca/fides/pull/4453)
- Change focus outline color of form inputs [#4467](https://github.com/ethyca/fides/pull/4467)

### Fixed

- Fixed a bug where selected vendors in "configure consent" add vendor modal were unstyled [#4454](https://github.com/ethyca/fides/pull/4454)
- Use correct defaults when there is no associated preference in the cookie [#4451](https://github.com/ethyca/fides/pull/4451)
- IP Addresses behind load balancers for consent reporting [#4440](https://github.com/ethyca/fides/pull/4440)

## [2.24.1](https://github.com/ethyca/fides/compare/2.24.0...2.24.1)

### Added

- Logging when root user and client credentials are used [#4432](https://github.com/ethyca/fides/pull/4432)
- Allow for custom path at which to retrieve Fides override options [#4462](https://github.com/ethyca/fides/pull/4462)

### Changed

- Run fides with non-root user [#4421](https://github.com/ethyca/fides/pull/4421)

## [2.24.0](https://github.com/ethyca/fides/compare/2.23.3...2.24.0)

### Added

- Adds fides_disable_banner config option to Fides.js [#4378](https://github.com/ethyca/fides/pull/4378)
- Deletions that fail due to foreign key constraints will now be more clearly communicated [#4406](https://github.com/ethyca/fides/pull/4378)
- Added support for a custom get preferences API call provided through Fides.init [#4375](https://github.com/ethyca/fides/pull/4375)
- Hidden custom privacy request fields in the Privacy Center [#4370](https://github.com/ethyca/fides/pull/4370)
- Backend System-level Cookie Support [#4383](https://github.com/ethyca/fides/pull/4383)
- High Level Tracking of Compass System Sync [#4397](https://github.com/ethyca/fides/pull/4397)
- Erasure support for Qualtrics [#4371](https://github.com/ethyca/fides/pull/4371)
- Erasure support for Ada Chatbot [#4382](https://github.com/ethyca/fides/pull/4382)
- Erasure support for Typeform [#4366](https://github.com/ethyca/fides/pull/4366)
- Added notice that a system is GVL when adding/editing from system form [#4327](https://github.com/ethyca/fides/pull/4327)
- Added the ability to select the request types to enable per integration (for plus users) [#4374](https://github.com/ethyca/fides/pull/4374)
- Adds support for custom get experiences fn and custom patch notices served fn [#4410](https://github.com/ethyca/fides/pull/4410)
- Adds more granularity to tracking consent method, updates custom savePreferencesFn and FidesUpdated event to take consent method [#4419](https://github.com/ethyca/fides/pull/4419)

### Changed

- Add filtering and pagination to bulk vendor add table [#4351](https://github.com/ethyca/fides/pull/4351)
- Determine if the TCF overlay needs to surface based on backend calculated version hash [#4356](https://github.com/ethyca/fides/pull/4356)
- Moved Experiences and Preferences endpoints to Plus to take advantage of dynamic GVL [#4367](https://github.com/ethyca/fides/pull/4367)
- Add legal bases to Special Purpose schemas on the backend for display [#4387](https://github.com/ethyca/fides/pull/4387)
- "is_service_specific" default updated when building TC strings on the backend [#4377](https://github.com/ethyca/fides/pull/4377)
- "isServiceSpecific" default updated when building TC strings on the frontend [#4384](https://github.com/ethyca/fides/pull/4384)
- Redact cli, database, and redis configuration information from GET api/v1/config API request responses. [#4379](https://github.com/ethyca/fides/pull/4379)
- Button ordering in fides.js UI [#4407](https://github.com/ethyca/fides/pull/4407)
- Add different classnames to consent buttons for easier selection [#4411](https://github.com/ethyca/fides/pull/4411)
- Updates default consent preference to opt-out for TCF when fides_string exists [#4430](https://github.com/ethyca/fides/pull/4430)

### Fixed

- Persist bulk system add filter modal state [#4412](https://github.com/ethyca/fides/pull/4412)
- Fixing labels for request type field [#4414](https://github.com/ethyca/fides/pull/4414)
- User preferences from cookie should always override experience preferences [#4405](https://github.com/ethyca/fides/pull/4405)
- Allow fides_consent cookie to be set from a subdirectory [#4426](https://github.com/ethyca/fides/pull/4426)

### Security

-- Use a more cryptographically secure random function for security code generation

## [2.23.3](https://github.com/ethyca/fides/compare/2.23.2...2.23.3)

### Fixed

- Fix button arrangment and spacing for TCF and non-TCF consent overlay banner and modal [#4391](https://github.com/ethyca/fides/pull/4391)
- Replaced h1 element with div to use exisitng fides styles in consent modal [#4399](https://github.com/ethyca/fides/pull/4399)
- Fixed privacy policy alignment for non-TCF consent overlay banner and modal [#4403](https://github.com/ethyca/fides/pull/4403)
- Fix dynamic class name for TCF-variant of consent banner [#4404](https://github.com/ethyca/fides/pull/4403)

### Security

-- Fix an HTML Injection vulnerability in DSR Packages

## [2.23.2](https://github.com/ethyca/fides/compare/2.23.1...2.23.2)

### Fixed

- Fixed fides.css to vary banner width based on tcf [[#4381](https://github.com/ethyca/fides/issues/4381)]

## [2.23.1](https://github.com/ethyca/fides/compare/2.23.0...2.23.1)

### Changed

- Refactor Fides.js embedded modal to not use A11y dialog [#4355](https://github.com/ethyca/fides/pull/4355)
- Only call `FidesUpdated` when a preference has been saved, not during initialization [#4365](https://github.com/ethyca/fides/pull/4365)
- Updated double toggle styling in favor of single toggles with a radio group to select legal basis [#4376](https://github.com/ethyca/fides/pull/4376)

### Fixed

- Handle invalid `fides_string` when passed in as an override [#4350](https://github.com/ethyca/fides/pull/4350)
- Bug where vendor opt-ins would not initialize properly based on a `fides_string` in the TCF overlay [#4368](https://github.com/ethyca/fides/pull/4368)

## [2.23.0](https://github.com/ethyca/fides/compare/2.22.1...2.23.0)

### Added

- Added support for 3 additional config variables in Fides.js: fidesEmbed, fidesDisableSaveApi, and fidesTcString [#4262](https://github.com/ethyca/fides/pull/4262)
- Added support for fidesEmbed, fidesDisableSaveApi, and fidesTcString to be passed into Fides.js via query param, cookie, or window object [#4297](https://github.com/ethyca/fides/pull/4297)
- New privacy center environment variables `FIDES_PRIVACY_CENTER__IS_FORCED_TCF` which can make the privacy center always return the TCF bundle (`fides-tcf.js`) [#4312](https://github.com/ethyca/fides/pull/4312)
- Added a `FidesUIChanged` event to Fides.js to track when user preferences change without being saved [#4314](https://github.com/ethyca/fides/pull/4314) and [#4253](https://github.com/ethyca/fides/pull/4253)
- Add AC Systems to the TCF Overlay under Vendor Consents section [#4266](https://github.com/ethyca/fides/pull/4266/)
- Added bulk system/vendor creation component [#4309](https://github.com/ethyca/fides/pull/4309/)
- Support for passing in an AC string as part of a fides string for the TCF overlay [#4308](https://github.com/ethyca/fides/pull/4308)
- Added support for overriding the save user preferences API call with a custom fn provided through Fides.init [#4318](https://github.com/ethyca/fides/pull/4318)
- Return AC strings in GET Privacy Experience meta and allow saving preferences against AC strings [#4295](https://github.com/ethyca/fides/pull/4295)
- New GET Privacy Experience Meta Endpoint [#4328](https://github.com/ethyca/fides/pull/4328)
- Access and erasure support for SparkPost [#4328](https://github.com/ethyca/fides/pull/4238)
- Access and erasure support for Iterate [#4332](https://github.com/ethyca/fides/pull/4332)
- SSH Support for MySQL connections [#4310](https://github.com/ethyca/fides/pull/4310)
- Added served notice history IDs to the TCF privacy preference API calls [#4161](https://github.com/ethyca/fides/pull/4161)

### Fixed

- Cleans up CSS for fidesEmbed mode [#4306](https://github.com/ethyca/fides/pull/4306)
- Stacks that do not have any purposes will no longer render an empty purpose block [#4278](https://github.com/ethyca/fides/pull/4278)
- Forcing hidden sections to use display none [#4299](https://github.com/ethyca/fides/pull/4299)
- Handles Hubspot requiring and email to be formatted as email when processing an erasure [#4322](https://github.com/ethyca/fides/pull/4322)
- Minor CSS improvements for the consent/TCF banners and modals [#4334](https://github.com/ethyca/fides/pull/4334)
- Consistent font sizes for labels in the system form and data use forms in the Admin UI [#4346](https://github.com/ethyca/fides/pull/4346)
- Bug where not all system forms would appear to save when used with Compass [#4347](https://github.com/ethyca/fides/pull/4347)
- Restrict TCF Privacy Experience Config if TCF is disabled [#4348](https://github.com/ethyca/fides/pull/4348)
- Removes overflow styling for embedded modal in Fides.js [#4345](https://github.com/ethyca/fides/pull/4345)

### Changed

- Derive cookie storage info, privacy policy and legitimate interest disclosure URLs, and data retention data from the data map instead of directly from gvl.json [#4286](https://github.com/ethyca/fides/pull/4286)
- Updated TCF Version for backend consent reporting [#4305](https://github.com/ethyca/fides/pull/4305)
- Update Version Hash Contents [#4313](https://github.com/ethyca/fides/pull/4313)
- Change vendor selector on system information form to typeahead[#4333](https://github.com/ethyca/fides/pull/4333)
- Updates experience API calls from Fides.js to include new meta field [#4335](https://github.com/ethyca/fides/pull/4335)

## [2.22.1](https://github.com/ethyca/fides/compare/2.22.0...2.22.1)

### Added

- Custom fields are now included in system history change tracking [#4294](https://github.com/ethyca/fides/pull/4294)

### Security

- Added hostname checks for external SaaS connector URLs [CVE-2023-46124](https://github.com/ethyca/fides/security/advisories/GHSA-jq3w-9mgf-43m4)
- Use a Pydantic URL type for privacy policy URLs [CVE-2023-46126](https://github.com/ethyca/fides/security/advisories/GHSA-fgjj-5jmr-gh83)
- Remove the CONFIG_READ scope from the Viewer role [CVE-2023-46125](https://github.com/ethyca/fides/security/advisories/GHSA-rjxg-rpg3-9r89)

## [2.22.0](https://github.com/ethyca/fides/compare/2.21.0...2.22.0)

### Added

- Added an option to link to vendor tab from an experience config description [#4191](https://github.com/ethyca/fides/pull/4191)
- Added two toggles for vendors in the TCF overlay, one for Consent, and one for Legitimate Interest [#4189](https://github.com/ethyca/fides/pull/4189)
- Added two toggles for purposes in the TCF overlay, one for Consent, and one for Legitimate Interest [#4234](https://github.com/ethyca/fides/pull/4234)
- Added support for new TCF-related fields on `System` and `PrivacyDeclaration` models [#4228](https://github.com/ethyca/fides/pull/4228)
- Support for AC string to `fides-tcf` [#4244](https://github.com/ethyca/fides/pull/4244)
- Support for `gvl` prefixed vendor IDs [#4247](https://github.com/ethyca/fides/pull/4247)

### Changed

- Removed `TCF_ENABLED` environment variable from the privacy center in favor of dynamically figuring out which `fides-js` bundle to send [#4131](https://github.com/ethyca/fides/pull/4131)
- Updated copy of info boxes on each TCF tab [#4191](https://github.com/ethyca/fides/pull/4191)
- Clarified messages for error messages presented during connector upload [#4198](https://github.com/ethyca/fides/pull/4198)
- Refactor legal basis dimension regarding how TCF preferences are saved and how the experience is built [#4201](https://github.com/ethyca/fides/pull/4201/)
- Add saving privacy preferences via a TC string [#4221](https://github.com/ethyca/fides/pull/4221)
- Updated fides server to use an environment variable for turning TCF on and off [#4220](https://github.com/ethyca/fides/pull/4220)
- Update frontend to use new legal basis dimension on vendors [#4216](https://github.com/ethyca/fides/pull/4216)
- Updated privacy center patch preferences call to handle updated API response [#4235](https://github.com/ethyca/fides/pull/4235)
- Added our CMP ID [#4233](https://github.com/ethyca/fides/pull/4233)
- Allow Admin UI users to turn on Configure Consent flag [#4246](https://github.com/ethyca/fides/pull/4246)
- Styling improvements for the fides.js consent banners and modals [#4222](https://github.com/ethyca/fides/pull/4222)
- Update frontend to handle updated Compass schema [#4254](https://github.com/ethyca/fides/pull/4254)
- Assume Universal Vendor ID usage in TC String translation [#4256](https://github.com/ethyca/fides/pull/4256)
- Changed vendor form on configuring consent page to use two-part selection for consent uses [#4251](https://github.com/ethyca/fides/pull/4251)
- Updated system form to have new TCF fields [#4271](https://github.com/ethyca/fides/pull/4271)
- Vendors disclosed string is now narrowed to only the vendors shown in the UI, not the whole GVL [#4250](https://github.com/ethyca/fides/pull/4250)
- Changed naming convention "fides_string" instead of "tc_string" for developer friendly consent API's [#4267](https://github.com/ethyca/fides/pull/4267)

### Fixed

- TCF overlay can initialize its consent preferences from a cookie [#4124](https://github.com/ethyca/fides/pull/4124)
- Various improvements to the TCF modal such as vendor storage disclosures, vendor counts, privacy policies, etc. [#4167](https://github.com/ethyca/fides/pull/4167)
- An issue where Braze could not mask an email due to formatting [#4187](https://github.com/ethyca/fides/pull/4187)
- An issue where email was not being overridden correctly for Braze and Domo [#4196](https://github.com/ethyca/fides/pull/4196)
- Use `stdRetention` when there is not a specific value for a purpose's data retention [#4199](https://github.com/ethyca/fides/pull/4199)
- Updating the unflatten_dict util to accept flattened dict values [#4200](https://github.com/ethyca/fides/pull/4200)
- Minor CSS styling fixes for the consent modal [#4252](https://github.com/ethyca/fides/pull/4252)
- Additional styling fixes for issues caused by a CSS reset [#4268](https://github.com/ethyca/fides/pull/4268)
- Bug where vendor legitimate interests would not be set unless vendor consents were first set [#4250](https://github.com/ethyca/fides/pull/4250)
- Vendor count over-counting in TCF overlay [#4275](https://github.com/ethyca/fides/pull/4275)

## [2.21.0](https://github.com/ethyca/fides/compare/2.20.2...2.21.0)

### Added

- "Add a vendor" flow to configuring consent page [#4107](https://github.com/ethyca/fides/pull/4107)
- Initial TCF Backend Support [#3804](https://github.com/ethyca/fides/pull/3804)
- Add initial layer to TCF modal [#3956](https://github.com/ethyca/fides/pull/3956)
- Support for rendering in the TCF modal whether or not a vendor is part of the GVL [#3972](https://github.com/ethyca/fides/pull/3972)
- Features and legal bases dropdown for TCF modal [#3995](https://github.com/ethyca/fides/pull/3995)
- TCF CMP stub API [#4000](https://github.com/ethyca/fides/pull/4000)
- Fides-js can now display preliminary TCF data [#3879](https://github.com/ethyca/fides/pull/3879)
- Fides-js can persist TCF preferences to the backend [#3887](https://github.com/ethyca/fides/pull/3887)
- TCF modal now supports setting legitimate interest fields [#4037](https://github.com/ethyca/fides/pull/4037)
- Embed the GVL in the GET Experiences response [#4143](https://github.com/ethyca/fides/pull/4143)
- Button to view how many vendors and to open the vendor tab in the TCF modal [#4144](https://github.com/ethyca/fides/pull/4144)
- "Edit vendor" flow to configuring consent page [#4162](https://github.com/ethyca/fides/pull/4162)
- TCF overlay description updates [#4051] https://github.com/ethyca/fides/pull/4151
- Added developer-friendly TCF information under Experience meta [#4160](https://github.com/ethyca/fides/pull/4160/)
- Added fides.css customization for Plus users [#4136](https://github.com/ethyca/fides/pull/4136)

### Changed

- Added further config options to customize the privacy center [#4090](https://github.com/ethyca/fides/pull/4090)
- CORS configuration page [#4073](https://github.com/ethyca/fides/pull/4073)
- Refactored `fides.js` components so that they can take data structures that are not necessarily privacy notices [#3870](https://github.com/ethyca/fides/pull/3870)
- Use hosted GVL.json from the backend [#4159](https://github.com/ethyca/fides/pull/4159)
- Features and Special Purposes in the TCF modal do not render toggles [#4139](https://github.com/ethyca/fides/pull/4139)
- Moved the initial TCF layer to the banner [#4142](https://github.com/ethyca/fides/pull/4142)
- Misc copy changes for the system history table and modal [#4146](https://github.com/ethyca/fides/pull/4146)

### Fixed

- Allows CDN to cache empty experience responses from fides.js API [#4113](https://github.com/ethyca/fides/pull/4113)
- Fixed `identity_special_purpose` unique constraint definition [#4174](https://github.com/ethyca/fides/pull/4174/files)

## [2.20.2](https://github.com/ethyca/fides/compare/2.20.1...2.20.2)

### Fixed

- added version_added, version_deprecated, and replaced_by to data use, data subject, and data category APIs [#4135](https://github.com/ethyca/fides/pull/4135)
- Update fides.js to not fetch experience client-side if pre-fetched experience is empty [#4149](https://github.com/ethyca/fides/pull/4149)
- Erasure privacy requests now pause for input if there are any manual process integrations [#4115](https://github.com/ethyca/fides/pull/4115)
- Caching the values of authorization_required and user_guide on the connector templates to improve performance [#4128](https://github.com/ethyca/fides/pull/4128)

## [2.20.1](https://github.com/ethyca/fides/compare/2.20.0...2.20.1)

### Fixed

- Avoid un-optimized query pattern in bulk `GET /system` endpoint [#4120](https://github.com/ethyca/fides/pull/4120)

## [2.20.0](https://github.com/ethyca/fides/compare/2.19.1...2.20.0)

### Added

- Initial page for configuring consent [#4069](https://github.com/ethyca/fides/pull/4069)
- Vendor cookie table for configuring consent [#4082](https://github.com/ethyca/fides/pull/4082)

### Changed

- Refactor how multiplatform builds are handled [#4024](https://github.com/ethyca/fides/pull/4024)
- Added new Performance-related nox commands and included them as part of the CI suite [#3997](https://github.com/ethyca/fides/pull/3997)
- Added dictionary suggestions for data uses [4035](https://github.com/ethyca/fides/pull/4035)
- Privacy notice regions now render human readable names instead of country codes [#4029](https://github.com/ethyca/fides/pull/4029)
- Privacy notice templates are disabled by default [#4010](https://github.com/ethyca/fides/pull/4010)
- Added optional "skip_processing" flag to collections for DSR processing [#4047](https://github.com/ethyca/fides/pull/4047)
- Admin UI now shows all privacy notices with an indicator of whether they apply to any systems [#4010](https://github.com/ethyca/fides/pull/4010)
- Add case-insensitive privacy experience region filtering [#4058](https://github.com/ethyca/fides/pull/4058)
- Adds check for fetch before loading fetch polyfill for fides.js [#4074](https://github.com/ethyca/fides/pull/4074)
- Updated to support Fideslang 2.0, including data migrations [#3933](https://github.com/ethyca/fides/pull/3933)
- Disable notices that are not systems applicable to support new UI [#4094](https://github.com/ethyca/fides/issues/4094)

### Fixed

- Ensures that fides.js toggles are not hidden by other CSS libs [#4075](https://github.com/ethyca/fides/pull/4075)
- Migrate system > meta > vendor > id to system > meta [#4088](https://github.com/ethyca/fides/pull/4088)
- Enable toggles in various tables now render an error toast if an error occurs [#4095](https://github.com/ethyca/fides/pull/4095)
- Fixed a bug where an unsaved changes notification modal would appear even without unsaved changes [#4095](https://github.com/ethyca/fides/pull/4070)

## [2.19.1](https://github.com/ethyca/fides/compare/2.19.0...2.19.1)

### Fixed

- re-enable custom fields for new data use form [#4050](https://github.com/ethyca/fides/pull/4050)
- fix issue with saving source and destination systems [#4065](https://github.com/ethyca/fides/pull/4065)

### Added

- System history UI with diff modal [#4021](https://github.com/ethyca/fides/pull/4021)
- Relax system legal basis for transfers to be any string [#4049](https://github.com/ethyca/fides/pull/4049)

## [2.19.0](https://github.com/ethyca/fides/compare/2.18.0...2.19.0)

### Added

- Add dictionary suggestions [#3937](https://github.com/ethyca/fides/pull/3937), [#3988](https://github.com/ethyca/fides/pull/3988)
- Added new endpoints for healthchecks [#3947](https://github.com/ethyca/fides/pull/3947)
- Added vendor list dropdown [#3857](https://github.com/ethyca/fides/pull/3857)
- Access support for Adobe Sign [#3504](https://github.com/ethyca/fides/pull/3504)

### Fixed

- Fixed issue when generating masked values for invalid data paths [#3906](https://github.com/ethyca/fides/pull/3906)
- Code reload now works when running `nox -s dev` [#3914](https://github.com/ethyca/fides/pull/3914)
- Reduce verbosity of privacy center logging further [#3915](https://github.com/ethyca/fides/pull/3915)
- Resolved an issue where the integration dropdown input lost focus during typing. [#3917](https://github.com/ethyca/fides/pull/3917)
- Fixed dataset issue that was preventing the Vend connector from loading during server startup [#3923](https://github.com/ethyca/fides/pull/3923)
- Adding version check to version-dependent migration script [#3951](https://github.com/ethyca/fides/pull/3951)
- Fixed a bug where some fields were not saving correctly on the system form [#3975](https://github.com/ethyca/fides/pull/3975)
- Changed "retention period" field in privacy declaration form from number input to text input [#3980](https://github.com/ethyca/fides/pull/3980)
- Fixed issue where unsaved changes modal appears incorrectly [#4005](https://github.com/ethyca/fides/pull/4005)
- Fixed banner resurfacing after user consent for pre-fetch experience [#4009](https://github.com/ethyca/fides/pull/4009)

### Changed

- Systems and Privacy Declaration schema and data migration to support the Dictionary [#3901](https://github.com/ethyca/fides/pull/3901)
- The integration search dropdown is now case-insensitive [#3916](https://github.com/ethyca/fides/pull/3916)
- Removed deprecated fields from the taxonomy editor [#3909](https://github.com/ethyca/fides/pull/3909)
- Bump PyMSSQL version and remove workarounds [#3996](https://github.com/ethyca/fides/pull/3996)
- Removed reset suggestions button [#4007](https://github.com/ethyca/fides/pull/4007)
- Admin ui supports fides cloud config API [#4034](https://github.com/ethyca/fides/pull/4034)

### Security

- Resolve custom integration upload RCE vulnerability [CVE-2023-41319](https://github.com/ethyca/fides/security/advisories/GHSA-p6p2-qq95-vq5h)

## [2.18.0](https://github.com/ethyca/fides/compare/2.17.0...2.18.0)

### Added

- Additional consent reporting calls from `fides-js` [#3845](https://github.com/ethyca/fides/pull/3845)
- Additional consent reporting calls from privacy center [#3847](https://github.com/ethyca/fides/pull/3847)
- Access support for Recurly [#3595](https://github.com/ethyca/fides/pull/3595)
- HTTP Logging for the Privacy Center [#3783](https://github.com/ethyca/fides/pull/3783)
- UI support for OAuth2 authorization flow [#3819](https://github.com/ethyca/fides/pull/3819)
- Changes in the `data` directory now trigger a server reload (for local development) [#3874](https://github.com/ethyca/fides/pull/3874)

### Fixed

- Fix datamap zoom for low system counts [#3835](https://github.com/ethyca/fides/pull/3835)
- Fixed connector forms with external dataset reference fields [#3873](https://github.com/ethyca/fides/pull/3873)
- Fix ability to make server side API calls from privacy-center [#3895](https://github.com/ethyca/fides/pull/3895)

### Changed

- Simplified the file structure for HTML DSR packages [#3848](https://github.com/ethyca/fides/pull/3848)
- Simplified the database health check to improve `/health` performance [#3884](https://github.com/ethyca/fides/pull/3884)
- Changed max width of form components in "system information" form tab [#3864](https://github.com/ethyca/fides/pull/3864)
- Remove manual system selection screen [#3865](https://github.com/ethyca/fides/pull/3865)
- System and integration identifiers are now auto-generated [#3868](https://github.com/ethyca/fides/pull/3868)

## [2.17.0](https://github.com/ethyca/fides/compare/2.16.0...2.17.0)

### Added

- Tab component for `fides-js` [#3782](https://github.com/ethyca/fides/pull/3782)
- Added toast for successfully linking an existing integration to a system [#3826](https://github.com/ethyca/fides/pull/3826)
- Various other UI components for `fides-js` to support upcoming TCF modal [#3803](https://github.com/ethyca/fides/pull/3803)
- Allow items in taxonomy to be enabled or disabled [#3844](https://github.com/ethyca/fides/pull/3844)

### Developer Experience

- Changed where db-dependent routers were imported to avoid dependency issues [#3741](https://github.com/ethyca/fides/pull/3741)

### Changed

- Bumped supported Python versions to `3.10.12`, `3.9.17`, and `3.8.17` [#3733](https://github.com/ethyca/fides/pull/3733)
- Logging Updates [#3758](https://github.com/ethyca/fides/pull/3758)
- Add polyfill service to fides-js route [#3759](https://github.com/ethyca/fides/pull/3759)
- Show/hide integration values [#3775](https://github.com/ethyca/fides/pull/3775)
- Sort system cards alphabetically by name on "View systems" page [#3781](https://github.com/ethyca/fides/pull/3781)
- Update admin ui to use new integration delete route [#3785](https://github.com/ethyca/fides/pull/3785)
- Pinned `pymssql` and `cython` dependencies to avoid build issues on ARM machines [#3829](https://github.com/ethyca/fides/pull/3829)

### Removed

- Removed "Custom field(s) successfully saved" toast [#3779](https://github.com/ethyca/fides/pull/3779)

### Added

- Record when consent is served [#3777](https://github.com/ethyca/fides/pull/3777)
- Add an `active` property to taxonomy elements [#3784](https://github.com/ethyca/fides/pull/3784)
- Erasure support for Heap [#3599](https://github.com/ethyca/fides/pull/3599)

### Fixed

- Privacy notice UI's list of possible regions now matches the backend's list [#3787](https://github.com/ethyca/fides/pull/3787)
- Admin UI "property does not existing" build issue [#3831](https://github.com/ethyca/fides/pull/3831)
- Flagging sensitive inputs as passwords to mask values during entry [#3843](https://github.com/ethyca/fides/pull/3843)

## [2.16.0](https://github.com/ethyca/fides/compare/2.15.1...2.16.0)

### Added

- Empty state for when there are no relevant privacy notices in the privacy center [#3640](https://github.com/ethyca/fides/pull/3640)
- GPC indicators in fides-js banner and modal [#3673](https://github.com/ethyca/fides/pull/3673)
- Include `data_use` and `data_category` metadata in `upload` of access results [#3674](https://github.com/ethyca/fides/pull/3674)
- Add enable/disable toggle to integration tab [#3593] (https://github.com/ethyca/fides/pull/3593)

### Fixed

- Render linebreaks in the Fides.js overlay descriptions, etc. [#3665](https://github.com/ethyca/fides/pull/3665)
- Broken link to Fides docs site on the About Fides page in Admin UI [#3643](https://github.com/ethyca/fides/pull/3643)
- Add Systems Applicable Filter to Privacy Experience List [#3654](https://github.com/ethyca/fides/pull/3654)
- Privacy center and fides-js now pass in `Unescape-Safestr` as a header so that special characters can be rendered properly [#3706](https://github.com/ethyca/fides/pull/3706)
- Fixed ValidationError for saving PrivacyPreferences [#3719](https://github.com/ethyca/fides/pull/3719)
- Fixed issue preventing ConnectionConfigs with duplicate names from saving [#3770](https://github.com/ethyca/fides/pull/3770)
- Fixed creating and editing manual integrations [#3772](https://github.com/ethyca/fides/pull/3772)
- Fix lingering integration artifacts by cascading deletes from System [#3771](https://github.com/ethyca/fides/pull/3771)

### Developer Experience

- Reorganized some `api.api.v1` code to avoid circular dependencies on `quickstart` [#3692](https://github.com/ethyca/fides/pull/3692)
- Treat underscores as special characters in user passwords [#3717](https://github.com/ethyca/fides/pull/3717)
- Allow Privacy Notices banner and modal to scroll as needed [#3713](https://github.com/ethyca/fides/pull/3713)
- Make malicious url test more robust to environmental differences [#3748](https://github.com/ethyca/fides/pull/3748)
- Ignore type checker on click decorators to bypass known issue with `click` version `8.1.4` [#3746](https://github.com/ethyca/fides/pull/3746)

### Changed

- Moved GPC preferences slightly earlier in Fides.js lifecycle [#3561](https://github.com/ethyca/fides/pull/3561)
- Changed results from clicking "Test connection" to be a toast instead of statically displayed on the page [#3700](https://github.com/ethyca/fides/pull/3700)
- Moved "management" tab from nav into settings icon in top right [#3701](https://github.com/ethyca/fides/pull/3701)
- Remove name and description fields from integration form [#3684](https://github.com/ethyca/fides/pull/3684)
- Update EU PrivacyNoticeRegion codes and allow experience filtering to drop back to country filtering if region not found [#3630](https://github.com/ethyca/fides/pull/3630)
- Fields with default fields are now flagged as required in the front-end [#3694](https://github.com/ethyca/fides/pull/3694)
- In "view systems", system cards can now be clicked and link to that system's `configure/[id]` page [#3734](https://github.com/ethyca/fides/pull/3734)
- Enable privacy notice and privacy experience feature flags by default [#3773](https://github.com/ethyca/fides/pull/3773)

### Security

- Resolve Zip bomb file upload vulnerability [CVE-2023-37480](https://github.com/ethyca/fides/security/advisories/GHSA-g95c-2jgm-hqc6)
- Resolve SVG bomb (billion laughs) file upload vulnerability [CVE-2023-37481](https://github.com/ethyca/fides/security/advisories/GHSA-3rw2-wfc8-wmj5)

## [2.15.1](https://github.com/ethyca/fides/compare/2.15.0...2.15.1)

### Added

- Set `sslmode` to `prefer` if connecting to Redshift via ssh [#3685](https://github.com/ethyca/fides/pull/3685)

### Changed

- Privacy center action cards are now able to expand to accommodate longer text [#3669](https://github.com/ethyca/fides/pull/3669)
- Update integration endpoint permissions [#3707](https://github.com/ethyca/fides/pull/3707)

### Fixed

- Handle names with a double underscore when processing access and erasure requests [#3688](https://github.com/ethyca/fides/pull/3688)
- Allow Privacy Notices banner and modal to scroll as needed [#3713](https://github.com/ethyca/fides/pull/3713)

### Security

- Resolve path traversal vulnerability in webserver API [CVE-2023-36827](https://github.com/ethyca/fides/security/advisories/GHSA-r25m-cr6v-p9hq)

## [2.15.0](https://github.com/ethyca/fides/compare/2.14.1...2.15.0)

### Added

- Privacy center can now render its consent values based on Privacy Notices and Privacy Experiences [#3411](https://github.com/ethyca/fides/pull/3411)
- Add Google Tag Manager and Privacy Center ENV vars to sample app [#2949](https://github.com/ethyca/fides/pull/2949)
- Add `notice_key` field to Privacy Notice UI form [#3403](https://github.com/ethyca/fides/pull/3403)
- Add `identity` query param to the consent reporting API view [#3418](https://github.com/ethyca/fides/pull/3418)
- Use `rollup-plugin-postcss` to bundle and optimize the `fides.js` components CSS [#3411](https://github.com/ethyca/fides/pull/3411)
- Dispatch Fides.js lifecycle events on window (FidesInitialized, FidesUpdated) and cross-publish to Fides.gtm() integration [#3411](https://github.com/ethyca/fides/pull/3411)
- Added the ability to use custom CAs with Redis via TLS [#3451](https://github.com/ethyca/fides/pull/3451)
- Add default experience configs on startup [#3449](https://github.com/ethyca/fides/pull/3449)
- Load default privacy notices on startup [#3401](https://github.com/ethyca/fides/pull/3401)
- Add ability for users to pass in additional parameters for application database connection [#3450](https://github.com/ethyca/fides/pull/3450)
- Load default privacy notices on startup [#3401](https://github.com/ethyca/fides/pull/3401/files)
- Add ability for `fides-js` to make API calls to Fides [#3411](https://github.com/ethyca/fides/pull/3411)
- `fides-js` banner is now responsive across different viewport widths [#3411](https://github.com/ethyca/fides/pull/3411)
- Add ability to close `fides-js` banner and modal via a button or ESC [#3411](https://github.com/ethyca/fides/pull/3411)
- Add ability to open the `fides-js` modal from a link on the host site [#3411](https://github.com/ethyca/fides/pull/3411)
- GPC preferences are automatically applied via `fides-js` [#3411](https://github.com/ethyca/fides/pull/3411)
- Add new dataset route that has additional filters [#3558](https://github.com/ethyca/fides/pull/3558)
- Update dataset dropdown to use new api filter [#3565](https://github.com/ethyca/fides/pull/3565)
- Filter out saas datasets from the rest of the UI [#3568](https://github.com/ethyca/fides/pull/3568)
- Included optional env vars to have postgres or Redshift connected via bastion host [#3374](https://github.com/ethyca/fides/pull/3374/)
- Support for acknowledge button for notice-only Privacy Notices and to disable toggling them off [#3546](https://github.com/ethyca/fides/pull/3546)
- HTML format for privacy request storage destinations [#3427](https://github.com/ethyca/fides/pull/3427)
- Persistent message showing result and timestamp of last integration test to "Integrations" tab in system view [#3628](https://github.com/ethyca/fides/pull/3628)
- Access and erasure support for SurveyMonkey [#3590](https://github.com/ethyca/fides/pull/3590)
- New Cookies Table for storing cookies associated with systems and privacy declarations [#3572](https://github.com/ethyca/fides/pull/3572)
- `fides-js` and privacy center now delete cookies associated with notices that were opted out of [#3569](https://github.com/ethyca/fides/pull/3569)
- Cookie input field on system data use tab [#3571](https://github.com/ethyca/fides/pull/3571)

### Fixed

- Fix sample app `DATABASE_*` ENV vars for backwards compatibility [#3406](https://github.com/ethyca/fides/pull/3406)
- Fix overlay rendering issue by finding/creating a dedicated parent element for Preact [#3397](https://github.com/ethyca/fides/pull/3397)
- Fix the sample app privacy center link to be configurable [#3409](https://github.com/ethyca/fides/pull/3409)
- Fix CLI output showing a version warning for Snowflake [#3434](https://github.com/ethyca/fides/pull/3434)
- Flaky custom field Cypress test on systems page [#3408](https://github.com/ethyca/fides/pull/3408)
- Fix NextJS errors & warnings for Cookie House sample app [#3411](https://github.com/ethyca/fides/pull/3411)
- Fix bug where `fides-js` toggles were not reflecting changes from rejecting or accepting all notices [#3522](https://github.com/ethyca/fides/pull/3522)
- Remove the `fides-js` banner from tab order when it is hidden and move the overlay components to the top of the tab order. [#3510](https://github.com/ethyca/fides/pull/3510)
- Fix bug where `fides-js` toggle states did not always initialize properly [#3597](https://github.com/ethyca/fides/pull/3597)
- Fix race condition with consent modal link rendering [#3521](https://github.com/ethyca/fides/pull/3521)
- Hide custom fields section when there are no custom fields created [#3554](https://github.com/ethyca/fides/pull/3554)
- Disable connector dropdown in integration tab on save [#3552](https://github.com/ethyca/fides/pull/3552)
- Handles an edge case for non-existent identities with the Kustomer API [#3513](https://github.com/ethyca/fides/pull/3513)
- remove the configure privacy request tile from the home screen [#3555](https://github.com/ethyca/fides/pull/3555)
- Updated Privacy Experience Safe Strings Serialization [#3600](https://github.com/ethyca/fides/pull/3600/)
- Only create default experience configs on startup, not update [#3605](https://github.com/ethyca/fides/pull/3605)
- Update to latest asyncpg dependency to avoid build error [#3614](https://github.com/ethyca/fides/pull/3614)
- Fix bug where editing a data use on a system could delete existing data uses [#3627](https://github.com/ethyca/fides/pull/3627)
- Restrict Privacy Center debug logging to development-only [#3638](https://github.com/ethyca/fides/pull/3638)
- Fix bug where linking an integration would not update the tab when creating a new system [#3662](https://github.com/ethyca/fides/pull/3662)
- Fix dataset yaml not properly reflecting the dataset in the dropdown of system integrations tab [#3666](https://github.com/ethyca/fides/pull/3666)
- Fix privacy notices not being able to be edited via the UI after the addition of the `cookies` field [#3670](https://github.com/ethyca/fides/pull/3670)
- Add a transform in the case of `null` name fields in privacy declarations for the data use forms [#3683](https://github.com/ethyca/fides/pull/3683)

### Changed

- Enabled Privacy Experience beta flag [#3364](https://github.com/ethyca/fides/pull/3364)
- Reorganize CLI Command Source Files [#3491](https://github.com/ethyca/fides/pull/3491)
- Removed ExperienceConfig.delivery_mechanism constraint [#3387](https://github.com/ethyca/fides/pull/3387)
- Updated privacy experience UI forms to reflect updated experience config fields [#3402](https://github.com/ethyca/fides/pull/3402)
- Use a venv in the Dockerfile for installing Python deps [#3452](https://github.com/ethyca/fides/pull/3452)
- Bump SlowAPI Version [#3456](https://github.com/ethyca/fides/pull/3456)
- Bump Psycopg2-binary Version [#3473](https://github.com/ethyca/fides/pull/3473)
- Reduced duplication between PrivacyExperience and PrivacyExperienceConfig [#3470](https://github.com/ethyca/fides/pull/3470)
- Update privacy centre email and phone validation to allow for both to be blank [#3432](https://github.com/ethyca/fides/pull/3432)
- Moved connection configuration into the system portal [#3407](https://github.com/ethyca/fides/pull/3407)
- Update `fideslang` to `1.4.1` to allow arbitrary nested metadata on `System`s and `Dataset`s `meta` property [#3463](https://github.com/ethyca/fides/pull/3463)
- Remove form validation to allow both email & phone inputs for consent requests [#3529](https://github.com/ethyca/fides/pull/3529)
- Removed dataset dropdown from saas connector configuration [#3563](https://github.com/ethyca/fides/pull/3563)
- Removed `pyodbc` in favor of `pymssql` for handling SQL Server connections [#3435](https://github.com/ethyca/fides/pull/3435)
- Only create a PrivacyRequest when saving consent if at least one notice has system-wide enforcement [#3626](https://github.com/ethyca/fides/pull/3626)
- Increased the character limit for the `SafeStr` type from 500 to 32000 [#3647](https://github.com/ethyca/fides/pull/3647)
- Changed "connection" to "integration" on system view and edit pages [#3659](https://github.com/ethyca/fides/pull/3659)

### Developer Experience

- Add ability to pass ENV vars to both privacy center and sample app during `fides deploy` via `.env` [#2949](https://github.com/ethyca/fides/pull/2949)
- Handle an edge case when generating tags that finds them out of sequence [#3405](https://github.com/ethyca/fides/pull/3405)
- Add support for pushing `prerelease` and `rc` tagged images to Dockerhub [#3474](https://github.com/ethyca/fides/pull/3474)
- Optimize GitHub workflows used for docker image publishing [#3526](https://github.com/ethyca/fides/pull/3526)

### Removed

- Removed the deprecated `system_dependencies` from `System` resources, migrating to `egress` [#3285](https://github.com/ethyca/fides/pull/3285)

### Docs

- Updated developer docs for ARM platform users related to `pymssql` [#3615](https://github.com/ethyca/fides/pull/3615)

## [2.14.1](https://github.com/ethyca/fides/compare/2.14.0...2.14.1)

### Added

- Add `identity` query param to the consent reporting API view [#3418](https://github.com/ethyca/fides/pull/3418)
- Add privacy centre button text customisations [#3432](https://github.com/ethyca/fides/pull/3432)
- Add privacy centre favicon customisation [#3432](https://github.com/ethyca/fides/pull/3432)

### Changed

- Update privacy centre email and phone validation to allow for both to be blank [#3432](https://github.com/ethyca/fides/pull/3432)

## [2.14.0](https://github.com/ethyca/fides/compare/2.13.0...2.14.0)

### Added

- Add an automated test to check for `/fides-consent.js` backwards compatibility [#3289](https://github.com/ethyca/fides/pull/3289)
- Add infrastructure for "overlay" consent components (Preact, CSS bundling, etc.) and initial version of consent banner [#3191](https://github.com/ethyca/fides/pull/3191)
- Add the modal component of the "overlay" consent components [#3291](https://github.com/ethyca/fides/pull/3291)
- Added an `automigrate` database setting [#3220](https://github.com/ethyca/fides/pull/3220)
- Track Privacy Experience with Privacy Preferences [#3311](https://github.com/ethyca/fides/pull/3311)
- Add ability for `fides-js` to fetch its own geolocation [#3356](https://github.com/ethyca/fides/pull/3356)
- Add ability to select different locations in the "Cookie House" sample app [#3362](https://github.com/ethyca/fides/pull/3362)
- Added optional logging of resource changes on the server [#3331](https://github.com/ethyca/fides/pull/3331)

### Fixed

- Maintain casing differences within Snowflake datasets for proper DSR execution [#3245](https://github.com/ethyca/fides/pull/3245)
- Handle DynamoDB edge case where no attributes are defined [#3299](https://github.com/ethyca/fides/pull/3299)
- Support pseudonymous consent requests with `fides_user_device_id` for the new consent workflow [#3203](https://github.com/ethyca/fides/pull/3203)
- Fides user device id filter to GET Privacy Experience List endpoint to stash user preferences on embedded notices [#3302](https://github.com/ethyca/fides/pull/3302)
- Support for data categories on manual webhook fields [#3330](https://github.com/ethyca/fides/pull/3330)
- Added config-driven rendering to consent components [#3316](https://github.com/ethyca/fides/pull/3316)
- Pin `typing_extensions` dependency to `4.5.0` to work around a pydantic bug [#3357](https://github.com/ethyca/fides/pull/3357)

### Changed

- Explicitly escape/unescape certain fields instead of using SafeStr [#3144](https://github.com/ethyca/fides/pull/3144)
- Updated DynamoDB icon [#3296](https://github.com/ethyca/fides/pull/3296)
- Increased default page size for the connection type endpoint to 100 [#3298](https://github.com/ethyca/fides/pull/3298)
- Data model around PrivacyExperiences to better keep Privacy Notices and Experiences in sync [#3292](https://github.com/ethyca/fides/pull/3292)
- UI calls to support new PrivacyExperiences data model [#3313](https://github.com/ethyca/fides/pull/3313)
- Ensure email connectors respect the `notifications.notification_service_type` app config property if set [#3355](https://github.com/ethyca/fides/pull/3355)
- Rework Delighted connector so the `survey_response` endpoint depends on the `person` endpoint [3385](https://github.com/ethyca/fides/pull/3385)
- Remove logging within the Celery creation function [#3303](https://github.com/ethyca/fides/pull/3303)
- Update how generic endpoint generation works [#3304](https://github.com/ethyca/fides/pull/3304)
- Restrict strack-trace logging when not in Dev mode [#3081](https://github.com/ethyca/fides/pull/3081)
- Refactor CSS variables for `fides-js` to match brandable color palette [#3321](https://github.com/ethyca/fides/pull/3321)
- Moved all of the dirs from `fides.api.ops` into `fides.api` [#3318](https://github.com/ethyca/fides/pull/3318)
- Put global settings for fides.js on privacy center settings [#3333](https://github.com/ethyca/fides/pull/3333)
- Changed `fides db migrate` to `fides db upgrade` [#3342](https://github.com/ethyca/fides/pull/3342)
- Add required notice key to privacy notices [#3337](https://github.com/ethyca/fides/pull/3337)
- Make Privacy Experience List public, and separate public endpoint rate limiting [#3339](https://github.com/ethyca/fides/pull/3339)

### Developer Experience

- Add dispatch event when publishing a non-prod tag [#3317](https://github.com/ethyca/fides/pull/3317)
- Add OpenAPI (Swagger) documentation for Fides Privacy Center API endpoints (/fides.js) [#3341](https://github.com/ethyca/fides/pull/3341)

### Removed

- Remove `fides export` command and backing code [#3256](https://github.com/ethyca/fides/pull/3256)

## [2.13.0](https://github.com/ethyca/fides/compare/2.12.1...2.13.0)

### Added

- Connector for DynamoDB [#2998](https://github.com/ethyca/fides/pull/2998)
- Access and erasure support for Amplitude [#2569](https://github.com/ethyca/fides/pull/2569)
- Access and erasure support for Gorgias [#2444](https://github.com/ethyca/fides/pull/2444)
- Privacy Experience Bulk Create, Bulk Update, and Detail Endpoints [#3185](https://github.com/ethyca/fides/pull/3185)
- Initial privacy experience UI [#3186](https://github.com/ethyca/fides/pull/3186)
- A JavaScript modal to copy a script tag for `fides.js` [#3238](https://github.com/ethyca/fides/pull/3238)
- Access and erasure support for OneSignal [#3199](https://github.com/ethyca/fides/pull/3199)
- Add the ability to "inject" location into `/fides.js` bundles and cache responses for one hour [#3272](https://github.com/ethyca/fides/pull/3272)
- Prevent column sorts from resetting when data changes [#3290](https://github.com/ethyca/fides/pull/3290)

### Changed

- Merge instances of RTK `createApi` into one instance for better cache invalidation [#3059](https://github.com/ethyca/fides/pull/3059)
- Update custom field definition uniqueness to be case insensitive name per resource type [#3215](https://github.com/ethyca/fides/pull/3215)
- Restrict where privacy notices of certain consent mechanisms must be displayed [#3195](https://github.com/ethyca/fides/pull/3195)
- Merged the `lib` submodule into the `api.ops` submodule [#3134](https://github.com/ethyca/fides/pull/3134)
- Merged duplicate privacy declaration components [#3254](https://github.com/ethyca/fides/pull/3254)
- Refactor client applications into a monorepo with turborepo, extract fides-js into a standalone package, and improve privacy-center to load configuration at runtime [#3105](https://github.com/ethyca/fides/pull/3105)

### Fixed

- Prevent ability to unintentionally show "default" Privacy Center configuration, styles, etc. [#3242](https://github.com/ethyca/fides/pull/3242)
- Fix broken links to docs site pages in Admin UI [#3232](https://github.com/ethyca/fides/pull/3232)
- Repoint legacy docs site links to the new and improved docs site [#3167](https://github.com/ethyca/fides/pull/3167)
- Fix Cookie House Privacy Center styles for fides deploy [#3283](https://github.com/ethyca/fides/pull/3283)
- Maintain casing differences within Snowflake datasets for proper DSR execution [#3245](https://github.com/ethyca/fides/pull/3245)

### Developer Experience

- Use prettier to format _all_ source files in client packages [#3240](https://github.com/ethyca/fides/pull/3240)

### Deprecated

- Deprecate `fides export` CLI command as it is moving to `fidesplus` [#3264](https://github.com/ethyca/fides/pull/3264)

## [2.12.1](https://github.com/ethyca/fides/compare/2.12.0...2.12.1)

### Changed

- Updated how Docker version checks are handled and added an escape-hatch [#3218](https://github.com/ethyca/fides/pull/3218)

### Fixed

- Datamap export mitigation for deleted taxonomy elements referenced by declarations [#3214](https://github.com/ethyca/fides/pull/3214)
- Update datamap columns each time the page is visited [#3211](https://github.com/ethyca/fides/pull/3211)
- Ensure inactive custom fields are not returned for datamap response [#3223](https://github.com/ethyca/fides/pull/3223)

## [2.12.0](https://github.com/ethyca/fides/compare/2.11.0...2.12.0)

### Added

- Access and erasure support for Aircall [#2589](https://github.com/ethyca/fides/pull/2589)
- Access and erasure support for Klaviyo [#2501](https://github.com/ethyca/fides/pull/2501)
- Page to edit or add privacy notices [#3058](https://github.com/ethyca/fides/pull/3058)
- Side navigation bar can now also have children navigation links [#3099](https://github.com/ethyca/fides/pull/3099)
- Endpoints for consent reporting [#3095](https://github.com/ethyca/fides/pull/3095)
- Added manage custom fields page behind feature flag [#3089](https://github.com/ethyca/fides/pull/3089)
- Custom fields table [#3097](https://github.com/ethyca/fides/pull/3097)
- Custom fields form modal [#3165](https://github.com/ethyca/fides/pull/3165)
- Endpoints to save the new-style Privacy Preferences with respect to a fides user device id [#3132](https://github.com/ethyca/fides/pull/3132)
- Support `privacy_declaration` as a resource type for custom fields [#3149](https://github.com/ethyca/fides/pull/3149)
- Expose `id` field of embedded `privacy_declarations` on `system` API responses [#3157](https://github.com/ethyca/fides/pull/3157)
- Access and erasure support for Unbounce [#2697](https://github.com/ethyca/fides/pull/2697)
- Support pseudonymous consent requests with `fides_user_device_id` [#3158](https://github.com/ethyca/fides/pull/3158)
- Update `fides_consent` cookie format [#3158](https://github.com/ethyca/fides/pull/3158)
- Add custom fields to the data use declaration form [#3197](https://github.com/ethyca/fides/pull/3197)
- Added fides user device id as a ProvidedIdentityType [#3131](https://github.com/ethyca/fides/pull/3131)

### Changed

- The `cursor` pagination strategy now also searches for data outside of the `data_path` when determining the cursor value [#3068](https://github.com/ethyca/fides/pull/3068)
- Moved Privacy Declarations associated with Systems to their own DB table [#3098](https://github.com/ethyca/fides/pull/3098)
- More tests on data use validation for privacy notices within the same region [#3156](https://github.com/ethyca/fides/pull/3156)
- Improvements to export code for bugfixes and privacy declaration custom field support [#3184](https://github.com/ethyca/fides/pull/3184)
- Enabled privacy notice feature flag [#3192](https://github.com/ethyca/fides/pull/3192)
- Updated TS types - particularly with new privacy notices [#3054](https://github.com/ethyca/fides/pull/3054)
- Make name not required on privacy declaration [#3150](https://github.com/ethyca/fides/pull/3150)
- Let Rule Targets allow for custom data categories [#3147](https://github.com/ethyca/fides/pull/3147)

### Removed

- Removed the warning about access control migration [#3055](https://github.com/ethyca/fides/pull/3055)
- Remove `customFields` feature flag [#3080](https://github.com/ethyca/fides/pull/3080)
- Remove notification banner from the home page [#3088](https://github.com/ethyca/fides/pull/3088)

### Fixed

- Fix a typo in the Admin UI [#3166](https://github.com/ethyca/fides/pull/3166)
- The `--local` flag is now respected for the `scan dataset db` command [#3096](https://github.com/ethyca/fides/pull/3096)
- Fixing issue where connectors with external dataset references would fail to save [#3142](https://github.com/ethyca/fides/pull/3142)
- Ensure privacy declaration IDs are stable across updates through system API [#3188](https://github.com/ethyca/fides/pull/3188)
- Fixed unit tests for saas connector type endpoints now that we have >50 [#3101](https://github.com/ethyca/fides/pull/3101)
- Fixed nox docs link [#3121](https://github.com/ethyca/fides/pull/3121/files)

### Developer Experience

- Update fides deploy to use a new database.load_samples setting to initialize sample Systems, Datasets, and Connections for testing [#3102](https://github.com/ethyca/fides/pull/3102)
- Remove support for automatically configuring messaging (Mailgun) & storage (S3) using `.env` with `nox -s "fides_env(test)"` [#3102](https://github.com/ethyca/fides/pull/3102)
- Add smoke tests for consent management [#3158](https://github.com/ethyca/fides/pull/3158)
- Added nox command that opens dev docs [#3082](https://github.com/ethyca/fides/pull/3082)

## [2.11.0](https://github.com/ethyca/fides/compare/2.10.0...2.11.0)

### Added

- Access support for Shippo [#2484](https://github.com/ethyca/fides/pull/2484)
- Feature flags can be set such that they cannot be modified by the user [#2966](https://github.com/ethyca/fides/pull/2966)
- Added the datamap UI to make it open source [#2988](https://github.com/ethyca/fides/pull/2988)
- Introduced a `FixedLayout` component (from the datamap UI) for pages that need to be a fixed height and scroll within [#2992](https://github.com/ethyca/fides/pull/2992)
- Added preliminary privacy notice page [#2995](https://github.com/ethyca/fides/pull/2995)
- Table for privacy notices [#3001](https://github.com/ethyca/fides/pull/3001)
- Added connector template endpoint [#2946](https://github.com/ethyca/fides/pull/2946)
- Query params on connection type endpoint to filter by supported action type [#2996](https://github.com/ethyca/fides/pull/2996)
- Scope restrictions for privacy notice table in the UI [#3007](https://github.com/ethyca/fides/pull/3007)
- Toggle for enabling/disabling privacy notices in the UI [#3010](https://github.com/ethyca/fides/pull/3010)
- Add endpoint to retrieve privacy notices grouped by their associated data uses [#2956](https://github.com/ethyca/fides/pull/2956)
- Support for uploading custom connector templates via the UI [#2997](https://github.com/ethyca/fides/pull/2997)
- Add a backwards-compatible workflow for saving and propagating consent preferences with respect to Privacy Notices [#3016](https://github.com/ethyca/fides/pull/3016)
- Empty state for privacy notices [#3027](https://github.com/ethyca/fides/pull/3027)
- Added Data flow modal [#3008](https://github.com/ethyca/fides/pull/3008)
- Update datamap table export [#3038](https://github.com/ethyca/fides/pull/3038)
- Added more advanced privacy center styling [#2943](https://github.com/ethyca/fides/pull/2943)
- Backend privacy experiences foundation [#3146](https://github.com/ethyca/fides/pull/3146)

### Changed

- Set `privacyDeclarationDeprecatedFields` flags to false and set `userCannotModify` to true [2987](https://github.com/ethyca/fides/pull/2987)
- Restored `nav-config` back to the admin-ui [#2990](https://github.com/ethyca/fides/pull/2990)
- Bumped supported Python versions to 3.10.11, 3.9.16, and 3.8.14 [#2936](https://github.com/ethyca/fides/pull/2936)
- Modify privacy center default config to only request email identities, and add validation preventing requesting both email & phone identities [#2539](https://github.com/ethyca/fides/pull/2539)
- SaaS connector icons are now dynamically loaded from the connector templates [#3018](https://github.com/ethyca/fides/pull/3018)
- Updated consentmechanism Enum to rename "necessary" to "notice_only" [#3048](https://github.com/ethyca/fides/pull/3048)
- Updated test data for Mongo, CLI [#3011](https://github.com/ethyca/fides/pull/3011)
- Updated the check for if a user can assign owner roles to be scope-based instead of role-based [#2964](https://github.com/ethyca/fides/pull/2964)
- Replaced menu in user management table with delete icon [#2958](https://github.com/ethyca/fides/pull/2958)
- Added extra fields to webhook payloads [#2830](https://github.com/ethyca/fides/pull/2830)

### Removed

- Removed interzone navigation logic now that the datamap UI and admin UI are one app [#2990](https://github.com/ethyca/fides/pull/2990)
- Remove the `unknown` state for generated datasets displaying on fidesplus [#2957](https://github.com/ethyca/fides/pull/2957)
- Removed datamap export API [#2999](https://github.com/ethyca/fides/pull/2999)

### Developer Experience

- Nox commands for git tagging to support feature branch builds [#2979](https://github.com/ethyca/fides/pull/2979)
- Changed test environment (`nox -s fides_env`) to run `fides deploy` for local testing [#3071](https://github.com/ethyca/fides/pull/3017)
- Publish git-tag specific docker images [#3050](https://github.com/ethyca/fides/pull/3050)

## [2.10.0](https://github.com/ethyca/fides/compare/2.9.2...2.10.0)

### Added

- Allow users to configure their username and password via the config file [#2884](https://github.com/ethyca/fides/pull/2884)
- Add authentication to the `masking` endpoints as well as accompanying scopes [#2909](https://github.com/ethyca/fides/pull/2909)
- Add an Organization Management page (beta) [#2908](https://github.com/ethyca/fides/pull/2908)
- Adds assigned systems to user management table [#2922](https://github.com/ethyca/fides/pull/2922)
- APIs to support Privacy Notice management (create, read, update) [#2928](https://github.com/ethyca/fides/pull/2928)

### Changed

- Improved standard layout for large width screens and polished misc. pages [#2869](https://github.com/ethyca/fides/pull/2869)
- Changed UI paths in the admin-ui [#2869](https://github.com/ethyca/fides/pull/2892)
  - `/add-systems/new` --> `/add-systems/manual`
  - `/system` --> `/systems`
- Added individual ID routes for systems [#2902](https://github.com/ethyca/fides/pull/2902)
- Deprecated adding scopes to users directly; you can only add roles. [#2848](https://github.com/ethyca/fides/pull/2848/files)
- Changed About Fides page to say "Fides Core Version:" over "Version". [#2899](https://github.com/ethyca/fides/pull/2899)
- Polish Admin UI header & navigation [#2897](https://github.com/ethyca/fides/pull/2897)
- Give new users a "viewer" role by default [#2900](https://github.com/ethyca/fides/pull/2900)
- Tie together save states for user permissions and systems [#2913](https://github.com/ethyca/fides/pull/2913)
- Removing payment types from Stripe connector params [#2915](https://github.com/ethyca/fides/pull/2915)
- Viewer role can now access a restricted version of the user management page [#2933](https://github.com/ethyca/fides/pull/2933)
- Change Privacy Center email placeholder text [#2935](https://github.com/ethyca/fides/pull/2935)
- Restricted setting Approvers as System Managers [#2891](https://github.com/ethyca/fides/pull/2891)
- Adds confirmation modal when downgrading user to "approver" role via Admin UI [#2924](https://github.com/ethyca/fides/pull/2924)
- Changed the toast message for new users to include access control info [#2939](https://github.com/ethyca/fides/pull/2939)
- Add Data Stewards to datamap export [#2962](https://github.com/ethyca/fides/pull/2962)

### Fixed

- Restricted Contributors from being able to create Owners [#2888](https://github.com/ethyca/fides/pull/2888)
- Allow for dynamic aspect ratio for logo on Privacy Center 404 [#2895](https://github.com/ethyca/fides/pull/2895)
- Allow for dynamic aspect ratio for logo on consent page [#2895](https://github.com/ethyca/fides/pull/2895)
- Align role dscription drawer of Admin UI with top nav: [#2932](https://github.com/ethyca/fides/pull/2932)
- Fixed error message when a user is assigned to be an approver without any systems [#2953](https://github.com/ethyca/fides/pull/2953)

### Developer Experience

- Update frontend npm packages (admin-ui, privacy-center, cypress-e2e) [#2921](https://github.com/ethyca/fides/pull/2921)

## [2.9.2](https://github.com/ethyca/fides/compare/2.9.1...2.9.2)

### Fixed

- Allow multiple data uses as long as their processing activity name is different [#2905](https://github.com/ethyca/fides/pull/2905)
- use HTML property, not text, when dispatching Mailchimp Transactional emails [#2901](https://github.com/ethyca/fides/pull/2901)
- Remove policy key from Privacy Center submission modal [#2912](https://github.com/ethyca/fides/pull/2912)

## [2.9.1](https://github.com/ethyca/fides/compare/2.9.0...2.9.1)

### Added

- Added Attentive erasure email connector [#2782](https://github.com/ethyca/fides/pull/2782)

### Changed

- Removed dataset based email connectors [#2782](https://github.com/ethyca/fides/pull/2782)
- Changed Auth0's authentication strategy from `bearer` to `oauth2_client_credentials` [#2820](https://github.com/ethyca/fides/pull/2820)
- renamed the privacy declarations field "Privacy declaration name (deprecated)" to "Processing Activity" [#711](https://github.com/ethyca/fidesplus/issues/711)

### Fixed

- Fixed issue where the scopes list passed into FidesUserPermission could get mutated with the total_scopes call [#2883](https://github.com/ethyca/fides/pull/2883)

### Removed

- removed the `privacyDeclarationDeprecatedFields` flag [#711](https://github.com/ethyca/fidesplus/issues/711)

## [2.9.0](https://github.com/ethyca/fides/compare/2.8.3...2.9.0)

### Added

- The ability to assign users as system managers for a specific system [#2714](https://github.com/ethyca/fides/pull/2714)
- New endpoints to add and remove users as system managers [#2726](https://github.com/ethyca/fides/pull/2726)
- Warning about access control migration to the UI [#2842](https://github.com/ethyca/fides/pull/2842)
- Adds Role Assignment UI [#2739](https://github.com/ethyca/fides/pull/2739)
- Add an automated migration to give users a `viewer` role [#2821](https://github.com/ethyca/fides/pull/2821)

### Changed

- Removed "progressive" navigation that would hide Admin UI tabs until Systems / Connections were configured [#2762](https://github.com/ethyca/fides/pull/2762)
- Added `system.privacy_declaration.name` to datamap response [#2831](https://github.com/ethyca/fides/pull/2831/files)

### Developer Experience

- Retired legacy `navV2` feature flag [#2762](https://github.com/ethyca/fides/pull/2762)
- Update Admin UI Layout to fill viewport height [#2812](https://github.com/ethyca/fides/pull/2812)

### Fixed

- Fixed issue where unsaved changes warning would always show up when running fidesplus [#2788](https://github.com/ethyca/fides/issues/2788)
- Fixed problem in datamap export with datasets that had been updated via SaaS instantiation [#2841](https://github.com/ethyca/fides/pull/2841)
- Fixed problem in datamap export with inconsistent custom field ordering [#2859](https://github.com/ethyca/fides/pull/2859)

## [2.8.3](https://github.com/ethyca/fides/compare/2.8.2...2.8.3)

### Added

- Serialise `bson.ObjectId` types in SAR data packages [#2785](https://github.com/ethyca/fides/pull/2785)

### Fixed

- Fixed issue where more than 1 populated custom fields removed a system from the datamap export [#2825](https://github.com/ethyca/fides/pull/2825)

## [2.8.2](https://github.com/ethyca/fides/compare/2.8.1...2.8.2)

### Fixed

- Resolved a bug that stopped custom fields populating the visual datamap [#2775](https://github.com/ethyca/fides/pull/2775)
- Patch appconfig migration to handle existing db record [#2780](https://github.com/ethyca/fides/pull/2780)

## [2.8.1](https://github.com/ethyca/fides/compare/2.8.0...2.8.1)

### Fixed

- Disabled hiding Admin UI based on user scopes [#2771](https://github.com/ethyca/fides/pull/2771)

## [2.8.0](https://github.com/ethyca/fides/compare/2.7.1...2.8.0)

### Added

- Add API support for messaging config properties [#2551](https://github.com/ethyca/fides/pull/2551)
- Access and erasure support for Kustomer [#2520](https://github.com/ethyca/fides/pull/2520)
- Added the `erase_after` field on collections to be able to set the order for erasures [#2619](https://github.com/ethyca/fides/pull/2619)
- Add a toggle to filter the system classification to only return those with classification data [#2700](https://github.com/ethyca/fides/pull/2700)
- Added backend role-based permissions [#2671](https://github.com/ethyca/fides/pull/2671)
- Access and erasure for Vend SaaS Connector [#1869](https://github.com/ethyca/fides/issues/1869)
- Added endpoints for storage and messaging config setup status [#2690](https://github.com/ethyca/fides/pull/2690)
- Access and erasure for Jira SaaS Connector [#1871](https://github.com/ethyca/fides/issues/1871)
- Access and erasure support for Delighted [#2244](https://github.com/ethyca/fides/pull/2244)
- Improve "Upload a new dataset YAML" [#1531](https://github.com/ethyca/fides/pull/2258)
- Input validation and sanitization for Privacy Request fields [#2655](https://github.com/ethyca/fides/pull/2655)
- Access and erasure support for Yotpo [#2708](https://github.com/ethyca/fides/pull/2708)
- Custom Field Library Tab [#527](https://github.com/ethyca/fides/pull/2693)
- Allow SendGrid template usage [#2728](https://github.com/ethyca/fides/pull/2728)
- Added ConnectorRunner to simplify SaaS connector testing [#1795](https://github.com/ethyca/fides/pull/1795)
- Adds support for Mailchimp Transactional as a messaging config [#2742](https://github.com/ethyca/fides/pull/2742)

### Changed

- Admin UI
  - Add flow for selecting system types when manually creating a system [#2530](https://github.com/ethyca/fides/pull/2530)
  - Updated forms for privacy declarations [#2648](https://github.com/ethyca/fides/pull/2648)
  - Delete flow for privacy declarations [#2664](https://github.com/ethyca/fides/pull/2664)
  - Add framework to have UI elements respect the user's scopes [#2682](https://github.com/ethyca/fides/pull/2682)
  - "Manual Webhook" has been renamed to "Manual Process". [#2717](https://github.com/ethyca/fides/pull/2717)
- Convert all config values to Pydantic `Field` objects [#2613](https://github.com/ethyca/fides/pull/2613)
- Add warning to 'fides deploy' when installed outside of a virtual environment [#2641](https://github.com/ethyca/fides/pull/2641)
- Redesigned the default/init config file to be auto-documented. Also updates the `fides init` logic and analytics consent logic [#2694](https://github.com/ethyca/fides/pull/2694)
- Change how config creation/import is handled across the application [#2622](https://github.com/ethyca/fides/pull/2622)
- Update the CLI aesthetics & docstrings [#2703](https://github.com/ethyca/fides/pull/2703)
- Updates Roles->Scopes Mapping [#2744](https://github.com/ethyca/fides/pull/2744)
- Return user scopes as an enum, as well as total scopes [#2741](https://github.com/ethyca/fides/pull/2741)
- Update `MessagingServiceType` enum to be lowercased throughout [#2746](https://github.com/ethyca/fides/pull/2746)

### Developer Experience

- Set the security environment of the fides dev setup to `prod` instead of `dev` [#2588](https://github.com/ethyca/fides/pull/2588)
- Removed unexpected default Redis password [#2666](https://github.com/ethyca/fides/pull/2666)
- Privacy Center
  - Typechecking and validation of the `config.json` will be checked for backwards-compatibility. [#2661](https://github.com/ethyca/fides/pull/2661)
- Combined conftest.py files [#2669](https://github.com/ethyca/fides/pull/2669)

### Fixed

- Fix support for "redis.user" setting when authenticating to the Redis cache [#2666](https://github.com/ethyca/fides/pull/2666)
- Fix error with the classify dataset feature flag not writing the dataset to the server [#2675](https://github.com/ethyca/fides/pull/2675)
- Allow string dates to stay strings in cache decoding [#2695](https://github.com/ethyca/fides/pull/2695)
- Admin UI
  - Remove Identifiability (Data Qualifier) from taxonomy editor [2684](https://github.com/ethyca/fides/pull/2684)
- FE: Custom field selections binding issue on Taxonomy tabs [#2659](https://github.com/ethyca/fides/pull/2693/)
- Fix Privacy Request Status when submitting a consent request when identity verification is required [#2736](https://github.com/ethyca/fides/pull/2736)

## [2.7.1](https://github.com/ethyca/fides/compare/2.7.0...2.7.1)

- Fix error with the classify dataset feature flag not writing the dataset to the server [#2675](https://github.com/ethyca/fides/pull/2675)

## [2.7.0](https://github.com/ethyca/fides/compare/2.6.6...2.7.0)

- Fides API

  - Access and erasure support for Braintree [#2223](https://github.com/ethyca/fides/pull/2223)
  - Added route to send a test message [#2585](https://github.com/ethyca/fides/pull/2585)
  - Add default storage configuration functionality and associated APIs [#2438](https://github.com/ethyca/fides/pull/2438)

- Admin UI

  - Custom Metadata [#2536](https://github.com/ethyca/fides/pull/2536)
    - Create Custom Lists
    - Create Custom Field Definition
    - Create custom fields from a the taxonomy editor
    - Provide a custom field value in a resource
    - Bulk edit custom field values [#2612](https://github.com/ethyca/fides/issues/2612)
    - Custom metadata UI Polish [#2624](https://github.com/ethyca/fides/pull/2625)

- Privacy Center

  - The consent config default value can depend on whether Global Privacy Control is enabled. [#2341](https://github.com/ethyca/fides/pull/2341)
  - When GPC is enabled, the UI indicates which data uses are opted out by default. [#2596](https://github.com/ethyca/fides/pull/2596)
  - `inspectForBrowserIdentities` now also looks for `ljt_readerID`. [#2543](https://github.com/ethyca/fides/pull/2543)

### Added

- Added new Wunderkind Consent Saas Connector [#2600](https://github.com/ethyca/fides/pull/2600)
- Added new Sovrn Email Consent Connector [#2543](https://github.com/ethyca/fides/pull/2543/)
- Log Fides version at startup [#2566](https://github.com/ethyca/fides/pull/2566)

### Changed

- Update Admin UI to show all action types (access, erasure, consent, update) [#2523](https://github.com/ethyca/fides/pull/2523)
- Removes legacy `verify_oauth_client` function [#2527](https://github.com/ethyca/fides/pull/2527)
- Updated the UI for adding systems to a new design [#2490](https://github.com/ethyca/fides/pull/2490)
- Minor logging improvements [#2566](https://github.com/ethyca/fides/pull/2566)
- Various form components now take a `stacked` or `inline` variant [#2542](https://github.com/ethyca/fides/pull/2542)
- UX fixes for user management [#2537](https://github.com/ethyca/fides/pull/2537)
- Updating Firebase Auth connector to mask the user with a delete instead of an update [#2602](https://github.com/ethyca/fides/pull/2602)

### Fixed

- Fixed bug where refreshing a page in the UI would result in a 404 [#2502](https://github.com/ethyca/fides/pull/2502)
- Usernames are case insensitive now and prevent all duplicates [#2487](https://github.com/ethyca/fides/pull/2487)
  - This PR contains a migration that deletes duplicate users and keeps the oldest original account.
- Update Logos for shipped connectors [#2464](https://github.com/ethyca/fides/pull/2587)
- Search field on privacy request page isn't working [#2270](https://github.com/ethyca/fides/pull/2595)
- Fix connection dropdown in integration table to not be disabled add system creation [#3589](https://github.com/ethyca/fides/pull/3589)

### Developer Experience

- Added new Cypress E2E smoke tests [#2241](https://github.com/ethyca/fides/pull/2241)
- New command `nox -s e2e_test` which will spin up the test environment and run true E2E Cypress tests against it [#2417](https://github.com/ethyca/fides/pull/2417)
- Cypress E2E tests now run in CI and are reported to Cypress Cloud [#2417](https://github.com/ethyca/fides/pull/2417)
- Change from `randomint` to `uuid` in mongodb tests to reduce flakiness. [#2591](https://github.com/ethyca/fides/pull/2591)

### Removed

- Remove feature flagged config wizard stepper from Admin UI [#2553](https://github.com/ethyca/fides/pull/2553)

## [2.6.6](https://github.com/ethyca/fides/compare/2.6.5...2.6.6)

### Changed

- Improve Readability for Custom Masking Override Exceptions [#2593](https://github.com/ethyca/fides/pull/2593)

## [2.6.5](https://github.com/ethyca/fides/compare/2.6.4...2.6.5)

### Added

- Added config properties to override database Engine parameters [#2511](https://github.com/ethyca/fides/pull/2511)
- Increased default pool_size and max_overflow to 50 [#2560](https://github.com/ethyca/fides/pull/2560)

## [2.6.4](https://github.com/ethyca/fides/compare/2.6.3...2.6.4)

### Fixed

- Fixed bug for SMS completion notification not being sent [#2526](https://github.com/ethyca/fides/issues/2526)
- Fixed bug where refreshing a page in the UI would result in a 404 [#2502](https://github.com/ethyca/fides/pull/2502)

## [2.6.3](https://github.com/ethyca/fides/compare/2.6.2...2.6.3)

### Fixed

- Handle case where legacy dataset has meta: null [#2524](https://github.com/ethyca/fides/pull/2524)

## [2.6.2](https://github.com/ethyca/fides/compare/2.6.1...2.6.2)

### Fixed

- Issue addressing missing field in dataset migration [#2510](https://github.com/ethyca/fides/pull/2510)

## [2.6.1](https://github.com/ethyca/fides/compare/2.6.0...2.6.1)

### Fixed

- Fix errors when privacy requests execute concurrently without workers [#2489](https://github.com/ethyca/fides/pull/2489)
- Enable saas request overrides to run in worker runtime [#2489](https://github.com/ethyca/fides/pull/2489)

## [2.6.0](https://github.com/ethyca/fides/compare/2.5.1...2.6.0)

### Added

- Added the `env` option to the `security` configuration options to allow for users to completely secure the API endpoints [#2267](https://github.com/ethyca/fides/pull/2267)
- Unified Fides Resources
  - Added a dataset dropdown selector when configuring a connector to link an existing dataset to the connector configuration. [#2162](https://github.com/ethyca/fides/pull/2162)
  - Added new datasetconfig.ctl_dataset_id field to unify fides dataset resources [#2046](https://github.com/ethyca/fides/pull/2046)
- Add new connection config routes that couple them with systems [#2249](https://github.com/ethyca/fides/pull/2249)
- Add new select/deselect all permissions buttons [#2437](https://github.com/ethyca/fides/pull/2437)
- Endpoints to allow a user with the `user:password-reset` scope to reset users' passwords. In addition, users no longer require a scope to edit their own passwords. [#2373](https://github.com/ethyca/fides/pull/2373)
- New form to reset a user's password without knowing an old password [#2390](https://github.com/ethyca/fides/pull/2390)
- Approve & deny buttons on the "Request details" page. [#2473](https://github.com/ethyca/fides/pull/2473)
- Consent Propagation
  - Add the ability to execute Consent Requests via the Privacy Request Execution layer [#2125](https://github.com/ethyca/fides/pull/2125)
  - Add a Mailchimp Transactional Consent Connector [#2194](https://github.com/ethyca/fides/pull/2194)
  - Allow defining a list of opt-in and/or opt-out requests in consent connectors [#2315](https://github.com/ethyca/fides/pull/2315)
  - Add a Google Analytics Consent Connector for GA4 properties [#2302](https://github.com/ethyca/fides/pull/2302)
  - Pass the GA Cookie from the Privacy Center [#2337](https://github.com/ethyca/fides/pull/2337)
  - Rename "user_id" to more specific "ga_client_id" [#2356](https://github.com/ethyca/fides/pull/2356)
  - Patch Google Analytics Consent Connector to delete by client_id [#2355](https://github.com/ethyca/fides/pull/2355)
  - Add a "skip_param_values option" to optionally skip when we are missing param values in the body [#2384](https://github.com/ethyca/fides/pull/2384)
  - Adds a new Universal Analytics Connector that works with the UA Tracking Id
- Adds intake and storage of Global Privacy Control Signal props for Consent [#2599](https://github.com/ethyca/fides/pull/2599)

### Changed

- Unified Fides Resources
  - Removed several fidesops schemas for DSR's in favor of updated Fideslang schemas [#2009](https://github.com/ethyca/fides/pull/2009)
  - Removed DatasetConfig.dataset field [#2096](https://github.com/ethyca/fides/pull/2096)
  - Updated UI dataset config routes to use new unified routes [#2113](https://github.com/ethyca/fides/pull/2113)
  - Validate request body on crud endpoints on upsert. Validate dataset data categories before save. [#2134](https://github.com/ethyca/fides/pull/2134/)
  - Updated test env setup and quickstart to use new endpoints [#2225](https://github.com/ethyca/fides/pull/2225)
- Consent Propagation
  - Privacy Center consent options can now be marked as `executable` in order to propagate consent requests [#2193](https://github.com/ethyca/fides/pull/2193)
  - Add support for passing browser identities to consent request patches [#2304](https://github.com/ethyca/fides/pull/2304)
- Update fideslang to 1.3.3 [#2343](https://github.com/ethyca/fides/pull/2343)
- Display the request type instead of the policy name on the request table [#2382](https://github.com/ethyca/fides/pull/2382)
- Make denial reasons required [#2400](https://github.com/ethyca/fides/pull/2400)
- Display the policy key on the request details page [#2395](https://github.com/ethyca/fides/pull/2395)
- Updated CSV export [#2452](https://github.com/ethyca/fides/pull/2452)
- Privacy Request approval now uses a modal [#2443](https://github.com/ethyca/fides/pull/2443)

### Developer Experience

- `nox -s test_env` has been replaced with `nox -s "fides_env(dev)"`
- New command `nox -s "fides_env(test)"` creates a complete test environment with seed data (similar to `fides_env(dev)`) but with the production fides image so the built UI can be accessed at `localhost:8080` [#2399](https://github.com/ethyca/fides/pull/2399)
- Change from code climate to codecov for coverage reporting [#2402](https://github.com/ethyca/fides/pull/2402)

### Fixed

- Home screen header scaling and responsiveness issues [#2200](https://github.com/ethyca/fides/pull/2277)
- Privacy Center identity inputs validate even when they are optional. [#2308](https://github.com/ethyca/fides/pull/2308)
- The PII toggle defaults to false and PII will be hidden on page load [#2388](https://github.com/ethyca/fides/pull/2388)
- Fixed a CI bug caused by git security upgrades [#2441](https://github.com/ethyca/fides/pull/2441)
- Privacy Center
  - Identity inputs validate even when they are optional. [#2308](https://github.com/ethyca/fides/pull/2308)
  - Submit buttons show loading state and disable while submitting. [#2401](https://github.com/ethyca/fides/pull/2401)
  - Phone inputs no longer request country SVGs from external domain. [#2378](https://github.com/ethyca/fides/pull/2378)
  - Input validation errors no longer change the height of modals. [#2379](https://github.com/ethyca/fides/pull/2379)
- Patch masking strategies to better handle null and non-string inputs [#2307](https://github.com/ethyca/fides/pull/2377)
- Renamed prod pushes tag to be `latest` for privacy center and sample app [#2401](https://github.com/ethyca/fides/pull/2407)
- Update firebase connector to better handle non-existent users [#2439](https://github.com/ethyca/fides/pull/2439)

## [2.5.1](https://github.com/ethyca/fides/compare/2.5.0...2.5.1)

### Developer Experience

- Allow db resets only if `config.dev_mode` is `True` [#2321](https://github.com/ethyca/fides/pull/2321)

### Fixed

- Added a feature flag for the recent dataset classification UX changes [#2335](https://github.com/ethyca/fides/pull/2335)

### Security

- Add a check to the catchall path to prevent returning paths outside of the UI directory [#2330](https://github.com/ethyca/fides/pull/2330)

### Developer Experience

- Reduce size of local Docker images by fixing `.dockerignore` patterns [#2360](https://github.com/ethyca/fides/pull/2360)

## [2.5.0](https://github.com/ethyca/fides/compare/2.4.0...2.5.0)

### Docs

- Update the docs landing page and remove redundant docs [#2184](https://github.com/ethyca/fides/pull/2184)

### Added

- Added the `user` command group to the CLI. [#2153](https://github.com/ethyca/fides/pull/2153)
- Added `Code Climate` test coverage uploads. [#2198](https://github.com/ethyca/fides/pull/2198)
- Added the connection key to the execution log [#2100](https://github.com/ethyca/fides/pull/2100)
- Added endpoints to retrieve DSR `Rule`s and `Rule Target`s [#2116](https://github.com/ethyca/fides/pull/2116)
- Added Fides version number to account dropdown in the UI [#2140](https://github.com/ethyca/fides/pull/2140)
- Add link to Classify Systems page in nav side bar [#2128](https://github.com/ethyca/fides/pull/2128)
- Dataset classification UI now polls for results [#2123](https://github.com/ethyca/fides/pull/2123)
- Update Privacy Center Icons [#1800](https://github.com/ethyca/fides/pull/2139)
- Privacy Center `fides-consent.js`:
  - `Fides.shopify` integration function. [#2152](https://github.com/ethyca/fides/pull/2152)
  - Dedicated folder for integrations.
  - `Fides.meta` integration function (fbq). [#2217](https://github.com/ethyca/fides/pull/2217)
- Adds support for Twilio email service (Sendgrid) [#2154](https://github.com/ethyca/fides/pull/2154)
- Access and erasure support for Recharge [#1709](https://github.com/ethyca/fides/pull/1709)
- Access and erasure support for Friendbuy Nextgen [#2085](https://github.com/ethyca/fides/pull/2085)

### Changed

- Admin UI Feature Flags - [#2101](https://github.com/ethyca/fides/pull/2101)
  - Overrides can be saved in the browser.
  - Use `NEXT_PUBLIC_APP_ENV` for app-specific environment config.
  - No longer use `react-feature-flags` library.
  - Can have descriptions. [#2243](https://github.com/ethyca/fides/pull/2243)
- Made privacy declarations optional when adding systems manually - [#2173](https://github.com/ethyca/fides/pull/2173)
- Removed an unclear logging message. [#2266](https://github.com/ethyca/fides/pull/2266)
- Allow any user with `user:delete` scope to delete other users [#2148](https://github.com/ethyca/fides/pull/2148)
- Dynamic imports of custom overrides and SaaS test fixtures [#2169](https://github.com/ethyca/fides/pull/2169)
- Added `AuthenticatedClient` to custom request override interface [#2171](https://github.com/ethyca/fides/pull/2171)
- Only approve the specific collection instead of the entire dataset, display only top 1 classification by default [#2226](https://github.com/ethyca/fides/pull/2226)
- Update sample project resources for `fides evaluate` usage in `fides deploy` [#2253](https://github.com/ethyca/fides/pull/2253)

### Removed

- Removed unused object_name field on s3 storage config [#2133](https://github.com/ethyca/fides/pull/2133)

### Fixed

- Remove next-auth from privacy center to fix JS console error [#2090](https://github.com/ethyca/fides/pull/2090)
- Admin UI - Added Missing ability to assign `user:delete` in the permissions checkboxes [#2148](https://github.com/ethyca/fides/pull/2148)
- Nav bug: clicking on Privacy Request breadcrumb takes me to Home instead of /privacy-requests [#497](https://github.com/ethyca/fides/pull/2141)
- Side nav disappears when viewing request details [#2129](https://github.com/ethyca/fides/pull/2155)
- Remove usage of load dataset button and other dataset UI modifications [#2149](https://github.com/ethyca/fides/pull/2149)
- Improve readability for exceptions raised from custom request overrides [#2157](https://github.com/ethyca/fides/pull/2157)
- Importing custom request overrides on server startup [#2186](https://github.com/ethyca/fides/pull/2186)
- Remove warning when env vars default to blank strings in docker-compose [#2188](https://github.com/ethyca/fides/pull/2188)
- Fix Cookie House purchase modal flashing 'Error' in title [#2274](https://github.com/ethyca/fides/pull/2274)
- Stop dependency from upgrading `packaging` to version with known issue [#2273](https://github.com/ethyca/fides/pull/2273)
- Privacy center config no longer requires `identity_inputs` and will use `email` as a default [#2263](https://github.com/ethyca/fides/pull/2263)
- No longer display remaining days for privacy requests in terminal states [#2292](https://github.com/ethyca/fides/pull/2292)

### Removed

- Remove "Create New System" button when viewing systems. All systems can now be created via the "Add systems" button on the home page. [#2132](https://github.com/ethyca/fides/pull/2132)

## [2.4.0](https://github.com/ethyca/fides/compare/2.3.1...2.4.0)

### Developer Experience

- Include a pre-check workflow that collects the pytest suite [#2098](https://github.com/ethyca/fides/pull/2098)
- Write to the application db when running the app locally. Write to the test db when running pytest [#1731](https://github.com/ethyca/fides/pull/1731)

### Changed

- Move the `fides.ctl.core.` and `fides.ctl.connectors` modules into `fides.core` and `fides.connectors` respectively [#2097](https://github.com/ethyca/fides/pull/2097)
- Fides: Skip cypress tests due to nav bar 2.0 [#2102](https://github.com/ethyca/fides/pull/2103)

### Added

- Adds new erasure policy for complete user data masking [#1839](https://github.com/ethyca/fides/pull/1839)
- New Fides Home page [#1864](https://github.com/ethyca/fides/pull/2050)
- Nav 2.0 - Replace form flow side navs with top tabs [#2037](https://github.com/ethyca/fides/pull/2050)
- Adds new erasure policy for complete user data masking [#1839](https://github.com/ethyca/fides/pull/1839)
- Added ability to use Mailgun templates when sending emails. [#2039](https://github.com/ethyca/fides/pull/2039)
- Adds SMS id verification for consent [#2094](https://github.com/ethyca/fides/pull/2094)

### Fixed

- Store `fides_consent` cookie on the root domain of the Privacy Center [#2071](https://github.com/ethyca/fides/pull/2071)
- Properly set the expire-time for verification codes [#2105](https://github.com/ethyca/fides/pull/2105)

## [2.3.1](https://github.com/ethyca/fides/compare/2.3.0...2.3.1)

### Fixed

- Resolved an issue where the root_user was not being created [#2082](https://github.com/ethyca/fides/pull/2082)

### Added

- Nav redesign with sidebar groups. Feature flagged to only be visible in dev mode until release. [#2030](https://github.com/ethyca/fides/pull/2047)
- Improved error handling for incorrect app encryption key [#2089](https://github.com/ethyca/fides/pull/2089)
- Access and erasure support for Friendbuy API [#2019](https://github.com/ethyca/fides/pull/2019)

## [2.3.0](https://github.com/ethyca/fides/compare/2.2.2...2.3.0)

### Added

- Common Subscriptions for app-wide data and feature checks. [#2030](https://github.com/ethyca/fides/pull/2030)
- Send email alerts on privacy request failures once the specified threshold is reached. [#1793](https://github.com/ethyca/fides/pull/1793)
- DSR Notifications (toast) [#1895](https://github.com/ethyca/fides/pull/1895)
- DSR configure alerts btn [#1895](https://github.com/ethyca/fides/pull/1895)
- DSR configure alters (FE) [#1895](https://github.com/ethyca/fides/pull/1895)
- Add a `usage` session to Nox to print full session docstrings. [#2022](https://github.com/ethyca/fides/pull/2022)

### Added

- Adds notifications section to toml files [#2026](https://github.com/ethyca/fides/pull/2060)

### Changed

- Updated to use `loguru` logging library throughout codebase [#2031](https://github.com/ethyca/fides/pull/2031)
- Do not always create a `fides.toml` by default [#2023](https://github.com/ethyca/fides/pull/2023)
- The `fideslib` module has been merged into `fides`, code redundancies have been removed [#1859](https://github.com/ethyca/fides/pull/1859)
- Replace 'ingress' and 'egress' with 'sources' and 'destinations' across UI [#2044](https://github.com/ethyca/fides/pull/2044)
- Update the functionality of `fides pull -a <filename>` to include _all_ resource types. [#2083](https://github.com/ethyca/fides/pull/2083)

### Fixed

- Timing issues with bulk DSR reprocessing, specifically when analytics are enabled [#2015](https://github.com/ethyca/fides/pull/2015)
- Error caused by running erasure requests with disabled connectors [#2045](https://github.com/ethyca/fides/pull/2045)
- Changes the SlowAPI ratelimiter's backend to use memory instead of Redis [#2054](https://github.com/ethyca/fides/pull/2058)

## [2.2.2](https://github.com/ethyca/fides/compare/2.2.1...2.2.2)

### Docs

- Updated the readme to use new new [docs site](http://docs.ethyca.com) [#2020](https://github.com/ethyca/fides/pull/2020)

### Deprecated

- The documentation site hosted in the `/docs` directory has been deprecated. All documentation updates will be hosted at the new [docs site](http://docs.ethyca.com) [#2020](https://github.com/ethyca/fides/pull/2020)

### Fixed

- Fixed mypy and pylint errors [#2013](https://github.com/ethyca/fides/pull/2013)
- Update connection test endpoint to be effectively non-blocking [#2000](https://github.com/ethyca/fides/pull/2000)
- Update Fides connector to better handle children with no access results [#2012](https://github.com/ethyca/fides/pull/2012)

## [2.2.1](https://github.com/ethyca/fides/compare/2.2.0...2.2.1)

### Added

- Add health check indicator for data flow scanning option [#1973](https://github.com/ethyca/fides/pull/1973)

### Changed

- The `celery.toml` is no longer used, instead it is a subsection of the `fides.toml` file [#1990](https://github.com/ethyca/fides/pull/1990)
- Update sample project landing page copy to be version-agnostic [#1958](https://github.com/ethyca/fides/pull/1958)
- `get` and `ls` CLI commands now return valid `fides` object YAML [#1991](https://github.com/ethyca/fides/pull/1991)

### Developer Experience

- Remove duplicate fastapi-caching and pin version. [#1765](https://github.com/ethyca/fides/pull/1765)

## [2.2.0](https://github.com/ethyca/fides/compare/2.1.0...2.2.0)

### Added

- Send email alerts on privacy request failures once the specified threshold is reached. [#1793](https://github.com/ethyca/fides/pull/1793)
- Add authenticated privacy request route. [#1819](https://github.com/ethyca/fides/pull/1819)
- Enable the onboarding flow [#1836](https://github.com/ethyca/fides/pull/1836)
- Access and erasure support for Fullstory API [#1821](https://github.com/ethyca/fides/pull/1821)
- Add function to poll privacy request for completion [#1860](https://github.com/ethyca/fides/pull/1860)
- Added rescan flow for the data flow scanner [#1844](https://github.com/ethyca/fides/pull/1844)
- Add rescan flow for the data flow scanner [#1844](https://github.com/ethyca/fides/pull/1844)
- Add Fides connector to support parent-child Fides deployments [#1861](https://github.com/ethyca/fides/pull/1861)
- Classification UI now polls for updates to classifications [#1908](https://github.com/ethyca/fides/pull/1908)

### Changed

- The organization info form step is now skipped if the server already has organization info. [#1840](https://github.com/ethyca/fides/pull/1840)
- Removed the description column from the classify systems page. [#1867](https://github.com/ethyca/fides/pull/1867)
- Retrieve child results during fides connector execution [#1967](https://github.com/ethyca/fides/pull/1967)

### Fixed

- Fix error in parent user creation seeding. [#1832](https://github.com/ethyca/fides/issues/1832)
- Fix DSR error due to unfiltered empty identities [#1901](https://github.com/ethyca/fides/pull/1907)

### Docs

- Remove documentation about no-longer used connection string override [#1824](https://github.com/ethyca/fides/pull/1824)
- Fix typo in headings [#1824](https://github.com/ethyca/fides/pull/1824)
- Update documentation to reflect configs necessary for mailgun, twilio_sms and twilio_email service types [#1846](https://github.com/ethyca/fides/pull/1846)

...

## [2.1.0](https://github.com/ethyca/fides/compare/2.0.0...2.1.0)

### Added

- Classification flow for system data flows
- Classification is now triggered as part of data flow scanning
- Include `ingress` and `egress` fields on system export and `datamap/` endpoint [#1740](https://github.com/ethyca/fides/pull/1740)
- Repeatable unique identifier for dataset fides_keys and metadata [#1786](https://github.com/ethyca/fides/pull/1786)
- Adds SMS support for identity verification notifications [#1726](https://github.com/ethyca/fides/pull/1726)
- Added phone number validation in back-end and react phone number form in Privacy Center [#1745](https://github.com/ethyca/fides/pull/1745)
- Adds SMS message template for all subject notifications [#1743](https://github.com/ethyca/fides/pull/1743)
- Privacy-Center-Cypress workflow for CI checks of the Privacy Center. [#1722](https://github.com/ethyca/fides/pull/1722)
- Privacy Center `fides-consent.js` script for accessing consent on external pages. [Details](/clients/privacy-center/packages/fides-consent/README.md)
- Erasure support for Twilio Conversations API [#1673](https://github.com/ethyca/fides/pull/1673)
- Webserver port can now be configured via the CLI command [#1858](https://github.com/ethyca/fides/pull/1858)

### Changed

- Optional dependencies are no longer used for 3rd-party connectivity. Instead they are used to isolate dangerous dependencies. [#1679](https://github.com/ethyca/fides/pull/1679)
- All Next pages now automatically require login. [#1670](https://github.com/ethyca/fides/pull/1670)
- Running the `webserver` command no longer prompts the user to opt out/in to analytics[#1724](https://github.com/ethyca/fides/pull/1724)

### Developer Experience

- Admin-UI-Cypress tests that fail in CI will now upload screen recordings for debugging. [#1728](https://github.com/ethyca/fides/pull/1728/files/c23e62fea284f7910028c8483feff893903068b8#r1019491323)
- Enable remote debugging from VSCode of live dev app [#1780](https://github.com/ethyca/fides/pull/1780)

### Removed

- Removed the Privacy Center `cookieName` config introduced in 2.0.0. [#1756](https://github.com/ethyca/fides/pull/1756)

### Fixed

- Exceptions are no longer raised when sending analytics on Windows [#1666](https://github.com/ethyca/fides/pull/1666)
- Fixed wording on identity verification modal in the Privacy Center [#1674](https://github.com/ethyca/fides/pull/1674)
- Update system fides_key tooltip text [#1533](https://github.com/ethyca/fides/pull/1685)
- Removed local storage parsing that is redundant with redux-persist. [#1678](https://github.com/ethyca/fides/pull/1678)
- Show a helpful error message if Docker daemon is not running during "fides deploy" [#1694](https://github.com/ethyca/fides/pull/1694)
- Allow users to query their own permissions, including root user. [#1698](https://github.com/ethyca/fides/pull/1698)
- Single-select taxonomy fields legal basis and special category can be cleared. [#1712](https://github.com/ethyca/fides/pull/1712)
- Fixes the issue where the security config is not properly loading from environment variables. [#1718](https://github.com/ethyca/fides/pull/1718)
- Fixes the issue where the CLI can't run without the config values required by the webserver. [#1811](https://github.com/ethyca/fides/pull/1811)
- Correctly handle response from adobe jwt auth endpoint as milliseconds, rather than seconds. [#1754](https://github.com/ethyca/fides/pull/1754)
- Fixed styling issues with the `EditDrawer` component. [#1803](https://github.com/ethyca/fides/pull/1803)

### Security

- Bumped versions of packages that use OpenSSL [#1683](https://github.com/ethyca/fides/pull/1683)

## [2.0.0](https://github.com/ethyca/fides/compare/1.9.6...2.0.0)

### Added

- Allow delete-only SaaS connector endpoints [#1200](https://github.com/ethyca/fides/pull/1200)
- Privacy center consent choices store a browser cookie. [#1364](https://github.com/ethyca/fides/pull/1364)
  - The format is generic. A reasonable set of defaults will be added later: [#1444](https://github.com/ethyca/fides/issues/1444)
  - The cookie name defaults to `fides_consent` but can be configured under `config.json > consent > cookieName`.
  - Each consent option can provide an array of `cookieKeys`.
- Individually select and reprocess DSRs that have errored [#1203](https://github.com/ethyca/fides/pull/1489)
- Bulk select and reprocess DSRs that have errored [#1205](https://github.com/ethyca/fides/pull/1489)
- Config Wizard: AWS scan results populate in system review forms. [#1454](https://github.com/ethyca/fides/pull/1454)
- Integrate rate limiter with Saas Connectors. [#1433](https://github.com/ethyca/fides/pull/1433)
- Config Wizard: Added a column selector to the scan results page of the config wizard [#1590](https://github.com/ethyca/fides/pull/1590)
- Config Wizard: Flow for runtime scanner option [#1640](https://github.com/ethyca/fides/pull/1640)
- Access support for Twilio Conversations API [#1520](https://github.com/ethyca/fides/pull/1520)
- Message Config: Adds Twilio Email/SMS support [#1519](https://github.com/ethyca/fides/pull/1519)

### Changed

- Updated mypy to version 0.981 and Python to version 3.10.7 [#1448](https://github.com/ethyca/fides/pull/1448)

### Developer Experience

- Repository dispatch events are sent to fidesctl-plus and fidesops-plus [#1263](https://github.com/ethyca/fides/pull/1263)
- Only the `docs-authors` team members are specified as `CODEOWNERS` [#1446](https://github.com/ethyca/fides/pull/1446)
- Updates the default local configuration to not defer tasks to a worker node [#1552](https://github.com/ethyca/fides/pull/1552/)
- Updates the healthcheck to return health status of connected Celery workers [#1588](https://github.com/ethyca/fides/pull/1588)

### Docs

- Remove the tutorial to prepare for new update [#1543](https://github.com/ethyca/fides/pull/1543)
- Add system management via UI documentation [#1541](https://github.com/ethyca/fides/pull/1541)
- Added DSR quickstart docs, restructured docs navigation [#1651](https://github.com/ethyca/fides/pull/1651)
- Update privacy request execution overview docs [#1258](https://github.com/ethyca/fides/pull/1490)

### Fixed

- Fixed system dependencies appearing as "N/A" in the datamap endpoint when there are no privacy declarations [#1649](https://github.com/ethyca/fides/pull/1649)

## [1.9.6](https://github.com/ethyca/fides/compare/1.9.5...1.9.6)

### Fixed

- Include systems without a privacy declaration on data map [#1603](https://github.com/ethyca/fides/pull/1603)
- Handle malformed tokens [#1523](https://github.com/ethyca/fides/pull/1523)
- Remove thrown exception from getAllPrivacyRequests method [#1592](https://github.com/ethyca/fides/pull/1593)
- Include systems without a privacy declaration on data map [#1603](https://github.com/ethyca/fides/pull/1603)
- After editing a dataset, the table will stay on the previously selected collection instead of resetting to the first one. [#1511](https://github.com/ethyca/fides/pull/1511)
- Fix redis `db_index` config issue [#1647](https://github.com/ethyca/fides/pull/1647)

### Docs

- Add unlinked docs and fix any remaining broken links [#1266](https://github.com/ethyca/fides/pull/1266)
- Update privacy center docs to include consent information [#1537](https://github.com/ethyca/fides/pull/1537)
- Update UI docs to include DSR countdown information and additional descriptions/filtering [#1545](https://github.com/ethyca/fides/pull/1545)

### Changed

- Allow multiple masking strategies to be specified when using fides as a masking engine [#1647](https://github.com/ethyca/fides/pull/1647)

## [1.9.5](https://github.com/ethyca/fides/compare/1.9.4...1.9.5)

### Added

- The database includes a `plus_system_scans` relation, to track the status and results of System Scanner executions in fidesctl-plus [#1554](https://github.com/ethyca/fides/pull/1554)

## [1.9.4](https://github.com/ethyca/fides/compare/1.9.2...1.9.4)

### Fixed

- After editing a dataset, the table will stay on the previously selected collection instead of resetting to the first one. [#1511](https://github.com/ethyca/fides/pull/1511)

## [1.9.2](https://github.com/ethyca/fides/compare/1.9.1...1.9.2)

### Deprecated

- Added a deprecation warning for the entire package [#1244](https://github.com/ethyca/fides/pull/1244)

### Added

- Dataset generation enhancements using Fides Classify for Plus users:

  - Integrate Fides Plus API into placeholder features introduced in 1.9.0. [#1194](https://github.com/ethyca/fides/pull/1194)

- Fides Admin UI:

  - Configure Connector after creation [#1204](https://github.com/ethyca/fides/pull/1356)

### Fixed

- Privacy Center:
  - Handle error on startup if server isn't running [#1239](https://github.com/ethyca/fides/pull/1239)
  - Fix styling issue with cards [#1240](https://github.com/ethyca/fides/pull/1240)
  - Redirect to index on consent save [#1238](https://github.com/ethyca/fides/pull/1238)

## [1.9.1](https://github.com/ethyca/fides/compare/1.9.0...1.9.1)

### Changed

- Update fideslang to v1.3.1 [#1136](https://github.com/ethyca/fides/pull/1136)

### Changed

- Update fideslang to v1.3.1 [#1136](https://github.com/ethyca/fides/pull/1136)

## [1.9.0](https://github.com/ethyca/fides/compare/1.8.6...1.9.0) - 2022-09-29

### Added

- Dataset generation enhancements using Fides Classify for Plus users:
  - Added toggle for enabling classify during generation. [#1057](https://github.com/ethyca/fides/pull/1057)
  - Initial implementation of API request to kick off classify, with confirmation modal. [#1069](https://github.com/ethyca/fides/pull/1069)
  - Initial Classification & Review status for generated datasets. [#1074](https://github.com/ethyca/fides/pull/1074)
  - Component for choosing data categories based on classification results. [#1110](https://github.com/ethyca/fides/pull/1110)
  - The dataset fields table shows data categories from the classifier (if available). [#1088](https://github.com/ethyca/fides/pull/1088)
  - The "Approve" button can be used to update the dataset with the classifier's suggestions. [#1129](https://github.com/ethyca/fides/pull/1129)
- System management UI:
  - New page to add a system via yaml [#1062](https://github.com/ethyca/fides/pull/1062)
  - Skeleton of page to add a system manually [#1068](https://github.com/ethyca/fides/pull/1068)
  - Refactor config wizard system forms to be reused for system management [#1072](https://github.com/ethyca/fides/pull/1072)
  - Add additional optional fields to system management forms [#1082](https://github.com/ethyca/fides/pull/1082)
  - Delete a system through the UI [#1085](https://github.com/ethyca/fides/pull/1085)
  - Edit a system through the UI [#1096](https://github.com/ethyca/fides/pull/1096)
- Cypress component testing [#1106](https://github.com/ethyca/fides/pull/1106)

### Changed

- Changed behavior of `load_default_taxonomy` to append instead of upsert [#1040](https://github.com/ethyca/fides/pull/1040)
- Changed behavior of adding privacy declarations to decouple the actions of the "add" and "next" buttons [#1086](https://github.com/ethyca/fides/pull/1086)
- Moved system related UI components from the `config-wizard` directory to the `system` directory [#1097](https://github.com/ethyca/fides/pull/1097)
- Updated "type" on SaaS config to be a simple string type, not an enum [#1197](https://github.com/ethyca/fides/pull/1197)

### Developer Experience

- Optional dependencies may have their version defined only once, in `optional-requirements.txt` [#1171](https://github.com/ethyca/fides/pull/1171)

### Docs

- Updated the footer links [#1130](https://github.com/ethyca/fides/pull/1130)

### Fixed

- Fixed the "help" link in the UI header [#1078](https://github.com/ethyca/fides/pull/1078)
- Fixed a bug in Data Category Dropdowns where checking i.e. `user.biometric` would also check `user.biometric_health` [#1126](https://github.com/ethyca/fides/pull/1126)

### Security

- Upgraded pymysql to version `1.0.2` [#1094](https://github.com/ethyca/fides/pull/1094)

## [1.8.6](https://github.com/ethyca/fides/compare/1.8.5...1.8.6) - 2022-09-28

### Added

- Added classification tables for Plus users [#1060](https://github.com/ethyca/fides/pull/1060)

### Fixed

- Fixed a bug where rows were being excluded from a data map [#1124](https://github.com/ethyca/fides/pull/1124)

## [1.8.5](https://github.com/ethyca/fides/compare/1.8.4...1.8.5) - 2022-09-21

### Changed

- Update fideslang to v1.3.0 [#1103](https://github.com/ethyca/fides/pull/1103)

## [1.8.4](https://github.com/ethyca/fides/compare/1.8.3...1.8.4) - 2022-09-09

### Added

- Initial system management page [#1054](https://github.com/ethyca/fides/pull/1054)

### Changed

- Deleting a taxonomy field with children will now cascade delete all of its children as well. [#1042](https://github.com/ethyca/fides/pull/1042)

### Fixed

- Fixed navigating directly to frontend routes loading index page instead of the correct static page for the route.
- Fix truncated evaluation error messages [#1053](https://github.com/ethyca/fides/pull/1053)

## [1.8.3](https://github.com/ethyca/fides/compare/1.8.2...1.8.3) - 2022-09-06

### Added

- Added more taxonomy fields that can be edited via the UI [#1000](https://github.com/ethyca/fides/pull/1000) [#1028](https://github.com/ethyca/fides/pull/1028)
- Added the ability to add taxonomy fields via the UI [#1019](https://github.com/ethyca/fides/pull/1019)
- Added the ability to delete taxonomy fields via the UI [#1006](https://github.com/ethyca/fides/pull/1006)
  - Only non-default taxonomy entities can be deleted [#1023](https://github.com/ethyca/fides/pull/1023)
- Prevent deleting taxonomy `is_default` fields and from adding `is_default=True` fields via the API [#990](https://github.com/ethyca/fides/pull/990).
- Added a "Custom" tag to distinguish user defined taxonomy fields from default taxonomy fields in the UI [#1027](https://github.com/ethyca/fides/pull/1027)
- Added initial support for enabling Fides Plus [#1037](https://github.com/ethyca/fides/pull/1037)
  - The `useFeatures` hook can be used to check if `plus` is enabled.
  - Navigating to/from the Data Map page is gated behind this feature.
  - Plus endpoints are served from the private Plus image.

### Fixed

- Fixed failing mypy tests [#1030](https://github.com/ethyca/fides/pull/1030)
- Fixed an issue where `fides push --diff` would return a false positive diff [#1026](https://github.com/ethyca/fides/pull/1026)
- Pinned pydantic version to < 1.10.0 to fix an error in finding referenced fides keys [#1045](https://github.com/ethyca/fides/pull/1045)

### Fixed

- Fixed failing mypy tests [#1030](https://github.com/ethyca/fides/pull/1030)
- Fixed an issue where `fides push --diff` would return a false positive diff [#1026](https://github.com/ethyca/fides/pull/1026)

### Docs

- Minor formatting updates to [Policy Webhooks](https://ethyca.github.io/fidesops/guides/policy_webhooks/) documentation [#1114](https://github.com/ethyca/fidesops/pull/1114)

### Removed

- Removed create superuser [#1116](https://github.com/ethyca/fidesops/pull/1116)

## [1.8.2](https://github.com/ethyca/fides/compare/1.8.1...1.8.2) - 2022-08-18

### Added

- Added the ability to edit taxonomy fields via the UI [#977](https://github.com/ethyca/fides/pull/977) [#1028](https://github.com/ethyca/fides/pull/1028)
- New column `is_default` added to DataCategory, DataUse, DataSubject, and DataQualifier tables [#976](https://github.com/ethyca/fides/pull/976)
- Added the ability to add taxonomy fields via the UI [#1019](https://github.com/ethyca/fides/pull/1019)
- Added the ability to delete taxonomy fields via the UI [#1006](https://github.com/ethyca/fides/pull/1006)
  - Only non-default taxonomy entities can be deleted [#1023](https://github.com/ethyca/fides/pull/1023)
- Prevent deleting taxonomy `is_default` fields and from adding `is_default=True` fields via the API [#990](https://github.com/ethyca/fides/pull/990).
- Added a "Custom" tag to distinguish user defined taxonomy fields from default taxonomy fields in the UI [#1027](https://github.com/ethyca/fides/pull/1027)

### Changed

- Upgraded base Docker version to Python 3.9 and updated all other references from 3.8 -> 3.9 [#974](https://github.com/ethyca/fides/pull/974)
- Prepend all database tables with `ctl_` [#979](https://github.com/ethyca/fides/pull/979)
- Moved the `admin-ui` code down one level into a `ctl` subdir [#970](https://github.com/ethyca/fides/pull/970)
- Extended the `/datamap` endpoint to include extra metadata [#992](https://github.com/ethyca/fides/pull/992)

## [1.8.1](https://github.com/ethyca/fides/compare/1.8.0...1.8.1) - 2022-08-08

### Deprecated

- The following environment variables have been deprecated, and replaced with the new environment variable names indicated below. To avoid breaking existing workflows, the deprecated variables are still respected in v1.8.1. They will be removed in a future release.
  - `FIDESCTL__API__DATABASE_HOST` --> `FIDESCTL__DATABASE__SERVER`
  - `FIDESCTL__API__DATABASE_NAME` --> `FIDESCTL__DATABASE__DB`
  - `FIDESCTL__API__DATABASE_PASSWORD` --> `FIDESCTL__DATABASE__PASSWORD`
  - `FIDESCTL__API__DATABASE_PORT` --> `FIDESCTL__DATABASE__PORT`
  - `FIDESCTL__API__DATABASE_TEST_DATABASE_NAME` --> `FIDESCTL__DATABASE__TEST_DB`
  - `FIDESCTL__API__DATABASE_USER` --> `FIDESCTL__DATABASE__USER`

### Developer Experience

- The included `docker-compose.yml` no longer references outdated ENV variables [#964](https://github.com/ethyca/fides/pull/964)

### Docs

- Minor release documentation now reflects the desired patch release process [#955](https://github.com/ethyca/fides/pull/955)
- Updated references to ENV variables [#964](https://github.com/ethyca/fides/pull/964)

### Fixed

- Deprecated config options will continue to be respected when set via environment variables [#965](https://github.com/ethyca/fides/pull/965)
- The git cache is rebuilt within the Docker container [#962](https://github.com/ethyca/fides/pull/962)
- The `wheel` pypi build no longer has a dirty version tag [#962](https://github.com/ethyca/fides/pull/962)
- Add setuptools to dev-requirements to fix versioneer error [#983](https://github.com/ethyca/fides/pull/983)

## [1.8.0](https://github.com/ethyca/fides/compare/1.7.1...1.8.0) - 2022-08-04

### Added

- Initial configuration wizard UI view
  - System scanning step: AWS credentials form and initial `generate` API usage.
  - System scanning results: AWS systems are stored and can be selected for review
- CustomInput type "password" with show/hide icon.
- Pull CLI command now checks for untracked/unstaged files in the manifests dir [#869](https://github.com/ethyca/fides/pull/869)
- Pull CLI command has a flag to pull missing files from the server [#895](https://github.com/ethyca/fides/pull/895)
- Add BigQuery support for the `generate` command and `/generate` endpoint [#814](https://github.com/ethyca/fides/pull/814) & [#917](https://github.com/ethyca/fides/pull/917)
- Added user auth tables [915](https://github.com/ethyca/fides/pull/915)
- Standardized API error parsing under `~/types/errors`
- Added taxonomy page to UI [#902](https://github.com/ethyca/fides/pull/902)
  - Added a nested accordion component for displaying taxonomy data [#910](https://github.com/ethyca/fides/pull/910)
- Add lru cache to get_config [927](https://github.com/ethyca/fides/pull/927)
- Add support for deprecated API config values [#959](https://github.com/ethyca/fides/pull/959)
- `fides` is now an alias for `fidesctl` as a CLI entrypoint [#926](https://github.com/ethyca/fides/pull/926)
- Add user auth routes [929](https://github.com/ethyca/fides/pull/929)
- Bump fideslib to 3.0.1 and remove patch code[931](https://github.com/ethyca/fides/pull/931)
- Update the `fidesctl` python package to automatically serve the UI [#941](https://github.com/ethyca/fides/pull/941)
- Add `push` cli command alias for `apply` and deprecate `apply` [943](https://github.com/ethyca/fides/pull/943)
- Add resource groups tagging api as a source of system generation [939](https://github.com/ethyca/fides/pull/939)
- Add GitHub Action to publish the `fidesctl` package to testpypi on pushes to main [#951](https://github.com/ethyca/fides/pull/951)
- Added configWizardFlag to ui to hide the config wizard when false [[#1453](https://github.com/ethyca/fides/issues/1453)

### Changed

- Updated the `datamap` endpoint to return human-readable column names as the first response item [#779](https://github.com/ethyca/fides/pull/779)
- Remove the `obscure` requirement from the `generate` endpoint [#819](https://github.com/ethyca/fides/pull/819)
- Moved all files from `fidesapi` to `fidesctl/api` [#885](https://github.com/ethyca/fides/pull/885)
- Moved `scan` and `generate` to the list of commands that can be run in local mode [#841](https://github.com/ethyca/fides/pull/841)
- Upgraded the base docker images from Debian Buster to Bullseye [#958](https://github.com/ethyca/fides/pull/958)
- Removed `ipython` as a dev-requirement [#958](https://github.com/ethyca/fides/pull/958)
- Webserver dependencies now come as a standard part of the package [#881](https://github.com/ethyca/fides/pull/881)
- Initial configuration wizard UI view
  - Refactored step & form results management to use Redux Toolkit slice.
- Change `id` field in tables from an integer to a string [915](https://github.com/ethyca/fides/pull/915)
- Update `fideslang` to `1.1.0`, simplifying the default taxonomy and adding `tags` for resources [#865](https://github.com/ethyca/fides/pull/865)
- Merge existing configurations with `fideslib` library [#913](https://github.com/ethyca/fides/pull/913)
- Moved frontend static files to `src/fidesctl/ui-build/static` [#934](https://github.com/ethyca/fides/pull/934)
- Replicated the error response handling from the `/validate` endpoint to the `/generate` endpoint [#911](https://github.com/ethyca/fides/pull/911)

### Developer Experience

- Remove `API_PREFIX` from fidesctl/core/utils.py and change references to `API_PREFIX` in fidesctl/api/reoutes/util.py [922](https://github.com/ethyca/fides/pull/922)

### Fixed

- Dataset field columns show all columns by default in the UI [#898](https://github.com/ethyca/fides/pull/898)
- Fixed the missing `.fides./` directory when locating the default config [#933](https://github.com/ethyca/fides/pull/933)

## [1.7.1](https://github.com/ethyca/fides/compare/1.7.0...1.7.1) - 2022-07-28

### Added

- Add datasets via YAML in the UI [#813](https://github.com/ethyca/fides/pull/813)
- Add datasets via database connection [#834](https://github.com/ethyca/fides/pull/834) [#889](https://github.com/ethyca/fides/pull/889)
- Add delete confirmation when deleting a field or collection from a dataset [#809](https://github.com/ethyca/fides/pull/809)
- Add ability to delete datasets from the UI [#827](https://github.com/ethyca/fides/pull/827)
- Add Cypress for testing [713](https://github.com/ethyca/fides/pull/833)
- Add datasets via database connection (UI only) [#834](https://github.com/ethyca/fides/pull/834)
- Add Okta support to the `/generate` endpoint [#842](https://github.com/ethyca/fides/pull/842)
- Add db support to `/generate` endpoint [849](https://github.com/ethyca/fides/pull/849)
- Added OpenAPI TypeScript client generation for the UI app. See the [README](/clients/admin-ui/src/types/api/README.md) for more details.

### Changed

- Remove the `obscure` requirement from the `generate` endpoint [#819](https://github.com/ethyca/fides/pull/819)

### Developer Experience

- When releases are published, dispatch a repository webhook event to ethyca/fidesctl-plus [#938](https://github.com/ethyca/fides/pull/938)

### Docs

- recommend/replace pip installs with pipx [#874](https://github.com/ethyca/fides/pull/874)

### Fixed

- CustomSelect input tooltips appear next to selector instead of wrapping to a new row.
- Datasets without the `third_country_transfer` will not cause the editing dataset form to not render.
- Fixed a build issue causing an `unknown` version of `fidesctl` to be installed in published Docker images [#836](https://github.com/ethyca/fides/pull/836)
- Fixed an M1-related SQLAlchemy bug [#816](https://github.com/ethyca/fides/pull/891)
- Endpoints now work with or without a trailing slash. [#886](https://github.com/ethyca/fides/pull/886)
- Dataset field columns show all columns by default in the UI [#898](https://github.com/ethyca/fides/pull/898)
- Fixed the `tag` specific GitHub Action workflows for Docker and publishing docs. [#901](https://github.com/ethyca/fides/pull/901)

## [1.7.0](https://github.com/ethyca/fides/compare/1.6.1...1.7.0) - 2022-06-23

### Added

- Added dependabot to keep dependencies updated
- A warning now issues for any orphan datasets as part of the `apply` command [543](https://github.com/ethyca/fides/pull/543)
- Initial scaffolding of management UI [#561](https://github.com/ethyca/fides/pull/624)
- A new `audit` command for `system` and `organization` resources, checking data map attribute compliance [#548](https://github.com/ethyca/fides/pull/548)
- Static UI assets are now built with the docker container [#663](https://github.com/ethyca/fides/issues/663)
- Host static files via fidesapi [#621](https://github.com/ethyca/fides/pull/621)
- A new `generate` endpoint to enable capturing systems from infrastructure from the UI [#642](https://github.com/ethyca/fides/pull/642)
- A new `datamap` endpoint to enable visualizing a data map from the UI [#721](https://github.com/ethyca/fides/pull/721)
- Management UI navigation bar [#679](https://github.com/ethyca/fides/issues/679)
- Management UI integration [#736](https://github.com/ethyca/fides/pull/736)
  - Datasets
  - Systems
  - Taxonomy (data categories)
- Initial dataset UI view [#768](https://github.com/ethyca/fides/pull/768)
  - Add interaction for viewing a dataset collection
  - Add column picker
  - Add a data category checklist tree
  - Edit/delete dataset fields
  - Edit/delete dataset collections
  - Edit datasets
  - Add a component for Identifiability tags
  - Add tooltips for help on forms
  - Add geographic location (third_country_transfers) country selection. Supported by new dependency `i18n-iso-countries`.
- Okta, aws and database credentials can now come from `fidesctl.toml` config [#694](https://github.com/ethyca/fides/pull/694)
- New `validate` endpoint to test aws and okta credentials [#722](https://github.com/ethyca/fides/pull/722)
- Initial configuration wizard UI view
  - Manual entry steps added (name and describe organization, pick entry route, and describe system manually including privacy declarations)
- A new image tagged `ethyca/fidesctl:dev` is published on each push to `main` [781](https://github.com/ethyca/fides/pull/781)
- A new cli command (`fidesctl sync`) [#765](https://github.com/ethyca/fides/pull/765)

### Changed

- Comparing server and CLI versions ignores `.dirty` only differences, and is quiet on success when running general CLI commands [621](https://github.com/ethyca/fides/pull/621)
- All endpoints now prefixed by `/api/v1` [#623](https://github.com/ethyca/fides/issues/623)
- Allow AWS credentials to be passed to `generate system` via the API [#645](https://github.com/ethyca/fides/pull/645)
- Update the export of a datamap to load resources from the server instead of a manifest directory [#662](https://github.com/ethyca/fides/pull/662)
- Refactor `export` to remove CLI specific uses from the core modules and load resources[#725](https://github.com/ethyca/fides/pull/725)
- Bump version of FastAPI in `setup.py` to 0.77.1 to match `optional-requirements.txt` [#734](https://github.com/ethyca/fides/pull/734)
- Docker images are now only built and pushed on tags to match when released to pypi [#740](https://github.com/ethyca/fides/pull/740)
- Okta resource scanning and generation now works with systems instead of datasets [#751](https://github.com/ethyca/fides/pull/751)

### Developer Experience

- Replaced `make` with `nox` [#547](https://github.com/ethyca/fides/pull/547)
- Removed usage of `fideslang` module in favor of new [external package](https://github.com/ethyca/fideslang) shared across projects [#619](https://github.com/ethyca/fides/issues/619)
- Added a UI service to the docker-compose deployment [#757](https://github.com/ethyca/fides/pull/757)
- `TestClient` defined in and shared across test modules via `conftest.py` [#759](https://github.com/ethyca/fides/pull/759)

### Docs

- Replaced all references to `make` with `nox` [#547](https://github.com/ethyca/fides/pull/547)
- Removed config/schemas page [#613](https://github.com/ethyca/fides/issues/613)
- Dataset UI and config wizard docs added ([https://github.com/ethyca/fides/pull/697](https://github.com/ethyca/fides/pull/697))
- The fides README now walks through generating a datamap [#746](https://github.com/ethyca/fides/pull/746)

### Fixed

- Updated `fideslog` to v1.1.5, resolving an issue where some exceptions thrown by the SDK were not handled as expected [#609](https://github.com/ethyca/fides/issues/609)
- Updated the webserver so that it won't fail if the database is inaccessible [#649](https://github.com/ethyca/fides/pull/649)
- Updated external tests to handle complex characters [#661](https://github.com/ethyca/fides/pull/661)
- Evaluations now properly merge the default taxonomy into the user-defined taxonomy [#684](https://github.com/ethyca/fides/pull/684)
- The CLI can now be run without installing the webserver components [#715](https://github.com/ethyca/fides/pull/715)

## [1.6.1](https://github.com/ethyca/fides/compare/1.6.0...1.6.1) - 2022-06-15

### Docs

- Updated `Release Steps`

### Fixed

- Resolved a failure with populating applicable data subject rights to a data map
- Handle invalid characters when generating a `fides_key` [#761](https://github.com/ethyca/fides/pull/761)

## [1.6.0](https://github.com/ethyca/fides/compare/1.5.3...1.6.0) - 2022-05-02

### Added

- ESLint configuration changes [#514](https://github.com/ethyca/fidesops/pull/514)
- User creation, update and permissions in the Admin UI [#511](https://github.com/ethyca/fidesops/pull/511)
- Yaml support for dataset upload [#284](https://github.com/ethyca/fidesops/pull/284)

### Breaking Changes

- Update masking API to take multiple input values [#443](https://github.com/ethyca/fidesops/pull/443)

### Docs

- DRP feature documentation [#520](https://github.com/ethyca/fidesops/pull/520)

## [1.4.2](https://github.com/ethyca/fidesops/compare/1.4.1...1.4.2) - 2022-05-12

### Added

- GET routes for users [#405](https://github.com/ethyca/fidesops/pull/405)
- Username based search on GET route [#444](https://github.com/ethyca/fidesops/pull/444)
- FIDESOPS\_\_DEV_MODE for Easier SaaS Request Debugging [#363](https://github.com/ethyca/fidesops/pull/363)
- Track user privileges across sessions [#425](https://github.com/ethyca/fidesops/pull/425)
- Add first_name and last_name fields. Also add them along with created_at to FidesUser response [#465](https://github.com/ethyca/fidesops/pull/465)
- Denial reasons for DSR and user `AuditLog` [#463](https://github.com/ethyca/fidesops/pull/463)
- DRP action to Policy [#453](https://github.com/ethyca/fidesops/pull/453)
- `CHANGELOG.md` file[#484](https://github.com/ethyca/fidesops/pull/484)
- DRP status endpoint [#485](https://github.com/ethyca/fidesops/pull/485)
- DRP exerise endpoint [#496](https://github.com/ethyca/fidesops/pull/496)
- Frontend for privacy request denial reaons [#480](https://github.com/ethyca/fidesops/pull/480)
- Publish Fidesops to Pypi [#491](https://github.com/ethyca/fidesops/pull/491)
- DRP data rights endpoint [#526](https://github.com/ethyca/fidesops/pull/526)

### Changed

- Converted HTTP Status Codes to Starlette constant values [#438](https://github.com/ethyca/fidesops/pull/438)
- SaasConnector.send behavior on ignore_errors now returns raw response [#462](https://github.com/ethyca/fidesops/pull/462)
- Seed user permissions in `create_superuser.py` script [#468](https://github.com/ethyca/fidesops/pull/468)
- User API Endpoints (update fields and reset user passwords) [#471](https://github.com/ethyca/fidesops/pull/471)
- Format tests with `black` [#466](https://github.com/ethyca/fidesops/pull/466)
- Extract privacy request endpoint logic into separate service for DRP [#470](https://github.com/ethyca/fidesops/pull/470)
- Fixing inconsistent SaaS connector integration tests [#473](https://github.com/ethyca/fidesops/pull/473)
- Add user data to login response [#501](https://github.com/ethyca/fidesops/pull/501)

### Breaking Changes

- Update masking API to take multiple input values [#443](https://github.com/ethyca/fidesops/pull/443)

### Docs

- Added issue template for documentation updates [#442](https://github.com/ethyca/fidesops/pull/442)
- Clarify masking updates [#464](https://github.com/ethyca/fidesops/pull/464)
- Added dark mode [#476](https://github.com/ethyca/fidesops/pull/476)

### Fixed

- Removed miradb test warning [#436](https://github.com/ethyca/fidesops/pull/436)
- Added missing import [#448](https://github.com/ethyca/fidesops/pull/448)
- Removed pypi badge pointing to wrong package [#452](https://github.com/ethyca/fidesops/pull/452)
- Audit imports and references [#479](https://github.com/ethyca/fidesops/pull/479)
- Switch to using update method on PUT permission endpoint [#500](https://github.com/ethyca/fidesops/pull/500)

### Developer Experience

- added isort as a CI check
- Include `tests/` in all static code checks (e.g. `mypy`, `pylint`)

### Changed

- Published Docker image does a clean install of Fidesctl
- `with_analytics` is now a decorator

### Fixed

- Third-Country formatting on Data Map
- Potential Duplication on Data Map
- Exceptions are no longer raised when sending `AnalyticsEvent`s on Windows
- Running `fidesctl init` now generates a `server_host` and `server_protocol`
  rather than `server_url`<|MERGE_RESOLUTION|>--- conflicted
+++ resolved
@@ -30,12 +30,9 @@
 - Updated the sample dataset for the Amplitude integration [#5063](https://github.com/ethyca/fides/pull/5063)
 - Messaging page now shows a notice if you have properties without any templates [#5077](https://github.com/ethyca/fides/pull/5077)
 - Endpoints for listing systems (GET /system) and datasets (GET /dataset) now support optional pagination [#5071](https://github.com/ethyca/fides/pull/5071)
-<<<<<<< HEAD
-- Changed behavior of project selection modal in discovery monitor form [#5092](https://github.com/ethyca/fides/pull/5092)
-=======
 - Moves some endpoints for property-specific messaging from OSS -> plus [#5069](https://github.com/ethyca/fides/pull/5069)
 - Messaging page will now show a notice about using global mode [#5090](https://github.com/ethyca/fides/pull/5090)
->>>>>>> 9f87c2ec
+- Changed behavior of project selection modal in discovery monitor form [#5092](https://github.com/ethyca/fides/pull/5092)
 
 ### Developer Experience
 - Upgrade to React 18 and Chakra 2, including other dependencies [#5036](https://github.com/ethyca/fides/pull/5036)
