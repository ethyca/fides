# Changelog

All notable changes to this project will be documented in this file.

The format is based on [Keep a Changelog](https://keepachangelog.com/en/)

The types of changes are:

- `Added` for new features.
- `Changed` for changes in existing functionality.
- `Developer Experience` for changes in developer workflow or tooling.
- `Deprecated` for soon-to-be removed features.
- `Docs` for documentation only changes.
- `Removed` for now removed features.
- `Fixed` for any bug fixes.
- `Security` in case of vulnerabilities.

## [Unreleased](https://github.com/ethyca/fides/compare/2.21.0...main)

### Added
- Added an option to link to vendor tab from an experience config description [#4191](https://github.com/ethyca/fides/pull/4191)
- Added two toggles for vendors in the TCF overlay, one for Consent, and one for Legitimate Interest [#4189](https://github.com/ethyca/fides/pull/4189)


### Changed
- Removed `TCF_ENABLED` environment variable from the privacy center in favor of dynamically figuring out which `fides-js` bundle to send [#4131](https://github.com/ethyca/fides/pull/4131)
- Updated copy of info boxes on each TCF tab [#4191](https://github.com/ethyca/fides/pull/4191)
<<<<<<< HEAD
- Clarified messages for error messages presented during connector upload [#4198](https://github.com/ethyca/fides/pull/4198)
=======
- Updated fides server to use an environment variable for turning TCF on and off [#4220](https://github.com/ethyca/fides/pull/4220)
>>>>>>> 197355fe

### Fixed
- TCF overlay can initialize its consent preferences from a cookie [#4124](https://github.com/ethyca/fides/pull/4124)
- Various improvements to the TCF modal such as vendor storage disclosures, vendor counts, privacy policies, etc. [#4167](https://github.com/ethyca/fides/pull/4167)
- An issue where Braze could not mask an email due to formatting [#4187](https://github.com/ethyca/fides/pull/4187)
- An issue where email was not being overridden correctly for Braze and Domo [#4196](https://github.com/ethyca/fides/pull/4196)
- Use `stdRetention` when there is not a specific value for a purpose's data retention [#4199](https://github.com/ethyca/fides/pull/4199)
- Updating the unflatten_dict util to accept flattened dict values [#4200](https://github.com/ethyca/fides/pull/4200)

## [2.21.0](https://github.com/ethyca/fides/compare/2.20.2...2.21.0)

### Added
- "Add a vendor" flow to configuring consent page [#4107](https://github.com/ethyca/fides/pull/4107)
- Initial TCF Backend Support [#3804](https://github.com/ethyca/fides/pull/3804)
- Add initial layer to TCF modal [#3956](https://github.com/ethyca/fides/pull/3956)
- Support for rendering in the TCF modal whether or not a vendor is part of the GVL [#3972](https://github.com/ethyca/fides/pull/3972)
- Features and legal bases dropdown for TCF modal [#3995](https://github.com/ethyca/fides/pull/3995)
- TCF CMP stub API [#4000](https://github.com/ethyca/fides/pull/4000)
- Fides-js can now display preliminary TCF data [#3879](https://github.com/ethyca/fides/pull/3879)
- Fides-js can persist TCF preferences to the backend [#3887](https://github.com/ethyca/fides/pull/3887)
- TCF modal now supports setting legitimate interest fields [#4037](https://github.com/ethyca/fides/pull/4037)
- Embed the GVL in the GET Experiences response [#4143](https://github.com/ethyca/fides/pull/4143)
- Button to view how many vendors and to open the vendor tab in the TCF modal [#4144](https://github.com/ethyca/fides/pull/4144)
- "Edit vendor" flow to configuring consent page [#4162](https://github.com/ethyca/fides/pull/4162)
- TCF overlay description updates [#4051] https://github.com/ethyca/fides/pull/4151
- Added developer-friendly TCF information under Experience meta [#4160](https://github.com/ethyca/fides/pull/4160/)
- Added fides.css customization for Plus users [#4136](https://github.com/ethyca/fides/pull/4136)

### Changed
- Added further config options to customize the privacy center [#4090](https://github.com/ethyca/fides/pull/4090)
- CORS configuration page [#4073](https://github.com/ethyca/fides/pull/4073)
- Refactored `fides.js` components so that they can take data structures that are not necessarily privacy notices [#3870](https://github.com/ethyca/fides/pull/3870)
- Use hosted GVL.json from the backend [#4159](https://github.com/ethyca/fides/pull/4159)
- Features and Special Purposes in the TCF modal do not render toggles [#4139](https://github.com/ethyca/fides/pull/4139)
- Moved the initial TCF layer to the banner [#4142](https://github.com/ethyca/fides/pull/4142)
- Misc copy changes for the system history table and modal [#4146](https://github.com/ethyca/fides/pull/4146)

### Fixed
- Allows CDN to cache empty experience responses from fides.js API  [#4113](https://github.com/ethyca/fides/pull/4113)
- Fixed `identity_special_purpose` unique constraint definition [#4174](https://github.com/ethyca/fides/pull/4174/files)

## [2.20.2](https://github.com/ethyca/fides/compare/2.20.1...2.20.2)

### Fixed
- added version_added, version_deprecated, and replaced_by to data use, data subject, and data category APIs [#4135](https://github.com/ethyca/fides/pull/4135)
- Update fides.js to not fetch experience client-side if pre-fetched experience is empty [#4149](https://github.com/ethyca/fides/pull/4149)
- Erasure privacy requests now pause for input if there are any manual process integrations [#4115](https://github.com/ethyca/fides/pull/4115)
- Caching the values of authorization_required and user_guide on the connector templates to improve performance [#4128](https://github.com/ethyca/fides/pull/4128)

## [2.20.1](https://github.com/ethyca/fides/compare/2.20.0...2.20.1)

### Fixed

- Avoid un-optimized query pattern in bulk `GET /system` endpoint [#4120](https://github.com/ethyca/fides/pull/4120)

## [2.20.0](https://github.com/ethyca/fides/compare/2.19.1...2.20.0)

### Added
- Initial page for configuring consent [#4069](https://github.com/ethyca/fides/pull/4069)
- Vendor cookie table for configuring consent [#4082](https://github.com/ethyca/fides/pull/4082)

### Changed

- Refactor how multiplatform builds are handled [#4024](https://github.com/ethyca/fides/pull/4024)
- Added new Performance-related nox commands and included them as part of the CI suite [#3997](https://github.com/ethyca/fides/pull/3997)
- Added dictionary suggestions for data uses [4035](https://github.com/ethyca/fides/pull/4035)
- Privacy notice regions now render human readable names instead of country codes [#4029](https://github.com/ethyca/fides/pull/4029)
- Privacy notice templates are disabled by default [#4010](https://github.com/ethyca/fides/pull/4010)
- Added optional "skip_processing" flag to collections for DSR processing [#4047](https://github.com/ethyca/fides/pull/4047)
- Admin UI now shows all privacy notices with an indicator of whether they apply to any systems [#4010](https://github.com/ethyca/fides/pull/4010)
- Add case-insensitive privacy experience region filtering [#4058](https://github.com/ethyca/fides/pull/4058)
- Adds check for fetch before loading fetch polyfill for fides.js [#4074](https://github.com/ethyca/fides/pull/4074)
- Updated to support Fideslang 2.0, including data migrations [#3933](https://github.com/ethyca/fides/pull/3933)
- Disable notices that are not systems applicable to support new UI [#4094](https://github.com/ethyca/fides/issues/4094)

### Fixed

- Ensures that fides.js toggles are not hidden by other CSS libs [#4075](https://github.com/ethyca/fides/pull/4075)
- Migrate system > meta > vendor > id to system > meta [#4088](https://github.com/ethyca/fides/pull/4088)
- Enable toggles in various tables now render an error toast if an error occurs [#4095](https://github.com/ethyca/fides/pull/4095)
- Fixed a bug where an unsaved changes notification modal would appear even without unsaved changes [#4095](https://github.com/ethyca/fides/pull/4070)

## [2.19.1](https://github.com/ethyca/fides/compare/2.19.0...2.19.1)

### Fixed

- re-enable custom fields for new data use form [#4050](https://github.com/ethyca/fides/pull/4050)
- fix issue with saving source and destination systems [#4065](https://github.com/ethyca/fides/pull/4065)

### Added

- System history UI with diff modal [#4021](https://github.com/ethyca/fides/pull/4021)
- Relax system legal basis for transfers to be any string [#4049](https://github.com/ethyca/fides/pull/4049)


## [2.19.0](https://github.com/ethyca/fides/compare/2.18.0...2.19.0)

### Added

- Add dictionary suggestions [#3937](https://github.com/ethyca/fides/pull/3937), [#3988](https://github.com/ethyca/fides/pull/3988)
- Added new endpoints for healthchecks [#3947](https://github.com/ethyca/fides/pull/3947)
- Added vendor list dropdown [#3857](https://github.com/ethyca/fides/pull/3857)
- Access support for Adobe Sign [#3504](https://github.com/ethyca/fides/pull/3504)

### Fixed

- Fixed issue when generating masked values for invalid data paths [#3906](https://github.com/ethyca/fides/pull/3906)
- Code reload now works when running `nox -s dev` [#3914](https://github.com/ethyca/fides/pull/3914)
- Reduce verbosity of privacy center logging further [#3915](https://github.com/ethyca/fides/pull/3915)
- Resolved an issue where the integration dropdown input lost focus during typing. [#3917](https://github.com/ethyca/fides/pull/3917)
- Fixed dataset issue that was preventing the Vend connector from loading during server startup [#3923](https://github.com/ethyca/fides/pull/3923)
- Adding version check to version-dependent migration script [#3951](https://github.com/ethyca/fides/pull/3951)
- Fixed a bug where some fields were not saving correctly on the system form [#3975](https://github.com/ethyca/fides/pull/3975)
- Changed "retention period" field in privacy declaration form from number input to text input  [#3980](https://github.com/ethyca/fides/pull/3980)
- Fixed issue where unsaved changes modal appears incorrectly [#4005](https://github.com/ethyca/fides/pull/4005)
- Fixed banner resurfacing after user consent for pre-fetch experience [#4009](https://github.com/ethyca/fides/pull/4009)

### Changed

- Systems and Privacy Declaration schema and data migration to support the Dictionary [#3901](https://github.com/ethyca/fides/pull/3901)
- The integration search dropdown is now case-insensitive [#3916](https://github.com/ethyca/fides/pull/3916)
- Removed deprecated fields from the taxonomy editor [#3909](https://github.com/ethyca/fides/pull/3909)
- Bump PyMSSQL version and remove workarounds [#3996](https://github.com/ethyca/fides/pull/3996)
- Removed reset suggestions button [#4007](https://github.com/ethyca/fides/pull/4007)
- Admin ui supports fides cloud config API [#4034](https://github.com/ethyca/fides/pull/4034)

### Security
- Resolve custom integration upload RCE vulnerability [CVE-2023-41319](https://github.com/ethyca/fides/security/advisories/GHSA-p6p2-qq95-vq5h)

## [2.18.0](https://github.com/ethyca/fides/compare/2.17.0...2.18.0)

### Added

- Additional consent reporting calls from `fides-js` [#3845](https://github.com/ethyca/fides/pull/3845)
- Additional consent reporting calls from privacy center [#3847](https://github.com/ethyca/fides/pull/3847)
- Access support for Recurly [#3595](https://github.com/ethyca/fides/pull/3595)
- HTTP Logging for the Privacy Center [#3783](https://github.com/ethyca/fides/pull/3783)
- UI support for OAuth2 authorization flow [#3819](https://github.com/ethyca/fides/pull/3819)
- Changes in the `data` directory now trigger a server reload (for local development) [#3874](https://github.com/ethyca/fides/pull/3874)

### Fixed
- Fix datamap zoom for low system counts [#3835](https://github.com/ethyca/fides/pull/3835)
- Fixed connector forms with external dataset reference fields [#3873](https://github.com/ethyca/fides/pull/3873)
- Fix ability to make server side API calls from privacy-center [#3895](https://github.com/ethyca/fides/pull/3895)

### Changed

- Simplified the file structure for HTML DSR packages [#3848](https://github.com/ethyca/fides/pull/3848)
- Simplified the database health check to improve `/health` performance [#3884](https://github.com/ethyca/fides/pull/3884)
- Changed max width of form components in "system information" form tab [#3864](https://github.com/ethyca/fides/pull/3864)
- Remove manual system selection screen [#3865](https://github.com/ethyca/fides/pull/3865)
- System and integration identifiers are now auto-generated [#3868](https://github.com/ethyca/fides/pull/3868)

## [2.17.0](https://github.com/ethyca/fides/compare/2.16.0...2.17.0)

### Added

- Tab component for `fides-js` [#3782](https://github.com/ethyca/fides/pull/3782)
- Added toast for successfully linking an existing integration to a system [#3826](https://github.com/ethyca/fides/pull/3826)
- Various other UI components for `fides-js` to support upcoming TCF modal [#3803](https://github.com/ethyca/fides/pull/3803)
- Allow items in taxonomy to be enabled or disabled [#3844](https://github.com/ethyca/fides/pull/3844)

### Developer Experience

- Changed where db-dependent routers were imported to avoid dependency issues [#3741](https://github.com/ethyca/fides/pull/3741)

### Changed

- Bumped supported Python versions to `3.10.12`, `3.9.17`, and `3.8.17` [#3733](https://github.com/ethyca/fides/pull/3733)
- Logging Updates [#3758](https://github.com/ethyca/fides/pull/3758)
- Add polyfill service to fides-js route [#3759](https://github.com/ethyca/fides/pull/3759)
- Show/hide integration values [#3775](https://github.com/ethyca/fides/pull/3775)
- Sort system cards alphabetically by name on "View systems" page [#3781](https://github.com/ethyca/fides/pull/3781)
- Update admin ui to use new integration delete route [#3785](https://github.com/ethyca/fides/pull/3785)
- Pinned `pymssql` and `cython` dependencies to avoid build issues on ARM machines [#3829](https://github.com/ethyca/fides/pull/3829)

### Removed

- Removed "Custom field(s) successfully saved" toast [#3779](https://github.com/ethyca/fides/pull/3779)

### Added

- Record when consent is served [#3777](https://github.com/ethyca/fides/pull/3777)
- Add an `active` property to taxonomy elements [#3784](https://github.com/ethyca/fides/pull/3784)
- Erasure support for Heap [#3599](https://github.com/ethyca/fides/pull/3599)

### Fixed
- Privacy notice UI's list of possible regions now matches the backend's list [#3787](https://github.com/ethyca/fides/pull/3787)
- Admin UI "property does not existing" build issue [#3831](https://github.com/ethyca/fides/pull/3831)
- Flagging sensitive inputs as passwords to mask values during entry [#3843](https://github.com/ethyca/fides/pull/3843)

## [2.16.0](https://github.com/ethyca/fides/compare/2.15.1...2.16.0)

### Added

- Empty state for when there are no relevant privacy notices in the privacy center [#3640](https://github.com/ethyca/fides/pull/3640)
- GPC indicators in fides-js banner and modal [#3673](https://github.com/ethyca/fides/pull/3673)
- Include `data_use` and `data_category` metadata in `upload` of access results [#3674](https://github.com/ethyca/fides/pull/3674)
- Add enable/disable toggle to integration tab [#3593] (https://github.com/ethyca/fides/pull/3593)

### Fixed

- Render linebreaks in the Fides.js overlay descriptions, etc. [#3665](https://github.com/ethyca/fides/pull/3665)
- Broken link to Fides docs site on the About Fides page in Admin UI [#3643](https://github.com/ethyca/fides/pull/3643)
- Add Systems Applicable Filter to Privacy Experience List [#3654](https://github.com/ethyca/fides/pull/3654)
- Privacy center and fides-js now pass in `Unescape-Safestr` as a header so that special characters can be rendered properly [#3706](https://github.com/ethyca/fides/pull/3706)
- Fixed ValidationError for saving PrivacyPreferences [#3719](https://github.com/ethyca/fides/pull/3719)
- Fixed issue preventing ConnectionConfigs with duplicate names from saving [#3770](https://github.com/ethyca/fides/pull/3770)
- Fixed creating and editing manual integrations [#3772](https://github.com/ethyca/fides/pull/3772)
- Fix lingering integration artifacts by cascading deletes from System [#3771](https://github.com/ethyca/fides/pull/3771)

### Developer Experience

- Reorganized some `api.api.v1` code to avoid circular dependencies on `quickstart` [#3692](https://github.com/ethyca/fides/pull/3692)
- Treat underscores as special characters in user passwords [#3717](https://github.com/ethyca/fides/pull/3717)
- Allow Privacy Notices banner and modal to scroll as needed [#3713](https://github.com/ethyca/fides/pull/3713)
- Make malicious url test more robust to environmental differences [#3748](https://github.com/ethyca/fides/pull/3748)
- Ignore type checker on click decorators to bypass known issue with `click` version `8.1.4` [#3746](https://github.com/ethyca/fides/pull/3746)

### Changed

- Moved GPC preferences slightly earlier in Fides.js lifecycle [#3561](https://github.com/ethyca/fides/pull/3561)
- Changed results from clicking "Test connection" to be a toast instead of statically displayed on the page [#3700](https://github.com/ethyca/fides/pull/3700)
- Moved "management" tab from nav into settings icon in top right [#3701](https://github.com/ethyca/fides/pull/3701)
- Remove name and description fields from integration form [#3684](https://github.com/ethyca/fides/pull/3684)
- Update EU PrivacyNoticeRegion codes and allow experience filtering to drop back to country filtering if region not found [#3630](https://github.com/ethyca/fides/pull/3630)
- Fields with default fields are now flagged as required in the front-end [#3694](https://github.com/ethyca/fides/pull/3694)
- In "view systems", system cards can now be clicked and link to that system's `configure/[id]` page [#3734](https://github.com/ethyca/fides/pull/3734)
- Enable privacy notice and privacy experience feature flags by default [#3773](https://github.com/ethyca/fides/pull/3773)

### Security
- Resolve Zip bomb file upload vulnerability [CVE-2023-37480](https://github.com/ethyca/fides/security/advisories/GHSA-g95c-2jgm-hqc6)
- Resolve SVG bomb (billion laughs) file upload vulnerability [CVE-2023-37481](https://github.com/ethyca/fides/security/advisories/GHSA-3rw2-wfc8-wmj5)

## [2.15.1](https://github.com/ethyca/fides/compare/2.15.0...2.15.1)

### Added
- Set `sslmode` to `prefer` if connecting to Redshift via ssh [#3685](https://github.com/ethyca/fides/pull/3685)

### Changed
- Privacy center action cards are now able to expand to accommodate longer text [#3669](https://github.com/ethyca/fides/pull/3669)
- Update integration endpoint permissions [#3707](https://github.com/ethyca/fides/pull/3707)

### Fixed
- Handle names with a double underscore when processing access and erasure requests [#3688](https://github.com/ethyca/fides/pull/3688)
- Allow Privacy Notices banner and modal to scroll as needed [#3713](https://github.com/ethyca/fides/pull/3713)

### Security
- Resolve path traversal vulnerability in webserver API [CVE-2023-36827](https://github.com/ethyca/fides/security/advisories/GHSA-r25m-cr6v-p9hq)

## [2.15.0](https://github.com/ethyca/fides/compare/2.14.1...2.15.0)

### Added

- Privacy center can now render its consent values based on Privacy Notices and Privacy Experiences [#3411](https://github.com/ethyca/fides/pull/3411)
- Add Google Tag Manager and Privacy Center ENV vars to sample app [#2949](https://github.com/ethyca/fides/pull/2949)
- Add `notice_key` field to Privacy Notice UI form [#3403](https://github.com/ethyca/fides/pull/3403)
- Add `identity` query param to the consent reporting API view [#3418](https://github.com/ethyca/fides/pull/3418)
- Use `rollup-plugin-postcss` to bundle and optimize the `fides.js` components CSS [#3411](https://github.com/ethyca/fides/pull/3411)
- Dispatch Fides.js lifecycle events on window (FidesInitialized, FidesUpdated) and cross-publish to Fides.gtm() integration [#3411](https://github.com/ethyca/fides/pull/3411)
- Added the ability to use custom CAs with Redis via TLS [#3451](https://github.com/ethyca/fides/pull/3451)
- Add default experience configs on startup [#3449](https://github.com/ethyca/fides/pull/3449)
- Load default privacy notices on startup [#3401](https://github.com/ethyca/fides/pull/3401)
- Add ability for users to pass in additional parameters for application database connection [#3450](https://github.com/ethyca/fides/pull/3450)
- Load default privacy notices on startup [#3401](https://github.com/ethyca/fides/pull/3401/files)
- Add ability for `fides-js` to make API calls to Fides [#3411](https://github.com/ethyca/fides/pull/3411)
- `fides-js` banner is now responsive across different viewport widths [#3411](https://github.com/ethyca/fides/pull/3411)
- Add ability to close `fides-js` banner and modal via a button or ESC [#3411](https://github.com/ethyca/fides/pull/3411)
- Add ability to open the `fides-js` modal from a link on the host site [#3411](https://github.com/ethyca/fides/pull/3411)
- GPC preferences are automatically applied via `fides-js` [#3411](https://github.com/ethyca/fides/pull/3411)
- Add new dataset route that has additional filters [#3558](https://github.com/ethyca/fides/pull/3558)
- Update dataset dropdown to use new api filter [#3565](https://github.com/ethyca/fides/pull/3565)
- Filter out saas datasets from the rest of the UI [#3568](https://github.com/ethyca/fides/pull/3568)
- Included optional env vars to have postgres or Redshift connected via bastion host [#3374](https://github.com/ethyca/fides/pull/3374/)
- Support for acknowledge button for notice-only Privacy Notices and to disable toggling them off [#3546](https://github.com/ethyca/fides/pull/3546)
- HTML format for privacy request storage destinations [#3427](https://github.com/ethyca/fides/pull/3427)
- Persistent message showing result and timestamp of last integration test to "Integrations" tab in system view [#3628](https://github.com/ethyca/fides/pull/3628)
- Access and erasure support for SurveyMonkey [#3590](https://github.com/ethyca/fides/pull/3590)
- New Cookies Table for storing cookies associated with systems and privacy declarations [#3572](https://github.com/ethyca/fides/pull/3572)
- `fides-js` and privacy center now delete cookies associated with notices that were opted out of [#3569](https://github.com/ethyca/fides/pull/3569)
- Cookie input field on system data use tab [#3571](https://github.com/ethyca/fides/pull/3571)

### Fixed

- Fix sample app `DATABASE_*` ENV vars for backwards compatibility [#3406](https://github.com/ethyca/fides/pull/3406)
- Fix overlay rendering issue by finding/creating a dedicated parent element for Preact [#3397](https://github.com/ethyca/fides/pull/3397)
- Fix the sample app privacy center link to be configurable [#3409](https://github.com/ethyca/fides/pull/3409)
- Fix CLI output showing a version warning for Snowflake [#3434](https://github.com/ethyca/fides/pull/3434)
- Flaky custom field Cypress test on systems page [#3408](https://github.com/ethyca/fides/pull/3408)
- Fix NextJS errors & warnings for Cookie House sample app [#3411](https://github.com/ethyca/fides/pull/3411)
- Fix bug where `fides-js` toggles were not reflecting changes from rejecting or accepting all notices [#3522](https://github.com/ethyca/fides/pull/3522)
- Remove the `fides-js` banner from tab order when it is hidden and move the overlay components to the top of the tab order. [#3510](https://github.com/ethyca/fides/pull/3510)
- Fix bug where `fides-js` toggle states did not always initialize properly [#3597](https://github.com/ethyca/fides/pull/3597)
- Fix race condition with consent modal link rendering [#3521](https://github.com/ethyca/fides/pull/3521)
- Hide custom fields section when there are no custom fields created [#3554](https://github.com/ethyca/fides/pull/3554)
- Disable connector dropdown in integration tab on save [#3552](https://github.com/ethyca/fides/pull/3552)
- Handles an edge case for non-existent identities with the Kustomer API [#3513](https://github.com/ethyca/fides/pull/3513)
- remove the configure privacy request tile from the home screen [#3555](https://github.com/ethyca/fides/pull/3555)
- Updated Privacy Experience Safe Strings Serialization [#3600](https://github.com/ethyca/fides/pull/3600/)
- Only create default experience configs on startup, not update [#3605](https://github.com/ethyca/fides/pull/3605)
- Update to latest asyncpg dependency to avoid build error [#3614](https://github.com/ethyca/fides/pull/3614)
- Fix bug where editing a data use on a system could delete existing data uses [#3627](https://github.com/ethyca/fides/pull/3627)
- Restrict Privacy Center debug logging to development-only [#3638](https://github.com/ethyca/fides/pull/3638)
- Fix bug where linking an integration would not update the tab when creating a new system [#3662](https://github.com/ethyca/fides/pull/3662)
- Fix dataset yaml not properly reflecting the dataset in the dropdown of system integrations tab [#3666](https://github.com/ethyca/fides/pull/3666)
- Fix privacy notices not being able to be edited via the UI after the addition of the `cookies` field [#3670](https://github.com/ethyca/fides/pull/3670)
- Add a transform in the case of `null` name fields in privacy declarations for the data use forms [#3683](https://github.com/ethyca/fides/pull/3683)

### Changed

- Enabled Privacy Experience beta flag [#3364](https://github.com/ethyca/fides/pull/3364)
- Reorganize CLI Command Source Files [#3491](https://github.com/ethyca/fides/pull/3491)
- Removed ExperienceConfig.delivery_mechanism constraint [#3387](https://github.com/ethyca/fides/pull/3387)
- Updated privacy experience UI forms to reflect updated experience config fields [#3402](https://github.com/ethyca/fides/pull/3402)
- Use a venv in the Dockerfile for installing Python deps [#3452](https://github.com/ethyca/fides/pull/3452)
- Bump SlowAPI Version [#3456](https://github.com/ethyca/fides/pull/3456)
- Bump Psycopg2-binary Version [#3473](https://github.com/ethyca/fides/pull/3473)
- Reduced duplication between PrivacyExperience and PrivacyExperienceConfig [#3470](https://github.com/ethyca/fides/pull/3470)
- Update privacy centre email and phone validation to allow for both to be blank [#3432](https://github.com/ethyca/fides/pull/3432)
- Moved connection configuration into the system portal [#3407](https://github.com/ethyca/fides/pull/3407)
- Update `fideslang` to `1.4.1` to allow arbitrary nested metadata on `System`s and `Dataset`s `meta` property [#3463](https://github.com/ethyca/fides/pull/3463)
- Remove form validation to allow both email & phone inputs for consent requests [#3529](https://github.com/ethyca/fides/pull/3529)
- Removed dataset dropdown from saas connector configuration [#3563](https://github.com/ethyca/fides/pull/3563)
- Removed `pyodbc` in favor of `pymssql` for handling SQL Server connections [#3435](https://github.com/ethyca/fides/pull/3435)
- Only create a PrivacyRequest when saving consent if at least one notice has system-wide enforcement [#3626](https://github.com/ethyca/fides/pull/3626)
- Increased the character limit for the `SafeStr` type from 500 to 32000 [#3647](https://github.com/ethyca/fides/pull/3647)
- Changed "connection" to "integration" on system view and edit pages [#3659](https://github.com/ethyca/fides/pull/3659)

### Developer Experience

- Add ability to pass ENV vars to both privacy center and sample app during `fides deploy` via `.env` [#2949](https://github.com/ethyca/fides/pull/2949)
- Handle an edge case when generating tags that finds them out of sequence [#3405](https://github.com/ethyca/fides/pull/3405)
- Add support for pushing `prerelease` and `rc` tagged images to Dockerhub [#3474](https://github.com/ethyca/fides/pull/3474)
- Optimize GitHub workflows used for docker image publishing [#3526](https://github.com/ethyca/fides/pull/3526)

### Removed

- Removed the deprecated `system_dependencies` from `System` resources, migrating to `egress` [#3285](https://github.com/ethyca/fides/pull/3285)

### Docs

- Updated developer docs for ARM platform users related to `pymssql` [#3615](https://github.com/ethyca/fides/pull/3615)

## [2.14.1](https://github.com/ethyca/fides/compare/2.14.0...2.14.1)

### Added

- Add `identity` query param to the consent reporting API view [#3418](https://github.com/ethyca/fides/pull/3418)
- Add privacy centre button text customisations [#3432](https://github.com/ethyca/fides/pull/3432)
- Add privacy centre favicon customisation [#3432](https://github.com/ethyca/fides/pull/3432)

### Changed

- Update privacy centre email and phone validation to allow for both to be blank [#3432](https://github.com/ethyca/fides/pull/3432)

## [2.14.0](https://github.com/ethyca/fides/compare/2.13.0...2.14.0)

### Added

- Add an automated test to check for `/fides-consent.js` backwards compatibility [#3289](https://github.com/ethyca/fides/pull/3289)
- Add infrastructure for "overlay" consent components (Preact, CSS bundling, etc.) and initial version of consent banner [#3191](https://github.com/ethyca/fides/pull/3191)
- Add the modal component of the "overlay" consent components [#3291](https://github.com/ethyca/fides/pull/3291)
- Added an `automigrate` database setting [#3220](https://github.com/ethyca/fides/pull/3220)
- Track Privacy Experience with Privacy Preferences [#3311](https://github.com/ethyca/fides/pull/3311)
- Add ability for `fides-js` to fetch its own geolocation [#3356](https://github.com/ethyca/fides/pull/3356)
- Add ability to select different locations in the "Cookie House" sample app [#3362](https://github.com/ethyca/fides/pull/3362)
- Added optional logging of resource changes on the server [#3331](https://github.com/ethyca/fides/pull/3331)

### Fixed

- Maintain casing differences within Snowflake datasets for proper DSR execution [#3245](https://github.com/ethyca/fides/pull/3245)
- Handle DynamoDB edge case where no attributes are defined [#3299](https://github.com/ethyca/fides/pull/3299)
- Support pseudonymous consent requests with `fides_user_device_id` for the new consent workflow [#3203](https://github.com/ethyca/fides/pull/3203)
- Fides user device id filter to GET Privacy Experience List endpoint to stash user preferences on embedded notices [#3302](https://github.com/ethyca/fides/pull/3302)
- Support for data categories on manual webhook fields [#3330](https://github.com/ethyca/fides/pull/3330)
- Added config-driven rendering to consent components [#3316](https://github.com/ethyca/fides/pull/3316)
- Pin `typing_extensions` dependency to `4.5.0` to work around a pydantic bug [#3357](https://github.com/ethyca/fides/pull/3357)

### Changed

- Explicitly escape/unescape certain fields instead of using SafeStr [#3144](https://github.com/ethyca/fides/pull/3144)
- Updated DynamoDB icon [#3296](https://github.com/ethyca/fides/pull/3296)
- Increased default page size for the connection type endpoint to 100 [#3298](https://github.com/ethyca/fides/pull/3298)
- Data model around PrivacyExperiences to better keep Privacy Notices and Experiences in sync [#3292](https://github.com/ethyca/fides/pull/3292)
- UI calls to support new PrivacyExperiences data model [#3313](https://github.com/ethyca/fides/pull/3313)
- Ensure email connectors respect the `notifications.notification_service_type` app config property if set [#3355](https://github.com/ethyca/fides/pull/3355)
- Rework Delighted connector so the `survey_response` endpoint depends on the `person` endpoint [3385](https://github.com/ethyca/fides/pull/3385)
- Remove logging within the Celery creation function [#3303](https://github.com/ethyca/fides/pull/3303)
- Update how generic endpoint generation works [#3304](https://github.com/ethyca/fides/pull/3304)
- Restrict strack-trace logging when not in Dev mode [#3081](https://github.com/ethyca/fides/pull/3081)
- Refactor CSS variables for `fides-js` to match brandable color palette [#3321](https://github.com/ethyca/fides/pull/3321)
- Moved all of the dirs from `fides.api.ops` into `fides.api` [#3318](https://github.com/ethyca/fides/pull/3318)
- Put global settings for fides.js on privacy center settings [#3333](https://github.com/ethyca/fides/pull/3333)
- Changed `fides db migrate` to `fides db upgrade` [#3342](https://github.com/ethyca/fides/pull/3342)
- Add required notice key to privacy notices [#3337](https://github.com/ethyca/fides/pull/3337)
- Make Privacy Experience List public, and separate public endpoint rate limiting [#3339](https://github.com/ethyca/fides/pull/3339)

### Developer Experience

- Add dispatch event when publishing a non-prod tag [#3317](https://github.com/ethyca/fides/pull/3317)
- Add OpenAPI (Swagger) documentation for Fides Privacy Center API endpoints (/fides.js) [#3341](https://github.com/ethyca/fides/pull/3341)

### Removed

- Remove `fides export` command and backing code [#3256](https://github.com/ethyca/fides/pull/3256)

## [2.13.0](https://github.com/ethyca/fides/compare/2.12.1...2.13.0)

### Added

- Connector for DynamoDB [#2998](https://github.com/ethyca/fides/pull/2998)
- Access and erasure support for Amplitude [#2569](https://github.com/ethyca/fides/pull/2569)
- Access and erasure support for Gorgias [#2444](https://github.com/ethyca/fides/pull/2444)
- Privacy Experience Bulk Create, Bulk Update, and Detail Endpoints [#3185](https://github.com/ethyca/fides/pull/3185)
- Initial privacy experience UI [#3186](https://github.com/ethyca/fides/pull/3186)
- A JavaScript modal to copy a script tag for `fides.js` [#3238](https://github.com/ethyca/fides/pull/3238)
- Access and erasure support for OneSignal [#3199](https://github.com/ethyca/fides/pull/3199)
- Add the ability to "inject" location into `/fides.js` bundles and cache responses for one hour [#3272](https://github.com/ethyca/fides/pull/3272)
- Prevent column sorts from resetting when data changes [#3290](https://github.com/ethyca/fides/pull/3290)

### Changed

- Merge instances of RTK `createApi` into one instance for better cache invalidation [#3059](https://github.com/ethyca/fides/pull/3059)
- Update custom field definition uniqueness to be case insensitive name per resource type [#3215](https://github.com/ethyca/fides/pull/3215)
- Restrict where privacy notices of certain consent mechanisms must be displayed [#3195](https://github.com/ethyca/fides/pull/3195)
- Merged the `lib` submodule into the `api.ops` submodule [#3134](https://github.com/ethyca/fides/pull/3134)
- Merged duplicate privacy declaration components [#3254](https://github.com/ethyca/fides/pull/3254)
- Refactor client applications into a monorepo with turborepo, extract fides-js into a standalone package, and improve privacy-center to load configuration at runtime [#3105](https://github.com/ethyca/fides/pull/3105)

### Fixed

- Prevent ability to unintentionally show "default" Privacy Center configuration, styles, etc. [#3242](https://github.com/ethyca/fides/pull/3242)
- Fix broken links to docs site pages in Admin UI [#3232](https://github.com/ethyca/fides/pull/3232)
- Repoint legacy docs site links to the new and improved docs site [#3167](https://github.com/ethyca/fides/pull/3167)
- Fix Cookie House Privacy Center styles for fides deploy [#3283](https://github.com/ethyca/fides/pull/3283)
- Maintain casing differences within Snowflake datasets for proper DSR execution [#3245](https://github.com/ethyca/fides/pull/3245)

### Developer Experience

- Use prettier to format _all_ source files in client packages [#3240](https://github.com/ethyca/fides/pull/3240)

### Deprecated

- Deprecate `fides export` CLI command as it is moving to `fidesplus` [#3264](https://github.com/ethyca/fides/pull/3264)

## [2.12.1](https://github.com/ethyca/fides/compare/2.12.0...2.12.1)

### Changed

- Updated how Docker version checks are handled and added an escape-hatch [#3218](https://github.com/ethyca/fides/pull/3218)

### Fixed

- Datamap export mitigation for deleted taxonomy elements referenced by declarations [#3214](https://github.com/ethyca/fides/pull/3214)
- Update datamap columns each time the page is visited [#3211](https://github.com/ethyca/fides/pull/3211)
- Ensure inactive custom fields are not returned for datamap response [#3223](https://github.com/ethyca/fides/pull/3223)

## [2.12.0](https://github.com/ethyca/fides/compare/2.11.0...2.12.0)

### Added

- Access and erasure support for Aircall [#2589](https://github.com/ethyca/fides/pull/2589)
- Access and erasure support for Klaviyo [#2501](https://github.com/ethyca/fides/pull/2501)
- Page to edit or add privacy notices [#3058](https://github.com/ethyca/fides/pull/3058)
- Side navigation bar can now also have children navigation links [#3099](https://github.com/ethyca/fides/pull/3099)
- Endpoints for consent reporting [#3095](https://github.com/ethyca/fides/pull/3095)
- Added manage custom fields page behind feature flag [#3089](https://github.com/ethyca/fides/pull/3089)
- Custom fields table [#3097](https://github.com/ethyca/fides/pull/3097)
- Custom fields form modal [#3165](https://github.com/ethyca/fides/pull/3165)
- Endpoints to save the new-style Privacy Preferences with respect to a fides user device id [#3132](https://github.com/ethyca/fides/pull/3132)
- Support `privacy_declaration` as a resource type for custom fields [#3149](https://github.com/ethyca/fides/pull/3149)
- Expose `id` field of embedded `privacy_declarations` on `system` API responses [#3157](https://github.com/ethyca/fides/pull/3157)
- Access and erasure support for Unbounce [#2697](https://github.com/ethyca/fides/pull/2697)
- Support pseudonymous consent requests with `fides_user_device_id` [#3158](https://github.com/ethyca/fides/pull/3158)
- Update `fides_consent` cookie format [#3158](https://github.com/ethyca/fides/pull/3158)
- Add custom fields to the data use declaration form [#3197](https://github.com/ethyca/fides/pull/3197)
- Added fides user device id as a ProvidedIdentityType [#3131](https://github.com/ethyca/fides/pull/3131)

### Changed

- The `cursor` pagination strategy now also searches for data outside of the `data_path` when determining the cursor value [#3068](https://github.com/ethyca/fides/pull/3068)
- Moved Privacy Declarations associated with Systems to their own DB table [#3098](https://github.com/ethyca/fides/pull/3098)
- More tests on data use validation for privacy notices within the same region [#3156](https://github.com/ethyca/fides/pull/3156)
- Improvements to export code for bugfixes and privacy declaration custom field support [#3184](https://github.com/ethyca/fides/pull/3184)
- Enabled privacy notice feature flag [#3192](https://github.com/ethyca/fides/pull/3192)
- Updated TS types - particularly with new privacy notices [#3054](https://github.com/ethyca/fides/pull/3054)
- Make name not required on privacy declaration [#3150](https://github.com/ethyca/fides/pull/3150)
- Let Rule Targets allow for custom data categories [#3147](https://github.com/ethyca/fides/pull/3147)

### Removed

- Removed the warning about access control migration [#3055](https://github.com/ethyca/fides/pull/3055)
- Remove `customFields` feature flag [#3080](https://github.com/ethyca/fides/pull/3080)
- Remove notification banner from the home page [#3088](https://github.com/ethyca/fides/pull/3088)

### Fixed

- Fix a typo in the Admin UI [#3166](https://github.com/ethyca/fides/pull/3166)
- The `--local` flag is now respected for the `scan dataset db` command [#3096](https://github.com/ethyca/fides/pull/3096)
- Fixing issue where connectors with external dataset references would fail to save [#3142](https://github.com/ethyca/fides/pull/3142)
- Ensure privacy declaration IDs are stable across updates through system API [#3188](https://github.com/ethyca/fides/pull/3188)
- Fixed unit tests for saas connector type endpoints now that we have >50 [#3101](https://github.com/ethyca/fides/pull/3101)
- Fixed nox docs link [#3121](https://github.com/ethyca/fides/pull/3121/files)

### Developer Experience

- Update fides deploy to use a new database.load_samples setting to initialize sample Systems, Datasets, and Connections for testing [#3102](https://github.com/ethyca/fides/pull/3102)
- Remove support for automatically configuring messaging (Mailgun) & storage (S3) using `.env` with `nox -s "fides_env(test)"` [#3102](https://github.com/ethyca/fides/pull/3102)
- Add smoke tests for consent management [#3158](https://github.com/ethyca/fides/pull/3158)
- Added nox command that opens dev docs [#3082](https://github.com/ethyca/fides/pull/3082)

## [2.11.0](https://github.com/ethyca/fides/compare/2.10.0...2.11.0)

### Added

- Access support for Shippo [#2484](https://github.com/ethyca/fides/pull/2484)
- Feature flags can be set such that they cannot be modified by the user [#2966](https://github.com/ethyca/fides/pull/2966)
- Added the datamap UI to make it open source [#2988](https://github.com/ethyca/fides/pull/2988)
- Introduced a `FixedLayout` component (from the datamap UI) for pages that need to be a fixed height and scroll within [#2992](https://github.com/ethyca/fides/pull/2992)
- Added preliminary privacy notice page [#2995](https://github.com/ethyca/fides/pull/2995)
- Table for privacy notices [#3001](https://github.com/ethyca/fides/pull/3001)
- Added connector template endpoint [#2946](https://github.com/ethyca/fides/pull/2946)
- Query params on connection type endpoint to filter by supported action type [#2996](https://github.com/ethyca/fides/pull/2996)
- Scope restrictions for privacy notice table in the UI [#3007](https://github.com/ethyca/fides/pull/3007)
- Toggle for enabling/disabling privacy notices in the UI [#3010](https://github.com/ethyca/fides/pull/3010)
- Add endpoint to retrieve privacy notices grouped by their associated data uses [#2956](https://github.com/ethyca/fides/pull/2956)
- Support for uploading custom connector templates via the UI [#2997](https://github.com/ethyca/fides/pull/2997)
- Add a backwards-compatible workflow for saving and propagating consent preferences with respect to Privacy Notices [#3016](https://github.com/ethyca/fides/pull/3016)
- Empty state for privacy notices [#3027](https://github.com/ethyca/fides/pull/3027)
- Added Data flow modal [#3008](https://github.com/ethyca/fides/pull/3008)
- Update datamap table export [#3038](https://github.com/ethyca/fides/pull/3038)
- Added more advanced privacy center styling [#2943](https://github.com/ethyca/fides/pull/2943)
- Backend privacy experiences foundation [#3146](https://github.com/ethyca/fides/pull/3146)

### Changed

- Set `privacyDeclarationDeprecatedFields` flags to false and set `userCannotModify` to true [2987](https://github.com/ethyca/fides/pull/2987)
- Restored `nav-config` back to the admin-ui [#2990](https://github.com/ethyca/fides/pull/2990)
- Bumped supported Python versions to 3.10.11, 3.9.16, and 3.8.14 [#2936](https://github.com/ethyca/fides/pull/2936)
- Modify privacy center default config to only request email identities, and add validation preventing requesting both email & phone identities [#2539](https://github.com/ethyca/fides/pull/2539)
- SaaS connector icons are now dynamically loaded from the connector templates [#3018](https://github.com/ethyca/fides/pull/3018)
- Updated consentmechanism Enum to rename "necessary" to "notice_only" [#3048](https://github.com/ethyca/fides/pull/3048)
- Updated test data for Mongo, CLI [#3011](https://github.com/ethyca/fides/pull/3011)
- Updated the check for if a user can assign owner roles to be scope-based instead of role-based [#2964](https://github.com/ethyca/fides/pull/2964)
- Replaced menu in user management table with delete icon [#2958](https://github.com/ethyca/fides/pull/2958)
- Added extra fields to webhook payloads [#2830](https://github.com/ethyca/fides/pull/2830)

### Removed

- Removed interzone navigation logic now that the datamap UI and admin UI are one app [#2990](https://github.com/ethyca/fides/pull/2990)
- Remove the `unknown` state for generated datasets displaying on fidesplus [#2957](https://github.com/ethyca/fides/pull/2957)
- Removed datamap export API [#2999](https://github.com/ethyca/fides/pull/2999)

### Developer Experience

- Nox commands for git tagging to support feature branch builds [#2979](https://github.com/ethyca/fides/pull/2979)
- Changed test environment (`nox -s fides_env`) to run `fides deploy` for local testing [#3071](https://github.com/ethyca/fides/pull/3017)
- Publish git-tag specific docker images [#3050](https://github.com/ethyca/fides/pull/3050)

## [2.10.0](https://github.com/ethyca/fides/compare/2.9.2...2.10.0)

### Added

- Allow users to configure their username and password via the config file [#2884](https://github.com/ethyca/fides/pull/2884)
- Add authentication to the `masking` endpoints as well as accompanying scopes [#2909](https://github.com/ethyca/fides/pull/2909)
- Add an Organization Management page (beta) [#2908](https://github.com/ethyca/fides/pull/2908)
- Adds assigned systems to user management table [#2922](https://github.com/ethyca/fides/pull/2922)
- APIs to support Privacy Notice management (create, read, update) [#2928](https://github.com/ethyca/fides/pull/2928)

### Changed

- Improved standard layout for large width screens and polished misc. pages [#2869](https://github.com/ethyca/fides/pull/2869)
- Changed UI paths in the admin-ui [#2869](https://github.com/ethyca/fides/pull/2892)
  - `/add-systems/new` --> `/add-systems/manual`
  - `/system` --> `/systems`
- Added individual ID routes for systems [#2902](https://github.com/ethyca/fides/pull/2902)
- Deprecated adding scopes to users directly; you can only add roles. [#2848](https://github.com/ethyca/fides/pull/2848/files)
- Changed About Fides page to say "Fides Core Version:" over "Version". [#2899](https://github.com/ethyca/fides/pull/2899)
- Polish Admin UI header & navigation [#2897](https://github.com/ethyca/fides/pull/2897)
- Give new users a "viewer" role by default [#2900](https://github.com/ethyca/fides/pull/2900)
- Tie together save states for user permissions and systems [#2913](https://github.com/ethyca/fides/pull/2913)
- Removing payment types from Stripe connector params [#2915](https://github.com/ethyca/fides/pull/2915)
- Viewer role can now access a restricted version of the user management page [#2933](https://github.com/ethyca/fides/pull/2933)
- Change Privacy Center email placeholder text [#2935](https://github.com/ethyca/fides/pull/2935)
- Restricted setting Approvers as System Managers [#2891](https://github.com/ethyca/fides/pull/2891)
- Adds confirmation modal when downgrading user to "approver" role via Admin UI [#2924](https://github.com/ethyca/fides/pull/2924)
- Changed the toast message for new users to include access control info [#2939](https://github.com/ethyca/fides/pull/2939)
- Add Data Stewards to datamap export [#2962](https://github.com/ethyca/fides/pull/2962)

### Fixed

- Restricted Contributors from being able to create Owners [#2888](https://github.com/ethyca/fides/pull/2888)
- Allow for dynamic aspect ratio for logo on Privacy Center 404 [#2895](https://github.com/ethyca/fides/pull/2895)
- Allow for dynamic aspect ratio for logo on consent page [#2895](https://github.com/ethyca/fides/pull/2895)
- Align role dscription drawer of Admin UI with top nav: [#2932](https://github.com/ethyca/fides/pull/2932)
- Fixed error message when a user is assigned to be an approver without any systems [#2953](https://github.com/ethyca/fides/pull/2953)

### Developer Experience

- Update frontend npm packages (admin-ui, privacy-center, cypress-e2e) [#2921](https://github.com/ethyca/fides/pull/2921)

## [2.9.2](https://github.com/ethyca/fides/compare/2.9.1...2.9.2)

### Fixed

- Allow multiple data uses as long as their processing activity name is different [#2905](https://github.com/ethyca/fides/pull/2905)
- use HTML property, not text, when dispatching Mailchimp Transactional emails [#2901](https://github.com/ethyca/fides/pull/2901)
- Remove policy key from Privacy Center submission modal [#2912](https://github.com/ethyca/fides/pull/2912)

## [2.9.1](https://github.com/ethyca/fides/compare/2.9.0...2.9.1)

### Added

- Added Attentive erasure email connector [#2782](https://github.com/ethyca/fides/pull/2782)

### Changed

- Removed dataset based email connectors [#2782](https://github.com/ethyca/fides/pull/2782)
- Changed Auth0's authentication strategy from `bearer` to `oauth2_client_credentials` [#2820](https://github.com/ethyca/fides/pull/2820)
- renamed the privacy declarations field "Privacy declaration name (deprecated)" to "Processing Activity" [#711](https://github.com/ethyca/fidesplus/issues/711)

### Fixed

- Fixed issue where the scopes list passed into FidesUserPermission could get mutated with the total_scopes call [#2883](https://github.com/ethyca/fides/pull/2883)

### Removed

- removed the `privacyDeclarationDeprecatedFields` flag [#711](https://github.com/ethyca/fidesplus/issues/711)

## [2.9.0](https://github.com/ethyca/fides/compare/2.8.3...2.9.0)

### Added

- The ability to assign users as system managers for a specific system [#2714](https://github.com/ethyca/fides/pull/2714)
- New endpoints to add and remove users as system managers [#2726](https://github.com/ethyca/fides/pull/2726)
- Warning about access control migration to the UI [#2842](https://github.com/ethyca/fides/pull/2842)
- Adds Role Assignment UI [#2739](https://github.com/ethyca/fides/pull/2739)
- Add an automated migration to give users a `viewer` role [#2821](https://github.com/ethyca/fides/pull/2821)

### Changed

- Removed "progressive" navigation that would hide Admin UI tabs until Systems / Connections were configured [#2762](https://github.com/ethyca/fides/pull/2762)
- Added `system.privacy_declaration.name` to datamap response [#2831](https://github.com/ethyca/fides/pull/2831/files)

### Developer Experience

- Retired legacy `navV2` feature flag [#2762](https://github.com/ethyca/fides/pull/2762)
- Update Admin UI Layout to fill viewport height [#2812](https://github.com/ethyca/fides/pull/2812)

### Fixed

- Fixed issue where unsaved changes warning would always show up when running fidesplus [#2788](https://github.com/ethyca/fides/issues/2788)
- Fixed problem in datamap export with datasets that had been updated via SaaS instantiation [#2841](https://github.com/ethyca/fides/pull/2841)
- Fixed problem in datamap export with inconsistent custom field ordering [#2859](https://github.com/ethyca/fides/pull/2859)

## [2.8.3](https://github.com/ethyca/fides/compare/2.8.2...2.8.3)

### Added

- Serialise `bson.ObjectId` types in SAR data packages [#2785](https://github.com/ethyca/fides/pull/2785)

### Fixed

- Fixed issue where more than 1 populated custom fields removed a system from the datamap export [#2825](https://github.com/ethyca/fides/pull/2825)

## [2.8.2](https://github.com/ethyca/fides/compare/2.8.1...2.8.2)

### Fixed

- Resolved a bug that stopped custom fields populating the visual datamap [#2775](https://github.com/ethyca/fides/pull/2775)
- Patch appconfig migration to handle existing db record [#2780](https://github.com/ethyca/fides/pull/2780)

## [2.8.1](https://github.com/ethyca/fides/compare/2.8.0...2.8.1)

### Fixed

- Disabled hiding Admin UI based on user scopes [#2771](https://github.com/ethyca/fides/pull/2771)

## [2.8.0](https://github.com/ethyca/fides/compare/2.7.1...2.8.0)

### Added

- Add API support for messaging config properties [#2551](https://github.com/ethyca/fides/pull/2551)
- Access and erasure support for Kustomer [#2520](https://github.com/ethyca/fides/pull/2520)
- Added the `erase_after` field on collections to be able to set the order for erasures [#2619](https://github.com/ethyca/fides/pull/2619)
- Add a toggle to filter the system classification to only return those with classification data [#2700](https://github.com/ethyca/fides/pull/2700)
- Added backend role-based permissions [#2671](https://github.com/ethyca/fides/pull/2671)
- Access and erasure for Vend SaaS Connector [#1869](https://github.com/ethyca/fides/issues/1869)
- Added endpoints for storage and messaging config setup status [#2690](https://github.com/ethyca/fides/pull/2690)
- Access and erasure for Jira SaaS Connector [#1871](https://github.com/ethyca/fides/issues/1871)
- Access and erasure support for Delighted [#2244](https://github.com/ethyca/fides/pull/2244)
- Improve "Upload a new dataset YAML" [#1531](https://github.com/ethyca/fides/pull/2258)
- Input validation and sanitization for Privacy Request fields [#2655](https://github.com/ethyca/fides/pull/2655)
- Access and erasure support for Yotpo [#2708](https://github.com/ethyca/fides/pull/2708)
- Custom Field Library Tab [#527](https://github.com/ethyca/fides/pull/2693)
- Allow SendGrid template usage [#2728](https://github.com/ethyca/fides/pull/2728)
- Added ConnectorRunner to simplify SaaS connector testing [#1795](https://github.com/ethyca/fides/pull/1795)
- Adds support for Mailchimp Transactional as a messaging config [#2742](https://github.com/ethyca/fides/pull/2742)

### Changed

- Admin UI
  - Add flow for selecting system types when manually creating a system [#2530](https://github.com/ethyca/fides/pull/2530)
  - Updated forms for privacy declarations [#2648](https://github.com/ethyca/fides/pull/2648)
  - Delete flow for privacy declarations [#2664](https://github.com/ethyca/fides/pull/2664)
  - Add framework to have UI elements respect the user's scopes [#2682](https://github.com/ethyca/fides/pull/2682)
  - "Manual Webhook" has been renamed to "Manual Process". [#2717](https://github.com/ethyca/fides/pull/2717)
- Convert all config values to Pydantic `Field` objects [#2613](https://github.com/ethyca/fides/pull/2613)
- Add warning to 'fides deploy' when installed outside of a virtual environment [#2641](https://github.com/ethyca/fides/pull/2641)
- Redesigned the default/init config file to be auto-documented. Also updates the `fides init` logic and analytics consent logic [#2694](https://github.com/ethyca/fides/pull/2694)
- Change how config creation/import is handled across the application [#2622](https://github.com/ethyca/fides/pull/2622)
- Update the CLI aesthetics & docstrings [#2703](https://github.com/ethyca/fides/pull/2703)
- Updates Roles->Scopes Mapping [#2744](https://github.com/ethyca/fides/pull/2744)
- Return user scopes as an enum, as well as total scopes [#2741](https://github.com/ethyca/fides/pull/2741)
- Update `MessagingServiceType` enum to be lowercased throughout [#2746](https://github.com/ethyca/fides/pull/2746)

### Developer Experience

- Set the security environment of the fides dev setup to `prod` instead of `dev` [#2588](https://github.com/ethyca/fides/pull/2588)
- Removed unexpected default Redis password [#2666](https://github.com/ethyca/fides/pull/2666)
- Privacy Center
  - Typechecking and validation of the `config.json` will be checked for backwards-compatibility. [#2661](https://github.com/ethyca/fides/pull/2661)
- Combined conftest.py files [#2669](https://github.com/ethyca/fides/pull/2669)

### Fixed

- Fix support for "redis.user" setting when authenticating to the Redis cache [#2666](https://github.com/ethyca/fides/pull/2666)
- Fix error with the classify dataset feature flag not writing the dataset to the server [#2675](https://github.com/ethyca/fides/pull/2675)
- Allow string dates to stay strings in cache decoding [#2695](https://github.com/ethyca/fides/pull/2695)
- Admin UI
  - Remove Identifiability (Data Qualifier) from taxonomy editor [2684](https://github.com/ethyca/fides/pull/2684)
- FE: Custom field selections binding issue on Taxonomy tabs [#2659](https://github.com/ethyca/fides/pull/2693/)
- Fix Privacy Request Status when submitting a consent request when identity verification is required [#2736](https://github.com/ethyca/fides/pull/2736)

## [2.7.1](https://github.com/ethyca/fides/compare/2.7.0...2.7.1)

- Fix error with the classify dataset feature flag not writing the dataset to the server [#2675](https://github.com/ethyca/fides/pull/2675)

## [2.7.0](https://github.com/ethyca/fides/compare/2.6.6...2.7.0)

- Fides API

  - Access and erasure support for Braintree [#2223](https://github.com/ethyca/fides/pull/2223)
  - Added route to send a test message [#2585](https://github.com/ethyca/fides/pull/2585)
  - Add default storage configuration functionality and associated APIs [#2438](https://github.com/ethyca/fides/pull/2438)

- Admin UI

  - Custom Metadata [#2536](https://github.com/ethyca/fides/pull/2536)
    - Create Custom Lists
    - Create Custom Field Definition
    - Create custom fields from a the taxonomy editor
    - Provide a custom field value in a resource
    - Bulk edit custom field values [#2612](https://github.com/ethyca/fides/issues/2612)
    - Custom metadata UI Polish [#2624](https://github.com/ethyca/fides/pull/2625)

- Privacy Center

  - The consent config default value can depend on whether Global Privacy Control is enabled. [#2341](https://github.com/ethyca/fides/pull/2341)
  - When GPC is enabled, the UI indicates which data uses are opted out by default. [#2596](https://github.com/ethyca/fides/pull/2596)
  - `inspectForBrowserIdentities` now also looks for `ljt_readerID`. [#2543](https://github.com/ethyca/fides/pull/2543)

### Added

- Added new Wunderkind Consent Saas Connector [#2600](https://github.com/ethyca/fides/pull/2600)
- Added new Sovrn Email Consent Connector [#2543](https://github.com/ethyca/fides/pull/2543/)
- Log Fides version at startup [#2566](https://github.com/ethyca/fides/pull/2566)

### Changed

- Update Admin UI to show all action types (access, erasure, consent, update) [#2523](https://github.com/ethyca/fides/pull/2523)
- Removes legacy `verify_oauth_client` function [#2527](https://github.com/ethyca/fides/pull/2527)
- Updated the UI for adding systems to a new design [#2490](https://github.com/ethyca/fides/pull/2490)
- Minor logging improvements [#2566](https://github.com/ethyca/fides/pull/2566)
- Various form components now take a `stacked` or `inline` variant [#2542](https://github.com/ethyca/fides/pull/2542)
- UX fixes for user management [#2537](https://github.com/ethyca/fides/pull/2537)
- Updating Firebase Auth connector to mask the user with a delete instead of an update [#2602](https://github.com/ethyca/fides/pull/2602)

### Fixed

- Fixed bug where refreshing a page in the UI would result in a 404 [#2502](https://github.com/ethyca/fides/pull/2502)
- Usernames are case insensitive now and prevent all duplicates [#2487](https://github.com/ethyca/fides/pull/2487)
  - This PR contains a migration that deletes duplicate users and keeps the oldest original account.
- Update Logos for shipped connectors [#2464](https://github.com/ethyca/fides/pull/2587)
- Search field on privacy request page isn't working [#2270](https://github.com/ethyca/fides/pull/2595)
- Fix connection dropdown in integration table to not be disabled add system creation [#3589](https://github.com/ethyca/fides/pull/3589)

### Developer Experience

- Added new Cypress E2E smoke tests [#2241](https://github.com/ethyca/fides/pull/2241)
- New command `nox -s e2e_test` which will spin up the test environment and run true E2E Cypress tests against it [#2417](https://github.com/ethyca/fides/pull/2417)
- Cypress E2E tests now run in CI and are reported to Cypress Cloud [#2417](https://github.com/ethyca/fides/pull/2417)
- Change from `randomint` to `uuid` in mongodb tests to reduce flakiness. [#2591](https://github.com/ethyca/fides/pull/2591)

### Removed

- Remove feature flagged config wizard stepper from Admin UI [#2553](https://github.com/ethyca/fides/pull/2553)

## [2.6.6](https://github.com/ethyca/fides/compare/2.6.5...2.6.6)

### Changed

- Improve Readability for Custom Masking Override Exceptions [#2593](https://github.com/ethyca/fides/pull/2593)

## [2.6.5](https://github.com/ethyca/fides/compare/2.6.4...2.6.5)

### Added

- Added config properties to override database Engine parameters [#2511](https://github.com/ethyca/fides/pull/2511)
- Increased default pool_size and max_overflow to 50 [#2560](https://github.com/ethyca/fides/pull/2560)

## [2.6.4](https://github.com/ethyca/fides/compare/2.6.3...2.6.4)

### Fixed

- Fixed bug for SMS completion notification not being sent [#2526](https://github.com/ethyca/fides/issues/2526)
- Fixed bug where refreshing a page in the UI would result in a 404 [#2502](https://github.com/ethyca/fides/pull/2502)

## [2.6.3](https://github.com/ethyca/fides/compare/2.6.2...2.6.3)

### Fixed

- Handle case where legacy dataset has meta: null [#2524](https://github.com/ethyca/fides/pull/2524)

## [2.6.2](https://github.com/ethyca/fides/compare/2.6.1...2.6.2)

### Fixed

- Issue addressing missing field in dataset migration [#2510](https://github.com/ethyca/fides/pull/2510)

## [2.6.1](https://github.com/ethyca/fides/compare/2.6.0...2.6.1)

### Fixed

- Fix errors when privacy requests execute concurrently without workers [#2489](https://github.com/ethyca/fides/pull/2489)
- Enable saas request overrides to run in worker runtime [#2489](https://github.com/ethyca/fides/pull/2489)

## [2.6.0](https://github.com/ethyca/fides/compare/2.5.1...2.6.0)

### Added

- Added the `env` option to the `security` configuration options to allow for users to completely secure the API endpoints [#2267](https://github.com/ethyca/fides/pull/2267)
- Unified Fides Resources
  - Added a dataset dropdown selector when configuring a connector to link an existing dataset to the connector configuration. [#2162](https://github.com/ethyca/fides/pull/2162)
  - Added new datasetconfig.ctl_dataset_id field to unify fides dataset resources [#2046](https://github.com/ethyca/fides/pull/2046)
- Add new connection config routes that couple them with systems [#2249](https://github.com/ethyca/fides/pull/2249)
- Add new select/deselect all permissions buttons [#2437](https://github.com/ethyca/fides/pull/2437)
- Endpoints to allow a user with the `user:password-reset` scope to reset users' passwords. In addition, users no longer require a scope to edit their own passwords. [#2373](https://github.com/ethyca/fides/pull/2373)
- New form to reset a user's password without knowing an old password [#2390](https://github.com/ethyca/fides/pull/2390)
- Approve & deny buttons on the "Request details" page. [#2473](https://github.com/ethyca/fides/pull/2473)
- Consent Propagation
  - Add the ability to execute Consent Requests via the Privacy Request Execution layer [#2125](https://github.com/ethyca/fides/pull/2125)
  - Add a Mailchimp Transactional Consent Connector [#2194](https://github.com/ethyca/fides/pull/2194)
  - Allow defining a list of opt-in and/or opt-out requests in consent connectors [#2315](https://github.com/ethyca/fides/pull/2315)
  - Add a Google Analytics Consent Connector for GA4 properties [#2302](https://github.com/ethyca/fides/pull/2302)
  - Pass the GA Cookie from the Privacy Center [#2337](https://github.com/ethyca/fides/pull/2337)
  - Rename "user_id" to more specific "ga_client_id" [#2356](https://github.com/ethyca/fides/pull/2356)
  - Patch Google Analytics Consent Connector to delete by client_id [#2355](https://github.com/ethyca/fides/pull/2355)
  - Add a "skip_param_values option" to optionally skip when we are missing param values in the body [#2384](https://github.com/ethyca/fides/pull/2384)
  - Adds a new Universal Analytics Connector that works with the UA Tracking Id
- Adds intake and storage of Global Privacy Control Signal props for Consent [#2599](https://github.com/ethyca/fides/pull/2599)

### Changed

- Unified Fides Resources
  - Removed several fidesops schemas for DSR's in favor of updated Fideslang schemas [#2009](https://github.com/ethyca/fides/pull/2009)
  - Removed DatasetConfig.dataset field [#2096](https://github.com/ethyca/fides/pull/2096)
  - Updated UI dataset config routes to use new unified routes [#2113](https://github.com/ethyca/fides/pull/2113)
  - Validate request body on crud endpoints on upsert. Validate dataset data categories before save. [#2134](https://github.com/ethyca/fides/pull/2134/)
  - Updated test env setup and quickstart to use new endpoints [#2225](https://github.com/ethyca/fides/pull/2225)
- Consent Propagation
  - Privacy Center consent options can now be marked as `executable` in order to propagate consent requests [#2193](https://github.com/ethyca/fides/pull/2193)
  - Add support for passing browser identities to consent request patches [#2304](https://github.com/ethyca/fides/pull/2304)
- Update fideslang to 1.3.3 [#2343](https://github.com/ethyca/fides/pull/2343)
- Display the request type instead of the policy name on the request table [#2382](https://github.com/ethyca/fides/pull/2382)
- Make denial reasons required [#2400](https://github.com/ethyca/fides/pull/2400)
- Display the policy key on the request details page [#2395](https://github.com/ethyca/fides/pull/2395)
- Updated CSV export [#2452](https://github.com/ethyca/fides/pull/2452)
- Privacy Request approval now uses a modal [#2443](https://github.com/ethyca/fides/pull/2443)

### Developer Experience

- `nox -s test_env` has been replaced with `nox -s "fides_env(dev)"`
- New command `nox -s "fides_env(test)"` creates a complete test environment with seed data (similar to `fides_env(dev)`) but with the production fides image so the built UI can be accessed at `localhost:8080` [#2399](https://github.com/ethyca/fides/pull/2399)
- Change from code climate to codecov for coverage reporting [#2402](https://github.com/ethyca/fides/pull/2402)

### Fixed

- Home screen header scaling and responsiveness issues [#2200](https://github.com/ethyca/fides/pull/2277)
- Privacy Center identity inputs validate even when they are optional. [#2308](https://github.com/ethyca/fides/pull/2308)
- The PII toggle defaults to false and PII will be hidden on page load [#2388](https://github.com/ethyca/fides/pull/2388)
- Fixed a CI bug caused by git security upgrades [#2441](https://github.com/ethyca/fides/pull/2441)
- Privacy Center
  - Identity inputs validate even when they are optional. [#2308](https://github.com/ethyca/fides/pull/2308)
  - Submit buttons show loading state and disable while submitting. [#2401](https://github.com/ethyca/fides/pull/2401)
  - Phone inputs no longer request country SVGs from external domain. [#2378](https://github.com/ethyca/fides/pull/2378)
  - Input validation errors no longer change the height of modals. [#2379](https://github.com/ethyca/fides/pull/2379)
- Patch masking strategies to better handle null and non-string inputs [#2307](https://github.com/ethyca/fides/pull/2377)
- Renamed prod pushes tag to be `latest` for privacy center and sample app [#2401](https://github.com/ethyca/fides/pull/2407)
- Update firebase connector to better handle non-existent users [#2439](https://github.com/ethyca/fides/pull/2439)

## [2.5.1](https://github.com/ethyca/fides/compare/2.5.0...2.5.1)

### Developer Experience

- Allow db resets only if `config.dev_mode` is `True` [#2321](https://github.com/ethyca/fides/pull/2321)

### Fixed

- Added a feature flag for the recent dataset classification UX changes [#2335](https://github.com/ethyca/fides/pull/2335)

### Security

- Add a check to the catchall path to prevent returning paths outside of the UI directory [#2330](https://github.com/ethyca/fides/pull/2330)

### Developer Experience

- Reduce size of local Docker images by fixing `.dockerignore` patterns [#2360](https://github.com/ethyca/fides/pull/2360)

## [2.5.0](https://github.com/ethyca/fides/compare/2.4.0...2.5.0)

### Docs

- Update the docs landing page and remove redundant docs [#2184](https://github.com/ethyca/fides/pull/2184)

### Added

- Added the `user` command group to the CLI. [#2153](https://github.com/ethyca/fides/pull/2153)
- Added `Code Climate` test coverage uploads. [#2198](https://github.com/ethyca/fides/pull/2198)
- Added the connection key to the execution log [#2100](https://github.com/ethyca/fides/pull/2100)
- Added endpoints to retrieve DSR `Rule`s and `Rule Target`s [#2116](https://github.com/ethyca/fides/pull/2116)
- Added Fides version number to account dropdown in the UI [#2140](https://github.com/ethyca/fides/pull/2140)
- Add link to Classify Systems page in nav side bar [#2128](https://github.com/ethyca/fides/pull/2128)
- Dataset classification UI now polls for results [#2123](https://github.com/ethyca/fides/pull/2123)
- Update Privacy Center Icons [#1800](https://github.com/ethyca/fides/pull/2139)
- Privacy Center `fides-consent.js`:
  - `Fides.shopify` integration function. [#2152](https://github.com/ethyca/fides/pull/2152)
  - Dedicated folder for integrations.
  - `Fides.meta` integration function (fbq). [#2217](https://github.com/ethyca/fides/pull/2217)
- Adds support for Twilio email service (Sendgrid) [#2154](https://github.com/ethyca/fides/pull/2154)
- Access and erasure support for Recharge [#1709](https://github.com/ethyca/fides/pull/1709)
- Access and erasure support for Friendbuy Nextgen [#2085](https://github.com/ethyca/fides/pull/2085)

### Changed

- Admin UI Feature Flags - [#2101](https://github.com/ethyca/fides/pull/2101)
  - Overrides can be saved in the browser.
  - Use `NEXT_PUBLIC_APP_ENV` for app-specific environment config.
  - No longer use `react-feature-flags` library.
  - Can have descriptions. [#2243](https://github.com/ethyca/fides/pull/2243)
- Made privacy declarations optional when adding systems manually - [#2173](https://github.com/ethyca/fides/pull/2173)
- Removed an unclear logging message. [#2266](https://github.com/ethyca/fides/pull/2266)
- Allow any user with `user:delete` scope to delete other users [#2148](https://github.com/ethyca/fides/pull/2148)
- Dynamic imports of custom overrides and SaaS test fixtures [#2169](https://github.com/ethyca/fides/pull/2169)
- Added `AuthenticatedClient` to custom request override interface [#2171](https://github.com/ethyca/fides/pull/2171)
- Only approve the specific collection instead of the entire dataset, display only top 1 classification by default [#2226](https://github.com/ethyca/fides/pull/2226)
- Update sample project resources for `fides evaluate` usage in `fides deploy` [#2253](https://github.com/ethyca/fides/pull/2253)

### Removed

- Removed unused object_name field on s3 storage config [#2133](https://github.com/ethyca/fides/pull/2133)

### Fixed

- Remove next-auth from privacy center to fix JS console error [#2090](https://github.com/ethyca/fides/pull/2090)
- Admin UI - Added Missing ability to assign `user:delete` in the permissions checkboxes [#2148](https://github.com/ethyca/fides/pull/2148)
- Nav bug: clicking on Privacy Request breadcrumb takes me to Home instead of /privacy-requests [#497](https://github.com/ethyca/fides/pull/2141)
- Side nav disappears when viewing request details [#2129](https://github.com/ethyca/fides/pull/2155)
- Remove usage of load dataset button and other dataset UI modifications [#2149](https://github.com/ethyca/fides/pull/2149)
- Improve readability for exceptions raised from custom request overrides [#2157](https://github.com/ethyca/fides/pull/2157)
- Importing custom request overrides on server startup [#2186](https://github.com/ethyca/fides/pull/2186)
- Remove warning when env vars default to blank strings in docker-compose [#2188](https://github.com/ethyca/fides/pull/2188)
- Fix Cookie House purchase modal flashing 'Error' in title [#2274](https://github.com/ethyca/fides/pull/2274)
- Stop dependency from upgrading `packaging` to version with known issue [#2273](https://github.com/ethyca/fides/pull/2273)
- Privacy center config no longer requires `identity_inputs` and will use `email` as a default [#2263](https://github.com/ethyca/fides/pull/2263)
- No longer display remaining days for privacy requests in terminal states [#2292](https://github.com/ethyca/fides/pull/2292)

### Removed

- Remove "Create New System" button when viewing systems. All systems can now be created via the "Add systems" button on the home page. [#2132](https://github.com/ethyca/fides/pull/2132)

## [2.4.0](https://github.com/ethyca/fides/compare/2.3.1...2.4.0)

### Developer Experience

- Include a pre-check workflow that collects the pytest suite [#2098](https://github.com/ethyca/fides/pull/2098)
- Write to the application db when running the app locally. Write to the test db when running pytest [#1731](https://github.com/ethyca/fides/pull/1731)

### Changed

- Move the `fides.ctl.core.` and `fides.ctl.connectors` modules into `fides.core` and `fides.connectors` respectively [#2097](https://github.com/ethyca/fides/pull/2097)
- Fides: Skip cypress tests due to nav bar 2.0 [#2102](https://github.com/ethyca/fides/pull/2103)

### Added

- Adds new erasure policy for complete user data masking [#1839](https://github.com/ethyca/fides/pull/1839)
- New Fides Home page [#1864](https://github.com/ethyca/fides/pull/2050)
- Nav 2.0 - Replace form flow side navs with top tabs [#2037](https://github.com/ethyca/fides/pull/2050)
- Adds new erasure policy for complete user data masking [#1839](https://github.com/ethyca/fides/pull/1839)
- Added ability to use Mailgun templates when sending emails. [#2039](https://github.com/ethyca/fides/pull/2039)
- Adds SMS id verification for consent [#2094](https://github.com/ethyca/fides/pull/2094)

### Fixed

- Store `fides_consent` cookie on the root domain of the Privacy Center [#2071](https://github.com/ethyca/fides/pull/2071)
- Properly set the expire-time for verification codes [#2105](https://github.com/ethyca/fides/pull/2105)

## [2.3.1](https://github.com/ethyca/fides/compare/2.3.0...2.3.1)

### Fixed

- Resolved an issue where the root_user was not being created [#2082](https://github.com/ethyca/fides/pull/2082)

### Added

- Nav redesign with sidebar groups. Feature flagged to only be visible in dev mode until release. [#2030](https://github.com/ethyca/fides/pull/2047)
- Improved error handling for incorrect app encryption key [#2089](https://github.com/ethyca/fides/pull/2089)
- Access and erasure support for Friendbuy API [#2019](https://github.com/ethyca/fides/pull/2019)

## [2.3.0](https://github.com/ethyca/fides/compare/2.2.2...2.3.0)

### Added

- Common Subscriptions for app-wide data and feature checks. [#2030](https://github.com/ethyca/fides/pull/2030)
- Send email alerts on privacy request failures once the specified threshold is reached. [#1793](https://github.com/ethyca/fides/pull/1793)
- DSR Notifications (toast) [#1895](https://github.com/ethyca/fides/pull/1895)
- DSR configure alerts btn [#1895](https://github.com/ethyca/fides/pull/1895)
- DSR configure alters (FE) [#1895](https://github.com/ethyca/fides/pull/1895)
- Add a `usage` session to Nox to print full session docstrings. [#2022](https://github.com/ethyca/fides/pull/2022)

### Added

- Adds notifications section to toml files [#2026](https://github.com/ethyca/fides/pull/2060)

### Changed

- Updated to use `loguru` logging library throughout codebase [#2031](https://github.com/ethyca/fides/pull/2031)
- Do not always create a `fides.toml` by default [#2023](https://github.com/ethyca/fides/pull/2023)
- The `fideslib` module has been merged into `fides`, code redundancies have been removed [#1859](https://github.com/ethyca/fides/pull/1859)
- Replace 'ingress' and 'egress' with 'sources' and 'destinations' across UI [#2044](https://github.com/ethyca/fides/pull/2044)
- Update the functionality of `fides pull -a <filename>` to include _all_ resource types. [#2083](https://github.com/ethyca/fides/pull/2083)

### Fixed

- Timing issues with bulk DSR reprocessing, specifically when analytics are enabled [#2015](https://github.com/ethyca/fides/pull/2015)
- Error caused by running erasure requests with disabled connectors [#2045](https://github.com/ethyca/fides/pull/2045)
- Changes the SlowAPI ratelimiter's backend to use memory instead of Redis [#2054](https://github.com/ethyca/fides/pull/2058)

## [2.2.2](https://github.com/ethyca/fides/compare/2.2.1...2.2.2)

### Docs

- Updated the readme to use new new [docs site](http://docs.ethyca.com) [#2020](https://github.com/ethyca/fides/pull/2020)

### Deprecated

- The documentation site hosted in the `/docs` directory has been deprecated. All documentation updates will be hosted at the new [docs site](http://docs.ethyca.com) [#2020](https://github.com/ethyca/fides/pull/2020)

### Fixed

- Fixed mypy and pylint errors [#2013](https://github.com/ethyca/fides/pull/2013)
- Update connection test endpoint to be effectively non-blocking [#2000](https://github.com/ethyca/fides/pull/2000)
- Update Fides connector to better handle children with no access results [#2012](https://github.com/ethyca/fides/pull/2012)

## [2.2.1](https://github.com/ethyca/fides/compare/2.2.0...2.2.1)

### Added

- Add health check indicator for data flow scanning option [#1973](https://github.com/ethyca/fides/pull/1973)

### Changed

- The `celery.toml` is no longer used, instead it is a subsection of the `fides.toml` file [#1990](https://github.com/ethyca/fides/pull/1990)
- Update sample project landing page copy to be version-agnostic [#1958](https://github.com/ethyca/fides/pull/1958)
- `get` and `ls` CLI commands now return valid `fides` object YAML [#1991](https://github.com/ethyca/fides/pull/1991)

### Developer Experience

- Remove duplicate fastapi-caching and pin version. [#1765](https://github.com/ethyca/fides/pull/1765)

## [2.2.0](https://github.com/ethyca/fides/compare/2.1.0...2.2.0)

### Added

- Send email alerts on privacy request failures once the specified threshold is reached. [#1793](https://github.com/ethyca/fides/pull/1793)
- Add authenticated privacy request route. [#1819](https://github.com/ethyca/fides/pull/1819)
- Enable the onboarding flow [#1836](https://github.com/ethyca/fides/pull/1836)
- Access and erasure support for Fullstory API [#1821](https://github.com/ethyca/fides/pull/1821)
- Add function to poll privacy request for completion [#1860](https://github.com/ethyca/fides/pull/1860)
- Added rescan flow for the data flow scanner [#1844](https://github.com/ethyca/fides/pull/1844)
- Add rescan flow for the data flow scanner [#1844](https://github.com/ethyca/fides/pull/1844)
- Add Fides connector to support parent-child Fides deployments [#1861](https://github.com/ethyca/fides/pull/1861)
- Classification UI now polls for updates to classifications [#1908](https://github.com/ethyca/fides/pull/1908)

### Changed

- The organization info form step is now skipped if the server already has organization info. [#1840](https://github.com/ethyca/fides/pull/1840)
- Removed the description column from the classify systems page. [#1867](https://github.com/ethyca/fides/pull/1867)
- Retrieve child results during fides connector execution [#1967](https://github.com/ethyca/fides/pull/1967)

### Fixed

- Fix error in parent user creation seeding. [#1832](https://github.com/ethyca/fides/issues/1832)
- Fix DSR error due to unfiltered empty identities [#1901](https://github.com/ethyca/fides/pull/1907)

### Docs

- Remove documentation about no-longer used connection string override [#1824](https://github.com/ethyca/fides/pull/1824)
- Fix typo in headings [#1824](https://github.com/ethyca/fides/pull/1824)
- Update documentation to reflect configs necessary for mailgun, twilio_sms and twilio_email service types [#1846](https://github.com/ethyca/fides/pull/1846)

...

## [2.1.0](https://github.com/ethyca/fides/compare/2.0.0...2.1.0)

### Added

- Classification flow for system data flows
- Classification is now triggered as part of data flow scanning
- Include `ingress` and `egress` fields on system export and `datamap/` endpoint [#1740](https://github.com/ethyca/fides/pull/1740)
- Repeatable unique identifier for dataset fides_keys and metadata [#1786](https://github.com/ethyca/fides/pull/1786)
- Adds SMS support for identity verification notifications [#1726](https://github.com/ethyca/fides/pull/1726)
- Added phone number validation in back-end and react phone number form in Privacy Center [#1745](https://github.com/ethyca/fides/pull/1745)
- Adds SMS message template for all subject notifications [#1743](https://github.com/ethyca/fides/pull/1743)
- Privacy-Center-Cypress workflow for CI checks of the Privacy Center. [#1722](https://github.com/ethyca/fides/pull/1722)
- Privacy Center `fides-consent.js` script for accessing consent on external pages. [Details](/clients/privacy-center/packages/fides-consent/README.md)
- Erasure support for Twilio Conversations API [#1673](https://github.com/ethyca/fides/pull/1673)
- Webserver port can now be configured via the CLI command [#1858](https://github.com/ethyca/fides/pull/1858)

### Changed

- Optional dependencies are no longer used for 3rd-party connectivity. Instead they are used to isolate dangerous dependencies. [#1679](https://github.com/ethyca/fides/pull/1679)
- All Next pages now automatically require login. [#1670](https://github.com/ethyca/fides/pull/1670)
- Running the `webserver` command no longer prompts the user to opt out/in to analytics[#1724](https://github.com/ethyca/fides/pull/1724)

### Developer Experience

- Admin-UI-Cypress tests that fail in CI will now upload screen recordings for debugging. [#1728](https://github.com/ethyca/fides/pull/1728/files/c23e62fea284f7910028c8483feff893903068b8#r1019491323)
- Enable remote debugging from VSCode of live dev app [#1780](https://github.com/ethyca/fides/pull/1780)

### Removed

- Removed the Privacy Center `cookieName` config introduced in 2.0.0. [#1756](https://github.com/ethyca/fides/pull/1756)

### Fixed

- Exceptions are no longer raised when sending analytics on Windows [#1666](https://github.com/ethyca/fides/pull/1666)
- Fixed wording on identity verification modal in the Privacy Center [#1674](https://github.com/ethyca/fides/pull/1674)
- Update system fides_key tooltip text [#1533](https://github.com/ethyca/fides/pull/1685)
- Removed local storage parsing that is redundant with redux-persist. [#1678](https://github.com/ethyca/fides/pull/1678)
- Show a helpful error message if Docker daemon is not running during "fides deploy" [#1694](https://github.com/ethyca/fides/pull/1694)
- Allow users to query their own permissions, including root user. [#1698](https://github.com/ethyca/fides/pull/1698)
- Single-select taxonomy fields legal basis and special category can be cleared. [#1712](https://github.com/ethyca/fides/pull/1712)
- Fixes the issue where the security config is not properly loading from environment variables. [#1718](https://github.com/ethyca/fides/pull/1718)
- Fixes the issue where the CLI can't run without the config values required by the webserver. [#1811](https://github.com/ethyca/fides/pull/1811)
- Correctly handle response from adobe jwt auth endpoint as milliseconds, rather than seconds. [#1754](https://github.com/ethyca/fides/pull/1754)
- Fixed styling issues with the `EditDrawer` component. [#1803](https://github.com/ethyca/fides/pull/1803)

### Security

- Bumped versions of packages that use OpenSSL [#1683](https://github.com/ethyca/fides/pull/1683)

## [2.0.0](https://github.com/ethyca/fides/compare/1.9.6...2.0.0)

### Added

- Allow delete-only SaaS connector endpoints [#1200](https://github.com/ethyca/fides/pull/1200)
- Privacy center consent choices store a browser cookie. [#1364](https://github.com/ethyca/fides/pull/1364)
  - The format is generic. A reasonable set of defaults will be added later: [#1444](https://github.com/ethyca/fides/issues/1444)
  - The cookie name defaults to `fides_consent` but can be configured under `config.json > consent > cookieName`.
  - Each consent option can provide an array of `cookieKeys`.
- Individually select and reprocess DSRs that have errored [#1203](https://github.com/ethyca/fides/pull/1489)
- Bulk select and reprocess DSRs that have errored [#1205](https://github.com/ethyca/fides/pull/1489)
- Config Wizard: AWS scan results populate in system review forms. [#1454](https://github.com/ethyca/fides/pull/1454)
- Integrate rate limiter with Saas Connectors. [#1433](https://github.com/ethyca/fides/pull/1433)
- Config Wizard: Added a column selector to the scan results page of the config wizard [#1590](https://github.com/ethyca/fides/pull/1590)
- Config Wizard: Flow for runtime scanner option [#1640](https://github.com/ethyca/fides/pull/1640)
- Access support for Twilio Conversations API [#1520](https://github.com/ethyca/fides/pull/1520)
- Message Config: Adds Twilio Email/SMS support [#1519](https://github.com/ethyca/fides/pull/1519)

### Changed

- Updated mypy to version 0.981 and Python to version 3.10.7 [#1448](https://github.com/ethyca/fides/pull/1448)

### Developer Experience

- Repository dispatch events are sent to fidesctl-plus and fidesops-plus [#1263](https://github.com/ethyca/fides/pull/1263)
- Only the `docs-authors` team members are specified as `CODEOWNERS` [#1446](https://github.com/ethyca/fides/pull/1446)
- Updates the default local configuration to not defer tasks to a worker node [#1552](https://github.com/ethyca/fides/pull/1552/)
- Updates the healthcheck to return health status of connected Celery workers [#1588](https://github.com/ethyca/fides/pull/1588)

### Docs

- Remove the tutorial to prepare for new update [#1543](https://github.com/ethyca/fides/pull/1543)
- Add system management via UI documentation [#1541](https://github.com/ethyca/fides/pull/1541)
- Added DSR quickstart docs, restructured docs navigation [#1651](https://github.com/ethyca/fides/pull/1651)
- Update privacy request execution overview docs [#1258](https://github.com/ethyca/fides/pull/1490)

### Fixed

- Fixed system dependencies appearing as "N/A" in the datamap endpoint when there are no privacy declarations [#1649](https://github.com/ethyca/fides/pull/1649)

## [1.9.6](https://github.com/ethyca/fides/compare/1.9.5...1.9.6)

### Fixed

- Include systems without a privacy declaration on data map [#1603](https://github.com/ethyca/fides/pull/1603)
- Handle malformed tokens [#1523](https://github.com/ethyca/fides/pull/1523)
- Remove thrown exception from getAllPrivacyRequests method [#1592](https://github.com/ethyca/fides/pull/1593)
- Include systems without a privacy declaration on data map [#1603](https://github.com/ethyca/fides/pull/1603)
- After editing a dataset, the table will stay on the previously selected collection instead of resetting to the first one. [#1511](https://github.com/ethyca/fides/pull/1511)
- Fix redis `db_index` config issue [#1647](https://github.com/ethyca/fides/pull/1647)

### Docs

- Add unlinked docs and fix any remaining broken links [#1266](https://github.com/ethyca/fides/pull/1266)
- Update privacy center docs to include consent information [#1537](https://github.com/ethyca/fides/pull/1537)
- Update UI docs to include DSR countdown information and additional descriptions/filtering [#1545](https://github.com/ethyca/fides/pull/1545)

### Changed

- Allow multiple masking strategies to be specified when using fides as a masking engine [#1647](https://github.com/ethyca/fides/pull/1647)

## [1.9.5](https://github.com/ethyca/fides/compare/1.9.4...1.9.5)

### Added

- The database includes a `plus_system_scans` relation, to track the status and results of System Scanner executions in fidesctl-plus [#1554](https://github.com/ethyca/fides/pull/1554)

## [1.9.4](https://github.com/ethyca/fides/compare/1.9.2...1.9.4)

### Fixed

- After editing a dataset, the table will stay on the previously selected collection instead of resetting to the first one. [#1511](https://github.com/ethyca/fides/pull/1511)

## [1.9.2](https://github.com/ethyca/fides/compare/1.9.1...1.9.2)

### Deprecated

- Added a deprecation warning for the entire package [#1244](https://github.com/ethyca/fides/pull/1244)

### Added

- Dataset generation enhancements using Fides Classify for Plus users:

  - Integrate Fides Plus API into placeholder features introduced in 1.9.0. [#1194](https://github.com/ethyca/fides/pull/1194)

- Fides Admin UI:

  - Configure Connector after creation [#1204](https://github.com/ethyca/fides/pull/1356)

### Fixed

- Privacy Center:
  - Handle error on startup if server isn't running [#1239](https://github.com/ethyca/fides/pull/1239)
  - Fix styling issue with cards [#1240](https://github.com/ethyca/fides/pull/1240)
  - Redirect to index on consent save [#1238](https://github.com/ethyca/fides/pull/1238)

## [1.9.1](https://github.com/ethyca/fides/compare/1.9.0...1.9.1)

### Changed

- Update fideslang to v1.3.1 [#1136](https://github.com/ethyca/fides/pull/1136)

### Changed

- Update fideslang to v1.3.1 [#1136](https://github.com/ethyca/fides/pull/1136)

## [1.9.0](https://github.com/ethyca/fides/compare/1.8.6...1.9.0) - 2022-09-29

### Added

- Dataset generation enhancements using Fides Classify for Plus users:
  - Added toggle for enabling classify during generation. [#1057](https://github.com/ethyca/fides/pull/1057)
  - Initial implementation of API request to kick off classify, with confirmation modal. [#1069](https://github.com/ethyca/fides/pull/1069)
  - Initial Classification & Review status for generated datasets. [#1074](https://github.com/ethyca/fides/pull/1074)
  - Component for choosing data categories based on classification results. [#1110](https://github.com/ethyca/fides/pull/1110)
  - The dataset fields table shows data categories from the classifier (if available). [#1088](https://github.com/ethyca/fides/pull/1088)
  - The "Approve" button can be used to update the dataset with the classifier's suggestions. [#1129](https://github.com/ethyca/fides/pull/1129)
- System management UI:
  - New page to add a system via yaml [#1062](https://github.com/ethyca/fides/pull/1062)
  - Skeleton of page to add a system manually [#1068](https://github.com/ethyca/fides/pull/1068)
  - Refactor config wizard system forms to be reused for system management [#1072](https://github.com/ethyca/fides/pull/1072)
  - Add additional optional fields to system management forms [#1082](https://github.com/ethyca/fides/pull/1082)
  - Delete a system through the UI [#1085](https://github.com/ethyca/fides/pull/1085)
  - Edit a system through the UI [#1096](https://github.com/ethyca/fides/pull/1096)
- Cypress component testing [#1106](https://github.com/ethyca/fides/pull/1106)

### Changed

- Changed behavior of `load_default_taxonomy` to append instead of upsert [#1040](https://github.com/ethyca/fides/pull/1040)
- Changed behavior of adding privacy declarations to decouple the actions of the "add" and "next" buttons [#1086](https://github.com/ethyca/fides/pull/1086)
- Moved system related UI components from the `config-wizard` directory to the `system` directory [#1097](https://github.com/ethyca/fides/pull/1097)
- Updated "type" on SaaS config to be a simple string type, not an enum [#1197](https://github.com/ethyca/fides/pull/1197)

### Developer Experience

- Optional dependencies may have their version defined only once, in `optional-requirements.txt` [#1171](https://github.com/ethyca/fides/pull/1171)

### Docs

- Updated the footer links [#1130](https://github.com/ethyca/fides/pull/1130)

### Fixed

- Fixed the "help" link in the UI header [#1078](https://github.com/ethyca/fides/pull/1078)
- Fixed a bug in Data Category Dropdowns where checking i.e. `user.biometric` would also check `user.biometric_health` [#1126](https://github.com/ethyca/fides/pull/1126)

### Security

- Upgraded pymysql to version `1.0.2` [#1094](https://github.com/ethyca/fides/pull/1094)

## [1.8.6](https://github.com/ethyca/fides/compare/1.8.5...1.8.6) - 2022-09-28

### Added

- Added classification tables for Plus users [#1060](https://github.com/ethyca/fides/pull/1060)

### Fixed

- Fixed a bug where rows were being excluded from a data map [#1124](https://github.com/ethyca/fides/pull/1124)

## [1.8.5](https://github.com/ethyca/fides/compare/1.8.4...1.8.5) - 2022-09-21

### Changed

- Update fideslang to v1.3.0 [#1103](https://github.com/ethyca/fides/pull/1103)

## [1.8.4](https://github.com/ethyca/fides/compare/1.8.3...1.8.4) - 2022-09-09

### Added

- Initial system management page [#1054](https://github.com/ethyca/fides/pull/1054)

### Changed

- Deleting a taxonomy field with children will now cascade delete all of its children as well. [#1042](https://github.com/ethyca/fides/pull/1042)

### Fixed

- Fixed navigating directly to frontend routes loading index page instead of the correct static page for the route.
- Fix truncated evaluation error messages [#1053](https://github.com/ethyca/fides/pull/1053)

## [1.8.3](https://github.com/ethyca/fides/compare/1.8.2...1.8.3) - 2022-09-06

### Added

- Added more taxonomy fields that can be edited via the UI [#1000](https://github.com/ethyca/fides/pull/1000) [#1028](https://github.com/ethyca/fides/pull/1028)
- Added the ability to add taxonomy fields via the UI [#1019](https://github.com/ethyca/fides/pull/1019)
- Added the ability to delete taxonomy fields via the UI [#1006](https://github.com/ethyca/fides/pull/1006)
  - Only non-default taxonomy entities can be deleted [#1023](https://github.com/ethyca/fides/pull/1023)
- Prevent deleting taxonomy `is_default` fields and from adding `is_default=True` fields via the API [#990](https://github.com/ethyca/fides/pull/990).
- Added a "Custom" tag to distinguish user defined taxonomy fields from default taxonomy fields in the UI [#1027](https://github.com/ethyca/fides/pull/1027)
- Added initial support for enabling Fides Plus [#1037](https://github.com/ethyca/fides/pull/1037)
  - The `useFeatures` hook can be used to check if `plus` is enabled.
  - Navigating to/from the Data Map page is gated behind this feature.
  - Plus endpoints are served from the private Plus image.

### Fixed

- Fixed failing mypy tests [#1030](https://github.com/ethyca/fides/pull/1030)
- Fixed an issue where `fides push --diff` would return a false positive diff [#1026](https://github.com/ethyca/fides/pull/1026)
- Pinned pydantic version to < 1.10.0 to fix an error in finding referenced fides keys [#1045](https://github.com/ethyca/fides/pull/1045)

### Fixed

- Fixed failing mypy tests [#1030](https://github.com/ethyca/fides/pull/1030)
- Fixed an issue where `fides push --diff` would return a false positive diff [#1026](https://github.com/ethyca/fides/pull/1026)

### Docs

- Minor formatting updates to [Policy Webhooks](https://ethyca.github.io/fidesops/guides/policy_webhooks/) documentation [#1114](https://github.com/ethyca/fidesops/pull/1114)

### Removed

- Removed create superuser [#1116](https://github.com/ethyca/fidesops/pull/1116)

## [1.8.2](https://github.com/ethyca/fides/compare/1.8.1...1.8.2) - 2022-08-18

### Added

- Added the ability to edit taxonomy fields via the UI [#977](https://github.com/ethyca/fides/pull/977) [#1028](https://github.com/ethyca/fides/pull/1028)
- New column `is_default` added to DataCategory, DataUse, DataSubject, and DataQualifier tables [#976](https://github.com/ethyca/fides/pull/976)
- Added the ability to add taxonomy fields via the UI [#1019](https://github.com/ethyca/fides/pull/1019)
- Added the ability to delete taxonomy fields via the UI [#1006](https://github.com/ethyca/fides/pull/1006)
  - Only non-default taxonomy entities can be deleted [#1023](https://github.com/ethyca/fides/pull/1023)
- Prevent deleting taxonomy `is_default` fields and from adding `is_default=True` fields via the API [#990](https://github.com/ethyca/fides/pull/990).
- Added a "Custom" tag to distinguish user defined taxonomy fields from default taxonomy fields in the UI [#1027](https://github.com/ethyca/fides/pull/1027)

### Changed

- Upgraded base Docker version to Python 3.9 and updated all other references from 3.8 -> 3.9 [#974](https://github.com/ethyca/fides/pull/974)
- Prepend all database tables with `ctl_` [#979](https://github.com/ethyca/fides/pull/979)
- Moved the `admin-ui` code down one level into a `ctl` subdir [#970](https://github.com/ethyca/fides/pull/970)
- Extended the `/datamap` endpoint to include extra metadata [#992](https://github.com/ethyca/fides/pull/992)

## [1.8.1](https://github.com/ethyca/fides/compare/1.8.0...1.8.1) - 2022-08-08

### Deprecated

- The following environment variables have been deprecated, and replaced with the new environment variable names indicated below. To avoid breaking existing workflows, the deprecated variables are still respected in v1.8.1. They will be removed in a future release.
  - `FIDESCTL__API__DATABASE_HOST` --> `FIDESCTL__DATABASE__SERVER`
  - `FIDESCTL__API__DATABASE_NAME` --> `FIDESCTL__DATABASE__DB`
  - `FIDESCTL__API__DATABASE_PASSWORD` --> `FIDESCTL__DATABASE__PASSWORD`
  - `FIDESCTL__API__DATABASE_PORT` --> `FIDESCTL__DATABASE__PORT`
  - `FIDESCTL__API__DATABASE_TEST_DATABASE_NAME` --> `FIDESCTL__DATABASE__TEST_DB`
  - `FIDESCTL__API__DATABASE_USER` --> `FIDESCTL__DATABASE__USER`

### Developer Experience

- The included `docker-compose.yml` no longer references outdated ENV variables [#964](https://github.com/ethyca/fides/pull/964)

### Docs

- Minor release documentation now reflects the desired patch release process [#955](https://github.com/ethyca/fides/pull/955)
- Updated references to ENV variables [#964](https://github.com/ethyca/fides/pull/964)

### Fixed

- Deprecated config options will continue to be respected when set via environment variables [#965](https://github.com/ethyca/fides/pull/965)
- The git cache is rebuilt within the Docker container [#962](https://github.com/ethyca/fides/pull/962)
- The `wheel` pypi build no longer has a dirty version tag [#962](https://github.com/ethyca/fides/pull/962)
- Add setuptools to dev-requirements to fix versioneer error [#983](https://github.com/ethyca/fides/pull/983)

## [1.8.0](https://github.com/ethyca/fides/compare/1.7.1...1.8.0) - 2022-08-04

### Added

- Initial configuration wizard UI view
  - System scanning step: AWS credentials form and initial `generate` API usage.
  - System scanning results: AWS systems are stored and can be selected for review
- CustomInput type "password" with show/hide icon.
- Pull CLI command now checks for untracked/unstaged files in the manifests dir [#869](https://github.com/ethyca/fides/pull/869)
- Pull CLI command has a flag to pull missing files from the server [#895](https://github.com/ethyca/fides/pull/895)
- Add BigQuery support for the `generate` command and `/generate` endpoint [#814](https://github.com/ethyca/fides/pull/814) & [#917](https://github.com/ethyca/fides/pull/917)
- Added user auth tables [915](https://github.com/ethyca/fides/pull/915)
- Standardized API error parsing under `~/types/errors`
- Added taxonomy page to UI [#902](https://github.com/ethyca/fides/pull/902)
  - Added a nested accordion component for displaying taxonomy data [#910](https://github.com/ethyca/fides/pull/910)
- Add lru cache to get_config [927](https://github.com/ethyca/fides/pull/927)
- Add support for deprecated API config values [#959](https://github.com/ethyca/fides/pull/959)
- `fides` is now an alias for `fidesctl` as a CLI entrypoint [#926](https://github.com/ethyca/fides/pull/926)
- Add user auth routes [929](https://github.com/ethyca/fides/pull/929)
- Bump fideslib to 3.0.1 and remove patch code[931](https://github.com/ethyca/fides/pull/931)
- Update the `fidesctl` python package to automatically serve the UI [#941](https://github.com/ethyca/fides/pull/941)
- Add `push` cli command alias for `apply` and deprecate `apply` [943](https://github.com/ethyca/fides/pull/943)
- Add resource groups tagging api as a source of system generation [939](https://github.com/ethyca/fides/pull/939)
- Add GitHub Action to publish the `fidesctl` package to testpypi on pushes to main [#951](https://github.com/ethyca/fides/pull/951)
- Added configWizardFlag to ui to hide the config wizard when false [[#1453](https://github.com/ethyca/fides/issues/1453)

### Changed

- Updated the `datamap` endpoint to return human-readable column names as the first response item [#779](https://github.com/ethyca/fides/pull/779)
- Remove the `obscure` requirement from the `generate` endpoint [#819](https://github.com/ethyca/fides/pull/819)
- Moved all files from `fidesapi` to `fidesctl/api` [#885](https://github.com/ethyca/fides/pull/885)
- Moved `scan` and `generate` to the list of commands that can be run in local mode [#841](https://github.com/ethyca/fides/pull/841)
- Upgraded the base docker images from Debian Buster to Bullseye [#958](https://github.com/ethyca/fides/pull/958)
- Removed `ipython` as a dev-requirement [#958](https://github.com/ethyca/fides/pull/958)
- Webserver dependencies now come as a standard part of the package [#881](https://github.com/ethyca/fides/pull/881)
- Initial configuration wizard UI view
  - Refactored step & form results management to use Redux Toolkit slice.
- Change `id` field in tables from an integer to a string [915](https://github.com/ethyca/fides/pull/915)
- Update `fideslang` to `1.1.0`, simplifying the default taxonomy and adding `tags` for resources [#865](https://github.com/ethyca/fides/pull/865)
- Merge existing configurations with `fideslib` library [#913](https://github.com/ethyca/fides/pull/913)
- Moved frontend static files to `src/fidesctl/ui-build/static` [#934](https://github.com/ethyca/fides/pull/934)
- Replicated the error response handling from the `/validate` endpoint to the `/generate` endpoint [#911](https://github.com/ethyca/fides/pull/911)

### Developer Experience

- Remove `API_PREFIX` from fidesctl/core/utils.py and change references to `API_PREFIX` in fidesctl/api/reoutes/util.py [922](https://github.com/ethyca/fides/pull/922)

### Fixed

- Dataset field columns show all columns by default in the UI [#898](https://github.com/ethyca/fides/pull/898)
- Fixed the missing `.fides./` directory when locating the default config [#933](https://github.com/ethyca/fides/pull/933)

## [1.7.1](https://github.com/ethyca/fides/compare/1.7.0...1.7.1) - 2022-07-28

### Added

- Add datasets via YAML in the UI [#813](https://github.com/ethyca/fides/pull/813)
- Add datasets via database connection [#834](https://github.com/ethyca/fides/pull/834) [#889](https://github.com/ethyca/fides/pull/889)
- Add delete confirmation when deleting a field or collection from a dataset [#809](https://github.com/ethyca/fides/pull/809)
- Add ability to delete datasets from the UI [#827](https://github.com/ethyca/fides/pull/827)
- Add Cypress for testing [713](https://github.com/ethyca/fides/pull/833)
- Add datasets via database connection (UI only) [#834](https://github.com/ethyca/fides/pull/834)
- Add Okta support to the `/generate` endpoint [#842](https://github.com/ethyca/fides/pull/842)
- Add db support to `/generate` endpoint [849](https://github.com/ethyca/fides/pull/849)
- Added OpenAPI TypeScript client generation for the UI app. See the [README](/clients/admin-ui/src/types/api/README.md) for more details.

### Changed

- Remove the `obscure` requirement from the `generate` endpoint [#819](https://github.com/ethyca/fides/pull/819)

### Developer Experience

- When releases are published, dispatch a repository webhook event to ethyca/fidesctl-plus [#938](https://github.com/ethyca/fides/pull/938)

### Docs

- recommend/replace pip installs with pipx [#874](https://github.com/ethyca/fides/pull/874)

### Fixed

- CustomSelect input tooltips appear next to selector instead of wrapping to a new row.
- Datasets without the `third_country_transfer` will not cause the editing dataset form to not render.
- Fixed a build issue causing an `unknown` version of `fidesctl` to be installed in published Docker images [#836](https://github.com/ethyca/fides/pull/836)
- Fixed an M1-related SQLAlchemy bug [#816](https://github.com/ethyca/fides/pull/891)
- Endpoints now work with or without a trailing slash. [#886](https://github.com/ethyca/fides/pull/886)
- Dataset field columns show all columns by default in the UI [#898](https://github.com/ethyca/fides/pull/898)
- Fixed the `tag` specific GitHub Action workflows for Docker and publishing docs. [#901](https://github.com/ethyca/fides/pull/901)

## [1.7.0](https://github.com/ethyca/fides/compare/1.6.1...1.7.0) - 2022-06-23

### Added

- Added dependabot to keep dependencies updated
- A warning now issues for any orphan datasets as part of the `apply` command [543](https://github.com/ethyca/fides/pull/543)
- Initial scaffolding of management UI [#561](https://github.com/ethyca/fides/pull/624)
- A new `audit` command for `system` and `organization` resources, checking data map attribute compliance [#548](https://github.com/ethyca/fides/pull/548)
- Static UI assets are now built with the docker container [#663](https://github.com/ethyca/fides/issues/663)
- Host static files via fidesapi [#621](https://github.com/ethyca/fides/pull/621)
- A new `generate` endpoint to enable capturing systems from infrastructure from the UI [#642](https://github.com/ethyca/fides/pull/642)
- A new `datamap` endpoint to enable visualizing a data map from the UI [#721](https://github.com/ethyca/fides/pull/721)
- Management UI navigation bar [#679](https://github.com/ethyca/fides/issues/679)
- Management UI integration [#736](https://github.com/ethyca/fides/pull/736)
  - Datasets
  - Systems
  - Taxonomy (data categories)
- Initial dataset UI view [#768](https://github.com/ethyca/fides/pull/768)
  - Add interaction for viewing a dataset collection
  - Add column picker
  - Add a data category checklist tree
  - Edit/delete dataset fields
  - Edit/delete dataset collections
  - Edit datasets
  - Add a component for Identifiability tags
  - Add tooltips for help on forms
  - Add geographic location (third_country_transfers) country selection. Supported by new dependency `i18n-iso-countries`.
- Okta, aws and database credentials can now come from `fidesctl.toml` config [#694](https://github.com/ethyca/fides/pull/694)
- New `validate` endpoint to test aws and okta credentials [#722](https://github.com/ethyca/fides/pull/722)
- Initial configuration wizard UI view
  - Manual entry steps added (name and describe organization, pick entry route, and describe system manually including privacy declarations)
- A new image tagged `ethyca/fidesctl:dev` is published on each push to `main` [781](https://github.com/ethyca/fides/pull/781)
- A new cli command (`fidesctl sync`) [#765](https://github.com/ethyca/fides/pull/765)

### Changed

- Comparing server and CLI versions ignores `.dirty` only differences, and is quiet on success when running general CLI commands [621](https://github.com/ethyca/fides/pull/621)
- All endpoints now prefixed by `/api/v1` [#623](https://github.com/ethyca/fides/issues/623)
- Allow AWS credentials to be passed to `generate system` via the API [#645](https://github.com/ethyca/fides/pull/645)
- Update the export of a datamap to load resources from the server instead of a manifest directory [#662](https://github.com/ethyca/fides/pull/662)
- Refactor `export` to remove CLI specific uses from the core modules and load resources[#725](https://github.com/ethyca/fides/pull/725)
- Bump version of FastAPI in `setup.py` to 0.77.1 to match `optional-requirements.txt` [#734](https://github.com/ethyca/fides/pull/734)
- Docker images are now only built and pushed on tags to match when released to pypi [#740](https://github.com/ethyca/fides/pull/740)
- Okta resource scanning and generation now works with systems instead of datasets [#751](https://github.com/ethyca/fides/pull/751)

### Developer Experience

- Replaced `make` with `nox` [#547](https://github.com/ethyca/fides/pull/547)
- Removed usage of `fideslang` module in favor of new [external package](https://github.com/ethyca/fideslang) shared across projects [#619](https://github.com/ethyca/fides/issues/619)
- Added a UI service to the docker-compose deployment [#757](https://github.com/ethyca/fides/pull/757)
- `TestClient` defined in and shared across test modules via `conftest.py` [#759](https://github.com/ethyca/fides/pull/759)

### Docs

- Replaced all references to `make` with `nox` [#547](https://github.com/ethyca/fides/pull/547)
- Removed config/schemas page [#613](https://github.com/ethyca/fides/issues/613)
- Dataset UI and config wizard docs added ([https://github.com/ethyca/fides/pull/697](https://github.com/ethyca/fides/pull/697))
- The fides README now walks through generating a datamap [#746](https://github.com/ethyca/fides/pull/746)

### Fixed

- Updated `fideslog` to v1.1.5, resolving an issue where some exceptions thrown by the SDK were not handled as expected [#609](https://github.com/ethyca/fides/issues/609)
- Updated the webserver so that it won't fail if the database is inaccessible [#649](https://github.com/ethyca/fides/pull/649)
- Updated external tests to handle complex characters [#661](https://github.com/ethyca/fides/pull/661)
- Evaluations now properly merge the default taxonomy into the user-defined taxonomy [#684](https://github.com/ethyca/fides/pull/684)
- The CLI can now be run without installing the webserver components [#715](https://github.com/ethyca/fides/pull/715)

## [1.6.1](https://github.com/ethyca/fides/compare/1.6.0...1.6.1) - 2022-06-15

### Docs

- Updated `Release Steps`

### Fixed

- Resolved a failure with populating applicable data subject rights to a data map
- Handle invalid characters when generating a `fides_key` [#761](https://github.com/ethyca/fides/pull/761)

## [1.6.0](https://github.com/ethyca/fides/compare/1.5.3...1.6.0) - 2022-05-02

### Added

- ESLint configuration changes [#514](https://github.com/ethyca/fidesops/pull/514)
- User creation, update and permissions in the Admin UI [#511](https://github.com/ethyca/fidesops/pull/511)
- Yaml support for dataset upload [#284](https://github.com/ethyca/fidesops/pull/284)

### Breaking Changes

- Update masking API to take multiple input values [#443](https://github.com/ethyca/fidesops/pull/443)

### Docs

- DRP feature documentation [#520](https://github.com/ethyca/fidesops/pull/520)

## [1.4.2](https://github.com/ethyca/fidesops/compare/1.4.1...1.4.2) - 2022-05-12

### Added

- GET routes for users [#405](https://github.com/ethyca/fidesops/pull/405)
- Username based search on GET route [#444](https://github.com/ethyca/fidesops/pull/444)
- FIDESOPS\_\_DEV_MODE for Easier SaaS Request Debugging [#363](https://github.com/ethyca/fidesops/pull/363)
- Track user privileges across sessions [#425](https://github.com/ethyca/fidesops/pull/425)
- Add first_name and last_name fields. Also add them along with created_at to FidesUser response [#465](https://github.com/ethyca/fidesops/pull/465)
- Denial reasons for DSR and user `AuditLog` [#463](https://github.com/ethyca/fidesops/pull/463)
- DRP action to Policy [#453](https://github.com/ethyca/fidesops/pull/453)
- `CHANGELOG.md` file[#484](https://github.com/ethyca/fidesops/pull/484)
- DRP status endpoint [#485](https://github.com/ethyca/fidesops/pull/485)
- DRP exerise endpoint [#496](https://github.com/ethyca/fidesops/pull/496)
- Frontend for privacy request denial reaons [#480](https://github.com/ethyca/fidesops/pull/480)
- Publish Fidesops to Pypi [#491](https://github.com/ethyca/fidesops/pull/491)
- DRP data rights endpoint [#526](https://github.com/ethyca/fidesops/pull/526)

### Changed

- Converted HTTP Status Codes to Starlette constant values [#438](https://github.com/ethyca/fidesops/pull/438)
- SaasConnector.send behavior on ignore_errors now returns raw response [#462](https://github.com/ethyca/fidesops/pull/462)
- Seed user permissions in `create_superuser.py` script [#468](https://github.com/ethyca/fidesops/pull/468)
- User API Endpoints (update fields and reset user passwords) [#471](https://github.com/ethyca/fidesops/pull/471)
- Format tests with `black` [#466](https://github.com/ethyca/fidesops/pull/466)
- Extract privacy request endpoint logic into separate service for DRP [#470](https://github.com/ethyca/fidesops/pull/470)
- Fixing inconsistent SaaS connector integration tests [#473](https://github.com/ethyca/fidesops/pull/473)
- Add user data to login response [#501](https://github.com/ethyca/fidesops/pull/501)

### Breaking Changes

- Update masking API to take multiple input values [#443](https://github.com/ethyca/fidesops/pull/443)

### Docs

- Added issue template for documentation updates [#442](https://github.com/ethyca/fidesops/pull/442)
- Clarify masking updates [#464](https://github.com/ethyca/fidesops/pull/464)
- Added dark mode [#476](https://github.com/ethyca/fidesops/pull/476)

### Fixed

- Removed miradb test warning [#436](https://github.com/ethyca/fidesops/pull/436)
- Added missing import [#448](https://github.com/ethyca/fidesops/pull/448)
- Removed pypi badge pointing to wrong package [#452](https://github.com/ethyca/fidesops/pull/452)
- Audit imports and references [#479](https://github.com/ethyca/fidesops/pull/479)
- Switch to using update method on PUT permission endpoint [#500](https://github.com/ethyca/fidesops/pull/500)

### Developer Experience

- added isort as a CI check
- Include `tests/` in all static code checks (e.g. `mypy`, `pylint`)

### Changed

- Published Docker image does a clean install of Fidesctl
- `with_analytics` is now a decorator

### Fixed

- Third-Country formatting on Data Map
- Potential Duplication on Data Map
- Exceptions are no longer raised when sending `AnalyticsEvent`s on Windows
- Running `fidesctl init` now generates a `server_host` and `server_protocol`
  rather than `server_url`<|MERGE_RESOLUTION|>--- conflicted
+++ resolved
@@ -21,15 +21,11 @@
 - Added an option to link to vendor tab from an experience config description [#4191](https://github.com/ethyca/fides/pull/4191)
 - Added two toggles for vendors in the TCF overlay, one for Consent, and one for Legitimate Interest [#4189](https://github.com/ethyca/fides/pull/4189)
 
-
 ### Changed
 - Removed `TCF_ENABLED` environment variable from the privacy center in favor of dynamically figuring out which `fides-js` bundle to send [#4131](https://github.com/ethyca/fides/pull/4131)
 - Updated copy of info boxes on each TCF tab [#4191](https://github.com/ethyca/fides/pull/4191)
-<<<<<<< HEAD
 - Clarified messages for error messages presented during connector upload [#4198](https://github.com/ethyca/fides/pull/4198)
-=======
 - Updated fides server to use an environment variable for turning TCF on and off [#4220](https://github.com/ethyca/fides/pull/4220)
->>>>>>> 197355fe
 
 ### Fixed
 - TCF overlay can initialize its consent preferences from a cookie [#4124](https://github.com/ethyca/fides/pull/4124)
