
All notable changes to this project will be documented in this file.

The format is based on [Keep a Changelog](https://keepachangelog.com/en/)

The types of changes are:

* `Added` for new features.
* `Changed` for changes in existing functionality.
* `Developer Experience` for changes in developer workflow or tooling.
* `Deprecated` for soon-to-be removed features.
* `Docs` for documentation only changes.
* `Removed` for now removed features.
* `Fixed` for any bug fixes.
* `Security` in case of vulnerabilities.

<<<<<<< HEAD
## [Unreleased](https://github.com/ethyca/fides/compare/2.6.4...main)

## [2.6.4](https://github.com/ethyca/fides/compare/2.6.3...2.6.4)

### Fixed

=======

## [Unreleased](https://github.com/ethyca/fides/compare/2.6.3...main)

### Added

* Admin UI
  * Create custom fields from a resource screen - Button to Trigger modal [#524](https://github.com/ethyca/fides/pull/2536)
  * Create Custom Lists [#525](https://github.com/ethyca/fides/pull/2536)
  * Create Custom Field Definition [#526](https://github.com/ethyca/fides/pull/2536)
  * Provide a custom field value in a resource [#528](https://github.com/ethyca/fides/pull/2536)

* Privacy Center
  * The consent config default value can depend on whether Global Privacy Control is enabled. [#2341](https://github.com/ethyca/fides/pull/2341)


### Changed

* Update Admin UI to show all action types (access, erasure, consent, update) [#2523](https://github.com/ethyca/fides/pull/2523) 
* Updated the UI for adding systems to a new design [#2490](https://github.com/ethyca/fides/pull/2490)

### Fixed

* Fixed bug where refreshing a page in the UI would result in a 404 [#2502](https://github.com/ethyca/fides/pull/2502)
>>>>>>> 0a3fa524
* Fixed bug for SMS completion notification not being sent [#2526](https://github.com/ethyca/fides/issues/2526)

## [2.6.3](https://github.com/ethyca/fides/compare/2.6.2...2.6.3)

### Fixed

* Handle case where legacy dataset has meta: null [#2524](https://github.com/ethyca/fides/pull/2524)

<<<<<<< HEAD

=======
>>>>>>> 0a3fa524
## [2.6.2](https://github.com/ethyca/fides/compare/2.6.1...2.6.2)

### Fixed

* Issue addressing missing field in dataset migration [#2510](https://github.com/ethyca/fides/pull/2510)
<<<<<<< HEAD
=======

### Added
* Add default storage configuration functionality and associated APIs [#2438](https://github.com/ethyca/fides/pull/2438)
>>>>>>> 0a3fa524

## [2.6.1](https://github.com/ethyca/fides/compare/2.6.0...2.6.1)

### Fixed

* Fix errors when privacy requests execute concurrently without workers [#2489](https://github.com/ethyca/fides/pull/2489)
* Enable saas request overrides to run in worker runtime [#2489](https://github.com/ethyca/fides/pull/2489)

## [2.6.0](https://github.com/ethyca/fides/compare/2.5.1...2.6.0)

### Added

* Added the `env` option to the `security` configuration options to allow for users to completely secure the API endpoints [#2267](https://github.com/ethyca/fides/pull/2267)
* Unified Fides Resources
  * Added a dataset dropdown selector when configuring a connector to link an existing dataset to the connector configuration. [#2162](https://github.com/ethyca/fides/pull/2162)
  * Added new datasetconfig.ctl_dataset_id field to unify fides dataset resources [#2046](https://github.com/ethyca/fides/pull/2046)
* Add new connection config routes that couple them with systems [#2249](https://github.com/ethyca/fides/pull/2249)
* Add new select/deselect all permissions buttons [#2437](https://github.com/ethyca/fides/pull/2437)
* Endpoints to allow a user with the `user:password-reset` scope to reset users' passwords. In addition, users no longer require a scope to edit their own passwords. [#2373](https://github.com/ethyca/fides/pull/2373)
* New form to reset a user's password without knowing an old password [#2390](https://github.com/ethyca/fides/pull/2390)
* Approve & deny buttons on the "Request details" page. [#2473](https://github.com/ethyca/fides/pull/2473)
* Consent Propagation
  * Add the ability to execute Consent Requests via the Privacy Request Execution layer [#2125](https://github.com/ethyca/fides/pull/2125)
  * Add a Mailchimp Transactional Consent Connector [#2194](https://github.com/ethyca/fides/pull/2194)
  * Allow defining a list of opt-in and/or opt-out requests in consent connectors [#2315](https://github.com/ethyca/fides/pull/2315)
  * Add a Google Analytics Consent Connector for GA4 properties [#2302](https://github.com/ethyca/fides/pull/2302)
  * Pass the GA Cookie from the Privacy Center [#2337](https://github.com/ethyca/fides/pull/2337)
  * Rename "user_id" to more specific "ga_client_id" [#2356](https://github.com/ethyca/fides/pull/2356)
  * Patch Google Analytics Consent Connector to delete by client_id [#2355](https://github.com/ethyca/fides/pull/2355)
  * Add a "skip_param_values option" to optionally skip when we are missing param values in the body [#2384](https://github.com/ethyca/fides/pull/2384)
  * Adds a new Universal Analytics Connector that works with the UA Tracking Id
  
### Changed

* Unified Fides Resources
  * Removed several fidesops schemas for DSR's in favor of updated Fideslang schemas [#2009](https://github.com/ethyca/fides/pull/2009)
  * Removed DatasetConfig.dataset field [#2096](https://github.com/ethyca/fides/pull/2096)
  * Updated UI dataset config routes to use new unified routes [#2113](https://github.com/ethyca/fides/pull/2113)
  * Validate request body on crud endpoints on upsert. Validate dataset data categories before save. [#2134](https://github.com/ethyca/fides/pull/2134/)
  * Updated test env setup and quickstart to use new endpoints [#2225](https://github.com/ethyca/fides/pull/2225)
* Consent Propagation
  * Privacy Center consent options can now be marked as `executable` in order to propagate consent requests [#2193](https://github.com/ethyca/fides/pull/2193)
  * Add support for passing browser identities to consent request patches [#2304](https://github.com/ethyca/fides/pull/2304)
* Update fideslang to 1.3.3 [#2343](https://github.com/ethyca/fides/pull/2343)
* Display the request type instead of the policy name on the request table [#2382](https://github.com/ethyca/fides/pull/2382)
* Make denial reasons required [#2400](https://github.com/ethyca/fides/pull/2400)
* Display the policy key on the request details page [#2395](https://github.com/ethyca/fides/pull/2395)
* Updated CSV export [#2452](https://github.com/ethyca/fides/pull/2452)
* Privacy Request approval now uses a modal [#2443](https://github.com/ethyca/fides/pull/2443)

### Developer Experience

* `nox -s test_env` has been replaced with `nox -s fides_env(dev)`
* New command `nox -s fides_env(test)` creates a complete test environment with seed data (similar to `fides_env(dev)`) but with the production fides image so the built UI can be accessed at `localhost:8080` [#2399](https://github.com/ethyca/fides/pull/2399)
* Change from code climate to codecov for coverage reporting [#2402](https://github.com/ethyca/fides/pull/2402)

### Fixed

* Home screen header scaling and responsiveness issues [#2200](https://github.com/ethyca/fides/pull/2277)
* Privacy Center identity inputs validate even when they are optional. [#2308](https://github.com/ethyca/fides/pull/2308)
* The PII toggle defaults to false and PII will be hidden on page load [#2388](https://github.com/ethyca/fides/pull/2388)
* Fixed a CI bug caused by git security upgrades [#2441](https://github.com/ethyca/fides/pull/2441)
* Privacy Center
  * Identity inputs validate even when they are optional. [#2308](https://github.com/ethyca/fides/pull/2308)
  * Submit buttons show loading state and disable while submitting. [#2401](https://github.com/ethyca/fides/pull/2401)
  * Phone inputs no longer request country SVGs from external domain. [#2378](https://github.com/ethyca/fides/pull/2378)
  * Input validation errors no longer change the height of modals. [#2379](https://github.com/ethyca/fides/pull/2379)
* Patch masking strategies to better handle null and non-string inputs [#2307](https://github.com/ethyca/fides/pull/2377)
* Renamed prod pushes tag to be `latest` for privacy center and sample app [#2401](https://github.com/ethyca/fides/pull/2407)
* Update firebase connector to better handle non-existent users [#2439](https://github.com/ethyca/fides/pull/2439)


## [2.5.1](https://github.com/ethyca/fides/compare/2.5.0...2.5.1)

### Developer Experience

* Allow db resets only if `config.dev_mode` is `True` [#2321](https://github.com/ethyca/fides/pull/2321)

### Fixed

* Added a feature flag for the recent dataset classification UX changes [#2335](https://github.com/ethyca/fides/pull/2335)

### Security

* Add a check to the catchall path to prevent returning paths outside of the UI directory [#2330](https://github.com/ethyca/fides/pull/2330)

### Developer Experience

* Reduce size of local Docker images by fixing `.dockerignore` patterns [#2360](https://github.com/ethyca/fides/pull/2360)

## [2.5.0](https://github.com/ethyca/fides/compare/2.4.0...2.5.0)

### Docs

* Update the docs landing page and remove redundant docs [#2184](https://github.com/ethyca/fides/pull/2184)

### Added

* Added the `user` command group to the CLI. [#2153](https://github.com/ethyca/fides/pull/2153)
* Added `Code Climate` test coverage uploads.  [#2198](https://github.com/ethyca/fides/pull/2198)
* Added the connection key to the execution log [#2100](https://github.com/ethyca/fides/pull/2100)
* Added endpoints to retrieve DSR `Rule`s and `Rule Target`s [#2116](https://github.com/ethyca/fides/pull/2116)
* Added Fides version number to account dropdown in the UI [#2140](https://github.com/ethyca/fides/pull/2140)
* Add link to Classify Systems page in nav side bar [#2128](https://github.com/ethyca/fides/pull/2128)
* Dataset classification UI now polls for results [#2123](https://github.com/ethyca/fides/pull/2123)
* Update Privacy Center Icons [#1800](https://github.com/ethyca/fides/pull/2139)
* Privacy Center `fides-consent.js`:
  * `Fides.shopify` integration function. [#2152](https://github.com/ethyca/fides/pull/2152)
  * Dedicated folder for integrations.
  * `Fides.meta` integration function (fbq). [#2217](https://github.com/ethyca/fides/pull/2217)
* Adds support for Twilio email service (Sendgrid) [#2154](https://github.com/ethyca/fides/pull/2154)
* Access and erasure support for Recharge [#1709](https://github.com/ethyca/fides/pull/1709)
* Access and erasure support for Friendbuy Nextgen [#2085](https://github.com/ethyca/fides/pull/2085)

### Changed

* Admin UI Feature Flags - [#2101](https://github.com/ethyca/fides/pull/2101)
  * Overrides can be saved in the browser.
  * Use `NEXT_PUBLIC_APP_ENV` for app-specific environment config.
  * No longer use `react-feature-flags` library.
  * Can have descriptions. [#2243](https://github.com/ethyca/fides/pull/2243)
* Made privacy declarations optional when adding systems manually - [#2173](https://github.com/ethyca/fides/pull/2173)
* Removed an unclear logging message. [#2266](https://github.com/ethyca/fides/pull/2266)
* Allow any user with `user:delete` scope to delete other users [#2148](https://github.com/ethyca/fides/pull/2148)
* Dynamic imports of custom overrides and SaaS test fixtures [#2169](https://github.com/ethyca/fides/pull/2169)
* Added `AuthenticatedClient` to custom request override interface [#2171](https://github.com/ethyca/fides/pull/2171)
* Only approve the specific collection instead of the entire dataset, display only top 1 classification by default [#2226](https://github.com/ethyca/fides/pull/2226)
* Update sample project resources for `fides evaluate` usage in `fides deploy` [#2253](https://github.com/ethyca/fides/pull/2253)

### Removed

* Removed unused object_name field on s3 storage config [#2133](https://github.com/ethyca/fides/pull/2133)

### Fixed

* Remove next-auth from privacy center to fix JS console error [#2090](https://github.com/ethyca/fides/pull/2090)
* Admin UI - Added Missing ability to assign `user:delete` in the permissions checkboxes [#2148](https://github.com/ethyca/fides/pull/2148)
* Nav bug: clicking on Privacy Request breadcrumb takes me to Home instead of /privacy-requests [#497](https://github.com/ethyca/fides/pull/2141)
* Side nav disappears when viewing request details [#2129](https://github.com/ethyca/fides/pull/2155)
* Remove usage of load dataset button and other dataset UI modifications [#2149](https://github.com/ethyca/fides/pull/2149)
* Improve readability for exceptions raised from custom request overrides [#2157](https://github.com/ethyca/fides/pull/2157)
* Importing custom request overrides on server startup [#2186](https://github.com/ethyca/fides/pull/2186)
* Remove warning when env vars default to blank strings in docker-compose [#2188](https://github.com/ethyca/fides/pull/2188)
* Fix Cookie House purchase modal flashing 'Error' in title [#2274](https://github.com/ethyca/fides/pull/2274)
* Stop dependency from upgrading `packaging` to version with known issue [#2273](https://github.com/ethyca/fides/pull/2273)
* Privacy center config no longer requires `identity_inputs` and will use `email` as a default [#2263](https://github.com/ethyca/fides/pull/2263)
* No longer display remaining days for privacy requests in terminal states [#2292](https://github.com/ethyca/fides/pull/2292)

### Removed

* Remove "Create New System" button when viewing systems. All systems can now be created via the "Add systems" button on the home page. [#2132](https://github.com/ethyca/fides/pull/2132)

## [2.4.0](https://github.com/ethyca/fides/compare/2.3.1...2.4.0)

### Developer Experience

* Include a pre-check workflow that collects the pytest suite [#2098](https://github.com/ethyca/fides/pull/2098)
* Write to the application db when running the app locally. Write to the test db when running pytest [#1731](https://github.com/ethyca/fides/pull/1731)

### Changed

* Move the `fides.ctl.core.` and `fides.ctl.connectors` modules into `fides.core` and `fides.connectors` respectively [#2097](https://github.com/ethyca/fides/pull/2097)
* Fides: Skip cypress tests due to nav bar 2.0 [#2102](https://github.com/ethyca/fides/pull/2103)

### Added

* Adds new erasure policy for complete user data masking [#1839](https://github.com/ethyca/fides/pull/1839)
* New Fides Home page [#1864](https://github.com/ethyca/fides/pull/2050)
* Nav 2.0 - Replace form flow side navs with top tabs [#2037](https://github.com/ethyca/fides/pull/2050)
* Adds new erasure policy for complete user data masking [#1839](https://github.com/ethyca/fides/pull/1839)
* Added ability to use Mailgun templates when sending emails. [#2039](https://github.com/ethyca/fides/pull/2039)
* Adds SMS id verification for consent [#2094](https://github.com/ethyca/fides/pull/2094)

### Fixed

* Store `fides_consent` cookie on the root domain of the Privacy Center [#2071](https://github.com/ethyca/fides/pull/2071)
* Properly set the expire-time for verification codes [#2105](https://github.com/ethyca/fides/pull/2105)

## [2.3.1](https://github.com/ethyca/fides/compare/2.3.0...2.3.1)

### Fixed

* Resolved an issue where the root_user was not being created [#2082](https://github.com/ethyca/fides/pull/2082)

### Added

* Nav redesign with sidebar groups. Feature flagged to only be visible in dev mode until release. [#2030](https://github.com/ethyca/fides/pull/2047)
* Improved error handling for incorrect app encryption key [#2089](https://github.com/ethyca/fides/pull/2089)
* Access and erasure support for Friendbuy API [#2019](https://github.com/ethyca/fides/pull/2019)

## [2.3.0](https://github.com/ethyca/fides/compare/2.2.2...2.3.0)

### Added

* Common Subscriptions for app-wide data and feature checks. [#2030](https://github.com/ethyca/fides/pull/2030)
* Send email alerts on privacy request failures once the specified threshold is reached. [#1793](https://github.com/ethyca/fides/pull/1793)
* DSR Notifications (toast) [#1895](https://github.com/ethyca/fides/pull/1895)
* DSR configure alerts btn [#1895](https://github.com/ethyca/fides/pull/1895)
* DSR configure alters (FE) [#1895](https://github.com/ethyca/fides/pull/1895)
* Add a `usage` session to Nox to print full session docstrings. [#2022](https://github.com/ethyca/fides/pull/2022)

### Added

* Adds notifications section to toml files [#2026](https://github.com/ethyca/fides/pull/2060)

### Changed

* Updated to use `loguru` logging library throughout codebase [#2031](https://github.com/ethyca/fides/pull/2031)
* Do not always create a `fides.toml` by default [#2023](https://github.com/ethyca/fides/pull/2023)
* The `fideslib` module has been merged into `fides`, code redundancies have been removed [#1859](https://github.com/ethyca/fides/pull/1859)
* Replace 'ingress' and 'egress' with 'sources' and 'destinations' across UI [#2044](https://github.com/ethyca/fides/pull/2044)
* Update the functionality of `fides pull -a <filename>` to include _all_ resource types. [#2083](https://github.com/ethyca/fides/pull/2083)

### Fixed

* Timing issues with bulk DSR reprocessing, specifically when analytics are enabled [#2015](https://github.com/ethyca/fides/pull/2015)
* Error caused by running erasure requests with disabled connectors [#2045](https://github.com/ethyca/fides/pull/2045)
* Changes the SlowAPI ratelimiter's backend to use memory instead of Redis [#2054](https://github.com/ethyca/fides/pull/2058)

## [2.2.2](https://github.com/ethyca/fides/compare/2.2.1...2.2.2)

### Docs

* Updated the readme to use new new [docs site](http://docs.ethyca.com) [#2020](https://github.com/ethyca/fides/pull/2020)

### Deprecated

* The documentation site hosted in the `/docs` directory has been deprecated. All documentation updates will be hosted at the new [docs site](http://docs.ethyca.com) [#2020](https://github.com/ethyca/fides/pull/2020)

### Fixed

* Fixed mypy and pylint errors [#2013](https://github.com/ethyca/fides/pull/2013)
* Update connection test endpoint to be effectively non-blocking [#2000](https://github.com/ethyca/fides/pull/2000)
* Update Fides connector to better handle children with no access results [#2012](https://github.com/ethyca/fides/pull/2012)

## [2.2.1](https://github.com/ethyca/fides/compare/2.2.0...2.2.1)

### Added

* Add health check indicator for data flow scanning option [#1973](https://github.com/ethyca/fides/pull/1973)

### Changed

* The `celery.toml` is no longer used, instead it is a subsection of the `fides.toml` file [#1990](https://github.com/ethyca/fides/pull/1990)
* Update sample project landing page copy to be version-agnostic [#1958](https://github.com/ethyca/fides/pull/1958)
* `get` and `ls` CLI commands now return valid `fides` object YAML [#1991](https://github.com/ethyca/fides/pull/1991)

### Developer Experience

* Remove duplicate fastapi-caching and pin version. [#1765](https://github.com/ethyca/fides/pull/1765)

## [2.2.0](https://github.com/ethyca/fides/compare/2.1.0...2.2.0)

### Added

* Send email alerts on privacy request failures once the specified threshold is reached. [#1793](https://github.com/ethyca/fides/pull/1793)
* Add authenticated privacy request route. [#1819](https://github.com/ethyca/fides/pull/1819)
* Enable the onboarding flow [#1836](https://github.com/ethyca/fides/pull/1836)
* Access and erasure support for Fullstory API [#1821](https://github.com/ethyca/fides/pull/1821)
* Add function to poll privacy request for completion [#1860](https://github.com/ethyca/fides/pull/1860)
* Added rescan flow for the data flow scanner [#1844](https://github.com/ethyca/fides/pull/1844)
* Add rescan flow for the data flow scanner [#1844](https://github.com/ethyca/fides/pull/1844)
* Add Fides connector to support parent-child Fides deployments [#1861](https://github.com/ethyca/fides/pull/1861)
* Classification UI now polls for updates to classifications [#1908](https://github.com/ethyca/fides/pull/1908)

### Changed

* The organization info form step is now skipped if the server already has organization info. [#1840](https://github.com/ethyca/fides/pull/1840)
* Removed the description column from the classify systems page. [#1867](https://github.com/ethyca/fides/pull/1867)
* Retrieve child results during fides connector execution [#1967](https://github.com/ethyca/fides/pull/1967)

### Fixed

* Fix error in parent user creation seeding. [#1832](https://github.com/ethyca/fides/issues/1832)
* Fix DSR error due to unfiltered empty identities [#1901](https://github.com/ethyca/fides/pull/1907)

### Docs

* Remove documentation about no-longer used connection string override [#1824](https://github.com/ethyca/fides/pull/1824)
* Fix typo in headings [#1824](https://github.com/ethyca/fides/pull/1824)
* Update documentation to reflect configs necessary for mailgun, twilio_sms and twilio_email service types [#1846](https://github.com/ethyca/fides/pull/1846)

...

## [2.1.0](https://github.com/ethyca/fides/compare/2.0.0...2.1.0)

### Added

* Classification flow for system data flows
* Classification is now triggered as part of data flow scanning
* Include `ingress` and `egress` fields on system export and `datamap/` endpoint [#1740](https://github.com/ethyca/fides/pull/1740)
* Repeatable unique identifier for dataset fides_keys and metadata [#1786](https://github.com/ethyca/fides/pull/1786)
* Adds SMS support for identity verification notifications [#1726](https://github.com/ethyca/fides/pull/1726)
* Added phone number validation in back-end and react phone number form in Privacy Center [#1745](https://github.com/ethyca/fides/pull/1745)
* Adds SMS message template for all subject notifications [#1743](https://github.com/ethyca/fides/pull/1743)
* Privacy-Center-Cypress workflow for CI checks of the Privacy Center. [#1722](https://github.com/ethyca/fides/pull/1722)
* Privacy Center `fides-consent.js` script for accessing consent on external pages. [Details](/clients/privacy-center/packages/fides-consent/README.md)
* Erasure support for Twilio Conversations API [#1673](https://github.com/ethyca/fides/pull/1673)
* Webserver port can now be configured via the CLI command [#1858](https://github.com/ethyca/fides/pull/1858)

### Changed

* Optional dependencies are no longer used for 3rd-party connectivity. Instead they are used to isolate dangerous dependencies. [#1679](https://github.com/ethyca/fides/pull/1679)
* All Next pages now automatically require login. [#1670](https://github.com/ethyca/fides/pull/1670)
* Running the `webserver` command no longer prompts the user to opt out/in to analytics[#1724](https://github.com/ethyca/fides/pull/1724)

### Developer Experience

* Admin-UI-Cypress tests that fail in CI will now upload screen recordings for debugging. [#1728](https://github.com/ethyca/fides/pull/1728/files/c23e62fea284f7910028c8483feff893903068b8#r1019491323)
* Enable remote debugging from VSCode of live dev app [#1780](https://github.com/ethyca/fides/pull/1780)

### Removed

* Removed the Privacy Center `cookieName` config introduced in 2.0.0. [#1756](https://github.com/ethyca/fides/pull/1756)

### Fixed

* Exceptions are no longer raised when sending analytics on Windows [#1666](https://github.com/ethyca/fides/pull/1666)
* Fixed wording on identity verification modal in the Privacy Center [#1674](https://github.com/ethyca/fides/pull/1674)
* Update system fides_key tooltip text [#1533](https://github.com/ethyca/fides/pull/1685)
* Removed local storage parsing that is redundant with redux-persist. [#1678](https://github.com/ethyca/fides/pull/1678)
* Show a helpful error message if Docker daemon is not running during "fides deploy" [#1694](https://github.com/ethyca/fides/pull/1694)
* Allow users to query their own permissions, including root user. [#1698](https://github.com/ethyca/fides/pull/1698)
* Single-select taxonomy fields legal basis and special category can be cleared. [#1712](https://github.com/ethyca/fides/pull/1712)
* Fixes the issue where the security config is not properly loading from environment variables. [#1718](https://github.com/ethyca/fides/pull/1718)
* Fixes the issue where the CLI can't run without the config values required by the webserver. [#1811](https://github.com/ethyca/fides/pull/1811)
* Correctly handle response from adobe jwt auth endpoint as milliseconds, rather than seconds. [#1754](https://github.com/ethyca/fides/pull/1754)
* Fixed styling issues with the `EditDrawer` component. [#1803](https://github.com/ethyca/fides/pull/1803)

### Security

* Bumped versions of packages that use OpenSSL [#1683](https://github.com/ethyca/fides/pull/1683)

## [2.0.0](https://github.com/ethyca/fides/compare/1.9.6...2.0.0)

### Added

* Allow delete-only SaaS connector endpoints [#1200](https://github.com/ethyca/fides/pull/1200)
* Privacy center consent choices store a browser cookie. [#1364](https://github.com/ethyca/fides/pull/1364)
  * The format is generic. A reasonable set of defaults will be added later: [#1444](https://github.com/ethyca/fides/issues/1444)
  * The cookie name defaults to `fides_consent` but can be configured under `config.json > consent > cookieName`.
  * Each consent option can provide an array of `cookieKeys`.
* Individually select and reprocess DSRs that have errored [#1203](https://github.com/ethyca/fides/pull/1489)
* Bulk select and reprocess DSRs that have errored [#1205](https://github.com/ethyca/fides/pull/1489)
* Config Wizard: AWS scan results populate in system review forms. [#1454](https://github.com/ethyca/fides/pull/1454)
* Integrate rate limiter with Saas Connectors. [#1433](https://github.com/ethyca/fides/pull/1433)
* Config Wizard: Added a column selector to the scan results page of the config wizard [#1590](https://github.com/ethyca/fides/pull/1590)
* Config Wizard: Flow for runtime scanner option [#1640](https://github.com/ethyca/fides/pull/1640)
* Access support for Twilio Conversations API [#1520](https://github.com/ethyca/fides/pull/1520)
* Message Config: Adds Twilio Email/SMS support [#1519](https://github.com/ethyca/fides/pull/1519)

### Changed

* Updated mypy to version 0.981 and Python to version 3.10.7 [#1448](https://github.com/ethyca/fides/pull/1448)

### Developer Experience

* Repository dispatch events are sent to fidesctl-plus and fidesops-plus [#1263](https://github.com/ethyca/fides/pull/1263)
* Only the `docs-authors` team members are specified as `CODEOWNERS` [#1446](https://github.com/ethyca/fides/pull/1446)
* Updates the default local configuration to not defer tasks to a worker node [#1552](https://github.com/ethyca/fides/pull/1552/)
* Updates the healthcheck to return health status of connected Celery workers [#1588](https://github.com/ethyca/fides/pull/1588)

### Docs

* Remove the tutorial to prepare for new update [#1543](https://github.com/ethyca/fides/pull/1543)
* Add system management via UI documentation [#1541](https://github.com/ethyca/fides/pull/1541)
* Added DSR quickstart docs, restructured docs navigation [#1651](https://github.com/ethyca/fides/pull/1651)
* Update privacy request execution overview docs [#1258](https://github.com/ethyca/fides/pull/1490)

### Fixed

* Fixed system dependencies appearing as "N/A" in the datamap endpoint when there are no privacy declarations [#1649](https://github.com/ethyca/fides/pull/1649)

## [1.9.6](https://github.com/ethyca/fides/compare/1.9.5...1.9.6)

### Fixed

* Include systems without a privacy declaration on data map [#1603](https://github.com/ethyca/fides/pull/1603)
* Handle malformed tokens [#1523](https://github.com/ethyca/fides/pull/1523)
* Remove thrown exception from getAllPrivacyRequests method [#1592](https://github.com/ethyca/fides/pull/1593)
* Include systems without a privacy declaration on data map [#1603](https://github.com/ethyca/fides/pull/1603)
* After editing a dataset, the table will stay on the previously selected collection instead of resetting to the first one. [#1511](https://github.com/ethyca/fides/pull/1511)
* Fix redis `db_index` config issue [#1647](https://github.com/ethyca/fides/pull/1647)

### Docs

* Add unlinked docs and fix any remaining broken links [#1266](https://github.com/ethyca/fides/pull/1266)
* Update privacy center docs to include consent information [#1537](https://github.com/ethyca/fides/pull/1537)
* Update UI docs to include DSR countdown information and additional descriptions/filtering [#1545](https://github.com/ethyca/fides/pull/1545)

### Changed

* Allow multiple masking strategies to be specified when using fides as a masking engine [#1647](https://github.com/ethyca/fides/pull/1647)

## [1.9.5](https://github.com/ethyca/fides/compare/1.9.4...1.9.5)

### Added

* The database includes a `plus_system_scans` relation, to track the status and results of System Scanner executions in fidesctl-plus [#1554](https://github.com/ethyca/fides/pull/1554)

## [1.9.4](https://github.com/ethyca/fides/compare/1.9.2...1.9.4)

### Fixed

* After editing a dataset, the table will stay on the previously selected collection instead of resetting to the first one. [#1511](https://github.com/ethyca/fides/pull/1511)

## [1.9.2](https://github.com/ethyca/fides/compare/1.9.1...1.9.2)

### Deprecated

* Added a deprecation warning for the entire package [#1244](https://github.com/ethyca/fides/pull/1244)

### Added

* Dataset generation enhancements using Fides Classify for Plus users:
  * Integrate Fides Plus API into placeholder features introduced in 1.9.0. [#1194](https://github.com/ethyca/fides/pull/1194)

* Fides Admin UI:
  * Configure Connector after creation [#1204](https://github.com/ethyca/fides/pull/1356)

### Fixed

* Privacy Center:
  * Handle error on startup if server isn't running [#1239](https://github.com/ethyca/fides/pull/1239)
  * Fix styling issue with cards [#1240](https://github.com/ethyca/fides/pull/1240)
  * Redirect to index on consent save [#1238](https://github.com/ethyca/fides/pull/1238)

## [1.9.1](https://github.com/ethyca/fides/compare/1.9.0...1.9.1)

### Changed

* Update fideslang to v1.3.1 [#1136](https://github.com/ethyca/fides/pull/1136)

### Changed

* Update fideslang to v1.3.1 [#1136](https://github.com/ethyca/fides/pull/1136)

## [1.9.0](https://github.com/ethyca/fides/compare/1.8.6...1.9.0) - 2022-09-29

### Added

* Dataset generation enhancements using Fides Classify for Plus users:
  * Added toggle for enabling classify during generation. [#1057](https://github.com/ethyca/fides/pull/1057)
  * Initial implementation of API request to kick off classify, with confirmation modal. [#1069](https://github.com/ethyca/fides/pull/1069)
  * Initial Classification & Review status for generated datasets. [#1074](https://github.com/ethyca/fides/pull/1074)
  * Component for choosing data categories based on classification results. [#1110](https://github.com/ethyca/fides/pull/1110)
  * The dataset fields table shows data categories from the classifier (if available). [#1088](https://github.com/ethyca/fides/pull/1088)
  * The "Approve" button can be used to update the dataset with the classifier's suggestions. [#1129](https://github.com/ethyca/fides/pull/1129)
* System management UI:
  * New page to add a system via yaml [#1062](https://github.com/ethyca/fides/pull/1062)
  * Skeleton of page to add a system manually [#1068](https://github.com/ethyca/fides/pull/1068)
  * Refactor config wizard system forms to be reused for system management [#1072](https://github.com/ethyca/fides/pull/1072)
  * Add additional optional fields to system management forms [#1082](https://github.com/ethyca/fides/pull/1082)
  * Delete a system through the UI [#1085](https://github.com/ethyca/fides/pull/1085)
  * Edit a system through the UI [#1096](https://github.com/ethyca/fides/pull/1096)
* Cypress component testing [#1106](https://github.com/ethyca/fides/pull/1106)

### Changed

* Changed behavior of `load_default_taxonomy` to append instead of upsert [#1040](https://github.com/ethyca/fides/pull/1040)
* Changed behavior of adding privacy declarations to decouple the actions of the "add" and "next" buttons [#1086](https://github.com/ethyca/fides/pull/1086)
* Moved system related UI components from the `config-wizard` directory to the `system` directory [#1097](https://github.com/ethyca/fides/pull/1097)
* Updated "type" on SaaS config to be a simple string type, not an enum [#1197](https://github.com/ethyca/fides/pull/1197)

### Developer Experience

* Optional dependencies may have their version defined only once, in `optional-requirements.txt` [#1171](https://github.com/ethyca/fides/pull/1171)

### Docs

* Updated the footer links [#1130](https://github.com/ethyca/fides/pull/1130)

### Fixed

* Fixed the "help" link in the UI header [#1078](https://github.com/ethyca/fides/pull/1078)
* Fixed a bug in Data Category Dropdowns where checking i.e. `user.biometric` would also check `user.biometric_health` [#1126](https://github.com/ethyca/fides/pull/1126)

### Security

* Upgraded pymysql to version `1.0.2` [#1094](https://github.com/ethyca/fides/pull/1094)

## [1.8.6](https://github.com/ethyca/fides/compare/1.8.5...1.8.6) - 2022-09-28

### Added

* Added classification tables for Plus users [#1060](https://github.com/ethyca/fides/pull/1060)

### Fixed

* Fixed a bug where rows were being excluded from a data map [#1124](https://github.com/ethyca/fides/pull/1124)

## [1.8.5](https://github.com/ethyca/fides/compare/1.8.4...1.8.5) - 2022-09-21

### Changed

* Update fideslang to v1.3.0 [#1103](https://github.com/ethyca/fides/pull/1103)

## [1.8.4](https://github.com/ethyca/fides/compare/1.8.3...1.8.4) - 2022-09-09

### Added

* Initial system management page [#1054](https://github.com/ethyca/fides/pull/1054)

### Changed

* Deleting a taxonomy field with children will now cascade delete all of its children as well. [#1042](https://github.com/ethyca/fides/pull/1042)

### Fixed

* Fixed navigating directly to frontend routes loading index page instead of the correct static page for the route.
* Fix truncated evaluation error messages [#1053](https://github.com/ethyca/fides/pull/1053)

## [1.8.3](https://github.com/ethyca/fides/compare/1.8.2...1.8.3) - 2022-09-06

### Added

* Added more taxonomy fields that can be edited via the UI [#1000](https://github.com/ethyca/fides/pull/1000) [#1028](https://github.com/ethyca/fides/pull/1028)
* Added the ability to add taxonomy fields via the UI [#1019](https://github.com/ethyca/fides/pull/1019)
* Added the ability to delete taxonomy fields via the UI [#1006](https://github.com/ethyca/fides/pull/1006)
  * Only non-default taxonomy entities can be deleted [#1023](https://github.com/ethyca/fides/pull/1023)
* Prevent deleting taxonomy `is_default` fields and from adding `is_default=True` fields via the API [#990](https://github.com/ethyca/fides/pull/990).
* Added a "Custom" tag to distinguish user defined taxonomy fields from default taxonomy fields in the UI [#1027](https://github.com/ethyca/fides/pull/1027)
* Added initial support for enabling Fides Plus [#1037](https://github.com/ethyca/fides/pull/1037)
  * The `useFeatures` hook can be used to check if `plus` is enabled.
  * Navigating to/from the Data Map page is gated behind this feature.
  * Plus endpoints are served from the private Plus image.

### Fixed

* Fixed failing mypy tests [#1030](https://github.com/ethyca/fides/pull/1030)
* Fixed an issue where `fides push --diff` would return a false positive diff [#1026](https://github.com/ethyca/fides/pull/1026)
* Pinned pydantic version to < 1.10.0 to fix an error in finding referenced fides keys [#1045](https://github.com/ethyca/fides/pull/1045)

### Fixed

* Fixed failing mypy tests [#1030](https://github.com/ethyca/fides/pull/1030)
* Fixed an issue where `fides push --diff` would return a false positive diff [#1026](https://github.com/ethyca/fides/pull/1026)

### Docs

* Minor formatting updates to [Policy Webhooks](https://ethyca.github.io/fidesops/guides/policy_webhooks/) documentation [#1114](https://github.com/ethyca/fidesops/pull/1114)

### Removed

* Removed create superuser [#1116](https://github.com/ethyca/fidesops/pull/1116)

## [1.8.2](https://github.com/ethyca/fides/compare/1.8.1...1.8.2) - 2022-08-18

### Added

* Added the ability to edit taxonomy fields via the UI [#977](https://github.com/ethyca/fides/pull/977) [#1028](https://github.com/ethyca/fides/pull/1028)
* New column `is_default` added to DataCategory, DataUse, DataSubject, and DataQualifier tables [#976](https://github.com/ethyca/fides/pull/976)
* Added the ability to add taxonomy fields via the UI [#1019](https://github.com/ethyca/fides/pull/1019)
* Added the ability to delete taxonomy fields via the UI [#1006](https://github.com/ethyca/fides/pull/1006)
  * Only non-default taxonomy entities can be deleted [#1023](https://github.com/ethyca/fides/pull/1023)
* Prevent deleting taxonomy `is_default` fields and from adding `is_default=True` fields via the API [#990](https://github.com/ethyca/fides/pull/990).
* Added a "Custom" tag to distinguish user defined taxonomy fields from default taxonomy fields in the UI [#1027](https://github.com/ethyca/fides/pull/1027)

### Changed

* Upgraded base Docker version to Python 3.9 and updated all other references from 3.8 -> 3.9 [#974](https://github.com/ethyca/fides/pull/974)
* Prepend all database tables with `ctl_` [#979](https://github.com/ethyca/fides/pull/979)
* Moved the `admin-ui` code down one level into a `ctl` subdir [#970](https://github.com/ethyca/fides/pull/970)
* Extended the `/datamap` endpoint to include extra metadata [#992](https://github.com/ethyca/fides/pull/992)

## [1.8.1](https://github.com/ethyca/fides/compare/1.8.0...1.8.1) - 2022-08-08

### Deprecated

* The following environment variables have been deprecated, and replaced with the new environment variable names indicated below. To avoid breaking existing workflows, the deprecated variables are still respected in v1.8.1. They will be removed in a future release.
  * `FIDESCTL__API__DATABASE_HOST` --> `FIDESCTL__DATABASE__SERVER`
  * `FIDESCTL__API__DATABASE_NAME` --> `FIDESCTL__DATABASE__DB`
  * `FIDESCTL__API__DATABASE_PASSWORD` --> `FIDESCTL__DATABASE__PASSWORD`
  * `FIDESCTL__API__DATABASE_PORT` --> `FIDESCTL__DATABASE__PORT`
  * `FIDESCTL__API__DATABASE_TEST_DATABASE_NAME` --> `FIDESCTL__DATABASE__TEST_DB`
  * `FIDESCTL__API__DATABASE_USER` --> `FIDESCTL__DATABASE__USER`

### Developer Experience

* The included `docker-compose.yml` no longer references outdated ENV variables [#964](https://github.com/ethyca/fides/pull/964)

### Docs

* Minor release documentation now reflects the desired patch release process [#955](https://github.com/ethyca/fides/pull/955)
* Updated references to ENV variables [#964](https://github.com/ethyca/fides/pull/964)

### Fixed

* Deprecated config options will continue to be respected when set via environment variables [#965](https://github.com/ethyca/fides/pull/965)
* The git cache is rebuilt within the Docker container [#962](https://github.com/ethyca/fides/pull/962)
* The `wheel` pypi build no longer has a dirty version tag [#962](https://github.com/ethyca/fides/pull/962)
* Add setuptools to dev-requirements to fix versioneer error [#983](https://github.com/ethyca/fides/pull/983)

## [1.8.0](https://github.com/ethyca/fides/compare/1.7.1...1.8.0) - 2022-08-04

### Added

* Initial configuration wizard UI view
  * System scanning step: AWS credentials form and initial `generate` API usage.
  * System scanning results: AWS systems are stored and can be selected for review
* CustomInput type "password" with show/hide icon.
* Pull CLI command now checks for untracked/unstaged files in the manifests dir [#869](https://github.com/ethyca/fides/pull/869)
* Pull CLI command has a flag to pull missing files from the server [#895](https://github.com/ethyca/fides/pull/895)
* Add BigQuery support for the `generate` command and `/generate` endpoint [#814](https://github.com/ethyca/fides/pull/814) & [#917](https://github.com/ethyca/fides/pull/917)
* Added user auth tables [915](https://github.com/ethyca/fides/pull/915)
* Standardized API error parsing under `~/types/errors`
* Added taxonomy page to UI [#902](https://github.com/ethyca/fides/pull/902)
  * Added a nested accordion component for displaying taxonomy data [#910](https://github.com/ethyca/fides/pull/910)
* Add lru cache to get_config [927](https://github.com/ethyca/fides/pull/927)
* Add support for deprecated API config values [#959](https://github.com/ethyca/fides/pull/959)
* `fides` is now an alias for `fidesctl` as a CLI entrypoint [#926](https://github.com/ethyca/fides/pull/926)
* Add user auth routes [929](https://github.com/ethyca/fides/pull/929)
* Bump fideslib to 3.0.1 and remove patch code[931](https://github.com/ethyca/fides/pull/931)
* Update the `fidesctl` python package to automatically serve the UI [#941](https://github.com/ethyca/fides/pull/941)
* Add `push` cli command alias for `apply` and deprecate `apply` [943](https://github.com/ethyca/fides/pull/943)
* Add resource groups tagging api as a source of system generation [939](https://github.com/ethyca/fides/pull/939)
* Add GitHub Action to publish the `fidesctl` package to testpypi on pushes to main [#951](https://github.com/ethyca/fides/pull/951)
* Added configWizardFlag to ui to hide the config wizard when false [[#1453](https://github.com/ethyca/fides/issues/1453)

### Changed

* Updated the `datamap` endpoint to return human-readable column names as the first response item [#779](https://github.com/ethyca/fides/pull/779)
* Remove the `obscure` requirement from the `generate` endpoint [#819](https://github.com/ethyca/fides/pull/819)
* Moved all files from `fidesapi` to `fidesctl/api` [#885](https://github.com/ethyca/fides/pull/885)
* Moved `scan` and `generate` to the list of commands that can be run in local mode [#841](https://github.com/ethyca/fides/pull/841)
* Upgraded the base docker images from Debian Buster to Bullseye [#958](https://github.com/ethyca/fides/pull/958)
* Removed `ipython` as a dev-requirement [#958](https://github.com/ethyca/fides/pull/958)
* Webserver dependencies now come as a standard part of the package [#881](https://github.com/ethyca/fides/pull/881)
* Initial configuration wizard UI view
  * Refactored step & form results management to use Redux Toolkit slice.
* Change `id` field in tables from an integer to a string [915](https://github.com/ethyca/fides/pull/915)
* Update `fideslang` to `1.1.0`, simplifying the default taxonomy and adding `tags` for resources [#865](https://github.com/ethyca/fides/pull/865)
* Merge existing configurations with `fideslib` library [#913](https://github.com/ethyca/fides/pull/913)
* Moved frontend static files to `src/fidesctl/ui-build/static` [#934](https://github.com/ethyca/fides/pull/934)
* Replicated the error response handling from the `/validate` endpoint to the `/generate` endpoint [#911](https://github.com/ethyca/fides/pull/911)

### Developer Experience

* Remove `API_PREFIX` from fidesctl/core/utils.py and change references to `API_PREFIX` in fidesctl/api/reoutes/util.py [922](https://github.com/ethyca/fides/pull/922)

### Fixed

* Dataset field columns show all columns by default in the UI [#898](https://github.com/ethyca/fides/pull/898)
* Fixed the missing `.fides./` directory when locating the default config [#933](https://github.com/ethyca/fides/pull/933)

## [1.7.1](https://github.com/ethyca/fides/compare/1.7.0...1.7.1) - 2022-07-28

### Added

* Add datasets via YAML in the UI [#813](https://github.com/ethyca/fides/pull/813)
* Add datasets via database connection [#834](https://github.com/ethyca/fides/pull/834) [#889](https://github.com/ethyca/fides/pull/889)
* Add delete confirmation when deleting a field or collection from a dataset [#809](https://github.com/ethyca/fides/pull/809)
* Add ability to delete datasets from the UI [#827](https://github.com/ethyca/fides/pull/827)
* Add Cypress for testing [713](https://github.com/ethyca/fides/pull/833)
* Add datasets via database connection (UI only) [#834](https://github.com/ethyca/fides/pull/834)
* Add Okta support to the `/generate` endpoint [#842](https://github.com/ethyca/fides/pull/842)
* Add db support to `/generate` endpoint [849](https://github.com/ethyca/fides/pull/849)
* Added OpenAPI TypeScript client generation for the UI app. See the [README](/clients/admin-ui/src/types/api/README.md) for more details.

### Changed

* Remove the `obscure` requirement from the `generate` endpoint [#819](https://github.com/ethyca/fides/pull/819)

### Developer Experience

* When releases are published, dispatch a repository webhook event to ethyca/fidesctl-plus [#938](https://github.com/ethyca/fides/pull/938)

### Docs

* recommend/replace pip installs with pipx [#874](https://github.com/ethyca/fides/pull/874)

### Fixed

* CustomSelect input tooltips appear next to selector instead of wrapping to a new row.
* Datasets without the `third_country_transfer` will not cause the editing dataset form to not render.
* Fixed a build issue causing an `unknown` version of `fidesctl` to be installed in published Docker images [#836](https://github.com/ethyca/fides/pull/836)
* Fixed an M1-related SQLAlchemy bug [#816](https://github.com/ethyca/fides/pull/891)
* Endpoints now work with or without a trailing slash. [#886](https://github.com/ethyca/fides/pull/886)
* Dataset field columns show all columns by default in the UI [#898](https://github.com/ethyca/fides/pull/898)
* Fixed the `tag` specific GitHub Action workflows for Docker and publishing docs. [#901](https://github.com/ethyca/fides/pull/901)

## [1.7.0](https://github.com/ethyca/fides/compare/1.6.1...1.7.0) - 2022-06-23

### Added

* Added dependabot to keep dependencies updated
* A warning now issues for any orphan datasets as part of the `apply` command [543](https://github.com/ethyca/fides/pull/543)
* Initial scaffolding of management UI [#561](https://github.com/ethyca/fides/pull/624)
* A new `audit` command for `system` and `organization` resources, checking data map attribute compliance [#548](https://github.com/ethyca/fides/pull/548)
* Static UI assets are now built with the docker container [#663](https://github.com/ethyca/fides/issues/663)
* Host static files via fidesapi [#621](https://github.com/ethyca/fides/pull/621)
* A new `generate` endpoint to enable capturing systems from infrastructure from the UI [#642](https://github.com/ethyca/fides/pull/642)
* A new `datamap` endpoint to enable visualizing a data map from the UI [#721](https://github.com/ethyca/fides/pull/721)
* Management UI navigation bar [#679](https://github.com/ethyca/fides/issues/679)
* Management UI integration [#736](https://github.com/ethyca/fides/pull/736)
  * Datasets
  * Systems
  * Taxonomy (data categories)
* Initial dataset UI view [#768](https://github.com/ethyca/fides/pull/768)
  * Add interaction for viewing a dataset collection
  * Add column picker
  * Add a data category checklist tree
  * Edit/delete dataset fields
  * Edit/delete dataset collections
  * Edit datasets
  * Add a component for Identifiability tags
  * Add tooltips for help on forms
  * Add geographic location (third_country_transfers) country selection. Supported by new dependency `i18n-iso-countries`.
* Okta, aws and database credentials can now come from `fidesctl.toml` config [#694](https://github.com/ethyca/fides/pull/694)
* New `validate` endpoint to test aws and okta credentials [#722](https://github.com/ethyca/fides/pull/722)
* Initial configuration wizard UI view
  * Manual entry steps added (name and describe organization, pick entry route, and describe system manually including privacy declarations)
* A new image tagged `ethyca/fidesctl:dev` is published on each push to `main` [781](https://github.com/ethyca/fides/pull/781)
* A new cli command (`fidesctl sync`) [#765](https://github.com/ethyca/fides/pull/765)

### Changed

* Comparing server and CLI versions ignores `.dirty` only differences, and is quiet on success when running general CLI commands [621](https://github.com/ethyca/fides/pull/621)
* All endpoints now prefixed by `/api/v1` [#623](https://github.com/ethyca/fides/issues/623)
* Allow AWS credentials to be passed to `generate system` via the API [#645](https://github.com/ethyca/fides/pull/645)
* Update the export of a datamap to load resources from the server instead of a manifest directory [#662](https://github.com/ethyca/fides/pull/662)
* Refactor `export` to remove CLI specific uses from the core modules and load resources[#725](https://github.com/ethyca/fides/pull/725)
* Bump version of FastAPI in `setup.py` to 0.77.1 to match `optional-requirements.txt` [#734](https://github.com/ethyca/fides/pull/734)
* Docker images are now only built and pushed on tags to match when released to pypi [#740](https://github.com/ethyca/fides/pull/740)
* Okta resource scanning and generation now works with systems instead of datasets [#751](https://github.com/ethyca/fides/pull/751)

### Developer Experience

* Replaced `make` with `nox` [#547](https://github.com/ethyca/fides/pull/547)
* Removed usage of `fideslang` module in favor of new [external package](https://github.com/ethyca/fideslang) shared across projects [#619](https://github.com/ethyca/fides/issues/619)
* Added a UI service to the docker-compose deployment [#757](<https://github.com/ethyca/fides/pull/757>)
* `TestClient` defined in and shared across test modules via `conftest.py` [#759](https://github.com/ethyca/fides/pull/759)

### Docs

* Replaced all references to `make` with `nox` [#547](https://github.com/ethyca/fides/pull/547)
* Removed config/schemas page [#613](https://github.com/ethyca/fides/issues/613)
* Dataset UI and config wizard docs added (<https://github.com/ethyca/fides/pull/697>)
* The fides README now walks through generating a datamap [#746](https://github.com/ethyca/fides/pull/746)

### Fixed

* Updated `fideslog` to v1.1.5, resolving an issue where some exceptions thrown by the SDK were not handled as expected [#609](https://github.com/ethyca/fides/issues/609)
* Updated the webserver so that it won't fail if the database is inaccessible [#649](https://github.com/ethyca/fides/pull/649)
* Updated external tests to handle complex characters [#661](https://github.com/ethyca/fides/pull/661)
* Evaluations now properly merge the default taxonomy into the user-defined taxonomy [#684](https://github.com/ethyca/fides/pull/684)
* The CLI can now be run without installing the webserver components [#715](https://github.com/ethyca/fides/pull/715)

## [1.6.1](https://github.com/ethyca/fides/compare/1.6.0...1.6.1) - 2022-06-15

### Docs

* Updated `Release Steps`

### Fixed

* Resolved a failure with populating applicable data subject rights to a data map
* Handle invalid characters when generating a `fides_key` [#761](https://github.com/ethyca/fides/pull/761)

## [1.6.0](https://github.com/ethyca/fides/compare/1.5.3...1.6.0) - 2022-05-02

### Added

* ESLint configuration changes [#514](https://github.com/ethyca/fidesops/pull/514)
* User creation, update and permissions in the Admin UI [#511](https://github.com/ethyca/fidesops/pull/511)
* Yaml support for dataset upload [#284](https://github.com/ethyca/fidesops/pull/284)

### Breaking Changes

* Update masking API to take multiple input values [#443](https://github.com/ethyca/fidesops/pull/443)

### Docs

* DRP feature documentation [#520](https://github.com/ethyca/fidesops/pull/520)

## [1.4.2](https://github.com/ethyca/fidesops/compare/1.4.1...1.4.2) - 2022-05-12

### Added

* GET routes for users [#405](https://github.com/ethyca/fidesops/pull/405)
* Username based search on GET route [#444](https://github.com/ethyca/fidesops/pull/444)
* FIDESOPS\_\_DEV_MODE for Easier SaaS Request Debugging [#363](https://github.com/ethyca/fidesops/pull/363)
* Track user privileges across sessions [#425](https://github.com/ethyca/fidesops/pull/425)
* Add first_name and last_name fields. Also add them along with created_at to FidesUser response [#465](https://github.com/ethyca/fidesops/pull/465)
* Denial reasons for DSR and user `AuditLog` [#463](https://github.com/ethyca/fidesops/pull/463)
* DRP action to Policy [#453](https://github.com/ethyca/fidesops/pull/453)
* `CHANGELOG.md` file[#484](https://github.com/ethyca/fidesops/pull/484)
* DRP status endpoint [#485](https://github.com/ethyca/fidesops/pull/485)
* DRP exerise endpoint [#496](https://github.com/ethyca/fidesops/pull/496)
* Frontend for privacy request denial reaons [#480](https://github.com/ethyca/fidesops/pull/480)
* Publish Fidesops to Pypi [#491](https://github.com/ethyca/fidesops/pull/491)
* DRP data rights endpoint [#526](https://github.com/ethyca/fidesops/pull/526)

### Changed

* Converted HTTP Status Codes to Starlette constant values [#438](https://github.com/ethyca/fidesops/pull/438)
* SaasConnector.send behavior on ignore_errors now returns raw response [#462](https://github.com/ethyca/fidesops/pull/462)
* Seed user permissions in `create_superuser.py` script [#468](https://github.com/ethyca/fidesops/pull/468)
* User API Endpoints (update fields and reset user passwords) [#471](https://github.com/ethyca/fidesops/pull/471)
* Format tests with `black` [#466](https://github.com/ethyca/fidesops/pull/466)
* Extract privacy request endpoint logic into separate service for DRP [#470](https://github.com/ethyca/fidesops/pull/470)
* Fixing inconsistent SaaS connector integration tests [#473](https://github.com/ethyca/fidesops/pull/473)
* Add user data to login response [#501](https://github.com/ethyca/fidesops/pull/501)

### Breaking Changes

* Update masking API to take multiple input values [#443](https://github.com/ethyca/fidesops/pull/443)

### Docs

* Added issue template for documentation updates [#442](https://github.com/ethyca/fidesops/pull/442)
* Clarify masking updates [#464](https://github.com/ethyca/fidesops/pull/464)
* Added dark mode [#476](https://github.com/ethyca/fidesops/pull/476)

### Fixed

* Removed miradb test warning [#436](https://github.com/ethyca/fidesops/pull/436)
* Added missing import [#448](https://github.com/ethyca/fidesops/pull/448)
* Removed pypi badge pointing to wrong package [#452](https://github.com/ethyca/fidesops/pull/452)
* Audit imports and references [#479](https://github.com/ethyca/fidesops/pull/479)
* Switch to using update method on PUT permission endpoint [#500](https://github.com/ethyca/fidesops/pull/500)

### Developer Experience

* added isort as a CI check
* Include `tests/` in all static code checks (e.g. `mypy`, `pylint`)

### Changed

* Published Docker image does a clean install of Fidesctl
* `with_analytics` is now a decorator

### Fixed

* Third-Country formatting on Data Map
* Potential Duplication on Data Map
* Exceptions are no longer raised when sending `AnalyticsEvent`s on Windows
* Running `fidesctl init` now generates a `server_host` and `server_protocol`
  rather than `server_url`<|MERGE_RESOLUTION|>--- conflicted
+++ resolved
@@ -14,16 +14,7 @@
 * `Fixed` for any bug fixes.
 * `Security` in case of vulnerabilities.
 
-<<<<<<< HEAD
 ## [Unreleased](https://github.com/ethyca/fides/compare/2.6.4...main)
-
-## [2.6.4](https://github.com/ethyca/fides/compare/2.6.3...2.6.4)
-
-### Fixed
-
-=======
-
-## [Unreleased](https://github.com/ethyca/fides/compare/2.6.3...main)
 
 ### Added
 
@@ -36,7 +27,6 @@
 * Privacy Center
   * The consent config default value can depend on whether Global Privacy Control is enabled. [#2341](https://github.com/ethyca/fides/pull/2341)
 
-
 ### Changed
 
 * Update Admin UI to show all action types (access, erasure, consent, update) [#2523](https://github.com/ethyca/fides/pull/2523) 
@@ -45,7 +35,11 @@
 ### Fixed
 
 * Fixed bug where refreshing a page in the UI would result in a 404 [#2502](https://github.com/ethyca/fides/pull/2502)
->>>>>>> 0a3fa524
+
+## [2.6.4](https://github.com/ethyca/fides/compare/2.6.3...2.6.4)
+
+### Fixed
+
 * Fixed bug for SMS completion notification not being sent [#2526](https://github.com/ethyca/fides/issues/2526)
 
 ## [2.6.3](https://github.com/ethyca/fides/compare/2.6.2...2.6.3)
@@ -54,21 +48,14 @@
 
 * Handle case where legacy dataset has meta: null [#2524](https://github.com/ethyca/fides/pull/2524)
 
-<<<<<<< HEAD
-
-=======
->>>>>>> 0a3fa524
 ## [2.6.2](https://github.com/ethyca/fides/compare/2.6.1...2.6.2)
 
 ### Fixed
 
 * Issue addressing missing field in dataset migration [#2510](https://github.com/ethyca/fides/pull/2510)
-<<<<<<< HEAD
-=======
 
 ### Added
 * Add default storage configuration functionality and associated APIs [#2438](https://github.com/ethyca/fides/pull/2438)
->>>>>>> 0a3fa524
 
 ## [2.6.1](https://github.com/ethyca/fides/compare/2.6.0...2.6.1)
 
