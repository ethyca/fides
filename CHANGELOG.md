--- conflicted
+++ resolved
@@ -22,16 +22,13 @@
 * Changed UI paths in the admin-ui [#2869](https://github.com/ethyca/fides/pull/2892)
   * `/add-systems/new` --> `/add-systems/manual`
   * `/system` --> `/systems`
-<<<<<<< HEAD
 * Added individual ID routes for systems [#2902](https://github.com/ethyca/fides/pull/2902)
-=======
 * Deprecated adding scopes to users directly; you can only add roles. [#2848](https://github.com/ethyca/fides/pull/2848/files)
 * Changed About Fides page to say "Fides Core Version:" over "Version". [#2899](https://github.com/ethyca/fides/pull/2899)
 * Polish Admin UI header & navigation [#2897](https://github.com/ethyca/fides/pull/2897)
 
 ### Fixed
 * Restricted Contributors from being able to create Owners [#2888](https://github.com/ethyca/fides/pull/2888)
->>>>>>> 7e449f9d
 
 ## [2.9.1](https://github.com/ethyca/fides/compare/2.9.0...2.9.1)
 
