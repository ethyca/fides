--- conflicted
+++ resolved
@@ -22,11 +22,8 @@
 - Added keepalive settings to the Redshift integration [#5433](https://github.com/ethyca/fides/pull/5433)
 
 ### Changed
-<<<<<<< HEAD
 - Migrated the base Select component for Vendor selection to Ant Design [#5459](https://github.com/ethyca/fides/pull/5459)
-=======
 - Added a security setting that must be set to true to enable the access request download feature [#5451](https://github.com/ethyca/fides/pull/5451)
->>>>>>> ba4c825f
 
 ### Developer Experience
 - Added Carbon Icons to FidesUI [#5416](https://github.com/ethyca/fides/pull/5416)
