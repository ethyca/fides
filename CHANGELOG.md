# Changelog

All notable changes to this project will be documented in this file.

The format is based on [Keep a Changelog](https://keepachangelog.com/en/)

The types of changes are:

- `Added` for new features.
- `Changed` for changes in existing functionality.
- `Developer Experience` for changes in developer workflow or tooling.
- `Deprecated` for soon-to-be removed features.
- `Docs` for documentation only changes.
- `Removed` for now removed features.
- `Fixed` for any bug fixes.
- `Security` in case of vulnerabilities.

## [Unreleased](https://github.com/ethyca/fides/compare/2.44.0...main)

### Added
- Adding erasure support for PowerReviews [#5258](https://github.com/ethyca/fides/pull/5258)
- Adding erasure support for Attentive [#5258](https://github.com/ethyca/fides/pull/5261)
- Added a scheduled job to incrementally migrate from bcrypt hashes to SHA-256 hashes for stored identity values [#5256](https://github.com/ethyca/fides/pull/5256)
- Added the new Dynamic Erasure Email integrations [#5226](https://github.com/ethyca/fides/pull/5226)
- Add ability to edit dataset YAML from dataset view [#5262](https://github.com/ethyca/fides/pull/5262)
- Added support for "in progress" status in classification [#5248](https://github.com/ethyca/fides/pull/5248)
- Clarify GCP service account permissions when setting up Google Cloud SQL for Postgres in Admin-UI [#5245](https://github.com/ethyca/fides/pull/5266)

### Changed
- Validate no path in `server_host` var for CLI config; if there is one then take only up until the first forward slash
- Update the Datamap report's Data categories column to support better expand/collapse behavior [#5265](https://github.com/ethyca/fides/pull/5265)
- Rename/refactor Privacy Notice Properties to support performance improvements [#5259](https://github.com/ethyca/fides/pull/5259)
- Validate no path in `server_host` var for CLI config; if there is one then take only up until the first forward slash
- Update the Datamap report's Data categories column to support better expand/collapse behavior [#5265](https://github.com/ethyca/fides/pull/5265)
- Updated Shopify Datamap in order to ignore country and province values that are required on the erasure API


### Developer Experience
- Added performance mark timings to debug logs for fides.js [#5245](https://github.com/ethyca/fides/pull/5245)

<<<<<<< HEAD
=======
### Fixed
- Fix wording in tooltip for Yotpo Reviews [#5274](https://github.com/ethyca/fides/pull/5274)

>>>>>>> aa37211d

## [2.44.0](https://github.com/ethyca/fides/compare/2.43.1...2.44.0)

### Added
- Added Gzip Middleware for responses [#5225](https://github.com/ethyca/fides/pull/5225)
- Adding source and submitted_by fields to privacy requests (Fidesplus) [#5206](https://github.com/ethyca/fides/pull/5206)
- Added Action Required / Monitored / Unmonitored tabs to Data Detection & Discovery page [#5236](https://github.com/ethyca/fides/pull/5236)
- Adding erasure support for Microsoft Advertising [#5197](https://github.com/ethyca/fides/pull/5197)
- Implements fuzzy search for identities in Admin-UI Request Manager [#5232](https://github.com/ethyca/fides/pull/5232)
- New purpose header field for TCF banner [#5246](https://github.com/ethyca/fides/pull/5246)

### Changed
- Removed unused `username` parameter from the Delighted integration configuration [#5220](https://github.com/ethyca/fides/pull/5220)
- Removed unused `ad_account_id` parameter from the Snap integration configuration [#5229](https://github.com/ethyca/fides/pull/5220)
- Updates to support consent signal processing (Fidesplus) [#5200](https://github.com/ethyca/fides/pull/5200)
- TCF Optimized for performance on initial load by offsetting most experience data until after banner is shown [#5230](https://github.com/ethyca/fides/pull/5230)
- Updates to support DynamoDB schema with Tokenless IAM auth [#5240](https://github.com/ethyca/fides/pull/5240)

### Developer Experience
- Sourcemaps are now working for fides-js in debug mode [#5222](https://github.com/ethyca/fides/pull/5222)

### Fixed
- Fix bug where Data Detection & Discovery table pagination fails to reset after navigating or searching  [#5234](https://github.com/ethyca/fides/pull/5234)
- Ignoring HTTP 400 error responses from the unsubscribe endpoint for HubSpot [#5237](https://github.com/ethyca/fides/pull/5237)
- Fix all `fides` API subcommands (`push`, `user`, etc) failing with an invalid server even when only passing `--help` [#5243](https://github.com/ethyca/fides/pull/5243)
- Fix bug where empty datasets / table wouldn't show a Monitor button  [#5249](https://github.com/ethyca/fides/pull/5249)

### Security
- Reduced timing differences in login endpoint [CVE-2024-45052](https://github.com/ethyca/fides/security/advisories/GHSA-2h46-8gf5-fmxv)
- Removed Jinja2 for email templates, the variables syntax changed from `{{variable_name}}` to `__VARIABLE_NAME__` [CVE-2024-45053](https://github.com/ethyca/fides/security/advisories/GHSA-c34r-238x-f7qx)


## [2.43.1](https://github.com/ethyca/fides/compare/2.43.0...2.43.1)

### Added
- Pydantic v1 -> Pydantic v2 upgrade [#5020](https://github.com/ethyca/fides/pull/5020)
- Added success toast on muting/ignoring resources in D&D tables [#5214](https://github.com/ethyca/fides/pull/5214)
- Added "data type" column to fields and subfields on D&D tables [#5218](https://github.com/ethyca/fides/pull/5218)
- Added support for navigating and editing nested fields in the Datasets page [#5216](https://github.com/ethyca/fides/pull/5216)

### Fixed
- Ignore `404` errors on Oracle Responsys deletions [#5203](https://github.com/ethyca/fides/pull/5203)
- Fix white screen issue when privacy request has null value for daysLeft [#5213](https://github.com/ethyca/fides/pull/5213)

### Changed
- Visual updates to badges in D&D result tables [#5212](https://github.com/ethyca/fides/pull/5212)
- Tweaked behavior of loading state on D&D table actions buttons [#5201](https://github.com/ethyca/fides/pull/5201)


## [2.43.0](https://github.com/ethyca/fides/compare/2.42.1...2.43.0)

### Added
- Added support for mapping a system's integration's consentable items to privacy notices [#5156](https://github.com/ethyca/fides/pull/5156)
- Added support for SSO Login with multiple providers (Fides Plus feature) [#5134](https://github.com/ethyca/fides/pull/5134)
- Adds user_read scope to approver role so that they can update their own password [#5178](https://github.com/ethyca/fides/pull/5178)
- Added PATCH endpoint for partially updating connection secrets [#5172](https://github.com/ethyca/fides/pull/5172)
- Add success toast on confirming classification in data discovery tables [#5182](https://github.com/ethyca/fides/pull/5182)
- Add function to return list of StagedResource objs according to list of URNs [#5192](https://github.com/ethyca/fides/pull/5192)
- Add DSR Support for ScyllaDB [#5140](https://github.com/ethyca/fides/pull/5140)
- Added support for nested fields in BigQuery in D&D result views [#5175](https://github.com/ethyca/fides/pull/5175)
- Added support for Vendor Count in Fides-JS overlay descriptions [#5210](https://github.com/ethyca/fides/pull/5210)

### Fixed
- Fixed the OAuth2 configuration for the Snap integration [#5158](https://github.com/ethyca/fides/pull/5158)
- Fixes a Marigold Sailthru error when a user does not exist [#5145](https://github.com/ethyca/fides/pull/5145)
- Fixed malformed HTML issue on switch components [#5166](https://github.com/ethyca/fides/pull/5166)
- Edit integration modal no longer requires reentering credentials when doing partial edits [#2436](https://github.com/ethyca/fides/pull/2436)
- Fixed a timing issue with tcf/gpp locator iframe naming [#5173](https://github.com/ethyca/fides/pull/5173)
- Detection & Discovery: The when column will now display the correct value with a tooltip showing the full date and time [#5177](https://github.com/ethyca/fides/pull/5177)
- Fixed minor issues with the SSO providers form [#5183](https://github.com/ethyca/fides/pull/5183)

### Changed
- Removed PRIVACY_REQUEST_READ scope from Viewer role [#5184](https://github.com/ethyca/fides/pull/5184)
- Asynchronously load GVL translations in FidesJS instead of blocking UI rendering [#5187](https://github.com/ethyca/fides/pull/5187)
- Model changes to support consent signals (Fidesplus) [#5190](https://github.com/ethyca/fides/pull/5190)
- Updated Datasets page with new UI for better usability and consistency with Detection and Discovery UI [#5191](https://github.com/ethyca/fides/pull/5191)
- Updated the Yotpo Reviews integration to use email and phone number identities instead of external ID [#5169](https://github.com/ethyca/fides/pull/5169)
- Update TCF banner button layout and styles [#5204](https://github.com/ethyca/fides/pull/5204)


### Developer Experience
- Fixes some ESLint configuration issues [#5176](https://github.com/ethyca/fides/pull/5176)

## [2.42.1](https://github.com/ethyca/fides/compare/2.42.0...2.42.1)

### Fixed
- Fixed language picker cut-off in mobile on CMP banner and modal [#5159](https://github.com/ethyca/fides/pull/5159)
- Fixed button sizes on CMP modal [#5161](https://github.com/ethyca/fides/pull/5161)

## [2.42.0](https://github.com/ethyca/fides/compare/2.41.0...2.42.0)

### Added
- Add AWS Tags in the meta field for Fides system when using `fides generate` [#4998](https://github.com/ethyca/fides/pull/4998)
- Added access and erasure support for Checkr integration [#5121](https://github.com/ethyca/fides/pull/5121)
- Added support for special characters in SaaS request payloads [#5099](https://github.com/ethyca/fides/pull/5099)
- Added support for displaying notices served in the Consent Banner [#5125](https://github.com/ethyca/fides/pull/5125)
- Added ability to choose whether to use Opt In/Out buttons or Acknowledge button in the Consent Banner [#5125](https://github.com/ethyca/fides/pull/5125)
- Add "status" field to detection & discovery tables [#5141](https://github.com/ethyca/fides/pull/5141)
- Added optional filters `exclude_saas_datasets` and `only_unlinked_datasets` to the list datasets endpoint [#5132](https://github.com/ethyca/fides/pull/5132)
- Add new config options to support notice-only banner and modal [#5136](https://github.com/ethyca/fides/pull/5136)
- Added models to support bidirectional consent (Fides Plus feature) [#5118](https://github.com/ethyca/fides/pull/5118)

### Changed
- Moving Privacy Center endpoint logging behind debug flag [#5103](https://github.com/ethyca/fides/pull/5103)
- Serve GVL languages as they are requested [#5112](https://github.com/ethyca/fides/pull/5112)
- Changed text on system integrations tab to direct to new integration management [#5097](https://github.com/ethyca/fides/pull/5097)
- Updates to consent experience styling [#5085](https://github.com/ethyca/fides/pull/5085)
- Updated the dataset page to display the new table and support pagination [#5130](https://github.com/ethyca/fides/pull/5130)
- Improve performance by removing the need to load every system into redux store [#5135](https://github.com/ethyca/fides/pull/5135)
- Use the `user_id` from a Segment Trait instead of an `email` when deleting a user in Segment [#5004](https://github.com/ethyca/fides/pull/5004)
- Moves some endpoints for property-specific messaging from OSS -> plus [#5069](https://github.com/ethyca/fides/pull/5069)
- Text changes in monitor config table and form [#5142](https://github.com/ethyca/fides/pull/5142)
- Improve API error messages when using is_default field on taxonomy resources [#5147](https://github.com/ethyca/fides/pull/5147)

### Developer Experience
- Add `.syncignore` to reduce file sync size with new volumes [#5104](https://github.com/ethyca/fides/pull/5104)
- Fix sourcemap generation in development version of FidesJS [#5119](https://github.com/ethyca/fides/pull/5119)
- Upgrade to Next.js v14 [#5111](https://github.com/ethyca/fides/pull/5111)
- Upgrade and consolidate linting and formatting tools [#5128](https://github.com/ethyca/fides/pull/5128)

### Fixed
- Resolved an issue pulling all blog authors for the Shopify integration [#5043](https://github.com/ethyca/fides/pull/5043)
- Fixed typo in the BigQuery integration description [#5120](https://github.com/ethyca/fides/pull/5120)
- Fixed default values of Experience config toggles [#5123](https://github.com/ethyca/fides/pull/5123)
- Skip indexing Custom Privacy Request Field array values [#5127](https://github.com/ethyca/fides/pull/5127)
- Fixed Admin UI issue where banner would disappear in Experience Preview with GPC enabled [#5131](https://github.com/ethyca/fides/pull/5131)
- Fixed not being able to edit a monitor from scheduled to not scheduled [#5114](https://github.com/ethyca/fides/pull/5114)
- Migrating missing Fideslang 2.0 data categories [#5073](https://github.com/ethyca/fides/pull/5073)
- Fixed wrong system count on Datamap page [#5151](https://github.com/ethyca/fides/pull/5151)
- Fixes some responsive styling issues in the consent banner on mobile sized screens [#5157](https://github.com/ethyca/fides/pull/5157)

## [2.41.0](https://github.com/ethyca/fides/compare/2.40.0...2.41.0)

### Added
- Added erasure support for Alchemer integration [#4925](https://github.com/ethyca/fides/pull/4925)
- Added new columns and action buttons to discovery monitors table [#5068](https://github.com/ethyca/fides/pull/5068)
- Added field to exclude databases on MonitorConfig [#5080](https://github.com/ethyca/fides/pull/5080)
- Added key pair authentication for the Snowflake integration [#5079](https://github.com/ethyca/fides/pull/5079)

### Changed
- Updated the sample dataset for the Amplitude integration [#5063](https://github.com/ethyca/fides/pull/5063)
- Updated System's page to display a table that uses a paginated endpoint [#5084](https://github.com/ethyca/fides/pull/5084)
- Messaging page now shows a notice if you have properties without any templates [#5077](https://github.com/ethyca/fides/pull/5077)
- Endpoints for listing systems (GET /system) and datasets (GET /dataset) now support optional pagination [#5071](https://github.com/ethyca/fides/pull/5071)
- Messaging page will now show a notice about using global mode [#5090](https://github.com/ethyca/fides/pull/5090)
- Changed behavior of project selection modal in discovery monitor form [#5092](https://github.com/ethyca/fides/pull/5092)
- Data category selector for Discovery results won't show disabled categories [#5102](https://github.com/ethyca/fides/pull/5102)

### Developer Experience
- Upgrade to React 18 and Chakra 2, including other dependencies [#5036](https://github.com/ethyca/fides/pull/5036)
- Added support for "output templates" in read SaaS requests [#5054](https://github.com/ethyca/fides/pull/5054)
- URL for deployment instructions when the webserver is running [#5088](https://github.com/ethyca/fides/pull/5088)
- Optimize TCF bundle with just-in-time GVL translations [#5074](https://github.com/ethyca/fides/pull/5074)
- Added `performance.mark()` to FidesJS events for performance testing. [#5105](https://github.com/ethyca/fides/pull/5105)

### Fixed
- Fixed bug with unescaped table names in mysql queries [#5072](https://github.com/ethyca/fides/pull/5072/)
- Fixed bug with unresponsive messaging ui [#5081](https://github.com/ethyca/fides/pull/5081/)
- Fixed FidesKey constructor bugs in CLI [#5113](https://github.com/ethyca/fides/pull/5113)


## [2.40.0](https://github.com/ethyca/fides/compare/2.39.2...2.40.0)

### Added
- Adds last_monitored and enabled attributes to MonitorConfig [#4991](https://github.com/ethyca/fides/pull/4991)
- New messaging page. Allows managing messaging templates for different properties. [#5005](https://github.com/ethyca/fides/pull/5005)
- Ability to configure "Enforcement Level" for Privacy Notices [#5025](https://github.com/ethyca/fides/pull/5025)
- BE cleanup for property-specific messaging [#5006](https://github.com/ethyca/fides/pull/5006)
- If property_id param was used, store it as part of the consent request [#4915](https://github.com/ethyca/fides/pull/4915)
- Invite users via email flow [#4539](https://github.com/ethyca/fides/pull/4539)
- Added new Google Cloud SQL for Postgres Connector [#5014](https://github.com/ethyca/fides/pull/5014)
- Added access and erasure support for the Twilio SMS integration [#4979](https://github.com/ethyca/fides/pull/4979)
- Added erasure support for Snap integration [#5011](https://github.com/ethyca/fides/pull/5011)

### Changed
- Navigation changes. 'Management' was renamed 'Settings'. Properties was moved to Settings section. [#5005](https://github.com/ethyca/fides/pull/5005)
- Changed discovery monitor form behavior around execution date/time selection [#5017](https://github.com/ethyca/fides/pull/5017)
- Changed integration form behavior when errors occur [#5023](https://github.com/ethyca/fides/pull/5023)
- Replaces typescript-cookie with js-cookie [#5022](https://github.com/ethyca/fides/pull/5022)
- Updated pymongo version to 4.7.3 [#5019](https://github.com/ethyca/fides/pull/5019)
- Upgraded Datamap instance of `react-table` to v8 [#5024](https://github.com/ethyca/fides/pull/5024)
- Updated create privacy request modal from admin-ui to include all custom fields  [#5029](https://github.com/ethyca/fides/pull/5029)
- Update name of Ingress/Egress columns in Datamap Report to Sources/Destinations [#5045](https://github.com/ethyca/fides/pull/5045)
- Datamap report now includes a 'cookies' column [#5052](https://github.com/ethyca/fides/pull/5052)
- Changed behavior of project selection UI in discovery monitor form [#5049](https://github.com/ethyca/fides/pull/5049)
- Updating DSR filtering to use collection-level data categories [#4999](https://github.com/ethyca/fides/pull/4999)
- Changed discovery monitor form to skip project selection UI when no projects exist [#5056](https://github.com/ethyca/fides/pull/5056)

### Fixed
- Fixed intermittent connection issues with Redshift by increasing timeout and preferring SSL in test connections [#4981](https://github.com/ethyca/fides/pull/4981)
- Fixed data detection & discovery results not displaying correctly across multiple pages[#5060](https://github.com/ethyca/fides/pull/5060)

### Developer Experience
- Fixed various environmental issues when running Cypress tests locally [#5040](https://github.com/ethyca/fides/pull/5040)

## [2.39.2](https://github.com/ethyca/fides/compare/2.39.1...2.39.2)

### Fixed
- Restrict Delete Systems API endpoint such that user must have "SYSTEM_DELETE" scope [#5037](https://github.com/ethyca/fides/pull/5037)

### Security
- Remove the SERVER_SIDE_FIDES_API_URL env variable from the client clientSettings [CVE-2024-31223](https://github.com/ethyca/fides/security/advisories/GHSA-53q7-4874-24qg)

## [2.39.1](https://github.com/ethyca/fides/compare/2.39.0...2.39.1)

### Fixed
- Fixed a bug where system information form was not loading for Viewer users [#5034](https://github.com/ethyca/fides/pull/5034)
- Fixed viewers being given the option to delete systems [#5035](https://github.com/ethyca/fides/pull/5035)
- Restrict Delete Systems API endpoint such that user must have "SYSTEM_DELETE" scope [#5037](https://github.com/ethyca/fides/pull/5037)

### Removed
- Removed the `fetch` polyfill from FidesJS [#5026](https://github.com/ethyca/fides/pull/5026)

### Security
- Removed FidesJS's exposure to `polyfill.io` supply chain attack [CVE-2024-38537](https://github.com/ethyca/fides/security/advisories/GHSA-cvw4-c69g-7v7m)

## [2.39.0](https://github.com/ethyca/fides/compare/2.38.1...2.39.0)

### Added
- Adds the start of the Scylla DB Integration [#4946](https://github.com/ethyca/fides/pull/4946)
- Added model and data migrations and CRUD-layer operations for property-specific messaging [#4901](https://github.com/ethyca/fides/pull/4901)
- Added option in FidesJS SDK to only disable notice-served API [#4965](https://github.com/ethyca/fides/pull/4965)
- External ID support for consent management [#4927](https://github.com/ethyca/fides/pull/4927)
- Added access and erasure support for the Greenhouse Harvest integration [#4945](https://github.com/ethyca/fides/pull/4945)
- Add an S3 connection type (currently used for discovery and detection only) [#4930](https://github.com/ethyca/fides/pull/4930)
- Support for Limited FIDES__CELERY__* Env Vars [#4980](https://github.com/ethyca/fides/pull/4980)
- Implement sending emails via property-specific messaging templates [#4950](https://github.com/ethyca/fides/pull/4950)
- New privacy request search to replace existing endpoint [#4987](https://github.com/ethyca/fides/pull/4987)
- Added new Google Cloud SQL for MySQL Connector [#4949](https://github.com/ethyca/fides/pull/4949)
- Add new options for integrations for discovery & detection [#5000](https://github.com/ethyca/fides/pull/5000)
- Add new `FidesInitializing` event for when FidesJS begins initialization [#5010](https://github.com/ethyca/fides/pull/5010)

### Changed
- Move new data map reporting table out of beta and remove old table from Data Lineage map. [#4963](https://github.com/ethyca/fides/pull/4963)
- Disable the 'connect to a database' button if the `dataDiscoveryAndDetection` feature flag is enabled [#1455](https://github.com/ethyca/fidesplus/pull/1455)
- Upgrade Privacy Request table to use FidesTable V2 [#4990](https://github.com/ethyca/fides/pull/4990)
- Add copy to project selection modal and tweak copy on discovery monitors table [#5007](https://github.com/ethyca/fides/pull/5007)

### Fixed
- Fixed an issue where the GPP signal status was prematurely set to `ready` in some scenarios [#4957](https://github.com/ethyca/fides/pull/4957)
- Removed exteraneous `/` from the several endpoint URLs [#4962](https://github.com/ethyca/fides/pull/4962)
- Fixed and optimized Database Icon SVGs used in Datamap [#4969](https://github.com/ethyca/fides/pull/4969)
- Masked "Keyfile credentials" input on integration config form [#4971](https://github.com/ethyca/fides/pull/4971)
- Fixed validations for privacy declaration taxonomy labels when creating/updating a System [#4982](https://github.com/ethyca/fides/pull/4982)
- Allow property-specific messaging to work with non-custom templates [#4986](https://github.com/ethyca/fides/pull/4986)
- Fixed an issue where config object was being passed twice to `fides.js` output [#5010](https://github.com/ethyca/fides/pull/5010)
- Disabling Fides initialization now also disables GPP initialization [#5010](https://github.com/ethyca/fides/pull/5010)
- Fixes Vendor table formatting [#5013](https://github.com/ethyca/fides/pull/5013)

## [2.38.1](https://github.com/ethyca/fides/compare/2.38.0...2.38.1)

### Changed
- Disable the 'connect to a database' button if the `dataDiscoveryAndDetection` feature flag is enabled [#4972](https://github.com/ethyca/fidesplus/pull/4972)
- Oracle Responsys: Include Profile Extension Tables in DSRs[#4937](https://github.com/ethyca/fides/pull/4937)

### Fixed
- Fixed "add" icons on some buttons being wrong size [#4975](https://github.com/ethyca/fides/pull/4975)
- Fixed ability to update consent preferences after they've previously been set [#4984](https://github.com/ethyca/fides/pull/4984)

## [2.38.0](https://github.com/ethyca/fides/compare/2.37.0...2.38.0)

### Added
- Deprecate LastServedNotice (lastservednoticev2) table [#4910](https://github.com/ethyca/fides/pull/4910)
- Added erasure support to the Recurly integration [#4891](https://github.com/ethyca/fides/pull/4891)
- Added UI for configuring integrations for detection/discovery [#4922](https://github.com/ethyca/fides/pull/4922)
- New queue for saving privacy preferences/notices served [#4931](https://github.com/ethyca/fides/pull/4931)
- Expose number of tasks in queue in worker health check [#4931](https://github.com/ethyca/fides/pull/4931)
- Track when preferences/notices served received [#4931](https://github.com/ethyca/fides/pull/4931)
- Request overrides for opt-in and opt-out consent requests [#4920](https://github.com/ethyca/fides/pull/4920)
- Added query_param_key to Privacy Center schema [#4939](https://github.com/ethyca/fides/pull/4939)
- Fill custom privacy request fields with query_param_key [#4948](https://github.com/ethyca/fides/pull/4948)
- Add `datasource_params` column to MonitorConfig DB model [#4951](https://github.com/ethyca/fides/pull/4951)
- Added ability to open system preview side panel from new data map table [#4944](https://github.com/ethyca/fides/pull/4944)
- Added success toast message after monitoring a resource [#4958](https://github.com/ethyca/fides/pull/4958)
- Added UI for displaying, adding and editing discovery monitors [#4954](https://github.com/ethyca/fides/pull/4954)

### Changed
- Set default ports for local development of client projects (:3001 for privacy center and :3000 for admin-ui) [#4912](https://github.com/ethyca/fides/pull/4912)
- Update privacy center port to :3001 for nox [#4918](https://github.com/ethyca/fides/pull/4918)
- Optimize speed by generating the uuids in the client side for consent requests [#4933](https://github.com/ethyca/fides/pull/4933)
- Update Privacy Center toast text for consistent capitalization [#4936](https://github.com/ethyca/fides/pull/4936)
- Update Custom Fields table and Domain Verification table to use FidesTable V2. Remove V1 components. [#4932](https://github.com/ethyca/fides/pull/4932)
- Updated how Fields are generated for DynamoDB, improved error handling [#4943](https://github.com/ethyca/fides/pull/4943)

### Fixed
- Fixed an issue where the test integration action failed for the Zendesk integration [#4929](https://github.com/ethyca/fides/pull/4929)
- Fixed an issue where language form field error message was not displaying properly [#4942](https://github.com/ethyca/fides/pull/4942)
- Fixed an issue where the consent cookie could not be set on multi-level root domain (e.g. co.uk, co.jp) [#4935](https://github.com/ethyca/fides/pull/4935)
- Fixed an issue where the unique device ID was not being retained when Fides.js was reinitialized [#4947](https://github.com/ethyca/fides/pull/4947)
- Fixed inconsistent font sizes on new integrations UI [#4959](https://github.com/ethyca/fides/pull/4959)

## [2.37.0](https://github.com/ethyca/fides/compare/2.36.0...2.37.0)

### Added
- Added initial version for Helios: Data Discovery and Detection [#4839](https://github.com/ethyca/fides/pull/4839)
- Added shouldShowExperience to the Fides global and FidesInitialized events [#4895](https://github.com/ethyca/fides/pull/4895)
- Enhancements to `MonitorConfig` DB model to support new functionality [#4888](https://github.com/ethyca/fides/pull/4888)
- Added developer option to disable auto-initialization on FidesJS bundles. [#4900](https://github.com/ethyca/fides/pull/4900)
- Adding property ID to served notice history and privacy preference history [#4886](https://github.com/ethyca/fides/pull/4886)
- Adding privacy_center_config and stylesheet fields to the Property model [#4879](https://github.com/ethyca/fides/pull/4879)
- Adds generic async callback integration support [#4865](https://github.com/ethyca/fides/pull/4865)
- Ability to `downgrade` the application DB through the `/admin/db` endpoint [#4893](https://github.com/ethyca/fides/pull/4893)
- Added support for custom property paths, configs and stylesheets for privacy center [#4907](https://github.com/ethyca/fides/pull/4907)
- Include the scopes required for a given action in `403` response when client does not have sufficient permissions [#4905](https://github.com/ethyca/fides/pull/4905)

### Changed
- Rename MinimalPrivacyExperience class and usages [#4889](https://github.com/ethyca/fides/pull/4889)
- Included fidesui as part of the monorepo [#4880](https://github.com/ethyca/fides/pull/4880)
- Improve `geolocation` and `property_id` error response to return 400 status instead of 500 server error on /fides.js endpoint [#4884](https://github.com/ethyca/fides/pull/4884)
- Fixing middleware logging in Fides.js to remove incorrect status codes and durations [#4885](https://github.com/ethyca/fides/pull/4885)
- Improve load performance and DOM monitoring for FidesJS [#4896](https://github.com/ethyca/fides/pull/4896)

### Fixed
- Fixed an issue with the Iterate connector returning at least one param_value references an invalid field for the 'update' request of user [#4528](https://github.com/ethyca/fides/pull/4528)
- Enhanced classification of the dataset used with Twilio [#4872](https://github.com/ethyca/fides/pull/4872)
- Reduce privacy center logging to not show response size limit when the /fides.js endpoint has a size bigger than 4MB [#4878](https://github.com/ethyca/fides/pull/4878)
- Fixed an issue where sourcemaps references were unintentionally included in the FidesJS bundle [#4887](https://github.com/ethyca/fides/pull/4887)
- Handle a 404 response from Segment when a user ID or email is not found [#4902](https://github.com/ethyca/fides/pull/4902)
- Fixed TCF styling issues [#4904](https://github.com/ethyca/fides/pull/4904)
- Fixed an issue where the Trigger Modal Link was not being populated correctly in the translation form [#4911](https://github.com/ethyca/fides/pull/4911)

### Security
- Escape SQLAlchemy passwords [CVE-2024-34715](https://github.com/ethyca/fides/security/advisories/GHSA-8cm5-jfj2-26q7)
- Properly mask nested BigQuery secrets in connection configuration endpoints [CVE-2024-35189](https://github.com/ethyca/fides/security/advisories/GHSA-rcvg-jj3g-rj7c)

## [2.36.0](https://github.com/ethyca/fides/compare/2.35.1...2.36.0)

### Added
- Added multiple language translations support for privacy center consent page [#4785](https://github.com/ethyca/fides/pull/4785)
- Added ability to export the contents of datamap report [#1545](https://ethyca.atlassian.net/browse/PROD-1545)
- Added `System` model support for new `vendor_deleted_date` field on Compass vendor records [#4818](https://github.com/ethyca/fides/pull/4818)
- Added custom JSON (de)serialization to shared DB engines to handle non-standard data types in JSONB columns [#4818](https://github.com/ethyca/fides/pull/4818)
- Added state persistence across sessions to the datamap report table [#4853](https://github.com/ethyca/fides/pull/4853)
- Removed currentprivacypreference and lastservednotice tables [#4846](https://github.com/ethyca/fides/pull/4846)
- Added initial version for Helios: Data Discovery and Detection [#4839](https://github.com/ethyca/fides/pull/4839)
- Adds new var to track fides js overlay types [#4869](https://github.com/ethyca/fides/pull/4869)

### Changed
- Changed filters on the data map report table to use checkbox collapsible tree view [#4864](https://github.com/ethyca/fides/pull/4864)

### Fixed
- Remove the extra 'white-space: normal' CSS for FidesJS HTML descriptions [#4850](https://github.com/ethyca/fides/pull/4850)
- Fixed data map report to display second level names from the taxonomy as primary (bold) label [#4856](https://github.com/ethyca/fides/pull/4856)
- Ignore invalid three-character country codes for FidesJS geolocation (e.g. "USA") [#4877](https://github.com/ethyca/fides/pull/4877)

### Developer Experience
- Update typedoc-plugin-markdown to 4.0.0 [#4870](https://github.com/ethyca/fides/pull/4870)

## [2.35.1](https://github.com/ethyca/fides/compare/2.35.0...2.35.1)

### Added
- Added access and erasure support for Marigold Engage by Sailthru integration [#4826](https://github.com/ethyca/fides/pull/4826)
- Update fides_disable_save_api option in FidesJS SDK to disable both privacy-preferences & notice-served APIs [#4860](https://github.com/ethyca/fides/pull/4860)

### Fixed
- Fixing issue where privacy requests not approved before upgrading to 2.34 couldn't be processed [#4855](https://github.com/ethyca/fides/pull/4855)
- Ensure only GVL vendors from Compass are labeled as such [#4857](https://github.com/ethyca/fides/pull/4857)
- Fix handling of some ISO-3166 geolocation edge cases in Privacy Center /fides.js endpoint [#4858](https://github.com/ethyca/fides/pull/4858)

### Changed
- Hydrates GTM datalayer to match supported FidesEvent Properties [#4847](https://github.com/ethyca/fides/pull/4847)
- Allows a SaaS integration request to process HTTP 204 No Content without erroring trying to unwrap the response. [#4834](https://github.com/ethyca/fides/pull/4834)
- Sets `sslmode` to prefer for Redshift connections when generating datasets [#4849](https://github.com/ethyca/fides/pull/4849)
- Included searching by `email` for the Segment integration [#4851](https://github.com/ethyca/fides/pull/4851)

## [2.35.0](https://github.com/ethyca/fides/compare/2.34.0...2.35.0)

### Added
- Added DSR 3.0 Scheduling which supports running DSR's in parallel with first-class request tasks [#4760](https://github.com/ethyca/fides/pull/4760)
- Added carets to collapsible sections in the overlay modal [#4793](https://github.com/ethyca/fides/pull/4793)
- Added erasure support for OpenWeb [#4735](https://github.com/ethyca/fides/pull/4735)
- Added support for configuration of pre-approval webhooks [#4795](https://github.com/ethyca/fides/pull/4795)
- Added fides_clear_cookie option to FidesJS SDK to load CMP without preferences on refresh [#4810](https://github.com/ethyca/fides/pull/4810)
- Added FidesUpdating event to FidesJS SDK [#4816](https://github.com/ethyca/fides/pull/4816)
- Added `reinitialize` method to FidesJS SDK [#4812](https://github.com/ethyca/fides/pull/4812)
- Added undeclared data category columns to data map report table [#4781](https://github.com/ethyca/fides/pull/4781)
- Fully implement pre-approval webhooks [#4822](https://github.com/ethyca/fides/pull/4822)
- Sync models and database for pre-approval webhooks [#4838](https://github.com/ethyca/fides/pull/4838)

### Changed
- Removed the Celery startup banner from the Fides worker logs [#4814](https://github.com/ethyca/fides/pull/4814)
- Improve performance of Snowflake schema generation [#4587](https://github.com/ethyca/fides/pull/4587)

### Fixed
- Fixed bug prevented adding new privacy center translations [#4786](https://github.com/ethyca/fides/pull/4786)
- Fixed bug where Privacy Policy links would be shown without a configured URL [#4801](https://github.com/ethyca/fides/pull/4801)
- Fixed bug prevented adding new privacy center translations [#4786](https://github.com/ethyca/fides/pull/4786)
- Fixed bug where Language selector button was overlapping other buttons when Privacy Policy wasn't present. [#4815](https://github.com/ethyca/fides/pull/4815)
- Fixed bug where icons of the Language selector were displayed too small on some sites [#4815](https://github.com/ethyca/fides/pull/4815)
- Fixed bug where GPP US National Section was incorrectly included when the State by State approach was selected [#4823]https://github.com/ethyca/fides/pull/4823
- Fixed DSR 3.0 Scheduling bug where Approved Privacy Requests that failed wouldn't change status [#4837](https://github.com/ethyca/fides/pull/4837)

## [2.34.0](https://github.com/ethyca/fides/compare/2.33.1...2.34.0)

### Added

- Added new field for modal trigger link translation [#4761](https://github.com/ethyca/fides/pull/4761)
- Added `getModalLinkLabel` method to global fides object [#4766](https://github.com/ethyca/fides/pull/4766)
- Added language switcher to fides overlay modal [#4773](https://github.com/ethyca/fides/pull/4773)
- Added modal link label to experience translation model [#4767](https://github.com/ethyca/fides/pull/4767)
- Added support for custom identities [#4764](https://github.com/ethyca/fides/pull/4764)
- Added developer option to force GPP API on FidesJS bundles [#4799](https://github.com/ethyca/fides/pull/4799)

### Changed

- Changed the Stripe integration for `Cards` to delete instead of update due to possible issues of a past expiration date [#4768](https://github.com/ethyca/fides/pull/4768)
- Changed display of Data Uses, Categories and Subjects to user friendly names in the Data map report [#4774](https://github.com/ethyca/fides/pull/4774)
- Update active disabled Fides.js toggle color to light grey [#4778](https://github.com/ethyca/fides/pull/4778)
- Update FidesJS fides_embed option to support embedding both banner & modal components [#4782](https://github.com/ethyca/fides/pull/4782)
- Add a few CSS classes to help with styling FidesJS button groups [#4789](https://github.com/ethyca/fides/pull/4789)
- Changed GPP extension to be pre-bundled in appropriate circumstances, as opposed to another fetch [#4780](https://github.com/ethyca/fides/pull/4780)

### Fixed

- Fixed select dropdowns being cut off by edges of modal forms [#4757](https://github.com/ethyca/fides/pull/4757)
- Changed "allow user to dismiss" toggle to show on config form for TCF experience [#4755](https://github.com/ethyca/fides/pull/4755)
- Fixed issue when loading the privacy request detail page [#4775](https://github.com/ethyca/fides/pull/4775)
- Fixed connection test for Aircall [#4756](https://github.com/ethyca/fides/pull/4756/pull)
- Fixed issues connecting to Redshift due to character encoding and SSL requirements [#4790](https://github.com/ethyca/fides/pull/4790)
- Fixed the way the name identity is handled in the Privacy Center [#4791](https://github.com/ethyca/fides/pull/4791)

### Developer Experience

- Build a `fides-types.d.ts` type declaration file to include alongside our FidesJS developer docs [#4772](https://github.com/ethyca/fides/pull/4772)

## [2.33.1](https://github.com/ethyca/fides/compare/2.33.0...2.33.1)

### Added

- Adds CUSTOM_OPTIONS_PATH to Privacy Center env vars [#4769](https://github.com/ethyca/fides/pull/4769)

## [2.33.0](https://github.com/ethyca/fides/compare/2.32.0...2.33.0)

### Added

- Added models for Privacy Center configuration (for plus users) [#4716](https://github.com/ethyca/fides/pull/4716)
- Added ability to delete properties [#4708](https://github.com/ethyca/fides/pull/4708)
- Add interface for submitting privacy requests in admin UI [#4738](https://github.com/ethyca/fides/pull/4738)
- Added language switching support to the FidesJS UI based on configured translations [#4737](https://github.com/ethyca/fides/pull/4737)
- Added ability to override some experience language and primary color [#4743](https://github.com/ethyca/fides/pull/4743)
- Generate FidesJS SDK Reference Docs from tsdoc comments [#4736](https://github.com/ethyca/fides/pull/4736)
- Added erasure support for Adyen [#4735](https://github.com/ethyca/fides/pull/4735)
- Added erasure support for Iterable [#4695](https://github.com/ethyca/fides/pull/4695)

### Changed

- Updated privacy notice & experience forms to hide translation UI when user doesn't have translation feature [#4728](https://github.com/ethyca/fides/pull/4728), [#4734](https://github.com/ethyca/fides/pull/4734)
- Custom privacy request fields now support list values [#4686](https://github.com/ethyca/fides/pull/4686)
- Update when GPP API reports signal status: ready [#4635](https://github.com/ethyca/fides/pull/4635)
- Update non-dismissable TCF and notice banners to show a black overlay and prevent scrolling [#4748](https://github.com/ethyca/fidesplus/pull/4748)
- Cleanup config vars for preview in Admin-UI [#4745](https://github.com/ethyca/fides/pull/4745)
- Show a "systems displayed" count on datamap map & table reporting page [#4752](https://github.com/ethyca/fides/pull/4752)
- Change default Canada Privacy Experience Config in migration to reference generic `ca` region [#4762](https://github.com/ethyca/fides/pull/4762)

### Fixed

- Fixed responsive issues with the buttons on the integration screen [#4729](https://github.com/ethyca/fides/pull/4729)
- Fixed hover/focus issues with the v2 tables [#4730](https://github.com/ethyca/fides/pull/4730)
- Disable editing of data use declaration name and type after creation [#4731](https://github.com/ethyca/fides/pull/4731)
- Cleaned up table borders [#4733](https://github.com/ethyca/fides/pull/4733)
- Initialization issues with ExperienceNotices (#4723)[https://github.com/ethyca/fides/pull/4723]
- Re-add CORS origin regex field to admin UI (#4742)[https://github.com/ethyca/fides/pull/4742]

### Developer Experience

- Added new script to allow recompiling of fides-js when the code changes [#4744](https://github.com/ethyca/fides/pull/4744)
- Update Cookie House to support for additional locations (Canada, Quebec, EEA) and a "property_id" override [#4750](https://github.com/ethyca/fides/pull/4750)

## [2.32.0](https://github.com/ethyca/fides/compare/2.31.1...2.32.0)

### Added

- Updated configuration pages for Experiences with live Preview of FidesJS banner & modal components [#4576](https://github.com/ethyca/fides/pull/4576)
- Added ability to configure multiple language translations for Notices & Experiences [#4576](https://github.com/ethyca/fides/pull/4576)
- Automatically localize all strings in FidesJS CMP UIs (banner, modal, and TCF overlay) based on user's locale and experience configuration [#4576](https://github.com/ethyca/fides/pull/4576)
- Added fides_locale option to override FidesJS locale detection [#4576](https://github.com/ethyca/fides/pull/4576)
- Update FidesJS to report notices served and preferences saved linked to the specific translations displayed [#4576](https://github.com/ethyca/fides/pull/4576)
- Added ability to prevent dismissal of FidesJS CMP UI via Experience configuration [#4576](https://github.com/ethyca/fides/pull/4576)
- Added ability to create & link Properties to support multiple Experiences in a single location [#4658](https://github.com/ethyca/fides/pull/4658)
- Added property_id query param to fides.js to filter experiences by Property when installed [#4676](https://github.com/ethyca/fides/pull/4676)
- Added Locations & Regulations pages to allow a wider selection of locations for consent [#4660](https://github.com/ethyca/fides/pull/4660)
- Erasure support for Simon Data [#4552](https://github.com/ethyca/fides/pull/4552)
- Added notice there will be no preview for Privacy Center types in the Experience preview [#4709](https://github.com/ethyca/fides/pull/4709)
- Removed properties beta flag [#4710](https://github.com/ethyca/fides/pull/4710)
- Add acknowledge button label to default Experience English form [#4714](https://github.com/ethyca/fides/pull/4714)
- Update FidesJS to support localizing CMP UI with configurable, non-English default locales [#4720](https://github.com/ethyca/fides/pull/4720)
- Add loading of template translations for notices and experiences [#4718](https://github.com/ethyca/fides/pull/4718)

### Changed

- Moved location-targeting from Notices to Experiences [#4576](https://github.com/ethyca/fides/pull/4576)
- Replaced previous default Notices & Experiences with new versions with updated locations, translations, etc. [#4576](https://github.com/ethyca/fides/pull/4576)
- Automatically migrate existing Notices & Experiences to updated model where possible [#4576](https://github.com/ethyca/fides/pull/4576)
- Replaced ability to configure banner "display configuration" to separate banner & modal components [#4576](https://github.com/ethyca/fides/pull/4576)
- Modify `fides user login` to not store plaintext password in `~/.fides-credentials` [#4661](https://github.com/ethyca/fides/pull/4661)
- Data model changes to support Notice and Experience-level translations [#4576](https://github.com/ethyca/fides/pull/4576)
- Data model changes to support Consent setup being Experience instead of Notice-driven [#4576](https://github.com/ethyca/fides/pull/4576)
- Build PrivacyNoticeRegion from locations and location groups [#4620](https://github.com/ethyca/fides/pull/4620)
- When saving locations, calculate and save location groups [#4620](https://github.com/ethyca/fides/pull/4620)
- Update privacy experiences page to use the new table component [#4652](https://github.com/ethyca/fides/pull/4652)
- Update privacy notices page to use the new table component [#4641](https://github.com/ethyca/fides/pull/4641)
- Bumped supported Python versions to `3.10.13`, `3.9.18`, and `3.8.18`. Bumped Debian base image from `-bullseye` to `-bookworm`. [#4630](https://github.com/ethyca/fides/pull/4630)
- Bumped Node.js base image from `16` to `20`. [#4684](https://github.com/ethyca/fides/pull/4684)

### Fixed

- Ignore 404 errors from Delighted and Kustomer when an erasure client is not found [#4593](https://github.com/ethyca/fides/pull/4593)
- Various FE fixes for Admin-UI experience config form [#4707](https://github.com/ethyca/fides/pull/4707)
- Fix modal preview in Admin-UI experience config form [#4712](https://github.com/ethyca/fides/pull/4712)
- Optimize FidesJS bundle size by only loading TCF static stings when needed [#4711](https://github.com/ethyca/fides/pull/4711)

## [2.31.0](https://github.com/ethyca/fides/compare/2.30.1...2.31.0)

### Added

- Add Great Britain as a consent option [#4628](https://github.com/ethyca/fides/pull/4628)
- Navbar update and new properties page [#4633](https://github.com/ethyca/fides/pull/4633)
- Access and erasure support for Oracle Responsys [#4618](https://github.com/ethyca/fides/pull/4618)

### Fixed

- Fix issue where "x" button on Fides.js components overwrites saved preferences [#4649](https://github.com/ethyca/fides/pull/4649)
- Initialize Fides.consent with default values from experience when saved consent cookie (fides_consent) does not exist [#4665](https://github.com/ethyca/fides/pull/4665)

### Changed

- Sets GPP applicableSections to -1 when a user visits from a state that is not part of the GPP [#4727](https://github.com/ethyca/fides/pull/4727)

## [2.30.1](https://github.com/ethyca/fides/compare/2.30.0...2.30.1)

### Fixed

- Configure logger correctly on worker initialization [#4624](https://github.com/ethyca/fides/pull/4624)

## [2.30.0](https://github.com/ethyca/fides/compare/2.29.0...2.30.0)

### Added

- Add enum and registry of supported languages [#4592](https://github.com/ethyca/fides/pull/4592)
- Access and erasure support for Talkable [#4589](https://github.com/ethyca/fides/pull/4589)
- Support temporary credentials in AWS generate + scan features [#4607](https://github.com/ethyca/fides/pull/4603), [#4608](https://github.com/ethyca/fides/pull/4608)
- Add ability to store and read Fides cookie in Base64 format [#4556](https://github.com/ethyca/fides/pull/4556)
- Structured logging for SaaS connector requests [#4594](https://github.com/ethyca/fides/pull/4594)
- Added Fides.showModal() to fides.js to allow programmatic opening of consent modals [#4617](https://github.com/ethyca/fides/pull/4617)

### Fixed

- Fixing issue when modifying Policies, Rules, or RuleTargets as a root user [#4582](https://github.com/ethyca/fides/pull/4582)

## [2.29.0](https://github.com/ethyca/fides/compare/2.28.0...2.29.0)

### Added

- View more modal to regulations page [#4574](https://github.com/ethyca/fides/pull/4574)
- Columns in data map reporting, adding multiple systems, and consent configuration tables can be resized. In the data map reporting table, fields with multiple values can show all or collapse all [#4569](https://github.com/ethyca/fides/pull/4569)
- Show custom fields in the data map report table [#4579](https://github.com/ethyca/fides/pull/4579)

### Changed

- Delay rendering the nav until all necessary queries are finished loading [#4571](https://github.com/ethyca/fides/pull/4571)
- Updating return value for crud.get_custom_fields_filtered [#4575](https://github.com/ethyca/fides/pull/4575)
- Updated user deletion confirmation flow to only require one confirmatory input [#4402](https://github.com/ethyca/fides/pull/4402)
- Moved `pymssl` to an optional dependency no longer installed by default with our python package [#4581](https://github.com/ethyca/fides/pull/4581)
- Fixed CORS domain update functionality [#4570](https://github.com/ethyca/fides/pull/4570)
- Update Domains page with ability to add/remove "organization" domains, view "administrator" domains set via security settings, and improve various UX bugs and copy [#4584](https://github.com/ethyca/fides/pull/4584)

### Fixed

- Fixed CORS domain update functionality [#4570](https://github.com/ethyca/fides/pull/4570)
- Completion emails are no longer attempted for consent requests [#4578](https://github.com/ethyca/fides/pull/4578)

## [2.28.0](https://github.com/ethyca/fides/compare/2.27.0...2.28.0)

### Added

- Erasure support for AppsFlyer [#4512](https://github.com/ethyca/fides/pull/4512)
- Datamap Reporting page [#4519](https://github.com/ethyca/fides/pull/4519)
- Consent support for Klaviyo [#4513](https://github.com/ethyca/fides/pull/4513)
- Form for configuring GPP settings [#4557](https://github.com/ethyca/fides/pull/4557)
- Custom privacy request field support for consent requests [#4546](https://github.com/ethyca/fides/pull/4546)
- Support GPP in privacy notices [#4554](https://github.com/ethyca/fides/pull/4554)

### Changed

- Redesigned nav bar for the admin UI [#4548](https://github.com/ethyca/fides/pull/4548)
- Fides.js GPP for US geographies now derives values from backend privacy notices [#4559](https://github.com/ethyca/fides/pull/4559)
- No longer generate the `vendors_disclosed` section of the TC string in `fides.js` [#4553](https://github.com/ethyca/fides/pull/4553)
- Changed consent management vendor add flow [#4550](https://github.com/ethyca/fides/pull/4550)

### Fixed

- Fixed an issue blocking Salesforce sandbox accounts from refreshing tokens [#4547](https://github.com/ethyca/fides/pull/4547)
- Fixed DSR zip packages to be unzippable on Windows [#4549](https://github.com/ethyca/fides/pull/4549)
- Fixed browser compatibility issues with Object.hasOwn [#4568](https://github.com/ethyca/fides/pull/4568)

### Developer Experience

- Switch to anyascii for unicode transliteration [#4550](https://github.com/ethyca/fides/pull/4564)

## [2.27.0](https://github.com/ethyca/fides/compare/2.26.0...2.27.0)

### Added

- Tooltip and styling for disabled rows in add multiple vendor view [#4498](https://github.com/ethyca/fides/pull/4498)
- Preliminary GPP support for US regions [#4498](https://github.com/ethyca/fides/pull/4504)
- Access and erasure support for Statsig Enterprise [#4429](https://github.com/ethyca/fides/pull/4429)
- New page for setting locations [#4517](https://github.com/ethyca/fides/pull/4517)
- New modal for setting granular locations [#4531](https://github.com/ethyca/fides/pull/4531)
- New page for setting regulations [#4530](https://github.com/ethyca/fides/pull/4530)
- Update fides.js to support multiple descriptions (banner, overlay) and render HTML descriptions [#4542](https://github.com/ethyca/fides/pull/4542)

### Fixed

- Fixed incorrect Compass button behavior in system form [#4508](https://github.com/ethyca/fides/pull/4508)
- Omit certain fields from system payload when empty [#4508](https://github.com/ethyca/fides/pull/4525)
- Fixed issues with Compass vendor selector behavior [#4521](https://github.com/ethyca/fides/pull/4521)
- Fixed an issue where the background overlay remained visible after saving consent preferences [#4515](https://github.com/ethyca/fides/pull/4515)
- Fixed system name being editable when editing GVL systems [#4533](https://github.com/ethyca/fides/pull/4533)
- Fixed an issue where a privacy policy link could not be removed from privacy experiences [#4542](https://github.com/ethyca/fides/pull/4542)

### Changed

- Upgrade to use Fideslang `3.0.0` and remove associated concepts [#4502](https://github.com/ethyca/fides/pull/4502)
- Model overhaul for saving privacy preferences and notices served [#4481](https://github.com/ethyca/fides/pull/4481)
- Moves served notice endpoints, consent reporting, purpose endpoints and TCF queries to plus [#4481](https://github.com/ethyca/fides/pull/4481)
- Moves served notice endpoints, consent reporting, and TCF queries to plus [#4481](https://github.com/ethyca/fides/pull/4481)
- Update frontend to account for changes to notices served and preferences saved APIs [#4518](https://github.com/ethyca/fides/pull/4518)
- `fides.js` now sets `supportsOOB` to `false` [#4516](https://github.com/ethyca/fides/pull/4516)
- Save consent method ("accept", "reject", "save", etc.) to `fides_consent` cookie as extra metadata [#4529](https://github.com/ethyca/fides/pull/4529)
- Allow CORS for privacy center `fides.js` and `fides-ext-gpp.js` endpoints
- Replace `GPP_EXT_PATH` env var in favor of a more flexible `FIDES_JS_BASE_URL` environment variable
- Change vendor add modal on consent configuration screen to use new vendor selector [#4532](https://github.com/ethyca/fides/pull/4532)
- Remove vendor add modal [#4535](https://github.com/ethyca/fides/pull/4535)

## [2.26.0](https://github.com/ethyca/fides/compare/2.25.0...main)

### Added

- Dynamic importing for GPP bundle [#4447](https://github.com/ethyca/fides/pull/4447)
- Paging to vendors in the TCF overlay [#4463](https://github.com/ethyca/fides/pull/4463)
- New purposes endpoint and indices to improve system lookups [#4452](https://github.com/ethyca/fides/pull/4452)
- Cypress tests for fides.js GPP extension [#4476](https://github.com/ethyca/fides/pull/4476)
- Add support for global TCF Purpose Overrides [#4464](https://github.com/ethyca/fides/pull/4464)
- TCF override management [#4484](https://github.com/ethyca/fides/pull/4484)
- Readonly consent management table and modal [#4456](https://github.com/ethyca/fides/pull/4456), [#4477](https://github.com/ethyca/fides/pull/4477)
- Access and erasure support for Gong [#4461](https://github.com/ethyca/fides/pull/4461)
- Add new UI for CSV consent reporting [#4488](https://github.com/ethyca/fides/pull/4488)
- Option to prevent the dismissal of the consent banner and modal [#4470](https://github.com/ethyca/fides/pull/4470)

### Changed

- Increased max number of preferences allowed in privacy preference API calls [#4469](https://github.com/ethyca/fides/pull/4469)
- Reduce size of tcf_consent payload in fides_consent cookie [#4480](https://github.com/ethyca/fides/pull/4480)
- Change log level for FidesUserPermission retrieval to `debug` [#4482](https://github.com/ethyca/fides/pull/4482)
- Remove Add Vendor button from the Manage your vendors page[#4509](https://github.com/ethyca/fides/pull/4509)

### Fixed

- Fix type errors when TCF vendors have no dataDeclaration [#4465](https://github.com/ethyca/fides/pull/4465)
- Fixed an error where editing an AC system would mistakenly lock it for GVL [#4471](https://github.com/ethyca/fides/pull/4471)
- Refactor custom Get Preferences function to occur after our CMP API initialization [#4466](https://github.com/ethyca/fides/pull/4466)
- Fix an error where a connector response value of None causes a DSR failure due to a missing value [#4483](https://github.com/ethyca/fides/pull/4483)
- Fixed system name being non-editable when locked for GVL [#4475](https://github.com/ethyca/fides/pull/4475)
- Fixed a bug with "null" values for retention period field on data uses [#4487](https://github.com/ethyca/fides/pull/4487)

## [2.25.0](https://github.com/ethyca/fides/compare/2.24.1...2.25.0)

### Added

- Stub for initial GPP support [#4431](https://github.com/ethyca/fides/pull/4431)
- Added confirmation modal on deleting a data use declaration [#4439](https://github.com/ethyca/fides/pull/4439)
- Added feature flag for separating system name and Compass vendor selector [#4437](https://github.com/ethyca/fides/pull/4437)
- Fire GPP events per spec [#4433](https://github.com/ethyca/fides/pull/4433)
- New override option `fides_tcf_gdpr_applies` for setting `gdprApplies` on the CMP API [#4453](https://github.com/ethyca/fides/pull/4453)

### Changed

- Improved bulk vendor adding table UX [#4425](https://github.com/ethyca/fides/pull/4425)
- Flexible legal basis for processing has a db default of True [#4434](https://github.com/ethyca/fides/pull/4434)
- Give contributor role access to config API, including cors origin updates [#4438](https://github.com/ethyca/fides/pull/4438)
- Disallow setting `*` and other non URL values for `security.cors_origins` config property via the API [#4438](https://github.com/ethyca/fides/pull/4438)
- Consent modal hides the opt-in/opt-out buttons if only one privacy notice is enabled [#4441](https://github.com/ethyca/fides/pull/4441)
- Initialize TCF stub earlier [#4453](https://github.com/ethyca/fides/pull/4453)
- Change focus outline color of form inputs [#4467](https://github.com/ethyca/fides/pull/4467)

### Fixed

- Fixed a bug where selected vendors in "configure consent" add vendor modal were unstyled [#4454](https://github.com/ethyca/fides/pull/4454)
- Use correct defaults when there is no associated preference in the cookie [#4451](https://github.com/ethyca/fides/pull/4451)
- IP Addresses behind load balancers for consent reporting [#4440](https://github.com/ethyca/fides/pull/4440)

## [2.24.1](https://github.com/ethyca/fides/compare/2.24.0...2.24.1)

### Added

- Logging when root user and client credentials are used [#4432](https://github.com/ethyca/fides/pull/4432)
- Allow for custom path at which to retrieve Fides override options [#4462](https://github.com/ethyca/fides/pull/4462)

### Changed

- Run fides with non-root user [#4421](https://github.com/ethyca/fides/pull/4421)

## [2.24.0](https://github.com/ethyca/fides/compare/2.23.3...2.24.0)

### Added

- Adds fides_disable_banner config option to Fides.js [#4378](https://github.com/ethyca/fides/pull/4378)
- Deletions that fail due to foreign key constraints will now be more clearly communicated [#4406](https://github.com/ethyca/fides/pull/4378)
- Added support for a custom get preferences API call provided through Fides.init [#4375](https://github.com/ethyca/fides/pull/4375)
- Hidden custom privacy request fields in the Privacy Center [#4370](https://github.com/ethyca/fides/pull/4370)
- Backend System-level Cookie Support [#4383](https://github.com/ethyca/fides/pull/4383)
- High Level Tracking of Compass System Sync [#4397](https://github.com/ethyca/fides/pull/4397)
- Erasure support for Qualtrics [#4371](https://github.com/ethyca/fides/pull/4371)
- Erasure support for Ada Chatbot [#4382](https://github.com/ethyca/fides/pull/4382)
- Erasure support for Typeform [#4366](https://github.com/ethyca/fides/pull/4366)
- Added notice that a system is GVL when adding/editing from system form [#4327](https://github.com/ethyca/fides/pull/4327)
- Added the ability to select the request types to enable per integration (for plus users) [#4374](https://github.com/ethyca/fides/pull/4374)
- Adds support for custom get experiences fn and custom patch notices served fn [#4410](https://github.com/ethyca/fides/pull/4410)
- Adds more granularity to tracking consent method, updates custom savePreferencesFn and FidesUpdated event to take consent method [#4419](https://github.com/ethyca/fides/pull/4419)

### Changed

- Add filtering and pagination to bulk vendor add table [#4351](https://github.com/ethyca/fides/pull/4351)
- Determine if the TCF overlay needs to surface based on backend calculated version hash [#4356](https://github.com/ethyca/fides/pull/4356)
- Moved Experiences and Preferences endpoints to Plus to take advantage of dynamic GVL [#4367](https://github.com/ethyca/fides/pull/4367)
- Add legal bases to Special Purpose schemas on the backend for display [#4387](https://github.com/ethyca/fides/pull/4387)
- "is_service_specific" default updated when building TC strings on the backend [#4377](https://github.com/ethyca/fides/pull/4377)
- "isServiceSpecific" default updated when building TC strings on the frontend [#4384](https://github.com/ethyca/fides/pull/4384)
- Redact cli, database, and redis configuration information from GET api/v1/config API request responses. [#4379](https://github.com/ethyca/fides/pull/4379)
- Button ordering in fides.js UI [#4407](https://github.com/ethyca/fides/pull/4407)
- Add different classnames to consent buttons for easier selection [#4411](https://github.com/ethyca/fides/pull/4411)
- Updates default consent preference to opt-out for TCF when fides_string exists [#4430](https://github.com/ethyca/fides/pull/4430)

### Fixed

- Persist bulk system add filter modal state [#4412](https://github.com/ethyca/fides/pull/4412)
- Fixing labels for request type field [#4414](https://github.com/ethyca/fides/pull/4414)
- User preferences from cookie should always override experience preferences [#4405](https://github.com/ethyca/fides/pull/4405)
- Allow fides_consent cookie to be set from a subdirectory [#4426](https://github.com/ethyca/fides/pull/4426)

### Security

-- Use a more cryptographically secure random function for security code generation

## [2.23.3](https://github.com/ethyca/fides/compare/2.23.2...2.23.3)

### Fixed

- Fix button arrangment and spacing for TCF and non-TCF consent overlay banner and modal [#4391](https://github.com/ethyca/fides/pull/4391)
- Replaced h1 element with div to use exisitng fides styles in consent modal [#4399](https://github.com/ethyca/fides/pull/4399)
- Fixed privacy policy alignment for non-TCF consent overlay banner and modal [#4403](https://github.com/ethyca/fides/pull/4403)
- Fix dynamic class name for TCF-variant of consent banner [#4404](https://github.com/ethyca/fides/pull/4403)

### Security

-- Fix an HTML Injection vulnerability in DSR Packages

## [2.23.2](https://github.com/ethyca/fides/compare/2.23.1...2.23.2)

### Fixed

- Fixed fides.css to vary banner width based on tcf [[#4381](https://github.com/ethyca/fides/issues/4381)]

## [2.23.1](https://github.com/ethyca/fides/compare/2.23.0...2.23.1)

### Changed

- Refactor Fides.js embedded modal to not use A11y dialog [#4355](https://github.com/ethyca/fides/pull/4355)
- Only call `FidesUpdated` when a preference has been saved, not during initialization [#4365](https://github.com/ethyca/fides/pull/4365)
- Updated double toggle styling in favor of single toggles with a radio group to select legal basis [#4376](https://github.com/ethyca/fides/pull/4376)

### Fixed

- Handle invalid `fides_string` when passed in as an override [#4350](https://github.com/ethyca/fides/pull/4350)
- Bug where vendor opt-ins would not initialize properly based on a `fides_string` in the TCF overlay [#4368](https://github.com/ethyca/fides/pull/4368)

## [2.23.0](https://github.com/ethyca/fides/compare/2.22.1...2.23.0)

### Added

- Added support for 3 additional config variables in Fides.js: fidesEmbed, fidesDisableSaveApi, and fidesTcString [#4262](https://github.com/ethyca/fides/pull/4262)
- Added support for fidesEmbed, fidesDisableSaveApi, and fidesTcString to be passed into Fides.js via query param, cookie, or window object [#4297](https://github.com/ethyca/fides/pull/4297)
- New privacy center environment variables `FIDES_PRIVACY_CENTER__IS_FORCED_TCF` which can make the privacy center always return the TCF bundle (`fides-tcf.js`) [#4312](https://github.com/ethyca/fides/pull/4312)
- Added a `FidesUIChanged` event to Fides.js to track when user preferences change without being saved [#4314](https://github.com/ethyca/fides/pull/4314) and [#4253](https://github.com/ethyca/fides/pull/4253)
- Add AC Systems to the TCF Overlay under Vendor Consents section [#4266](https://github.com/ethyca/fides/pull/4266/)
- Added bulk system/vendor creation component [#4309](https://github.com/ethyca/fides/pull/4309/)
- Support for passing in an AC string as part of a fides string for the TCF overlay [#4308](https://github.com/ethyca/fides/pull/4308)
- Added support for overriding the save user preferences API call with a custom fn provided through Fides.init [#4318](https://github.com/ethyca/fides/pull/4318)
- Return AC strings in GET Privacy Experience meta and allow saving preferences against AC strings [#4295](https://github.com/ethyca/fides/pull/4295)
- New GET Privacy Experience Meta Endpoint [#4328](https://github.com/ethyca/fides/pull/4328)
- Access and erasure support for SparkPost [#4328](https://github.com/ethyca/fides/pull/4238)
- Access and erasure support for Iterate [#4332](https://github.com/ethyca/fides/pull/4332)
- SSH Support for MySQL connections [#4310](https://github.com/ethyca/fides/pull/4310)
- Added served notice history IDs to the TCF privacy preference API calls [#4161](https://github.com/ethyca/fides/pull/4161)

### Fixed

- Cleans up CSS for fidesEmbed mode [#4306](https://github.com/ethyca/fides/pull/4306)
- Stacks that do not have any purposes will no longer render an empty purpose block [#4278](https://github.com/ethyca/fides/pull/4278)
- Forcing hidden sections to use display none [#4299](https://github.com/ethyca/fides/pull/4299)
- Handles Hubspot requiring and email to be formatted as email when processing an erasure [#4322](https://github.com/ethyca/fides/pull/4322)
- Minor CSS improvements for the consent/TCF banners and modals [#4334](https://github.com/ethyca/fides/pull/4334)
- Consistent font sizes for labels in the system form and data use forms in the Admin UI [#4346](https://github.com/ethyca/fides/pull/4346)
- Bug where not all system forms would appear to save when used with Compass [#4347](https://github.com/ethyca/fides/pull/4347)
- Restrict TCF Privacy Experience Config if TCF is disabled [#4348](https://github.com/ethyca/fides/pull/4348)
- Removes overflow styling for embedded modal in Fides.js [#4345](https://github.com/ethyca/fides/pull/4345)

### Changed

- Derive cookie storage info, privacy policy and legitimate interest disclosure URLs, and data retention data from the data map instead of directly from gvl.json [#4286](https://github.com/ethyca/fides/pull/4286)
- Updated TCF Version for backend consent reporting [#4305](https://github.com/ethyca/fides/pull/4305)
- Update Version Hash Contents [#4313](https://github.com/ethyca/fides/pull/4313)
- Change vendor selector on system information form to typeahead[#4333](https://github.com/ethyca/fides/pull/4333)
- Updates experience API calls from Fides.js to include new meta field [#4335](https://github.com/ethyca/fides/pull/4335)

## [2.22.1](https://github.com/ethyca/fides/compare/2.22.0...2.22.1)

### Added

- Custom fields are now included in system history change tracking [#4294](https://github.com/ethyca/fides/pull/4294)

### Security

- Added hostname checks for external SaaS connector URLs [CVE-2023-46124](https://github.com/ethyca/fides/security/advisories/GHSA-jq3w-9mgf-43m4)
- Use a Pydantic URL type for privacy policy URLs [CVE-2023-46126](https://github.com/ethyca/fides/security/advisories/GHSA-fgjj-5jmr-gh83)
- Remove the CONFIG_READ scope from the Viewer role [CVE-2023-46125](https://github.com/ethyca/fides/security/advisories/GHSA-rjxg-rpg3-9r89)

## [2.22.0](https://github.com/ethyca/fides/compare/2.21.0...2.22.0)

### Added

- Added an option to link to vendor tab from an experience config description [#4191](https://github.com/ethyca/fides/pull/4191)
- Added two toggles for vendors in the TCF overlay, one for Consent, and one for Legitimate Interest [#4189](https://github.com/ethyca/fides/pull/4189)
- Added two toggles for purposes in the TCF overlay, one for Consent, and one for Legitimate Interest [#4234](https://github.com/ethyca/fides/pull/4234)
- Added support for new TCF-related fields on `System` and `PrivacyDeclaration` models [#4228](https://github.com/ethyca/fides/pull/4228)
- Support for AC string to `fides-tcf` [#4244](https://github.com/ethyca/fides/pull/4244)
- Support for `gvl` prefixed vendor IDs [#4247](https://github.com/ethyca/fides/pull/4247)

### Changed

- Removed `TCF_ENABLED` environment variable from the privacy center in favor of dynamically figuring out which `fides-js` bundle to send [#4131](https://github.com/ethyca/fides/pull/4131)
- Updated copy of info boxes on each TCF tab [#4191](https://github.com/ethyca/fides/pull/4191)
- Clarified messages for error messages presented during connector upload [#4198](https://github.com/ethyca/fides/pull/4198)
- Refactor legal basis dimension regarding how TCF preferences are saved and how the experience is built [#4201](https://github.com/ethyca/fides/pull/4201/)
- Add saving privacy preferences via a TC string [#4221](https://github.com/ethyca/fides/pull/4221)
- Updated fides server to use an environment variable for turning TCF on and off [#4220](https://github.com/ethyca/fides/pull/4220)
- Update frontend to use new legal basis dimension on vendors [#4216](https://github.com/ethyca/fides/pull/4216)
- Updated privacy center patch preferences call to handle updated API response [#4235](https://github.com/ethyca/fides/pull/4235)
- Added our CMP ID [#4233](https://github.com/ethyca/fides/pull/4233)
- Allow Admin UI users to turn on Configure Consent flag [#4246](https://github.com/ethyca/fides/pull/4246)
- Styling improvements for the fides.js consent banners and modals [#4222](https://github.com/ethyca/fides/pull/4222)
- Update frontend to handle updated Compass schema [#4254](https://github.com/ethyca/fides/pull/4254)
- Assume Universal Vendor ID usage in TC String translation [#4256](https://github.com/ethyca/fides/pull/4256)
- Changed vendor form on configuring consent page to use two-part selection for consent uses [#4251](https://github.com/ethyca/fides/pull/4251)
- Updated system form to have new TCF fields [#4271](https://github.com/ethyca/fides/pull/4271)
- Vendors disclosed string is now narrowed to only the vendors shown in the UI, not the whole GVL [#4250](https://github.com/ethyca/fides/pull/4250)
- Changed naming convention "fides_string" instead of "tc_string" for developer friendly consent API's [#4267](https://github.com/ethyca/fides/pull/4267)

### Fixed

- TCF overlay can initialize its consent preferences from a cookie [#4124](https://github.com/ethyca/fides/pull/4124)
- Various improvements to the TCF modal such as vendor storage disclosures, vendor counts, privacy policies, etc. [#4167](https://github.com/ethyca/fides/pull/4167)
- An issue where Braze could not mask an email due to formatting [#4187](https://github.com/ethyca/fides/pull/4187)
- An issue where email was not being overridden correctly for Braze and Domo [#4196](https://github.com/ethyca/fides/pull/4196)
- Use `stdRetention` when there is not a specific value for a purpose's data retention [#4199](https://github.com/ethyca/fides/pull/4199)
- Updating the unflatten_dict util to accept flattened dict values [#4200](https://github.com/ethyca/fides/pull/4200)
- Minor CSS styling fixes for the consent modal [#4252](https://github.com/ethyca/fides/pull/4252)
- Additional styling fixes for issues caused by a CSS reset [#4268](https://github.com/ethyca/fides/pull/4268)
- Bug where vendor legitimate interests would not be set unless vendor consents were first set [#4250](https://github.com/ethyca/fides/pull/4250)
- Vendor count over-counting in TCF overlay [#4275](https://github.com/ethyca/fides/pull/4275)

## [2.21.0](https://github.com/ethyca/fides/compare/2.20.2...2.21.0)

### Added

- "Add a vendor" flow to configuring consent page [#4107](https://github.com/ethyca/fides/pull/4107)
- Initial TCF Backend Support [#3804](https://github.com/ethyca/fides/pull/3804)
- Add initial layer to TCF modal [#3956](https://github.com/ethyca/fides/pull/3956)
- Support for rendering in the TCF modal whether or not a vendor is part of the GVL [#3972](https://github.com/ethyca/fides/pull/3972)
- Features and legal bases dropdown for TCF modal [#3995](https://github.com/ethyca/fides/pull/3995)
- TCF CMP stub API [#4000](https://github.com/ethyca/fides/pull/4000)
- Fides-js can now display preliminary TCF data [#3879](https://github.com/ethyca/fides/pull/3879)
- Fides-js can persist TCF preferences to the backend [#3887](https://github.com/ethyca/fides/pull/3887)
- TCF modal now supports setting legitimate interest fields [#4037](https://github.com/ethyca/fides/pull/4037)
- Embed the GVL in the GET Experiences response [#4143](https://github.com/ethyca/fides/pull/4143)
- Button to view how many vendors and to open the vendor tab in the TCF modal [#4144](https://github.com/ethyca/fides/pull/4144)
- "Edit vendor" flow to configuring consent page [#4162](https://github.com/ethyca/fides/pull/4162)
- TCF overlay description updates [#4051] https://github.com/ethyca/fides/pull/4151
- Added developer-friendly TCF information under Experience meta [#4160](https://github.com/ethyca/fides/pull/4160/)
- Added fides.css customization for Plus users [#4136](https://github.com/ethyca/fides/pull/4136)

### Changed

- Added further config options to customize the privacy center [#4090](https://github.com/ethyca/fides/pull/4090)
- CORS configuration page [#4073](https://github.com/ethyca/fides/pull/4073)
- Refactored `fides.js` components so that they can take data structures that are not necessarily privacy notices [#3870](https://github.com/ethyca/fides/pull/3870)
- Use hosted GVL.json from the backend [#4159](https://github.com/ethyca/fides/pull/4159)
- Features and Special Purposes in the TCF modal do not render toggles [#4139](https://github.com/ethyca/fides/pull/4139)
- Moved the initial TCF layer to the banner [#4142](https://github.com/ethyca/fides/pull/4142)
- Misc copy changes for the system history table and modal [#4146](https://github.com/ethyca/fides/pull/4146)

### Fixed

- Allows CDN to cache empty experience responses from fides.js API [#4113](https://github.com/ethyca/fides/pull/4113)
- Fixed `identity_special_purpose` unique constraint definition [#4174](https://github.com/ethyca/fides/pull/4174/files)

## [2.20.2](https://github.com/ethyca/fides/compare/2.20.1...2.20.2)

### Fixed

- added version_added, version_deprecated, and replaced_by to data use, data subject, and data category APIs [#4135](https://github.com/ethyca/fides/pull/4135)
- Update fides.js to not fetch experience client-side if pre-fetched experience is empty [#4149](https://github.com/ethyca/fides/pull/4149)
- Erasure privacy requests now pause for input if there are any manual process integrations [#4115](https://github.com/ethyca/fides/pull/4115)
- Caching the values of authorization_required and user_guide on the connector templates to improve performance [#4128](https://github.com/ethyca/fides/pull/4128)

## [2.20.1](https://github.com/ethyca/fides/compare/2.20.0...2.20.1)

### Fixed

- Avoid un-optimized query pattern in bulk `GET /system` endpoint [#4120](https://github.com/ethyca/fides/pull/4120)

## [2.20.0](https://github.com/ethyca/fides/compare/2.19.1...2.20.0)

### Added

- Initial page for configuring consent [#4069](https://github.com/ethyca/fides/pull/4069)
- Vendor cookie table for configuring consent [#4082](https://github.com/ethyca/fides/pull/4082)

### Changed

- Refactor how multiplatform builds are handled [#4024](https://github.com/ethyca/fides/pull/4024)
- Added new Performance-related nox commands and included them as part of the CI suite [#3997](https://github.com/ethyca/fides/pull/3997)
- Added dictionary suggestions for data uses [4035](https://github.com/ethyca/fides/pull/4035)
- Privacy notice regions now render human readable names instead of country codes [#4029](https://github.com/ethyca/fides/pull/4029)
- Privacy notice templates are disabled by default [#4010](https://github.com/ethyca/fides/pull/4010)
- Added optional "skip_processing" flag to collections for DSR processing [#4047](https://github.com/ethyca/fides/pull/4047)
- Admin UI now shows all privacy notices with an indicator of whether they apply to any systems [#4010](https://github.com/ethyca/fides/pull/4010)
- Add case-insensitive privacy experience region filtering [#4058](https://github.com/ethyca/fides/pull/4058)
- Adds check for fetch before loading fetch polyfill for fides.js [#4074](https://github.com/ethyca/fides/pull/4074)
- Updated to support Fideslang 2.0, including data migrations [#3933](https://github.com/ethyca/fides/pull/3933)
- Disable notices that are not systems applicable to support new UI [#4094](https://github.com/ethyca/fides/issues/4094)

### Fixed

- Ensures that fides.js toggles are not hidden by other CSS libs [#4075](https://github.com/ethyca/fides/pull/4075)
- Migrate system > meta > vendor > id to system > meta [#4088](https://github.com/ethyca/fides/pull/4088)
- Enable toggles in various tables now render an error toast if an error occurs [#4095](https://github.com/ethyca/fides/pull/4095)
- Fixed a bug where an unsaved changes notification modal would appear even without unsaved changes [#4095](https://github.com/ethyca/fides/pull/4070)

## [2.19.1](https://github.com/ethyca/fides/compare/2.19.0...2.19.1)

### Fixed

- re-enable custom fields for new data use form [#4050](https://github.com/ethyca/fides/pull/4050)
- fix issue with saving source and destination systems [#4065](https://github.com/ethyca/fides/pull/4065)

### Added

- System history UI with diff modal [#4021](https://github.com/ethyca/fides/pull/4021)
- Relax system legal basis for transfers to be any string [#4049](https://github.com/ethyca/fides/pull/4049)

## [2.19.0](https://github.com/ethyca/fides/compare/2.18.0...2.19.0)

### Added

- Add dictionary suggestions [#3937](https://github.com/ethyca/fides/pull/3937), [#3988](https://github.com/ethyca/fides/pull/3988)
- Added new endpoints for healthchecks [#3947](https://github.com/ethyca/fides/pull/3947)
- Added vendor list dropdown [#3857](https://github.com/ethyca/fides/pull/3857)
- Access support for Adobe Sign [#3504](https://github.com/ethyca/fides/pull/3504)

### Fixed

- Fixed issue when generating masked values for invalid data paths [#3906](https://github.com/ethyca/fides/pull/3906)
- Code reload now works when running `nox -s dev` [#3914](https://github.com/ethyca/fides/pull/3914)
- Reduce verbosity of privacy center logging further [#3915](https://github.com/ethyca/fides/pull/3915)
- Resolved an issue where the integration dropdown input lost focus during typing. [#3917](https://github.com/ethyca/fides/pull/3917)
- Fixed dataset issue that was preventing the Vend connector from loading during server startup [#3923](https://github.com/ethyca/fides/pull/3923)
- Adding version check to version-dependent migration script [#3951](https://github.com/ethyca/fides/pull/3951)
- Fixed a bug where some fields were not saving correctly on the system form [#3975](https://github.com/ethyca/fides/pull/3975)
- Changed "retention period" field in privacy declaration form from number input to text input [#3980](https://github.com/ethyca/fides/pull/3980)
- Fixed issue where unsaved changes modal appears incorrectly [#4005](https://github.com/ethyca/fides/pull/4005)
- Fixed banner resurfacing after user consent for pre-fetch experience [#4009](https://github.com/ethyca/fides/pull/4009)

### Changed

- Systems and Privacy Declaration schema and data migration to support the Dictionary [#3901](https://github.com/ethyca/fides/pull/3901)
- The integration search dropdown is now case-insensitive [#3916](https://github.com/ethyca/fides/pull/3916)
- Removed deprecated fields from the taxonomy editor [#3909](https://github.com/ethyca/fides/pull/3909)
- Bump PyMSSQL version and remove workarounds [#3996](https://github.com/ethyca/fides/pull/3996)
- Removed reset suggestions button [#4007](https://github.com/ethyca/fides/pull/4007)
- Admin ui supports fides cloud config API [#4034](https://github.com/ethyca/fides/pull/4034)

### Security

- Resolve custom integration upload RCE vulnerability [CVE-2023-41319](https://github.com/ethyca/fides/security/advisories/GHSA-p6p2-qq95-vq5h)

## [2.18.0](https://github.com/ethyca/fides/compare/2.17.0...2.18.0)

### Added

- Additional consent reporting calls from `fides-js` [#3845](https://github.com/ethyca/fides/pull/3845)
- Additional consent reporting calls from privacy center [#3847](https://github.com/ethyca/fides/pull/3847)
- Access support for Recurly [#3595](https://github.com/ethyca/fides/pull/3595)
- HTTP Logging for the Privacy Center [#3783](https://github.com/ethyca/fides/pull/3783)
- UI support for OAuth2 authorization flow [#3819](https://github.com/ethyca/fides/pull/3819)
- Changes in the `data` directory now trigger a server reload (for local development) [#3874](https://github.com/ethyca/fides/pull/3874)

### Fixed

- Fix datamap zoom for low system counts [#3835](https://github.com/ethyca/fides/pull/3835)
- Fixed connector forms with external dataset reference fields [#3873](https://github.com/ethyca/fides/pull/3873)
- Fix ability to make server side API calls from privacy-center [#3895](https://github.com/ethyca/fides/pull/3895)

### Changed

- Simplified the file structure for HTML DSR packages [#3848](https://github.com/ethyca/fides/pull/3848)
- Simplified the database health check to improve `/health` performance [#3884](https://github.com/ethyca/fides/pull/3884)
- Changed max width of form components in "system information" form tab [#3864](https://github.com/ethyca/fides/pull/3864)
- Remove manual system selection screen [#3865](https://github.com/ethyca/fides/pull/3865)
- System and integration identifiers are now auto-generated [#3868](https://github.com/ethyca/fides/pull/3868)

## [2.17.0](https://github.com/ethyca/fides/compare/2.16.0...2.17.0)

### Added

- Tab component for `fides-js` [#3782](https://github.com/ethyca/fides/pull/3782)
- Added toast for successfully linking an existing integration to a system [#3826](https://github.com/ethyca/fides/pull/3826)
- Various other UI components for `fides-js` to support upcoming TCF modal [#3803](https://github.com/ethyca/fides/pull/3803)
- Allow items in taxonomy to be enabled or disabled [#3844](https://github.com/ethyca/fides/pull/3844)

### Developer Experience

- Changed where db-dependent routers were imported to avoid dependency issues [#3741](https://github.com/ethyca/fides/pull/3741)

### Changed

- Bumped supported Python versions to `3.10.12`, `3.9.17`, and `3.8.17` [#3733](https://github.com/ethyca/fides/pull/3733)
- Logging Updates [#3758](https://github.com/ethyca/fides/pull/3758)
- Add polyfill service to fides-js route [#3759](https://github.com/ethyca/fides/pull/3759)
- Show/hide integration values [#3775](https://github.com/ethyca/fides/pull/3775)
- Sort system cards alphabetically by name on "View systems" page [#3781](https://github.com/ethyca/fides/pull/3781)
- Update admin ui to use new integration delete route [#3785](https://github.com/ethyca/fides/pull/3785)
- Pinned `pymssql` and `cython` dependencies to avoid build issues on ARM machines [#3829](https://github.com/ethyca/fides/pull/3829)

### Removed

- Removed "Custom field(s) successfully saved" toast [#3779](https://github.com/ethyca/fides/pull/3779)

### Added

- Record when consent is served [#3777](https://github.com/ethyca/fides/pull/3777)
- Add an `active` property to taxonomy elements [#3784](https://github.com/ethyca/fides/pull/3784)
- Erasure support for Heap [#3599](https://github.com/ethyca/fides/pull/3599)

### Fixed

- Privacy notice UI's list of possible regions now matches the backend's list [#3787](https://github.com/ethyca/fides/pull/3787)
- Admin UI "property does not existing" build issue [#3831](https://github.com/ethyca/fides/pull/3831)
- Flagging sensitive inputs as passwords to mask values during entry [#3843](https://github.com/ethyca/fides/pull/3843)

## [2.16.0](https://github.com/ethyca/fides/compare/2.15.1...2.16.0)

### Added

- Empty state for when there are no relevant privacy notices in the privacy center [#3640](https://github.com/ethyca/fides/pull/3640)
- GPC indicators in fides-js banner and modal [#3673](https://github.com/ethyca/fides/pull/3673)
- Include `data_use` and `data_category` metadata in `upload` of access results [#3674](https://github.com/ethyca/fides/pull/3674)
- Add enable/disable toggle to integration tab [#3593] (https://github.com/ethyca/fides/pull/3593)

### Fixed

- Render linebreaks in the Fides.js overlay descriptions, etc. [#3665](https://github.com/ethyca/fides/pull/3665)
- Broken link to Fides docs site on the About Fides page in Admin UI [#3643](https://github.com/ethyca/fides/pull/3643)
- Add Systems Applicable Filter to Privacy Experience List [#3654](https://github.com/ethyca/fides/pull/3654)
- Privacy center and fides-js now pass in `Unescape-Safestr` as a header so that special characters can be rendered properly [#3706](https://github.com/ethyca/fides/pull/3706)
- Fixed ValidationError for saving PrivacyPreferences [#3719](https://github.com/ethyca/fides/pull/3719)
- Fixed issue preventing ConnectionConfigs with duplicate names from saving [#3770](https://github.com/ethyca/fides/pull/3770)
- Fixed creating and editing manual integrations [#3772](https://github.com/ethyca/fides/pull/3772)
- Fix lingering integration artifacts by cascading deletes from System [#3771](https://github.com/ethyca/fides/pull/3771)

### Developer Experience

- Reorganized some `api.api.v1` code to avoid circular dependencies on `quickstart` [#3692](https://github.com/ethyca/fides/pull/3692)
- Treat underscores as special characters in user passwords [#3717](https://github.com/ethyca/fides/pull/3717)
- Allow Privacy Notices banner and modal to scroll as needed [#3713](https://github.com/ethyca/fides/pull/3713)
- Make malicious url test more robust to environmental differences [#3748](https://github.com/ethyca/fides/pull/3748)
- Ignore type checker on click decorators to bypass known issue with `click` version `8.1.4` [#3746](https://github.com/ethyca/fides/pull/3746)

### Changed

- Moved GPC preferences slightly earlier in Fides.js lifecycle [#3561](https://github.com/ethyca/fides/pull/3561)
- Changed results from clicking "Test connection" to be a toast instead of statically displayed on the page [#3700](https://github.com/ethyca/fides/pull/3700)
- Moved "management" tab from nav into settings icon in top right [#3701](https://github.com/ethyca/fides/pull/3701)
- Remove name and description fields from integration form [#3684](https://github.com/ethyca/fides/pull/3684)
- Update EU PrivacyNoticeRegion codes and allow experience filtering to drop back to country filtering if region not found [#3630](https://github.com/ethyca/fides/pull/3630)
- Fields with default fields are now flagged as required in the front-end [#3694](https://github.com/ethyca/fides/pull/3694)
- In "view systems", system cards can now be clicked and link to that system's `configure/[id]` page [#3734](https://github.com/ethyca/fides/pull/3734)
- Enable privacy notice and privacy experience feature flags by default [#3773](https://github.com/ethyca/fides/pull/3773)

### Security

- Resolve Zip bomb file upload vulnerability [CVE-2023-37480](https://github.com/ethyca/fides/security/advisories/GHSA-g95c-2jgm-hqc6)
- Resolve SVG bomb (billion laughs) file upload vulnerability [CVE-2023-37481](https://github.com/ethyca/fides/security/advisories/GHSA-3rw2-wfc8-wmj5)

## [2.15.1](https://github.com/ethyca/fides/compare/2.15.0...2.15.1)

### Added

- Set `sslmode` to `prefer` if connecting to Redshift via ssh [#3685](https://github.com/ethyca/fides/pull/3685)

### Changed

- Privacy center action cards are now able to expand to accommodate longer text [#3669](https://github.com/ethyca/fides/pull/3669)
- Update integration endpoint permissions [#3707](https://github.com/ethyca/fides/pull/3707)

### Fixed

- Handle names with a double underscore when processing access and erasure requests [#3688](https://github.com/ethyca/fides/pull/3688)
- Allow Privacy Notices banner and modal to scroll as needed [#3713](https://github.com/ethyca/fides/pull/3713)

### Security

- Resolve path traversal vulnerability in webserver API [CVE-2023-36827](https://github.com/ethyca/fides/security/advisories/GHSA-r25m-cr6v-p9hq)

## [2.15.0](https://github.com/ethyca/fides/compare/2.14.1...2.15.0)

### Added

- Privacy center can now render its consent values based on Privacy Notices and Privacy Experiences [#3411](https://github.com/ethyca/fides/pull/3411)
- Add Google Tag Manager and Privacy Center ENV vars to sample app [#2949](https://github.com/ethyca/fides/pull/2949)
- Add `notice_key` field to Privacy Notice UI form [#3403](https://github.com/ethyca/fides/pull/3403)
- Add `identity` query param to the consent reporting API view [#3418](https://github.com/ethyca/fides/pull/3418)
- Use `rollup-plugin-postcss` to bundle and optimize the `fides.js` components CSS [#3411](https://github.com/ethyca/fides/pull/3411)
- Dispatch Fides.js lifecycle events on window (FidesInitialized, FidesUpdated) and cross-publish to Fides.gtm() integration [#3411](https://github.com/ethyca/fides/pull/3411)
- Added the ability to use custom CAs with Redis via TLS [#3451](https://github.com/ethyca/fides/pull/3451)
- Add default experience configs on startup [#3449](https://github.com/ethyca/fides/pull/3449)
- Load default privacy notices on startup [#3401](https://github.com/ethyca/fides/pull/3401)
- Add ability for users to pass in additional parameters for application database connection [#3450](https://github.com/ethyca/fides/pull/3450)
- Load default privacy notices on startup [#3401](https://github.com/ethyca/fides/pull/3401/files)
- Add ability for `fides-js` to make API calls to Fides [#3411](https://github.com/ethyca/fides/pull/3411)
- `fides-js` banner is now responsive across different viewport widths [#3411](https://github.com/ethyca/fides/pull/3411)
- Add ability to close `fides-js` banner and modal via a button or ESC [#3411](https://github.com/ethyca/fides/pull/3411)
- Add ability to open the `fides-js` modal from a link on the host site [#3411](https://github.com/ethyca/fides/pull/3411)
- GPC preferences are automatically applied via `fides-js` [#3411](https://github.com/ethyca/fides/pull/3411)
- Add new dataset route that has additional filters [#3558](https://github.com/ethyca/fides/pull/3558)
- Update dataset dropdown to use new api filter [#3565](https://github.com/ethyca/fides/pull/3565)
- Filter out saas datasets from the rest of the UI [#3568](https://github.com/ethyca/fides/pull/3568)
- Included optional env vars to have postgres or Redshift connected via bastion host [#3374](https://github.com/ethyca/fides/pull/3374/)
- Support for acknowledge button for notice-only Privacy Notices and to disable toggling them off [#3546](https://github.com/ethyca/fides/pull/3546)
- HTML format for privacy request storage destinations [#3427](https://github.com/ethyca/fides/pull/3427)
- Persistent message showing result and timestamp of last integration test to "Integrations" tab in system view [#3628](https://github.com/ethyca/fides/pull/3628)
- Access and erasure support for SurveyMonkey [#3590](https://github.com/ethyca/fides/pull/3590)
- New Cookies Table for storing cookies associated with systems and privacy declarations [#3572](https://github.com/ethyca/fides/pull/3572)
- `fides-js` and privacy center now delete cookies associated with notices that were opted out of [#3569](https://github.com/ethyca/fides/pull/3569)
- Cookie input field on system data use tab [#3571](https://github.com/ethyca/fides/pull/3571)

### Fixed

- Fix sample app `DATABASE_*` ENV vars for backwards compatibility [#3406](https://github.com/ethyca/fides/pull/3406)
- Fix overlay rendering issue by finding/creating a dedicated parent element for Preact [#3397](https://github.com/ethyca/fides/pull/3397)
- Fix the sample app privacy center link to be configurable [#3409](https://github.com/ethyca/fides/pull/3409)
- Fix CLI output showing a version warning for Snowflake [#3434](https://github.com/ethyca/fides/pull/3434)
- Flaky custom field Cypress test on systems page [#3408](https://github.com/ethyca/fides/pull/3408)
- Fix NextJS errors & warnings for Cookie House sample app [#3411](https://github.com/ethyca/fides/pull/3411)
- Fix bug where `fides-js` toggles were not reflecting changes from rejecting or accepting all notices [#3522](https://github.com/ethyca/fides/pull/3522)
- Remove the `fides-js` banner from tab order when it is hidden and move the overlay components to the top of the tab order. [#3510](https://github.com/ethyca/fides/pull/3510)
- Fix bug where `fides-js` toggle states did not always initialize properly [#3597](https://github.com/ethyca/fides/pull/3597)
- Fix race condition with consent modal link rendering [#3521](https://github.com/ethyca/fides/pull/3521)
- Hide custom fields section when there are no custom fields created [#3554](https://github.com/ethyca/fides/pull/3554)
- Disable connector dropdown in integration tab on save [#3552](https://github.com/ethyca/fides/pull/3552)
- Handles an edge case for non-existent identities with the Kustomer API [#3513](https://github.com/ethyca/fides/pull/3513)
- remove the configure privacy request tile from the home screen [#3555](https://github.com/ethyca/fides/pull/3555)
- Updated Privacy Experience Safe Strings Serialization [#3600](https://github.com/ethyca/fides/pull/3600/)
- Only create default experience configs on startup, not update [#3605](https://github.com/ethyca/fides/pull/3605)
- Update to latest asyncpg dependency to avoid build error [#3614](https://github.com/ethyca/fides/pull/3614)
- Fix bug where editing a data use on a system could delete existing data uses [#3627](https://github.com/ethyca/fides/pull/3627)
- Restrict Privacy Center debug logging to development-only [#3638](https://github.com/ethyca/fides/pull/3638)
- Fix bug where linking an integration would not update the tab when creating a new system [#3662](https://github.com/ethyca/fides/pull/3662)
- Fix dataset yaml not properly reflecting the dataset in the dropdown of system integrations tab [#3666](https://github.com/ethyca/fides/pull/3666)
- Fix privacy notices not being able to be edited via the UI after the addition of the `cookies` field [#3670](https://github.com/ethyca/fides/pull/3670)
- Add a transform in the case of `null` name fields in privacy declarations for the data use forms [#3683](https://github.com/ethyca/fides/pull/3683)

### Changed

- Enabled Privacy Experience beta flag [#3364](https://github.com/ethyca/fides/pull/3364)
- Reorganize CLI Command Source Files [#3491](https://github.com/ethyca/fides/pull/3491)
- Removed ExperienceConfig.delivery_mechanism constraint [#3387](https://github.com/ethyca/fides/pull/3387)
- Updated privacy experience UI forms to reflect updated experience config fields [#3402](https://github.com/ethyca/fides/pull/3402)
- Use a venv in the Dockerfile for installing Python deps [#3452](https://github.com/ethyca/fides/pull/3452)
- Bump SlowAPI Version [#3456](https://github.com/ethyca/fides/pull/3456)
- Bump Psycopg2-binary Version [#3473](https://github.com/ethyca/fides/pull/3473)
- Reduced duplication between PrivacyExperience and PrivacyExperienceConfig [#3470](https://github.com/ethyca/fides/pull/3470)
- Update privacy centre email and phone validation to allow for both to be blank [#3432](https://github.com/ethyca/fides/pull/3432)
- Moved connection configuration into the system portal [#3407](https://github.com/ethyca/fides/pull/3407)
- Update `fideslang` to `1.4.1` to allow arbitrary nested metadata on `System`s and `Dataset`s `meta` property [#3463](https://github.com/ethyca/fides/pull/3463)
- Remove form validation to allow both email & phone inputs for consent requests [#3529](https://github.com/ethyca/fides/pull/3529)
- Removed dataset dropdown from saas connector configuration [#3563](https://github.com/ethyca/fides/pull/3563)
- Removed `pyodbc` in favor of `pymssql` for handling SQL Server connections [#3435](https://github.com/ethyca/fides/pull/3435)
- Only create a PrivacyRequest when saving consent if at least one notice has system-wide enforcement [#3626](https://github.com/ethyca/fides/pull/3626)
- Increased the character limit for the `SafeStr` type from 500 to 32000 [#3647](https://github.com/ethyca/fides/pull/3647)
- Changed "connection" to "integration" on system view and edit pages [#3659](https://github.com/ethyca/fides/pull/3659)

### Developer Experience

- Add ability to pass ENV vars to both privacy center and sample app during `fides deploy` via `.env` [#2949](https://github.com/ethyca/fides/pull/2949)
- Handle an edge case when generating tags that finds them out of sequence [#3405](https://github.com/ethyca/fides/pull/3405)
- Add support for pushing `prerelease` and `rc` tagged images to Dockerhub [#3474](https://github.com/ethyca/fides/pull/3474)
- Optimize GitHub workflows used for docker image publishing [#3526](https://github.com/ethyca/fides/pull/3526)

### Removed

- Removed the deprecated `system_dependencies` from `System` resources, migrating to `egress` [#3285](https://github.com/ethyca/fides/pull/3285)

### Docs

- Updated developer docs for ARM platform users related to `pymssql` [#3615](https://github.com/ethyca/fides/pull/3615)

## [2.14.1](https://github.com/ethyca/fides/compare/2.14.0...2.14.1)

### Added

- Add `identity` query param to the consent reporting API view [#3418](https://github.com/ethyca/fides/pull/3418)
- Add privacy centre button text customisations [#3432](https://github.com/ethyca/fides/pull/3432)
- Add privacy centre favicon customisation [#3432](https://github.com/ethyca/fides/pull/3432)

### Changed

- Update privacy centre email and phone validation to allow for both to be blank [#3432](https://github.com/ethyca/fides/pull/3432)

## [2.14.0](https://github.com/ethyca/fides/compare/2.13.0...2.14.0)

### Added

- Add an automated test to check for `/fides-consent.js` backwards compatibility [#3289](https://github.com/ethyca/fides/pull/3289)
- Add infrastructure for "overlay" consent components (Preact, CSS bundling, etc.) and initial version of consent banner [#3191](https://github.com/ethyca/fides/pull/3191)
- Add the modal component of the "overlay" consent components [#3291](https://github.com/ethyca/fides/pull/3291)
- Added an `automigrate` database setting [#3220](https://github.com/ethyca/fides/pull/3220)
- Track Privacy Experience with Privacy Preferences [#3311](https://github.com/ethyca/fides/pull/3311)
- Add ability for `fides-js` to fetch its own geolocation [#3356](https://github.com/ethyca/fides/pull/3356)
- Add ability to select different locations in the "Cookie House" sample app [#3362](https://github.com/ethyca/fides/pull/3362)
- Added optional logging of resource changes on the server [#3331](https://github.com/ethyca/fides/pull/3331)

### Fixed

- Maintain casing differences within Snowflake datasets for proper DSR execution [#3245](https://github.com/ethyca/fides/pull/3245)
- Handle DynamoDB edge case where no attributes are defined [#3299](https://github.com/ethyca/fides/pull/3299)
- Support pseudonymous consent requests with `fides_user_device_id` for the new consent workflow [#3203](https://github.com/ethyca/fides/pull/3203)
- Fides user device id filter to GET Privacy Experience List endpoint to stash user preferences on embedded notices [#3302](https://github.com/ethyca/fides/pull/3302)
- Support for data categories on manual webhook fields [#3330](https://github.com/ethyca/fides/pull/3330)
- Added config-driven rendering to consent components [#3316](https://github.com/ethyca/fides/pull/3316)
- Pin `typing_extensions` dependency to `4.5.0` to work around a pydantic bug [#3357](https://github.com/ethyca/fides/pull/3357)

### Changed

- Explicitly escape/unescape certain fields instead of using SafeStr [#3144](https://github.com/ethyca/fides/pull/3144)
- Updated DynamoDB icon [#3296](https://github.com/ethyca/fides/pull/3296)
- Increased default page size for the connection type endpoint to 100 [#3298](https://github.com/ethyca/fides/pull/3298)
- Data model around PrivacyExperiences to better keep Privacy Notices and Experiences in sync [#3292](https://github.com/ethyca/fides/pull/3292)
- UI calls to support new PrivacyExperiences data model [#3313](https://github.com/ethyca/fides/pull/3313)
- Ensure email connectors respect the `notifications.notification_service_type` app config property if set [#3355](https://github.com/ethyca/fides/pull/3355)
- Rework Delighted connector so the `survey_response` endpoint depends on the `person` endpoint [3385](https://github.com/ethyca/fides/pull/3385)
- Remove logging within the Celery creation function [#3303](https://github.com/ethyca/fides/pull/3303)
- Update how generic endpoint generation works [#3304](https://github.com/ethyca/fides/pull/3304)
- Restrict strack-trace logging when not in Dev mode [#3081](https://github.com/ethyca/fides/pull/3081)
- Refactor CSS variables for `fides-js` to match brandable color palette [#3321](https://github.com/ethyca/fides/pull/3321)
- Moved all of the dirs from `fides.api.ops` into `fides.api` [#3318](https://github.com/ethyca/fides/pull/3318)
- Put global settings for fides.js on privacy center settings [#3333](https://github.com/ethyca/fides/pull/3333)
- Changed `fides db migrate` to `fides db upgrade` [#3342](https://github.com/ethyca/fides/pull/3342)
- Add required notice key to privacy notices [#3337](https://github.com/ethyca/fides/pull/3337)
- Make Privacy Experience List public, and separate public endpoint rate limiting [#3339](https://github.com/ethyca/fides/pull/3339)

### Developer Experience

- Add dispatch event when publishing a non-prod tag [#3317](https://github.com/ethyca/fides/pull/3317)
- Add OpenAPI (Swagger) documentation for Fides Privacy Center API endpoints (/fides.js) [#3341](https://github.com/ethyca/fides/pull/3341)

### Removed

- Remove `fides export` command and backing code [#3256](https://github.com/ethyca/fides/pull/3256)

## [2.13.0](https://github.com/ethyca/fides/compare/2.12.1...2.13.0)

### Added

- Connector for DynamoDB [#2998](https://github.com/ethyca/fides/pull/2998)
- Access and erasure support for Amplitude [#2569](https://github.com/ethyca/fides/pull/2569)
- Access and erasure support for Gorgias [#2444](https://github.com/ethyca/fides/pull/2444)
- Privacy Experience Bulk Create, Bulk Update, and Detail Endpoints [#3185](https://github.com/ethyca/fides/pull/3185)
- Initial privacy experience UI [#3186](https://github.com/ethyca/fides/pull/3186)
- A JavaScript modal to copy a script tag for `fides.js` [#3238](https://github.com/ethyca/fides/pull/3238)
- Access and erasure support for OneSignal [#3199](https://github.com/ethyca/fides/pull/3199)
- Add the ability to "inject" location into `/fides.js` bundles and cache responses for one hour [#3272](https://github.com/ethyca/fides/pull/3272)
- Prevent column sorts from resetting when data changes [#3290](https://github.com/ethyca/fides/pull/3290)

### Changed

- Merge instances of RTK `createApi` into one instance for better cache invalidation [#3059](https://github.com/ethyca/fides/pull/3059)
- Update custom field definition uniqueness to be case insensitive name per resource type [#3215](https://github.com/ethyca/fides/pull/3215)
- Restrict where privacy notices of certain consent mechanisms must be displayed [#3195](https://github.com/ethyca/fides/pull/3195)
- Merged the `lib` submodule into the `api.ops` submodule [#3134](https://github.com/ethyca/fides/pull/3134)
- Merged duplicate privacy declaration components [#3254](https://github.com/ethyca/fides/pull/3254)
- Refactor client applications into a monorepo with turborepo, extract fides-js into a standalone package, and improve privacy-center to load configuration at runtime [#3105](https://github.com/ethyca/fides/pull/3105)

### Fixed

- Prevent ability to unintentionally show "default" Privacy Center configuration, styles, etc. [#3242](https://github.com/ethyca/fides/pull/3242)
- Fix broken links to docs site pages in Admin UI [#3232](https://github.com/ethyca/fides/pull/3232)
- Repoint legacy docs site links to the new and improved docs site [#3167](https://github.com/ethyca/fides/pull/3167)
- Fix Cookie House Privacy Center styles for fides deploy [#3283](https://github.com/ethyca/fides/pull/3283)
- Maintain casing differences within Snowflake datasets for proper DSR execution [#3245](https://github.com/ethyca/fides/pull/3245)

### Developer Experience

- Use prettier to format _all_ source files in client packages [#3240](https://github.com/ethyca/fides/pull/3240)

### Deprecated

- Deprecate `fides export` CLI command as it is moving to `fidesplus` [#3264](https://github.com/ethyca/fides/pull/3264)

## [2.12.1](https://github.com/ethyca/fides/compare/2.12.0...2.12.1)

### Changed

- Updated how Docker version checks are handled and added an escape-hatch [#3218](https://github.com/ethyca/fides/pull/3218)

### Fixed

- Datamap export mitigation for deleted taxonomy elements referenced by declarations [#3214](https://github.com/ethyca/fides/pull/3214)
- Update datamap columns each time the page is visited [#3211](https://github.com/ethyca/fides/pull/3211)
- Ensure inactive custom fields are not returned for datamap response [#3223](https://github.com/ethyca/fides/pull/3223)

## [2.12.0](https://github.com/ethyca/fides/compare/2.11.0...2.12.0)

### Added

- Access and erasure support for Aircall [#2589](https://github.com/ethyca/fides/pull/2589)
- Access and erasure support for Klaviyo [#2501](https://github.com/ethyca/fides/pull/2501)
- Page to edit or add privacy notices [#3058](https://github.com/ethyca/fides/pull/3058)
- Side navigation bar can now also have children navigation links [#3099](https://github.com/ethyca/fides/pull/3099)
- Endpoints for consent reporting [#3095](https://github.com/ethyca/fides/pull/3095)
- Added manage custom fields page behind feature flag [#3089](https://github.com/ethyca/fides/pull/3089)
- Custom fields table [#3097](https://github.com/ethyca/fides/pull/3097)
- Custom fields form modal [#3165](https://github.com/ethyca/fides/pull/3165)
- Endpoints to save the new-style Privacy Preferences with respect to a fides user device id [#3132](https://github.com/ethyca/fides/pull/3132)
- Support `privacy_declaration` as a resource type for custom fields [#3149](https://github.com/ethyca/fides/pull/3149)
- Expose `id` field of embedded `privacy_declarations` on `system` API responses [#3157](https://github.com/ethyca/fides/pull/3157)
- Access and erasure support for Unbounce [#2697](https://github.com/ethyca/fides/pull/2697)
- Support pseudonymous consent requests with `fides_user_device_id` [#3158](https://github.com/ethyca/fides/pull/3158)
- Update `fides_consent` cookie format [#3158](https://github.com/ethyca/fides/pull/3158)
- Add custom fields to the data use declaration form [#3197](https://github.com/ethyca/fides/pull/3197)
- Added fides user device id as a ProvidedIdentityType [#3131](https://github.com/ethyca/fides/pull/3131)

### Changed

- The `cursor` pagination strategy now also searches for data outside of the `data_path` when determining the cursor value [#3068](https://github.com/ethyca/fides/pull/3068)
- Moved Privacy Declarations associated with Systems to their own DB table [#3098](https://github.com/ethyca/fides/pull/3098)
- More tests on data use validation for privacy notices within the same region [#3156](https://github.com/ethyca/fides/pull/3156)
- Improvements to export code for bugfixes and privacy declaration custom field support [#3184](https://github.com/ethyca/fides/pull/3184)
- Enabled privacy notice feature flag [#3192](https://github.com/ethyca/fides/pull/3192)
- Updated TS types - particularly with new privacy notices [#3054](https://github.com/ethyca/fides/pull/3054)
- Make name not required on privacy declaration [#3150](https://github.com/ethyca/fides/pull/3150)
- Let Rule Targets allow for custom data categories [#3147](https://github.com/ethyca/fides/pull/3147)

### Removed

- Removed the warning about access control migration [#3055](https://github.com/ethyca/fides/pull/3055)
- Remove `customFields` feature flag [#3080](https://github.com/ethyca/fides/pull/3080)
- Remove notification banner from the home page [#3088](https://github.com/ethyca/fides/pull/3088)

### Fixed

- Fix a typo in the Admin UI [#3166](https://github.com/ethyca/fides/pull/3166)
- The `--local` flag is now respected for the `scan dataset db` command [#3096](https://github.com/ethyca/fides/pull/3096)
- Fixing issue where connectors with external dataset references would fail to save [#3142](https://github.com/ethyca/fides/pull/3142)
- Ensure privacy declaration IDs are stable across updates through system API [#3188](https://github.com/ethyca/fides/pull/3188)
- Fixed unit tests for saas connector type endpoints now that we have >50 [#3101](https://github.com/ethyca/fides/pull/3101)
- Fixed nox docs link [#3121](https://github.com/ethyca/fides/pull/3121/files)

### Developer Experience

- Update fides deploy to use a new database.load_samples setting to initialize sample Systems, Datasets, and Connections for testing [#3102](https://github.com/ethyca/fides/pull/3102)
- Remove support for automatically configuring messaging (Mailgun) & storage (S3) using `.env` with `nox -s "fides_env(test)"` [#3102](https://github.com/ethyca/fides/pull/3102)
- Add smoke tests for consent management [#3158](https://github.com/ethyca/fides/pull/3158)
- Added nox command that opens dev docs [#3082](https://github.com/ethyca/fides/pull/3082)

## [2.11.0](https://github.com/ethyca/fides/compare/2.10.0...2.11.0)

### Added

- Access support for Shippo [#2484](https://github.com/ethyca/fides/pull/2484)
- Feature flags can be set such that they cannot be modified by the user [#2966](https://github.com/ethyca/fides/pull/2966)
- Added the datamap UI to make it open source [#2988](https://github.com/ethyca/fides/pull/2988)
- Introduced a `FixedLayout` component (from the datamap UI) for pages that need to be a fixed height and scroll within [#2992](https://github.com/ethyca/fides/pull/2992)
- Added preliminary privacy notice page [#2995](https://github.com/ethyca/fides/pull/2995)
- Table for privacy notices [#3001](https://github.com/ethyca/fides/pull/3001)
- Added connector template endpoint [#2946](https://github.com/ethyca/fides/pull/2946)
- Query params on connection type endpoint to filter by supported action type [#2996](https://github.com/ethyca/fides/pull/2996)
- Scope restrictions for privacy notice table in the UI [#3007](https://github.com/ethyca/fides/pull/3007)
- Toggle for enabling/disabling privacy notices in the UI [#3010](https://github.com/ethyca/fides/pull/3010)
- Add endpoint to retrieve privacy notices grouped by their associated data uses [#2956](https://github.com/ethyca/fides/pull/2956)
- Support for uploading custom connector templates via the UI [#2997](https://github.com/ethyca/fides/pull/2997)
- Add a backwards-compatible workflow for saving and propagating consent preferences with respect to Privacy Notices [#3016](https://github.com/ethyca/fides/pull/3016)
- Empty state for privacy notices [#3027](https://github.com/ethyca/fides/pull/3027)
- Added Data flow modal [#3008](https://github.com/ethyca/fides/pull/3008)
- Update datamap table export [#3038](https://github.com/ethyca/fides/pull/3038)
- Added more advanced privacy center styling [#2943](https://github.com/ethyca/fides/pull/2943)
- Backend privacy experiences foundation [#3146](https://github.com/ethyca/fides/pull/3146)

### Changed

- Set `privacyDeclarationDeprecatedFields` flags to false and set `userCannotModify` to true [2987](https://github.com/ethyca/fides/pull/2987)
- Restored `nav-config` back to the admin-ui [#2990](https://github.com/ethyca/fides/pull/2990)
- Bumped supported Python versions to 3.10.11, 3.9.16, and 3.8.14 [#2936](https://github.com/ethyca/fides/pull/2936)
- Modify privacy center default config to only request email identities, and add validation preventing requesting both email & phone identities [#2539](https://github.com/ethyca/fides/pull/2539)
- SaaS connector icons are now dynamically loaded from the connector templates [#3018](https://github.com/ethyca/fides/pull/3018)
- Updated consentmechanism Enum to rename "necessary" to "notice_only" [#3048](https://github.com/ethyca/fides/pull/3048)
- Updated test data for Mongo, CLI [#3011](https://github.com/ethyca/fides/pull/3011)
- Updated the check for if a user can assign owner roles to be scope-based instead of role-based [#2964](https://github.com/ethyca/fides/pull/2964)
- Replaced menu in user management table with delete icon [#2958](https://github.com/ethyca/fides/pull/2958)
- Added extra fields to webhook payloads [#2830](https://github.com/ethyca/fides/pull/2830)

### Removed

- Removed interzone navigation logic now that the datamap UI and admin UI are one app [#2990](https://github.com/ethyca/fides/pull/2990)
- Remove the `unknown` state for generated datasets displaying on fidesplus [#2957](https://github.com/ethyca/fides/pull/2957)
- Removed datamap export API [#2999](https://github.com/ethyca/fides/pull/2999)

### Developer Experience

- Nox commands for git tagging to support feature branch builds [#2979](https://github.com/ethyca/fides/pull/2979)
- Changed test environment (`nox -s fides_env`) to run `fides deploy` for local testing [#3071](https://github.com/ethyca/fides/pull/3017)
- Publish git-tag specific docker images [#3050](https://github.com/ethyca/fides/pull/3050)

## [2.10.0](https://github.com/ethyca/fides/compare/2.9.2...2.10.0)

### Added

- Allow users to configure their username and password via the config file [#2884](https://github.com/ethyca/fides/pull/2884)
- Add authentication to the `masking` endpoints as well as accompanying scopes [#2909](https://github.com/ethyca/fides/pull/2909)
- Add an Organization Management page (beta) [#2908](https://github.com/ethyca/fides/pull/2908)
- Adds assigned systems to user management table [#2922](https://github.com/ethyca/fides/pull/2922)
- APIs to support Privacy Notice management (create, read, update) [#2928](https://github.com/ethyca/fides/pull/2928)

### Changed

- Improved standard layout for large width screens and polished misc. pages [#2869](https://github.com/ethyca/fides/pull/2869)
- Changed UI paths in the admin-ui [#2869](https://github.com/ethyca/fides/pull/2892)
  - `/add-systems/new` --> `/add-systems/manual`
  - `/system` --> `/systems`
- Added individual ID routes for systems [#2902](https://github.com/ethyca/fides/pull/2902)
- Deprecated adding scopes to users directly; you can only add roles. [#2848](https://github.com/ethyca/fides/pull/2848/files)
- Changed About Fides page to say "Fides Core Version:" over "Version". [#2899](https://github.com/ethyca/fides/pull/2899)
- Polish Admin UI header & navigation [#2897](https://github.com/ethyca/fides/pull/2897)
- Give new users a "viewer" role by default [#2900](https://github.com/ethyca/fides/pull/2900)
- Tie together save states for user permissions and systems [#2913](https://github.com/ethyca/fides/pull/2913)
- Removing payment types from Stripe connector params [#2915](https://github.com/ethyca/fides/pull/2915)
- Viewer role can now access a restricted version of the user management page [#2933](https://github.com/ethyca/fides/pull/2933)
- Change Privacy Center email placeholder text [#2935](https://github.com/ethyca/fides/pull/2935)
- Restricted setting Approvers as System Managers [#2891](https://github.com/ethyca/fides/pull/2891)
- Adds confirmation modal when downgrading user to "approver" role via Admin UI [#2924](https://github.com/ethyca/fides/pull/2924)
- Changed the toast message for new users to include access control info [#2939](https://github.com/ethyca/fides/pull/2939)
- Add Data Stewards to datamap export [#2962](https://github.com/ethyca/fides/pull/2962)

### Fixed

- Restricted Contributors from being able to create Owners [#2888](https://github.com/ethyca/fides/pull/2888)
- Allow for dynamic aspect ratio for logo on Privacy Center 404 [#2895](https://github.com/ethyca/fides/pull/2895)
- Allow for dynamic aspect ratio for logo on consent page [#2895](https://github.com/ethyca/fides/pull/2895)
- Align role dscription drawer of Admin UI with top nav: [#2932](https://github.com/ethyca/fides/pull/2932)
- Fixed error message when a user is assigned to be an approver without any systems [#2953](https://github.com/ethyca/fides/pull/2953)

### Developer Experience

- Update frontend npm packages (admin-ui, privacy-center, cypress-e2e) [#2921](https://github.com/ethyca/fides/pull/2921)

## [2.9.2](https://github.com/ethyca/fides/compare/2.9.1...2.9.2)

### Fixed

- Allow multiple data uses as long as their processing activity name is different [#2905](https://github.com/ethyca/fides/pull/2905)
- use HTML property, not text, when dispatching Mailchimp Transactional emails [#2901](https://github.com/ethyca/fides/pull/2901)
- Remove policy key from Privacy Center submission modal [#2912](https://github.com/ethyca/fides/pull/2912)

## [2.9.1](https://github.com/ethyca/fides/compare/2.9.0...2.9.1)

### Added

- Added Attentive erasure email connector [#2782](https://github.com/ethyca/fides/pull/2782)

### Changed

- Removed dataset based email connectors [#2782](https://github.com/ethyca/fides/pull/2782)
- Changed Auth0's authentication strategy from `bearer` to `oauth2_client_credentials` [#2820](https://github.com/ethyca/fides/pull/2820)
- renamed the privacy declarations field "Privacy declaration name (deprecated)" to "Processing Activity" [#711](https://github.com/ethyca/fidesplus/issues/711)

### Fixed

- Fixed issue where the scopes list passed into FidesUserPermission could get mutated with the total_scopes call [#2883](https://github.com/ethyca/fides/pull/2883)

### Removed

- removed the `privacyDeclarationDeprecatedFields` flag [#711](https://github.com/ethyca/fidesplus/issues/711)

## [2.9.0](https://github.com/ethyca/fides/compare/2.8.3...2.9.0)

### Added

- The ability to assign users as system managers for a specific system [#2714](https://github.com/ethyca/fides/pull/2714)
- New endpoints to add and remove users as system managers [#2726](https://github.com/ethyca/fides/pull/2726)
- Warning about access control migration to the UI [#2842](https://github.com/ethyca/fides/pull/2842)
- Adds Role Assignment UI [#2739](https://github.com/ethyca/fides/pull/2739)
- Add an automated migration to give users a `viewer` role [#2821](https://github.com/ethyca/fides/pull/2821)

### Changed

- Removed "progressive" navigation that would hide Admin UI tabs until Systems / Connections were configured [#2762](https://github.com/ethyca/fides/pull/2762)
- Added `system.privacy_declaration.name` to datamap response [#2831](https://github.com/ethyca/fides/pull/2831/files)

### Developer Experience

- Retired legacy `navV2` feature flag [#2762](https://github.com/ethyca/fides/pull/2762)
- Update Admin UI Layout to fill viewport height [#2812](https://github.com/ethyca/fides/pull/2812)

### Fixed

- Fixed issue where unsaved changes warning would always show up when running fidesplus [#2788](https://github.com/ethyca/fides/issues/2788)
- Fixed problem in datamap export with datasets that had been updated via SaaS instantiation [#2841](https://github.com/ethyca/fides/pull/2841)
- Fixed problem in datamap export with inconsistent custom field ordering [#2859](https://github.com/ethyca/fides/pull/2859)

## [2.8.3](https://github.com/ethyca/fides/compare/2.8.2...2.8.3)

### Added

- Serialise `bson.ObjectId` types in SAR data packages [#2785](https://github.com/ethyca/fides/pull/2785)

### Fixed

- Fixed issue where more than 1 populated custom fields removed a system from the datamap export [#2825](https://github.com/ethyca/fides/pull/2825)

## [2.8.2](https://github.com/ethyca/fides/compare/2.8.1...2.8.2)

### Fixed

- Resolved a bug that stopped custom fields populating the visual datamap [#2775](https://github.com/ethyca/fides/pull/2775)
- Patch appconfig migration to handle existing db record [#2780](https://github.com/ethyca/fides/pull/2780)

## [2.8.1](https://github.com/ethyca/fides/compare/2.8.0...2.8.1)

### Fixed

- Disabled hiding Admin UI based on user scopes [#2771](https://github.com/ethyca/fides/pull/2771)

## [2.8.0](https://github.com/ethyca/fides/compare/2.7.1...2.8.0)

### Added

- Add API support for messaging config properties [#2551](https://github.com/ethyca/fides/pull/2551)
- Access and erasure support for Kustomer [#2520](https://github.com/ethyca/fides/pull/2520)
- Added the `erase_after` field on collections to be able to set the order for erasures [#2619](https://github.com/ethyca/fides/pull/2619)
- Add a toggle to filter the system classification to only return those with classification data [#2700](https://github.com/ethyca/fides/pull/2700)
- Added backend role-based permissions [#2671](https://github.com/ethyca/fides/pull/2671)
- Access and erasure for Vend SaaS Connector [#1869](https://github.com/ethyca/fides/issues/1869)
- Added endpoints for storage and messaging config setup status [#2690](https://github.com/ethyca/fides/pull/2690)
- Access and erasure for Jira SaaS Connector [#1871](https://github.com/ethyca/fides/issues/1871)
- Access and erasure support for Delighted [#2244](https://github.com/ethyca/fides/pull/2244)
- Improve "Upload a new dataset YAML" [#1531](https://github.com/ethyca/fides/pull/2258)
- Input validation and sanitization for Privacy Request fields [#2655](https://github.com/ethyca/fides/pull/2655)
- Access and erasure support for Yotpo [#2708](https://github.com/ethyca/fides/pull/2708)
- Custom Field Library Tab [#527](https://github.com/ethyca/fides/pull/2693)
- Allow SendGrid template usage [#2728](https://github.com/ethyca/fides/pull/2728)
- Added ConnectorRunner to simplify SaaS connector testing [#1795](https://github.com/ethyca/fides/pull/1795)
- Adds support for Mailchimp Transactional as a messaging config [#2742](https://github.com/ethyca/fides/pull/2742)

### Changed

- Admin UI
  - Add flow for selecting system types when manually creating a system [#2530](https://github.com/ethyca/fides/pull/2530)
  - Updated forms for privacy declarations [#2648](https://github.com/ethyca/fides/pull/2648)
  - Delete flow for privacy declarations [#2664](https://github.com/ethyca/fides/pull/2664)
  - Add framework to have UI elements respect the user's scopes [#2682](https://github.com/ethyca/fides/pull/2682)
  - "Manual Webhook" has been renamed to "Manual Process". [#2717](https://github.com/ethyca/fides/pull/2717)
- Convert all config values to Pydantic `Field` objects [#2613](https://github.com/ethyca/fides/pull/2613)
- Add warning to 'fides deploy' when installed outside of a virtual environment [#2641](https://github.com/ethyca/fides/pull/2641)
- Redesigned the default/init config file to be auto-documented. Also updates the `fides init` logic and analytics consent logic [#2694](https://github.com/ethyca/fides/pull/2694)
- Change how config creation/import is handled across the application [#2622](https://github.com/ethyca/fides/pull/2622)
- Update the CLI aesthetics & docstrings [#2703](https://github.com/ethyca/fides/pull/2703)
- Updates Roles->Scopes Mapping [#2744](https://github.com/ethyca/fides/pull/2744)
- Return user scopes as an enum, as well as total scopes [#2741](https://github.com/ethyca/fides/pull/2741)
- Update `MessagingServiceType` enum to be lowercased throughout [#2746](https://github.com/ethyca/fides/pull/2746)

### Developer Experience

- Set the security environment of the fides dev setup to `prod` instead of `dev` [#2588](https://github.com/ethyca/fides/pull/2588)
- Removed unexpected default Redis password [#2666](https://github.com/ethyca/fides/pull/2666)
- Privacy Center
  - Typechecking and validation of the `config.json` will be checked for backwards-compatibility. [#2661](https://github.com/ethyca/fides/pull/2661)
- Combined conftest.py files [#2669](https://github.com/ethyca/fides/pull/2669)

### Fixed

- Fix support for "redis.user" setting when authenticating to the Redis cache [#2666](https://github.com/ethyca/fides/pull/2666)
- Fix error with the classify dataset feature flag not writing the dataset to the server [#2675](https://github.com/ethyca/fides/pull/2675)
- Allow string dates to stay strings in cache decoding [#2695](https://github.com/ethyca/fides/pull/2695)
- Admin UI
  - Remove Identifiability (Data Qualifier) from taxonomy editor [2684](https://github.com/ethyca/fides/pull/2684)
- FE: Custom field selections binding issue on Taxonomy tabs [#2659](https://github.com/ethyca/fides/pull/2693/)
- Fix Privacy Request Status when submitting a consent request when identity verification is required [#2736](https://github.com/ethyca/fides/pull/2736)

## [2.7.1](https://github.com/ethyca/fides/compare/2.7.0...2.7.1)

- Fix error with the classify dataset feature flag not writing the dataset to the server [#2675](https://github.com/ethyca/fides/pull/2675)

## [2.7.0](https://github.com/ethyca/fides/compare/2.6.6...2.7.0)

- Fides API

  - Access and erasure support for Braintree [#2223](https://github.com/ethyca/fides/pull/2223)
  - Added route to send a test message [#2585](https://github.com/ethyca/fides/pull/2585)
  - Add default storage configuration functionality and associated APIs [#2438](https://github.com/ethyca/fides/pull/2438)

- Admin UI

  - Custom Metadata [#2536](https://github.com/ethyca/fides/pull/2536)
    - Create Custom Lists
    - Create Custom Field Definition
    - Create custom fields from a the taxonomy editor
    - Provide a custom field value in a resource
    - Bulk edit custom field values [#2612](https://github.com/ethyca/fides/issues/2612)
    - Custom metadata UI Polish [#2624](https://github.com/ethyca/fides/pull/2625)

- Privacy Center

  - The consent config default value can depend on whether Global Privacy Control is enabled. [#2341](https://github.com/ethyca/fides/pull/2341)
  - When GPC is enabled, the UI indicates which data uses are opted out by default. [#2596](https://github.com/ethyca/fides/pull/2596)
  - `inspectForBrowserIdentities` now also looks for `ljt_readerID`. [#2543](https://github.com/ethyca/fides/pull/2543)

### Added

- Added new Wunderkind Consent Saas Connector [#2600](https://github.com/ethyca/fides/pull/2600)
- Added new Sovrn Email Consent Connector [#2543](https://github.com/ethyca/fides/pull/2543/)
- Log Fides version at startup [#2566](https://github.com/ethyca/fides/pull/2566)

### Changed

- Update Admin UI to show all action types (access, erasure, consent, update) [#2523](https://github.com/ethyca/fides/pull/2523)
- Removes legacy `verify_oauth_client` function [#2527](https://github.com/ethyca/fides/pull/2527)
- Updated the UI for adding systems to a new design [#2490](https://github.com/ethyca/fides/pull/2490)
- Minor logging improvements [#2566](https://github.com/ethyca/fides/pull/2566)
- Various form components now take a `stacked` or `inline` variant [#2542](https://github.com/ethyca/fides/pull/2542)
- UX fixes for user management [#2537](https://github.com/ethyca/fides/pull/2537)
- Updating Firebase Auth connector to mask the user with a delete instead of an update [#2602](https://github.com/ethyca/fides/pull/2602)

### Fixed

- Fixed bug where refreshing a page in the UI would result in a 404 [#2502](https://github.com/ethyca/fides/pull/2502)
- Usernames are case insensitive now and prevent all duplicates [#2487](https://github.com/ethyca/fides/pull/2487)
  - This PR contains a migration that deletes duplicate users and keeps the oldest original account.
- Update Logos for shipped connectors [#2464](https://github.com/ethyca/fides/pull/2587)
- Search field on privacy request page isn't working [#2270](https://github.com/ethyca/fides/pull/2595)
- Fix connection dropdown in integration table to not be disabled add system creation [#3589](https://github.com/ethyca/fides/pull/3589)

### Developer Experience

- Added new Cypress E2E smoke tests [#2241](https://github.com/ethyca/fides/pull/2241)
- New command `nox -s e2e_test` which will spin up the test environment and run true E2E Cypress tests against it [#2417](https://github.com/ethyca/fides/pull/2417)
- Cypress E2E tests now run in CI and are reported to Cypress Cloud [#2417](https://github.com/ethyca/fides/pull/2417)
- Change from `randomint` to `uuid` in mongodb tests to reduce flakiness. [#2591](https://github.com/ethyca/fides/pull/2591)

### Removed

- Remove feature flagged config wizard stepper from Admin UI [#2553](https://github.com/ethyca/fides/pull/2553)

## [2.6.6](https://github.com/ethyca/fides/compare/2.6.5...2.6.6)

### Changed

- Improve Readability for Custom Masking Override Exceptions [#2593](https://github.com/ethyca/fides/pull/2593)

## [2.6.5](https://github.com/ethyca/fides/compare/2.6.4...2.6.5)

### Added

- Added config properties to override database Engine parameters [#2511](https://github.com/ethyca/fides/pull/2511)
- Increased default pool_size and max_overflow to 50 [#2560](https://github.com/ethyca/fides/pull/2560)

## [2.6.4](https://github.com/ethyca/fides/compare/2.6.3...2.6.4)

### Fixed

- Fixed bug for SMS completion notification not being sent [#2526](https://github.com/ethyca/fides/issues/2526)
- Fixed bug where refreshing a page in the UI would result in a 404 [#2502](https://github.com/ethyca/fides/pull/2502)

## [2.6.3](https://github.com/ethyca/fides/compare/2.6.2...2.6.3)

### Fixed

- Handle case where legacy dataset has meta: null [#2524](https://github.com/ethyca/fides/pull/2524)

## [2.6.2](https://github.com/ethyca/fides/compare/2.6.1...2.6.2)

### Fixed

- Issue addressing missing field in dataset migration [#2510](https://github.com/ethyca/fides/pull/2510)

## [2.6.1](https://github.com/ethyca/fides/compare/2.6.0...2.6.1)

### Fixed

- Fix errors when privacy requests execute concurrently without workers [#2489](https://github.com/ethyca/fides/pull/2489)
- Enable saas request overrides to run in worker runtime [#2489](https://github.com/ethyca/fides/pull/2489)

## [2.6.0](https://github.com/ethyca/fides/compare/2.5.1...2.6.0)

### Added

- Added the `env` option to the `security` configuration options to allow for users to completely secure the API endpoints [#2267](https://github.com/ethyca/fides/pull/2267)
- Unified Fides Resources
  - Added a dataset dropdown selector when configuring a connector to link an existing dataset to the connector configuration. [#2162](https://github.com/ethyca/fides/pull/2162)
  - Added new datasetconfig.ctl_dataset_id field to unify fides dataset resources [#2046](https://github.com/ethyca/fides/pull/2046)
- Add new connection config routes that couple them with systems [#2249](https://github.com/ethyca/fides/pull/2249)
- Add new select/deselect all permissions buttons [#2437](https://github.com/ethyca/fides/pull/2437)
- Endpoints to allow a user with the `user:password-reset` scope to reset users' passwords. In addition, users no longer require a scope to edit their own passwords. [#2373](https://github.com/ethyca/fides/pull/2373)
- New form to reset a user's password without knowing an old password [#2390](https://github.com/ethyca/fides/pull/2390)
- Approve & deny buttons on the "Request details" page. [#2473](https://github.com/ethyca/fides/pull/2473)
- Consent Propagation
  - Add the ability to execute Consent Requests via the Privacy Request Execution layer [#2125](https://github.com/ethyca/fides/pull/2125)
  - Add a Mailchimp Transactional Consent Connector [#2194](https://github.com/ethyca/fides/pull/2194)
  - Allow defining a list of opt-in and/or opt-out requests in consent connectors [#2315](https://github.com/ethyca/fides/pull/2315)
  - Add a Google Analytics Consent Connector for GA4 properties [#2302](https://github.com/ethyca/fides/pull/2302)
  - Pass the GA Cookie from the Privacy Center [#2337](https://github.com/ethyca/fides/pull/2337)
  - Rename "user_id" to more specific "ga_client_id" [#2356](https://github.com/ethyca/fides/pull/2356)
  - Patch Google Analytics Consent Connector to delete by client_id [#2355](https://github.com/ethyca/fides/pull/2355)
  - Add a "skip_param_values option" to optionally skip when we are missing param values in the body [#2384](https://github.com/ethyca/fides/pull/2384)
  - Adds a new Universal Analytics Connector that works with the UA Tracking Id
- Adds intake and storage of Global Privacy Control Signal props for Consent [#2599](https://github.com/ethyca/fides/pull/2599)

### Changed

- Unified Fides Resources
  - Removed several fidesops schemas for DSR's in favor of updated Fideslang schemas [#2009](https://github.com/ethyca/fides/pull/2009)
  - Removed DatasetConfig.dataset field [#2096](https://github.com/ethyca/fides/pull/2096)
  - Updated UI dataset config routes to use new unified routes [#2113](https://github.com/ethyca/fides/pull/2113)
  - Validate request body on crud endpoints on upsert. Validate dataset data categories before save. [#2134](https://github.com/ethyca/fides/pull/2134/)
  - Updated test env setup and quickstart to use new endpoints [#2225](https://github.com/ethyca/fides/pull/2225)
- Consent Propagation
  - Privacy Center consent options can now be marked as `executable` in order to propagate consent requests [#2193](https://github.com/ethyca/fides/pull/2193)
  - Add support for passing browser identities to consent request patches [#2304](https://github.com/ethyca/fides/pull/2304)
- Update fideslang to 1.3.3 [#2343](https://github.com/ethyca/fides/pull/2343)
- Display the request type instead of the policy name on the request table [#2382](https://github.com/ethyca/fides/pull/2382)
- Make denial reasons required [#2400](https://github.com/ethyca/fides/pull/2400)
- Display the policy key on the request details page [#2395](https://github.com/ethyca/fides/pull/2395)
- Updated CSV export [#2452](https://github.com/ethyca/fides/pull/2452)
- Privacy Request approval now uses a modal [#2443](https://github.com/ethyca/fides/pull/2443)

### Developer Experience

- `nox -s test_env` has been replaced with `nox -s "fides_env(dev)"`
- New command `nox -s "fides_env(test)"` creates a complete test environment with seed data (similar to `fides_env(dev)`) but with the production fides image so the built UI can be accessed at `localhost:8080` [#2399](https://github.com/ethyca/fides/pull/2399)
- Change from code climate to codecov for coverage reporting [#2402](https://github.com/ethyca/fides/pull/2402)

### Fixed

- Home screen header scaling and responsiveness issues [#2200](https://github.com/ethyca/fides/pull/2277)
- Privacy Center identity inputs validate even when they are optional. [#2308](https://github.com/ethyca/fides/pull/2308)
- The PII toggle defaults to false and PII will be hidden on page load [#2388](https://github.com/ethyca/fides/pull/2388)
- Fixed a CI bug caused by git security upgrades [#2441](https://github.com/ethyca/fides/pull/2441)
- Privacy Center
  - Identity inputs validate even when they are optional. [#2308](https://github.com/ethyca/fides/pull/2308)
  - Submit buttons show loading state and disable while submitting. [#2401](https://github.com/ethyca/fides/pull/2401)
  - Phone inputs no longer request country SVGs from external domain. [#2378](https://github.com/ethyca/fides/pull/2378)
  - Input validation errors no longer change the height of modals. [#2379](https://github.com/ethyca/fides/pull/2379)
- Patch masking strategies to better handle null and non-string inputs [#2307](https://github.com/ethyca/fides/pull/2377)
- Renamed prod pushes tag to be `latest` for privacy center and sample app [#2401](https://github.com/ethyca/fides/pull/2407)
- Update firebase connector to better handle non-existent users [#2439](https://github.com/ethyca/fides/pull/2439)

## [2.5.1](https://github.com/ethyca/fides/compare/2.5.0...2.5.1)

### Developer Experience

- Allow db resets only if `config.dev_mode` is `True` [#2321](https://github.com/ethyca/fides/pull/2321)

### Fixed

- Added a feature flag for the recent dataset classification UX changes [#2335](https://github.com/ethyca/fides/pull/2335)

### Security

- Add a check to the catchall path to prevent returning paths outside of the UI directory [#2330](https://github.com/ethyca/fides/pull/2330)

### Developer Experience

- Reduce size of local Docker images by fixing `.dockerignore` patterns [#2360](https://github.com/ethyca/fides/pull/2360)

## [2.5.0](https://github.com/ethyca/fides/compare/2.4.0...2.5.0)

### Docs

- Update the docs landing page and remove redundant docs [#2184](https://github.com/ethyca/fides/pull/2184)

### Added

- Added the `user` command group to the CLI. [#2153](https://github.com/ethyca/fides/pull/2153)
- Added `Code Climate` test coverage uploads. [#2198](https://github.com/ethyca/fides/pull/2198)
- Added the connection key to the execution log [#2100](https://github.com/ethyca/fides/pull/2100)
- Added endpoints to retrieve DSR `Rule`s and `Rule Target`s [#2116](https://github.com/ethyca/fides/pull/2116)
- Added Fides version number to account dropdown in the UI [#2140](https://github.com/ethyca/fides/pull/2140)
- Add link to Classify Systems page in nav side bar [#2128](https://github.com/ethyca/fides/pull/2128)
- Dataset classification UI now polls for results [#2123](https://github.com/ethyca/fides/pull/2123)
- Update Privacy Center Icons [#1800](https://github.com/ethyca/fides/pull/2139)
- Privacy Center `fides-consent.js`:
  - `Fides.shopify` integration function. [#2152](https://github.com/ethyca/fides/pull/2152)
  - Dedicated folder for integrations.
  - `Fides.meta` integration function (fbq). [#2217](https://github.com/ethyca/fides/pull/2217)
- Adds support for Twilio email service (Sendgrid) [#2154](https://github.com/ethyca/fides/pull/2154)
- Access and erasure support for Recharge [#1709](https://github.com/ethyca/fides/pull/1709)
- Access and erasure support for Friendbuy Nextgen [#2085](https://github.com/ethyca/fides/pull/2085)

### Changed

- Admin UI Feature Flags - [#2101](https://github.com/ethyca/fides/pull/2101)
  - Overrides can be saved in the browser.
  - Use `NEXT_PUBLIC_APP_ENV` for app-specific environment config.
  - No longer use `react-feature-flags` library.
  - Can have descriptions. [#2243](https://github.com/ethyca/fides/pull/2243)
- Made privacy declarations optional when adding systems manually - [#2173](https://github.com/ethyca/fides/pull/2173)
- Removed an unclear logging message. [#2266](https://github.com/ethyca/fides/pull/2266)
- Allow any user with `user:delete` scope to delete other users [#2148](https://github.com/ethyca/fides/pull/2148)
- Dynamic imports of custom overrides and SaaS test fixtures [#2169](https://github.com/ethyca/fides/pull/2169)
- Added `AuthenticatedClient` to custom request override interface [#2171](https://github.com/ethyca/fides/pull/2171)
- Only approve the specific collection instead of the entire dataset, display only top 1 classification by default [#2226](https://github.com/ethyca/fides/pull/2226)
- Update sample project resources for `fides evaluate` usage in `fides deploy` [#2253](https://github.com/ethyca/fides/pull/2253)

### Removed

- Removed unused object_name field on s3 storage config [#2133](https://github.com/ethyca/fides/pull/2133)

### Fixed

- Remove next-auth from privacy center to fix JS console error [#2090](https://github.com/ethyca/fides/pull/2090)
- Admin UI - Added Missing ability to assign `user:delete` in the permissions checkboxes [#2148](https://github.com/ethyca/fides/pull/2148)
- Nav bug: clicking on Privacy Request breadcrumb takes me to Home instead of /privacy-requests [#497](https://github.com/ethyca/fides/pull/2141)
- Side nav disappears when viewing request details [#2129](https://github.com/ethyca/fides/pull/2155)
- Remove usage of load dataset button and other dataset UI modifications [#2149](https://github.com/ethyca/fides/pull/2149)
- Improve readability for exceptions raised from custom request overrides [#2157](https://github.com/ethyca/fides/pull/2157)
- Importing custom request overrides on server startup [#2186](https://github.com/ethyca/fides/pull/2186)
- Remove warning when env vars default to blank strings in docker-compose [#2188](https://github.com/ethyca/fides/pull/2188)
- Fix Cookie House purchase modal flashing 'Error' in title [#2274](https://github.com/ethyca/fides/pull/2274)
- Stop dependency from upgrading `packaging` to version with known issue [#2273](https://github.com/ethyca/fides/pull/2273)
- Privacy center config no longer requires `identity_inputs` and will use `email` as a default [#2263](https://github.com/ethyca/fides/pull/2263)
- No longer display remaining days for privacy requests in terminal states [#2292](https://github.com/ethyca/fides/pull/2292)

### Removed

- Remove "Create New System" button when viewing systems. All systems can now be created via the "Add systems" button on the home page. [#2132](https://github.com/ethyca/fides/pull/2132)

## [2.4.0](https://github.com/ethyca/fides/compare/2.3.1...2.4.0)

### Developer Experience

- Include a pre-check workflow that collects the pytest suite [#2098](https://github.com/ethyca/fides/pull/2098)
- Write to the application db when running the app locally. Write to the test db when running pytest [#1731](https://github.com/ethyca/fides/pull/1731)

### Changed

- Move the `fides.ctl.core.` and `fides.ctl.connectors` modules into `fides.core` and `fides.connectors` respectively [#2097](https://github.com/ethyca/fides/pull/2097)
- Fides: Skip cypress tests due to nav bar 2.0 [#2102](https://github.com/ethyca/fides/pull/2103)

### Added

- Adds new erasure policy for complete user data masking [#1839](https://github.com/ethyca/fides/pull/1839)
- New Fides Home page [#1864](https://github.com/ethyca/fides/pull/2050)
- Nav 2.0 - Replace form flow side navs with top tabs [#2037](https://github.com/ethyca/fides/pull/2050)
- Adds new erasure policy for complete user data masking [#1839](https://github.com/ethyca/fides/pull/1839)
- Added ability to use Mailgun templates when sending emails. [#2039](https://github.com/ethyca/fides/pull/2039)
- Adds SMS id verification for consent [#2094](https://github.com/ethyca/fides/pull/2094)

### Fixed

- Store `fides_consent` cookie on the root domain of the Privacy Center [#2071](https://github.com/ethyca/fides/pull/2071)
- Properly set the expire-time for verification codes [#2105](https://github.com/ethyca/fides/pull/2105)

## [2.3.1](https://github.com/ethyca/fides/compare/2.3.0...2.3.1)

### Fixed

- Resolved an issue where the root_user was not being created [#2082](https://github.com/ethyca/fides/pull/2082)

### Added

- Nav redesign with sidebar groups. Feature flagged to only be visible in dev mode until release. [#2030](https://github.com/ethyca/fides/pull/2047)
- Improved error handling for incorrect app encryption key [#2089](https://github.com/ethyca/fides/pull/2089)
- Access and erasure support for Friendbuy API [#2019](https://github.com/ethyca/fides/pull/2019)

## [2.3.0](https://github.com/ethyca/fides/compare/2.2.2...2.3.0)

### Added

- Common Subscriptions for app-wide data and feature checks. [#2030](https://github.com/ethyca/fides/pull/2030)
- Send email alerts on privacy request failures once the specified threshold is reached. [#1793](https://github.com/ethyca/fides/pull/1793)
- DSR Notifications (toast) [#1895](https://github.com/ethyca/fides/pull/1895)
- DSR configure alerts btn [#1895](https://github.com/ethyca/fides/pull/1895)
- DSR configure alters (FE) [#1895](https://github.com/ethyca/fides/pull/1895)
- Add a `usage` session to Nox to print full session docstrings. [#2022](https://github.com/ethyca/fides/pull/2022)

### Added

- Adds notifications section to toml files [#2026](https://github.com/ethyca/fides/pull/2060)

### Changed

- Updated to use `loguru` logging library throughout codebase [#2031](https://github.com/ethyca/fides/pull/2031)
- Do not always create a `fides.toml` by default [#2023](https://github.com/ethyca/fides/pull/2023)
- The `fideslib` module has been merged into `fides`, code redundancies have been removed [#1859](https://github.com/ethyca/fides/pull/1859)
- Replace 'ingress' and 'egress' with 'sources' and 'destinations' across UI [#2044](https://github.com/ethyca/fides/pull/2044)
- Update the functionality of `fides pull -a <filename>` to include _all_ resource types. [#2083](https://github.com/ethyca/fides/pull/2083)

### Fixed

- Timing issues with bulk DSR reprocessing, specifically when analytics are enabled [#2015](https://github.com/ethyca/fides/pull/2015)
- Error caused by running erasure requests with disabled connectors [#2045](https://github.com/ethyca/fides/pull/2045)
- Changes the SlowAPI ratelimiter's backend to use memory instead of Redis [#2054](https://github.com/ethyca/fides/pull/2058)

## [2.2.2](https://github.com/ethyca/fides/compare/2.2.1...2.2.2)

### Docs

- Updated the readme to use new new [docs site](http://docs.ethyca.com) [#2020](https://github.com/ethyca/fides/pull/2020)

### Deprecated

- The documentation site hosted in the `/docs` directory has been deprecated. All documentation updates will be hosted at the new [docs site](http://docs.ethyca.com) [#2020](https://github.com/ethyca/fides/pull/2020)

### Fixed

- Fixed mypy and pylint errors [#2013](https://github.com/ethyca/fides/pull/2013)
- Update connection test endpoint to be effectively non-blocking [#2000](https://github.com/ethyca/fides/pull/2000)
- Update Fides connector to better handle children with no access results [#2012](https://github.com/ethyca/fides/pull/2012)

## [2.2.1](https://github.com/ethyca/fides/compare/2.2.0...2.2.1)

### Added

- Add health check indicator for data flow scanning option [#1973](https://github.com/ethyca/fides/pull/1973)

### Changed

- The `celery.toml` is no longer used, instead it is a subsection of the `fides.toml` file [#1990](https://github.com/ethyca/fides/pull/1990)
- Update sample project landing page copy to be version-agnostic [#1958](https://github.com/ethyca/fides/pull/1958)
- `get` and `ls` CLI commands now return valid `fides` object YAML [#1991](https://github.com/ethyca/fides/pull/1991)

### Developer Experience

- Remove duplicate fastapi-caching and pin version. [#1765](https://github.com/ethyca/fides/pull/1765)

## [2.2.0](https://github.com/ethyca/fides/compare/2.1.0...2.2.0)

### Added

- Send email alerts on privacy request failures once the specified threshold is reached. [#1793](https://github.com/ethyca/fides/pull/1793)
- Add authenticated privacy request route. [#1819](https://github.com/ethyca/fides/pull/1819)
- Enable the onboarding flow [#1836](https://github.com/ethyca/fides/pull/1836)
- Access and erasure support for Fullstory API [#1821](https://github.com/ethyca/fides/pull/1821)
- Add function to poll privacy request for completion [#1860](https://github.com/ethyca/fides/pull/1860)
- Added rescan flow for the data flow scanner [#1844](https://github.com/ethyca/fides/pull/1844)
- Add rescan flow for the data flow scanner [#1844](https://github.com/ethyca/fides/pull/1844)
- Add Fides connector to support parent-child Fides deployments [#1861](https://github.com/ethyca/fides/pull/1861)
- Classification UI now polls for updates to classifications [#1908](https://github.com/ethyca/fides/pull/1908)

### Changed

- The organization info form step is now skipped if the server already has organization info. [#1840](https://github.com/ethyca/fides/pull/1840)
- Removed the description column from the classify systems page. [#1867](https://github.com/ethyca/fides/pull/1867)
- Retrieve child results during fides connector execution [#1967](https://github.com/ethyca/fides/pull/1967)

### Fixed

- Fix error in parent user creation seeding. [#1832](https://github.com/ethyca/fides/issues/1832)
- Fix DSR error due to unfiltered empty identities [#1901](https://github.com/ethyca/fides/pull/1907)

### Docs

- Remove documentation about no-longer used connection string override [#1824](https://github.com/ethyca/fides/pull/1824)
- Fix typo in headings [#1824](https://github.com/ethyca/fides/pull/1824)
- Update documentation to reflect configs necessary for mailgun, twilio_sms and twilio_email service types [#1846](https://github.com/ethyca/fides/pull/1846)

...

## [2.1.0](https://github.com/ethyca/fides/compare/2.0.0...2.1.0)

### Added

- Classification flow for system data flows
- Classification is now triggered as part of data flow scanning
- Include `ingress` and `egress` fields on system export and `datamap/` endpoint [#1740](https://github.com/ethyca/fides/pull/1740)
- Repeatable unique identifier for dataset fides_keys and metadata [#1786](https://github.com/ethyca/fides/pull/1786)
- Adds SMS support for identity verification notifications [#1726](https://github.com/ethyca/fides/pull/1726)
- Added phone number validation in back-end and react phone number form in Privacy Center [#1745](https://github.com/ethyca/fides/pull/1745)
- Adds SMS message template for all subject notifications [#1743](https://github.com/ethyca/fides/pull/1743)
- Privacy-Center-Cypress workflow for CI checks of the Privacy Center. [#1722](https://github.com/ethyca/fides/pull/1722)
- Privacy Center `fides-consent.js` script for accessing consent on external pages. [Details](/clients/privacy-center/packages/fides-consent/README.md)
- Erasure support for Twilio Conversations API [#1673](https://github.com/ethyca/fides/pull/1673)
- Webserver port can now be configured via the CLI command [#1858](https://github.com/ethyca/fides/pull/1858)

### Changed

- Optional dependencies are no longer used for 3rd-party connectivity. Instead they are used to isolate dangerous dependencies. [#1679](https://github.com/ethyca/fides/pull/1679)
- All Next pages now automatically require login. [#1670](https://github.com/ethyca/fides/pull/1670)
- Running the `webserver` command no longer prompts the user to opt out/in to analytics[#1724](https://github.com/ethyca/fides/pull/1724)

### Developer Experience

- Admin-UI-Cypress tests that fail in CI will now upload screen recordings for debugging. [#1728](https://github.com/ethyca/fides/pull/1728/files/c23e62fea284f7910028c8483feff893903068b8#r1019491323)
- Enable remote debugging from VSCode of live dev app [#1780](https://github.com/ethyca/fides/pull/1780)

### Removed

- Removed the Privacy Center `cookieName` config introduced in 2.0.0. [#1756](https://github.com/ethyca/fides/pull/1756)

### Fixed

- Exceptions are no longer raised when sending analytics on Windows [#1666](https://github.com/ethyca/fides/pull/1666)
- Fixed wording on identity verification modal in the Privacy Center [#1674](https://github.com/ethyca/fides/pull/1674)
- Update system fides_key tooltip text [#1533](https://github.com/ethyca/fides/pull/1685)
- Removed local storage parsing that is redundant with redux-persist. [#1678](https://github.com/ethyca/fides/pull/1678)
- Show a helpful error message if Docker daemon is not running during "fides deploy" [#1694](https://github.com/ethyca/fides/pull/1694)
- Allow users to query their own permissions, including root user. [#1698](https://github.com/ethyca/fides/pull/1698)
- Single-select taxonomy fields legal basis and special category can be cleared. [#1712](https://github.com/ethyca/fides/pull/1712)
- Fixes the issue where the security config is not properly loading from environment variables. [#1718](https://github.com/ethyca/fides/pull/1718)
- Fixes the issue where the CLI can't run without the config values required by the webserver. [#1811](https://github.com/ethyca/fides/pull/1811)
- Correctly handle response from adobe jwt auth endpoint as milliseconds, rather than seconds. [#1754](https://github.com/ethyca/fides/pull/1754)
- Fixed styling issues with the `EditDrawer` component. [#1803](https://github.com/ethyca/fides/pull/1803)

### Security

- Bumped versions of packages that use OpenSSL [#1683](https://github.com/ethyca/fides/pull/1683)

## [2.0.0](https://github.com/ethyca/fides/compare/1.9.6...2.0.0)

### Added

- Allow delete-only SaaS connector endpoints [#1200](https://github.com/ethyca/fides/pull/1200)
- Privacy center consent choices store a browser cookie. [#1364](https://github.com/ethyca/fides/pull/1364)
  - The format is generic. A reasonable set of defaults will be added later: [#1444](https://github.com/ethyca/fides/issues/1444)
  - The cookie name defaults to `fides_consent` but can be configured under `config.json > consent > cookieName`.
  - Each consent option can provide an array of `cookieKeys`.
- Individually select and reprocess DSRs that have errored [#1203](https://github.com/ethyca/fides/pull/1489)
- Bulk select and reprocess DSRs that have errored [#1205](https://github.com/ethyca/fides/pull/1489)
- Config Wizard: AWS scan results populate in system review forms. [#1454](https://github.com/ethyca/fides/pull/1454)
- Integrate rate limiter with Saas Connectors. [#1433](https://github.com/ethyca/fides/pull/1433)
- Config Wizard: Added a column selector to the scan results page of the config wizard [#1590](https://github.com/ethyca/fides/pull/1590)
- Config Wizard: Flow for runtime scanner option [#1640](https://github.com/ethyca/fides/pull/1640)
- Access support for Twilio Conversations API [#1520](https://github.com/ethyca/fides/pull/1520)
- Message Config: Adds Twilio Email/SMS support [#1519](https://github.com/ethyca/fides/pull/1519)

### Changed

- Updated mypy to version 0.981 and Python to version 3.10.7 [#1448](https://github.com/ethyca/fides/pull/1448)

### Developer Experience

- Repository dispatch events are sent to fidesctl-plus and fidesops-plus [#1263](https://github.com/ethyca/fides/pull/1263)
- Only the `docs-authors` team members are specified as `CODEOWNERS` [#1446](https://github.com/ethyca/fides/pull/1446)
- Updates the default local configuration to not defer tasks to a worker node [#1552](https://github.com/ethyca/fides/pull/1552/)
- Updates the healthcheck to return health status of connected Celery workers [#1588](https://github.com/ethyca/fides/pull/1588)

### Docs

- Remove the tutorial to prepare for new update [#1543](https://github.com/ethyca/fides/pull/1543)
- Add system management via UI documentation [#1541](https://github.com/ethyca/fides/pull/1541)
- Added DSR quickstart docs, restructured docs navigation [#1651](https://github.com/ethyca/fides/pull/1651)
- Update privacy request execution overview docs [#1258](https://github.com/ethyca/fides/pull/1490)

### Fixed

- Fixed system dependencies appearing as "N/A" in the datamap endpoint when there are no privacy declarations [#1649](https://github.com/ethyca/fides/pull/1649)

## [1.9.6](https://github.com/ethyca/fides/compare/1.9.5...1.9.6)

### Fixed

- Include systems without a privacy declaration on data map [#1603](https://github.com/ethyca/fides/pull/1603)
- Handle malformed tokens [#1523](https://github.com/ethyca/fides/pull/1523)
- Remove thrown exception from getAllPrivacyRequests method [#1592](https://github.com/ethyca/fides/pull/1593)
- Include systems without a privacy declaration on data map [#1603](https://github.com/ethyca/fides/pull/1603)
- After editing a dataset, the table will stay on the previously selected collection instead of resetting to the first one. [#1511](https://github.com/ethyca/fides/pull/1511)
- Fix redis `db_index` config issue [#1647](https://github.com/ethyca/fides/pull/1647)

### Docs

- Add unlinked docs and fix any remaining broken links [#1266](https://github.com/ethyca/fides/pull/1266)
- Update privacy center docs to include consent information [#1537](https://github.com/ethyca/fides/pull/1537)
- Update UI docs to include DSR countdown information and additional descriptions/filtering [#1545](https://github.com/ethyca/fides/pull/1545)

### Changed

- Allow multiple masking strategies to be specified when using fides as a masking engine [#1647](https://github.com/ethyca/fides/pull/1647)

## [1.9.5](https://github.com/ethyca/fides/compare/1.9.4...1.9.5)

### Added

- The database includes a `plus_system_scans` relation, to track the status and results of System Scanner executions in fidesctl-plus [#1554](https://github.com/ethyca/fides/pull/1554)

## [1.9.4](https://github.com/ethyca/fides/compare/1.9.2...1.9.4)

### Fixed

- After editing a dataset, the table will stay on the previously selected collection instead of resetting to the first one. [#1511](https://github.com/ethyca/fides/pull/1511)

## [1.9.2](https://github.com/ethyca/fides/compare/1.9.1...1.9.2)

### Deprecated

- Added a deprecation warning for the entire package [#1244](https://github.com/ethyca/fides/pull/1244)

### Added

- Dataset generation enhancements using Fides Classify for Plus users:

  - Integrate Fides Plus API into placeholder features introduced in 1.9.0. [#1194](https://github.com/ethyca/fides/pull/1194)

- Fides Admin UI:

  - Configure Connector after creation [#1204](https://github.com/ethyca/fides/pull/1356)

### Fixed

- Privacy Center:
  - Handle error on startup if server isn't running [#1239](https://github.com/ethyca/fides/pull/1239)
  - Fix styling issue with cards [#1240](https://github.com/ethyca/fides/pull/1240)
  - Redirect to index on consent save [#1238](https://github.com/ethyca/fides/pull/1238)

## [1.9.1](https://github.com/ethyca/fides/compare/1.9.0...1.9.1)

### Changed

- Update fideslang to v1.3.1 [#1136](https://github.com/ethyca/fides/pull/1136)

### Changed

- Update fideslang to v1.3.1 [#1136](https://github.com/ethyca/fides/pull/1136)

## [1.9.0](https://github.com/ethyca/fides/compare/1.8.6...1.9.0) - 2022-09-29

### Added

- Dataset generation enhancements using Fides Classify for Plus users:
  - Added toggle for enabling classify during generation. [#1057](https://github.com/ethyca/fides/pull/1057)
  - Initial implementation of API request to kick off classify, with confirmation modal. [#1069](https://github.com/ethyca/fides/pull/1069)
  - Initial Classification & Review status for generated datasets. [#1074](https://github.com/ethyca/fides/pull/1074)
  - Component for choosing data categories based on classification results. [#1110](https://github.com/ethyca/fides/pull/1110)
  - The dataset fields table shows data categories from the classifier (if available). [#1088](https://github.com/ethyca/fides/pull/1088)
  - The "Approve" button can be used to update the dataset with the classifier's suggestions. [#1129](https://github.com/ethyca/fides/pull/1129)
- System management UI:
  - New page to add a system via yaml [#1062](https://github.com/ethyca/fides/pull/1062)
  - Skeleton of page to add a system manually [#1068](https://github.com/ethyca/fides/pull/1068)
  - Refactor config wizard system forms to be reused for system management [#1072](https://github.com/ethyca/fides/pull/1072)
  - Add additional optional fields to system management forms [#1082](https://github.com/ethyca/fides/pull/1082)
  - Delete a system through the UI [#1085](https://github.com/ethyca/fides/pull/1085)
  - Edit a system through the UI [#1096](https://github.com/ethyca/fides/pull/1096)
- Cypress component testing [#1106](https://github.com/ethyca/fides/pull/1106)

### Changed

- Changed behavior of `load_default_taxonomy` to append instead of upsert [#1040](https://github.com/ethyca/fides/pull/1040)
- Changed behavior of adding privacy declarations to decouple the actions of the "add" and "next" buttons [#1086](https://github.com/ethyca/fides/pull/1086)
- Moved system related UI components from the `config-wizard` directory to the `system` directory [#1097](https://github.com/ethyca/fides/pull/1097)
- Updated "type" on SaaS config to be a simple string type, not an enum [#1197](https://github.com/ethyca/fides/pull/1197)

### Developer Experience

- Optional dependencies may have their version defined only once, in `optional-requirements.txt` [#1171](https://github.com/ethyca/fides/pull/1171)

### Docs

- Updated the footer links [#1130](https://github.com/ethyca/fides/pull/1130)

### Fixed

- Fixed the "help" link in the UI header [#1078](https://github.com/ethyca/fides/pull/1078)
- Fixed a bug in Data Category Dropdowns where checking i.e. `user.biometric` would also check `user.biometric_health` [#1126](https://github.com/ethyca/fides/pull/1126)

### Security

- Upgraded pymysql to version `1.0.2` [#1094](https://github.com/ethyca/fides/pull/1094)

## [1.8.6](https://github.com/ethyca/fides/compare/1.8.5...1.8.6) - 2022-09-28

### Added

- Added classification tables for Plus users [#1060](https://github.com/ethyca/fides/pull/1060)

### Fixed

- Fixed a bug where rows were being excluded from a data map [#1124](https://github.com/ethyca/fides/pull/1124)

## [1.8.5](https://github.com/ethyca/fides/compare/1.8.4...1.8.5) - 2022-09-21

### Changed

- Update fideslang to v1.3.0 [#1103](https://github.com/ethyca/fides/pull/1103)

## [1.8.4](https://github.com/ethyca/fides/compare/1.8.3...1.8.4) - 2022-09-09

### Added

- Initial system management page [#1054](https://github.com/ethyca/fides/pull/1054)

### Changed

- Deleting a taxonomy field with children will now cascade delete all of its children as well. [#1042](https://github.com/ethyca/fides/pull/1042)

### Fixed

- Fixed navigating directly to frontend routes loading index page instead of the correct static page for the route.
- Fix truncated evaluation error messages [#1053](https://github.com/ethyca/fides/pull/1053)

## [1.8.3](https://github.com/ethyca/fides/compare/1.8.2...1.8.3) - 2022-09-06

### Added

- Added more taxonomy fields that can be edited via the UI [#1000](https://github.com/ethyca/fides/pull/1000) [#1028](https://github.com/ethyca/fides/pull/1028)
- Added the ability to add taxonomy fields via the UI [#1019](https://github.com/ethyca/fides/pull/1019)
- Added the ability to delete taxonomy fields via the UI [#1006](https://github.com/ethyca/fides/pull/1006)
  - Only non-default taxonomy entities can be deleted [#1023](https://github.com/ethyca/fides/pull/1023)
- Prevent deleting taxonomy `is_default` fields and from adding `is_default=True` fields via the API [#990](https://github.com/ethyca/fides/pull/990).
- Added a "Custom" tag to distinguish user defined taxonomy fields from default taxonomy fields in the UI [#1027](https://github.com/ethyca/fides/pull/1027)
- Added initial support for enabling Fides Plus [#1037](https://github.com/ethyca/fides/pull/1037)
  - The `useFeatures` hook can be used to check if `plus` is enabled.
  - Navigating to/from the Data Map page is gated behind this feature.
  - Plus endpoints are served from the private Plus image.

### Fixed

- Fixed failing mypy tests [#1030](https://github.com/ethyca/fides/pull/1030)
- Fixed an issue where `fides push --diff` would return a false positive diff [#1026](https://github.com/ethyca/fides/pull/1026)
- Pinned pydantic version to < 1.10.0 to fix an error in finding referenced fides keys [#1045](https://github.com/ethyca/fides/pull/1045)

### Fixed

- Fixed failing mypy tests [#1030](https://github.com/ethyca/fides/pull/1030)
- Fixed an issue where `fides push --diff` would return a false positive diff [#1026](https://github.com/ethyca/fides/pull/1026)

### Docs

- Minor formatting updates to [Policy Webhooks](https://ethyca.github.io/fidesops/guides/policy_webhooks/) documentation [#1114](https://github.com/ethyca/fidesops/pull/1114)

### Removed

- Removed create superuser [#1116](https://github.com/ethyca/fidesops/pull/1116)

## [1.8.2](https://github.com/ethyca/fides/compare/1.8.1...1.8.2) - 2022-08-18

### Added

- Added the ability to edit taxonomy fields via the UI [#977](https://github.com/ethyca/fides/pull/977) [#1028](https://github.com/ethyca/fides/pull/1028)
- New column `is_default` added to DataCategory, DataUse, DataSubject, and DataQualifier tables [#976](https://github.com/ethyca/fides/pull/976)
- Added the ability to add taxonomy fields via the UI [#1019](https://github.com/ethyca/fides/pull/1019)
- Added the ability to delete taxonomy fields via the UI [#1006](https://github.com/ethyca/fides/pull/1006)
  - Only non-default taxonomy entities can be deleted [#1023](https://github.com/ethyca/fides/pull/1023)
- Prevent deleting taxonomy `is_default` fields and from adding `is_default=True` fields via the API [#990](https://github.com/ethyca/fides/pull/990).
- Added a "Custom" tag to distinguish user defined taxonomy fields from default taxonomy fields in the UI [#1027](https://github.com/ethyca/fides/pull/1027)

### Changed

- Upgraded base Docker version to Python 3.9 and updated all other references from 3.8 -> 3.9 [#974](https://github.com/ethyca/fides/pull/974)
- Prepend all database tables with `ctl_` [#979](https://github.com/ethyca/fides/pull/979)
- Moved the `admin-ui` code down one level into a `ctl` subdir [#970](https://github.com/ethyca/fides/pull/970)
- Extended the `/datamap` endpoint to include extra metadata [#992](https://github.com/ethyca/fides/pull/992)

## [1.8.1](https://github.com/ethyca/fides/compare/1.8.0...1.8.1) - 2022-08-08

### Deprecated

- The following environment variables have been deprecated, and replaced with the new environment variable names indicated below. To avoid breaking existing workflows, the deprecated variables are still respected in v1.8.1. They will be removed in a future release.
  - `FIDESCTL__API__DATABASE_HOST` --> `FIDESCTL__DATABASE__SERVER`
  - `FIDESCTL__API__DATABASE_NAME` --> `FIDESCTL__DATABASE__DB`
  - `FIDESCTL__API__DATABASE_PASSWORD` --> `FIDESCTL__DATABASE__PASSWORD`
  - `FIDESCTL__API__DATABASE_PORT` --> `FIDESCTL__DATABASE__PORT`
  - `FIDESCTL__API__DATABASE_TEST_DATABASE_NAME` --> `FIDESCTL__DATABASE__TEST_DB`
  - `FIDESCTL__API__DATABASE_USER` --> `FIDESCTL__DATABASE__USER`

### Developer Experience

- The included `docker-compose.yml` no longer references outdated ENV variables [#964](https://github.com/ethyca/fides/pull/964)

### Docs

- Minor release documentation now reflects the desired patch release process [#955](https://github.com/ethyca/fides/pull/955)
- Updated references to ENV variables [#964](https://github.com/ethyca/fides/pull/964)

### Fixed

- Deprecated config options will continue to be respected when set via environment variables [#965](https://github.com/ethyca/fides/pull/965)
- The git cache is rebuilt within the Docker container [#962](https://github.com/ethyca/fides/pull/962)
- The `wheel` pypi build no longer has a dirty version tag [#962](https://github.com/ethyca/fides/pull/962)
- Add setuptools to dev-requirements to fix versioneer error [#983](https://github.com/ethyca/fides/pull/983)

## [1.8.0](https://github.com/ethyca/fides/compare/1.7.1...1.8.0) - 2022-08-04

### Added

- Initial configuration wizard UI view
  - System scanning step: AWS credentials form and initial `generate` API usage.
  - System scanning results: AWS systems are stored and can be selected for review
- CustomInput type "password" with show/hide icon.
- Pull CLI command now checks for untracked/unstaged files in the manifests dir [#869](https://github.com/ethyca/fides/pull/869)
- Pull CLI command has a flag to pull missing files from the server [#895](https://github.com/ethyca/fides/pull/895)
- Add BigQuery support for the `generate` command and `/generate` endpoint [#814](https://github.com/ethyca/fides/pull/814) & [#917](https://github.com/ethyca/fides/pull/917)
- Added user auth tables [915](https://github.com/ethyca/fides/pull/915)
- Standardized API error parsing under `~/types/errors`
- Added taxonomy page to UI [#902](https://github.com/ethyca/fides/pull/902)
  - Added a nested accordion component for displaying taxonomy data [#910](https://github.com/ethyca/fides/pull/910)
- Add lru cache to get_config [927](https://github.com/ethyca/fides/pull/927)
- Add support for deprecated API config values [#959](https://github.com/ethyca/fides/pull/959)
- `fides` is now an alias for `fidesctl` as a CLI entrypoint [#926](https://github.com/ethyca/fides/pull/926)
- Add user auth routes [929](https://github.com/ethyca/fides/pull/929)
- Bump fideslib to 3.0.1 and remove patch code[931](https://github.com/ethyca/fides/pull/931)
- Update the `fidesctl` python package to automatically serve the UI [#941](https://github.com/ethyca/fides/pull/941)
- Add `push` cli command alias for `apply` and deprecate `apply` [943](https://github.com/ethyca/fides/pull/943)
- Add resource groups tagging api as a source of system generation [939](https://github.com/ethyca/fides/pull/939)
- Add GitHub Action to publish the `fidesctl` package to testpypi on pushes to main [#951](https://github.com/ethyca/fides/pull/951)
- Added configWizardFlag to ui to hide the config wizard when false [[#1453](https://github.com/ethyca/fides/issues/1453)

### Changed

- Updated the `datamap` endpoint to return human-readable column names as the first response item [#779](https://github.com/ethyca/fides/pull/779)
- Remove the `obscure` requirement from the `generate` endpoint [#819](https://github.com/ethyca/fides/pull/819)
- Moved all files from `fidesapi` to `fidesctl/api` [#885](https://github.com/ethyca/fides/pull/885)
- Moved `scan` and `generate` to the list of commands that can be run in local mode [#841](https://github.com/ethyca/fides/pull/841)
- Upgraded the base docker images from Debian Buster to Bullseye [#958](https://github.com/ethyca/fides/pull/958)
- Removed `ipython` as a dev-requirement [#958](https://github.com/ethyca/fides/pull/958)
- Webserver dependencies now come as a standard part of the package [#881](https://github.com/ethyca/fides/pull/881)
- Initial configuration wizard UI view
  - Refactored step & form results management to use Redux Toolkit slice.
- Change `id` field in tables from an integer to a string [915](https://github.com/ethyca/fides/pull/915)
- Update `fideslang` to `1.1.0`, simplifying the default taxonomy and adding `tags` for resources [#865](https://github.com/ethyca/fides/pull/865)
- Merge existing configurations with `fideslib` library [#913](https://github.com/ethyca/fides/pull/913)
- Moved frontend static files to `src/fidesctl/ui-build/static` [#934](https://github.com/ethyca/fides/pull/934)
- Replicated the error response handling from the `/validate` endpoint to the `/generate` endpoint [#911](https://github.com/ethyca/fides/pull/911)

### Developer Experience

- Remove `API_PREFIX` from fidesctl/core/utils.py and change references to `API_PREFIX` in fidesctl/api/reoutes/util.py [922](https://github.com/ethyca/fides/pull/922)

### Fixed

- Dataset field columns show all columns by default in the UI [#898](https://github.com/ethyca/fides/pull/898)
- Fixed the missing `.fides./` directory when locating the default config [#933](https://github.com/ethyca/fides/pull/933)

## [1.7.1](https://github.com/ethyca/fides/compare/1.7.0...1.7.1) - 2022-07-28

### Added

- Add datasets via YAML in the UI [#813](https://github.com/ethyca/fides/pull/813)
- Add datasets via database connection [#834](https://github.com/ethyca/fides/pull/834) [#889](https://github.com/ethyca/fides/pull/889)
- Add delete confirmation when deleting a field or collection from a dataset [#809](https://github.com/ethyca/fides/pull/809)
- Add ability to delete datasets from the UI [#827](https://github.com/ethyca/fides/pull/827)
- Add Cypress for testing [713](https://github.com/ethyca/fides/pull/833)
- Add datasets via database connection (UI only) [#834](https://github.com/ethyca/fides/pull/834)
- Add Okta support to the `/generate` endpoint [#842](https://github.com/ethyca/fides/pull/842)
- Add db support to `/generate` endpoint [849](https://github.com/ethyca/fides/pull/849)
- Added OpenAPI TypeScript client generation for the UI app. See the [README](/clients/admin-ui/src/types/api/README.md) for more details.

### Changed

- Remove the `obscure` requirement from the `generate` endpoint [#819](https://github.com/ethyca/fides/pull/819)

### Developer Experience

- When releases are published, dispatch a repository webhook event to ethyca/fidesctl-plus [#938](https://github.com/ethyca/fides/pull/938)

### Docs

- recommend/replace pip installs with pipx [#874](https://github.com/ethyca/fides/pull/874)

### Fixed

- CustomSelect input tooltips appear next to selector instead of wrapping to a new row.
- Datasets without the `third_country_transfer` will not cause the editing dataset form to not render.
- Fixed a build issue causing an `unknown` version of `fidesctl` to be installed in published Docker images [#836](https://github.com/ethyca/fides/pull/836)
- Fixed an M1-related SQLAlchemy bug [#816](https://github.com/ethyca/fides/pull/891)
- Endpoints now work with or without a trailing slash. [#886](https://github.com/ethyca/fides/pull/886)
- Dataset field columns show all columns by default in the UI [#898](https://github.com/ethyca/fides/pull/898)
- Fixed the `tag` specific GitHub Action workflows for Docker and publishing docs. [#901](https://github.com/ethyca/fides/pull/901)

## [1.7.0](https://github.com/ethyca/fides/compare/1.6.1...1.7.0) - 2022-06-23

### Added

- Added dependabot to keep dependencies updated
- A warning now issues for any orphan datasets as part of the `apply` command [543](https://github.com/ethyca/fides/pull/543)
- Initial scaffolding of management UI [#561](https://github.com/ethyca/fides/pull/624)
- A new `audit` command for `system` and `organization` resources, checking data map attribute compliance [#548](https://github.com/ethyca/fides/pull/548)
- Static UI assets are now built with the docker container [#663](https://github.com/ethyca/fides/issues/663)
- Host static files via fidesapi [#621](https://github.com/ethyca/fides/pull/621)
- A new `generate` endpoint to enable capturing systems from infrastructure from the UI [#642](https://github.com/ethyca/fides/pull/642)
- A new `datamap` endpoint to enable visualizing a data map from the UI [#721](https://github.com/ethyca/fides/pull/721)
- Management UI navigation bar [#679](https://github.com/ethyca/fides/issues/679)
- Management UI integration [#736](https://github.com/ethyca/fides/pull/736)
  - Datasets
  - Systems
  - Taxonomy (data categories)
- Initial dataset UI view [#768](https://github.com/ethyca/fides/pull/768)
  - Add interaction for viewing a dataset collection
  - Add column picker
  - Add a data category checklist tree
  - Edit/delete dataset fields
  - Edit/delete dataset collections
  - Edit datasets
  - Add a component for Identifiability tags
  - Add tooltips for help on forms
  - Add geographic location (third_country_transfers) country selection. Supported by new dependency `i18n-iso-countries`.
- Okta, aws and database credentials can now come from `fidesctl.toml` config [#694](https://github.com/ethyca/fides/pull/694)
- New `validate` endpoint to test aws and okta credentials [#722](https://github.com/ethyca/fides/pull/722)
- Initial configuration wizard UI view
  - Manual entry steps added (name and describe organization, pick entry route, and describe system manually including privacy declarations)
- A new image tagged `ethyca/fidesctl:dev` is published on each push to `main` [781](https://github.com/ethyca/fides/pull/781)
- A new cli command (`fidesctl sync`) [#765](https://github.com/ethyca/fides/pull/765)

### Changed

- Comparing server and CLI versions ignores `.dirty` only differences, and is quiet on success when running general CLI commands [621](https://github.com/ethyca/fides/pull/621)
- All endpoints now prefixed by `/api/v1` [#623](https://github.com/ethyca/fides/issues/623)
- Allow AWS credentials to be passed to `generate system` via the API [#645](https://github.com/ethyca/fides/pull/645)
- Update the export of a datamap to load resources from the server instead of a manifest directory [#662](https://github.com/ethyca/fides/pull/662)
- Refactor `export` to remove CLI specific uses from the core modules and load resources[#725](https://github.com/ethyca/fides/pull/725)
- Bump version of FastAPI in `setup.py` to 0.77.1 to match `optional-requirements.txt` [#734](https://github.com/ethyca/fides/pull/734)
- Docker images are now only built and pushed on tags to match when released to pypi [#740](https://github.com/ethyca/fides/pull/740)
- Okta resource scanning and generation now works with systems instead of datasets [#751](https://github.com/ethyca/fides/pull/751)

### Developer Experience

- Replaced `make` with `nox` [#547](https://github.com/ethyca/fides/pull/547)
- Removed usage of `fideslang` module in favor of new [external package](https://github.com/ethyca/fideslang) shared across projects [#619](https://github.com/ethyca/fides/issues/619)
- Added a UI service to the docker-compose deployment [#757](https://github.com/ethyca/fides/pull/757)
- `TestClient` defined in and shared across test modules via `conftest.py` [#759](https://github.com/ethyca/fides/pull/759)

### Docs

- Replaced all references to `make` with `nox` [#547](https://github.com/ethyca/fides/pull/547)
- Removed config/schemas page [#613](https://github.com/ethyca/fides/issues/613)
- Dataset UI and config wizard docs added ([https://github.com/ethyca/fides/pull/697](https://github.com/ethyca/fides/pull/697))
- The fides README now walks through generating a datamap [#746](https://github.com/ethyca/fides/pull/746)

### Fixed

- Updated `fideslog` to v1.1.5, resolving an issue where some exceptions thrown by the SDK were not handled as expected [#609](https://github.com/ethyca/fides/issues/609)
- Updated the webserver so that it won't fail if the database is inaccessible [#649](https://github.com/ethyca/fides/pull/649)
- Updated external tests to handle complex characters [#661](https://github.com/ethyca/fides/pull/661)
- Evaluations now properly merge the default taxonomy into the user-defined taxonomy [#684](https://github.com/ethyca/fides/pull/684)
- The CLI can now be run without installing the webserver components [#715](https://github.com/ethyca/fides/pull/715)

## [1.6.1](https://github.com/ethyca/fides/compare/1.6.0...1.6.1) - 2022-06-15

### Docs

- Updated `Release Steps`

### Fixed

- Resolved a failure with populating applicable data subject rights to a data map
- Handle invalid characters when generating a `fides_key` [#761](https://github.com/ethyca/fides/pull/761)

## [1.6.0](https://github.com/ethyca/fides/compare/1.5.3...1.6.0) - 2022-05-02

### Added

- ESLint configuration changes [#514](https://github.com/ethyca/fidesops/pull/514)
- User creation, update and permissions in the Admin UI [#511](https://github.com/ethyca/fidesops/pull/511)
- Yaml support for dataset upload [#284](https://github.com/ethyca/fidesops/pull/284)

### Breaking Changes

- Update masking API to take multiple input values [#443](https://github.com/ethyca/fidesops/pull/443)

### Docs

- DRP feature documentation [#520](https://github.com/ethyca/fidesops/pull/520)

## [1.4.2](https://github.com/ethyca/fidesops/compare/1.4.1...1.4.2) - 2022-05-12

### Added

- GET routes for users [#405](https://github.com/ethyca/fidesops/pull/405)
- Username based search on GET route [#444](https://github.com/ethyca/fidesops/pull/444)
- FIDESOPS\_\_DEV_MODE for Easier SaaS Request Debugging [#363](https://github.com/ethyca/fidesops/pull/363)
- Track user privileges across sessions [#425](https://github.com/ethyca/fidesops/pull/425)
- Add first_name and last_name fields. Also add them along with created_at to FidesUser response [#465](https://github.com/ethyca/fidesops/pull/465)
- Denial reasons for DSR and user `AuditLog` [#463](https://github.com/ethyca/fidesops/pull/463)
- DRP action to Policy [#453](https://github.com/ethyca/fidesops/pull/453)
- `CHANGELOG.md` file[#484](https://github.com/ethyca/fidesops/pull/484)
- DRP status endpoint [#485](https://github.com/ethyca/fidesops/pull/485)
- DRP exerise endpoint [#496](https://github.com/ethyca/fidesops/pull/496)
- Frontend for privacy request denial reaons [#480](https://github.com/ethyca/fidesops/pull/480)
- Publish Fidesops to Pypi [#491](https://github.com/ethyca/fidesops/pull/491)
- DRP data rights endpoint [#526](https://github.com/ethyca/fidesops/pull/526)

### Changed

- Converted HTTP Status Codes to Starlette constant values [#438](https://github.com/ethyca/fidesops/pull/438)
- SaasConnector.send behavior on ignore_errors now returns raw response [#462](https://github.com/ethyca/fidesops/pull/462)
- Seed user permissions in `create_superuser.py` script [#468](https://github.com/ethyca/fidesops/pull/468)
- User API Endpoints (update fields and reset user passwords) [#471](https://github.com/ethyca/fidesops/pull/471)
- Format tests with `black` [#466](https://github.com/ethyca/fidesops/pull/466)
- Extract privacy request endpoint logic into separate service for DRP [#470](https://github.com/ethyca/fidesops/pull/470)
- Fixing inconsistent SaaS connector integration tests [#473](https://github.com/ethyca/fidesops/pull/473)
- Add user data to login response [#501](https://github.com/ethyca/fidesops/pull/501)

### Breaking Changes

- Update masking API to take multiple input values [#443](https://github.com/ethyca/fidesops/pull/443)

### Docs

- Added issue template for documentation updates [#442](https://github.com/ethyca/fidesops/pull/442)
- Clarify masking updates [#464](https://github.com/ethyca/fidesops/pull/464)
- Added dark mode [#476](https://github.com/ethyca/fidesops/pull/476)

### Fixed

- Removed miradb test warning [#436](https://github.com/ethyca/fidesops/pull/436)
- Added missing import [#448](https://github.com/ethyca/fidesops/pull/448)
- Removed pypi badge pointing to wrong package [#452](https://github.com/ethyca/fidesops/pull/452)
- Audit imports and references [#479](https://github.com/ethyca/fidesops/pull/479)
- Switch to using update method on PUT permission endpoint [#500](https://github.com/ethyca/fidesops/pull/500)

### Developer Experience

- added isort as a CI check
- Include `tests/` in all static code checks (e.g. `mypy`, `pylint`)

### Changed

- Published Docker image does a clean install of Fidesctl
- `with_analytics` is now a decorator

### Fixed

- Third-Country formatting on Data Map
- Potential Duplication on Data Map
- Exceptions are no longer raised when sending `AnalyticsEvent`s on Windows
- Running `fidesctl init` now generates a `server_host` and `server_protocol`
  rather than `server_url`<|MERGE_RESOLUTION|>--- conflicted
+++ resolved
@@ -32,18 +32,16 @@
 - Rename/refactor Privacy Notice Properties to support performance improvements [#5259](https://github.com/ethyca/fides/pull/5259)
 - Validate no path in `server_host` var for CLI config; if there is one then take only up until the first forward slash
 - Update the Datamap report's Data categories column to support better expand/collapse behavior [#5265](https://github.com/ethyca/fides/pull/5265)
+
+
+### Developer Experience
+- Added performance mark timings to debug logs for fides.js [#5245](https://github.com/ethyca/fides/pull/5245)
+
+
+### Fixed
+- Fix wording in tooltip for Yotpo Reviews [#5274](https://github.com/ethyca/fides/pull/5274)
 - Updated Shopify Datamap in order to ignore country and province values that are required on the erasure API
 
-
-### Developer Experience
-- Added performance mark timings to debug logs for fides.js [#5245](https://github.com/ethyca/fides/pull/5245)
-
-<<<<<<< HEAD
-=======
-### Fixed
-- Fix wording in tooltip for Yotpo Reviews [#5274](https://github.com/ethyca/fides/pull/5274)
-
->>>>>>> aa37211d
 
 ## [2.44.0](https://github.com/ethyca/fides/compare/2.43.1...2.44.0)
 
