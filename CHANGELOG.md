# Changelog

All notable changes to this project will be documented in this file.

The format is based on [Keep a Changelog](https://keepachangelog.com/en/)

The types of changes are:

- `Added` for new features.
- `Changed` for changes in existing functionality.
- `Developer Experience` for changes in developer workflow or tooling.
- `Deprecated` for soon-to-be removed features.
- `Docs` for documentation only changes.
- `Removed` for now removed features.
- `Fixed` for any bug fixes.
- `Security` in case of vulnerabilities.

## [Unreleased](https://github.com/ethyca/fides/compare/2.43.1...main)

### Added
- Added Gzip Middleware for responses [#5225](https://github.com/ethyca/fides/pull/5225)
- Adding source and submitted_by fields to privacy requests (Fidesplus) [#5206](https://github.com/ethyca/fides/pull/5206)

### Changed
- Removed unused `username` parameter from the Delighted integration configuration [#5220](https://github.com/ethyca/fides/pull/5220)
- Removed unused `ad_account_id` parameter from the Snap integration configuration [#5229](https://github.com/ethyca/fides/pull/5220)
- Updates to support consent signal processing (Fidesplus) [#5200](https://github.com/ethyca/fides/pull/5200)

### Developer Experience
- Sourcemaps are now working for fides-js in debug mode [#5222](https://github.com/ethyca/fides/pull/5222)

### Fixed
- Fix bug where Data Detection & Discovery table pagination fails to reset after navigating or searching  [#5234](https://github.com/ethyca/fides/pull/5234)
<<<<<<< HEAD
=======
- Ignoring HTTP 400 error responses from the unsubscribe endpoint for HubSpot [#5237](https://github.com/ethyca/fides/pull/5237)
>>>>>>> 2f841558

## [2.43.1](https://github.com/ethyca/fides/compare/2.43.0...2.43.1)

### Added
- Pydantic v1 -> Pydantic v2 upgrade [#5020](https://github.com/ethyca/fides/pull/5020)
- Added success toast on muting/ignoring resources in D&D tables [#5214](https://github.com/ethyca/fides/pull/5214)
- Added "data type" column to fields and subfields on D&D tables [#5218](https://github.com/ethyca/fides/pull/5218)
- Added support for navigating and editing nested fields in the Datasets page [#5216](https://github.com/ethyca/fides/pull/5216)

### Fixed
- Ignore `404` errors on Oracle Responsys deletions [#5203](https://github.com/ethyca/fides/pull/5203)
- Fix white screen issue when privacy request has null value for daysLeft [#5213](https://github.com/ethyca/fides/pull/5213)

### Changed
- Visual updates to badges in D&D result tables [#5212](https://github.com/ethyca/fides/pull/5212)
- Tweaked behavior of loading state on D&D table actions buttons [#5201](https://github.com/ethyca/fides/pull/5201)


## [2.43.0](https://github.com/ethyca/fides/compare/2.42.1...2.43.0)

### Added
- Added support for mapping a system's integration's consentable items to privacy notices [#5156](https://github.com/ethyca/fides/pull/5156)
- Added support for SSO Login with multiple providers (Fides Plus feature) [#5134](https://github.com/ethyca/fides/pull/5134)
- Adds user_read scope to approver role so that they can update their own password [#5178](https://github.com/ethyca/fides/pull/5178)
- Added PATCH endpoint for partially updating connection secrets [#5172](https://github.com/ethyca/fides/pull/5172)
- Add success toast on confirming classification in data discovery tables [#5182](https://github.com/ethyca/fides/pull/5182)
- Add function to return list of StagedResource objs according to list of URNs [#5192](https://github.com/ethyca/fides/pull/5192)
- Add DSR Support for ScyllaDB [#5140](https://github.com/ethyca/fides/pull/5140)
- Added support for nested fields in BigQuery in D&D result views [#5175](https://github.com/ethyca/fides/pull/5175)
- Added support for Vendor Count in Fides-JS overlay descriptions [#5210](https://github.com/ethyca/fides/pull/5210)

### Fixed
- Fixed the OAuth2 configuration for the Snap integration [#5158](https://github.com/ethyca/fides/pull/5158)
- Fixes a Marigold Sailthru error when a user does not exist [#5145](https://github.com/ethyca/fides/pull/5145)
- Fixed malformed HTML issue on switch components [#5166](https://github.com/ethyca/fides/pull/5166)
- Edit integration modal no longer requires reentering credentials when doing partial edits [#2436](https://github.com/ethyca/fides/pull/2436)
- Fixed a timing issue with tcf/gpp locator iframe naming [#5173](https://github.com/ethyca/fides/pull/5173)
- Detection & Discovery: The when column will now display the correct value with a tooltip showing the full date and time [#5177](https://github.com/ethyca/fides/pull/5177)
- Fixed minor issues with the SSO providers form [#5183](https://github.com/ethyca/fides/pull/5183)

### Changed
- Removed PRIVACY_REQUEST_READ scope from Viewer role [#5184](https://github.com/ethyca/fides/pull/5184)
- Asynchronously load GVL translations in FidesJS instead of blocking UI rendering [#5187](https://github.com/ethyca/fides/pull/5187)
- Model changes to support consent signals (Fidesplus) [#5190](https://github.com/ethyca/fides/pull/5190)
- Updated Datasets page with new UI for better usability and consistency with Detection and Discovery UI [#5191](https://github.com/ethyca/fides/pull/5191)
- Updated the Yotpo Reviews integration to use email and phone number identities instead of external ID [#5169](https://github.com/ethyca/fides/pull/5169)
- Update TCF banner button layout and styles [#5204](https://github.com/ethyca/fides/pull/5204)


### Developer Experience
- Fixes some ESLint configuration issues [#5176](https://github.com/ethyca/fides/pull/5176)

## [2.42.1](https://github.com/ethyca/fides/compare/2.42.0...2.42.1)

### Fixed
- Fixed language picker cut-off in mobile on CMP banner and modal [#5159](https://github.com/ethyca/fides/pull/5159)
- Fixed button sizes on CMP modal [#5161](https://github.com/ethyca/fides/pull/5161)

## [2.42.0](https://github.com/ethyca/fides/compare/2.41.0...2.42.0)

### Added
- Add AWS Tags in the meta field for Fides system when using `fides generate` [#4998](https://github.com/ethyca/fides/pull/4998)
- Added access and erasure support for Checkr integration [#5121](https://github.com/ethyca/fides/pull/5121)
- Added support for special characters in SaaS request payloads [#5099](https://github.com/ethyca/fides/pull/5099)
- Added support for displaying notices served in the Consent Banner [#5125](https://github.com/ethyca/fides/pull/5125)
- Added ability to choose whether to use Opt In/Out buttons or Acknowledge button in the Consent Banner [#5125](https://github.com/ethyca/fides/pull/5125)
- Add "status" field to detection & discovery tables [#5141](https://github.com/ethyca/fides/pull/5141)
- Added optional filters `exclude_saas_datasets` and `only_unlinked_datasets` to the list datasets endpoint [#5132](https://github.com/ethyca/fides/pull/5132)
- Add new config options to support notice-only banner and modal [#5136](https://github.com/ethyca/fides/pull/5136)
- Added models to support bidirectional consent (Fides Plus feature) [#5118](https://github.com/ethyca/fides/pull/5118)

### Changed
- Moving Privacy Center endpoint logging behind debug flag [#5103](https://github.com/ethyca/fides/pull/5103)
- Serve GVL languages as they are requested [#5112](https://github.com/ethyca/fides/pull/5112)
- Changed text on system integrations tab to direct to new integration management [#5097](https://github.com/ethyca/fides/pull/5097)
- Updates to consent experience styling [#5085](https://github.com/ethyca/fides/pull/5085)
- Updated the dataset page to display the new table and support pagination [#5130](https://github.com/ethyca/fides/pull/5130)
- Improve performance by removing the need to load every system into redux store [#5135](https://github.com/ethyca/fides/pull/5135)
- Use the `user_id` from a Segment Trait instead of an `email` when deleting a user in Segment [#5004](https://github.com/ethyca/fides/pull/5004)
- Moves some endpoints for property-specific messaging from OSS -> plus [#5069](https://github.com/ethyca/fides/pull/5069)
- Text changes in monitor config table and form [#5142](https://github.com/ethyca/fides/pull/5142)
- Improve API error messages when using is_default field on taxonomy resources [#5147](https://github.com/ethyca/fides/pull/5147)

### Developer Experience
- Add `.syncignore` to reduce file sync size with new volumes [#5104](https://github.com/ethyca/fides/pull/5104)
- Fix sourcemap generation in development version of FidesJS [#5119](https://github.com/ethyca/fides/pull/5119)
- Upgrade to Next.js v14 [#5111](https://github.com/ethyca/fides/pull/5111)
- Upgrade and consolidate linting and formatting tools [#5128](https://github.com/ethyca/fides/pull/5128)

### Fixed
- Resolved an issue pulling all blog authors for the Shopify integration [#5043](https://github.com/ethyca/fides/pull/5043)
- Fixed typo in the BigQuery integration description [#5120](https://github.com/ethyca/fides/pull/5120)
- Fixed default values of Experience config toggles [#5123](https://github.com/ethyca/fides/pull/5123)
- Skip indexing Custom Privacy Request Field array values [#5127](https://github.com/ethyca/fides/pull/5127)
- Fixed Admin UI issue where banner would disappear in Experience Preview with GPC enabled [#5131](https://github.com/ethyca/fides/pull/5131)
- Fixed not being able to edit a monitor from scheduled to not scheduled [#5114](https://github.com/ethyca/fides/pull/5114)
- Migrating missing Fideslang 2.0 data categories [#5073](https://github.com/ethyca/fides/pull/5073)
- Fixed wrong system count on Datamap page [#5151](https://github.com/ethyca/fides/pull/5151)
- Fixes some responsive styling issues in the consent banner on mobile sized screens [#5157](https://github.com/ethyca/fides/pull/5157)

## [2.41.0](https://github.com/ethyca/fides/compare/2.40.0...2.41.0)

### Added
- Added erasure support for Alchemer integration [#4925](https://github.com/ethyca/fides/pull/4925)
- Added new columns and action buttons to discovery monitors table [#5068](https://github.com/ethyca/fides/pull/5068)
- Added field to exclude databases on MonitorConfig [#5080](https://github.com/ethyca/fides/pull/5080)
- Added key pair authentication for the Snowflake integration [#5079](https://github.com/ethyca/fides/pull/5079)

### Changed
- Updated the sample dataset for the Amplitude integration [#5063](https://github.com/ethyca/fides/pull/5063)
- Updated System's page to display a table that uses a paginated endpoint [#5084](https://github.com/ethyca/fides/pull/5084)
- Messaging page now shows a notice if you have properties without any templates [#5077](https://github.com/ethyca/fides/pull/5077)
- Endpoints for listing systems (GET /system) and datasets (GET /dataset) now support optional pagination [#5071](https://github.com/ethyca/fides/pull/5071)
- Messaging page will now show a notice about using global mode [#5090](https://github.com/ethyca/fides/pull/5090)
- Changed behavior of project selection modal in discovery monitor form [#5092](https://github.com/ethyca/fides/pull/5092)
- Data category selector for Discovery results won't show disabled categories [#5102](https://github.com/ethyca/fides/pull/5102)

### Developer Experience
- Upgrade to React 18 and Chakra 2, including other dependencies [#5036](https://github.com/ethyca/fides/pull/5036)
- Added support for "output templates" in read SaaS requests [#5054](https://github.com/ethyca/fides/pull/5054)
- URL for deployment instructions when the webserver is running [#5088](https://github.com/ethyca/fides/pull/5088)
- Optimize TCF bundle with just-in-time GVL translations [#5074](https://github.com/ethyca/fides/pull/5074)
- Added `performance.mark()` to FidesJS events for performance testing. [#5105](https://github.com/ethyca/fides/pull/5105)

### Fixed
- Fixed bug with unescaped table names in mysql queries [#5072](https://github.com/ethyca/fides/pull/5072/)
- Fixed bug with unresponsive messaging ui [#5081](https://github.com/ethyca/fides/pull/5081/)
- Fixed FidesKey constructor bugs in CLI [#5113](https://github.com/ethyca/fides/pull/5113)


## [2.40.0](https://github.com/ethyca/fides/compare/2.39.2...2.40.0)

### Added
- Adds last_monitored and enabled attributes to MonitorConfig [#4991](https://github.com/ethyca/fides/pull/4991)
- New messaging page. Allows managing messaging templates for different properties. [#5005](https://github.com/ethyca/fides/pull/5005)
- Ability to configure "Enforcement Level" for Privacy Notices [#5025](https://github.com/ethyca/fides/pull/5025)
- BE cleanup for property-specific messaging [#5006](https://github.com/ethyca/fides/pull/5006)
- If property_id param was used, store it as part of the consent request [#4915](https://github.com/ethyca/fides/pull/4915)
- Invite users via email flow [#4539](https://github.com/ethyca/fides/pull/4539)
- Added new Google Cloud SQL for Postgres Connector [#5014](https://github.com/ethyca/fides/pull/5014)
- Added access and erasure support for the Twilio SMS integration [#4979](https://github.com/ethyca/fides/pull/4979)
- Added erasure support for Snap integration [#5011](https://github.com/ethyca/fides/pull/5011)

### Changed
- Navigation changes. 'Management' was renamed 'Settings'. Properties was moved to Settings section. [#5005](https://github.com/ethyca/fides/pull/5005)
- Changed discovery monitor form behavior around execution date/time selection [#5017](https://github.com/ethyca/fides/pull/5017)
- Changed integration form behavior when errors occur [#5023](https://github.com/ethyca/fides/pull/5023)
- Replaces typescript-cookie with js-cookie [#5022](https://github.com/ethyca/fides/pull/5022)
- Updated pymongo version to 4.7.3 [#5019](https://github.com/ethyca/fides/pull/5019)
- Upgraded Datamap instance of `react-table` to v8 [#5024](https://github.com/ethyca/fides/pull/5024)
- Updated create privacy request modal from admin-ui to include all custom fields  [#5029](https://github.com/ethyca/fides/pull/5029)
- Update name of Ingress/Egress columns in Datamap Report to Sources/Destinations [#5045](https://github.com/ethyca/fides/pull/5045)
- Datamap report now includes a 'cookies' column [#5052](https://github.com/ethyca/fides/pull/5052)
- Changed behavior of project selection UI in discovery monitor form [#5049](https://github.com/ethyca/fides/pull/5049)
- Updating DSR filtering to use collection-level data categories [#4999](https://github.com/ethyca/fides/pull/4999)
- Changed discovery monitor form to skip project selection UI when no projects exist [#5056](https://github.com/ethyca/fides/pull/5056)

### Fixed
- Fixed intermittent connection issues with Redshift by increasing timeout and preferring SSL in test connections [#4981](https://github.com/ethyca/fides/pull/4981)
- Fixed data detection & discovery results not displaying correctly across multiple pages[#5060](https://github.com/ethyca/fides/pull/5060)

### Developer Experience
- Fixed various environmental issues when running Cypress tests locally [#5040](https://github.com/ethyca/fides/pull/5040)

## [2.39.2](https://github.com/ethyca/fides/compare/2.39.1...2.39.2)

### Fixed
- Restrict Delete Systems API endpoint such that user must have "SYSTEM_DELETE" scope [#5037](https://github.com/ethyca/fides/pull/5037)

### Security
- Remove the SERVER_SIDE_FIDES_API_URL env variable from the client clientSettings [CVE-2024-31223](https://github.com/ethyca/fides/security/advisories/GHSA-53q7-4874-24qg)

## [2.39.1](https://github.com/ethyca/fides/compare/2.39.0...2.39.1)

### Fixed
- Fixed a bug where system information form was not loading for Viewer users [#5034](https://github.com/ethyca/fides/pull/5034)
- Fixed viewers being given the option to delete systems [#5035](https://github.com/ethyca/fides/pull/5035)
- Restrict Delete Systems API endpoint such that user must have "SYSTEM_DELETE" scope [#5037](https://github.com/ethyca/fides/pull/5037)

### Removed
- Removed the `fetch` polyfill from FidesJS [#5026](https://github.com/ethyca/fides/pull/5026)

### Security
- Removed FidesJS's exposure to `polyfill.io` supply chain attack [CVE-2024-38537](https://github.com/ethyca/fides/security/advisories/GHSA-cvw4-c69g-7v7m)

## [2.39.0](https://github.com/ethyca/fides/compare/2.38.1...2.39.0)

### Added
- Adds the start of the Scylla DB Integration [#4946](https://github.com/ethyca/fides/pull/4946)
- Added model and data migrations and CRUD-layer operations for property-specific messaging [#4901](https://github.com/ethyca/fides/pull/4901)
- Added option in FidesJS SDK to only disable notice-served API [#4965](https://github.com/ethyca/fides/pull/4965)
- External ID support for consent management [#4927](https://github.com/ethyca/fides/pull/4927)
- Added access and erasure support for the Greenhouse Harvest integration [#4945](https://github.com/ethyca/fides/pull/4945)
- Add an S3 connection type (currently used for discovery and detection only) [#4930](https://github.com/ethyca/fides/pull/4930)
- Support for Limited FIDES__CELERY__* Env Vars [#4980](https://github.com/ethyca/fides/pull/4980)
- Implement sending emails via property-specific messaging templates [#4950](https://github.com/ethyca/fides/pull/4950)
- New privacy request search to replace existing endpoint [#4987](https://github.com/ethyca/fides/pull/4987)
- Added new Google Cloud SQL for MySQL Connector [#4949](https://github.com/ethyca/fides/pull/4949)
- Add new options for integrations for discovery & detection [#5000](https://github.com/ethyca/fides/pull/5000)
- Add new `FidesInitializing` event for when FidesJS begins initialization [#5010](https://github.com/ethyca/fides/pull/5010)

### Changed
- Move new data map reporting table out of beta and remove old table from Data Lineage map. [#4963](https://github.com/ethyca/fides/pull/4963)
- Disable the 'connect to a database' button if the `dataDiscoveryAndDetection` feature flag is enabled [#1455](https://github.com/ethyca/fidesplus/pull/1455)
- Upgrade Privacy Request table to use FidesTable V2 [#4990](https://github.com/ethyca/fides/pull/4990)
- Add copy to project selection modal and tweak copy on discovery monitors table [#5007](https://github.com/ethyca/fides/pull/5007)

### Fixed
- Fixed an issue where the GPP signal status was prematurely set to `ready` in some scenarios [#4957](https://github.com/ethyca/fides/pull/4957)
- Removed exteraneous `/` from the several endpoint URLs [#4962](https://github.com/ethyca/fides/pull/4962)
- Fixed and optimized Database Icon SVGs used in Datamap [#4969](https://github.com/ethyca/fides/pull/4969)
- Masked "Keyfile credentials" input on integration config form [#4971](https://github.com/ethyca/fides/pull/4971)
- Fixed validations for privacy declaration taxonomy labels when creating/updating a System [#4982](https://github.com/ethyca/fides/pull/4982)
- Allow property-specific messaging to work with non-custom templates [#4986](https://github.com/ethyca/fides/pull/4986)
- Fixed an issue where config object was being passed twice to `fides.js` output [#5010](https://github.com/ethyca/fides/pull/5010)
- Disabling Fides initialization now also disables GPP initialization [#5010](https://github.com/ethyca/fides/pull/5010)
- Fixes Vendor table formatting [#5013](https://github.com/ethyca/fides/pull/5013)

## [2.38.1](https://github.com/ethyca/fides/compare/2.38.0...2.38.1)

### Changed
- Disable the 'connect to a database' button if the `dataDiscoveryAndDetection` feature flag is enabled [#4972](https://github.com/ethyca/fidesplus/pull/4972)
- Oracle Responsys: Include Profile Extension Tables in DSRs[#4937](https://github.com/ethyca/fides/pull/4937)

### Fixed
- Fixed "add" icons on some buttons being wrong size [#4975](https://github.com/ethyca/fides/pull/4975)
- Fixed ability to update consent preferences after they've previously been set [#4984](https://github.com/ethyca/fides/pull/4984)

## [2.38.0](https://github.com/ethyca/fides/compare/2.37.0...2.38.0)

### Added
- Deprecate LastServedNotice (lastservednoticev2) table [#4910](https://github.com/ethyca/fides/pull/4910)
- Added erasure support to the Recurly integration [#4891](https://github.com/ethyca/fides/pull/4891)
- Added UI for configuring integrations for detection/discovery [#4922](https://github.com/ethyca/fides/pull/4922)
- New queue for saving privacy preferences/notices served [#4931](https://github.com/ethyca/fides/pull/4931)
- Expose number of tasks in queue in worker health check [#4931](https://github.com/ethyca/fides/pull/4931)
- Track when preferences/notices served received [#4931](https://github.com/ethyca/fides/pull/4931)
- Request overrides for opt-in and opt-out consent requests [#4920](https://github.com/ethyca/fides/pull/4920)
- Added query_param_key to Privacy Center schema [#4939](https://github.com/ethyca/fides/pull/4939)
- Fill custom privacy request fields with query_param_key [#4948](https://github.com/ethyca/fides/pull/4948)
- Add `datasource_params` column to MonitorConfig DB model [#4951](https://github.com/ethyca/fides/pull/4951)
- Added ability to open system preview side panel from new data map table [#4944](https://github.com/ethyca/fides/pull/4944)
- Added success toast message after monitoring a resource [#4958](https://github.com/ethyca/fides/pull/4958)
- Added UI for displaying, adding and editing discovery monitors [#4954](https://github.com/ethyca/fides/pull/4954)

### Changed
- Set default ports for local development of client projects (:3001 for privacy center and :3000 for admin-ui) [#4912](https://github.com/ethyca/fides/pull/4912)
- Update privacy center port to :3001 for nox [#4918](https://github.com/ethyca/fides/pull/4918)
- Optimize speed by generating the uuids in the client side for consent requests [#4933](https://github.com/ethyca/fides/pull/4933)
- Update Privacy Center toast text for consistent capitalization [#4936](https://github.com/ethyca/fides/pull/4936)
- Update Custom Fields table and Domain Verification table to use FidesTable V2. Remove V1 components. [#4932](https://github.com/ethyca/fides/pull/4932)
- Updated how Fields are generated for DynamoDB, improved error handling [#4943](https://github.com/ethyca/fides/pull/4943)

### Fixed
- Fixed an issue where the test integration action failed for the Zendesk integration [#4929](https://github.com/ethyca/fides/pull/4929)
- Fixed an issue where language form field error message was not displaying properly [#4942](https://github.com/ethyca/fides/pull/4942)
- Fixed an issue where the consent cookie could not be set on multi-level root domain (e.g. co.uk, co.jp) [#4935](https://github.com/ethyca/fides/pull/4935)
- Fixed an issue where the unique device ID was not being retained when Fides.js was reinitialized [#4947](https://github.com/ethyca/fides/pull/4947)
- Fixed inconsistent font sizes on new integrations UI [#4959](https://github.com/ethyca/fides/pull/4959)

## [2.37.0](https://github.com/ethyca/fides/compare/2.36.0...2.37.0)

### Added
- Added initial version for Helios: Data Discovery and Detection [#4839](https://github.com/ethyca/fides/pull/4839)
- Added shouldShowExperience to the Fides global and FidesInitialized events [#4895](https://github.com/ethyca/fides/pull/4895)
- Enhancements to `MonitorConfig` DB model to support new functionality [#4888](https://github.com/ethyca/fides/pull/4888)
- Added developer option to disable auto-initialization on FidesJS bundles. [#4900](https://github.com/ethyca/fides/pull/4900)
- Adding property ID to served notice history and privacy preference history [#4886](https://github.com/ethyca/fides/pull/4886)
- Adding privacy_center_config and stylesheet fields to the Property model [#4879](https://github.com/ethyca/fides/pull/4879)
- Adds generic async callback integration support [#4865](https://github.com/ethyca/fides/pull/4865)
- Ability to `downgrade` the application DB through the `/admin/db` endpoint [#4893](https://github.com/ethyca/fides/pull/4893)
- Added support for custom property paths, configs and stylesheets for privacy center [#4907](https://github.com/ethyca/fides/pull/4907)
- Include the scopes required for a given action in `403` response when client does not have sufficient permissions [#4905](https://github.com/ethyca/fides/pull/4905)

### Changed
- Rename MinimalPrivacyExperience class and usages [#4889](https://github.com/ethyca/fides/pull/4889)
- Included fidesui as part of the monorepo [#4880](https://github.com/ethyca/fides/pull/4880)
- Improve `geolocation` and `property_id` error response to return 400 status instead of 500 server error on /fides.js endpoint [#4884](https://github.com/ethyca/fides/pull/4884)
- Fixing middleware logging in Fides.js to remove incorrect status codes and durations [#4885](https://github.com/ethyca/fides/pull/4885)
- Improve load performance and DOM monitoring for FidesJS [#4896](https://github.com/ethyca/fides/pull/4896)

### Fixed
- Fixed an issue with the Iterate connector returning at least one param_value references an invalid field for the 'update' request of user [#4528](https://github.com/ethyca/fides/pull/4528)
- Enhanced classification of the dataset used with Twilio [#4872](https://github.com/ethyca/fides/pull/4872)
- Reduce privacy center logging to not show response size limit when the /fides.js endpoint has a size bigger than 4MB [#4878](https://github.com/ethyca/fides/pull/4878)
- Fixed an issue where sourcemaps references were unintentionally included in the FidesJS bundle [#4887](https://github.com/ethyca/fides/pull/4887)
- Handle a 404 response from Segment when a user ID or email is not found [#4902](https://github.com/ethyca/fides/pull/4902)
- Fixed TCF styling issues [#4904](https://github.com/ethyca/fides/pull/4904)
- Fixed an issue where the Trigger Modal Link was not being populated correctly in the translation form [#4911](https://github.com/ethyca/fides/pull/4911)

### Security
- Escape SQLAlchemy passwords [CVE-2024-34715](https://github.com/ethyca/fides/security/advisories/GHSA-8cm5-jfj2-26q7)
- Properly mask nested BigQuery secrets in connection configuration endpoints [CVE-2024-35189](https://github.com/ethyca/fides/security/advisories/GHSA-rcvg-jj3g-rj7c)

## [2.36.0](https://github.com/ethyca/fides/compare/2.35.1...2.36.0)

### Added
- Added multiple language translations support for privacy center consent page [#4785](https://github.com/ethyca/fides/pull/4785)
- Added ability to export the contents of datamap report [#1545](https://ethyca.atlassian.net/browse/PROD-1545)
- Added `System` model support for new `vendor_deleted_date` field on Compass vendor records [#4818](https://github.com/ethyca/fides/pull/4818)
- Added custom JSON (de)serialization to shared DB engines to handle non-standard data types in JSONB columns [#4818](https://github.com/ethyca/fides/pull/4818)
- Added state persistence across sessions to the datamap report table [#4853](https://github.com/ethyca/fides/pull/4853)
- Removed currentprivacypreference and lastservednotice tables [#4846](https://github.com/ethyca/fides/pull/4846)
- Added initial version for Helios: Data Discovery and Detection [#4839](https://github.com/ethyca/fides/pull/4839)
- Adds new var to track fides js overlay types [#4869](https://github.com/ethyca/fides/pull/4869)

### Changed
- Changed filters on the data map report table to use checkbox collapsible tree view [#4864](https://github.com/ethyca/fides/pull/4864)

### Fixed
- Remove the extra 'white-space: normal' CSS for FidesJS HTML descriptions [#4850](https://github.com/ethyca/fides/pull/4850)
- Fixed data map report to display second level names from the taxonomy as primary (bold) label [#4856](https://github.com/ethyca/fides/pull/4856)
- Ignore invalid three-character country codes for FidesJS geolocation (e.g. "USA") [#4877](https://github.com/ethyca/fides/pull/4877)

### Developer Experience
- Update typedoc-plugin-markdown to 4.0.0 [#4870](https://github.com/ethyca/fides/pull/4870)

## [2.35.1](https://github.com/ethyca/fides/compare/2.35.0...2.35.1)

### Added
- Added access and erasure support for Marigold Engage by Sailthru integration [#4826](https://github.com/ethyca/fides/pull/4826)
- Update fides_disable_save_api option in FidesJS SDK to disable both privacy-preferences & notice-served APIs [#4860](https://github.com/ethyca/fides/pull/4860)

### Fixed
- Fixing issue where privacy requests not approved before upgrading to 2.34 couldn't be processed [#4855](https://github.com/ethyca/fides/pull/4855)
- Ensure only GVL vendors from Compass are labeled as such [#4857](https://github.com/ethyca/fides/pull/4857)
- Fix handling of some ISO-3166 geolocation edge cases in Privacy Center /fides.js endpoint [#4858](https://github.com/ethyca/fides/pull/4858)

### Changed
- Hydrates GTM datalayer to match supported FidesEvent Properties [#4847](https://github.com/ethyca/fides/pull/4847)
- Allows a SaaS integration request to process HTTP 204 No Content without erroring trying to unwrap the response. [#4834](https://github.com/ethyca/fides/pull/4834)
- Sets `sslmode` to prefer for Redshift connections when generating datasets [#4849](https://github.com/ethyca/fides/pull/4849)
- Included searching by `email` for the Segment integration [#4851](https://github.com/ethyca/fides/pull/4851)

## [2.35.0](https://github.com/ethyca/fides/compare/2.34.0...2.35.0)

### Added
- Added DSR 3.0 Scheduling which supports running DSR's in parallel with first-class request tasks [#4760](https://github.com/ethyca/fides/pull/4760)
- Added carets to collapsible sections in the overlay modal [#4793](https://github.com/ethyca/fides/pull/4793)
- Added erasure support for OpenWeb [#4735](https://github.com/ethyca/fides/pull/4735)
- Added support for configuration of pre-approval webhooks [#4795](https://github.com/ethyca/fides/pull/4795)
- Added fides_clear_cookie option to FidesJS SDK to load CMP without preferences on refresh [#4810](https://github.com/ethyca/fides/pull/4810)
- Added FidesUpdating event to FidesJS SDK [#4816](https://github.com/ethyca/fides/pull/4816)
- Added `reinitialize` method to FidesJS SDK [#4812](https://github.com/ethyca/fides/pull/4812)
- Added undeclared data category columns to data map report table [#4781](https://github.com/ethyca/fides/pull/4781)
- Fully implement pre-approval webhooks [#4822](https://github.com/ethyca/fides/pull/4822)
- Sync models and database for pre-approval webhooks [#4838](https://github.com/ethyca/fides/pull/4838)

### Changed
- Removed the Celery startup banner from the Fides worker logs [#4814](https://github.com/ethyca/fides/pull/4814)
- Improve performance of Snowflake schema generation [#4587](https://github.com/ethyca/fides/pull/4587)

### Fixed
- Fixed bug prevented adding new privacy center translations [#4786](https://github.com/ethyca/fides/pull/4786)
- Fixed bug where Privacy Policy links would be shown without a configured URL [#4801](https://github.com/ethyca/fides/pull/4801)
- Fixed bug prevented adding new privacy center translations [#4786](https://github.com/ethyca/fides/pull/4786)
- Fixed bug where Language selector button was overlapping other buttons when Privacy Policy wasn't present. [#4815](https://github.com/ethyca/fides/pull/4815)
- Fixed bug where icons of the Language selector were displayed too small on some sites [#4815](https://github.com/ethyca/fides/pull/4815)
- Fixed bug where GPP US National Section was incorrectly included when the State by State approach was selected [#4823]https://github.com/ethyca/fides/pull/4823
- Fixed DSR 3.0 Scheduling bug where Approved Privacy Requests that failed wouldn't change status [#4837](https://github.com/ethyca/fides/pull/4837)

## [2.34.0](https://github.com/ethyca/fides/compare/2.33.1...2.34.0)

### Added

- Added new field for modal trigger link translation [#4761](https://github.com/ethyca/fides/pull/4761)
- Added `getModalLinkLabel` method to global fides object [#4766](https://github.com/ethyca/fides/pull/4766)
- Added language switcher to fides overlay modal [#4773](https://github.com/ethyca/fides/pull/4773)
- Added modal link label to experience translation model [#4767](https://github.com/ethyca/fides/pull/4767)
- Added support for custom identities [#4764](https://github.com/ethyca/fides/pull/4764)
- Added developer option to force GPP API on FidesJS bundles [#4799](https://github.com/ethyca/fides/pull/4799)

### Changed

- Changed the Stripe integration for `Cards` to delete instead of update due to possible issues of a past expiration date [#4768](https://github.com/ethyca/fides/pull/4768)
- Changed display of Data Uses, Categories and Subjects to user friendly names in the Data map report [#4774](https://github.com/ethyca/fides/pull/4774)
- Update active disabled Fides.js toggle color to light grey [#4778](https://github.com/ethyca/fides/pull/4778)
- Update FidesJS fides_embed option to support embedding both banner & modal components [#4782](https://github.com/ethyca/fides/pull/4782)
- Add a few CSS classes to help with styling FidesJS button groups [#4789](https://github.com/ethyca/fides/pull/4789)
- Changed GPP extension to be pre-bundled in appropriate circumstances, as opposed to another fetch [#4780](https://github.com/ethyca/fides/pull/4780)

### Fixed

- Fixed select dropdowns being cut off by edges of modal forms [#4757](https://github.com/ethyca/fides/pull/4757)
- Changed "allow user to dismiss" toggle to show on config form for TCF experience [#4755](https://github.com/ethyca/fides/pull/4755)
- Fixed issue when loading the privacy request detail page [#4775](https://github.com/ethyca/fides/pull/4775)
- Fixed connection test for Aircall [#4756](https://github.com/ethyca/fides/pull/4756/pull)
- Fixed issues connecting to Redshift due to character encoding and SSL requirements [#4790](https://github.com/ethyca/fides/pull/4790)
- Fixed the way the name identity is handled in the Privacy Center [#4791](https://github.com/ethyca/fides/pull/4791)

### Developer Experience

- Build a `fides-types.d.ts` type declaration file to include alongside our FidesJS developer docs [#4772](https://github.com/ethyca/fides/pull/4772)

## [2.33.1](https://github.com/ethyca/fides/compare/2.33.0...2.33.1)

### Added

- Adds CUSTOM_OPTIONS_PATH to Privacy Center env vars [#4769](https://github.com/ethyca/fides/pull/4769)

## [2.33.0](https://github.com/ethyca/fides/compare/2.32.0...2.33.0)

### Added

- Added models for Privacy Center configuration (for plus users) [#4716](https://github.com/ethyca/fides/pull/4716)
- Added ability to delete properties [#4708](https://github.com/ethyca/fides/pull/4708)
- Add interface for submitting privacy requests in admin UI [#4738](https://github.com/ethyca/fides/pull/4738)
- Added language switching support to the FidesJS UI based on configured translations [#4737](https://github.com/ethyca/fides/pull/4737)
- Added ability to override some experience language and primary color [#4743](https://github.com/ethyca/fides/pull/4743)
- Generate FidesJS SDK Reference Docs from tsdoc comments [#4736](https://github.com/ethyca/fides/pull/4736)
- Added erasure support for Adyen [#4735](https://github.com/ethyca/fides/pull/4735)
- Added erasure support for Iterable [#4695](https://github.com/ethyca/fides/pull/4695)

### Changed

- Updated privacy notice & experience forms to hide translation UI when user doesn't have translation feature [#4728](https://github.com/ethyca/fides/pull/4728), [#4734](https://github.com/ethyca/fides/pull/4734)
- Custom privacy request fields now support list values [#4686](https://github.com/ethyca/fides/pull/4686)
- Update when GPP API reports signal status: ready [#4635](https://github.com/ethyca/fides/pull/4635)
- Update non-dismissable TCF and notice banners to show a black overlay and prevent scrolling [#4748](https://github.com/ethyca/fidesplus/pull/4748)
- Cleanup config vars for preview in Admin-UI [#4745](https://github.com/ethyca/fides/pull/4745)
- Show a "systems displayed" count on datamap map & table reporting page [#4752](https://github.com/ethyca/fides/pull/4752)
- Change default Canada Privacy Experience Config in migration to reference generic `ca` region [#4762](https://github.com/ethyca/fides/pull/4762)

### Fixed

- Fixed responsive issues with the buttons on the integration screen [#4729](https://github.com/ethyca/fides/pull/4729)
- Fixed hover/focus issues with the v2 tables [#4730](https://github.com/ethyca/fides/pull/4730)
- Disable editing of data use declaration name and type after creation [#4731](https://github.com/ethyca/fides/pull/4731)
- Cleaned up table borders [#4733](https://github.com/ethyca/fides/pull/4733)
- Initialization issues with ExperienceNotices (#4723)[https://github.com/ethyca/fides/pull/4723]
- Re-add CORS origin regex field to admin UI (#4742)[https://github.com/ethyca/fides/pull/4742]

### Developer Experience

- Added new script to allow recompiling of fides-js when the code changes [#4744](https://github.com/ethyca/fides/pull/4744)
- Update Cookie House to support for additional locations (Canada, Quebec, EEA) and a "property_id" override [#4750](https://github.com/ethyca/fides/pull/4750)

## [2.32.0](https://github.com/ethyca/fides/compare/2.31.1...2.32.0)

### Added

- Updated configuration pages for Experiences with live Preview of FidesJS banner & modal components [#4576](https://github.com/ethyca/fides/pull/4576)
- Added ability to configure multiple language translations for Notices & Experiences [#4576](https://github.com/ethyca/fides/pull/4576)
- Automatically localize all strings in FidesJS CMP UIs (banner, modal, and TCF overlay) based on user's locale and experience configuration [#4576](https://github.com/ethyca/fides/pull/4576)
- Added fides_locale option to override FidesJS locale detection [#4576](https://github.com/ethyca/fides/pull/4576)
- Update FidesJS to report notices served and preferences saved linked to the specific translations displayed [#4576](https://github.com/ethyca/fides/pull/4576)
- Added ability to prevent dismissal of FidesJS CMP UI via Experience configuration [#4576](https://github.com/ethyca/fides/pull/4576)
- Added ability to create & link Properties to support multiple Experiences in a single location [#4658](https://github.com/ethyca/fides/pull/4658)
- Added property_id query param to fides.js to filter experiences by Property when installed [#4676](https://github.com/ethyca/fides/pull/4676)
- Added Locations & Regulations pages to allow a wider selection of locations for consent [#4660](https://github.com/ethyca/fides/pull/4660)
- Erasure support for Simon Data [#4552](https://github.com/ethyca/fides/pull/4552)
- Added notice there will be no preview for Privacy Center types in the Experience preview [#4709](https://github.com/ethyca/fides/pull/4709)
- Removed properties beta flag [#4710](https://github.com/ethyca/fides/pull/4710)
- Add acknowledge button label to default Experience English form [#4714](https://github.com/ethyca/fides/pull/4714)
- Update FidesJS to support localizing CMP UI with configurable, non-English default locales [#4720](https://github.com/ethyca/fides/pull/4720)
- Add loading of template translations for notices and experiences [#4718](https://github.com/ethyca/fides/pull/4718)

### Changed

- Moved location-targeting from Notices to Experiences [#4576](https://github.com/ethyca/fides/pull/4576)
- Replaced previous default Notices & Experiences with new versions with updated locations, translations, etc. [#4576](https://github.com/ethyca/fides/pull/4576)
- Automatically migrate existing Notices & Experiences to updated model where possible [#4576](https://github.com/ethyca/fides/pull/4576)
- Replaced ability to configure banner "display configuration" to separate banner & modal components [#4576](https://github.com/ethyca/fides/pull/4576)
- Modify `fides user login` to not store plaintext password in `~/.fides-credentials` [#4661](https://github.com/ethyca/fides/pull/4661)
- Data model changes to support Notice and Experience-level translations [#4576](https://github.com/ethyca/fides/pull/4576)
- Data model changes to support Consent setup being Experience instead of Notice-driven [#4576](https://github.com/ethyca/fides/pull/4576)
- Build PrivacyNoticeRegion from locations and location groups [#4620](https://github.com/ethyca/fides/pull/4620)
- When saving locations, calculate and save location groups [#4620](https://github.com/ethyca/fides/pull/4620)
- Update privacy experiences page to use the new table component [#4652](https://github.com/ethyca/fides/pull/4652)
- Update privacy notices page to use the new table component [#4641](https://github.com/ethyca/fides/pull/4641)
- Bumped supported Python versions to `3.10.13`, `3.9.18`, and `3.8.18`. Bumped Debian base image from `-bullseye` to `-bookworm`. [#4630](https://github.com/ethyca/fides/pull/4630)
- Bumped Node.js base image from `16` to `20`. [#4684](https://github.com/ethyca/fides/pull/4684)

### Fixed

- Ignore 404 errors from Delighted and Kustomer when an erasure client is not found [#4593](https://github.com/ethyca/fides/pull/4593)
- Various FE fixes for Admin-UI experience config form [#4707](https://github.com/ethyca/fides/pull/4707)
- Fix modal preview in Admin-UI experience config form [#4712](https://github.com/ethyca/fides/pull/4712)
- Optimize FidesJS bundle size by only loading TCF static stings when needed [#4711](https://github.com/ethyca/fides/pull/4711)

## [2.31.0](https://github.com/ethyca/fides/compare/2.30.1...2.31.0)

### Added

- Add Great Britain as a consent option [#4628](https://github.com/ethyca/fides/pull/4628)
- Navbar update and new properties page [#4633](https://github.com/ethyca/fides/pull/4633)
- Access and erasure support for Oracle Responsys [#4618](https://github.com/ethyca/fides/pull/4618)

### Fixed

- Fix issue where "x" button on Fides.js components overwrites saved preferences [#4649](https://github.com/ethyca/fides/pull/4649)
- Initialize Fides.consent with default values from experience when saved consent cookie (fides_consent) does not exist [#4665](https://github.com/ethyca/fides/pull/4665)

### Changed

- Sets GPP applicableSections to -1 when a user visits from a state that is not part of the GPP [#4727](https://github.com/ethyca/fides/pull/4727)

## [2.30.1](https://github.com/ethyca/fides/compare/2.30.0...2.30.1)

### Fixed

- Configure logger correctly on worker initialization [#4624](https://github.com/ethyca/fides/pull/4624)

## [2.30.0](https://github.com/ethyca/fides/compare/2.29.0...2.30.0)

### Added

- Add enum and registry of supported languages [#4592](https://github.com/ethyca/fides/pull/4592)
- Access and erasure support for Talkable [#4589](https://github.com/ethyca/fides/pull/4589)
- Support temporary credentials in AWS generate + scan features [#4607](https://github.com/ethyca/fides/pull/4603), [#4608](https://github.com/ethyca/fides/pull/4608)
- Add ability to store and read Fides cookie in Base64 format [#4556](https://github.com/ethyca/fides/pull/4556)
- Structured logging for SaaS connector requests [#4594](https://github.com/ethyca/fides/pull/4594)
- Added Fides.showModal() to fides.js to allow programmatic opening of consent modals [#4617](https://github.com/ethyca/fides/pull/4617)

### Fixed

- Fixing issue when modifying Policies, Rules, or RuleTargets as a root user [#4582](https://github.com/ethyca/fides/pull/4582)

## [2.29.0](https://github.com/ethyca/fides/compare/2.28.0...2.29.0)

### Added

- View more modal to regulations page [#4574](https://github.com/ethyca/fides/pull/4574)
- Columns in data map reporting, adding multiple systems, and consent configuration tables can be resized. In the data map reporting table, fields with multiple values can show all or collapse all [#4569](https://github.com/ethyca/fides/pull/4569)
- Show custom fields in the data map report table [#4579](https://github.com/ethyca/fides/pull/4579)

### Changed

- Delay rendering the nav until all necessary queries are finished loading [#4571](https://github.com/ethyca/fides/pull/4571)
- Updating return value for crud.get_custom_fields_filtered [#4575](https://github.com/ethyca/fides/pull/4575)
- Updated user deletion confirmation flow to only require one confirmatory input [#4402](https://github.com/ethyca/fides/pull/4402)
- Moved `pymssl` to an optional dependency no longer installed by default with our python package [#4581](https://github.com/ethyca/fides/pull/4581)
- Fixed CORS domain update functionality [#4570](https://github.com/ethyca/fides/pull/4570)
- Update Domains page with ability to add/remove "organization" domains, view "administrator" domains set via security settings, and improve various UX bugs and copy [#4584](https://github.com/ethyca/fides/pull/4584)

### Fixed

- Fixed CORS domain update functionality [#4570](https://github.com/ethyca/fides/pull/4570)
- Completion emails are no longer attempted for consent requests [#4578](https://github.com/ethyca/fides/pull/4578)

## [2.28.0](https://github.com/ethyca/fides/compare/2.27.0...2.28.0)

### Added

- Erasure support for AppsFlyer [#4512](https://github.com/ethyca/fides/pull/4512)
- Datamap Reporting page [#4519](https://github.com/ethyca/fides/pull/4519)
- Consent support for Klaviyo [#4513](https://github.com/ethyca/fides/pull/4513)
- Form for configuring GPP settings [#4557](https://github.com/ethyca/fides/pull/4557)
- Custom privacy request field support for consent requests [#4546](https://github.com/ethyca/fides/pull/4546)
- Support GPP in privacy notices [#4554](https://github.com/ethyca/fides/pull/4554)

### Changed

- Redesigned nav bar for the admin UI [#4548](https://github.com/ethyca/fides/pull/4548)
- Fides.js GPP for US geographies now derives values from backend privacy notices [#4559](https://github.com/ethyca/fides/pull/4559)
- No longer generate the `vendors_disclosed` section of the TC string in `fides.js` [#4553](https://github.com/ethyca/fides/pull/4553)
- Changed consent management vendor add flow [#4550](https://github.com/ethyca/fides/pull/4550)

### Fixed

- Fixed an issue blocking Salesforce sandbox accounts from refreshing tokens [#4547](https://github.com/ethyca/fides/pull/4547)
- Fixed DSR zip packages to be unzippable on Windows [#4549](https://github.com/ethyca/fides/pull/4549)
- Fixed browser compatibility issues with Object.hasOwn [#4568](https://github.com/ethyca/fides/pull/4568)

### Developer Experience

- Switch to anyascii for unicode transliteration [#4550](https://github.com/ethyca/fides/pull/4564)

## [2.27.0](https://github.com/ethyca/fides/compare/2.26.0...2.27.0)

### Added

- Tooltip and styling for disabled rows in add multiple vendor view [#4498](https://github.com/ethyca/fides/pull/4498)
- Preliminary GPP support for US regions [#4498](https://github.com/ethyca/fides/pull/4504)
- Access and erasure support for Statsig Enterprise [#4429](https://github.com/ethyca/fides/pull/4429)
- New page for setting locations [#4517](https://github.com/ethyca/fides/pull/4517)
- New modal for setting granular locations [#4531](https://github.com/ethyca/fides/pull/4531)
- New page for setting regulations [#4530](https://github.com/ethyca/fides/pull/4530)
- Update fides.js to support multiple descriptions (banner, overlay) and render HTML descriptions [#4542](https://github.com/ethyca/fides/pull/4542)

### Fixed

- Fixed incorrect Compass button behavior in system form [#4508](https://github.com/ethyca/fides/pull/4508)
- Omit certain fields from system payload when empty [#4508](https://github.com/ethyca/fides/pull/4525)
- Fixed issues with Compass vendor selector behavior [#4521](https://github.com/ethyca/fides/pull/4521)
- Fixed an issue where the background overlay remained visible after saving consent preferences [#4515](https://github.com/ethyca/fides/pull/4515)
- Fixed system name being editable when editing GVL systems [#4533](https://github.com/ethyca/fides/pull/4533)
- Fixed an issue where a privacy policy link could not be removed from privacy experiences [#4542](https://github.com/ethyca/fides/pull/4542)

### Changed

- Upgrade to use Fideslang `3.0.0` and remove associated concepts [#4502](https://github.com/ethyca/fides/pull/4502)
- Model overhaul for saving privacy preferences and notices served [#4481](https://github.com/ethyca/fides/pull/4481)
- Moves served notice endpoints, consent reporting, purpose endpoints and TCF queries to plus [#4481](https://github.com/ethyca/fides/pull/4481)
- Moves served notice endpoints, consent reporting, and TCF queries to plus [#4481](https://github.com/ethyca/fides/pull/4481)
- Update frontend to account for changes to notices served and preferences saved APIs [#4518](https://github.com/ethyca/fides/pull/4518)
- `fides.js` now sets `supportsOOB` to `false` [#4516](https://github.com/ethyca/fides/pull/4516)
- Save consent method ("accept", "reject", "save", etc.) to `fides_consent` cookie as extra metadata [#4529](https://github.com/ethyca/fides/pull/4529)
- Allow CORS for privacy center `fides.js` and `fides-ext-gpp.js` endpoints
- Replace `GPP_EXT_PATH` env var in favor of a more flexible `FIDES_JS_BASE_URL` environment variable
- Change vendor add modal on consent configuration screen to use new vendor selector [#4532](https://github.com/ethyca/fides/pull/4532)
- Remove vendor add modal [#4535](https://github.com/ethyca/fides/pull/4535)

## [2.26.0](https://github.com/ethyca/fides/compare/2.25.0...main)

### Added

- Dynamic importing for GPP bundle [#4447](https://github.com/ethyca/fides/pull/4447)
- Paging to vendors in the TCF overlay [#4463](https://github.com/ethyca/fides/pull/4463)
- New purposes endpoint and indices to improve system lookups [#4452](https://github.com/ethyca/fides/pull/4452)
- Cypress tests for fides.js GPP extension [#4476](https://github.com/ethyca/fides/pull/4476)
- Add support for global TCF Purpose Overrides [#4464](https://github.com/ethyca/fides/pull/4464)
- TCF override management [#4484](https://github.com/ethyca/fides/pull/4484)
- Readonly consent management table and modal [#4456](https://github.com/ethyca/fides/pull/4456), [#4477](https://github.com/ethyca/fides/pull/4477)
- Access and erasure support for Gong [#4461](https://github.com/ethyca/fides/pull/4461)
- Add new UI for CSV consent reporting [#4488](https://github.com/ethyca/fides/pull/4488)
- Option to prevent the dismissal of the consent banner and modal [#4470](https://github.com/ethyca/fides/pull/4470)

### Changed

- Increased max number of preferences allowed in privacy preference API calls [#4469](https://github.com/ethyca/fides/pull/4469)
- Reduce size of tcf_consent payload in fides_consent cookie [#4480](https://github.com/ethyca/fides/pull/4480)
- Change log level for FidesUserPermission retrieval to `debug` [#4482](https://github.com/ethyca/fides/pull/4482)
- Remove Add Vendor button from the Manage your vendors page[#4509](https://github.com/ethyca/fides/pull/4509)

### Fixed

- Fix type errors when TCF vendors have no dataDeclaration [#4465](https://github.com/ethyca/fides/pull/4465)
- Fixed an error where editing an AC system would mistakenly lock it for GVL [#4471](https://github.com/ethyca/fides/pull/4471)
- Refactor custom Get Preferences function to occur after our CMP API initialization [#4466](https://github.com/ethyca/fides/pull/4466)
- Fix an error where a connector response value of None causes a DSR failure due to a missing value [#4483](https://github.com/ethyca/fides/pull/4483)
- Fixed system name being non-editable when locked for GVL [#4475](https://github.com/ethyca/fides/pull/4475)
- Fixed a bug with "null" values for retention period field on data uses [#4487](https://github.com/ethyca/fides/pull/4487)

## [2.25.0](https://github.com/ethyca/fides/compare/2.24.1...2.25.0)

### Added

- Stub for initial GPP support [#4431](https://github.com/ethyca/fides/pull/4431)
- Added confirmation modal on deleting a data use declaration [#4439](https://github.com/ethyca/fides/pull/4439)
- Added feature flag for separating system name and Compass vendor selector [#4437](https://github.com/ethyca/fides/pull/4437)
- Fire GPP events per spec [#4433](https://github.com/ethyca/fides/pull/4433)
- New override option `fides_tcf_gdpr_applies` for setting `gdprApplies` on the CMP API [#4453](https://github.com/ethyca/fides/pull/4453)

### Changed

- Improved bulk vendor adding table UX [#4425](https://github.com/ethyca/fides/pull/4425)
- Flexible legal basis for processing has a db default of True [#4434](https://github.com/ethyca/fides/pull/4434)
- Give contributor role access to config API, including cors origin updates [#4438](https://github.com/ethyca/fides/pull/4438)
- Disallow setting `*` and other non URL values for `security.cors_origins` config property via the API [#4438](https://github.com/ethyca/fides/pull/4438)
- Consent modal hides the opt-in/opt-out buttons if only one privacy notice is enabled [#4441](https://github.com/ethyca/fides/pull/4441)
- Initialize TCF stub earlier [#4453](https://github.com/ethyca/fides/pull/4453)
- Change focus outline color of form inputs [#4467](https://github.com/ethyca/fides/pull/4467)

### Fixed

- Fixed a bug where selected vendors in "configure consent" add vendor modal were unstyled [#4454](https://github.com/ethyca/fides/pull/4454)
- Use correct defaults when there is no associated preference in the cookie [#4451](https://github.com/ethyca/fides/pull/4451)
- IP Addresses behind load balancers for consent reporting [#4440](https://github.com/ethyca/fides/pull/4440)

## [2.24.1](https://github.com/ethyca/fides/compare/2.24.0...2.24.1)

### Added

- Logging when root user and client credentials are used [#4432](https://github.com/ethyca/fides/pull/4432)
- Allow for custom path at which to retrieve Fides override options [#4462](https://github.com/ethyca/fides/pull/4462)

### Changed

- Run fides with non-root user [#4421](https://github.com/ethyca/fides/pull/4421)

## [2.24.0](https://github.com/ethyca/fides/compare/2.23.3...2.24.0)

### Added

- Adds fides_disable_banner config option to Fides.js [#4378](https://github.com/ethyca/fides/pull/4378)
- Deletions that fail due to foreign key constraints will now be more clearly communicated [#4406](https://github.com/ethyca/fides/pull/4378)
- Added support for a custom get preferences API call provided through Fides.init [#4375](https://github.com/ethyca/fides/pull/4375)
- Hidden custom privacy request fields in the Privacy Center [#4370](https://github.com/ethyca/fides/pull/4370)
- Backend System-level Cookie Support [#4383](https://github.com/ethyca/fides/pull/4383)
- High Level Tracking of Compass System Sync [#4397](https://github.com/ethyca/fides/pull/4397)
- Erasure support for Qualtrics [#4371](https://github.com/ethyca/fides/pull/4371)
- Erasure support for Ada Chatbot [#4382](https://github.com/ethyca/fides/pull/4382)
- Erasure support for Typeform [#4366](https://github.com/ethyca/fides/pull/4366)
- Added notice that a system is GVL when adding/editing from system form [#4327](https://github.com/ethyca/fides/pull/4327)
- Added the ability to select the request types to enable per integration (for plus users) [#4374](https://github.com/ethyca/fides/pull/4374)
- Adds support for custom get experiences fn and custom patch notices served fn [#4410](https://github.com/ethyca/fides/pull/4410)
- Adds more granularity to tracking consent method, updates custom savePreferencesFn and FidesUpdated event to take consent method [#4419](https://github.com/ethyca/fides/pull/4419)

### Changed

- Add filtering and pagination to bulk vendor add table [#4351](https://github.com/ethyca/fides/pull/4351)
- Determine if the TCF overlay needs to surface based on backend calculated version hash [#4356](https://github.com/ethyca/fides/pull/4356)
- Moved Experiences and Preferences endpoints to Plus to take advantage of dynamic GVL [#4367](https://github.com/ethyca/fides/pull/4367)
- Add legal bases to Special Purpose schemas on the backend for display [#4387](https://github.com/ethyca/fides/pull/4387)
- "is_service_specific" default updated when building TC strings on the backend [#4377](https://github.com/ethyca/fides/pull/4377)
- "isServiceSpecific" default updated when building TC strings on the frontend [#4384](https://github.com/ethyca/fides/pull/4384)
- Redact cli, database, and redis configuration information from GET api/v1/config API request responses. [#4379](https://github.com/ethyca/fides/pull/4379)
- Button ordering in fides.js UI [#4407](https://github.com/ethyca/fides/pull/4407)
- Add different classnames to consent buttons for easier selection [#4411](https://github.com/ethyca/fides/pull/4411)
- Updates default consent preference to opt-out for TCF when fides_string exists [#4430](https://github.com/ethyca/fides/pull/4430)

### Fixed

- Persist bulk system add filter modal state [#4412](https://github.com/ethyca/fides/pull/4412)
- Fixing labels for request type field [#4414](https://github.com/ethyca/fides/pull/4414)
- User preferences from cookie should always override experience preferences [#4405](https://github.com/ethyca/fides/pull/4405)
- Allow fides_consent cookie to be set from a subdirectory [#4426](https://github.com/ethyca/fides/pull/4426)

### Security

-- Use a more cryptographically secure random function for security code generation

## [2.23.3](https://github.com/ethyca/fides/compare/2.23.2...2.23.3)

### Fixed

- Fix button arrangment and spacing for TCF and non-TCF consent overlay banner and modal [#4391](https://github.com/ethyca/fides/pull/4391)
- Replaced h1 element with div to use exisitng fides styles in consent modal [#4399](https://github.com/ethyca/fides/pull/4399)
- Fixed privacy policy alignment for non-TCF consent overlay banner and modal [#4403](https://github.com/ethyca/fides/pull/4403)
- Fix dynamic class name for TCF-variant of consent banner [#4404](https://github.com/ethyca/fides/pull/4403)

### Security

-- Fix an HTML Injection vulnerability in DSR Packages

## [2.23.2](https://github.com/ethyca/fides/compare/2.23.1...2.23.2)

### Fixed

- Fixed fides.css to vary banner width based on tcf [[#4381](https://github.com/ethyca/fides/issues/4381)]

## [2.23.1](https://github.com/ethyca/fides/compare/2.23.0...2.23.1)

### Changed

- Refactor Fides.js embedded modal to not use A11y dialog [#4355](https://github.com/ethyca/fides/pull/4355)
- Only call `FidesUpdated` when a preference has been saved, not during initialization [#4365](https://github.com/ethyca/fides/pull/4365)
- Updated double toggle styling in favor of single toggles with a radio group to select legal basis [#4376](https://github.com/ethyca/fides/pull/4376)

### Fixed

- Handle invalid `fides_string` when passed in as an override [#4350](https://github.com/ethyca/fides/pull/4350)
- Bug where vendor opt-ins would not initialize properly based on a `fides_string` in the TCF overlay [#4368](https://github.com/ethyca/fides/pull/4368)

## [2.23.0](https://github.com/ethyca/fides/compare/2.22.1...2.23.0)

### Added

- Added support for 3 additional config variables in Fides.js: fidesEmbed, fidesDisableSaveApi, and fidesTcString [#4262](https://github.com/ethyca/fides/pull/4262)
- Added support for fidesEmbed, fidesDisableSaveApi, and fidesTcString to be passed into Fides.js via query param, cookie, or window object [#4297](https://github.com/ethyca/fides/pull/4297)
- New privacy center environment variables `FIDES_PRIVACY_CENTER__IS_FORCED_TCF` which can make the privacy center always return the TCF bundle (`fides-tcf.js`) [#4312](https://github.com/ethyca/fides/pull/4312)
- Added a `FidesUIChanged` event to Fides.js to track when user preferences change without being saved [#4314](https://github.com/ethyca/fides/pull/4314) and [#4253](https://github.com/ethyca/fides/pull/4253)
- Add AC Systems to the TCF Overlay under Vendor Consents section [#4266](https://github.com/ethyca/fides/pull/4266/)
- Added bulk system/vendor creation component [#4309](https://github.com/ethyca/fides/pull/4309/)
- Support for passing in an AC string as part of a fides string for the TCF overlay [#4308](https://github.com/ethyca/fides/pull/4308)
- Added support for overriding the save user preferences API call with a custom fn provided through Fides.init [#4318](https://github.com/ethyca/fides/pull/4318)
- Return AC strings in GET Privacy Experience meta and allow saving preferences against AC strings [#4295](https://github.com/ethyca/fides/pull/4295)
- New GET Privacy Experience Meta Endpoint [#4328](https://github.com/ethyca/fides/pull/4328)
- Access and erasure support for SparkPost [#4328](https://github.com/ethyca/fides/pull/4238)
- Access and erasure support for Iterate [#4332](https://github.com/ethyca/fides/pull/4332)
- SSH Support for MySQL connections [#4310](https://github.com/ethyca/fides/pull/4310)
- Added served notice history IDs to the TCF privacy preference API calls [#4161](https://github.com/ethyca/fides/pull/4161)

### Fixed

- Cleans up CSS for fidesEmbed mode [#4306](https://github.com/ethyca/fides/pull/4306)
- Stacks that do not have any purposes will no longer render an empty purpose block [#4278](https://github.com/ethyca/fides/pull/4278)
- Forcing hidden sections to use display none [#4299](https://github.com/ethyca/fides/pull/4299)
- Handles Hubspot requiring and email to be formatted as email when processing an erasure [#4322](https://github.com/ethyca/fides/pull/4322)
- Minor CSS improvements for the consent/TCF banners and modals [#4334](https://github.com/ethyca/fides/pull/4334)
- Consistent font sizes for labels in the system form and data use forms in the Admin UI [#4346](https://github.com/ethyca/fides/pull/4346)
- Bug where not all system forms would appear to save when used with Compass [#4347](https://github.com/ethyca/fides/pull/4347)
- Restrict TCF Privacy Experience Config if TCF is disabled [#4348](https://github.com/ethyca/fides/pull/4348)
- Removes overflow styling for embedded modal in Fides.js [#4345](https://github.com/ethyca/fides/pull/4345)

### Changed

- Derive cookie storage info, privacy policy and legitimate interest disclosure URLs, and data retention data from the data map instead of directly from gvl.json [#4286](https://github.com/ethyca/fides/pull/4286)
- Updated TCF Version for backend consent reporting [#4305](https://github.com/ethyca/fides/pull/4305)
- Update Version Hash Contents [#4313](https://github.com/ethyca/fides/pull/4313)
- Change vendor selector on system information form to typeahead[#4333](https://github.com/ethyca/fides/pull/4333)
- Updates experience API calls from Fides.js to include new meta field [#4335](https://github.com/ethyca/fides/pull/4335)

## [2.22.1](https://github.com/ethyca/fides/compare/2.22.0...2.22.1)

### Added

- Custom fields are now included in system history change tracking [#4294](https://github.com/ethyca/fides/pull/4294)

### Security

- Added hostname checks for external SaaS connector URLs [CVE-2023-46124](https://github.com/ethyca/fides/security/advisories/GHSA-jq3w-9mgf-43m4)
- Use a Pydantic URL type for privacy policy URLs [CVE-2023-46126](https://github.com/ethyca/fides/security/advisories/GHSA-fgjj-5jmr-gh83)
- Remove the CONFIG_READ scope from the Viewer role [CVE-2023-46125](https://github.com/ethyca/fides/security/advisories/GHSA-rjxg-rpg3-9r89)

## [2.22.0](https://github.com/ethyca/fides/compare/2.21.0...2.22.0)

### Added

- Added an option to link to vendor tab from an experience config description [#4191](https://github.com/ethyca/fides/pull/4191)
- Added two toggles for vendors in the TCF overlay, one for Consent, and one for Legitimate Interest [#4189](https://github.com/ethyca/fides/pull/4189)
- Added two toggles for purposes in the TCF overlay, one for Consent, and one for Legitimate Interest [#4234](https://github.com/ethyca/fides/pull/4234)
- Added support for new TCF-related fields on `System` and `PrivacyDeclaration` models [#4228](https://github.com/ethyca/fides/pull/4228)
- Support for AC string to `fides-tcf` [#4244](https://github.com/ethyca/fides/pull/4244)
- Support for `gvl` prefixed vendor IDs [#4247](https://github.com/ethyca/fides/pull/4247)

### Changed

- Removed `TCF_ENABLED` environment variable from the privacy center in favor of dynamically figuring out which `fides-js` bundle to send [#4131](https://github.com/ethyca/fides/pull/4131)
- Updated copy of info boxes on each TCF tab [#4191](https://github.com/ethyca/fides/pull/4191)
- Clarified messages for error messages presented during connector upload [#4198](https://github.com/ethyca/fides/pull/4198)
- Refactor legal basis dimension regarding how TCF preferences are saved and how the experience is built [#4201](https://github.com/ethyca/fides/pull/4201/)
- Add saving privacy preferences via a TC string [#4221](https://github.com/ethyca/fides/pull/4221)
- Updated fides server to use an environment variable for turning TCF on and off [#4220](https://github.com/ethyca/fides/pull/4220)
- Update frontend to use new legal basis dimension on vendors [#4216](https://github.com/ethyca/fides/pull/4216)
- Updated privacy center patch preferences call to handle updated API response [#4235](https://github.com/ethyca/fides/pull/4235)
- Added our CMP ID [#4233](https://github.com/ethyca/fides/pull/4233)
- Allow Admin UI users to turn on Configure Consent flag [#4246](https://github.com/ethyca/fides/pull/4246)
- Styling improvements for the fides.js consent banners and modals [#4222](https://github.com/ethyca/fides/pull/4222)
- Update frontend to handle updated Compass schema [#4254](https://github.com/ethyca/fides/pull/4254)
- Assume Universal Vendor ID usage in TC String translation [#4256](https://github.com/ethyca/fides/pull/4256)
- Changed vendor form on configuring consent page to use two-part selection for consent uses [#4251](https://github.com/ethyca/fides/pull/4251)
- Updated system form to have new TCF fields [#4271](https://github.com/ethyca/fides/pull/4271)
- Vendors disclosed string is now narrowed to only the vendors shown in the UI, not the whole GVL [#4250](https://github.com/ethyca/fides/pull/4250)
- Changed naming convention "fides_string" instead of "tc_string" for developer friendly consent API's [#4267](https://github.com/ethyca/fides/pull/4267)

### Fixed

- TCF overlay can initialize its consent preferences from a cookie [#4124](https://github.com/ethyca/fides/pull/4124)
- Various improvements to the TCF modal such as vendor storage disclosures, vendor counts, privacy policies, etc. [#4167](https://github.com/ethyca/fides/pull/4167)
- An issue where Braze could not mask an email due to formatting [#4187](https://github.com/ethyca/fides/pull/4187)
- An issue where email was not being overridden correctly for Braze and Domo [#4196](https://github.com/ethyca/fides/pull/4196)
- Use `stdRetention` when there is not a specific value for a purpose's data retention [#4199](https://github.com/ethyca/fides/pull/4199)
- Updating the unflatten_dict util to accept flattened dict values [#4200](https://github.com/ethyca/fides/pull/4200)
- Minor CSS styling fixes for the consent modal [#4252](https://github.com/ethyca/fides/pull/4252)
- Additional styling fixes for issues caused by a CSS reset [#4268](https://github.com/ethyca/fides/pull/4268)
- Bug where vendor legitimate interests would not be set unless vendor consents were first set [#4250](https://github.com/ethyca/fides/pull/4250)
- Vendor count over-counting in TCF overlay [#4275](https://github.com/ethyca/fides/pull/4275)

## [2.21.0](https://github.com/ethyca/fides/compare/2.20.2...2.21.0)

### Added

- "Add a vendor" flow to configuring consent page [#4107](https://github.com/ethyca/fides/pull/4107)
- Initial TCF Backend Support [#3804](https://github.com/ethyca/fides/pull/3804)
- Add initial layer to TCF modal [#3956](https://github.com/ethyca/fides/pull/3956)
- Support for rendering in the TCF modal whether or not a vendor is part of the GVL [#3972](https://github.com/ethyca/fides/pull/3972)
- Features and legal bases dropdown for TCF modal [#3995](https://github.com/ethyca/fides/pull/3995)
- TCF CMP stub API [#4000](https://github.com/ethyca/fides/pull/4000)
- Fides-js can now display preliminary TCF data [#3879](https://github.com/ethyca/fides/pull/3879)
- Fides-js can persist TCF preferences to the backend [#3887](https://github.com/ethyca/fides/pull/3887)
- TCF modal now supports setting legitimate interest fields [#4037](https://github.com/ethyca/fides/pull/4037)
- Embed the GVL in the GET Experiences response [#4143](https://github.com/ethyca/fides/pull/4143)
- Button to view how many vendors and to open the vendor tab in the TCF modal [#4144](https://github.com/ethyca/fides/pull/4144)
- "Edit vendor" flow to configuring consent page [#4162](https://github.com/ethyca/fides/pull/4162)
- TCF overlay description updates [#4051] https://github.com/ethyca/fides/pull/4151
- Added developer-friendly TCF information under Experience meta [#4160](https://github.com/ethyca/fides/pull/4160/)
- Added fides.css customization for Plus users [#4136](https://github.com/ethyca/fides/pull/4136)

### Changed

- Added further config options to customize the privacy center [#4090](https://github.com/ethyca/fides/pull/4090)
- CORS configuration page [#4073](https://github.com/ethyca/fides/pull/4073)
- Refactored `fides.js` components so that they can take data structures that are not necessarily privacy notices [#3870](https://github.com/ethyca/fides/pull/3870)
- Use hosted GVL.json from the backend [#4159](https://github.com/ethyca/fides/pull/4159)
- Features and Special Purposes in the TCF modal do not render toggles [#4139](https://github.com/ethyca/fides/pull/4139)
- Moved the initial TCF layer to the banner [#4142](https://github.com/ethyca/fides/pull/4142)
- Misc copy changes for the system history table and modal [#4146](https://github.com/ethyca/fides/pull/4146)

### Fixed

- Allows CDN to cache empty experience responses from fides.js API [#4113](https://github.com/ethyca/fides/pull/4113)
- Fixed `identity_special_purpose` unique constraint definition [#4174](https://github.com/ethyca/fides/pull/4174/files)

## [2.20.2](https://github.com/ethyca/fides/compare/2.20.1...2.20.2)

### Fixed

- added version_added, version_deprecated, and replaced_by to data use, data subject, and data category APIs [#4135](https://github.com/ethyca/fides/pull/4135)
- Update fides.js to not fetch experience client-side if pre-fetched experience is empty [#4149](https://github.com/ethyca/fides/pull/4149)
- Erasure privacy requests now pause for input if there are any manual process integrations [#4115](https://github.com/ethyca/fides/pull/4115)
- Caching the values of authorization_required and user_guide on the connector templates to improve performance [#4128](https://github.com/ethyca/fides/pull/4128)

## [2.20.1](https://github.com/ethyca/fides/compare/2.20.0...2.20.1)

### Fixed

- Avoid un-optimized query pattern in bulk `GET /system` endpoint [#4120](https://github.com/ethyca/fides/pull/4120)

## [2.20.0](https://github.com/ethyca/fides/compare/2.19.1...2.20.0)

### Added

- Initial page for configuring consent [#4069](https://github.com/ethyca/fides/pull/4069)
- Vendor cookie table for configuring consent [#4082](https://github.com/ethyca/fides/pull/4082)

### Changed

- Refactor how multiplatform builds are handled [#4024](https://github.com/ethyca/fides/pull/4024)
- Added new Performance-related nox commands and included them as part of the CI suite [#3997](https://github.com/ethyca/fides/pull/3997)
- Added dictionary suggestions for data uses [4035](https://github.com/ethyca/fides/pull/4035)
- Privacy notice regions now render human readable names instead of country codes [#4029](https://github.com/ethyca/fides/pull/4029)
- Privacy notice templates are disabled by default [#4010](https://github.com/ethyca/fides/pull/4010)
- Added optional "skip_processing" flag to collections for DSR processing [#4047](https://github.com/ethyca/fides/pull/4047)
- Admin UI now shows all privacy notices with an indicator of whether they apply to any systems [#4010](https://github.com/ethyca/fides/pull/4010)
- Add case-insensitive privacy experience region filtering [#4058](https://github.com/ethyca/fides/pull/4058)
- Adds check for fetch before loading fetch polyfill for fides.js [#4074](https://github.com/ethyca/fides/pull/4074)
- Updated to support Fideslang 2.0, including data migrations [#3933](https://github.com/ethyca/fides/pull/3933)
- Disable notices that are not systems applicable to support new UI [#4094](https://github.com/ethyca/fides/issues/4094)

### Fixed

- Ensures that fides.js toggles are not hidden by other CSS libs [#4075](https://github.com/ethyca/fides/pull/4075)
- Migrate system > meta > vendor > id to system > meta [#4088](https://github.com/ethyca/fides/pull/4088)
- Enable toggles in various tables now render an error toast if an error occurs [#4095](https://github.com/ethyca/fides/pull/4095)
- Fixed a bug where an unsaved changes notification modal would appear even without unsaved changes [#4095](https://github.com/ethyca/fides/pull/4070)

## [2.19.1](https://github.com/ethyca/fides/compare/2.19.0...2.19.1)

### Fixed

- re-enable custom fields for new data use form [#4050](https://github.com/ethyca/fides/pull/4050)
- fix issue with saving source and destination systems [#4065](https://github.com/ethyca/fides/pull/4065)

### Added

- System history UI with diff modal [#4021](https://github.com/ethyca/fides/pull/4021)
- Relax system legal basis for transfers to be any string [#4049](https://github.com/ethyca/fides/pull/4049)

## [2.19.0](https://github.com/ethyca/fides/compare/2.18.0...2.19.0)

### Added

- Add dictionary suggestions [#3937](https://github.com/ethyca/fides/pull/3937), [#3988](https://github.com/ethyca/fides/pull/3988)
- Added new endpoints for healthchecks [#3947](https://github.com/ethyca/fides/pull/3947)
- Added vendor list dropdown [#3857](https://github.com/ethyca/fides/pull/3857)
- Access support for Adobe Sign [#3504](https://github.com/ethyca/fides/pull/3504)

### Fixed

- Fixed issue when generating masked values for invalid data paths [#3906](https://github.com/ethyca/fides/pull/3906)
- Code reload now works when running `nox -s dev` [#3914](https://github.com/ethyca/fides/pull/3914)
- Reduce verbosity of privacy center logging further [#3915](https://github.com/ethyca/fides/pull/3915)
- Resolved an issue where the integration dropdown input lost focus during typing. [#3917](https://github.com/ethyca/fides/pull/3917)
- Fixed dataset issue that was preventing the Vend connector from loading during server startup [#3923](https://github.com/ethyca/fides/pull/3923)
- Adding version check to version-dependent migration script [#3951](https://github.com/ethyca/fides/pull/3951)
- Fixed a bug where some fields were not saving correctly on the system form [#3975](https://github.com/ethyca/fides/pull/3975)
- Changed "retention period" field in privacy declaration form from number input to text input [#3980](https://github.com/ethyca/fides/pull/3980)
- Fixed issue where unsaved changes modal appears incorrectly [#4005](https://github.com/ethyca/fides/pull/4005)
- Fixed banner resurfacing after user consent for pre-fetch experience [#4009](https://github.com/ethyca/fides/pull/4009)

### Changed

- Systems and Privacy Declaration schema and data migration to support the Dictionary [#3901](https://github.com/ethyca/fides/pull/3901)
- The integration search dropdown is now case-insensitive [#3916](https://github.com/ethyca/fides/pull/3916)
- Removed deprecated fields from the taxonomy editor [#3909](https://github.com/ethyca/fides/pull/3909)
- Bump PyMSSQL version and remove workarounds [#3996](https://github.com/ethyca/fides/pull/3996)
- Removed reset suggestions button [#4007](https://github.com/ethyca/fides/pull/4007)
- Admin ui supports fides cloud config API [#4034](https://github.com/ethyca/fides/pull/4034)

### Security

- Resolve custom integration upload RCE vulnerability [CVE-2023-41319](https://github.com/ethyca/fides/security/advisories/GHSA-p6p2-qq95-vq5h)

## [2.18.0](https://github.com/ethyca/fides/compare/2.17.0...2.18.0)

### Added

- Additional consent reporting calls from `fides-js` [#3845](https://github.com/ethyca/fides/pull/3845)
- Additional consent reporting calls from privacy center [#3847](https://github.com/ethyca/fides/pull/3847)
- Access support for Recurly [#3595](https://github.com/ethyca/fides/pull/3595)
- HTTP Logging for the Privacy Center [#3783](https://github.com/ethyca/fides/pull/3783)
- UI support for OAuth2 authorization flow [#3819](https://github.com/ethyca/fides/pull/3819)
- Changes in the `data` directory now trigger a server reload (for local development) [#3874](https://github.com/ethyca/fides/pull/3874)

### Fixed

- Fix datamap zoom for low system counts [#3835](https://github.com/ethyca/fides/pull/3835)
- Fixed connector forms with external dataset reference fields [#3873](https://github.com/ethyca/fides/pull/3873)
- Fix ability to make server side API calls from privacy-center [#3895](https://github.com/ethyca/fides/pull/3895)

### Changed

- Simplified the file structure for HTML DSR packages [#3848](https://github.com/ethyca/fides/pull/3848)
- Simplified the database health check to improve `/health` performance [#3884](https://github.com/ethyca/fides/pull/3884)
- Changed max width of form components in "system information" form tab [#3864](https://github.com/ethyca/fides/pull/3864)
- Remove manual system selection screen [#3865](https://github.com/ethyca/fides/pull/3865)
- System and integration identifiers are now auto-generated [#3868](https://github.com/ethyca/fides/pull/3868)

## [2.17.0](https://github.com/ethyca/fides/compare/2.16.0...2.17.0)

### Added

- Tab component for `fides-js` [#3782](https://github.com/ethyca/fides/pull/3782)
- Added toast for successfully linking an existing integration to a system [#3826](https://github.com/ethyca/fides/pull/3826)
- Various other UI components for `fides-js` to support upcoming TCF modal [#3803](https://github.com/ethyca/fides/pull/3803)
- Allow items in taxonomy to be enabled or disabled [#3844](https://github.com/ethyca/fides/pull/3844)

### Developer Experience

- Changed where db-dependent routers were imported to avoid dependency issues [#3741](https://github.com/ethyca/fides/pull/3741)

### Changed

- Bumped supported Python versions to `3.10.12`, `3.9.17`, and `3.8.17` [#3733](https://github.com/ethyca/fides/pull/3733)
- Logging Updates [#3758](https://github.com/ethyca/fides/pull/3758)
- Add polyfill service to fides-js route [#3759](https://github.com/ethyca/fides/pull/3759)
- Show/hide integration values [#3775](https://github.com/ethyca/fides/pull/3775)
- Sort system cards alphabetically by name on "View systems" page [#3781](https://github.com/ethyca/fides/pull/3781)
- Update admin ui to use new integration delete route [#3785](https://github.com/ethyca/fides/pull/3785)
- Pinned `pymssql` and `cython` dependencies to avoid build issues on ARM machines [#3829](https://github.com/ethyca/fides/pull/3829)

### Removed

- Removed "Custom field(s) successfully saved" toast [#3779](https://github.com/ethyca/fides/pull/3779)

### Added

- Record when consent is served [#3777](https://github.com/ethyca/fides/pull/3777)
- Add an `active` property to taxonomy elements [#3784](https://github.com/ethyca/fides/pull/3784)
- Erasure support for Heap [#3599](https://github.com/ethyca/fides/pull/3599)

### Fixed

- Privacy notice UI's list of possible regions now matches the backend's list [#3787](https://github.com/ethyca/fides/pull/3787)
- Admin UI "property does not existing" build issue [#3831](https://github.com/ethyca/fides/pull/3831)
- Flagging sensitive inputs as passwords to mask values during entry [#3843](https://github.com/ethyca/fides/pull/3843)

## [2.16.0](https://github.com/ethyca/fides/compare/2.15.1...2.16.0)

### Added

- Empty state for when there are no relevant privacy notices in the privacy center [#3640](https://github.com/ethyca/fides/pull/3640)
- GPC indicators in fides-js banner and modal [#3673](https://github.com/ethyca/fides/pull/3673)
- Include `data_use` and `data_category` metadata in `upload` of access results [#3674](https://github.com/ethyca/fides/pull/3674)
- Add enable/disable toggle to integration tab [#3593] (https://github.com/ethyca/fides/pull/3593)

### Fixed

- Render linebreaks in the Fides.js overlay descriptions, etc. [#3665](https://github.com/ethyca/fides/pull/3665)
- Broken link to Fides docs site on the About Fides page in Admin UI [#3643](https://github.com/ethyca/fides/pull/3643)
- Add Systems Applicable Filter to Privacy Experience List [#3654](https://github.com/ethyca/fides/pull/3654)
- Privacy center and fides-js now pass in `Unescape-Safestr` as a header so that special characters can be rendered properly [#3706](https://github.com/ethyca/fides/pull/3706)
- Fixed ValidationError for saving PrivacyPreferences [#3719](https://github.com/ethyca/fides/pull/3719)
- Fixed issue preventing ConnectionConfigs with duplicate names from saving [#3770](https://github.com/ethyca/fides/pull/3770)
- Fixed creating and editing manual integrations [#3772](https://github.com/ethyca/fides/pull/3772)
- Fix lingering integration artifacts by cascading deletes from System [#3771](https://github.com/ethyca/fides/pull/3771)

### Developer Experience

- Reorganized some `api.api.v1` code to avoid circular dependencies on `quickstart` [#3692](https://github.com/ethyca/fides/pull/3692)
- Treat underscores as special characters in user passwords [#3717](https://github.com/ethyca/fides/pull/3717)
- Allow Privacy Notices banner and modal to scroll as needed [#3713](https://github.com/ethyca/fides/pull/3713)
- Make malicious url test more robust to environmental differences [#3748](https://github.com/ethyca/fides/pull/3748)
- Ignore type checker on click decorators to bypass known issue with `click` version `8.1.4` [#3746](https://github.com/ethyca/fides/pull/3746)

### Changed

- Moved GPC preferences slightly earlier in Fides.js lifecycle [#3561](https://github.com/ethyca/fides/pull/3561)
- Changed results from clicking "Test connection" to be a toast instead of statically displayed on the page [#3700](https://github.com/ethyca/fides/pull/3700)
- Moved "management" tab from nav into settings icon in top right [#3701](https://github.com/ethyca/fides/pull/3701)
- Remove name and description fields from integration form [#3684](https://github.com/ethyca/fides/pull/3684)
- Update EU PrivacyNoticeRegion codes and allow experience filtering to drop back to country filtering if region not found [#3630](https://github.com/ethyca/fides/pull/3630)
- Fields with default fields are now flagged as required in the front-end [#3694](https://github.com/ethyca/fides/pull/3694)
- In "view systems", system cards can now be clicked and link to that system's `configure/[id]` page [#3734](https://github.com/ethyca/fides/pull/3734)
- Enable privacy notice and privacy experience feature flags by default [#3773](https://github.com/ethyca/fides/pull/3773)

### Security

- Resolve Zip bomb file upload vulnerability [CVE-2023-37480](https://github.com/ethyca/fides/security/advisories/GHSA-g95c-2jgm-hqc6)
- Resolve SVG bomb (billion laughs) file upload vulnerability [CVE-2023-37481](https://github.com/ethyca/fides/security/advisories/GHSA-3rw2-wfc8-wmj5)

## [2.15.1](https://github.com/ethyca/fides/compare/2.15.0...2.15.1)

### Added

- Set `sslmode` to `prefer` if connecting to Redshift via ssh [#3685](https://github.com/ethyca/fides/pull/3685)

### Changed

- Privacy center action cards are now able to expand to accommodate longer text [#3669](https://github.com/ethyca/fides/pull/3669)
- Update integration endpoint permissions [#3707](https://github.com/ethyca/fides/pull/3707)

### Fixed

- Handle names with a double underscore when processing access and erasure requests [#3688](https://github.com/ethyca/fides/pull/3688)
- Allow Privacy Notices banner and modal to scroll as needed [#3713](https://github.com/ethyca/fides/pull/3713)

### Security

- Resolve path traversal vulnerability in webserver API [CVE-2023-36827](https://github.com/ethyca/fides/security/advisories/GHSA-r25m-cr6v-p9hq)

## [2.15.0](https://github.com/ethyca/fides/compare/2.14.1...2.15.0)

### Added

- Privacy center can now render its consent values based on Privacy Notices and Privacy Experiences [#3411](https://github.com/ethyca/fides/pull/3411)
- Add Google Tag Manager and Privacy Center ENV vars to sample app [#2949](https://github.com/ethyca/fides/pull/2949)
- Add `notice_key` field to Privacy Notice UI form [#3403](https://github.com/ethyca/fides/pull/3403)
- Add `identity` query param to the consent reporting API view [#3418](https://github.com/ethyca/fides/pull/3418)
- Use `rollup-plugin-postcss` to bundle and optimize the `fides.js` components CSS [#3411](https://github.com/ethyca/fides/pull/3411)
- Dispatch Fides.js lifecycle events on window (FidesInitialized, FidesUpdated) and cross-publish to Fides.gtm() integration [#3411](https://github.com/ethyca/fides/pull/3411)
- Added the ability to use custom CAs with Redis via TLS [#3451](https://github.com/ethyca/fides/pull/3451)
- Add default experience configs on startup [#3449](https://github.com/ethyca/fides/pull/3449)
- Load default privacy notices on startup [#3401](https://github.com/ethyca/fides/pull/3401)
- Add ability for users to pass in additional parameters for application database connection [#3450](https://github.com/ethyca/fides/pull/3450)
- Load default privacy notices on startup [#3401](https://github.com/ethyca/fides/pull/3401/files)
- Add ability for `fides-js` to make API calls to Fides [#3411](https://github.com/ethyca/fides/pull/3411)
- `fides-js` banner is now responsive across different viewport widths [#3411](https://github.com/ethyca/fides/pull/3411)
- Add ability to close `fides-js` banner and modal via a button or ESC [#3411](https://github.com/ethyca/fides/pull/3411)
- Add ability to open the `fides-js` modal from a link on the host site [#3411](https://github.com/ethyca/fides/pull/3411)
- GPC preferences are automatically applied via `fides-js` [#3411](https://github.com/ethyca/fides/pull/3411)
- Add new dataset route that has additional filters [#3558](https://github.com/ethyca/fides/pull/3558)
- Update dataset dropdown to use new api filter [#3565](https://github.com/ethyca/fides/pull/3565)
- Filter out saas datasets from the rest of the UI [#3568](https://github.com/ethyca/fides/pull/3568)
- Included optional env vars to have postgres or Redshift connected via bastion host [#3374](https://github.com/ethyca/fides/pull/3374/)
- Support for acknowledge button for notice-only Privacy Notices and to disable toggling them off [#3546](https://github.com/ethyca/fides/pull/3546)
- HTML format for privacy request storage destinations [#3427](https://github.com/ethyca/fides/pull/3427)
- Persistent message showing result and timestamp of last integration test to "Integrations" tab in system view [#3628](https://github.com/ethyca/fides/pull/3628)
- Access and erasure support for SurveyMonkey [#3590](https://github.com/ethyca/fides/pull/3590)
- New Cookies Table for storing cookies associated with systems and privacy declarations [#3572](https://github.com/ethyca/fides/pull/3572)
- `fides-js` and privacy center now delete cookies associated with notices that were opted out of [#3569](https://github.com/ethyca/fides/pull/3569)
- Cookie input field on system data use tab [#3571](https://github.com/ethyca/fides/pull/3571)

### Fixed

- Fix sample app `DATABASE_*` ENV vars for backwards compatibility [#3406](https://github.com/ethyca/fides/pull/3406)
- Fix overlay rendering issue by finding/creating a dedicated parent element for Preact [#3397](https://github.com/ethyca/fides/pull/3397)
- Fix the sample app privacy center link to be configurable [#3409](https://github.com/ethyca/fides/pull/3409)
- Fix CLI output showing a version warning for Snowflake [#3434](https://github.com/ethyca/fides/pull/3434)
- Flaky custom field Cypress test on systems page [#3408](https://github.com/ethyca/fides/pull/3408)
- Fix NextJS errors & warnings for Cookie House sample app [#3411](https://github.com/ethyca/fides/pull/3411)
- Fix bug where `fides-js` toggles were not reflecting changes from rejecting or accepting all notices [#3522](https://github.com/ethyca/fides/pull/3522)
- Remove the `fides-js` banner from tab order when it is hidden and move the overlay components to the top of the tab order. [#3510](https://github.com/ethyca/fides/pull/3510)
- Fix bug where `fides-js` toggle states did not always initialize properly [#3597](https://github.com/ethyca/fides/pull/3597)
- Fix race condition with consent modal link rendering [#3521](https://github.com/ethyca/fides/pull/3521)
- Hide custom fields section when there are no custom fields created [#3554](https://github.com/ethyca/fides/pull/3554)
- Disable connector dropdown in integration tab on save [#3552](https://github.com/ethyca/fides/pull/3552)
- Handles an edge case for non-existent identities with the Kustomer API [#3513](https://github.com/ethyca/fides/pull/3513)
- remove the configure privacy request tile from the home screen [#3555](https://github.com/ethyca/fides/pull/3555)
- Updated Privacy Experience Safe Strings Serialization [#3600](https://github.com/ethyca/fides/pull/3600/)
- Only create default experience configs on startup, not update [#3605](https://github.com/ethyca/fides/pull/3605)
- Update to latest asyncpg dependency to avoid build error [#3614](https://github.com/ethyca/fides/pull/3614)
- Fix bug where editing a data use on a system could delete existing data uses [#3627](https://github.com/ethyca/fides/pull/3627)
- Restrict Privacy Center debug logging to development-only [#3638](https://github.com/ethyca/fides/pull/3638)
- Fix bug where linking an integration would not update the tab when creating a new system [#3662](https://github.com/ethyca/fides/pull/3662)
- Fix dataset yaml not properly reflecting the dataset in the dropdown of system integrations tab [#3666](https://github.com/ethyca/fides/pull/3666)
- Fix privacy notices not being able to be edited via the UI after the addition of the `cookies` field [#3670](https://github.com/ethyca/fides/pull/3670)
- Add a transform in the case of `null` name fields in privacy declarations for the data use forms [#3683](https://github.com/ethyca/fides/pull/3683)

### Changed

- Enabled Privacy Experience beta flag [#3364](https://github.com/ethyca/fides/pull/3364)
- Reorganize CLI Command Source Files [#3491](https://github.com/ethyca/fides/pull/3491)
- Removed ExperienceConfig.delivery_mechanism constraint [#3387](https://github.com/ethyca/fides/pull/3387)
- Updated privacy experience UI forms to reflect updated experience config fields [#3402](https://github.com/ethyca/fides/pull/3402)
- Use a venv in the Dockerfile for installing Python deps [#3452](https://github.com/ethyca/fides/pull/3452)
- Bump SlowAPI Version [#3456](https://github.com/ethyca/fides/pull/3456)
- Bump Psycopg2-binary Version [#3473](https://github.com/ethyca/fides/pull/3473)
- Reduced duplication between PrivacyExperience and PrivacyExperienceConfig [#3470](https://github.com/ethyca/fides/pull/3470)
- Update privacy centre email and phone validation to allow for both to be blank [#3432](https://github.com/ethyca/fides/pull/3432)
- Moved connection configuration into the system portal [#3407](https://github.com/ethyca/fides/pull/3407)
- Update `fideslang` to `1.4.1` to allow arbitrary nested metadata on `System`s and `Dataset`s `meta` property [#3463](https://github.com/ethyca/fides/pull/3463)
- Remove form validation to allow both email & phone inputs for consent requests [#3529](https://github.com/ethyca/fides/pull/3529)
- Removed dataset dropdown from saas connector configuration [#3563](https://github.com/ethyca/fides/pull/3563)
- Removed `pyodbc` in favor of `pymssql` for handling SQL Server connections [#3435](https://github.com/ethyca/fides/pull/3435)
- Only create a PrivacyRequest when saving consent if at least one notice has system-wide enforcement [#3626](https://github.com/ethyca/fides/pull/3626)
- Increased the character limit for the `SafeStr` type from 500 to 32000 [#3647](https://github.com/ethyca/fides/pull/3647)
- Changed "connection" to "integration" on system view and edit pages [#3659](https://github.com/ethyca/fides/pull/3659)

### Developer Experience

- Add ability to pass ENV vars to both privacy center and sample app during `fides deploy` via `.env` [#2949](https://github.com/ethyca/fides/pull/2949)
- Handle an edge case when generating tags that finds them out of sequence [#3405](https://github.com/ethyca/fides/pull/3405)
- Add support for pushing `prerelease` and `rc` tagged images to Dockerhub [#3474](https://github.com/ethyca/fides/pull/3474)
- Optimize GitHub workflows used for docker image publishing [#3526](https://github.com/ethyca/fides/pull/3526)

### Removed

- Removed the deprecated `system_dependencies` from `System` resources, migrating to `egress` [#3285](https://github.com/ethyca/fides/pull/3285)

### Docs

- Updated developer docs for ARM platform users related to `pymssql` [#3615](https://github.com/ethyca/fides/pull/3615)

## [2.14.1](https://github.com/ethyca/fides/compare/2.14.0...2.14.1)

### Added

- Add `identity` query param to the consent reporting API view [#3418](https://github.com/ethyca/fides/pull/3418)
- Add privacy centre button text customisations [#3432](https://github.com/ethyca/fides/pull/3432)
- Add privacy centre favicon customisation [#3432](https://github.com/ethyca/fides/pull/3432)

### Changed

- Update privacy centre email and phone validation to allow for both to be blank [#3432](https://github.com/ethyca/fides/pull/3432)

## [2.14.0](https://github.com/ethyca/fides/compare/2.13.0...2.14.0)

### Added

- Add an automated test to check for `/fides-consent.js` backwards compatibility [#3289](https://github.com/ethyca/fides/pull/3289)
- Add infrastructure for "overlay" consent components (Preact, CSS bundling, etc.) and initial version of consent banner [#3191](https://github.com/ethyca/fides/pull/3191)
- Add the modal component of the "overlay" consent components [#3291](https://github.com/ethyca/fides/pull/3291)
- Added an `automigrate` database setting [#3220](https://github.com/ethyca/fides/pull/3220)
- Track Privacy Experience with Privacy Preferences [#3311](https://github.com/ethyca/fides/pull/3311)
- Add ability for `fides-js` to fetch its own geolocation [#3356](https://github.com/ethyca/fides/pull/3356)
- Add ability to select different locations in the "Cookie House" sample app [#3362](https://github.com/ethyca/fides/pull/3362)
- Added optional logging of resource changes on the server [#3331](https://github.com/ethyca/fides/pull/3331)

### Fixed

- Maintain casing differences within Snowflake datasets for proper DSR execution [#3245](https://github.com/ethyca/fides/pull/3245)
- Handle DynamoDB edge case where no attributes are defined [#3299](https://github.com/ethyca/fides/pull/3299)
- Support pseudonymous consent requests with `fides_user_device_id` for the new consent workflow [#3203](https://github.com/ethyca/fides/pull/3203)
- Fides user device id filter to GET Privacy Experience List endpoint to stash user preferences on embedded notices [#3302](https://github.com/ethyca/fides/pull/3302)
- Support for data categories on manual webhook fields [#3330](https://github.com/ethyca/fides/pull/3330)
- Added config-driven rendering to consent components [#3316](https://github.com/ethyca/fides/pull/3316)
- Pin `typing_extensions` dependency to `4.5.0` to work around a pydantic bug [#3357](https://github.com/ethyca/fides/pull/3357)

### Changed

- Explicitly escape/unescape certain fields instead of using SafeStr [#3144](https://github.com/ethyca/fides/pull/3144)
- Updated DynamoDB icon [#3296](https://github.com/ethyca/fides/pull/3296)
- Increased default page size for the connection type endpoint to 100 [#3298](https://github.com/ethyca/fides/pull/3298)
- Data model around PrivacyExperiences to better keep Privacy Notices and Experiences in sync [#3292](https://github.com/ethyca/fides/pull/3292)
- UI calls to support new PrivacyExperiences data model [#3313](https://github.com/ethyca/fides/pull/3313)
- Ensure email connectors respect the `notifications.notification_service_type` app config property if set [#3355](https://github.com/ethyca/fides/pull/3355)
- Rework Delighted connector so the `survey_response` endpoint depends on the `person` endpoint [3385](https://github.com/ethyca/fides/pull/3385)
- Remove logging within the Celery creation function [#3303](https://github.com/ethyca/fides/pull/3303)
- Update how generic endpoint generation works [#3304](https://github.com/ethyca/fides/pull/3304)
- Restrict strack-trace logging when not in Dev mode [#3081](https://github.com/ethyca/fides/pull/3081)
- Refactor CSS variables for `fides-js` to match brandable color palette [#3321](https://github.com/ethyca/fides/pull/3321)
- Moved all of the dirs from `fides.api.ops` into `fides.api` [#3318](https://github.com/ethyca/fides/pull/3318)
- Put global settings for fides.js on privacy center settings [#3333](https://github.com/ethyca/fides/pull/3333)
- Changed `fides db migrate` to `fides db upgrade` [#3342](https://github.com/ethyca/fides/pull/3342)
- Add required notice key to privacy notices [#3337](https://github.com/ethyca/fides/pull/3337)
- Make Privacy Experience List public, and separate public endpoint rate limiting [#3339](https://github.com/ethyca/fides/pull/3339)

### Developer Experience

- Add dispatch event when publishing a non-prod tag [#3317](https://github.com/ethyca/fides/pull/3317)
- Add OpenAPI (Swagger) documentation for Fides Privacy Center API endpoints (/fides.js) [#3341](https://github.com/ethyca/fides/pull/3341)

### Removed

- Remove `fides export` command and backing code [#3256](https://github.com/ethyca/fides/pull/3256)

## [2.13.0](https://github.com/ethyca/fides/compare/2.12.1...2.13.0)

### Added

- Connector for DynamoDB [#2998](https://github.com/ethyca/fides/pull/2998)
- Access and erasure support for Amplitude [#2569](https://github.com/ethyca/fides/pull/2569)
- Access and erasure support for Gorgias [#2444](https://github.com/ethyca/fides/pull/2444)
- Privacy Experience Bulk Create, Bulk Update, and Detail Endpoints [#3185](https://github.com/ethyca/fides/pull/3185)
- Initial privacy experience UI [#3186](https://github.com/ethyca/fides/pull/3186)
- A JavaScript modal to copy a script tag for `fides.js` [#3238](https://github.com/ethyca/fides/pull/3238)
- Access and erasure support for OneSignal [#3199](https://github.com/ethyca/fides/pull/3199)
- Add the ability to "inject" location into `/fides.js` bundles and cache responses for one hour [#3272](https://github.com/ethyca/fides/pull/3272)
- Prevent column sorts from resetting when data changes [#3290](https://github.com/ethyca/fides/pull/3290)

### Changed

- Merge instances of RTK `createApi` into one instance for better cache invalidation [#3059](https://github.com/ethyca/fides/pull/3059)
- Update custom field definition uniqueness to be case insensitive name per resource type [#3215](https://github.com/ethyca/fides/pull/3215)
- Restrict where privacy notices of certain consent mechanisms must be displayed [#3195](https://github.com/ethyca/fides/pull/3195)
- Merged the `lib` submodule into the `api.ops` submodule [#3134](https://github.com/ethyca/fides/pull/3134)
- Merged duplicate privacy declaration components [#3254](https://github.com/ethyca/fides/pull/3254)
- Refactor client applications into a monorepo with turborepo, extract fides-js into a standalone package, and improve privacy-center to load configuration at runtime [#3105](https://github.com/ethyca/fides/pull/3105)

### Fixed

- Prevent ability to unintentionally show "default" Privacy Center configuration, styles, etc. [#3242](https://github.com/ethyca/fides/pull/3242)
- Fix broken links to docs site pages in Admin UI [#3232](https://github.com/ethyca/fides/pull/3232)
- Repoint legacy docs site links to the new and improved docs site [#3167](https://github.com/ethyca/fides/pull/3167)
- Fix Cookie House Privacy Center styles for fides deploy [#3283](https://github.com/ethyca/fides/pull/3283)
- Maintain casing differences within Snowflake datasets for proper DSR execution [#3245](https://github.com/ethyca/fides/pull/3245)

### Developer Experience

- Use prettier to format _all_ source files in client packages [#3240](https://github.com/ethyca/fides/pull/3240)

### Deprecated

- Deprecate `fides export` CLI command as it is moving to `fidesplus` [#3264](https://github.com/ethyca/fides/pull/3264)

## [2.12.1](https://github.com/ethyca/fides/compare/2.12.0...2.12.1)

### Changed

- Updated how Docker version checks are handled and added an escape-hatch [#3218](https://github.com/ethyca/fides/pull/3218)

### Fixed

- Datamap export mitigation for deleted taxonomy elements referenced by declarations [#3214](https://github.com/ethyca/fides/pull/3214)
- Update datamap columns each time the page is visited [#3211](https://github.com/ethyca/fides/pull/3211)
- Ensure inactive custom fields are not returned for datamap response [#3223](https://github.com/ethyca/fides/pull/3223)

## [2.12.0](https://github.com/ethyca/fides/compare/2.11.0...2.12.0)

### Added

- Access and erasure support for Aircall [#2589](https://github.com/ethyca/fides/pull/2589)
- Access and erasure support for Klaviyo [#2501](https://github.com/ethyca/fides/pull/2501)
- Page to edit or add privacy notices [#3058](https://github.com/ethyca/fides/pull/3058)
- Side navigation bar can now also have children navigation links [#3099](https://github.com/ethyca/fides/pull/3099)
- Endpoints for consent reporting [#3095](https://github.com/ethyca/fides/pull/3095)
- Added manage custom fields page behind feature flag [#3089](https://github.com/ethyca/fides/pull/3089)
- Custom fields table [#3097](https://github.com/ethyca/fides/pull/3097)
- Custom fields form modal [#3165](https://github.com/ethyca/fides/pull/3165)
- Endpoints to save the new-style Privacy Preferences with respect to a fides user device id [#3132](https://github.com/ethyca/fides/pull/3132)
- Support `privacy_declaration` as a resource type for custom fields [#3149](https://github.com/ethyca/fides/pull/3149)
- Expose `id` field of embedded `privacy_declarations` on `system` API responses [#3157](https://github.com/ethyca/fides/pull/3157)
- Access and erasure support for Unbounce [#2697](https://github.com/ethyca/fides/pull/2697)
- Support pseudonymous consent requests with `fides_user_device_id` [#3158](https://github.com/ethyca/fides/pull/3158)
- Update `fides_consent` cookie format [#3158](https://github.com/ethyca/fides/pull/3158)
- Add custom fields to the data use declaration form [#3197](https://github.com/ethyca/fides/pull/3197)
- Added fides user device id as a ProvidedIdentityType [#3131](https://github.com/ethyca/fides/pull/3131)

### Changed

- The `cursor` pagination strategy now also searches for data outside of the `data_path` when determining the cursor value [#3068](https://github.com/ethyca/fides/pull/3068)
- Moved Privacy Declarations associated with Systems to their own DB table [#3098](https://github.com/ethyca/fides/pull/3098)
- More tests on data use validation for privacy notices within the same region [#3156](https://github.com/ethyca/fides/pull/3156)
- Improvements to export code for bugfixes and privacy declaration custom field support [#3184](https://github.com/ethyca/fides/pull/3184)
- Enabled privacy notice feature flag [#3192](https://github.com/ethyca/fides/pull/3192)
- Updated TS types - particularly with new privacy notices [#3054](https://github.com/ethyca/fides/pull/3054)
- Make name not required on privacy declaration [#3150](https://github.com/ethyca/fides/pull/3150)
- Let Rule Targets allow for custom data categories [#3147](https://github.com/ethyca/fides/pull/3147)

### Removed

- Removed the warning about access control migration [#3055](https://github.com/ethyca/fides/pull/3055)
- Remove `customFields` feature flag [#3080](https://github.com/ethyca/fides/pull/3080)
- Remove notification banner from the home page [#3088](https://github.com/ethyca/fides/pull/3088)

### Fixed

- Fix a typo in the Admin UI [#3166](https://github.com/ethyca/fides/pull/3166)
- The `--local` flag is now respected for the `scan dataset db` command [#3096](https://github.com/ethyca/fides/pull/3096)
- Fixing issue where connectors with external dataset references would fail to save [#3142](https://github.com/ethyca/fides/pull/3142)
- Ensure privacy declaration IDs are stable across updates through system API [#3188](https://github.com/ethyca/fides/pull/3188)
- Fixed unit tests for saas connector type endpoints now that we have >50 [#3101](https://github.com/ethyca/fides/pull/3101)
- Fixed nox docs link [#3121](https://github.com/ethyca/fides/pull/3121/files)

### Developer Experience

- Update fides deploy to use a new database.load_samples setting to initialize sample Systems, Datasets, and Connections for testing [#3102](https://github.com/ethyca/fides/pull/3102)
- Remove support for automatically configuring messaging (Mailgun) & storage (S3) using `.env` with `nox -s "fides_env(test)"` [#3102](https://github.com/ethyca/fides/pull/3102)
- Add smoke tests for consent management [#3158](https://github.com/ethyca/fides/pull/3158)
- Added nox command that opens dev docs [#3082](https://github.com/ethyca/fides/pull/3082)

## [2.11.0](https://github.com/ethyca/fides/compare/2.10.0...2.11.0)

### Added

- Access support for Shippo [#2484](https://github.com/ethyca/fides/pull/2484)
- Feature flags can be set such that they cannot be modified by the user [#2966](https://github.com/ethyca/fides/pull/2966)
- Added the datamap UI to make it open source [#2988](https://github.com/ethyca/fides/pull/2988)
- Introduced a `FixedLayout` component (from the datamap UI) for pages that need to be a fixed height and scroll within [#2992](https://github.com/ethyca/fides/pull/2992)
- Added preliminary privacy notice page [#2995](https://github.com/ethyca/fides/pull/2995)
- Table for privacy notices [#3001](https://github.com/ethyca/fides/pull/3001)
- Added connector template endpoint [#2946](https://github.com/ethyca/fides/pull/2946)
- Query params on connection type endpoint to filter by supported action type [#2996](https://github.com/ethyca/fides/pull/2996)
- Scope restrictions for privacy notice table in the UI [#3007](https://github.com/ethyca/fides/pull/3007)
- Toggle for enabling/disabling privacy notices in the UI [#3010](https://github.com/ethyca/fides/pull/3010)
- Add endpoint to retrieve privacy notices grouped by their associated data uses [#2956](https://github.com/ethyca/fides/pull/2956)
- Support for uploading custom connector templates via the UI [#2997](https://github.com/ethyca/fides/pull/2997)
- Add a backwards-compatible workflow for saving and propagating consent preferences with respect to Privacy Notices [#3016](https://github.com/ethyca/fides/pull/3016)
- Empty state for privacy notices [#3027](https://github.com/ethyca/fides/pull/3027)
- Added Data flow modal [#3008](https://github.com/ethyca/fides/pull/3008)
- Update datamap table export [#3038](https://github.com/ethyca/fides/pull/3038)
- Added more advanced privacy center styling [#2943](https://github.com/ethyca/fides/pull/2943)
- Backend privacy experiences foundation [#3146](https://github.com/ethyca/fides/pull/3146)

### Changed

- Set `privacyDeclarationDeprecatedFields` flags to false and set `userCannotModify` to true [2987](https://github.com/ethyca/fides/pull/2987)
- Restored `nav-config` back to the admin-ui [#2990](https://github.com/ethyca/fides/pull/2990)
- Bumped supported Python versions to 3.10.11, 3.9.16, and 3.8.14 [#2936](https://github.com/ethyca/fides/pull/2936)
- Modify privacy center default config to only request email identities, and add validation preventing requesting both email & phone identities [#2539](https://github.com/ethyca/fides/pull/2539)
- SaaS connector icons are now dynamically loaded from the connector templates [#3018](https://github.com/ethyca/fides/pull/3018)
- Updated consentmechanism Enum to rename "necessary" to "notice_only" [#3048](https://github.com/ethyca/fides/pull/3048)
- Updated test data for Mongo, CLI [#3011](https://github.com/ethyca/fides/pull/3011)
- Updated the check for if a user can assign owner roles to be scope-based instead of role-based [#2964](https://github.com/ethyca/fides/pull/2964)
- Replaced menu in user management table with delete icon [#2958](https://github.com/ethyca/fides/pull/2958)
- Added extra fields to webhook payloads [#2830](https://github.com/ethyca/fides/pull/2830)

### Removed

- Removed interzone navigation logic now that the datamap UI and admin UI are one app [#2990](https://github.com/ethyca/fides/pull/2990)
- Remove the `unknown` state for generated datasets displaying on fidesplus [#2957](https://github.com/ethyca/fides/pull/2957)
- Removed datamap export API [#2999](https://github.com/ethyca/fides/pull/2999)

### Developer Experience

- Nox commands for git tagging to support feature branch builds [#2979](https://github.com/ethyca/fides/pull/2979)
- Changed test environment (`nox -s fides_env`) to run `fides deploy` for local testing [#3071](https://github.com/ethyca/fides/pull/3017)
- Publish git-tag specific docker images [#3050](https://github.com/ethyca/fides/pull/3050)

## [2.10.0](https://github.com/ethyca/fides/compare/2.9.2...2.10.0)

### Added

- Allow users to configure their username and password via the config file [#2884](https://github.com/ethyca/fides/pull/2884)
- Add authentication to the `masking` endpoints as well as accompanying scopes [#2909](https://github.com/ethyca/fides/pull/2909)
- Add an Organization Management page (beta) [#2908](https://github.com/ethyca/fides/pull/2908)
- Adds assigned systems to user management table [#2922](https://github.com/ethyca/fides/pull/2922)
- APIs to support Privacy Notice management (create, read, update) [#2928](https://github.com/ethyca/fides/pull/2928)

### Changed

- Improved standard layout for large width screens and polished misc. pages [#2869](https://github.com/ethyca/fides/pull/2869)
- Changed UI paths in the admin-ui [#2869](https://github.com/ethyca/fides/pull/2892)
  - `/add-systems/new` --> `/add-systems/manual`
  - `/system` --> `/systems`
- Added individual ID routes for systems [#2902](https://github.com/ethyca/fides/pull/2902)
- Deprecated adding scopes to users directly; you can only add roles. [#2848](https://github.com/ethyca/fides/pull/2848/files)
- Changed About Fides page to say "Fides Core Version:" over "Version". [#2899](https://github.com/ethyca/fides/pull/2899)
- Polish Admin UI header & navigation [#2897](https://github.com/ethyca/fides/pull/2897)
- Give new users a "viewer" role by default [#2900](https://github.com/ethyca/fides/pull/2900)
- Tie together save states for user permissions and systems [#2913](https://github.com/ethyca/fides/pull/2913)
- Removing payment types from Stripe connector params [#2915](https://github.com/ethyca/fides/pull/2915)
- Viewer role can now access a restricted version of the user management page [#2933](https://github.com/ethyca/fides/pull/2933)
- Change Privacy Center email placeholder text [#2935](https://github.com/ethyca/fides/pull/2935)
- Restricted setting Approvers as System Managers [#2891](https://github.com/ethyca/fides/pull/2891)
- Adds confirmation modal when downgrading user to "approver" role via Admin UI [#2924](https://github.com/ethyca/fides/pull/2924)
- Changed the toast message for new users to include access control info [#2939](https://github.com/ethyca/fides/pull/2939)
- Add Data Stewards to datamap export [#2962](https://github.com/ethyca/fides/pull/2962)

### Fixed

- Restricted Contributors from being able to create Owners [#2888](https://github.com/ethyca/fides/pull/2888)
- Allow for dynamic aspect ratio for logo on Privacy Center 404 [#2895](https://github.com/ethyca/fides/pull/2895)
- Allow for dynamic aspect ratio for logo on consent page [#2895](https://github.com/ethyca/fides/pull/2895)
- Align role dscription drawer of Admin UI with top nav: [#2932](https://github.com/ethyca/fides/pull/2932)
- Fixed error message when a user is assigned to be an approver without any systems [#2953](https://github.com/ethyca/fides/pull/2953)

### Developer Experience

- Update frontend npm packages (admin-ui, privacy-center, cypress-e2e) [#2921](https://github.com/ethyca/fides/pull/2921)

## [2.9.2](https://github.com/ethyca/fides/compare/2.9.1...2.9.2)

### Fixed

- Allow multiple data uses as long as their processing activity name is different [#2905](https://github.com/ethyca/fides/pull/2905)
- use HTML property, not text, when dispatching Mailchimp Transactional emails [#2901](https://github.com/ethyca/fides/pull/2901)
- Remove policy key from Privacy Center submission modal [#2912](https://github.com/ethyca/fides/pull/2912)

## [2.9.1](https://github.com/ethyca/fides/compare/2.9.0...2.9.1)

### Added

- Added Attentive erasure email connector [#2782](https://github.com/ethyca/fides/pull/2782)

### Changed

- Removed dataset based email connectors [#2782](https://github.com/ethyca/fides/pull/2782)
- Changed Auth0's authentication strategy from `bearer` to `oauth2_client_credentials` [#2820](https://github.com/ethyca/fides/pull/2820)
- renamed the privacy declarations field "Privacy declaration name (deprecated)" to "Processing Activity" [#711](https://github.com/ethyca/fidesplus/issues/711)

### Fixed

- Fixed issue where the scopes list passed into FidesUserPermission could get mutated with the total_scopes call [#2883](https://github.com/ethyca/fides/pull/2883)

### Removed

- removed the `privacyDeclarationDeprecatedFields` flag [#711](https://github.com/ethyca/fidesplus/issues/711)

## [2.9.0](https://github.com/ethyca/fides/compare/2.8.3...2.9.0)

### Added

- The ability to assign users as system managers for a specific system [#2714](https://github.com/ethyca/fides/pull/2714)
- New endpoints to add and remove users as system managers [#2726](https://github.com/ethyca/fides/pull/2726)
- Warning about access control migration to the UI [#2842](https://github.com/ethyca/fides/pull/2842)
- Adds Role Assignment UI [#2739](https://github.com/ethyca/fides/pull/2739)
- Add an automated migration to give users a `viewer` role [#2821](https://github.com/ethyca/fides/pull/2821)

### Changed

- Removed "progressive" navigation that would hide Admin UI tabs until Systems / Connections were configured [#2762](https://github.com/ethyca/fides/pull/2762)
- Added `system.privacy_declaration.name` to datamap response [#2831](https://github.com/ethyca/fides/pull/2831/files)

### Developer Experience

- Retired legacy `navV2` feature flag [#2762](https://github.com/ethyca/fides/pull/2762)
- Update Admin UI Layout to fill viewport height [#2812](https://github.com/ethyca/fides/pull/2812)

### Fixed

- Fixed issue where unsaved changes warning would always show up when running fidesplus [#2788](https://github.com/ethyca/fides/issues/2788)
- Fixed problem in datamap export with datasets that had been updated via SaaS instantiation [#2841](https://github.com/ethyca/fides/pull/2841)
- Fixed problem in datamap export with inconsistent custom field ordering [#2859](https://github.com/ethyca/fides/pull/2859)

## [2.8.3](https://github.com/ethyca/fides/compare/2.8.2...2.8.3)

### Added

- Serialise `bson.ObjectId` types in SAR data packages [#2785](https://github.com/ethyca/fides/pull/2785)

### Fixed

- Fixed issue where more than 1 populated custom fields removed a system from the datamap export [#2825](https://github.com/ethyca/fides/pull/2825)

## [2.8.2](https://github.com/ethyca/fides/compare/2.8.1...2.8.2)

### Fixed

- Resolved a bug that stopped custom fields populating the visual datamap [#2775](https://github.com/ethyca/fides/pull/2775)
- Patch appconfig migration to handle existing db record [#2780](https://github.com/ethyca/fides/pull/2780)

## [2.8.1](https://github.com/ethyca/fides/compare/2.8.0...2.8.1)

### Fixed

- Disabled hiding Admin UI based on user scopes [#2771](https://github.com/ethyca/fides/pull/2771)

## [2.8.0](https://github.com/ethyca/fides/compare/2.7.1...2.8.0)

### Added

- Add API support for messaging config properties [#2551](https://github.com/ethyca/fides/pull/2551)
- Access and erasure support for Kustomer [#2520](https://github.com/ethyca/fides/pull/2520)
- Added the `erase_after` field on collections to be able to set the order for erasures [#2619](https://github.com/ethyca/fides/pull/2619)
- Add a toggle to filter the system classification to only return those with classification data [#2700](https://github.com/ethyca/fides/pull/2700)
- Added backend role-based permissions [#2671](https://github.com/ethyca/fides/pull/2671)
- Access and erasure for Vend SaaS Connector [#1869](https://github.com/ethyca/fides/issues/1869)
- Added endpoints for storage and messaging config setup status [#2690](https://github.com/ethyca/fides/pull/2690)
- Access and erasure for Jira SaaS Connector [#1871](https://github.com/ethyca/fides/issues/1871)
- Access and erasure support for Delighted [#2244](https://github.com/ethyca/fides/pull/2244)
- Improve "Upload a new dataset YAML" [#1531](https://github.com/ethyca/fides/pull/2258)
- Input validation and sanitization for Privacy Request fields [#2655](https://github.com/ethyca/fides/pull/2655)
- Access and erasure support for Yotpo [#2708](https://github.com/ethyca/fides/pull/2708)
- Custom Field Library Tab [#527](https://github.com/ethyca/fides/pull/2693)
- Allow SendGrid template usage [#2728](https://github.com/ethyca/fides/pull/2728)
- Added ConnectorRunner to simplify SaaS connector testing [#1795](https://github.com/ethyca/fides/pull/1795)
- Adds support for Mailchimp Transactional as a messaging config [#2742](https://github.com/ethyca/fides/pull/2742)

### Changed

- Admin UI
  - Add flow for selecting system types when manually creating a system [#2530](https://github.com/ethyca/fides/pull/2530)
  - Updated forms for privacy declarations [#2648](https://github.com/ethyca/fides/pull/2648)
  - Delete flow for privacy declarations [#2664](https://github.com/ethyca/fides/pull/2664)
  - Add framework to have UI elements respect the user's scopes [#2682](https://github.com/ethyca/fides/pull/2682)
  - "Manual Webhook" has been renamed to "Manual Process". [#2717](https://github.com/ethyca/fides/pull/2717)
- Convert all config values to Pydantic `Field` objects [#2613](https://github.com/ethyca/fides/pull/2613)
- Add warning to 'fides deploy' when installed outside of a virtual environment [#2641](https://github.com/ethyca/fides/pull/2641)
- Redesigned the default/init config file to be auto-documented. Also updates the `fides init` logic and analytics consent logic [#2694](https://github.com/ethyca/fides/pull/2694)
- Change how config creation/import is handled across the application [#2622](https://github.com/ethyca/fides/pull/2622)
- Update the CLI aesthetics & docstrings [#2703](https://github.com/ethyca/fides/pull/2703)
- Updates Roles->Scopes Mapping [#2744](https://github.com/ethyca/fides/pull/2744)
- Return user scopes as an enum, as well as total scopes [#2741](https://github.com/ethyca/fides/pull/2741)
- Update `MessagingServiceType` enum to be lowercased throughout [#2746](https://github.com/ethyca/fides/pull/2746)

### Developer Experience

- Set the security environment of the fides dev setup to `prod` instead of `dev` [#2588](https://github.com/ethyca/fides/pull/2588)
- Removed unexpected default Redis password [#2666](https://github.com/ethyca/fides/pull/2666)
- Privacy Center
  - Typechecking and validation of the `config.json` will be checked for backwards-compatibility. [#2661](https://github.com/ethyca/fides/pull/2661)
- Combined conftest.py files [#2669](https://github.com/ethyca/fides/pull/2669)

### Fixed

- Fix support for "redis.user" setting when authenticating to the Redis cache [#2666](https://github.com/ethyca/fides/pull/2666)
- Fix error with the classify dataset feature flag not writing the dataset to the server [#2675](https://github.com/ethyca/fides/pull/2675)
- Allow string dates to stay strings in cache decoding [#2695](https://github.com/ethyca/fides/pull/2695)
- Admin UI
  - Remove Identifiability (Data Qualifier) from taxonomy editor [2684](https://github.com/ethyca/fides/pull/2684)
- FE: Custom field selections binding issue on Taxonomy tabs [#2659](https://github.com/ethyca/fides/pull/2693/)
- Fix Privacy Request Status when submitting a consent request when identity verification is required [#2736](https://github.com/ethyca/fides/pull/2736)

## [2.7.1](https://github.com/ethyca/fides/compare/2.7.0...2.7.1)

- Fix error with the classify dataset feature flag not writing the dataset to the server [#2675](https://github.com/ethyca/fides/pull/2675)

## [2.7.0](https://github.com/ethyca/fides/compare/2.6.6...2.7.0)

- Fides API

  - Access and erasure support for Braintree [#2223](https://github.com/ethyca/fides/pull/2223)
  - Added route to send a test message [#2585](https://github.com/ethyca/fides/pull/2585)
  - Add default storage configuration functionality and associated APIs [#2438](https://github.com/ethyca/fides/pull/2438)

- Admin UI

  - Custom Metadata [#2536](https://github.com/ethyca/fides/pull/2536)
    - Create Custom Lists
    - Create Custom Field Definition
    - Create custom fields from a the taxonomy editor
    - Provide a custom field value in a resource
    - Bulk edit custom field values [#2612](https://github.com/ethyca/fides/issues/2612)
    - Custom metadata UI Polish [#2624](https://github.com/ethyca/fides/pull/2625)

- Privacy Center

  - The consent config default value can depend on whether Global Privacy Control is enabled. [#2341](https://github.com/ethyca/fides/pull/2341)
  - When GPC is enabled, the UI indicates which data uses are opted out by default. [#2596](https://github.com/ethyca/fides/pull/2596)
  - `inspectForBrowserIdentities` now also looks for `ljt_readerID`. [#2543](https://github.com/ethyca/fides/pull/2543)

### Added

- Added new Wunderkind Consent Saas Connector [#2600](https://github.com/ethyca/fides/pull/2600)
- Added new Sovrn Email Consent Connector [#2543](https://github.com/ethyca/fides/pull/2543/)
- Log Fides version at startup [#2566](https://github.com/ethyca/fides/pull/2566)

### Changed

- Update Admin UI to show all action types (access, erasure, consent, update) [#2523](https://github.com/ethyca/fides/pull/2523)
- Removes legacy `verify_oauth_client` function [#2527](https://github.com/ethyca/fides/pull/2527)
- Updated the UI for adding systems to a new design [#2490](https://github.com/ethyca/fides/pull/2490)
- Minor logging improvements [#2566](https://github.com/ethyca/fides/pull/2566)
- Various form components now take a `stacked` or `inline` variant [#2542](https://github.com/ethyca/fides/pull/2542)
- UX fixes for user management [#2537](https://github.com/ethyca/fides/pull/2537)
- Updating Firebase Auth connector to mask the user with a delete instead of an update [#2602](https://github.com/ethyca/fides/pull/2602)

### Fixed

- Fixed bug where refreshing a page in the UI would result in a 404 [#2502](https://github.com/ethyca/fides/pull/2502)
- Usernames are case insensitive now and prevent all duplicates [#2487](https://github.com/ethyca/fides/pull/2487)
  - This PR contains a migration that deletes duplicate users and keeps the oldest original account.
- Update Logos for shipped connectors [#2464](https://github.com/ethyca/fides/pull/2587)
- Search field on privacy request page isn't working [#2270](https://github.com/ethyca/fides/pull/2595)
- Fix connection dropdown in integration table to not be disabled add system creation [#3589](https://github.com/ethyca/fides/pull/3589)

### Developer Experience

- Added new Cypress E2E smoke tests [#2241](https://github.com/ethyca/fides/pull/2241)
- New command `nox -s e2e_test` which will spin up the test environment and run true E2E Cypress tests against it [#2417](https://github.com/ethyca/fides/pull/2417)
- Cypress E2E tests now run in CI and are reported to Cypress Cloud [#2417](https://github.com/ethyca/fides/pull/2417)
- Change from `randomint` to `uuid` in mongodb tests to reduce flakiness. [#2591](https://github.com/ethyca/fides/pull/2591)

### Removed

- Remove feature flagged config wizard stepper from Admin UI [#2553](https://github.com/ethyca/fides/pull/2553)

## [2.6.6](https://github.com/ethyca/fides/compare/2.6.5...2.6.6)

### Changed

- Improve Readability for Custom Masking Override Exceptions [#2593](https://github.com/ethyca/fides/pull/2593)

## [2.6.5](https://github.com/ethyca/fides/compare/2.6.4...2.6.5)

### Added

- Added config properties to override database Engine parameters [#2511](https://github.com/ethyca/fides/pull/2511)
- Increased default pool_size and max_overflow to 50 [#2560](https://github.com/ethyca/fides/pull/2560)

## [2.6.4](https://github.com/ethyca/fides/compare/2.6.3...2.6.4)

### Fixed

- Fixed bug for SMS completion notification not being sent [#2526](https://github.com/ethyca/fides/issues/2526)
- Fixed bug where refreshing a page in the UI would result in a 404 [#2502](https://github.com/ethyca/fides/pull/2502)

## [2.6.3](https://github.com/ethyca/fides/compare/2.6.2...2.6.3)

### Fixed

- Handle case where legacy dataset has meta: null [#2524](https://github.com/ethyca/fides/pull/2524)

## [2.6.2](https://github.com/ethyca/fides/compare/2.6.1...2.6.2)

### Fixed

- Issue addressing missing field in dataset migration [#2510](https://github.com/ethyca/fides/pull/2510)

## [2.6.1](https://github.com/ethyca/fides/compare/2.6.0...2.6.1)

### Fixed

- Fix errors when privacy requests execute concurrently without workers [#2489](https://github.com/ethyca/fides/pull/2489)
- Enable saas request overrides to run in worker runtime [#2489](https://github.com/ethyca/fides/pull/2489)

## [2.6.0](https://github.com/ethyca/fides/compare/2.5.1...2.6.0)

### Added

- Added the `env` option to the `security` configuration options to allow for users to completely secure the API endpoints [#2267](https://github.com/ethyca/fides/pull/2267)
- Unified Fides Resources
  - Added a dataset dropdown selector when configuring a connector to link an existing dataset to the connector configuration. [#2162](https://github.com/ethyca/fides/pull/2162)
  - Added new datasetconfig.ctl_dataset_id field to unify fides dataset resources [#2046](https://github.com/ethyca/fides/pull/2046)
- Add new connection config routes that couple them with systems [#2249](https://github.com/ethyca/fides/pull/2249)
- Add new select/deselect all permissions buttons [#2437](https://github.com/ethyca/fides/pull/2437)
- Endpoints to allow a user with the `user:password-reset` scope to reset users' passwords. In addition, users no longer require a scope to edit their own passwords. [#2373](https://github.com/ethyca/fides/pull/2373)
- New form to reset a user's password without knowing an old password [#2390](https://github.com/ethyca/fides/pull/2390)
- Approve & deny buttons on the "Request details" page. [#2473](https://github.com/ethyca/fides/pull/2473)
- Consent Propagation
  - Add the ability to execute Consent Requests via the Privacy Request Execution layer [#2125](https://github.com/ethyca/fides/pull/2125)
  - Add a Mailchimp Transactional Consent Connector [#2194](https://github.com/ethyca/fides/pull/2194)
  - Allow defining a list of opt-in and/or opt-out requests in consent connectors [#2315](https://github.com/ethyca/fides/pull/2315)
  - Add a Google Analytics Consent Connector for GA4 properties [#2302](https://github.com/ethyca/fides/pull/2302)
  - Pass the GA Cookie from the Privacy Center [#2337](https://github.com/ethyca/fides/pull/2337)
  - Rename "user_id" to more specific "ga_client_id" [#2356](https://github.com/ethyca/fides/pull/2356)
  - Patch Google Analytics Consent Connector to delete by client_id [#2355](https://github.com/ethyca/fides/pull/2355)
  - Add a "skip_param_values option" to optionally skip when we are missing param values in the body [#2384](https://github.com/ethyca/fides/pull/2384)
  - Adds a new Universal Analytics Connector that works with the UA Tracking Id
- Adds intake and storage of Global Privacy Control Signal props for Consent [#2599](https://github.com/ethyca/fides/pull/2599)

### Changed

- Unified Fides Resources
  - Removed several fidesops schemas for DSR's in favor of updated Fideslang schemas [#2009](https://github.com/ethyca/fides/pull/2009)
  - Removed DatasetConfig.dataset field [#2096](https://github.com/ethyca/fides/pull/2096)
  - Updated UI dataset config routes to use new unified routes [#2113](https://github.com/ethyca/fides/pull/2113)
  - Validate request body on crud endpoints on upsert. Validate dataset data categories before save. [#2134](https://github.com/ethyca/fides/pull/2134/)
  - Updated test env setup and quickstart to use new endpoints [#2225](https://github.com/ethyca/fides/pull/2225)
- Consent Propagation
  - Privacy Center consent options can now be marked as `executable` in order to propagate consent requests [#2193](https://github.com/ethyca/fides/pull/2193)
  - Add support for passing browser identities to consent request patches [#2304](https://github.com/ethyca/fides/pull/2304)
- Update fideslang to 1.3.3 [#2343](https://github.com/ethyca/fides/pull/2343)
- Display the request type instead of the policy name on the request table [#2382](https://github.com/ethyca/fides/pull/2382)
- Make denial reasons required [#2400](https://github.com/ethyca/fides/pull/2400)
- Display the policy key on the request details page [#2395](https://github.com/ethyca/fides/pull/2395)
- Updated CSV export [#2452](https://github.com/ethyca/fides/pull/2452)
- Privacy Request approval now uses a modal [#2443](https://github.com/ethyca/fides/pull/2443)

### Developer Experience

- `nox -s test_env` has been replaced with `nox -s "fides_env(dev)"`
- New command `nox -s "fides_env(test)"` creates a complete test environment with seed data (similar to `fides_env(dev)`) but with the production fides image so the built UI can be accessed at `localhost:8080` [#2399](https://github.com/ethyca/fides/pull/2399)
- Change from code climate to codecov for coverage reporting [#2402](https://github.com/ethyca/fides/pull/2402)

### Fixed

- Home screen header scaling and responsiveness issues [#2200](https://github.com/ethyca/fides/pull/2277)
- Privacy Center identity inputs validate even when they are optional. [#2308](https://github.com/ethyca/fides/pull/2308)
- The PII toggle defaults to false and PII will be hidden on page load [#2388](https://github.com/ethyca/fides/pull/2388)
- Fixed a CI bug caused by git security upgrades [#2441](https://github.com/ethyca/fides/pull/2441)
- Privacy Center
  - Identity inputs validate even when they are optional. [#2308](https://github.com/ethyca/fides/pull/2308)
  - Submit buttons show loading state and disable while submitting. [#2401](https://github.com/ethyca/fides/pull/2401)
  - Phone inputs no longer request country SVGs from external domain. [#2378](https://github.com/ethyca/fides/pull/2378)
  - Input validation errors no longer change the height of modals. [#2379](https://github.com/ethyca/fides/pull/2379)
- Patch masking strategies to better handle null and non-string inputs [#2307](https://github.com/ethyca/fides/pull/2377)
- Renamed prod pushes tag to be `latest` for privacy center and sample app [#2401](https://github.com/ethyca/fides/pull/2407)
- Update firebase connector to better handle non-existent users [#2439](https://github.com/ethyca/fides/pull/2439)

## [2.5.1](https://github.com/ethyca/fides/compare/2.5.0...2.5.1)

### Developer Experience

- Allow db resets only if `config.dev_mode` is `True` [#2321](https://github.com/ethyca/fides/pull/2321)

### Fixed

- Added a feature flag for the recent dataset classification UX changes [#2335](https://github.com/ethyca/fides/pull/2335)

### Security

- Add a check to the catchall path to prevent returning paths outside of the UI directory [#2330](https://github.com/ethyca/fides/pull/2330)

### Developer Experience

- Reduce size of local Docker images by fixing `.dockerignore` patterns [#2360](https://github.com/ethyca/fides/pull/2360)

## [2.5.0](https://github.com/ethyca/fides/compare/2.4.0...2.5.0)

### Docs

- Update the docs landing page and remove redundant docs [#2184](https://github.com/ethyca/fides/pull/2184)

### Added

- Added the `user` command group to the CLI. [#2153](https://github.com/ethyca/fides/pull/2153)
- Added `Code Climate` test coverage uploads. [#2198](https://github.com/ethyca/fides/pull/2198)
- Added the connection key to the execution log [#2100](https://github.com/ethyca/fides/pull/2100)
- Added endpoints to retrieve DSR `Rule`s and `Rule Target`s [#2116](https://github.com/ethyca/fides/pull/2116)
- Added Fides version number to account dropdown in the UI [#2140](https://github.com/ethyca/fides/pull/2140)
- Add link to Classify Systems page in nav side bar [#2128](https://github.com/ethyca/fides/pull/2128)
- Dataset classification UI now polls for results [#2123](https://github.com/ethyca/fides/pull/2123)
- Update Privacy Center Icons [#1800](https://github.com/ethyca/fides/pull/2139)
- Privacy Center `fides-consent.js`:
  - `Fides.shopify` integration function. [#2152](https://github.com/ethyca/fides/pull/2152)
  - Dedicated folder for integrations.
  - `Fides.meta` integration function (fbq). [#2217](https://github.com/ethyca/fides/pull/2217)
- Adds support for Twilio email service (Sendgrid) [#2154](https://github.com/ethyca/fides/pull/2154)
- Access and erasure support for Recharge [#1709](https://github.com/ethyca/fides/pull/1709)
- Access and erasure support for Friendbuy Nextgen [#2085](https://github.com/ethyca/fides/pull/2085)

### Changed

- Admin UI Feature Flags - [#2101](https://github.com/ethyca/fides/pull/2101)
  - Overrides can be saved in the browser.
  - Use `NEXT_PUBLIC_APP_ENV` for app-specific environment config.
  - No longer use `react-feature-flags` library.
  - Can have descriptions. [#2243](https://github.com/ethyca/fides/pull/2243)
- Made privacy declarations optional when adding systems manually - [#2173](https://github.com/ethyca/fides/pull/2173)
- Removed an unclear logging message. [#2266](https://github.com/ethyca/fides/pull/2266)
- Allow any user with `user:delete` scope to delete other users [#2148](https://github.com/ethyca/fides/pull/2148)
- Dynamic imports of custom overrides and SaaS test fixtures [#2169](https://github.com/ethyca/fides/pull/2169)
- Added `AuthenticatedClient` to custom request override interface [#2171](https://github.com/ethyca/fides/pull/2171)
- Only approve the specific collection instead of the entire dataset, display only top 1 classification by default [#2226](https://github.com/ethyca/fides/pull/2226)
- Update sample project resources for `fides evaluate` usage in `fides deploy` [#2253](https://github.com/ethyca/fides/pull/2253)

### Removed

- Removed unused object_name field on s3 storage config [#2133](https://github.com/ethyca/fides/pull/2133)

### Fixed

- Remove next-auth from privacy center to fix JS console error [#2090](https://github.com/ethyca/fides/pull/2090)
- Admin UI - Added Missing ability to assign `user:delete` in the permissions checkboxes [#2148](https://github.com/ethyca/fides/pull/2148)
- Nav bug: clicking on Privacy Request breadcrumb takes me to Home instead of /privacy-requests [#497](https://github.com/ethyca/fides/pull/2141)
- Side nav disappears when viewing request details [#2129](https://github.com/ethyca/fides/pull/2155)
- Remove usage of load dataset button and other dataset UI modifications [#2149](https://github.com/ethyca/fides/pull/2149)
- Improve readability for exceptions raised from custom request overrides [#2157](https://github.com/ethyca/fides/pull/2157)
- Importing custom request overrides on server startup [#2186](https://github.com/ethyca/fides/pull/2186)
- Remove warning when env vars default to blank strings in docker-compose [#2188](https://github.com/ethyca/fides/pull/2188)
- Fix Cookie House purchase modal flashing 'Error' in title [#2274](https://github.com/ethyca/fides/pull/2274)
- Stop dependency from upgrading `packaging` to version with known issue [#2273](https://github.com/ethyca/fides/pull/2273)
- Privacy center config no longer requires `identity_inputs` and will use `email` as a default [#2263](https://github.com/ethyca/fides/pull/2263)
- No longer display remaining days for privacy requests in terminal states [#2292](https://github.com/ethyca/fides/pull/2292)

### Removed

- Remove "Create New System" button when viewing systems. All systems can now be created via the "Add systems" button on the home page. [#2132](https://github.com/ethyca/fides/pull/2132)

## [2.4.0](https://github.com/ethyca/fides/compare/2.3.1...2.4.0)

### Developer Experience

- Include a pre-check workflow that collects the pytest suite [#2098](https://github.com/ethyca/fides/pull/2098)
- Write to the application db when running the app locally. Write to the test db when running pytest [#1731](https://github.com/ethyca/fides/pull/1731)

### Changed

- Move the `fides.ctl.core.` and `fides.ctl.connectors` modules into `fides.core` and `fides.connectors` respectively [#2097](https://github.com/ethyca/fides/pull/2097)
- Fides: Skip cypress tests due to nav bar 2.0 [#2102](https://github.com/ethyca/fides/pull/2103)

### Added

- Adds new erasure policy for complete user data masking [#1839](https://github.com/ethyca/fides/pull/1839)
- New Fides Home page [#1864](https://github.com/ethyca/fides/pull/2050)
- Nav 2.0 - Replace form flow side navs with top tabs [#2037](https://github.com/ethyca/fides/pull/2050)
- Adds new erasure policy for complete user data masking [#1839](https://github.com/ethyca/fides/pull/1839)
- Added ability to use Mailgun templates when sending emails. [#2039](https://github.com/ethyca/fides/pull/2039)
- Adds SMS id verification for consent [#2094](https://github.com/ethyca/fides/pull/2094)

### Fixed

- Store `fides_consent` cookie on the root domain of the Privacy Center [#2071](https://github.com/ethyca/fides/pull/2071)
- Properly set the expire-time for verification codes [#2105](https://github.com/ethyca/fides/pull/2105)

## [2.3.1](https://github.com/ethyca/fides/compare/2.3.0...2.3.1)

### Fixed

- Resolved an issue where the root_user was not being created [#2082](https://github.com/ethyca/fides/pull/2082)

### Added

- Nav redesign with sidebar groups. Feature flagged to only be visible in dev mode until release. [#2030](https://github.com/ethyca/fides/pull/2047)
- Improved error handling for incorrect app encryption key [#2089](https://github.com/ethyca/fides/pull/2089)
- Access and erasure support for Friendbuy API [#2019](https://github.com/ethyca/fides/pull/2019)

## [2.3.0](https://github.com/ethyca/fides/compare/2.2.2...2.3.0)

### Added

- Common Subscriptions for app-wide data and feature checks. [#2030](https://github.com/ethyca/fides/pull/2030)
- Send email alerts on privacy request failures once the specified threshold is reached. [#1793](https://github.com/ethyca/fides/pull/1793)
- DSR Notifications (toast) [#1895](https://github.com/ethyca/fides/pull/1895)
- DSR configure alerts btn [#1895](https://github.com/ethyca/fides/pull/1895)
- DSR configure alters (FE) [#1895](https://github.com/ethyca/fides/pull/1895)
- Add a `usage` session to Nox to print full session docstrings. [#2022](https://github.com/ethyca/fides/pull/2022)

### Added

- Adds notifications section to toml files [#2026](https://github.com/ethyca/fides/pull/2060)

### Changed

- Updated to use `loguru` logging library throughout codebase [#2031](https://github.com/ethyca/fides/pull/2031)
- Do not always create a `fides.toml` by default [#2023](https://github.com/ethyca/fides/pull/2023)
- The `fideslib` module has been merged into `fides`, code redundancies have been removed [#1859](https://github.com/ethyca/fides/pull/1859)
- Replace 'ingress' and 'egress' with 'sources' and 'destinations' across UI [#2044](https://github.com/ethyca/fides/pull/2044)
- Update the functionality of `fides pull -a <filename>` to include _all_ resource types. [#2083](https://github.com/ethyca/fides/pull/2083)

### Fixed

- Timing issues with bulk DSR reprocessing, specifically when analytics are enabled [#2015](https://github.com/ethyca/fides/pull/2015)
- Error caused by running erasure requests with disabled connectors [#2045](https://github.com/ethyca/fides/pull/2045)
- Changes the SlowAPI ratelimiter's backend to use memory instead of Redis [#2054](https://github.com/ethyca/fides/pull/2058)

## [2.2.2](https://github.com/ethyca/fides/compare/2.2.1...2.2.2)

### Docs

- Updated the readme to use new new [docs site](http://docs.ethyca.com) [#2020](https://github.com/ethyca/fides/pull/2020)

### Deprecated

- The documentation site hosted in the `/docs` directory has been deprecated. All documentation updates will be hosted at the new [docs site](http://docs.ethyca.com) [#2020](https://github.com/ethyca/fides/pull/2020)

### Fixed

- Fixed mypy and pylint errors [#2013](https://github.com/ethyca/fides/pull/2013)
- Update connection test endpoint to be effectively non-blocking [#2000](https://github.com/ethyca/fides/pull/2000)
- Update Fides connector to better handle children with no access results [#2012](https://github.com/ethyca/fides/pull/2012)

## [2.2.1](https://github.com/ethyca/fides/compare/2.2.0...2.2.1)

### Added

- Add health check indicator for data flow scanning option [#1973](https://github.com/ethyca/fides/pull/1973)

### Changed

- The `celery.toml` is no longer used, instead it is a subsection of the `fides.toml` file [#1990](https://github.com/ethyca/fides/pull/1990)
- Update sample project landing page copy to be version-agnostic [#1958](https://github.com/ethyca/fides/pull/1958)
- `get` and `ls` CLI commands now return valid `fides` object YAML [#1991](https://github.com/ethyca/fides/pull/1991)

### Developer Experience

- Remove duplicate fastapi-caching and pin version. [#1765](https://github.com/ethyca/fides/pull/1765)

## [2.2.0](https://github.com/ethyca/fides/compare/2.1.0...2.2.0)

### Added

- Send email alerts on privacy request failures once the specified threshold is reached. [#1793](https://github.com/ethyca/fides/pull/1793)
- Add authenticated privacy request route. [#1819](https://github.com/ethyca/fides/pull/1819)
- Enable the onboarding flow [#1836](https://github.com/ethyca/fides/pull/1836)
- Access and erasure support for Fullstory API [#1821](https://github.com/ethyca/fides/pull/1821)
- Add function to poll privacy request for completion [#1860](https://github.com/ethyca/fides/pull/1860)
- Added rescan flow for the data flow scanner [#1844](https://github.com/ethyca/fides/pull/1844)
- Add rescan flow for the data flow scanner [#1844](https://github.com/ethyca/fides/pull/1844)
- Add Fides connector to support parent-child Fides deployments [#1861](https://github.com/ethyca/fides/pull/1861)
- Classification UI now polls for updates to classifications [#1908](https://github.com/ethyca/fides/pull/1908)

### Changed

- The organization info form step is now skipped if the server already has organization info. [#1840](https://github.com/ethyca/fides/pull/1840)
- Removed the description column from the classify systems page. [#1867](https://github.com/ethyca/fides/pull/1867)
- Retrieve child results during fides connector execution [#1967](https://github.com/ethyca/fides/pull/1967)

### Fixed

- Fix error in parent user creation seeding. [#1832](https://github.com/ethyca/fides/issues/1832)
- Fix DSR error due to unfiltered empty identities [#1901](https://github.com/ethyca/fides/pull/1907)

### Docs

- Remove documentation about no-longer used connection string override [#1824](https://github.com/ethyca/fides/pull/1824)
- Fix typo in headings [#1824](https://github.com/ethyca/fides/pull/1824)
- Update documentation to reflect configs necessary for mailgun, twilio_sms and twilio_email service types [#1846](https://github.com/ethyca/fides/pull/1846)

...

## [2.1.0](https://github.com/ethyca/fides/compare/2.0.0...2.1.0)

### Added

- Classification flow for system data flows
- Classification is now triggered as part of data flow scanning
- Include `ingress` and `egress` fields on system export and `datamap/` endpoint [#1740](https://github.com/ethyca/fides/pull/1740)
- Repeatable unique identifier for dataset fides_keys and metadata [#1786](https://github.com/ethyca/fides/pull/1786)
- Adds SMS support for identity verification notifications [#1726](https://github.com/ethyca/fides/pull/1726)
- Added phone number validation in back-end and react phone number form in Privacy Center [#1745](https://github.com/ethyca/fides/pull/1745)
- Adds SMS message template for all subject notifications [#1743](https://github.com/ethyca/fides/pull/1743)
- Privacy-Center-Cypress workflow for CI checks of the Privacy Center. [#1722](https://github.com/ethyca/fides/pull/1722)
- Privacy Center `fides-consent.js` script for accessing consent on external pages. [Details](/clients/privacy-center/packages/fides-consent/README.md)
- Erasure support for Twilio Conversations API [#1673](https://github.com/ethyca/fides/pull/1673)
- Webserver port can now be configured via the CLI command [#1858](https://github.com/ethyca/fides/pull/1858)

### Changed

- Optional dependencies are no longer used for 3rd-party connectivity. Instead they are used to isolate dangerous dependencies. [#1679](https://github.com/ethyca/fides/pull/1679)
- All Next pages now automatically require login. [#1670](https://github.com/ethyca/fides/pull/1670)
- Running the `webserver` command no longer prompts the user to opt out/in to analytics[#1724](https://github.com/ethyca/fides/pull/1724)

### Developer Experience

- Admin-UI-Cypress tests that fail in CI will now upload screen recordings for debugging. [#1728](https://github.com/ethyca/fides/pull/1728/files/c23e62fea284f7910028c8483feff893903068b8#r1019491323)
- Enable remote debugging from VSCode of live dev app [#1780](https://github.com/ethyca/fides/pull/1780)

### Removed

- Removed the Privacy Center `cookieName` config introduced in 2.0.0. [#1756](https://github.com/ethyca/fides/pull/1756)

### Fixed

- Exceptions are no longer raised when sending analytics on Windows [#1666](https://github.com/ethyca/fides/pull/1666)
- Fixed wording on identity verification modal in the Privacy Center [#1674](https://github.com/ethyca/fides/pull/1674)
- Update system fides_key tooltip text [#1533](https://github.com/ethyca/fides/pull/1685)
- Removed local storage parsing that is redundant with redux-persist. [#1678](https://github.com/ethyca/fides/pull/1678)
- Show a helpful error message if Docker daemon is not running during "fides deploy" [#1694](https://github.com/ethyca/fides/pull/1694)
- Allow users to query their own permissions, including root user. [#1698](https://github.com/ethyca/fides/pull/1698)
- Single-select taxonomy fields legal basis and special category can be cleared. [#1712](https://github.com/ethyca/fides/pull/1712)
- Fixes the issue where the security config is not properly loading from environment variables. [#1718](https://github.com/ethyca/fides/pull/1718)
- Fixes the issue where the CLI can't run without the config values required by the webserver. [#1811](https://github.com/ethyca/fides/pull/1811)
- Correctly handle response from adobe jwt auth endpoint as milliseconds, rather than seconds. [#1754](https://github.com/ethyca/fides/pull/1754)
- Fixed styling issues with the `EditDrawer` component. [#1803](https://github.com/ethyca/fides/pull/1803)

### Security

- Bumped versions of packages that use OpenSSL [#1683](https://github.com/ethyca/fides/pull/1683)

## [2.0.0](https://github.com/ethyca/fides/compare/1.9.6...2.0.0)

### Added

- Allow delete-only SaaS connector endpoints [#1200](https://github.com/ethyca/fides/pull/1200)
- Privacy center consent choices store a browser cookie. [#1364](https://github.com/ethyca/fides/pull/1364)
  - The format is generic. A reasonable set of defaults will be added later: [#1444](https://github.com/ethyca/fides/issues/1444)
  - The cookie name defaults to `fides_consent` but can be configured under `config.json > consent > cookieName`.
  - Each consent option can provide an array of `cookieKeys`.
- Individually select and reprocess DSRs that have errored [#1203](https://github.com/ethyca/fides/pull/1489)
- Bulk select and reprocess DSRs that have errored [#1205](https://github.com/ethyca/fides/pull/1489)
- Config Wizard: AWS scan results populate in system review forms. [#1454](https://github.com/ethyca/fides/pull/1454)
- Integrate rate limiter with Saas Connectors. [#1433](https://github.com/ethyca/fides/pull/1433)
- Config Wizard: Added a column selector to the scan results page of the config wizard [#1590](https://github.com/ethyca/fides/pull/1590)
- Config Wizard: Flow for runtime scanner option [#1640](https://github.com/ethyca/fides/pull/1640)
- Access support for Twilio Conversations API [#1520](https://github.com/ethyca/fides/pull/1520)
- Message Config: Adds Twilio Email/SMS support [#1519](https://github.com/ethyca/fides/pull/1519)

### Changed

- Updated mypy to version 0.981 and Python to version 3.10.7 [#1448](https://github.com/ethyca/fides/pull/1448)

### Developer Experience

- Repository dispatch events are sent to fidesctl-plus and fidesops-plus [#1263](https://github.com/ethyca/fides/pull/1263)
- Only the `docs-authors` team members are specified as `CODEOWNERS` [#1446](https://github.com/ethyca/fides/pull/1446)
- Updates the default local configuration to not defer tasks to a worker node [#1552](https://github.com/ethyca/fides/pull/1552/)
- Updates the healthcheck to return health status of connected Celery workers [#1588](https://github.com/ethyca/fides/pull/1588)

### Docs

- Remove the tutorial to prepare for new update [#1543](https://github.com/ethyca/fides/pull/1543)
- Add system management via UI documentation [#1541](https://github.com/ethyca/fides/pull/1541)
- Added DSR quickstart docs, restructured docs navigation [#1651](https://github.com/ethyca/fides/pull/1651)
- Update privacy request execution overview docs [#1258](https://github.com/ethyca/fides/pull/1490)

### Fixed

- Fixed system dependencies appearing as "N/A" in the datamap endpoint when there are no privacy declarations [#1649](https://github.com/ethyca/fides/pull/1649)

## [1.9.6](https://github.com/ethyca/fides/compare/1.9.5...1.9.6)

### Fixed

- Include systems without a privacy declaration on data map [#1603](https://github.com/ethyca/fides/pull/1603)
- Handle malformed tokens [#1523](https://github.com/ethyca/fides/pull/1523)
- Remove thrown exception from getAllPrivacyRequests method [#1592](https://github.com/ethyca/fides/pull/1593)
- Include systems without a privacy declaration on data map [#1603](https://github.com/ethyca/fides/pull/1603)
- After editing a dataset, the table will stay on the previously selected collection instead of resetting to the first one. [#1511](https://github.com/ethyca/fides/pull/1511)
- Fix redis `db_index` config issue [#1647](https://github.com/ethyca/fides/pull/1647)

### Docs

- Add unlinked docs and fix any remaining broken links [#1266](https://github.com/ethyca/fides/pull/1266)
- Update privacy center docs to include consent information [#1537](https://github.com/ethyca/fides/pull/1537)
- Update UI docs to include DSR countdown information and additional descriptions/filtering [#1545](https://github.com/ethyca/fides/pull/1545)

### Changed

- Allow multiple masking strategies to be specified when using fides as a masking engine [#1647](https://github.com/ethyca/fides/pull/1647)

## [1.9.5](https://github.com/ethyca/fides/compare/1.9.4...1.9.5)

### Added

- The database includes a `plus_system_scans` relation, to track the status and results of System Scanner executions in fidesctl-plus [#1554](https://github.com/ethyca/fides/pull/1554)

## [1.9.4](https://github.com/ethyca/fides/compare/1.9.2...1.9.4)

### Fixed

- After editing a dataset, the table will stay on the previously selected collection instead of resetting to the first one. [#1511](https://github.com/ethyca/fides/pull/1511)

## [1.9.2](https://github.com/ethyca/fides/compare/1.9.1...1.9.2)

### Deprecated

- Added a deprecation warning for the entire package [#1244](https://github.com/ethyca/fides/pull/1244)

### Added

- Dataset generation enhancements using Fides Classify for Plus users:

  - Integrate Fides Plus API into placeholder features introduced in 1.9.0. [#1194](https://github.com/ethyca/fides/pull/1194)

- Fides Admin UI:

  - Configure Connector after creation [#1204](https://github.com/ethyca/fides/pull/1356)

### Fixed

- Privacy Center:
  - Handle error on startup if server isn't running [#1239](https://github.com/ethyca/fides/pull/1239)
  - Fix styling issue with cards [#1240](https://github.com/ethyca/fides/pull/1240)
  - Redirect to index on consent save [#1238](https://github.com/ethyca/fides/pull/1238)

## [1.9.1](https://github.com/ethyca/fides/compare/1.9.0...1.9.1)

### Changed

- Update fideslang to v1.3.1 [#1136](https://github.com/ethyca/fides/pull/1136)

### Changed

- Update fideslang to v1.3.1 [#1136](https://github.com/ethyca/fides/pull/1136)

## [1.9.0](https://github.com/ethyca/fides/compare/1.8.6...1.9.0) - 2022-09-29

### Added

- Dataset generation enhancements using Fides Classify for Plus users:
  - Added toggle for enabling classify during generation. [#1057](https://github.com/ethyca/fides/pull/1057)
  - Initial implementation of API request to kick off classify, with confirmation modal. [#1069](https://github.com/ethyca/fides/pull/1069)
  - Initial Classification & Review status for generated datasets. [#1074](https://github.com/ethyca/fides/pull/1074)
  - Component for choosing data categories based on classification results. [#1110](https://github.com/ethyca/fides/pull/1110)
  - The dataset fields table shows data categories from the classifier (if available). [#1088](https://github.com/ethyca/fides/pull/1088)
  - The "Approve" button can be used to update the dataset with the classifier's suggestions. [#1129](https://github.com/ethyca/fides/pull/1129)
- System management UI:
  - New page to add a system via yaml [#1062](https://github.com/ethyca/fides/pull/1062)
  - Skeleton of page to add a system manually [#1068](https://github.com/ethyca/fides/pull/1068)
  - Refactor config wizard system forms to be reused for system management [#1072](https://github.com/ethyca/fides/pull/1072)
  - Add additional optional fields to system management forms [#1082](https://github.com/ethyca/fides/pull/1082)
  - Delete a system through the UI [#1085](https://github.com/ethyca/fides/pull/1085)
  - Edit a system through the UI [#1096](https://github.com/ethyca/fides/pull/1096)
- Cypress component testing [#1106](https://github.com/ethyca/fides/pull/1106)

### Changed

- Changed behavior of `load_default_taxonomy` to append instead of upsert [#1040](https://github.com/ethyca/fides/pull/1040)
- Changed behavior of adding privacy declarations to decouple the actions of the "add" and "next" buttons [#1086](https://github.com/ethyca/fides/pull/1086)
- Moved system related UI components from the `config-wizard` directory to the `system` directory [#1097](https://github.com/ethyca/fides/pull/1097)
- Updated "type" on SaaS config to be a simple string type, not an enum [#1197](https://github.com/ethyca/fides/pull/1197)

### Developer Experience

- Optional dependencies may have their version defined only once, in `optional-requirements.txt` [#1171](https://github.com/ethyca/fides/pull/1171)

### Docs

- Updated the footer links [#1130](https://github.com/ethyca/fides/pull/1130)

### Fixed

- Fixed the "help" link in the UI header [#1078](https://github.com/ethyca/fides/pull/1078)
- Fixed a bug in Data Category Dropdowns where checking i.e. `user.biometric` would also check `user.biometric_health` [#1126](https://github.com/ethyca/fides/pull/1126)

### Security

- Upgraded pymysql to version `1.0.2` [#1094](https://github.com/ethyca/fides/pull/1094)

## [1.8.6](https://github.com/ethyca/fides/compare/1.8.5...1.8.6) - 2022-09-28

### Added

- Added classification tables for Plus users [#1060](https://github.com/ethyca/fides/pull/1060)

### Fixed

- Fixed a bug where rows were being excluded from a data map [#1124](https://github.com/ethyca/fides/pull/1124)

## [1.8.5](https://github.com/ethyca/fides/compare/1.8.4...1.8.5) - 2022-09-21

### Changed

- Update fideslang to v1.3.0 [#1103](https://github.com/ethyca/fides/pull/1103)

## [1.8.4](https://github.com/ethyca/fides/compare/1.8.3...1.8.4) - 2022-09-09

### Added

- Initial system management page [#1054](https://github.com/ethyca/fides/pull/1054)

### Changed

- Deleting a taxonomy field with children will now cascade delete all of its children as well. [#1042](https://github.com/ethyca/fides/pull/1042)

### Fixed

- Fixed navigating directly to frontend routes loading index page instead of the correct static page for the route.
- Fix truncated evaluation error messages [#1053](https://github.com/ethyca/fides/pull/1053)

## [1.8.3](https://github.com/ethyca/fides/compare/1.8.2...1.8.3) - 2022-09-06

### Added

- Added more taxonomy fields that can be edited via the UI [#1000](https://github.com/ethyca/fides/pull/1000) [#1028](https://github.com/ethyca/fides/pull/1028)
- Added the ability to add taxonomy fields via the UI [#1019](https://github.com/ethyca/fides/pull/1019)
- Added the ability to delete taxonomy fields via the UI [#1006](https://github.com/ethyca/fides/pull/1006)
  - Only non-default taxonomy entities can be deleted [#1023](https://github.com/ethyca/fides/pull/1023)
- Prevent deleting taxonomy `is_default` fields and from adding `is_default=True` fields via the API [#990](https://github.com/ethyca/fides/pull/990).
- Added a "Custom" tag to distinguish user defined taxonomy fields from default taxonomy fields in the UI [#1027](https://github.com/ethyca/fides/pull/1027)
- Added initial support for enabling Fides Plus [#1037](https://github.com/ethyca/fides/pull/1037)
  - The `useFeatures` hook can be used to check if `plus` is enabled.
  - Navigating to/from the Data Map page is gated behind this feature.
  - Plus endpoints are served from the private Plus image.

### Fixed

- Fixed failing mypy tests [#1030](https://github.com/ethyca/fides/pull/1030)
- Fixed an issue where `fides push --diff` would return a false positive diff [#1026](https://github.com/ethyca/fides/pull/1026)
- Pinned pydantic version to < 1.10.0 to fix an error in finding referenced fides keys [#1045](https://github.com/ethyca/fides/pull/1045)

### Fixed

- Fixed failing mypy tests [#1030](https://github.com/ethyca/fides/pull/1030)
- Fixed an issue where `fides push --diff` would return a false positive diff [#1026](https://github.com/ethyca/fides/pull/1026)

### Docs

- Minor formatting updates to [Policy Webhooks](https://ethyca.github.io/fidesops/guides/policy_webhooks/) documentation [#1114](https://github.com/ethyca/fidesops/pull/1114)

### Removed

- Removed create superuser [#1116](https://github.com/ethyca/fidesops/pull/1116)

## [1.8.2](https://github.com/ethyca/fides/compare/1.8.1...1.8.2) - 2022-08-18

### Added

- Added the ability to edit taxonomy fields via the UI [#977](https://github.com/ethyca/fides/pull/977) [#1028](https://github.com/ethyca/fides/pull/1028)
- New column `is_default` added to DataCategory, DataUse, DataSubject, and DataQualifier tables [#976](https://github.com/ethyca/fides/pull/976)
- Added the ability to add taxonomy fields via the UI [#1019](https://github.com/ethyca/fides/pull/1019)
- Added the ability to delete taxonomy fields via the UI [#1006](https://github.com/ethyca/fides/pull/1006)
  - Only non-default taxonomy entities can be deleted [#1023](https://github.com/ethyca/fides/pull/1023)
- Prevent deleting taxonomy `is_default` fields and from adding `is_default=True` fields via the API [#990](https://github.com/ethyca/fides/pull/990).
- Added a "Custom" tag to distinguish user defined taxonomy fields from default taxonomy fields in the UI [#1027](https://github.com/ethyca/fides/pull/1027)

### Changed

- Upgraded base Docker version to Python 3.9 and updated all other references from 3.8 -> 3.9 [#974](https://github.com/ethyca/fides/pull/974)
- Prepend all database tables with `ctl_` [#979](https://github.com/ethyca/fides/pull/979)
- Moved the `admin-ui` code down one level into a `ctl` subdir [#970](https://github.com/ethyca/fides/pull/970)
- Extended the `/datamap` endpoint to include extra metadata [#992](https://github.com/ethyca/fides/pull/992)

## [1.8.1](https://github.com/ethyca/fides/compare/1.8.0...1.8.1) - 2022-08-08

### Deprecated

- The following environment variables have been deprecated, and replaced with the new environment variable names indicated below. To avoid breaking existing workflows, the deprecated variables are still respected in v1.8.1. They will be removed in a future release.
  - `FIDESCTL__API__DATABASE_HOST` --> `FIDESCTL__DATABASE__SERVER`
  - `FIDESCTL__API__DATABASE_NAME` --> `FIDESCTL__DATABASE__DB`
  - `FIDESCTL__API__DATABASE_PASSWORD` --> `FIDESCTL__DATABASE__PASSWORD`
  - `FIDESCTL__API__DATABASE_PORT` --> `FIDESCTL__DATABASE__PORT`
  - `FIDESCTL__API__DATABASE_TEST_DATABASE_NAME` --> `FIDESCTL__DATABASE__TEST_DB`
  - `FIDESCTL__API__DATABASE_USER` --> `FIDESCTL__DATABASE__USER`

### Developer Experience

- The included `docker-compose.yml` no longer references outdated ENV variables [#964](https://github.com/ethyca/fides/pull/964)

### Docs

- Minor release documentation now reflects the desired patch release process [#955](https://github.com/ethyca/fides/pull/955)
- Updated references to ENV variables [#964](https://github.com/ethyca/fides/pull/964)

### Fixed

- Deprecated config options will continue to be respected when set via environment variables [#965](https://github.com/ethyca/fides/pull/965)
- The git cache is rebuilt within the Docker container [#962](https://github.com/ethyca/fides/pull/962)
- The `wheel` pypi build no longer has a dirty version tag [#962](https://github.com/ethyca/fides/pull/962)
- Add setuptools to dev-requirements to fix versioneer error [#983](https://github.com/ethyca/fides/pull/983)

## [1.8.0](https://github.com/ethyca/fides/compare/1.7.1...1.8.0) - 2022-08-04

### Added

- Initial configuration wizard UI view
  - System scanning step: AWS credentials form and initial `generate` API usage.
  - System scanning results: AWS systems are stored and can be selected for review
- CustomInput type "password" with show/hide icon.
- Pull CLI command now checks for untracked/unstaged files in the manifests dir [#869](https://github.com/ethyca/fides/pull/869)
- Pull CLI command has a flag to pull missing files from the server [#895](https://github.com/ethyca/fides/pull/895)
- Add BigQuery support for the `generate` command and `/generate` endpoint [#814](https://github.com/ethyca/fides/pull/814) & [#917](https://github.com/ethyca/fides/pull/917)
- Added user auth tables [915](https://github.com/ethyca/fides/pull/915)
- Standardized API error parsing under `~/types/errors`
- Added taxonomy page to UI [#902](https://github.com/ethyca/fides/pull/902)
  - Added a nested accordion component for displaying taxonomy data [#910](https://github.com/ethyca/fides/pull/910)
- Add lru cache to get_config [927](https://github.com/ethyca/fides/pull/927)
- Add support for deprecated API config values [#959](https://github.com/ethyca/fides/pull/959)
- `fides` is now an alias for `fidesctl` as a CLI entrypoint [#926](https://github.com/ethyca/fides/pull/926)
- Add user auth routes [929](https://github.com/ethyca/fides/pull/929)
- Bump fideslib to 3.0.1 and remove patch code[931](https://github.com/ethyca/fides/pull/931)
- Update the `fidesctl` python package to automatically serve the UI [#941](https://github.com/ethyca/fides/pull/941)
- Add `push` cli command alias for `apply` and deprecate `apply` [943](https://github.com/ethyca/fides/pull/943)
- Add resource groups tagging api as a source of system generation [939](https://github.com/ethyca/fides/pull/939)
- Add GitHub Action to publish the `fidesctl` package to testpypi on pushes to main [#951](https://github.com/ethyca/fides/pull/951)
- Added configWizardFlag to ui to hide the config wizard when false [[#1453](https://github.com/ethyca/fides/issues/1453)

### Changed

- Updated the `datamap` endpoint to return human-readable column names as the first response item [#779](https://github.com/ethyca/fides/pull/779)
- Remove the `obscure` requirement from the `generate` endpoint [#819](https://github.com/ethyca/fides/pull/819)
- Moved all files from `fidesapi` to `fidesctl/api` [#885](https://github.com/ethyca/fides/pull/885)
- Moved `scan` and `generate` to the list of commands that can be run in local mode [#841](https://github.com/ethyca/fides/pull/841)
- Upgraded the base docker images from Debian Buster to Bullseye [#958](https://github.com/ethyca/fides/pull/958)
- Removed `ipython` as a dev-requirement [#958](https://github.com/ethyca/fides/pull/958)
- Webserver dependencies now come as a standard part of the package [#881](https://github.com/ethyca/fides/pull/881)
- Initial configuration wizard UI view
  - Refactored step & form results management to use Redux Toolkit slice.
- Change `id` field in tables from an integer to a string [915](https://github.com/ethyca/fides/pull/915)
- Update `fideslang` to `1.1.0`, simplifying the default taxonomy and adding `tags` for resources [#865](https://github.com/ethyca/fides/pull/865)
- Merge existing configurations with `fideslib` library [#913](https://github.com/ethyca/fides/pull/913)
- Moved frontend static files to `src/fidesctl/ui-build/static` [#934](https://github.com/ethyca/fides/pull/934)
- Replicated the error response handling from the `/validate` endpoint to the `/generate` endpoint [#911](https://github.com/ethyca/fides/pull/911)

### Developer Experience

- Remove `API_PREFIX` from fidesctl/core/utils.py and change references to `API_PREFIX` in fidesctl/api/reoutes/util.py [922](https://github.com/ethyca/fides/pull/922)

### Fixed

- Dataset field columns show all columns by default in the UI [#898](https://github.com/ethyca/fides/pull/898)
- Fixed the missing `.fides./` directory when locating the default config [#933](https://github.com/ethyca/fides/pull/933)

## [1.7.1](https://github.com/ethyca/fides/compare/1.7.0...1.7.1) - 2022-07-28

### Added

- Add datasets via YAML in the UI [#813](https://github.com/ethyca/fides/pull/813)
- Add datasets via database connection [#834](https://github.com/ethyca/fides/pull/834) [#889](https://github.com/ethyca/fides/pull/889)
- Add delete confirmation when deleting a field or collection from a dataset [#809](https://github.com/ethyca/fides/pull/809)
- Add ability to delete datasets from the UI [#827](https://github.com/ethyca/fides/pull/827)
- Add Cypress for testing [713](https://github.com/ethyca/fides/pull/833)
- Add datasets via database connection (UI only) [#834](https://github.com/ethyca/fides/pull/834)
- Add Okta support to the `/generate` endpoint [#842](https://github.com/ethyca/fides/pull/842)
- Add db support to `/generate` endpoint [849](https://github.com/ethyca/fides/pull/849)
- Added OpenAPI TypeScript client generation for the UI app. See the [README](/clients/admin-ui/src/types/api/README.md) for more details.

### Changed

- Remove the `obscure` requirement from the `generate` endpoint [#819](https://github.com/ethyca/fides/pull/819)

### Developer Experience

- When releases are published, dispatch a repository webhook event to ethyca/fidesctl-plus [#938](https://github.com/ethyca/fides/pull/938)

### Docs

- recommend/replace pip installs with pipx [#874](https://github.com/ethyca/fides/pull/874)

### Fixed

- CustomSelect input tooltips appear next to selector instead of wrapping to a new row.
- Datasets without the `third_country_transfer` will not cause the editing dataset form to not render.
- Fixed a build issue causing an `unknown` version of `fidesctl` to be installed in published Docker images [#836](https://github.com/ethyca/fides/pull/836)
- Fixed an M1-related SQLAlchemy bug [#816](https://github.com/ethyca/fides/pull/891)
- Endpoints now work with or without a trailing slash. [#886](https://github.com/ethyca/fides/pull/886)
- Dataset field columns show all columns by default in the UI [#898](https://github.com/ethyca/fides/pull/898)
- Fixed the `tag` specific GitHub Action workflows for Docker and publishing docs. [#901](https://github.com/ethyca/fides/pull/901)

## [1.7.0](https://github.com/ethyca/fides/compare/1.6.1...1.7.0) - 2022-06-23

### Added

- Added dependabot to keep dependencies updated
- A warning now issues for any orphan datasets as part of the `apply` command [543](https://github.com/ethyca/fides/pull/543)
- Initial scaffolding of management UI [#561](https://github.com/ethyca/fides/pull/624)
- A new `audit` command for `system` and `organization` resources, checking data map attribute compliance [#548](https://github.com/ethyca/fides/pull/548)
- Static UI assets are now built with the docker container [#663](https://github.com/ethyca/fides/issues/663)
- Host static files via fidesapi [#621](https://github.com/ethyca/fides/pull/621)
- A new `generate` endpoint to enable capturing systems from infrastructure from the UI [#642](https://github.com/ethyca/fides/pull/642)
- A new `datamap` endpoint to enable visualizing a data map from the UI [#721](https://github.com/ethyca/fides/pull/721)
- Management UI navigation bar [#679](https://github.com/ethyca/fides/issues/679)
- Management UI integration [#736](https://github.com/ethyca/fides/pull/736)
  - Datasets
  - Systems
  - Taxonomy (data categories)
- Initial dataset UI view [#768](https://github.com/ethyca/fides/pull/768)
  - Add interaction for viewing a dataset collection
  - Add column picker
  - Add a data category checklist tree
  - Edit/delete dataset fields
  - Edit/delete dataset collections
  - Edit datasets
  - Add a component for Identifiability tags
  - Add tooltips for help on forms
  - Add geographic location (third_country_transfers) country selection. Supported by new dependency `i18n-iso-countries`.
- Okta, aws and database credentials can now come from `fidesctl.toml` config [#694](https://github.com/ethyca/fides/pull/694)
- New `validate` endpoint to test aws and okta credentials [#722](https://github.com/ethyca/fides/pull/722)
- Initial configuration wizard UI view
  - Manual entry steps added (name and describe organization, pick entry route, and describe system manually including privacy declarations)
- A new image tagged `ethyca/fidesctl:dev` is published on each push to `main` [781](https://github.com/ethyca/fides/pull/781)
- A new cli command (`fidesctl sync`) [#765](https://github.com/ethyca/fides/pull/765)

### Changed

- Comparing server and CLI versions ignores `.dirty` only differences, and is quiet on success when running general CLI commands [621](https://github.com/ethyca/fides/pull/621)
- All endpoints now prefixed by `/api/v1` [#623](https://github.com/ethyca/fides/issues/623)
- Allow AWS credentials to be passed to `generate system` via the API [#645](https://github.com/ethyca/fides/pull/645)
- Update the export of a datamap to load resources from the server instead of a manifest directory [#662](https://github.com/ethyca/fides/pull/662)
- Refactor `export` to remove CLI specific uses from the core modules and load resources[#725](https://github.com/ethyca/fides/pull/725)
- Bump version of FastAPI in `setup.py` to 0.77.1 to match `optional-requirements.txt` [#734](https://github.com/ethyca/fides/pull/734)
- Docker images are now only built and pushed on tags to match when released to pypi [#740](https://github.com/ethyca/fides/pull/740)
- Okta resource scanning and generation now works with systems instead of datasets [#751](https://github.com/ethyca/fides/pull/751)

### Developer Experience

- Replaced `make` with `nox` [#547](https://github.com/ethyca/fides/pull/547)
- Removed usage of `fideslang` module in favor of new [external package](https://github.com/ethyca/fideslang) shared across projects [#619](https://github.com/ethyca/fides/issues/619)
- Added a UI service to the docker-compose deployment [#757](https://github.com/ethyca/fides/pull/757)
- `TestClient` defined in and shared across test modules via `conftest.py` [#759](https://github.com/ethyca/fides/pull/759)

### Docs

- Replaced all references to `make` with `nox` [#547](https://github.com/ethyca/fides/pull/547)
- Removed config/schemas page [#613](https://github.com/ethyca/fides/issues/613)
- Dataset UI and config wizard docs added ([https://github.com/ethyca/fides/pull/697](https://github.com/ethyca/fides/pull/697))
- The fides README now walks through generating a datamap [#746](https://github.com/ethyca/fides/pull/746)

### Fixed

- Updated `fideslog` to v1.1.5, resolving an issue where some exceptions thrown by the SDK were not handled as expected [#609](https://github.com/ethyca/fides/issues/609)
- Updated the webserver so that it won't fail if the database is inaccessible [#649](https://github.com/ethyca/fides/pull/649)
- Updated external tests to handle complex characters [#661](https://github.com/ethyca/fides/pull/661)
- Evaluations now properly merge the default taxonomy into the user-defined taxonomy [#684](https://github.com/ethyca/fides/pull/684)
- The CLI can now be run without installing the webserver components [#715](https://github.com/ethyca/fides/pull/715)

## [1.6.1](https://github.com/ethyca/fides/compare/1.6.0...1.6.1) - 2022-06-15

### Docs

- Updated `Release Steps`

### Fixed

- Resolved a failure with populating applicable data subject rights to a data map
- Handle invalid characters when generating a `fides_key` [#761](https://github.com/ethyca/fides/pull/761)

## [1.6.0](https://github.com/ethyca/fides/compare/1.5.3...1.6.0) - 2022-05-02

### Added

- ESLint configuration changes [#514](https://github.com/ethyca/fidesops/pull/514)
- User creation, update and permissions in the Admin UI [#511](https://github.com/ethyca/fidesops/pull/511)
- Yaml support for dataset upload [#284](https://github.com/ethyca/fidesops/pull/284)

### Breaking Changes

- Update masking API to take multiple input values [#443](https://github.com/ethyca/fidesops/pull/443)

### Docs

- DRP feature documentation [#520](https://github.com/ethyca/fidesops/pull/520)

## [1.4.2](https://github.com/ethyca/fidesops/compare/1.4.1...1.4.2) - 2022-05-12

### Added

- GET routes for users [#405](https://github.com/ethyca/fidesops/pull/405)
- Username based search on GET route [#444](https://github.com/ethyca/fidesops/pull/444)
- FIDESOPS\_\_DEV_MODE for Easier SaaS Request Debugging [#363](https://github.com/ethyca/fidesops/pull/363)
- Track user privileges across sessions [#425](https://github.com/ethyca/fidesops/pull/425)
- Add first_name and last_name fields. Also add them along with created_at to FidesUser response [#465](https://github.com/ethyca/fidesops/pull/465)
- Denial reasons for DSR and user `AuditLog` [#463](https://github.com/ethyca/fidesops/pull/463)
- DRP action to Policy [#453](https://github.com/ethyca/fidesops/pull/453)
- `CHANGELOG.md` file[#484](https://github.com/ethyca/fidesops/pull/484)
- DRP status endpoint [#485](https://github.com/ethyca/fidesops/pull/485)
- DRP exerise endpoint [#496](https://github.com/ethyca/fidesops/pull/496)
- Frontend for privacy request denial reaons [#480](https://github.com/ethyca/fidesops/pull/480)
- Publish Fidesops to Pypi [#491](https://github.com/ethyca/fidesops/pull/491)
- DRP data rights endpoint [#526](https://github.com/ethyca/fidesops/pull/526)

### Changed

- Converted HTTP Status Codes to Starlette constant values [#438](https://github.com/ethyca/fidesops/pull/438)
- SaasConnector.send behavior on ignore_errors now returns raw response [#462](https://github.com/ethyca/fidesops/pull/462)
- Seed user permissions in `create_superuser.py` script [#468](https://github.com/ethyca/fidesops/pull/468)
- User API Endpoints (update fields and reset user passwords) [#471](https://github.com/ethyca/fidesops/pull/471)
- Format tests with `black` [#466](https://github.com/ethyca/fidesops/pull/466)
- Extract privacy request endpoint logic into separate service for DRP [#470](https://github.com/ethyca/fidesops/pull/470)
- Fixing inconsistent SaaS connector integration tests [#473](https://github.com/ethyca/fidesops/pull/473)
- Add user data to login response [#501](https://github.com/ethyca/fidesops/pull/501)

### Breaking Changes

- Update masking API to take multiple input values [#443](https://github.com/ethyca/fidesops/pull/443)

### Docs

- Added issue template for documentation updates [#442](https://github.com/ethyca/fidesops/pull/442)
- Clarify masking updates [#464](https://github.com/ethyca/fidesops/pull/464)
- Added dark mode [#476](https://github.com/ethyca/fidesops/pull/476)

### Fixed

- Removed miradb test warning [#436](https://github.com/ethyca/fidesops/pull/436)
- Added missing import [#448](https://github.com/ethyca/fidesops/pull/448)
- Removed pypi badge pointing to wrong package [#452](https://github.com/ethyca/fidesops/pull/452)
- Audit imports and references [#479](https://github.com/ethyca/fidesops/pull/479)
- Switch to using update method on PUT permission endpoint [#500](https://github.com/ethyca/fidesops/pull/500)

### Developer Experience

- added isort as a CI check
- Include `tests/` in all static code checks (e.g. `mypy`, `pylint`)

### Changed

- Published Docker image does a clean install of Fidesctl
- `with_analytics` is now a decorator

### Fixed

- Third-Country formatting on Data Map
- Potential Duplication on Data Map
- Exceptions are no longer raised when sending `AnalyticsEvent`s on Windows
- Running `fidesctl init` now generates a `server_host` and `server_protocol`
  rather than `server_url`<|MERGE_RESOLUTION|>--- conflicted
+++ resolved
@@ -31,10 +31,7 @@
 
 ### Fixed
 - Fix bug where Data Detection & Discovery table pagination fails to reset after navigating or searching  [#5234](https://github.com/ethyca/fides/pull/5234)
-<<<<<<< HEAD
-=======
 - Ignoring HTTP 400 error responses from the unsubscribe endpoint for HubSpot [#5237](https://github.com/ethyca/fides/pull/5237)
->>>>>>> 2f841558
 
 ## [2.43.1](https://github.com/ethyca/fides/compare/2.43.0...2.43.1)
 
