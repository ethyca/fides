--- conflicted
+++ resolved
@@ -19,12 +19,9 @@
 
 ### Added
 
-<<<<<<< HEAD
 * Added the ability to edit taxonomy fields via the UI [#977](https://github.com/ethyca/fides/pull/977)
-
-=======
 * New column `is_default` added to DataCategory, DataUse, DataSubject, and DataQualifier tables [#976](https://github.com/ethyca/fides/pull/976)
->>>>>>> 2c9d213a
+
 ### Changed
 
 * Upgraded base Docker version to Python 3.9 and updated all other references from 3.8 -> 3.9 [#974](https://github.com/ethyca/fides/pull/974)
