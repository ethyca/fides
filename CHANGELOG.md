# Changelog

All notable changes to this project will be documented in this file.

The format is based on [Keep a Changelog](https://keepachangelog.com/en/)

The types of changes are:

- `Added` for new features.
- `Changed` for changes in existing functionality.
- `Developer Experience` for changes in developer workflow or tooling.
- `Deprecated` for soon-to-be removed features.
- `Docs` for documentation only changes.
- `Removed` for now removed features.
- `Fixed` for any bug fixes.
- `Security` in case of vulnerabilities.

## [Unreleased](https://github.com/ethyca/fides/compare/2.32.0...main)

### Added

- Added models for Privacy Center configuration (for plus users) [#4716](https://github.com/ethyca/fides/pull/4716)
- Added ability to delete properties [#4708](https://github.com/ethyca/fides/pull/4708)
- Add interface for submitting privacy requests in admin UI [#4738](https://github.com/ethyca/fides/pull/4738)
- Added language switching support to the FidesJS UI based on configured translations [#4737](https://github.com/ethyca/fides/pull/4737)

### Changed

- Updated privacy notice & experience forms to hide translation UI when user doesn't have translation feature [#4728](https://github.com/ethyca/fides/pull/4728), [#4734](https://github.com/ethyca/fides/pull/4734)
- Custom privacy request fields now support list values [#4686](https://github.com/ethyca/fides/pull/4686)
- Update when GPP API reports signal status: ready [#4635](https://github.com/ethyca/fides/pull/4635)
<<<<<<< HEAD
- Update non-dismissable TCF and notice banners to show a black overlay and prevent scrolling [#4748](https://github.com/ethyca/fidesplus/pull/4748)
=======
- Cleanup config vars for preview in Admin-UI [#4745](https://github.com/ethyca/fides/pull/4745)
>>>>>>> 0df6e55b

### Fixed

- Fixed responsive issues with the buttons on the integration screen [#4729](https://github.com/ethyca/fides/pull/4729)
- Fixed hover/focus issues with the v2 tables [#4730](https://github.com/ethyca/fides/pull/4730)
- Disable editing of data use declaration name and type after creation [#4731](https://github.com/ethyca/fides/pull/4731)
- Cleaned up table borders [#4733](https://github.com/ethyca/fides/pull/4733)
- Initialization issues with ExperienceNotices (#4723)[https://github.com/ethyca/fides/pull/4723]
- Re-add CORS origin regex field to admin UI (#4742)[https://github.com/ethyca/fides/pull/4742]

### Developer Experience
- Added new script to allow recompiling of fides-js when the code changes [#4744](https://github.com/ethyca/fides/pull/4744)


### Developer Experience
- Added new script to allow recompiling of fides-js when the code changes [#4744](https://github.com/ethyca/fides/pull/4744)


## [2.32.0](https://github.com/ethyca/fides/compare/2.31.1...2.32.0)

### Added

- Updated configuration pages for Experiences with live Preview of FidesJS banner & modal components [#4576](https://github.com/ethyca/fides/pull/4576)
- Added ability to configure multiple language translations for Notices & Experiences [#4576](https://github.com/ethyca/fides/pull/4576)
- Automatically localize all strings in FidesJS CMP UIs (banner, modal, and TCF overlay) based on user's locale and experience configuration [#4576](https://github.com/ethyca/fides/pull/4576)
- Added fides_locale option to override FidesJS locale detection [#4576](https://github.com/ethyca/fides/pull/4576)
- Update FidesJS to report notices served and preferences saved linked to the specific translations displayed [#4576](https://github.com/ethyca/fides/pull/4576)
- Added ability to prevent dismissal of FidesJS CMP UI via Experience configuration [#4576](https://github.com/ethyca/fides/pull/4576)
- Added ability to create & link Properties to support multiple Experiences in a single location [#4658](https://github.com/ethyca/fides/pull/4658)
- Added property_id query param to fides.js to filter experiences by Property when installed [#4676](https://github.com/ethyca/fides/pull/4676)
- Added Locations & Regulations pages to allow a wider selection of locations for consent [#4660](https://github.com/ethyca/fides/pull/4660)
- Erasure support for Simon Data [#4552](https://github.com/ethyca/fides/pull/4552)
- Added notice there will be no preview for Privacy Center types in the Experience preview [#4709](https://github.com/ethyca/fides/pull/4709)
- Removed properties beta flag [#4710](https://github.com/ethyca/fides/pull/4710)
- Add acknowledge button label to default Experience English form [#4714](https://github.com/ethyca/fides/pull/4714)
- Update FidesJS to support localizing CMP UI with configurable, non-English default locales [#4720](https://github.com/ethyca/fides/pull/4720)
- Add loading of template translations for notices and experiences [#4718](https://github.com/ethyca/fides/pull/4718)

### Changed

- Moved location-targeting from Notices to Experiences [#4576](https://github.com/ethyca/fides/pull/4576)
- Replaced previous default Notices & Experiences with new versions with updated locations, translations, etc. [#4576](https://github.com/ethyca/fides/pull/4576)
- Automatically migrate existing Notices & Experiences to updated model where possible [#4576](https://github.com/ethyca/fides/pull/4576)
- Replaced ability to configure banner "display configuration" to separate banner & modal components [#4576](https://github.com/ethyca/fides/pull/4576)
- Modify `fides user login` to not store plaintext password in `~/.fides-credentials` [#4661](https://github.com/ethyca/fides/pull/4661)
- Data model changes to support Notice and Experience-level translations [#4576](https://github.com/ethyca/fides/pull/4576)
- Data model changes to support Consent setup being Experience instead of Notice-driven [#4576](https://github.com/ethyca/fides/pull/4576)
- Build PrivacyNoticeRegion from locations and location groups [#4620](https://github.com/ethyca/fides/pull/4620)
- When saving locations, calculate and save location groups [#4620](https://github.com/ethyca/fides/pull/4620)
- Update privacy experiences page to use the new table component [#4652](https://github.com/ethyca/fides/pull/4652)
- Update privacy notices page to use the new table component [#4641](https://github.com/ethyca/fides/pull/4641)
- Bumped supported Python versions to `3.10.13`, `3.9.18`, and `3.8.18`. Bumped Debian base image from `-bullseye` to `-bookworm`. [#4630](https://github.com/ethyca/fides/pull/4630)

### Fixed

- Ignore 404 errors from Delighted and Kustomer when an erasure client is not found [#4593](https://github.com/ethyca/fides/pull/4593)
- Various FE fixes for Admin-UI experience config form [#4707](https://github.com/ethyca/fides/pull/4707)
- Fix modal preview in Admin-UI experience config form [#4712](https://github.com/ethyca/fides/pull/4712)
- Optimize FidesJS bundle size by only loading TCF static stings when needed [#4711](https://github.com/ethyca/fides/pull/4711)

## [2.31.0](https://github.com/ethyca/fides/compare/2.30.1...2.31.0)

### Added

- Add Great Britain as a consent option [#4628](https://github.com/ethyca/fides/pull/4628)
- Navbar update and new properties page [#4633](https://github.com/ethyca/fides/pull/4633)
- Access and erasure support for Oracle Responsys [#4618](https://github.com/ethyca/fides/pull/4618)

### Fixed

- Fix issue where "x" button on Fides.js components overwrites saved preferences [#4649](https://github.com/ethyca/fides/pull/4649)
- Initialize Fides.consent with default values from experience when saved consent cookie (fides_consent) does not exist [#4665](https://github.com/ethyca/fides/pull/4665)

### Changed

- Sets GPP applicableSections to -1 when a user visits from a state that is not part of the GPP [#4727](https://github.com/ethyca/fides/pull/4727)

## [2.30.1](https://github.com/ethyca/fides/compare/2.30.0...2.30.1)

### Fixed

- Configure logger correctly on worker initialization [#4624](https://github.com/ethyca/fides/pull/4624)

## [2.30.0](https://github.com/ethyca/fides/compare/2.29.0...2.30.0)

### Added

- Add enum and registry of supported languages [#4592](https://github.com/ethyca/fides/pull/4592)
- Access and erasure support for Talkable [#4589](https://github.com/ethyca/fides/pull/4589)
- Support temporary credentials in AWS generate + scan features [#4607](https://github.com/ethyca/fides/pull/4603), [#4608](https://github.com/ethyca/fides/pull/4608)
- Add ability to store and read Fides cookie in Base64 format [#4556](https://github.com/ethyca/fides/pull/4556)
- Structured logging for SaaS connector requests [#4594](https://github.com/ethyca/fides/pull/4594)
- Added Fides.showModal() to fides.js to allow programmatic opening of consent modals [#4617](https://github.com/ethyca/fides/pull/4617)

### Fixed

- Fixing issue when modifying Policies, Rules, or RuleTargets as a root user [#4582](https://github.com/ethyca/fides/pull/4582)

## [2.29.0](https://github.com/ethyca/fides/compare/2.28.0...2.29.0)

### Added

- View more modal to regulations page [#4574](https://github.com/ethyca/fides/pull/4574)
- Columns in data map reporting, adding multiple systems, and consent configuration tables can be resized. In the data map reporting table, fields with multiple values can show all or collapse all [#4569](https://github.com/ethyca/fides/pull/4569)
- Show custom fields in the data map report table [#4579](https://github.com/ethyca/fides/pull/4579)

### Changed

- Delay rendering the nav until all necessary queries are finished loading [#4571](https://github.com/ethyca/fides/pull/4571)
- Updating return value for crud.get_custom_fields_filtered [#4575](https://github.com/ethyca/fides/pull/4575)
- Updated user deletion confirmation flow to only require one confirmatory input [#4402](https://github.com/ethyca/fides/pull/4402)
- Moved `pymssl` to an optional dependency no longer installed by default with our python package [#4581](https://github.com/ethyca/fides/pull/4581)
- Fixed CORS domain update functionality [#4570](https://github.com/ethyca/fides/pull/4570)
- Update Domains page with ability to add/remove "organization" domains, view "administrator" domains set via security settings, and improve various UX bugs and copy [#4584](https://github.com/ethyca/fides/pull/4584)

### Fixed

- Fixed CORS domain update functionality [#4570](https://github.com/ethyca/fides/pull/4570)
- Completion emails are no longer attempted for consent requests [#4578](https://github.com/ethyca/fides/pull/4578)

## [2.28.0](https://github.com/ethyca/fides/compare/2.27.0...2.28.0)

### Added

- Erasure support for AppsFlyer [#4512](https://github.com/ethyca/fides/pull/4512)
- Datamap Reporting page [#4519](https://github.com/ethyca/fides/pull/4519)
- Consent support for Klaviyo [#4513](https://github.com/ethyca/fides/pull/4513)
- Form for configuring GPP settings [#4557](https://github.com/ethyca/fides/pull/4557)
- Custom privacy request field support for consent requests [#4546](https://github.com/ethyca/fides/pull/4546)
- Support GPP in privacy notices [#4554](https://github.com/ethyca/fides/pull/4554)

### Changed

- Redesigned nav bar for the admin UI [#4548](https://github.com/ethyca/fides/pull/4548)
- Fides.js GPP for US geographies now derives values from backend privacy notices [#4559](https://github.com/ethyca/fides/pull/4559)
- No longer generate the `vendors_disclosed` section of the TC string in `fides.js` [#4553](https://github.com/ethyca/fides/pull/4553)
- Changed consent management vendor add flow [#4550](https://github.com/ethyca/fides/pull/4550)

### Fixed

- Fixed an issue blocking Salesforce sandbox accounts from refreshing tokens [#4547](https://github.com/ethyca/fides/pull/4547)
- Fixed DSR zip packages to be unzippable on Windows [#4549](https://github.com/ethyca/fides/pull/4549)
- Fixed browser compatibility issues with Object.hasOwn [#4568](https://github.com/ethyca/fides/pull/4568)

### Developer Experience

- Switch to anyascii for unicode transliteration [#4550](https://github.com/ethyca/fides/pull/4564)

## [2.27.0](https://github.com/ethyca/fides/compare/2.26.0...2.27.0)

### Added

- Tooltip and styling for disabled rows in add multiple vendor view [#4498](https://github.com/ethyca/fides/pull/4498)
- Preliminary GPP support for US regions [#4498](https://github.com/ethyca/fides/pull/4504)
- Access and erasure support for Statsig Enterprise [#4429](https://github.com/ethyca/fides/pull/4429)
- New page for setting locations [#4517](https://github.com/ethyca/fides/pull/4517)
- New modal for setting granular locations [#4531](https://github.com/ethyca/fides/pull/4531)
- New page for setting regulations [#4530](https://github.com/ethyca/fides/pull/4530)
- Update fides.js to support multiple descriptions (banner, overlay) and render HTML descriptions [#4542](https://github.com/ethyca/fides/pull/4542)

### Fixed

- Fixed incorrect Compass button behavior in system form [#4508](https://github.com/ethyca/fides/pull/4508)
- Omit certain fields from system payload when empty [#4508](https://github.com/ethyca/fides/pull/4525)
- Fixed issues with Compass vendor selector behavior [#4521](https://github.com/ethyca/fides/pull/4521)
- Fixed an issue where the background overlay remained visible after saving consent preferences [#4515](https://github.com/ethyca/fides/pull/4515)
- Fixed system name being editable when editing GVL systems [#4533](https://github.com/ethyca/fides/pull/4533)
- Fixed an issue where a privacy policy link could not be removed from privacy experiences [#4542](https://github.com/ethyca/fides/pull/4542)

### Changed

- Upgrade to use Fideslang `3.0.0` and remove associated concepts [#4502](https://github.com/ethyca/fides/pull/4502)
- Model overhaul for saving privacy preferences and notices served [#4481](https://github.com/ethyca/fides/pull/4481)
- Moves served notice endpoints, consent reporting, purpose endpoints and TCF queries to plus [#4481](https://github.com/ethyca/fides/pull/4481)
- Moves served notice endpoints, consent reporting, and TCF queries to plus [#4481](https://github.com/ethyca/fides/pull/4481)
- Update frontend to account for changes to notices served and preferences saved APIs [#4518](https://github.com/ethyca/fides/pull/4518)
- `fides.js` now sets `supportsOOB` to `false` [#4516](https://github.com/ethyca/fides/pull/4516)
- Save consent method ("accept", "reject", "save", etc.) to `fides_consent` cookie as extra metadata [#4529](https://github.com/ethyca/fides/pull/4529)
- Allow CORS for privacy center `fides.js` and `fides-ext-gpp.js` endpoints
- Replace `GPP_EXT_PATH` env var in favor of a more flexible `FIDES_JS_BASE_URL` environment variable
- Change vendor add modal on consent configuration screen to use new vendor selector [#4532](https://github.com/ethyca/fides/pull/4532)
- Remove vendor add modal [#4535](https://github.com/ethyca/fides/pull/4535)

## [2.26.0](https://github.com/ethyca/fides/compare/2.25.0...main)

### Added

- Dynamic importing for GPP bundle [#4447](https://github.com/ethyca/fides/pull/4447)
- Paging to vendors in the TCF overlay [#4463](https://github.com/ethyca/fides/pull/4463)
- New purposes endpoint and indices to improve system lookups [#4452](https://github.com/ethyca/fides/pull/4452)
- Cypress tests for fides.js GPP extension [#4476](https://github.com/ethyca/fides/pull/4476)
- Add support for global TCF Purpose Overrides [#4464](https://github.com/ethyca/fides/pull/4464)
- TCF override management [#4484](https://github.com/ethyca/fides/pull/4484)
- Readonly consent management table and modal [#4456](https://github.com/ethyca/fides/pull/4456), [#4477](https://github.com/ethyca/fides/pull/4477)
- Access and erasure support for Gong [#4461](https://github.com/ethyca/fides/pull/4461)
- Add new UI for CSV consent reporting [#4488](https://github.com/ethyca/fides/pull/4488)
- Option to prevent the dismissal of the consent banner and modal [#4470](https://github.com/ethyca/fides/pull/4470)

### Changed

- Increased max number of preferences allowed in privacy preference API calls [#4469](https://github.com/ethyca/fides/pull/4469)
- Reduce size of tcf_consent payload in fides_consent cookie [#4480](https://github.com/ethyca/fides/pull/4480)
- Change log level for FidesUserPermission retrieval to `debug` [#4482](https://github.com/ethyca/fides/pull/4482)
- Remove Add Vendor button from the Manage your vendors page[#4509](https://github.com/ethyca/fides/pull/4509)

### Fixed

- Fix type errors when TCF vendors have no dataDeclaration [#4465](https://github.com/ethyca/fides/pull/4465)
- Fixed an error where editing an AC system would mistakenly lock it for GVL [#4471](https://github.com/ethyca/fides/pull/4471)
- Refactor custom Get Preferences function to occur after our CMP API initialization [#4466](https://github.com/ethyca/fides/pull/4466)
- Fix an error where a connector response value of None causes a DSR failure due to a missing value [#4483](https://github.com/ethyca/fides/pull/4483)
- Fixed system name being non-editable when locked for GVL [#4475](https://github.com/ethyca/fides/pull/4475)
- Fixed a bug with "null" values for retention period field on data uses [#4487](https://github.com/ethyca/fides/pull/4487)
- Fixed an issue with the Iterate connector returning At least one param_value references an invalid field for the 'update' request of user [#4514]

## [2.25.0](https://github.com/ethyca/fides/compare/2.24.1...2.25.0)

### Added

- Stub for initial GPP support [#4431](https://github.com/ethyca/fides/pull/4431)
- Added confirmation modal on deleting a data use declaration [#4439](https://github.com/ethyca/fides/pull/4439)
- Added feature flag for separating system name and Compass vendor selector [#4437](https://github.com/ethyca/fides/pull/4437)
- Fire GPP events per spec [#4433](https://github.com/ethyca/fides/pull/4433)
- New override option `fides_tcf_gdpr_applies` for setting `gdprApplies` on the CMP API [#4453](https://github.com/ethyca/fides/pull/4453)

### Changed

- Improved bulk vendor adding table UX [#4425](https://github.com/ethyca/fides/pull/4425)
- Flexible legal basis for processing has a db default of True [#4434](https://github.com/ethyca/fides/pull/4434)
- Give contributor role access to config API, including cors origin updates [#4438](https://github.com/ethyca/fides/pull/4438)
- Disallow setting `*` and other non URL values for `security.cors_origins` config property via the API [#4438](https://github.com/ethyca/fides/pull/4438)
- Consent modal hides the opt-in/opt-out buttons if only one privacy notice is enabled [#4441](https://github.com/ethyca/fides/pull/4441)
- Initialize TCF stub earlier [#4453](https://github.com/ethyca/fides/pull/4453)
- Change focus outline color of form inputs [#4467](https://github.com/ethyca/fides/pull/4467)

### Fixed

- Fixed a bug where selected vendors in "configure consent" add vendor modal were unstyled [#4454](https://github.com/ethyca/fides/pull/4454)
- Use correct defaults when there is no associated preference in the cookie [#4451](https://github.com/ethyca/fides/pull/4451)
- IP Addresses behind load balancers for consent reporting [#4440](https://github.com/ethyca/fides/pull/4440)

## [2.24.1](https://github.com/ethyca/fides/compare/2.24.0...2.24.1)

### Added

- Logging when root user and client credentials are used [#4432](https://github.com/ethyca/fides/pull/4432)
- Allow for custom path at which to retrieve Fides override options [#4462](https://github.com/ethyca/fides/pull/4462)

### Changed

- Run fides with non-root user [#4421](https://github.com/ethyca/fides/pull/4421)

## [2.24.0](https://github.com/ethyca/fides/compare/2.23.3...2.24.0)

### Added

- Adds fides_disable_banner config option to Fides.js [#4378](https://github.com/ethyca/fides/pull/4378)
- Deletions that fail due to foreign key constraints will now be more clearly communicated [#4406](https://github.com/ethyca/fides/pull/4378)
- Added support for a custom get preferences API call provided through Fides.init [#4375](https://github.com/ethyca/fides/pull/4375)
- Hidden custom privacy request fields in the Privacy Center [#4370](https://github.com/ethyca/fides/pull/4370)
- Backend System-level Cookie Support [#4383](https://github.com/ethyca/fides/pull/4383)
- High Level Tracking of Compass System Sync [#4397](https://github.com/ethyca/fides/pull/4397)
- Erasure support for Qualtrics [#4371](https://github.com/ethyca/fides/pull/4371)
- Erasure support for Ada Chatbot [#4382](https://github.com/ethyca/fides/pull/4382)
- Erasure support for Typeform [#4366](https://github.com/ethyca/fides/pull/4366)
- Added notice that a system is GVL when adding/editing from system form [#4327](https://github.com/ethyca/fides/pull/4327)
- Added the ability to select the request types to enable per integration (for plus users) [#4374](https://github.com/ethyca/fides/pull/4374)
- Adds support for custom get experiences fn and custom patch notices served fn [#4410](https://github.com/ethyca/fides/pull/4410)
- Adds more granularity to tracking consent method, updates custom savePreferencesFn and FidesUpdated event to take consent method [#4419](https://github.com/ethyca/fides/pull/4419)

### Changed

- Add filtering and pagination to bulk vendor add table [#4351](https://github.com/ethyca/fides/pull/4351)
- Determine if the TCF overlay needs to surface based on backend calculated version hash [#4356](https://github.com/ethyca/fides/pull/4356)
- Moved Experiences and Preferences endpoints to Plus to take advantage of dynamic GVL [#4367](https://github.com/ethyca/fides/pull/4367)
- Add legal bases to Special Purpose schemas on the backend for display [#4387](https://github.com/ethyca/fides/pull/4387)
- "is_service_specific" default updated when building TC strings on the backend [#4377](https://github.com/ethyca/fides/pull/4377)
- "isServiceSpecific" default updated when building TC strings on the frontend [#4384](https://github.com/ethyca/fides/pull/4384)
- Redact cli, database, and redis configuration information from GET api/v1/config API request responses. [#4379](https://github.com/ethyca/fides/pull/4379)
- Button ordering in fides.js UI [#4407](https://github.com/ethyca/fides/pull/4407)
- Add different classnames to consent buttons for easier selection [#4411](https://github.com/ethyca/fides/pull/4411)
- Updates default consent preference to opt-out for TCF when fides_string exists [#4430](https://github.com/ethyca/fides/pull/4430)

### Fixed

- Persist bulk system add filter modal state [#4412](https://github.com/ethyca/fides/pull/4412)
- Fixing labels for request type field [#4414](https://github.com/ethyca/fides/pull/4414)
- User preferences from cookie should always override experience preferences [#4405](https://github.com/ethyca/fides/pull/4405)
- Allow fides_consent cookie to be set from a subdirectory [#4426](https://github.com/ethyca/fides/pull/4426)

### Security

-- Use a more cryptographically secure random function for security code generation

## [2.23.3](https://github.com/ethyca/fides/compare/2.23.2...2.23.3)

### Fixed

- Fix button arrangment and spacing for TCF and non-TCF consent overlay banner and modal [#4391](https://github.com/ethyca/fides/pull/4391)
- Replaced h1 element with div to use exisitng fides styles in consent modal [#4399](https://github.com/ethyca/fides/pull/4399)
- Fixed privacy policy alignment for non-TCF consent overlay banner and modal [#4403](https://github.com/ethyca/fides/pull/4403)
- Fix dynamic class name for TCF-variant of consent banner [#4404](https://github.com/ethyca/fides/pull/4403)

### Security

-- Fix an HTML Injection vulnerability in DSR Packages

## [2.23.2](https://github.com/ethyca/fides/compare/2.23.1...2.23.2)

### Fixed

- Fixed fides.css to vary banner width based on tcf [[#4381](https://github.com/ethyca/fides/issues/4381)]

## [2.23.1](https://github.com/ethyca/fides/compare/2.23.0...2.23.1)

### Changed

- Refactor Fides.js embedded modal to not use A11y dialog [#4355](https://github.com/ethyca/fides/pull/4355)
- Only call `FidesUpdated` when a preference has been saved, not during initialization [#4365](https://github.com/ethyca/fides/pull/4365)
- Updated double toggle styling in favor of single toggles with a radio group to select legal basis [#4376](https://github.com/ethyca/fides/pull/4376)

### Fixed

- Handle invalid `fides_string` when passed in as an override [#4350](https://github.com/ethyca/fides/pull/4350)
- Bug where vendor opt-ins would not initialize properly based on a `fides_string` in the TCF overlay [#4368](https://github.com/ethyca/fides/pull/4368)

## [2.23.0](https://github.com/ethyca/fides/compare/2.22.1...2.23.0)

### Added

- Added support for 3 additional config variables in Fides.js: fidesEmbed, fidesDisableSaveApi, and fidesTcString [#4262](https://github.com/ethyca/fides/pull/4262)
- Added support for fidesEmbed, fidesDisableSaveApi, and fidesTcString to be passed into Fides.js via query param, cookie, or window object [#4297](https://github.com/ethyca/fides/pull/4297)
- New privacy center environment variables `FIDES_PRIVACY_CENTER__IS_FORCED_TCF` which can make the privacy center always return the TCF bundle (`fides-tcf.js`) [#4312](https://github.com/ethyca/fides/pull/4312)
- Added a `FidesUIChanged` event to Fides.js to track when user preferences change without being saved [#4314](https://github.com/ethyca/fides/pull/4314) and [#4253](https://github.com/ethyca/fides/pull/4253)
- Add AC Systems to the TCF Overlay under Vendor Consents section [#4266](https://github.com/ethyca/fides/pull/4266/)
- Added bulk system/vendor creation component [#4309](https://github.com/ethyca/fides/pull/4309/)
- Support for passing in an AC string as part of a fides string for the TCF overlay [#4308](https://github.com/ethyca/fides/pull/4308)
- Added support for overriding the save user preferences API call with a custom fn provided through Fides.init [#4318](https://github.com/ethyca/fides/pull/4318)
- Return AC strings in GET Privacy Experience meta and allow saving preferences against AC strings [#4295](https://github.com/ethyca/fides/pull/4295)
- New GET Privacy Experience Meta Endpoint [#4328](https://github.com/ethyca/fides/pull/4328)
- Access and erasure support for SparkPost [#4328](https://github.com/ethyca/fides/pull/4238)
- Access and erasure support for Iterate [#4332](https://github.com/ethyca/fides/pull/4332)
- SSH Support for MySQL connections [#4310](https://github.com/ethyca/fides/pull/4310)
- Added served notice history IDs to the TCF privacy preference API calls [#4161](https://github.com/ethyca/fides/pull/4161)

### Fixed

- Cleans up CSS for fidesEmbed mode [#4306](https://github.com/ethyca/fides/pull/4306)
- Stacks that do not have any purposes will no longer render an empty purpose block [#4278](https://github.com/ethyca/fides/pull/4278)
- Forcing hidden sections to use display none [#4299](https://github.com/ethyca/fides/pull/4299)
- Handles Hubspot requiring and email to be formatted as email when processing an erasure [#4322](https://github.com/ethyca/fides/pull/4322)
- Minor CSS improvements for the consent/TCF banners and modals [#4334](https://github.com/ethyca/fides/pull/4334)
- Consistent font sizes for labels in the system form and data use forms in the Admin UI [#4346](https://github.com/ethyca/fides/pull/4346)
- Bug where not all system forms would appear to save when used with Compass [#4347](https://github.com/ethyca/fides/pull/4347)
- Restrict TCF Privacy Experience Config if TCF is disabled [#4348](https://github.com/ethyca/fides/pull/4348)
- Removes overflow styling for embedded modal in Fides.js [#4345](https://github.com/ethyca/fides/pull/4345)

### Changed

- Derive cookie storage info, privacy policy and legitimate interest disclosure URLs, and data retention data from the data map instead of directly from gvl.json [#4286](https://github.com/ethyca/fides/pull/4286)
- Updated TCF Version for backend consent reporting [#4305](https://github.com/ethyca/fides/pull/4305)
- Update Version Hash Contents [#4313](https://github.com/ethyca/fides/pull/4313)
- Change vendor selector on system information form to typeahead[#4333](https://github.com/ethyca/fides/pull/4333)
- Updates experience API calls from Fides.js to include new meta field [#4335](https://github.com/ethyca/fides/pull/4335)

## [2.22.1](https://github.com/ethyca/fides/compare/2.22.0...2.22.1)

### Added

- Custom fields are now included in system history change tracking [#4294](https://github.com/ethyca/fides/pull/4294)

### Security

- Added hostname checks for external SaaS connector URLs [CVE-2023-46124](https://github.com/ethyca/fides/security/advisories/GHSA-jq3w-9mgf-43m4)
- Use a Pydantic URL type for privacy policy URLs [CVE-2023-46126](https://github.com/ethyca/fides/security/advisories/GHSA-fgjj-5jmr-gh83)
- Remove the CONFIG_READ scope from the Viewer role [CVE-2023-46125](https://github.com/ethyca/fides/security/advisories/GHSA-rjxg-rpg3-9r89)

## [2.22.0](https://github.com/ethyca/fides/compare/2.21.0...2.22.0)

### Added

- Added an option to link to vendor tab from an experience config description [#4191](https://github.com/ethyca/fides/pull/4191)
- Added two toggles for vendors in the TCF overlay, one for Consent, and one for Legitimate Interest [#4189](https://github.com/ethyca/fides/pull/4189)
- Added two toggles for purposes in the TCF overlay, one for Consent, and one for Legitimate Interest [#4234](https://github.com/ethyca/fides/pull/4234)
- Added support for new TCF-related fields on `System` and `PrivacyDeclaration` models [#4228](https://github.com/ethyca/fides/pull/4228)
- Support for AC string to `fides-tcf` [#4244](https://github.com/ethyca/fides/pull/4244)
- Support for `gvl` prefixed vendor IDs [#4247](https://github.com/ethyca/fides/pull/4247)

### Changed

- Removed `TCF_ENABLED` environment variable from the privacy center in favor of dynamically figuring out which `fides-js` bundle to send [#4131](https://github.com/ethyca/fides/pull/4131)
- Updated copy of info boxes on each TCF tab [#4191](https://github.com/ethyca/fides/pull/4191)
- Clarified messages for error messages presented during connector upload [#4198](https://github.com/ethyca/fides/pull/4198)
- Refactor legal basis dimension regarding how TCF preferences are saved and how the experience is built [#4201](https://github.com/ethyca/fides/pull/4201/)
- Add saving privacy preferences via a TC string [#4221](https://github.com/ethyca/fides/pull/4221)
- Updated fides server to use an environment variable for turning TCF on and off [#4220](https://github.com/ethyca/fides/pull/4220)
- Update frontend to use new legal basis dimension on vendors [#4216](https://github.com/ethyca/fides/pull/4216)
- Updated privacy center patch preferences call to handle updated API response [#4235](https://github.com/ethyca/fides/pull/4235)
- Added our CMP ID [#4233](https://github.com/ethyca/fides/pull/4233)
- Allow Admin UI users to turn on Configure Consent flag [#4246](https://github.com/ethyca/fides/pull/4246)
- Styling improvements for the fides.js consent banners and modals [#4222](https://github.com/ethyca/fides/pull/4222)
- Update frontend to handle updated Compass schema [#4254](https://github.com/ethyca/fides/pull/4254)
- Assume Universal Vendor ID usage in TC String translation [#4256](https://github.com/ethyca/fides/pull/4256)
- Changed vendor form on configuring consent page to use two-part selection for consent uses [#4251](https://github.com/ethyca/fides/pull/4251)
- Updated system form to have new TCF fields [#4271](https://github.com/ethyca/fides/pull/4271)
- Vendors disclosed string is now narrowed to only the vendors shown in the UI, not the whole GVL [#4250](https://github.com/ethyca/fides/pull/4250)
- Changed naming convention "fides_string" instead of "tc_string" for developer friendly consent API's [#4267](https://github.com/ethyca/fides/pull/4267)

### Fixed

- TCF overlay can initialize its consent preferences from a cookie [#4124](https://github.com/ethyca/fides/pull/4124)
- Various improvements to the TCF modal such as vendor storage disclosures, vendor counts, privacy policies, etc. [#4167](https://github.com/ethyca/fides/pull/4167)
- An issue where Braze could not mask an email due to formatting [#4187](https://github.com/ethyca/fides/pull/4187)
- An issue where email was not being overridden correctly for Braze and Domo [#4196](https://github.com/ethyca/fides/pull/4196)
- Use `stdRetention` when there is not a specific value for a purpose's data retention [#4199](https://github.com/ethyca/fides/pull/4199)
- Updating the unflatten_dict util to accept flattened dict values [#4200](https://github.com/ethyca/fides/pull/4200)
- Minor CSS styling fixes for the consent modal [#4252](https://github.com/ethyca/fides/pull/4252)
- Additional styling fixes for issues caused by a CSS reset [#4268](https://github.com/ethyca/fides/pull/4268)
- Bug where vendor legitimate interests would not be set unless vendor consents were first set [#4250](https://github.com/ethyca/fides/pull/4250)
- Vendor count over-counting in TCF overlay [#4275](https://github.com/ethyca/fides/pull/4275)

## [2.21.0](https://github.com/ethyca/fides/compare/2.20.2...2.21.0)

### Added

- "Add a vendor" flow to configuring consent page [#4107](https://github.com/ethyca/fides/pull/4107)
- Initial TCF Backend Support [#3804](https://github.com/ethyca/fides/pull/3804)
- Add initial layer to TCF modal [#3956](https://github.com/ethyca/fides/pull/3956)
- Support for rendering in the TCF modal whether or not a vendor is part of the GVL [#3972](https://github.com/ethyca/fides/pull/3972)
- Features and legal bases dropdown for TCF modal [#3995](https://github.com/ethyca/fides/pull/3995)
- TCF CMP stub API [#4000](https://github.com/ethyca/fides/pull/4000)
- Fides-js can now display preliminary TCF data [#3879](https://github.com/ethyca/fides/pull/3879)
- Fides-js can persist TCF preferences to the backend [#3887](https://github.com/ethyca/fides/pull/3887)
- TCF modal now supports setting legitimate interest fields [#4037](https://github.com/ethyca/fides/pull/4037)
- Embed the GVL in the GET Experiences response [#4143](https://github.com/ethyca/fides/pull/4143)
- Button to view how many vendors and to open the vendor tab in the TCF modal [#4144](https://github.com/ethyca/fides/pull/4144)
- "Edit vendor" flow to configuring consent page [#4162](https://github.com/ethyca/fides/pull/4162)
- TCF overlay description updates [#4051] https://github.com/ethyca/fides/pull/4151
- Added developer-friendly TCF information under Experience meta [#4160](https://github.com/ethyca/fides/pull/4160/)
- Added fides.css customization for Plus users [#4136](https://github.com/ethyca/fides/pull/4136)

### Changed

- Added further config options to customize the privacy center [#4090](https://github.com/ethyca/fides/pull/4090)
- CORS configuration page [#4073](https://github.com/ethyca/fides/pull/4073)
- Refactored `fides.js` components so that they can take data structures that are not necessarily privacy notices [#3870](https://github.com/ethyca/fides/pull/3870)
- Use hosted GVL.json from the backend [#4159](https://github.com/ethyca/fides/pull/4159)
- Features and Special Purposes in the TCF modal do not render toggles [#4139](https://github.com/ethyca/fides/pull/4139)
- Moved the initial TCF layer to the banner [#4142](https://github.com/ethyca/fides/pull/4142)
- Misc copy changes for the system history table and modal [#4146](https://github.com/ethyca/fides/pull/4146)

### Fixed

- Allows CDN to cache empty experience responses from fides.js API [#4113](https://github.com/ethyca/fides/pull/4113)
- Fixed `identity_special_purpose` unique constraint definition [#4174](https://github.com/ethyca/fides/pull/4174/files)

## [2.20.2](https://github.com/ethyca/fides/compare/2.20.1...2.20.2)

### Fixed

- added version_added, version_deprecated, and replaced_by to data use, data subject, and data category APIs [#4135](https://github.com/ethyca/fides/pull/4135)
- Update fides.js to not fetch experience client-side if pre-fetched experience is empty [#4149](https://github.com/ethyca/fides/pull/4149)
- Erasure privacy requests now pause for input if there are any manual process integrations [#4115](https://github.com/ethyca/fides/pull/4115)
- Caching the values of authorization_required and user_guide on the connector templates to improve performance [#4128](https://github.com/ethyca/fides/pull/4128)

## [2.20.1](https://github.com/ethyca/fides/compare/2.20.0...2.20.1)

### Fixed

- Avoid un-optimized query pattern in bulk `GET /system` endpoint [#4120](https://github.com/ethyca/fides/pull/4120)

## [2.20.0](https://github.com/ethyca/fides/compare/2.19.1...2.20.0)

### Added

- Initial page for configuring consent [#4069](https://github.com/ethyca/fides/pull/4069)
- Vendor cookie table for configuring consent [#4082](https://github.com/ethyca/fides/pull/4082)

### Changed

- Refactor how multiplatform builds are handled [#4024](https://github.com/ethyca/fides/pull/4024)
- Added new Performance-related nox commands and included them as part of the CI suite [#3997](https://github.com/ethyca/fides/pull/3997)
- Added dictionary suggestions for data uses [4035](https://github.com/ethyca/fides/pull/4035)
- Privacy notice regions now render human readable names instead of country codes [#4029](https://github.com/ethyca/fides/pull/4029)
- Privacy notice templates are disabled by default [#4010](https://github.com/ethyca/fides/pull/4010)
- Added optional "skip_processing" flag to collections for DSR processing [#4047](https://github.com/ethyca/fides/pull/4047)
- Admin UI now shows all privacy notices with an indicator of whether they apply to any systems [#4010](https://github.com/ethyca/fides/pull/4010)
- Add case-insensitive privacy experience region filtering [#4058](https://github.com/ethyca/fides/pull/4058)
- Adds check for fetch before loading fetch polyfill for fides.js [#4074](https://github.com/ethyca/fides/pull/4074)
- Updated to support Fideslang 2.0, including data migrations [#3933](https://github.com/ethyca/fides/pull/3933)
- Disable notices that are not systems applicable to support new UI [#4094](https://github.com/ethyca/fides/issues/4094)

### Fixed

- Ensures that fides.js toggles are not hidden by other CSS libs [#4075](https://github.com/ethyca/fides/pull/4075)
- Migrate system > meta > vendor > id to system > meta [#4088](https://github.com/ethyca/fides/pull/4088)
- Enable toggles in various tables now render an error toast if an error occurs [#4095](https://github.com/ethyca/fides/pull/4095)
- Fixed a bug where an unsaved changes notification modal would appear even without unsaved changes [#4095](https://github.com/ethyca/fides/pull/4070)

## [2.19.1](https://github.com/ethyca/fides/compare/2.19.0...2.19.1)

### Fixed

- re-enable custom fields for new data use form [#4050](https://github.com/ethyca/fides/pull/4050)
- fix issue with saving source and destination systems [#4065](https://github.com/ethyca/fides/pull/4065)

### Added

- System history UI with diff modal [#4021](https://github.com/ethyca/fides/pull/4021)
- Relax system legal basis for transfers to be any string [#4049](https://github.com/ethyca/fides/pull/4049)

## [2.19.0](https://github.com/ethyca/fides/compare/2.18.0...2.19.0)

### Added

- Add dictionary suggestions [#3937](https://github.com/ethyca/fides/pull/3937), [#3988](https://github.com/ethyca/fides/pull/3988)
- Added new endpoints for healthchecks [#3947](https://github.com/ethyca/fides/pull/3947)
- Added vendor list dropdown [#3857](https://github.com/ethyca/fides/pull/3857)
- Access support for Adobe Sign [#3504](https://github.com/ethyca/fides/pull/3504)

### Fixed

- Fixed issue when generating masked values for invalid data paths [#3906](https://github.com/ethyca/fides/pull/3906)
- Code reload now works when running `nox -s dev` [#3914](https://github.com/ethyca/fides/pull/3914)
- Reduce verbosity of privacy center logging further [#3915](https://github.com/ethyca/fides/pull/3915)
- Resolved an issue where the integration dropdown input lost focus during typing. [#3917](https://github.com/ethyca/fides/pull/3917)
- Fixed dataset issue that was preventing the Vend connector from loading during server startup [#3923](https://github.com/ethyca/fides/pull/3923)
- Adding version check to version-dependent migration script [#3951](https://github.com/ethyca/fides/pull/3951)
- Fixed a bug where some fields were not saving correctly on the system form [#3975](https://github.com/ethyca/fides/pull/3975)
- Changed "retention period" field in privacy declaration form from number input to text input [#3980](https://github.com/ethyca/fides/pull/3980)
- Fixed issue where unsaved changes modal appears incorrectly [#4005](https://github.com/ethyca/fides/pull/4005)
- Fixed banner resurfacing after user consent for pre-fetch experience [#4009](https://github.com/ethyca/fides/pull/4009)

### Changed

- Systems and Privacy Declaration schema and data migration to support the Dictionary [#3901](https://github.com/ethyca/fides/pull/3901)
- The integration search dropdown is now case-insensitive [#3916](https://github.com/ethyca/fides/pull/3916)
- Removed deprecated fields from the taxonomy editor [#3909](https://github.com/ethyca/fides/pull/3909)
- Bump PyMSSQL version and remove workarounds [#3996](https://github.com/ethyca/fides/pull/3996)
- Removed reset suggestions button [#4007](https://github.com/ethyca/fides/pull/4007)
- Admin ui supports fides cloud config API [#4034](https://github.com/ethyca/fides/pull/4034)

### Security

- Resolve custom integration upload RCE vulnerability [CVE-2023-41319](https://github.com/ethyca/fides/security/advisories/GHSA-p6p2-qq95-vq5h)

## [2.18.0](https://github.com/ethyca/fides/compare/2.17.0...2.18.0)

### Added

- Additional consent reporting calls from `fides-js` [#3845](https://github.com/ethyca/fides/pull/3845)
- Additional consent reporting calls from privacy center [#3847](https://github.com/ethyca/fides/pull/3847)
- Access support for Recurly [#3595](https://github.com/ethyca/fides/pull/3595)
- HTTP Logging for the Privacy Center [#3783](https://github.com/ethyca/fides/pull/3783)
- UI support for OAuth2 authorization flow [#3819](https://github.com/ethyca/fides/pull/3819)
- Changes in the `data` directory now trigger a server reload (for local development) [#3874](https://github.com/ethyca/fides/pull/3874)

### Fixed

- Fix datamap zoom for low system counts [#3835](https://github.com/ethyca/fides/pull/3835)
- Fixed connector forms with external dataset reference fields [#3873](https://github.com/ethyca/fides/pull/3873)
- Fix ability to make server side API calls from privacy-center [#3895](https://github.com/ethyca/fides/pull/3895)

### Changed

- Simplified the file structure for HTML DSR packages [#3848](https://github.com/ethyca/fides/pull/3848)
- Simplified the database health check to improve `/health` performance [#3884](https://github.com/ethyca/fides/pull/3884)
- Changed max width of form components in "system information" form tab [#3864](https://github.com/ethyca/fides/pull/3864)
- Remove manual system selection screen [#3865](https://github.com/ethyca/fides/pull/3865)
- System and integration identifiers are now auto-generated [#3868](https://github.com/ethyca/fides/pull/3868)

## [2.17.0](https://github.com/ethyca/fides/compare/2.16.0...2.17.0)

### Added

- Tab component for `fides-js` [#3782](https://github.com/ethyca/fides/pull/3782)
- Added toast for successfully linking an existing integration to a system [#3826](https://github.com/ethyca/fides/pull/3826)
- Various other UI components for `fides-js` to support upcoming TCF modal [#3803](https://github.com/ethyca/fides/pull/3803)
- Allow items in taxonomy to be enabled or disabled [#3844](https://github.com/ethyca/fides/pull/3844)

### Developer Experience

- Changed where db-dependent routers were imported to avoid dependency issues [#3741](https://github.com/ethyca/fides/pull/3741)

### Changed

- Bumped supported Python versions to `3.10.12`, `3.9.17`, and `3.8.17` [#3733](https://github.com/ethyca/fides/pull/3733)
- Logging Updates [#3758](https://github.com/ethyca/fides/pull/3758)
- Add polyfill service to fides-js route [#3759](https://github.com/ethyca/fides/pull/3759)
- Show/hide integration values [#3775](https://github.com/ethyca/fides/pull/3775)
- Sort system cards alphabetically by name on "View systems" page [#3781](https://github.com/ethyca/fides/pull/3781)
- Update admin ui to use new integration delete route [#3785](https://github.com/ethyca/fides/pull/3785)
- Pinned `pymssql` and `cython` dependencies to avoid build issues on ARM machines [#3829](https://github.com/ethyca/fides/pull/3829)

### Removed

- Removed "Custom field(s) successfully saved" toast [#3779](https://github.com/ethyca/fides/pull/3779)

### Added

- Record when consent is served [#3777](https://github.com/ethyca/fides/pull/3777)
- Add an `active` property to taxonomy elements [#3784](https://github.com/ethyca/fides/pull/3784)
- Erasure support for Heap [#3599](https://github.com/ethyca/fides/pull/3599)

### Fixed

- Privacy notice UI's list of possible regions now matches the backend's list [#3787](https://github.com/ethyca/fides/pull/3787)
- Admin UI "property does not existing" build issue [#3831](https://github.com/ethyca/fides/pull/3831)
- Flagging sensitive inputs as passwords to mask values during entry [#3843](https://github.com/ethyca/fides/pull/3843)

## [2.16.0](https://github.com/ethyca/fides/compare/2.15.1...2.16.0)

### Added

- Empty state for when there are no relevant privacy notices in the privacy center [#3640](https://github.com/ethyca/fides/pull/3640)
- GPC indicators in fides-js banner and modal [#3673](https://github.com/ethyca/fides/pull/3673)
- Include `data_use` and `data_category` metadata in `upload` of access results [#3674](https://github.com/ethyca/fides/pull/3674)
- Add enable/disable toggle to integration tab [#3593] (https://github.com/ethyca/fides/pull/3593)

### Fixed

- Render linebreaks in the Fides.js overlay descriptions, etc. [#3665](https://github.com/ethyca/fides/pull/3665)
- Broken link to Fides docs site on the About Fides page in Admin UI [#3643](https://github.com/ethyca/fides/pull/3643)
- Add Systems Applicable Filter to Privacy Experience List [#3654](https://github.com/ethyca/fides/pull/3654)
- Privacy center and fides-js now pass in `Unescape-Safestr` as a header so that special characters can be rendered properly [#3706](https://github.com/ethyca/fides/pull/3706)
- Fixed ValidationError for saving PrivacyPreferences [#3719](https://github.com/ethyca/fides/pull/3719)
- Fixed issue preventing ConnectionConfigs with duplicate names from saving [#3770](https://github.com/ethyca/fides/pull/3770)
- Fixed creating and editing manual integrations [#3772](https://github.com/ethyca/fides/pull/3772)
- Fix lingering integration artifacts by cascading deletes from System [#3771](https://github.com/ethyca/fides/pull/3771)

### Developer Experience

- Reorganized some `api.api.v1` code to avoid circular dependencies on `quickstart` [#3692](https://github.com/ethyca/fides/pull/3692)
- Treat underscores as special characters in user passwords [#3717](https://github.com/ethyca/fides/pull/3717)
- Allow Privacy Notices banner and modal to scroll as needed [#3713](https://github.com/ethyca/fides/pull/3713)
- Make malicious url test more robust to environmental differences [#3748](https://github.com/ethyca/fides/pull/3748)
- Ignore type checker on click decorators to bypass known issue with `click` version `8.1.4` [#3746](https://github.com/ethyca/fides/pull/3746)

### Changed

- Moved GPC preferences slightly earlier in Fides.js lifecycle [#3561](https://github.com/ethyca/fides/pull/3561)
- Changed results from clicking "Test connection" to be a toast instead of statically displayed on the page [#3700](https://github.com/ethyca/fides/pull/3700)
- Moved "management" tab from nav into settings icon in top right [#3701](https://github.com/ethyca/fides/pull/3701)
- Remove name and description fields from integration form [#3684](https://github.com/ethyca/fides/pull/3684)
- Update EU PrivacyNoticeRegion codes and allow experience filtering to drop back to country filtering if region not found [#3630](https://github.com/ethyca/fides/pull/3630)
- Fields with default fields are now flagged as required in the front-end [#3694](https://github.com/ethyca/fides/pull/3694)
- In "view systems", system cards can now be clicked and link to that system's `configure/[id]` page [#3734](https://github.com/ethyca/fides/pull/3734)
- Enable privacy notice and privacy experience feature flags by default [#3773](https://github.com/ethyca/fides/pull/3773)

### Security

- Resolve Zip bomb file upload vulnerability [CVE-2023-37480](https://github.com/ethyca/fides/security/advisories/GHSA-g95c-2jgm-hqc6)
- Resolve SVG bomb (billion laughs) file upload vulnerability [CVE-2023-37481](https://github.com/ethyca/fides/security/advisories/GHSA-3rw2-wfc8-wmj5)

## [2.15.1](https://github.com/ethyca/fides/compare/2.15.0...2.15.1)

### Added

- Set `sslmode` to `prefer` if connecting to Redshift via ssh [#3685](https://github.com/ethyca/fides/pull/3685)

### Changed

- Privacy center action cards are now able to expand to accommodate longer text [#3669](https://github.com/ethyca/fides/pull/3669)
- Update integration endpoint permissions [#3707](https://github.com/ethyca/fides/pull/3707)

### Fixed

- Handle names with a double underscore when processing access and erasure requests [#3688](https://github.com/ethyca/fides/pull/3688)
- Allow Privacy Notices banner and modal to scroll as needed [#3713](https://github.com/ethyca/fides/pull/3713)

### Security

- Resolve path traversal vulnerability in webserver API [CVE-2023-36827](https://github.com/ethyca/fides/security/advisories/GHSA-r25m-cr6v-p9hq)

## [2.15.0](https://github.com/ethyca/fides/compare/2.14.1...2.15.0)

### Added

- Privacy center can now render its consent values based on Privacy Notices and Privacy Experiences [#3411](https://github.com/ethyca/fides/pull/3411)
- Add Google Tag Manager and Privacy Center ENV vars to sample app [#2949](https://github.com/ethyca/fides/pull/2949)
- Add `notice_key` field to Privacy Notice UI form [#3403](https://github.com/ethyca/fides/pull/3403)
- Add `identity` query param to the consent reporting API view [#3418](https://github.com/ethyca/fides/pull/3418)
- Use `rollup-plugin-postcss` to bundle and optimize the `fides.js` components CSS [#3411](https://github.com/ethyca/fides/pull/3411)
- Dispatch Fides.js lifecycle events on window (FidesInitialized, FidesUpdated) and cross-publish to Fides.gtm() integration [#3411](https://github.com/ethyca/fides/pull/3411)
- Added the ability to use custom CAs with Redis via TLS [#3451](https://github.com/ethyca/fides/pull/3451)
- Add default experience configs on startup [#3449](https://github.com/ethyca/fides/pull/3449)
- Load default privacy notices on startup [#3401](https://github.com/ethyca/fides/pull/3401)
- Add ability for users to pass in additional parameters for application database connection [#3450](https://github.com/ethyca/fides/pull/3450)
- Load default privacy notices on startup [#3401](https://github.com/ethyca/fides/pull/3401/files)
- Add ability for `fides-js` to make API calls to Fides [#3411](https://github.com/ethyca/fides/pull/3411)
- `fides-js` banner is now responsive across different viewport widths [#3411](https://github.com/ethyca/fides/pull/3411)
- Add ability to close `fides-js` banner and modal via a button or ESC [#3411](https://github.com/ethyca/fides/pull/3411)
- Add ability to open the `fides-js` modal from a link on the host site [#3411](https://github.com/ethyca/fides/pull/3411)
- GPC preferences are automatically applied via `fides-js` [#3411](https://github.com/ethyca/fides/pull/3411)
- Add new dataset route that has additional filters [#3558](https://github.com/ethyca/fides/pull/3558)
- Update dataset dropdown to use new api filter [#3565](https://github.com/ethyca/fides/pull/3565)
- Filter out saas datasets from the rest of the UI [#3568](https://github.com/ethyca/fides/pull/3568)
- Included optional env vars to have postgres or Redshift connected via bastion host [#3374](https://github.com/ethyca/fides/pull/3374/)
- Support for acknowledge button for notice-only Privacy Notices and to disable toggling them off [#3546](https://github.com/ethyca/fides/pull/3546)
- HTML format for privacy request storage destinations [#3427](https://github.com/ethyca/fides/pull/3427)
- Persistent message showing result and timestamp of last integration test to "Integrations" tab in system view [#3628](https://github.com/ethyca/fides/pull/3628)
- Access and erasure support for SurveyMonkey [#3590](https://github.com/ethyca/fides/pull/3590)
- New Cookies Table for storing cookies associated with systems and privacy declarations [#3572](https://github.com/ethyca/fides/pull/3572)
- `fides-js` and privacy center now delete cookies associated with notices that were opted out of [#3569](https://github.com/ethyca/fides/pull/3569)
- Cookie input field on system data use tab [#3571](https://github.com/ethyca/fides/pull/3571)

### Fixed

- Fix sample app `DATABASE_*` ENV vars for backwards compatibility [#3406](https://github.com/ethyca/fides/pull/3406)
- Fix overlay rendering issue by finding/creating a dedicated parent element for Preact [#3397](https://github.com/ethyca/fides/pull/3397)
- Fix the sample app privacy center link to be configurable [#3409](https://github.com/ethyca/fides/pull/3409)
- Fix CLI output showing a version warning for Snowflake [#3434](https://github.com/ethyca/fides/pull/3434)
- Flaky custom field Cypress test on systems page [#3408](https://github.com/ethyca/fides/pull/3408)
- Fix NextJS errors & warnings for Cookie House sample app [#3411](https://github.com/ethyca/fides/pull/3411)
- Fix bug where `fides-js` toggles were not reflecting changes from rejecting or accepting all notices [#3522](https://github.com/ethyca/fides/pull/3522)
- Remove the `fides-js` banner from tab order when it is hidden and move the overlay components to the top of the tab order. [#3510](https://github.com/ethyca/fides/pull/3510)
- Fix bug where `fides-js` toggle states did not always initialize properly [#3597](https://github.com/ethyca/fides/pull/3597)
- Fix race condition with consent modal link rendering [#3521](https://github.com/ethyca/fides/pull/3521)
- Hide custom fields section when there are no custom fields created [#3554](https://github.com/ethyca/fides/pull/3554)
- Disable connector dropdown in integration tab on save [#3552](https://github.com/ethyca/fides/pull/3552)
- Handles an edge case for non-existent identities with the Kustomer API [#3513](https://github.com/ethyca/fides/pull/3513)
- remove the configure privacy request tile from the home screen [#3555](https://github.com/ethyca/fides/pull/3555)
- Updated Privacy Experience Safe Strings Serialization [#3600](https://github.com/ethyca/fides/pull/3600/)
- Only create default experience configs on startup, not update [#3605](https://github.com/ethyca/fides/pull/3605)
- Update to latest asyncpg dependency to avoid build error [#3614](https://github.com/ethyca/fides/pull/3614)
- Fix bug where editing a data use on a system could delete existing data uses [#3627](https://github.com/ethyca/fides/pull/3627)
- Restrict Privacy Center debug logging to development-only [#3638](https://github.com/ethyca/fides/pull/3638)
- Fix bug where linking an integration would not update the tab when creating a new system [#3662](https://github.com/ethyca/fides/pull/3662)
- Fix dataset yaml not properly reflecting the dataset in the dropdown of system integrations tab [#3666](https://github.com/ethyca/fides/pull/3666)
- Fix privacy notices not being able to be edited via the UI after the addition of the `cookies` field [#3670](https://github.com/ethyca/fides/pull/3670)
- Add a transform in the case of `null` name fields in privacy declarations for the data use forms [#3683](https://github.com/ethyca/fides/pull/3683)

### Changed

- Enabled Privacy Experience beta flag [#3364](https://github.com/ethyca/fides/pull/3364)
- Reorganize CLI Command Source Files [#3491](https://github.com/ethyca/fides/pull/3491)
- Removed ExperienceConfig.delivery_mechanism constraint [#3387](https://github.com/ethyca/fides/pull/3387)
- Updated privacy experience UI forms to reflect updated experience config fields [#3402](https://github.com/ethyca/fides/pull/3402)
- Use a venv in the Dockerfile for installing Python deps [#3452](https://github.com/ethyca/fides/pull/3452)
- Bump SlowAPI Version [#3456](https://github.com/ethyca/fides/pull/3456)
- Bump Psycopg2-binary Version [#3473](https://github.com/ethyca/fides/pull/3473)
- Reduced duplication between PrivacyExperience and PrivacyExperienceConfig [#3470](https://github.com/ethyca/fides/pull/3470)
- Update privacy centre email and phone validation to allow for both to be blank [#3432](https://github.com/ethyca/fides/pull/3432)
- Moved connection configuration into the system portal [#3407](https://github.com/ethyca/fides/pull/3407)
- Update `fideslang` to `1.4.1` to allow arbitrary nested metadata on `System`s and `Dataset`s `meta` property [#3463](https://github.com/ethyca/fides/pull/3463)
- Remove form validation to allow both email & phone inputs for consent requests [#3529](https://github.com/ethyca/fides/pull/3529)
- Removed dataset dropdown from saas connector configuration [#3563](https://github.com/ethyca/fides/pull/3563)
- Removed `pyodbc` in favor of `pymssql` for handling SQL Server connections [#3435](https://github.com/ethyca/fides/pull/3435)
- Only create a PrivacyRequest when saving consent if at least one notice has system-wide enforcement [#3626](https://github.com/ethyca/fides/pull/3626)
- Increased the character limit for the `SafeStr` type from 500 to 32000 [#3647](https://github.com/ethyca/fides/pull/3647)
- Changed "connection" to "integration" on system view and edit pages [#3659](https://github.com/ethyca/fides/pull/3659)

### Developer Experience

- Add ability to pass ENV vars to both privacy center and sample app during `fides deploy` via `.env` [#2949](https://github.com/ethyca/fides/pull/2949)
- Handle an edge case when generating tags that finds them out of sequence [#3405](https://github.com/ethyca/fides/pull/3405)
- Add support for pushing `prerelease` and `rc` tagged images to Dockerhub [#3474](https://github.com/ethyca/fides/pull/3474)
- Optimize GitHub workflows used for docker image publishing [#3526](https://github.com/ethyca/fides/pull/3526)

### Removed

- Removed the deprecated `system_dependencies` from `System` resources, migrating to `egress` [#3285](https://github.com/ethyca/fides/pull/3285)

### Docs

- Updated developer docs for ARM platform users related to `pymssql` [#3615](https://github.com/ethyca/fides/pull/3615)

## [2.14.1](https://github.com/ethyca/fides/compare/2.14.0...2.14.1)

### Added

- Add `identity` query param to the consent reporting API view [#3418](https://github.com/ethyca/fides/pull/3418)
- Add privacy centre button text customisations [#3432](https://github.com/ethyca/fides/pull/3432)
- Add privacy centre favicon customisation [#3432](https://github.com/ethyca/fides/pull/3432)

### Changed

- Update privacy centre email and phone validation to allow for both to be blank [#3432](https://github.com/ethyca/fides/pull/3432)

## [2.14.0](https://github.com/ethyca/fides/compare/2.13.0...2.14.0)

### Added

- Add an automated test to check for `/fides-consent.js` backwards compatibility [#3289](https://github.com/ethyca/fides/pull/3289)
- Add infrastructure for "overlay" consent components (Preact, CSS bundling, etc.) and initial version of consent banner [#3191](https://github.com/ethyca/fides/pull/3191)
- Add the modal component of the "overlay" consent components [#3291](https://github.com/ethyca/fides/pull/3291)
- Added an `automigrate` database setting [#3220](https://github.com/ethyca/fides/pull/3220)
- Track Privacy Experience with Privacy Preferences [#3311](https://github.com/ethyca/fides/pull/3311)
- Add ability for `fides-js` to fetch its own geolocation [#3356](https://github.com/ethyca/fides/pull/3356)
- Add ability to select different locations in the "Cookie House" sample app [#3362](https://github.com/ethyca/fides/pull/3362)
- Added optional logging of resource changes on the server [#3331](https://github.com/ethyca/fides/pull/3331)

### Fixed

- Maintain casing differences within Snowflake datasets for proper DSR execution [#3245](https://github.com/ethyca/fides/pull/3245)
- Handle DynamoDB edge case where no attributes are defined [#3299](https://github.com/ethyca/fides/pull/3299)
- Support pseudonymous consent requests with `fides_user_device_id` for the new consent workflow [#3203](https://github.com/ethyca/fides/pull/3203)
- Fides user device id filter to GET Privacy Experience List endpoint to stash user preferences on embedded notices [#3302](https://github.com/ethyca/fides/pull/3302)
- Support for data categories on manual webhook fields [#3330](https://github.com/ethyca/fides/pull/3330)
- Added config-driven rendering to consent components [#3316](https://github.com/ethyca/fides/pull/3316)
- Pin `typing_extensions` dependency to `4.5.0` to work around a pydantic bug [#3357](https://github.com/ethyca/fides/pull/3357)

### Changed

- Explicitly escape/unescape certain fields instead of using SafeStr [#3144](https://github.com/ethyca/fides/pull/3144)
- Updated DynamoDB icon [#3296](https://github.com/ethyca/fides/pull/3296)
- Increased default page size for the connection type endpoint to 100 [#3298](https://github.com/ethyca/fides/pull/3298)
- Data model around PrivacyExperiences to better keep Privacy Notices and Experiences in sync [#3292](https://github.com/ethyca/fides/pull/3292)
- UI calls to support new PrivacyExperiences data model [#3313](https://github.com/ethyca/fides/pull/3313)
- Ensure email connectors respect the `notifications.notification_service_type` app config property if set [#3355](https://github.com/ethyca/fides/pull/3355)
- Rework Delighted connector so the `survey_response` endpoint depends on the `person` endpoint [3385](https://github.com/ethyca/fides/pull/3385)
- Remove logging within the Celery creation function [#3303](https://github.com/ethyca/fides/pull/3303)
- Update how generic endpoint generation works [#3304](https://github.com/ethyca/fides/pull/3304)
- Restrict strack-trace logging when not in Dev mode [#3081](https://github.com/ethyca/fides/pull/3081)
- Refactor CSS variables for `fides-js` to match brandable color palette [#3321](https://github.com/ethyca/fides/pull/3321)
- Moved all of the dirs from `fides.api.ops` into `fides.api` [#3318](https://github.com/ethyca/fides/pull/3318)
- Put global settings for fides.js on privacy center settings [#3333](https://github.com/ethyca/fides/pull/3333)
- Changed `fides db migrate` to `fides db upgrade` [#3342](https://github.com/ethyca/fides/pull/3342)
- Add required notice key to privacy notices [#3337](https://github.com/ethyca/fides/pull/3337)
- Make Privacy Experience List public, and separate public endpoint rate limiting [#3339](https://github.com/ethyca/fides/pull/3339)

### Developer Experience

- Add dispatch event when publishing a non-prod tag [#3317](https://github.com/ethyca/fides/pull/3317)
- Add OpenAPI (Swagger) documentation for Fides Privacy Center API endpoints (/fides.js) [#3341](https://github.com/ethyca/fides/pull/3341)

### Removed

- Remove `fides export` command and backing code [#3256](https://github.com/ethyca/fides/pull/3256)

## [2.13.0](https://github.com/ethyca/fides/compare/2.12.1...2.13.0)

### Added

- Connector for DynamoDB [#2998](https://github.com/ethyca/fides/pull/2998)
- Access and erasure support for Amplitude [#2569](https://github.com/ethyca/fides/pull/2569)
- Access and erasure support for Gorgias [#2444](https://github.com/ethyca/fides/pull/2444)
- Privacy Experience Bulk Create, Bulk Update, and Detail Endpoints [#3185](https://github.com/ethyca/fides/pull/3185)
- Initial privacy experience UI [#3186](https://github.com/ethyca/fides/pull/3186)
- A JavaScript modal to copy a script tag for `fides.js` [#3238](https://github.com/ethyca/fides/pull/3238)
- Access and erasure support for OneSignal [#3199](https://github.com/ethyca/fides/pull/3199)
- Add the ability to "inject" location into `/fides.js` bundles and cache responses for one hour [#3272](https://github.com/ethyca/fides/pull/3272)
- Prevent column sorts from resetting when data changes [#3290](https://github.com/ethyca/fides/pull/3290)

### Changed

- Merge instances of RTK `createApi` into one instance for better cache invalidation [#3059](https://github.com/ethyca/fides/pull/3059)
- Update custom field definition uniqueness to be case insensitive name per resource type [#3215](https://github.com/ethyca/fides/pull/3215)
- Restrict where privacy notices of certain consent mechanisms must be displayed [#3195](https://github.com/ethyca/fides/pull/3195)
- Merged the `lib` submodule into the `api.ops` submodule [#3134](https://github.com/ethyca/fides/pull/3134)
- Merged duplicate privacy declaration components [#3254](https://github.com/ethyca/fides/pull/3254)
- Refactor client applications into a monorepo with turborepo, extract fides-js into a standalone package, and improve privacy-center to load configuration at runtime [#3105](https://github.com/ethyca/fides/pull/3105)

### Fixed

- Prevent ability to unintentionally show "default" Privacy Center configuration, styles, etc. [#3242](https://github.com/ethyca/fides/pull/3242)
- Fix broken links to docs site pages in Admin UI [#3232](https://github.com/ethyca/fides/pull/3232)
- Repoint legacy docs site links to the new and improved docs site [#3167](https://github.com/ethyca/fides/pull/3167)
- Fix Cookie House Privacy Center styles for fides deploy [#3283](https://github.com/ethyca/fides/pull/3283)
- Maintain casing differences within Snowflake datasets for proper DSR execution [#3245](https://github.com/ethyca/fides/pull/3245)

### Developer Experience

- Use prettier to format _all_ source files in client packages [#3240](https://github.com/ethyca/fides/pull/3240)

### Deprecated

- Deprecate `fides export` CLI command as it is moving to `fidesplus` [#3264](https://github.com/ethyca/fides/pull/3264)

## [2.12.1](https://github.com/ethyca/fides/compare/2.12.0...2.12.1)

### Changed

- Updated how Docker version checks are handled and added an escape-hatch [#3218](https://github.com/ethyca/fides/pull/3218)

### Fixed

- Datamap export mitigation for deleted taxonomy elements referenced by declarations [#3214](https://github.com/ethyca/fides/pull/3214)
- Update datamap columns each time the page is visited [#3211](https://github.com/ethyca/fides/pull/3211)
- Ensure inactive custom fields are not returned for datamap response [#3223](https://github.com/ethyca/fides/pull/3223)

## [2.12.0](https://github.com/ethyca/fides/compare/2.11.0...2.12.0)

### Added

- Access and erasure support for Aircall [#2589](https://github.com/ethyca/fides/pull/2589)
- Access and erasure support for Klaviyo [#2501](https://github.com/ethyca/fides/pull/2501)
- Page to edit or add privacy notices [#3058](https://github.com/ethyca/fides/pull/3058)
- Side navigation bar can now also have children navigation links [#3099](https://github.com/ethyca/fides/pull/3099)
- Endpoints for consent reporting [#3095](https://github.com/ethyca/fides/pull/3095)
- Added manage custom fields page behind feature flag [#3089](https://github.com/ethyca/fides/pull/3089)
- Custom fields table [#3097](https://github.com/ethyca/fides/pull/3097)
- Custom fields form modal [#3165](https://github.com/ethyca/fides/pull/3165)
- Endpoints to save the new-style Privacy Preferences with respect to a fides user device id [#3132](https://github.com/ethyca/fides/pull/3132)
- Support `privacy_declaration` as a resource type for custom fields [#3149](https://github.com/ethyca/fides/pull/3149)
- Expose `id` field of embedded `privacy_declarations` on `system` API responses [#3157](https://github.com/ethyca/fides/pull/3157)
- Access and erasure support for Unbounce [#2697](https://github.com/ethyca/fides/pull/2697)
- Support pseudonymous consent requests with `fides_user_device_id` [#3158](https://github.com/ethyca/fides/pull/3158)
- Update `fides_consent` cookie format [#3158](https://github.com/ethyca/fides/pull/3158)
- Add custom fields to the data use declaration form [#3197](https://github.com/ethyca/fides/pull/3197)
- Added fides user device id as a ProvidedIdentityType [#3131](https://github.com/ethyca/fides/pull/3131)

### Changed

- The `cursor` pagination strategy now also searches for data outside of the `data_path` when determining the cursor value [#3068](https://github.com/ethyca/fides/pull/3068)
- Moved Privacy Declarations associated with Systems to their own DB table [#3098](https://github.com/ethyca/fides/pull/3098)
- More tests on data use validation for privacy notices within the same region [#3156](https://github.com/ethyca/fides/pull/3156)
- Improvements to export code for bugfixes and privacy declaration custom field support [#3184](https://github.com/ethyca/fides/pull/3184)
- Enabled privacy notice feature flag [#3192](https://github.com/ethyca/fides/pull/3192)
- Updated TS types - particularly with new privacy notices [#3054](https://github.com/ethyca/fides/pull/3054)
- Make name not required on privacy declaration [#3150](https://github.com/ethyca/fides/pull/3150)
- Let Rule Targets allow for custom data categories [#3147](https://github.com/ethyca/fides/pull/3147)

### Removed

- Removed the warning about access control migration [#3055](https://github.com/ethyca/fides/pull/3055)
- Remove `customFields` feature flag [#3080](https://github.com/ethyca/fides/pull/3080)
- Remove notification banner from the home page [#3088](https://github.com/ethyca/fides/pull/3088)

### Fixed

- Fix a typo in the Admin UI [#3166](https://github.com/ethyca/fides/pull/3166)
- The `--local` flag is now respected for the `scan dataset db` command [#3096](https://github.com/ethyca/fides/pull/3096)
- Fixing issue where connectors with external dataset references would fail to save [#3142](https://github.com/ethyca/fides/pull/3142)
- Ensure privacy declaration IDs are stable across updates through system API [#3188](https://github.com/ethyca/fides/pull/3188)
- Fixed unit tests for saas connector type endpoints now that we have >50 [#3101](https://github.com/ethyca/fides/pull/3101)
- Fixed nox docs link [#3121](https://github.com/ethyca/fides/pull/3121/files)

### Developer Experience

- Update fides deploy to use a new database.load_samples setting to initialize sample Systems, Datasets, and Connections for testing [#3102](https://github.com/ethyca/fides/pull/3102)
- Remove support for automatically configuring messaging (Mailgun) & storage (S3) using `.env` with `nox -s "fides_env(test)"` [#3102](https://github.com/ethyca/fides/pull/3102)
- Add smoke tests for consent management [#3158](https://github.com/ethyca/fides/pull/3158)
- Added nox command that opens dev docs [#3082](https://github.com/ethyca/fides/pull/3082)

## [2.11.0](https://github.com/ethyca/fides/compare/2.10.0...2.11.0)

### Added

- Access support for Shippo [#2484](https://github.com/ethyca/fides/pull/2484)
- Feature flags can be set such that they cannot be modified by the user [#2966](https://github.com/ethyca/fides/pull/2966)
- Added the datamap UI to make it open source [#2988](https://github.com/ethyca/fides/pull/2988)
- Introduced a `FixedLayout` component (from the datamap UI) for pages that need to be a fixed height and scroll within [#2992](https://github.com/ethyca/fides/pull/2992)
- Added preliminary privacy notice page [#2995](https://github.com/ethyca/fides/pull/2995)
- Table for privacy notices [#3001](https://github.com/ethyca/fides/pull/3001)
- Added connector template endpoint [#2946](https://github.com/ethyca/fides/pull/2946)
- Query params on connection type endpoint to filter by supported action type [#2996](https://github.com/ethyca/fides/pull/2996)
- Scope restrictions for privacy notice table in the UI [#3007](https://github.com/ethyca/fides/pull/3007)
- Toggle for enabling/disabling privacy notices in the UI [#3010](https://github.com/ethyca/fides/pull/3010)
- Add endpoint to retrieve privacy notices grouped by their associated data uses [#2956](https://github.com/ethyca/fides/pull/2956)
- Support for uploading custom connector templates via the UI [#2997](https://github.com/ethyca/fides/pull/2997)
- Add a backwards-compatible workflow for saving and propagating consent preferences with respect to Privacy Notices [#3016](https://github.com/ethyca/fides/pull/3016)
- Empty state for privacy notices [#3027](https://github.com/ethyca/fides/pull/3027)
- Added Data flow modal [#3008](https://github.com/ethyca/fides/pull/3008)
- Update datamap table export [#3038](https://github.com/ethyca/fides/pull/3038)
- Added more advanced privacy center styling [#2943](https://github.com/ethyca/fides/pull/2943)
- Backend privacy experiences foundation [#3146](https://github.com/ethyca/fides/pull/3146)

### Changed

- Set `privacyDeclarationDeprecatedFields` flags to false and set `userCannotModify` to true [2987](https://github.com/ethyca/fides/pull/2987)
- Restored `nav-config` back to the admin-ui [#2990](https://github.com/ethyca/fides/pull/2990)
- Bumped supported Python versions to 3.10.11, 3.9.16, and 3.8.14 [#2936](https://github.com/ethyca/fides/pull/2936)
- Modify privacy center default config to only request email identities, and add validation preventing requesting both email & phone identities [#2539](https://github.com/ethyca/fides/pull/2539)
- SaaS connector icons are now dynamically loaded from the connector templates [#3018](https://github.com/ethyca/fides/pull/3018)
- Updated consentmechanism Enum to rename "necessary" to "notice_only" [#3048](https://github.com/ethyca/fides/pull/3048)
- Updated test data for Mongo, CLI [#3011](https://github.com/ethyca/fides/pull/3011)
- Updated the check for if a user can assign owner roles to be scope-based instead of role-based [#2964](https://github.com/ethyca/fides/pull/2964)
- Replaced menu in user management table with delete icon [#2958](https://github.com/ethyca/fides/pull/2958)
- Added extra fields to webhook payloads [#2830](https://github.com/ethyca/fides/pull/2830)

### Removed

- Removed interzone navigation logic now that the datamap UI and admin UI are one app [#2990](https://github.com/ethyca/fides/pull/2990)
- Remove the `unknown` state for generated datasets displaying on fidesplus [#2957](https://github.com/ethyca/fides/pull/2957)
- Removed datamap export API [#2999](https://github.com/ethyca/fides/pull/2999)

### Developer Experience

- Nox commands for git tagging to support feature branch builds [#2979](https://github.com/ethyca/fides/pull/2979)
- Changed test environment (`nox -s fides_env`) to run `fides deploy` for local testing [#3071](https://github.com/ethyca/fides/pull/3017)
- Publish git-tag specific docker images [#3050](https://github.com/ethyca/fides/pull/3050)

## [2.10.0](https://github.com/ethyca/fides/compare/2.9.2...2.10.0)

### Added

- Allow users to configure their username and password via the config file [#2884](https://github.com/ethyca/fides/pull/2884)
- Add authentication to the `masking` endpoints as well as accompanying scopes [#2909](https://github.com/ethyca/fides/pull/2909)
- Add an Organization Management page (beta) [#2908](https://github.com/ethyca/fides/pull/2908)
- Adds assigned systems to user management table [#2922](https://github.com/ethyca/fides/pull/2922)
- APIs to support Privacy Notice management (create, read, update) [#2928](https://github.com/ethyca/fides/pull/2928)

### Changed

- Improved standard layout for large width screens and polished misc. pages [#2869](https://github.com/ethyca/fides/pull/2869)
- Changed UI paths in the admin-ui [#2869](https://github.com/ethyca/fides/pull/2892)
  - `/add-systems/new` --> `/add-systems/manual`
  - `/system` --> `/systems`
- Added individual ID routes for systems [#2902](https://github.com/ethyca/fides/pull/2902)
- Deprecated adding scopes to users directly; you can only add roles. [#2848](https://github.com/ethyca/fides/pull/2848/files)
- Changed About Fides page to say "Fides Core Version:" over "Version". [#2899](https://github.com/ethyca/fides/pull/2899)
- Polish Admin UI header & navigation [#2897](https://github.com/ethyca/fides/pull/2897)
- Give new users a "viewer" role by default [#2900](https://github.com/ethyca/fides/pull/2900)
- Tie together save states for user permissions and systems [#2913](https://github.com/ethyca/fides/pull/2913)
- Removing payment types from Stripe connector params [#2915](https://github.com/ethyca/fides/pull/2915)
- Viewer role can now access a restricted version of the user management page [#2933](https://github.com/ethyca/fides/pull/2933)
- Change Privacy Center email placeholder text [#2935](https://github.com/ethyca/fides/pull/2935)
- Restricted setting Approvers as System Managers [#2891](https://github.com/ethyca/fides/pull/2891)
- Adds confirmation modal when downgrading user to "approver" role via Admin UI [#2924](https://github.com/ethyca/fides/pull/2924)
- Changed the toast message for new users to include access control info [#2939](https://github.com/ethyca/fides/pull/2939)
- Add Data Stewards to datamap export [#2962](https://github.com/ethyca/fides/pull/2962)

### Fixed

- Restricted Contributors from being able to create Owners [#2888](https://github.com/ethyca/fides/pull/2888)
- Allow for dynamic aspect ratio for logo on Privacy Center 404 [#2895](https://github.com/ethyca/fides/pull/2895)
- Allow for dynamic aspect ratio for logo on consent page [#2895](https://github.com/ethyca/fides/pull/2895)
- Align role dscription drawer of Admin UI with top nav: [#2932](https://github.com/ethyca/fides/pull/2932)
- Fixed error message when a user is assigned to be an approver without any systems [#2953](https://github.com/ethyca/fides/pull/2953)

### Developer Experience

- Update frontend npm packages (admin-ui, privacy-center, cypress-e2e) [#2921](https://github.com/ethyca/fides/pull/2921)

## [2.9.2](https://github.com/ethyca/fides/compare/2.9.1...2.9.2)

### Fixed

- Allow multiple data uses as long as their processing activity name is different [#2905](https://github.com/ethyca/fides/pull/2905)
- use HTML property, not text, when dispatching Mailchimp Transactional emails [#2901](https://github.com/ethyca/fides/pull/2901)
- Remove policy key from Privacy Center submission modal [#2912](https://github.com/ethyca/fides/pull/2912)

## [2.9.1](https://github.com/ethyca/fides/compare/2.9.0...2.9.1)

### Added

- Added Attentive erasure email connector [#2782](https://github.com/ethyca/fides/pull/2782)

### Changed

- Removed dataset based email connectors [#2782](https://github.com/ethyca/fides/pull/2782)
- Changed Auth0's authentication strategy from `bearer` to `oauth2_client_credentials` [#2820](https://github.com/ethyca/fides/pull/2820)
- renamed the privacy declarations field "Privacy declaration name (deprecated)" to "Processing Activity" [#711](https://github.com/ethyca/fidesplus/issues/711)

### Fixed

- Fixed issue where the scopes list passed into FidesUserPermission could get mutated with the total_scopes call [#2883](https://github.com/ethyca/fides/pull/2883)

### Removed

- removed the `privacyDeclarationDeprecatedFields` flag [#711](https://github.com/ethyca/fidesplus/issues/711)

## [2.9.0](https://github.com/ethyca/fides/compare/2.8.3...2.9.0)

### Added

- The ability to assign users as system managers for a specific system [#2714](https://github.com/ethyca/fides/pull/2714)
- New endpoints to add and remove users as system managers [#2726](https://github.com/ethyca/fides/pull/2726)
- Warning about access control migration to the UI [#2842](https://github.com/ethyca/fides/pull/2842)
- Adds Role Assignment UI [#2739](https://github.com/ethyca/fides/pull/2739)
- Add an automated migration to give users a `viewer` role [#2821](https://github.com/ethyca/fides/pull/2821)

### Changed

- Removed "progressive" navigation that would hide Admin UI tabs until Systems / Connections were configured [#2762](https://github.com/ethyca/fides/pull/2762)
- Added `system.privacy_declaration.name` to datamap response [#2831](https://github.com/ethyca/fides/pull/2831/files)

### Developer Experience

- Retired legacy `navV2` feature flag [#2762](https://github.com/ethyca/fides/pull/2762)
- Update Admin UI Layout to fill viewport height [#2812](https://github.com/ethyca/fides/pull/2812)

### Fixed

- Fixed issue where unsaved changes warning would always show up when running fidesplus [#2788](https://github.com/ethyca/fides/issues/2788)
- Fixed problem in datamap export with datasets that had been updated via SaaS instantiation [#2841](https://github.com/ethyca/fides/pull/2841)
- Fixed problem in datamap export with inconsistent custom field ordering [#2859](https://github.com/ethyca/fides/pull/2859)

## [2.8.3](https://github.com/ethyca/fides/compare/2.8.2...2.8.3)

### Added

- Serialise `bson.ObjectId` types in SAR data packages [#2785](https://github.com/ethyca/fides/pull/2785)

### Fixed

- Fixed issue where more than 1 populated custom fields removed a system from the datamap export [#2825](https://github.com/ethyca/fides/pull/2825)

## [2.8.2](https://github.com/ethyca/fides/compare/2.8.1...2.8.2)

### Fixed

- Resolved a bug that stopped custom fields populating the visual datamap [#2775](https://github.com/ethyca/fides/pull/2775)
- Patch appconfig migration to handle existing db record [#2780](https://github.com/ethyca/fides/pull/2780)

## [2.8.1](https://github.com/ethyca/fides/compare/2.8.0...2.8.1)

### Fixed

- Disabled hiding Admin UI based on user scopes [#2771](https://github.com/ethyca/fides/pull/2771)

## [2.8.0](https://github.com/ethyca/fides/compare/2.7.1...2.8.0)

### Added

- Add API support for messaging config properties [#2551](https://github.com/ethyca/fides/pull/2551)
- Access and erasure support for Kustomer [#2520](https://github.com/ethyca/fides/pull/2520)
- Added the `erase_after` field on collections to be able to set the order for erasures [#2619](https://github.com/ethyca/fides/pull/2619)
- Add a toggle to filter the system classification to only return those with classification data [#2700](https://github.com/ethyca/fides/pull/2700)
- Added backend role-based permissions [#2671](https://github.com/ethyca/fides/pull/2671)
- Access and erasure for Vend SaaS Connector [#1869](https://github.com/ethyca/fides/issues/1869)
- Added endpoints for storage and messaging config setup status [#2690](https://github.com/ethyca/fides/pull/2690)
- Access and erasure for Jira SaaS Connector [#1871](https://github.com/ethyca/fides/issues/1871)
- Access and erasure support for Delighted [#2244](https://github.com/ethyca/fides/pull/2244)
- Improve "Upload a new dataset YAML" [#1531](https://github.com/ethyca/fides/pull/2258)
- Input validation and sanitization for Privacy Request fields [#2655](https://github.com/ethyca/fides/pull/2655)
- Access and erasure support for Yotpo [#2708](https://github.com/ethyca/fides/pull/2708)
- Custom Field Library Tab [#527](https://github.com/ethyca/fides/pull/2693)
- Allow SendGrid template usage [#2728](https://github.com/ethyca/fides/pull/2728)
- Added ConnectorRunner to simplify SaaS connector testing [#1795](https://github.com/ethyca/fides/pull/1795)
- Adds support for Mailchimp Transactional as a messaging config [#2742](https://github.com/ethyca/fides/pull/2742)

### Changed

- Admin UI
  - Add flow for selecting system types when manually creating a system [#2530](https://github.com/ethyca/fides/pull/2530)
  - Updated forms for privacy declarations [#2648](https://github.com/ethyca/fides/pull/2648)
  - Delete flow for privacy declarations [#2664](https://github.com/ethyca/fides/pull/2664)
  - Add framework to have UI elements respect the user's scopes [#2682](https://github.com/ethyca/fides/pull/2682)
  - "Manual Webhook" has been renamed to "Manual Process". [#2717](https://github.com/ethyca/fides/pull/2717)
- Convert all config values to Pydantic `Field` objects [#2613](https://github.com/ethyca/fides/pull/2613)
- Add warning to 'fides deploy' when installed outside of a virtual environment [#2641](https://github.com/ethyca/fides/pull/2641)
- Redesigned the default/init config file to be auto-documented. Also updates the `fides init` logic and analytics consent logic [#2694](https://github.com/ethyca/fides/pull/2694)
- Change how config creation/import is handled across the application [#2622](https://github.com/ethyca/fides/pull/2622)
- Update the CLI aesthetics & docstrings [#2703](https://github.com/ethyca/fides/pull/2703)
- Updates Roles->Scopes Mapping [#2744](https://github.com/ethyca/fides/pull/2744)
- Return user scopes as an enum, as well as total scopes [#2741](https://github.com/ethyca/fides/pull/2741)
- Update `MessagingServiceType` enum to be lowercased throughout [#2746](https://github.com/ethyca/fides/pull/2746)

### Developer Experience

- Set the security environment of the fides dev setup to `prod` instead of `dev` [#2588](https://github.com/ethyca/fides/pull/2588)
- Removed unexpected default Redis password [#2666](https://github.com/ethyca/fides/pull/2666)
- Privacy Center
  - Typechecking and validation of the `config.json` will be checked for backwards-compatibility. [#2661](https://github.com/ethyca/fides/pull/2661)
- Combined conftest.py files [#2669](https://github.com/ethyca/fides/pull/2669)

### Fixed

- Fix support for "redis.user" setting when authenticating to the Redis cache [#2666](https://github.com/ethyca/fides/pull/2666)
- Fix error with the classify dataset feature flag not writing the dataset to the server [#2675](https://github.com/ethyca/fides/pull/2675)
- Allow string dates to stay strings in cache decoding [#2695](https://github.com/ethyca/fides/pull/2695)
- Admin UI
  - Remove Identifiability (Data Qualifier) from taxonomy editor [2684](https://github.com/ethyca/fides/pull/2684)
- FE: Custom field selections binding issue on Taxonomy tabs [#2659](https://github.com/ethyca/fides/pull/2693/)
- Fix Privacy Request Status when submitting a consent request when identity verification is required [#2736](https://github.com/ethyca/fides/pull/2736)

## [2.7.1](https://github.com/ethyca/fides/compare/2.7.0...2.7.1)

- Fix error with the classify dataset feature flag not writing the dataset to the server [#2675](https://github.com/ethyca/fides/pull/2675)

## [2.7.0](https://github.com/ethyca/fides/compare/2.6.6...2.7.0)

- Fides API

  - Access and erasure support for Braintree [#2223](https://github.com/ethyca/fides/pull/2223)
  - Added route to send a test message [#2585](https://github.com/ethyca/fides/pull/2585)
  - Add default storage configuration functionality and associated APIs [#2438](https://github.com/ethyca/fides/pull/2438)

- Admin UI

  - Custom Metadata [#2536](https://github.com/ethyca/fides/pull/2536)
    - Create Custom Lists
    - Create Custom Field Definition
    - Create custom fields from a the taxonomy editor
    - Provide a custom field value in a resource
    - Bulk edit custom field values [#2612](https://github.com/ethyca/fides/issues/2612)
    - Custom metadata UI Polish [#2624](https://github.com/ethyca/fides/pull/2625)

- Privacy Center

  - The consent config default value can depend on whether Global Privacy Control is enabled. [#2341](https://github.com/ethyca/fides/pull/2341)
  - When GPC is enabled, the UI indicates which data uses are opted out by default. [#2596](https://github.com/ethyca/fides/pull/2596)
  - `inspectForBrowserIdentities` now also looks for `ljt_readerID`. [#2543](https://github.com/ethyca/fides/pull/2543)

### Added

- Added new Wunderkind Consent Saas Connector [#2600](https://github.com/ethyca/fides/pull/2600)
- Added new Sovrn Email Consent Connector [#2543](https://github.com/ethyca/fides/pull/2543/)
- Log Fides version at startup [#2566](https://github.com/ethyca/fides/pull/2566)

### Changed

- Update Admin UI to show all action types (access, erasure, consent, update) [#2523](https://github.com/ethyca/fides/pull/2523)
- Removes legacy `verify_oauth_client` function [#2527](https://github.com/ethyca/fides/pull/2527)
- Updated the UI for adding systems to a new design [#2490](https://github.com/ethyca/fides/pull/2490)
- Minor logging improvements [#2566](https://github.com/ethyca/fides/pull/2566)
- Various form components now take a `stacked` or `inline` variant [#2542](https://github.com/ethyca/fides/pull/2542)
- UX fixes for user management [#2537](https://github.com/ethyca/fides/pull/2537)
- Updating Firebase Auth connector to mask the user with a delete instead of an update [#2602](https://github.com/ethyca/fides/pull/2602)

### Fixed

- Fixed bug where refreshing a page in the UI would result in a 404 [#2502](https://github.com/ethyca/fides/pull/2502)
- Usernames are case insensitive now and prevent all duplicates [#2487](https://github.com/ethyca/fides/pull/2487)
  - This PR contains a migration that deletes duplicate users and keeps the oldest original account.
- Update Logos for shipped connectors [#2464](https://github.com/ethyca/fides/pull/2587)
- Search field on privacy request page isn't working [#2270](https://github.com/ethyca/fides/pull/2595)
- Fix connection dropdown in integration table to not be disabled add system creation [#3589](https://github.com/ethyca/fides/pull/3589)

### Developer Experience

- Added new Cypress E2E smoke tests [#2241](https://github.com/ethyca/fides/pull/2241)
- New command `nox -s e2e_test` which will spin up the test environment and run true E2E Cypress tests against it [#2417](https://github.com/ethyca/fides/pull/2417)
- Cypress E2E tests now run in CI and are reported to Cypress Cloud [#2417](https://github.com/ethyca/fides/pull/2417)
- Change from `randomint` to `uuid` in mongodb tests to reduce flakiness. [#2591](https://github.com/ethyca/fides/pull/2591)

### Removed

- Remove feature flagged config wizard stepper from Admin UI [#2553](https://github.com/ethyca/fides/pull/2553)

## [2.6.6](https://github.com/ethyca/fides/compare/2.6.5...2.6.6)

### Changed

- Improve Readability for Custom Masking Override Exceptions [#2593](https://github.com/ethyca/fides/pull/2593)

## [2.6.5](https://github.com/ethyca/fides/compare/2.6.4...2.6.5)

### Added

- Added config properties to override database Engine parameters [#2511](https://github.com/ethyca/fides/pull/2511)
- Increased default pool_size and max_overflow to 50 [#2560](https://github.com/ethyca/fides/pull/2560)

## [2.6.4](https://github.com/ethyca/fides/compare/2.6.3...2.6.4)

### Fixed

- Fixed bug for SMS completion notification not being sent [#2526](https://github.com/ethyca/fides/issues/2526)
- Fixed bug where refreshing a page in the UI would result in a 404 [#2502](https://github.com/ethyca/fides/pull/2502)

## [2.6.3](https://github.com/ethyca/fides/compare/2.6.2...2.6.3)

### Fixed

- Handle case where legacy dataset has meta: null [#2524](https://github.com/ethyca/fides/pull/2524)

## [2.6.2](https://github.com/ethyca/fides/compare/2.6.1...2.6.2)

### Fixed

- Issue addressing missing field in dataset migration [#2510](https://github.com/ethyca/fides/pull/2510)

## [2.6.1](https://github.com/ethyca/fides/compare/2.6.0...2.6.1)

### Fixed

- Fix errors when privacy requests execute concurrently without workers [#2489](https://github.com/ethyca/fides/pull/2489)
- Enable saas request overrides to run in worker runtime [#2489](https://github.com/ethyca/fides/pull/2489)

## [2.6.0](https://github.com/ethyca/fides/compare/2.5.1...2.6.0)

### Added

- Added the `env` option to the `security` configuration options to allow for users to completely secure the API endpoints [#2267](https://github.com/ethyca/fides/pull/2267)
- Unified Fides Resources
  - Added a dataset dropdown selector when configuring a connector to link an existing dataset to the connector configuration. [#2162](https://github.com/ethyca/fides/pull/2162)
  - Added new datasetconfig.ctl_dataset_id field to unify fides dataset resources [#2046](https://github.com/ethyca/fides/pull/2046)
- Add new connection config routes that couple them with systems [#2249](https://github.com/ethyca/fides/pull/2249)
- Add new select/deselect all permissions buttons [#2437](https://github.com/ethyca/fides/pull/2437)
- Endpoints to allow a user with the `user:password-reset` scope to reset users' passwords. In addition, users no longer require a scope to edit their own passwords. [#2373](https://github.com/ethyca/fides/pull/2373)
- New form to reset a user's password without knowing an old password [#2390](https://github.com/ethyca/fides/pull/2390)
- Approve & deny buttons on the "Request details" page. [#2473](https://github.com/ethyca/fides/pull/2473)
- Consent Propagation
  - Add the ability to execute Consent Requests via the Privacy Request Execution layer [#2125](https://github.com/ethyca/fides/pull/2125)
  - Add a Mailchimp Transactional Consent Connector [#2194](https://github.com/ethyca/fides/pull/2194)
  - Allow defining a list of opt-in and/or opt-out requests in consent connectors [#2315](https://github.com/ethyca/fides/pull/2315)
  - Add a Google Analytics Consent Connector for GA4 properties [#2302](https://github.com/ethyca/fides/pull/2302)
  - Pass the GA Cookie from the Privacy Center [#2337](https://github.com/ethyca/fides/pull/2337)
  - Rename "user_id" to more specific "ga_client_id" [#2356](https://github.com/ethyca/fides/pull/2356)
  - Patch Google Analytics Consent Connector to delete by client_id [#2355](https://github.com/ethyca/fides/pull/2355)
  - Add a "skip_param_values option" to optionally skip when we are missing param values in the body [#2384](https://github.com/ethyca/fides/pull/2384)
  - Adds a new Universal Analytics Connector that works with the UA Tracking Id
- Adds intake and storage of Global Privacy Control Signal props for Consent [#2599](https://github.com/ethyca/fides/pull/2599)

### Changed

- Unified Fides Resources
  - Removed several fidesops schemas for DSR's in favor of updated Fideslang schemas [#2009](https://github.com/ethyca/fides/pull/2009)
  - Removed DatasetConfig.dataset field [#2096](https://github.com/ethyca/fides/pull/2096)
  - Updated UI dataset config routes to use new unified routes [#2113](https://github.com/ethyca/fides/pull/2113)
  - Validate request body on crud endpoints on upsert. Validate dataset data categories before save. [#2134](https://github.com/ethyca/fides/pull/2134/)
  - Updated test env setup and quickstart to use new endpoints [#2225](https://github.com/ethyca/fides/pull/2225)
- Consent Propagation
  - Privacy Center consent options can now be marked as `executable` in order to propagate consent requests [#2193](https://github.com/ethyca/fides/pull/2193)
  - Add support for passing browser identities to consent request patches [#2304](https://github.com/ethyca/fides/pull/2304)
- Update fideslang to 1.3.3 [#2343](https://github.com/ethyca/fides/pull/2343)
- Display the request type instead of the policy name on the request table [#2382](https://github.com/ethyca/fides/pull/2382)
- Make denial reasons required [#2400](https://github.com/ethyca/fides/pull/2400)
- Display the policy key on the request details page [#2395](https://github.com/ethyca/fides/pull/2395)
- Updated CSV export [#2452](https://github.com/ethyca/fides/pull/2452)
- Privacy Request approval now uses a modal [#2443](https://github.com/ethyca/fides/pull/2443)

### Developer Experience

- `nox -s test_env` has been replaced with `nox -s "fides_env(dev)"`
- New command `nox -s "fides_env(test)"` creates a complete test environment with seed data (similar to `fides_env(dev)`) but with the production fides image so the built UI can be accessed at `localhost:8080` [#2399](https://github.com/ethyca/fides/pull/2399)
- Change from code climate to codecov for coverage reporting [#2402](https://github.com/ethyca/fides/pull/2402)

### Fixed

- Home screen header scaling and responsiveness issues [#2200](https://github.com/ethyca/fides/pull/2277)
- Privacy Center identity inputs validate even when they are optional. [#2308](https://github.com/ethyca/fides/pull/2308)
- The PII toggle defaults to false and PII will be hidden on page load [#2388](https://github.com/ethyca/fides/pull/2388)
- Fixed a CI bug caused by git security upgrades [#2441](https://github.com/ethyca/fides/pull/2441)
- Privacy Center
  - Identity inputs validate even when they are optional. [#2308](https://github.com/ethyca/fides/pull/2308)
  - Submit buttons show loading state and disable while submitting. [#2401](https://github.com/ethyca/fides/pull/2401)
  - Phone inputs no longer request country SVGs from external domain. [#2378](https://github.com/ethyca/fides/pull/2378)
  - Input validation errors no longer change the height of modals. [#2379](https://github.com/ethyca/fides/pull/2379)
- Patch masking strategies to better handle null and non-string inputs [#2307](https://github.com/ethyca/fides/pull/2377)
- Renamed prod pushes tag to be `latest` for privacy center and sample app [#2401](https://github.com/ethyca/fides/pull/2407)
- Update firebase connector to better handle non-existent users [#2439](https://github.com/ethyca/fides/pull/2439)

## [2.5.1](https://github.com/ethyca/fides/compare/2.5.0...2.5.1)

### Developer Experience

- Allow db resets only if `config.dev_mode` is `True` [#2321](https://github.com/ethyca/fides/pull/2321)

### Fixed

- Added a feature flag for the recent dataset classification UX changes [#2335](https://github.com/ethyca/fides/pull/2335)

### Security

- Add a check to the catchall path to prevent returning paths outside of the UI directory [#2330](https://github.com/ethyca/fides/pull/2330)

### Developer Experience

- Reduce size of local Docker images by fixing `.dockerignore` patterns [#2360](https://github.com/ethyca/fides/pull/2360)

## [2.5.0](https://github.com/ethyca/fides/compare/2.4.0...2.5.0)

### Docs

- Update the docs landing page and remove redundant docs [#2184](https://github.com/ethyca/fides/pull/2184)

### Added

- Added the `user` command group to the CLI. [#2153](https://github.com/ethyca/fides/pull/2153)
- Added `Code Climate` test coverage uploads. [#2198](https://github.com/ethyca/fides/pull/2198)
- Added the connection key to the execution log [#2100](https://github.com/ethyca/fides/pull/2100)
- Added endpoints to retrieve DSR `Rule`s and `Rule Target`s [#2116](https://github.com/ethyca/fides/pull/2116)
- Added Fides version number to account dropdown in the UI [#2140](https://github.com/ethyca/fides/pull/2140)
- Add link to Classify Systems page in nav side bar [#2128](https://github.com/ethyca/fides/pull/2128)
- Dataset classification UI now polls for results [#2123](https://github.com/ethyca/fides/pull/2123)
- Update Privacy Center Icons [#1800](https://github.com/ethyca/fides/pull/2139)
- Privacy Center `fides-consent.js`:
  - `Fides.shopify` integration function. [#2152](https://github.com/ethyca/fides/pull/2152)
  - Dedicated folder for integrations.
  - `Fides.meta` integration function (fbq). [#2217](https://github.com/ethyca/fides/pull/2217)
- Adds support for Twilio email service (Sendgrid) [#2154](https://github.com/ethyca/fides/pull/2154)
- Access and erasure support for Recharge [#1709](https://github.com/ethyca/fides/pull/1709)
- Access and erasure support for Friendbuy Nextgen [#2085](https://github.com/ethyca/fides/pull/2085)

### Changed

- Admin UI Feature Flags - [#2101](https://github.com/ethyca/fides/pull/2101)
  - Overrides can be saved in the browser.
  - Use `NEXT_PUBLIC_APP_ENV` for app-specific environment config.
  - No longer use `react-feature-flags` library.
  - Can have descriptions. [#2243](https://github.com/ethyca/fides/pull/2243)
- Made privacy declarations optional when adding systems manually - [#2173](https://github.com/ethyca/fides/pull/2173)
- Removed an unclear logging message. [#2266](https://github.com/ethyca/fides/pull/2266)
- Allow any user with `user:delete` scope to delete other users [#2148](https://github.com/ethyca/fides/pull/2148)
- Dynamic imports of custom overrides and SaaS test fixtures [#2169](https://github.com/ethyca/fides/pull/2169)
- Added `AuthenticatedClient` to custom request override interface [#2171](https://github.com/ethyca/fides/pull/2171)
- Only approve the specific collection instead of the entire dataset, display only top 1 classification by default [#2226](https://github.com/ethyca/fides/pull/2226)
- Update sample project resources for `fides evaluate` usage in `fides deploy` [#2253](https://github.com/ethyca/fides/pull/2253)

### Removed

- Removed unused object_name field on s3 storage config [#2133](https://github.com/ethyca/fides/pull/2133)

### Fixed

- Remove next-auth from privacy center to fix JS console error [#2090](https://github.com/ethyca/fides/pull/2090)
- Admin UI - Added Missing ability to assign `user:delete` in the permissions checkboxes [#2148](https://github.com/ethyca/fides/pull/2148)
- Nav bug: clicking on Privacy Request breadcrumb takes me to Home instead of /privacy-requests [#497](https://github.com/ethyca/fides/pull/2141)
- Side nav disappears when viewing request details [#2129](https://github.com/ethyca/fides/pull/2155)
- Remove usage of load dataset button and other dataset UI modifications [#2149](https://github.com/ethyca/fides/pull/2149)
- Improve readability for exceptions raised from custom request overrides [#2157](https://github.com/ethyca/fides/pull/2157)
- Importing custom request overrides on server startup [#2186](https://github.com/ethyca/fides/pull/2186)
- Remove warning when env vars default to blank strings in docker-compose [#2188](https://github.com/ethyca/fides/pull/2188)
- Fix Cookie House purchase modal flashing 'Error' in title [#2274](https://github.com/ethyca/fides/pull/2274)
- Stop dependency from upgrading `packaging` to version with known issue [#2273](https://github.com/ethyca/fides/pull/2273)
- Privacy center config no longer requires `identity_inputs` and will use `email` as a default [#2263](https://github.com/ethyca/fides/pull/2263)
- No longer display remaining days for privacy requests in terminal states [#2292](https://github.com/ethyca/fides/pull/2292)

### Removed

- Remove "Create New System" button when viewing systems. All systems can now be created via the "Add systems" button on the home page. [#2132](https://github.com/ethyca/fides/pull/2132)

## [2.4.0](https://github.com/ethyca/fides/compare/2.3.1...2.4.0)

### Developer Experience

- Include a pre-check workflow that collects the pytest suite [#2098](https://github.com/ethyca/fides/pull/2098)
- Write to the application db when running the app locally. Write to the test db when running pytest [#1731](https://github.com/ethyca/fides/pull/1731)

### Changed

- Move the `fides.ctl.core.` and `fides.ctl.connectors` modules into `fides.core` and `fides.connectors` respectively [#2097](https://github.com/ethyca/fides/pull/2097)
- Fides: Skip cypress tests due to nav bar 2.0 [#2102](https://github.com/ethyca/fides/pull/2103)

### Added

- Adds new erasure policy for complete user data masking [#1839](https://github.com/ethyca/fides/pull/1839)
- New Fides Home page [#1864](https://github.com/ethyca/fides/pull/2050)
- Nav 2.0 - Replace form flow side navs with top tabs [#2037](https://github.com/ethyca/fides/pull/2050)
- Adds new erasure policy for complete user data masking [#1839](https://github.com/ethyca/fides/pull/1839)
- Added ability to use Mailgun templates when sending emails. [#2039](https://github.com/ethyca/fides/pull/2039)
- Adds SMS id verification for consent [#2094](https://github.com/ethyca/fides/pull/2094)

### Fixed

- Store `fides_consent` cookie on the root domain of the Privacy Center [#2071](https://github.com/ethyca/fides/pull/2071)
- Properly set the expire-time for verification codes [#2105](https://github.com/ethyca/fides/pull/2105)

## [2.3.1](https://github.com/ethyca/fides/compare/2.3.0...2.3.1)

### Fixed

- Resolved an issue where the root_user was not being created [#2082](https://github.com/ethyca/fides/pull/2082)

### Added

- Nav redesign with sidebar groups. Feature flagged to only be visible in dev mode until release. [#2030](https://github.com/ethyca/fides/pull/2047)
- Improved error handling for incorrect app encryption key [#2089](https://github.com/ethyca/fides/pull/2089)
- Access and erasure support for Friendbuy API [#2019](https://github.com/ethyca/fides/pull/2019)

## [2.3.0](https://github.com/ethyca/fides/compare/2.2.2...2.3.0)

### Added

- Common Subscriptions for app-wide data and feature checks. [#2030](https://github.com/ethyca/fides/pull/2030)
- Send email alerts on privacy request failures once the specified threshold is reached. [#1793](https://github.com/ethyca/fides/pull/1793)
- DSR Notifications (toast) [#1895](https://github.com/ethyca/fides/pull/1895)
- DSR configure alerts btn [#1895](https://github.com/ethyca/fides/pull/1895)
- DSR configure alters (FE) [#1895](https://github.com/ethyca/fides/pull/1895)
- Add a `usage` session to Nox to print full session docstrings. [#2022](https://github.com/ethyca/fides/pull/2022)

### Added

- Adds notifications section to toml files [#2026](https://github.com/ethyca/fides/pull/2060)

### Changed

- Updated to use `loguru` logging library throughout codebase [#2031](https://github.com/ethyca/fides/pull/2031)
- Do not always create a `fides.toml` by default [#2023](https://github.com/ethyca/fides/pull/2023)
- The `fideslib` module has been merged into `fides`, code redundancies have been removed [#1859](https://github.com/ethyca/fides/pull/1859)
- Replace 'ingress' and 'egress' with 'sources' and 'destinations' across UI [#2044](https://github.com/ethyca/fides/pull/2044)
- Update the functionality of `fides pull -a <filename>` to include _all_ resource types. [#2083](https://github.com/ethyca/fides/pull/2083)

### Fixed

- Timing issues with bulk DSR reprocessing, specifically when analytics are enabled [#2015](https://github.com/ethyca/fides/pull/2015)
- Error caused by running erasure requests with disabled connectors [#2045](https://github.com/ethyca/fides/pull/2045)
- Changes the SlowAPI ratelimiter's backend to use memory instead of Redis [#2054](https://github.com/ethyca/fides/pull/2058)

## [2.2.2](https://github.com/ethyca/fides/compare/2.2.1...2.2.2)

### Docs

- Updated the readme to use new new [docs site](http://docs.ethyca.com) [#2020](https://github.com/ethyca/fides/pull/2020)

### Deprecated

- The documentation site hosted in the `/docs` directory has been deprecated. All documentation updates will be hosted at the new [docs site](http://docs.ethyca.com) [#2020](https://github.com/ethyca/fides/pull/2020)

### Fixed

- Fixed mypy and pylint errors [#2013](https://github.com/ethyca/fides/pull/2013)
- Update connection test endpoint to be effectively non-blocking [#2000](https://github.com/ethyca/fides/pull/2000)
- Update Fides connector to better handle children with no access results [#2012](https://github.com/ethyca/fides/pull/2012)

## [2.2.1](https://github.com/ethyca/fides/compare/2.2.0...2.2.1)

### Added

- Add health check indicator for data flow scanning option [#1973](https://github.com/ethyca/fides/pull/1973)

### Changed

- The `celery.toml` is no longer used, instead it is a subsection of the `fides.toml` file [#1990](https://github.com/ethyca/fides/pull/1990)
- Update sample project landing page copy to be version-agnostic [#1958](https://github.com/ethyca/fides/pull/1958)
- `get` and `ls` CLI commands now return valid `fides` object YAML [#1991](https://github.com/ethyca/fides/pull/1991)

### Developer Experience

- Remove duplicate fastapi-caching and pin version. [#1765](https://github.com/ethyca/fides/pull/1765)

## [2.2.0](https://github.com/ethyca/fides/compare/2.1.0...2.2.0)

### Added

- Send email alerts on privacy request failures once the specified threshold is reached. [#1793](https://github.com/ethyca/fides/pull/1793)
- Add authenticated privacy request route. [#1819](https://github.com/ethyca/fides/pull/1819)
- Enable the onboarding flow [#1836](https://github.com/ethyca/fides/pull/1836)
- Access and erasure support for Fullstory API [#1821](https://github.com/ethyca/fides/pull/1821)
- Add function to poll privacy request for completion [#1860](https://github.com/ethyca/fides/pull/1860)
- Added rescan flow for the data flow scanner [#1844](https://github.com/ethyca/fides/pull/1844)
- Add rescan flow for the data flow scanner [#1844](https://github.com/ethyca/fides/pull/1844)
- Add Fides connector to support parent-child Fides deployments [#1861](https://github.com/ethyca/fides/pull/1861)
- Classification UI now polls for updates to classifications [#1908](https://github.com/ethyca/fides/pull/1908)

### Changed

- The organization info form step is now skipped if the server already has organization info. [#1840](https://github.com/ethyca/fides/pull/1840)
- Removed the description column from the classify systems page. [#1867](https://github.com/ethyca/fides/pull/1867)
- Retrieve child results during fides connector execution [#1967](https://github.com/ethyca/fides/pull/1967)

### Fixed

- Fix error in parent user creation seeding. [#1832](https://github.com/ethyca/fides/issues/1832)
- Fix DSR error due to unfiltered empty identities [#1901](https://github.com/ethyca/fides/pull/1907)

### Docs

- Remove documentation about no-longer used connection string override [#1824](https://github.com/ethyca/fides/pull/1824)
- Fix typo in headings [#1824](https://github.com/ethyca/fides/pull/1824)
- Update documentation to reflect configs necessary for mailgun, twilio_sms and twilio_email service types [#1846](https://github.com/ethyca/fides/pull/1846)

...

## [2.1.0](https://github.com/ethyca/fides/compare/2.0.0...2.1.0)

### Added

- Classification flow for system data flows
- Classification is now triggered as part of data flow scanning
- Include `ingress` and `egress` fields on system export and `datamap/` endpoint [#1740](https://github.com/ethyca/fides/pull/1740)
- Repeatable unique identifier for dataset fides_keys and metadata [#1786](https://github.com/ethyca/fides/pull/1786)
- Adds SMS support for identity verification notifications [#1726](https://github.com/ethyca/fides/pull/1726)
- Added phone number validation in back-end and react phone number form in Privacy Center [#1745](https://github.com/ethyca/fides/pull/1745)
- Adds SMS message template for all subject notifications [#1743](https://github.com/ethyca/fides/pull/1743)
- Privacy-Center-Cypress workflow for CI checks of the Privacy Center. [#1722](https://github.com/ethyca/fides/pull/1722)
- Privacy Center `fides-consent.js` script for accessing consent on external pages. [Details](/clients/privacy-center/packages/fides-consent/README.md)
- Erasure support for Twilio Conversations API [#1673](https://github.com/ethyca/fides/pull/1673)
- Webserver port can now be configured via the CLI command [#1858](https://github.com/ethyca/fides/pull/1858)

### Changed

- Optional dependencies are no longer used for 3rd-party connectivity. Instead they are used to isolate dangerous dependencies. [#1679](https://github.com/ethyca/fides/pull/1679)
- All Next pages now automatically require login. [#1670](https://github.com/ethyca/fides/pull/1670)
- Running the `webserver` command no longer prompts the user to opt out/in to analytics[#1724](https://github.com/ethyca/fides/pull/1724)

### Developer Experience

- Admin-UI-Cypress tests that fail in CI will now upload screen recordings for debugging. [#1728](https://github.com/ethyca/fides/pull/1728/files/c23e62fea284f7910028c8483feff893903068b8#r1019491323)
- Enable remote debugging from VSCode of live dev app [#1780](https://github.com/ethyca/fides/pull/1780)

### Removed

- Removed the Privacy Center `cookieName` config introduced in 2.0.0. [#1756](https://github.com/ethyca/fides/pull/1756)

### Fixed

- Exceptions are no longer raised when sending analytics on Windows [#1666](https://github.com/ethyca/fides/pull/1666)
- Fixed wording on identity verification modal in the Privacy Center [#1674](https://github.com/ethyca/fides/pull/1674)
- Update system fides_key tooltip text [#1533](https://github.com/ethyca/fides/pull/1685)
- Removed local storage parsing that is redundant with redux-persist. [#1678](https://github.com/ethyca/fides/pull/1678)
- Show a helpful error message if Docker daemon is not running during "fides deploy" [#1694](https://github.com/ethyca/fides/pull/1694)
- Allow users to query their own permissions, including root user. [#1698](https://github.com/ethyca/fides/pull/1698)
- Single-select taxonomy fields legal basis and special category can be cleared. [#1712](https://github.com/ethyca/fides/pull/1712)
- Fixes the issue where the security config is not properly loading from environment variables. [#1718](https://github.com/ethyca/fides/pull/1718)
- Fixes the issue where the CLI can't run without the config values required by the webserver. [#1811](https://github.com/ethyca/fides/pull/1811)
- Correctly handle response from adobe jwt auth endpoint as milliseconds, rather than seconds. [#1754](https://github.com/ethyca/fides/pull/1754)
- Fixed styling issues with the `EditDrawer` component. [#1803](https://github.com/ethyca/fides/pull/1803)

### Security

- Bumped versions of packages that use OpenSSL [#1683](https://github.com/ethyca/fides/pull/1683)

## [2.0.0](https://github.com/ethyca/fides/compare/1.9.6...2.0.0)

### Added

- Allow delete-only SaaS connector endpoints [#1200](https://github.com/ethyca/fides/pull/1200)
- Privacy center consent choices store a browser cookie. [#1364](https://github.com/ethyca/fides/pull/1364)
  - The format is generic. A reasonable set of defaults will be added later: [#1444](https://github.com/ethyca/fides/issues/1444)
  - The cookie name defaults to `fides_consent` but can be configured under `config.json > consent > cookieName`.
  - Each consent option can provide an array of `cookieKeys`.
- Individually select and reprocess DSRs that have errored [#1203](https://github.com/ethyca/fides/pull/1489)
- Bulk select and reprocess DSRs that have errored [#1205](https://github.com/ethyca/fides/pull/1489)
- Config Wizard: AWS scan results populate in system review forms. [#1454](https://github.com/ethyca/fides/pull/1454)
- Integrate rate limiter with Saas Connectors. [#1433](https://github.com/ethyca/fides/pull/1433)
- Config Wizard: Added a column selector to the scan results page of the config wizard [#1590](https://github.com/ethyca/fides/pull/1590)
- Config Wizard: Flow for runtime scanner option [#1640](https://github.com/ethyca/fides/pull/1640)
- Access support for Twilio Conversations API [#1520](https://github.com/ethyca/fides/pull/1520)
- Message Config: Adds Twilio Email/SMS support [#1519](https://github.com/ethyca/fides/pull/1519)

### Changed

- Updated mypy to version 0.981 and Python to version 3.10.7 [#1448](https://github.com/ethyca/fides/pull/1448)

### Developer Experience

- Repository dispatch events are sent to fidesctl-plus and fidesops-plus [#1263](https://github.com/ethyca/fides/pull/1263)
- Only the `docs-authors` team members are specified as `CODEOWNERS` [#1446](https://github.com/ethyca/fides/pull/1446)
- Updates the default local configuration to not defer tasks to a worker node [#1552](https://github.com/ethyca/fides/pull/1552/)
- Updates the healthcheck to return health status of connected Celery workers [#1588](https://github.com/ethyca/fides/pull/1588)

### Docs

- Remove the tutorial to prepare for new update [#1543](https://github.com/ethyca/fides/pull/1543)
- Add system management via UI documentation [#1541](https://github.com/ethyca/fides/pull/1541)
- Added DSR quickstart docs, restructured docs navigation [#1651](https://github.com/ethyca/fides/pull/1651)
- Update privacy request execution overview docs [#1258](https://github.com/ethyca/fides/pull/1490)

### Fixed

- Fixed system dependencies appearing as "N/A" in the datamap endpoint when there are no privacy declarations [#1649](https://github.com/ethyca/fides/pull/1649)

## [1.9.6](https://github.com/ethyca/fides/compare/1.9.5...1.9.6)

### Fixed

- Include systems without a privacy declaration on data map [#1603](https://github.com/ethyca/fides/pull/1603)
- Handle malformed tokens [#1523](https://github.com/ethyca/fides/pull/1523)
- Remove thrown exception from getAllPrivacyRequests method [#1592](https://github.com/ethyca/fides/pull/1593)
- Include systems without a privacy declaration on data map [#1603](https://github.com/ethyca/fides/pull/1603)
- After editing a dataset, the table will stay on the previously selected collection instead of resetting to the first one. [#1511](https://github.com/ethyca/fides/pull/1511)
- Fix redis `db_index` config issue [#1647](https://github.com/ethyca/fides/pull/1647)

### Docs

- Add unlinked docs and fix any remaining broken links [#1266](https://github.com/ethyca/fides/pull/1266)
- Update privacy center docs to include consent information [#1537](https://github.com/ethyca/fides/pull/1537)
- Update UI docs to include DSR countdown information and additional descriptions/filtering [#1545](https://github.com/ethyca/fides/pull/1545)

### Changed

- Allow multiple masking strategies to be specified when using fides as a masking engine [#1647](https://github.com/ethyca/fides/pull/1647)

## [1.9.5](https://github.com/ethyca/fides/compare/1.9.4...1.9.5)

### Added

- The database includes a `plus_system_scans` relation, to track the status and results of System Scanner executions in fidesctl-plus [#1554](https://github.com/ethyca/fides/pull/1554)

## [1.9.4](https://github.com/ethyca/fides/compare/1.9.2...1.9.4)

### Fixed

- After editing a dataset, the table will stay on the previously selected collection instead of resetting to the first one. [#1511](https://github.com/ethyca/fides/pull/1511)

## [1.9.2](https://github.com/ethyca/fides/compare/1.9.1...1.9.2)

### Deprecated

- Added a deprecation warning for the entire package [#1244](https://github.com/ethyca/fides/pull/1244)

### Added

- Dataset generation enhancements using Fides Classify for Plus users:

  - Integrate Fides Plus API into placeholder features introduced in 1.9.0. [#1194](https://github.com/ethyca/fides/pull/1194)

- Fides Admin UI:

  - Configure Connector after creation [#1204](https://github.com/ethyca/fides/pull/1356)

### Fixed

- Privacy Center:
  - Handle error on startup if server isn't running [#1239](https://github.com/ethyca/fides/pull/1239)
  - Fix styling issue with cards [#1240](https://github.com/ethyca/fides/pull/1240)
  - Redirect to index on consent save [#1238](https://github.com/ethyca/fides/pull/1238)

## [1.9.1](https://github.com/ethyca/fides/compare/1.9.0...1.9.1)

### Changed

- Update fideslang to v1.3.1 [#1136](https://github.com/ethyca/fides/pull/1136)

### Changed

- Update fideslang to v1.3.1 [#1136](https://github.com/ethyca/fides/pull/1136)

## [1.9.0](https://github.com/ethyca/fides/compare/1.8.6...1.9.0) - 2022-09-29

### Added

- Dataset generation enhancements using Fides Classify for Plus users:
  - Added toggle for enabling classify during generation. [#1057](https://github.com/ethyca/fides/pull/1057)
  - Initial implementation of API request to kick off classify, with confirmation modal. [#1069](https://github.com/ethyca/fides/pull/1069)
  - Initial Classification & Review status for generated datasets. [#1074](https://github.com/ethyca/fides/pull/1074)
  - Component for choosing data categories based on classification results. [#1110](https://github.com/ethyca/fides/pull/1110)
  - The dataset fields table shows data categories from the classifier (if available). [#1088](https://github.com/ethyca/fides/pull/1088)
  - The "Approve" button can be used to update the dataset with the classifier's suggestions. [#1129](https://github.com/ethyca/fides/pull/1129)
- System management UI:
  - New page to add a system via yaml [#1062](https://github.com/ethyca/fides/pull/1062)
  - Skeleton of page to add a system manually [#1068](https://github.com/ethyca/fides/pull/1068)
  - Refactor config wizard system forms to be reused for system management [#1072](https://github.com/ethyca/fides/pull/1072)
  - Add additional optional fields to system management forms [#1082](https://github.com/ethyca/fides/pull/1082)
  - Delete a system through the UI [#1085](https://github.com/ethyca/fides/pull/1085)
  - Edit a system through the UI [#1096](https://github.com/ethyca/fides/pull/1096)
- Cypress component testing [#1106](https://github.com/ethyca/fides/pull/1106)

### Changed

- Changed behavior of `load_default_taxonomy` to append instead of upsert [#1040](https://github.com/ethyca/fides/pull/1040)
- Changed behavior of adding privacy declarations to decouple the actions of the "add" and "next" buttons [#1086](https://github.com/ethyca/fides/pull/1086)
- Moved system related UI components from the `config-wizard` directory to the `system` directory [#1097](https://github.com/ethyca/fides/pull/1097)
- Updated "type" on SaaS config to be a simple string type, not an enum [#1197](https://github.com/ethyca/fides/pull/1197)

### Developer Experience

- Optional dependencies may have their version defined only once, in `optional-requirements.txt` [#1171](https://github.com/ethyca/fides/pull/1171)

### Docs

- Updated the footer links [#1130](https://github.com/ethyca/fides/pull/1130)

### Fixed

- Fixed the "help" link in the UI header [#1078](https://github.com/ethyca/fides/pull/1078)
- Fixed a bug in Data Category Dropdowns where checking i.e. `user.biometric` would also check `user.biometric_health` [#1126](https://github.com/ethyca/fides/pull/1126)

### Security

- Upgraded pymysql to version `1.0.2` [#1094](https://github.com/ethyca/fides/pull/1094)

## [1.8.6](https://github.com/ethyca/fides/compare/1.8.5...1.8.6) - 2022-09-28

### Added

- Added classification tables for Plus users [#1060](https://github.com/ethyca/fides/pull/1060)

### Fixed

- Fixed a bug where rows were being excluded from a data map [#1124](https://github.com/ethyca/fides/pull/1124)

## [1.8.5](https://github.com/ethyca/fides/compare/1.8.4...1.8.5) - 2022-09-21

### Changed

- Update fideslang to v1.3.0 [#1103](https://github.com/ethyca/fides/pull/1103)

## [1.8.4](https://github.com/ethyca/fides/compare/1.8.3...1.8.4) - 2022-09-09

### Added

- Initial system management page [#1054](https://github.com/ethyca/fides/pull/1054)

### Changed

- Deleting a taxonomy field with children will now cascade delete all of its children as well. [#1042](https://github.com/ethyca/fides/pull/1042)

### Fixed

- Fixed navigating directly to frontend routes loading index page instead of the correct static page for the route.
- Fix truncated evaluation error messages [#1053](https://github.com/ethyca/fides/pull/1053)

## [1.8.3](https://github.com/ethyca/fides/compare/1.8.2...1.8.3) - 2022-09-06

### Added

- Added more taxonomy fields that can be edited via the UI [#1000](https://github.com/ethyca/fides/pull/1000) [#1028](https://github.com/ethyca/fides/pull/1028)
- Added the ability to add taxonomy fields via the UI [#1019](https://github.com/ethyca/fides/pull/1019)
- Added the ability to delete taxonomy fields via the UI [#1006](https://github.com/ethyca/fides/pull/1006)
  - Only non-default taxonomy entities can be deleted [#1023](https://github.com/ethyca/fides/pull/1023)
- Prevent deleting taxonomy `is_default` fields and from adding `is_default=True` fields via the API [#990](https://github.com/ethyca/fides/pull/990).
- Added a "Custom" tag to distinguish user defined taxonomy fields from default taxonomy fields in the UI [#1027](https://github.com/ethyca/fides/pull/1027)
- Added initial support for enabling Fides Plus [#1037](https://github.com/ethyca/fides/pull/1037)
  - The `useFeatures` hook can be used to check if `plus` is enabled.
  - Navigating to/from the Data Map page is gated behind this feature.
  - Plus endpoints are served from the private Plus image.

### Fixed

- Fixed failing mypy tests [#1030](https://github.com/ethyca/fides/pull/1030)
- Fixed an issue where `fides push --diff` would return a false positive diff [#1026](https://github.com/ethyca/fides/pull/1026)
- Pinned pydantic version to < 1.10.0 to fix an error in finding referenced fides keys [#1045](https://github.com/ethyca/fides/pull/1045)

### Fixed

- Fixed failing mypy tests [#1030](https://github.com/ethyca/fides/pull/1030)
- Fixed an issue where `fides push --diff` would return a false positive diff [#1026](https://github.com/ethyca/fides/pull/1026)

### Docs

- Minor formatting updates to [Policy Webhooks](https://ethyca.github.io/fidesops/guides/policy_webhooks/) documentation [#1114](https://github.com/ethyca/fidesops/pull/1114)

### Removed

- Removed create superuser [#1116](https://github.com/ethyca/fidesops/pull/1116)

## [1.8.2](https://github.com/ethyca/fides/compare/1.8.1...1.8.2) - 2022-08-18

### Added

- Added the ability to edit taxonomy fields via the UI [#977](https://github.com/ethyca/fides/pull/977) [#1028](https://github.com/ethyca/fides/pull/1028)
- New column `is_default` added to DataCategory, DataUse, DataSubject, and DataQualifier tables [#976](https://github.com/ethyca/fides/pull/976)
- Added the ability to add taxonomy fields via the UI [#1019](https://github.com/ethyca/fides/pull/1019)
- Added the ability to delete taxonomy fields via the UI [#1006](https://github.com/ethyca/fides/pull/1006)
  - Only non-default taxonomy entities can be deleted [#1023](https://github.com/ethyca/fides/pull/1023)
- Prevent deleting taxonomy `is_default` fields and from adding `is_default=True` fields via the API [#990](https://github.com/ethyca/fides/pull/990).
- Added a "Custom" tag to distinguish user defined taxonomy fields from default taxonomy fields in the UI [#1027](https://github.com/ethyca/fides/pull/1027)

### Changed

- Upgraded base Docker version to Python 3.9 and updated all other references from 3.8 -> 3.9 [#974](https://github.com/ethyca/fides/pull/974)
- Prepend all database tables with `ctl_` [#979](https://github.com/ethyca/fides/pull/979)
- Moved the `admin-ui` code down one level into a `ctl` subdir [#970](https://github.com/ethyca/fides/pull/970)
- Extended the `/datamap` endpoint to include extra metadata [#992](https://github.com/ethyca/fides/pull/992)

## [1.8.1](https://github.com/ethyca/fides/compare/1.8.0...1.8.1) - 2022-08-08

### Deprecated

- The following environment variables have been deprecated, and replaced with the new environment variable names indicated below. To avoid breaking existing workflows, the deprecated variables are still respected in v1.8.1. They will be removed in a future release.
  - `FIDESCTL__API__DATABASE_HOST` --> `FIDESCTL__DATABASE__SERVER`
  - `FIDESCTL__API__DATABASE_NAME` --> `FIDESCTL__DATABASE__DB`
  - `FIDESCTL__API__DATABASE_PASSWORD` --> `FIDESCTL__DATABASE__PASSWORD`
  - `FIDESCTL__API__DATABASE_PORT` --> `FIDESCTL__DATABASE__PORT`
  - `FIDESCTL__API__DATABASE_TEST_DATABASE_NAME` --> `FIDESCTL__DATABASE__TEST_DB`
  - `FIDESCTL__API__DATABASE_USER` --> `FIDESCTL__DATABASE__USER`

### Developer Experience

- The included `docker-compose.yml` no longer references outdated ENV variables [#964](https://github.com/ethyca/fides/pull/964)

### Docs

- Minor release documentation now reflects the desired patch release process [#955](https://github.com/ethyca/fides/pull/955)
- Updated references to ENV variables [#964](https://github.com/ethyca/fides/pull/964)

### Fixed

- Deprecated config options will continue to be respected when set via environment variables [#965](https://github.com/ethyca/fides/pull/965)
- The git cache is rebuilt within the Docker container [#962](https://github.com/ethyca/fides/pull/962)
- The `wheel` pypi build no longer has a dirty version tag [#962](https://github.com/ethyca/fides/pull/962)
- Add setuptools to dev-requirements to fix versioneer error [#983](https://github.com/ethyca/fides/pull/983)

## [1.8.0](https://github.com/ethyca/fides/compare/1.7.1...1.8.0) - 2022-08-04

### Added

- Initial configuration wizard UI view
  - System scanning step: AWS credentials form and initial `generate` API usage.
  - System scanning results: AWS systems are stored and can be selected for review
- CustomInput type "password" with show/hide icon.
- Pull CLI command now checks for untracked/unstaged files in the manifests dir [#869](https://github.com/ethyca/fides/pull/869)
- Pull CLI command has a flag to pull missing files from the server [#895](https://github.com/ethyca/fides/pull/895)
- Add BigQuery support for the `generate` command and `/generate` endpoint [#814](https://github.com/ethyca/fides/pull/814) & [#917](https://github.com/ethyca/fides/pull/917)
- Added user auth tables [915](https://github.com/ethyca/fides/pull/915)
- Standardized API error parsing under `~/types/errors`
- Added taxonomy page to UI [#902](https://github.com/ethyca/fides/pull/902)
  - Added a nested accordion component for displaying taxonomy data [#910](https://github.com/ethyca/fides/pull/910)
- Add lru cache to get_config [927](https://github.com/ethyca/fides/pull/927)
- Add support for deprecated API config values [#959](https://github.com/ethyca/fides/pull/959)
- `fides` is now an alias for `fidesctl` as a CLI entrypoint [#926](https://github.com/ethyca/fides/pull/926)
- Add user auth routes [929](https://github.com/ethyca/fides/pull/929)
- Bump fideslib to 3.0.1 and remove patch code[931](https://github.com/ethyca/fides/pull/931)
- Update the `fidesctl` python package to automatically serve the UI [#941](https://github.com/ethyca/fides/pull/941)
- Add `push` cli command alias for `apply` and deprecate `apply` [943](https://github.com/ethyca/fides/pull/943)
- Add resource groups tagging api as a source of system generation [939](https://github.com/ethyca/fides/pull/939)
- Add GitHub Action to publish the `fidesctl` package to testpypi on pushes to main [#951](https://github.com/ethyca/fides/pull/951)
- Added configWizardFlag to ui to hide the config wizard when false [[#1453](https://github.com/ethyca/fides/issues/1453)

### Changed

- Updated the `datamap` endpoint to return human-readable column names as the first response item [#779](https://github.com/ethyca/fides/pull/779)
- Remove the `obscure` requirement from the `generate` endpoint [#819](https://github.com/ethyca/fides/pull/819)
- Moved all files from `fidesapi` to `fidesctl/api` [#885](https://github.com/ethyca/fides/pull/885)
- Moved `scan` and `generate` to the list of commands that can be run in local mode [#841](https://github.com/ethyca/fides/pull/841)
- Upgraded the base docker images from Debian Buster to Bullseye [#958](https://github.com/ethyca/fides/pull/958)
- Removed `ipython` as a dev-requirement [#958](https://github.com/ethyca/fides/pull/958)
- Webserver dependencies now come as a standard part of the package [#881](https://github.com/ethyca/fides/pull/881)
- Initial configuration wizard UI view
  - Refactored step & form results management to use Redux Toolkit slice.
- Change `id` field in tables from an integer to a string [915](https://github.com/ethyca/fides/pull/915)
- Update `fideslang` to `1.1.0`, simplifying the default taxonomy and adding `tags` for resources [#865](https://github.com/ethyca/fides/pull/865)
- Merge existing configurations with `fideslib` library [#913](https://github.com/ethyca/fides/pull/913)
- Moved frontend static files to `src/fidesctl/ui-build/static` [#934](https://github.com/ethyca/fides/pull/934)
- Replicated the error response handling from the `/validate` endpoint to the `/generate` endpoint [#911](https://github.com/ethyca/fides/pull/911)

### Developer Experience

- Remove `API_PREFIX` from fidesctl/core/utils.py and change references to `API_PREFIX` in fidesctl/api/reoutes/util.py [922](https://github.com/ethyca/fides/pull/922)

### Fixed

- Dataset field columns show all columns by default in the UI [#898](https://github.com/ethyca/fides/pull/898)
- Fixed the missing `.fides./` directory when locating the default config [#933](https://github.com/ethyca/fides/pull/933)

## [1.7.1](https://github.com/ethyca/fides/compare/1.7.0...1.7.1) - 2022-07-28

### Added

- Add datasets via YAML in the UI [#813](https://github.com/ethyca/fides/pull/813)
- Add datasets via database connection [#834](https://github.com/ethyca/fides/pull/834) [#889](https://github.com/ethyca/fides/pull/889)
- Add delete confirmation when deleting a field or collection from a dataset [#809](https://github.com/ethyca/fides/pull/809)
- Add ability to delete datasets from the UI [#827](https://github.com/ethyca/fides/pull/827)
- Add Cypress for testing [713](https://github.com/ethyca/fides/pull/833)
- Add datasets via database connection (UI only) [#834](https://github.com/ethyca/fides/pull/834)
- Add Okta support to the `/generate` endpoint [#842](https://github.com/ethyca/fides/pull/842)
- Add db support to `/generate` endpoint [849](https://github.com/ethyca/fides/pull/849)
- Added OpenAPI TypeScript client generation for the UI app. See the [README](/clients/admin-ui/src/types/api/README.md) for more details.

### Changed

- Remove the `obscure` requirement from the `generate` endpoint [#819](https://github.com/ethyca/fides/pull/819)

### Developer Experience

- When releases are published, dispatch a repository webhook event to ethyca/fidesctl-plus [#938](https://github.com/ethyca/fides/pull/938)

### Docs

- recommend/replace pip installs with pipx [#874](https://github.com/ethyca/fides/pull/874)

### Fixed

- CustomSelect input tooltips appear next to selector instead of wrapping to a new row.
- Datasets without the `third_country_transfer` will not cause the editing dataset form to not render.
- Fixed a build issue causing an `unknown` version of `fidesctl` to be installed in published Docker images [#836](https://github.com/ethyca/fides/pull/836)
- Fixed an M1-related SQLAlchemy bug [#816](https://github.com/ethyca/fides/pull/891)
- Endpoints now work with or without a trailing slash. [#886](https://github.com/ethyca/fides/pull/886)
- Dataset field columns show all columns by default in the UI [#898](https://github.com/ethyca/fides/pull/898)
- Fixed the `tag` specific GitHub Action workflows for Docker and publishing docs. [#901](https://github.com/ethyca/fides/pull/901)

## [1.7.0](https://github.com/ethyca/fides/compare/1.6.1...1.7.0) - 2022-06-23

### Added

- Added dependabot to keep dependencies updated
- A warning now issues for any orphan datasets as part of the `apply` command [543](https://github.com/ethyca/fides/pull/543)
- Initial scaffolding of management UI [#561](https://github.com/ethyca/fides/pull/624)
- A new `audit` command for `system` and `organization` resources, checking data map attribute compliance [#548](https://github.com/ethyca/fides/pull/548)
- Static UI assets are now built with the docker container [#663](https://github.com/ethyca/fides/issues/663)
- Host static files via fidesapi [#621](https://github.com/ethyca/fides/pull/621)
- A new `generate` endpoint to enable capturing systems from infrastructure from the UI [#642](https://github.com/ethyca/fides/pull/642)
- A new `datamap` endpoint to enable visualizing a data map from the UI [#721](https://github.com/ethyca/fides/pull/721)
- Management UI navigation bar [#679](https://github.com/ethyca/fides/issues/679)
- Management UI integration [#736](https://github.com/ethyca/fides/pull/736)
  - Datasets
  - Systems
  - Taxonomy (data categories)
- Initial dataset UI view [#768](https://github.com/ethyca/fides/pull/768)
  - Add interaction for viewing a dataset collection
  - Add column picker
  - Add a data category checklist tree
  - Edit/delete dataset fields
  - Edit/delete dataset collections
  - Edit datasets
  - Add a component for Identifiability tags
  - Add tooltips for help on forms
  - Add geographic location (third_country_transfers) country selection. Supported by new dependency `i18n-iso-countries`.
- Okta, aws and database credentials can now come from `fidesctl.toml` config [#694](https://github.com/ethyca/fides/pull/694)
- New `validate` endpoint to test aws and okta credentials [#722](https://github.com/ethyca/fides/pull/722)
- Initial configuration wizard UI view
  - Manual entry steps added (name and describe organization, pick entry route, and describe system manually including privacy declarations)
- A new image tagged `ethyca/fidesctl:dev` is published on each push to `main` [781](https://github.com/ethyca/fides/pull/781)
- A new cli command (`fidesctl sync`) [#765](https://github.com/ethyca/fides/pull/765)

### Changed

- Comparing server and CLI versions ignores `.dirty` only differences, and is quiet on success when running general CLI commands [621](https://github.com/ethyca/fides/pull/621)
- All endpoints now prefixed by `/api/v1` [#623](https://github.com/ethyca/fides/issues/623)
- Allow AWS credentials to be passed to `generate system` via the API [#645](https://github.com/ethyca/fides/pull/645)
- Update the export of a datamap to load resources from the server instead of a manifest directory [#662](https://github.com/ethyca/fides/pull/662)
- Refactor `export` to remove CLI specific uses from the core modules and load resources[#725](https://github.com/ethyca/fides/pull/725)
- Bump version of FastAPI in `setup.py` to 0.77.1 to match `optional-requirements.txt` [#734](https://github.com/ethyca/fides/pull/734)
- Docker images are now only built and pushed on tags to match when released to pypi [#740](https://github.com/ethyca/fides/pull/740)
- Okta resource scanning and generation now works with systems instead of datasets [#751](https://github.com/ethyca/fides/pull/751)

### Developer Experience

- Replaced `make` with `nox` [#547](https://github.com/ethyca/fides/pull/547)
- Removed usage of `fideslang` module in favor of new [external package](https://github.com/ethyca/fideslang) shared across projects [#619](https://github.com/ethyca/fides/issues/619)
- Added a UI service to the docker-compose deployment [#757](https://github.com/ethyca/fides/pull/757)
- `TestClient` defined in and shared across test modules via `conftest.py` [#759](https://github.com/ethyca/fides/pull/759)

### Docs

- Replaced all references to `make` with `nox` [#547](https://github.com/ethyca/fides/pull/547)
- Removed config/schemas page [#613](https://github.com/ethyca/fides/issues/613)
- Dataset UI and config wizard docs added ([https://github.com/ethyca/fides/pull/697](https://github.com/ethyca/fides/pull/697))
- The fides README now walks through generating a datamap [#746](https://github.com/ethyca/fides/pull/746)

### Fixed

- Updated `fideslog` to v1.1.5, resolving an issue where some exceptions thrown by the SDK were not handled as expected [#609](https://github.com/ethyca/fides/issues/609)
- Updated the webserver so that it won't fail if the database is inaccessible [#649](https://github.com/ethyca/fides/pull/649)
- Updated external tests to handle complex characters [#661](https://github.com/ethyca/fides/pull/661)
- Evaluations now properly merge the default taxonomy into the user-defined taxonomy [#684](https://github.com/ethyca/fides/pull/684)
- The CLI can now be run without installing the webserver components [#715](https://github.com/ethyca/fides/pull/715)

## [1.6.1](https://github.com/ethyca/fides/compare/1.6.0...1.6.1) - 2022-06-15

### Docs

- Updated `Release Steps`

### Fixed

- Resolved a failure with populating applicable data subject rights to a data map
- Handle invalid characters when generating a `fides_key` [#761](https://github.com/ethyca/fides/pull/761)

## [1.6.0](https://github.com/ethyca/fides/compare/1.5.3...1.6.0) - 2022-05-02

### Added

- ESLint configuration changes [#514](https://github.com/ethyca/fidesops/pull/514)
- User creation, update and permissions in the Admin UI [#511](https://github.com/ethyca/fidesops/pull/511)
- Yaml support for dataset upload [#284](https://github.com/ethyca/fidesops/pull/284)

### Breaking Changes

- Update masking API to take multiple input values [#443](https://github.com/ethyca/fidesops/pull/443)

### Docs

- DRP feature documentation [#520](https://github.com/ethyca/fidesops/pull/520)

## [1.4.2](https://github.com/ethyca/fidesops/compare/1.4.1...1.4.2) - 2022-05-12

### Added

- GET routes for users [#405](https://github.com/ethyca/fidesops/pull/405)
- Username based search on GET route [#444](https://github.com/ethyca/fidesops/pull/444)
- FIDESOPS\_\_DEV_MODE for Easier SaaS Request Debugging [#363](https://github.com/ethyca/fidesops/pull/363)
- Track user privileges across sessions [#425](https://github.com/ethyca/fidesops/pull/425)
- Add first_name and last_name fields. Also add them along with created_at to FidesUser response [#465](https://github.com/ethyca/fidesops/pull/465)
- Denial reasons for DSR and user `AuditLog` [#463](https://github.com/ethyca/fidesops/pull/463)
- DRP action to Policy [#453](https://github.com/ethyca/fidesops/pull/453)
- `CHANGELOG.md` file[#484](https://github.com/ethyca/fidesops/pull/484)
- DRP status endpoint [#485](https://github.com/ethyca/fidesops/pull/485)
- DRP exerise endpoint [#496](https://github.com/ethyca/fidesops/pull/496)
- Frontend for privacy request denial reaons [#480](https://github.com/ethyca/fidesops/pull/480)
- Publish Fidesops to Pypi [#491](https://github.com/ethyca/fidesops/pull/491)
- DRP data rights endpoint [#526](https://github.com/ethyca/fidesops/pull/526)

### Changed

- Converted HTTP Status Codes to Starlette constant values [#438](https://github.com/ethyca/fidesops/pull/438)
- SaasConnector.send behavior on ignore_errors now returns raw response [#462](https://github.com/ethyca/fidesops/pull/462)
- Seed user permissions in `create_superuser.py` script [#468](https://github.com/ethyca/fidesops/pull/468)
- User API Endpoints (update fields and reset user passwords) [#471](https://github.com/ethyca/fidesops/pull/471)
- Format tests with `black` [#466](https://github.com/ethyca/fidesops/pull/466)
- Extract privacy request endpoint logic into separate service for DRP [#470](https://github.com/ethyca/fidesops/pull/470)
- Fixing inconsistent SaaS connector integration tests [#473](https://github.com/ethyca/fidesops/pull/473)
- Add user data to login response [#501](https://github.com/ethyca/fidesops/pull/501)

### Breaking Changes

- Update masking API to take multiple input values [#443](https://github.com/ethyca/fidesops/pull/443)

### Docs

- Added issue template for documentation updates [#442](https://github.com/ethyca/fidesops/pull/442)
- Clarify masking updates [#464](https://github.com/ethyca/fidesops/pull/464)
- Added dark mode [#476](https://github.com/ethyca/fidesops/pull/476)

### Fixed

- Removed miradb test warning [#436](https://github.com/ethyca/fidesops/pull/436)
- Added missing import [#448](https://github.com/ethyca/fidesops/pull/448)
- Removed pypi badge pointing to wrong package [#452](https://github.com/ethyca/fidesops/pull/452)
- Audit imports and references [#479](https://github.com/ethyca/fidesops/pull/479)
- Switch to using update method on PUT permission endpoint [#500](https://github.com/ethyca/fidesops/pull/500)

### Developer Experience

- added isort as a CI check
- Include `tests/` in all static code checks (e.g. `mypy`, `pylint`)

### Changed

- Published Docker image does a clean install of Fidesctl
- `with_analytics` is now a decorator

### Fixed

- Third-Country formatting on Data Map
- Potential Duplication on Data Map
- Exceptions are no longer raised when sending `AnalyticsEvent`s on Windows
- Running `fidesctl init` now generates a `server_host` and `server_protocol`
  rather than `server_url`<|MERGE_RESOLUTION|>--- conflicted
+++ resolved
@@ -29,11 +29,8 @@
 - Updated privacy notice & experience forms to hide translation UI when user doesn't have translation feature [#4728](https://github.com/ethyca/fides/pull/4728), [#4734](https://github.com/ethyca/fides/pull/4734)
 - Custom privacy request fields now support list values [#4686](https://github.com/ethyca/fides/pull/4686)
 - Update when GPP API reports signal status: ready [#4635](https://github.com/ethyca/fides/pull/4635)
-<<<<<<< HEAD
 - Update non-dismissable TCF and notice banners to show a black overlay and prevent scrolling [#4748](https://github.com/ethyca/fidesplus/pull/4748)
-=======
 - Cleanup config vars for preview in Admin-UI [#4745](https://github.com/ethyca/fides/pull/4745)
->>>>>>> 0df6e55b
 
 ### Fixed
 
