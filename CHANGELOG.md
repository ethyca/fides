--- conflicted
+++ resolved
@@ -27,11 +27,8 @@
 
 ### Changed
 - Bulk privacy request actions now accept filter sets as well as lists, enables select all functionality. [#7027](https://github.com/ethyca/fides/pull/7027)
-<<<<<<< HEAD
+- Increasing default async DB pool size to 50 pooled connections and 50 overflow connections [#7126](https://github.com/ethyca/fides/pull/7126)
 - Removed the ManualTaskLog table since it is un-used. This is a lossy migration, it can be `downgraded` but data will not be restored. [#7124](https://github.com/ethyca/fides/pull/7124) https://github.com/ethyca/fides/labels/db-migration
-=======
-- Increasing default async DB pool size to 50 pooled connections and 50 overflow connections [#7126](https://github.com/ethyca/fides/pull/7126)
->>>>>>> 7108d26c
 
 ### Developer Experience
 - Migrated consent settings tables to Ant Design [#7084](https://github.com/ethyca/fides/pull/7084)
