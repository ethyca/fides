--- conflicted
+++ resolved
@@ -15,20 +15,17 @@
 * `Fixed` for any bug fixes.
 * `Security` in case of vulnerabilities.
 
-<<<<<<< HEAD
-## [Unreleased](https://github.com/ethyca/fides/compare/2.2.1...main)
-=======
 ## [Unreleased](https://github.com/ethyca/fides/compare/2.2.2...main)
 
-
 ## [2.2.2](https://github.com/ethyca/fides/compare/2.2.1...2.2.2)
 
 ### Docs
+
 * Updated the readme to use new new [docs site](http://docs.ethyca.com) [#2020](https://github.com/ethyca/fides/pull/2020)
 
 ### Deprecated
+
 * The documentation site hosted in the `/docs` directory has been deprecated. All documentation updates will be hosted at the new [docs site](http://docs.ethyca.com) [#2020](https://github.com/ethyca/fides/pull/2020)
->>>>>>> aaf13768
 
 ### Fixed
 
