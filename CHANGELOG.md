--- conflicted
+++ resolved
@@ -28,11 +28,8 @@
 - Remove the extra 'white-space: normal' CSS for FidesJS HTML descriptions [#4850](https://github.com/ethyca/fides/pull/4850)
 - Ensure only GVL vendors from Compass are labeled as such [#4857](https://github.com/ethyca/fides/pull/4857)
 - Fixed data map report to display second level names from the taxonomy as primary (bold) label [#4856](https://github.com/ethyca/fides/pull/4856)
-<<<<<<< HEAD
-=======
 - Fix handling of some ISO-3166 geolocation edge cases in Privacy Center /fides.js endpoint [#4858](https://github.com/ethyca/fides/pull/4858)
 - Fixing issue where privacy requests not approved before upgrading to 2.34 couldn't be processed [#4855](https://github.com/ethyca/fides/pull/4855)
->>>>>>> 221cb05a
 
 ### Changed
 - Included searching by `email` for the Segment integration [#4851](https://github.com/ethyca/fides/pull/4851)
