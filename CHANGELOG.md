--- conflicted
+++ resolved
@@ -1,398 +1,395 @@
-
 All notable changes to this project will be documented in this file.
 
 The format is based on [Keep a Changelog](https://keepachangelog.com/en/)
 
 The types of changes are:
 
-* `Added` for new features.
-* `Changed` for changes in existing functionality.
-* `Developer Experience` for changes in developer workflow or tooling.
-* `Deprecated` for soon-to-be removed features.
-* `Docs` for documentation only changes.
-* `Removed` for now removed features.
-* `Fixed` for any bug fixes.
-* `Security` in case of vulnerabilities.
+- `Added` for new features.
+- `Changed` for changes in existing functionality.
+- `Developer Experience` for changes in developer workflow or tooling.
+- `Deprecated` for soon-to-be removed features.
+- `Docs` for documentation only changes.
+- `Removed` for now removed features.
+- `Fixed` for any bug fixes.
+- `Security` in case of vulnerabilities.
 
 ## [Unreleased](https://github.com/ethyca/fides/compare/2.7.0...main)
 
-<<<<<<< HEAD
-* Admin UI
-  * Add flow for selecting system types when manually creating a system [#2530](https://github.com/ethyca/fides/pull/2530)
-=======
-### Changed
-
-* Add warning to 'fides deploy' when installed outside of a virtual environment [#2641](https://github.com/ethyca/fides/pull/2641)
->>>>>>> 871ccf6d
+### Changed
+
+- Admin UI
+  - Add flow for selecting system types when manually creating a system [#2530](https://github.com/ethyca/fides/pull/2530)
+- Add warning to 'fides deploy' when installed outside of a virtual environment [#2641](https://github.com/ethyca/fides/pull/2641)
 
 ## [2.7.0](https://github.com/ethyca/fides/compare/2.6.6...2.7.0)
 
-* Fides API
-  * Access and erasure support for Braintree [#2223](https://github.com/ethyca/fides/pull/2223)
-  * Added route to send a test message [#2585](https://github.com/ethyca/fides/pull/2585)
-  
-* Admin UI
-  * Custom Metadata [#2536](https://github.com/ethyca/fides/pull/2536)
-    * Create Custom Lists
-    * Create Custom Field Definition
-    * Create custom fields from a the taxonomy editor
-    * Provide a custom field value in a resource
-    * Bulk edit custom field values [#2612](https://github.com/ethyca/fides/issues/2612)
-    * Custom metadata UI Polish [#2624](https://github.com/ethyca/fides/pull/2625)
-* Privacy Center
-  * The consent config default value can depend on whether Global Privacy Control is enabled. [#2341](https://github.com/ethyca/fides/pull/2341)
-  * When GPC is enabled, the UI indicates which data uses are opted out by default. [#2596](https://github.com/ethyca/fides/pull/2596)
-  * `inspectForBrowserIdentities` now also looks for `ljt_readerID`. [#2543](https://github.com/ethyca/fides/pull/2543)
-
-### Added
-  * Added new Wunderkind Consent Saas Connector [#2600](https://github.com/ethyca/fides/pull/2600)
-  * Added new Sovrn Email Consent Connector [#2543](https://github.com/ethyca/fides/pull/2543/)
-  * Log Fides version at startup [#2566](https://github.com/ethyca/fides/pull/2566)
-### Changed
-
-* Update Admin UI to show all action types (access, erasure, consent, update) [#2523](https://github.com/ethyca/fides/pull/2523)
-* Removes legacy `verify_oauth_client` function [#2527](https://github.com/ethyca/fides/pull/2527)
-* Updated the UI for adding systems to a new design [#2490](https://github.com/ethyca/fides/pull/2490)
-* Minor logging improvements [#2566](https://github.com/ethyca/fides/pull/2566)
-* Various form components now take a `stacked` or `inline` variant [#2542](https://github.com/ethyca/fides/pull/2542)
-* UX fixes for user management [#2537](https://github.com/ethyca/fides/pull/2537)
-* Updating Firebase Auth connector to mask the user with a delete instead of an update [#2602](https://github.com/ethyca/fides/pull/2602)
-
-### Fixed
-
-* Fixed bug where refreshing a page in the UI would result in a 404 [#2502](https://github.com/ethyca/fides/pull/2502)
-* Usernames are case insensitive now and prevent all duplicates [#2487](https://github.com/ethyca/fides/pull/2487)
-  * This PR contains a migration that deletes duplicate users and keeps the oldest original account.
-* Update Logos for shipped connectors [#2464](https://github.com/ethyca/fides/pull/2587)
-* Search field on privacy request page isn't working [#2270](https://github.com/ethyca/fides/pull/2595)
-
-### Developer Experience
-
-* Added new Cypress E2E smoke tests [#2241](https://github.com/ethyca/fides/pull/2241)
-* Set the security environment of the fides dev setup to `prod` instead of `dev` [#2588](https://github.com/ethyca/fides/pull/2588)
-* New command `nox -s e2e_test` which will spin up the test environment and run true E2E Cypress tests against it [#2417](https://github.com/ethyca/fides/pull/2417)
-* Cypress E2E tests now run in CI and are reported to Cypress Cloud [#2417](https://github.com/ethyca/fides/pull/2417)
-* Change from `randomint` to `uuid` in mongodb tests to reduce flakiness. [#2591](https://github.com/ethyca/fides/pull/2591)
+- Fides API
+  - Access and erasure support for Braintree [#2223](https://github.com/ethyca/fides/pull/2223)
+  - Added route to send a test message [#2585](https://github.com/ethyca/fides/pull/2585)
+- Admin UI
+  - Custom Metadata [#2536](https://github.com/ethyca/fides/pull/2536)
+    - Create Custom Lists
+    - Create Custom Field Definition
+    - Create custom fields from a the taxonomy editor
+    - Provide a custom field value in a resource
+    - Bulk edit custom field values [#2612](https://github.com/ethyca/fides/issues/2612)
+    - Custom metadata UI Polish [#2624](https://github.com/ethyca/fides/pull/2625)
+- Privacy Center
+  - The consent config default value can depend on whether Global Privacy Control is enabled. [#2341](https://github.com/ethyca/fides/pull/2341)
+  - When GPC is enabled, the UI indicates which data uses are opted out by default. [#2596](https://github.com/ethyca/fides/pull/2596)
+  - `inspectForBrowserIdentities` now also looks for `ljt_readerID`. [#2543](https://github.com/ethyca/fides/pull/2543)
+
+### Added
+
+- Added new Wunderkind Consent Saas Connector [#2600](https://github.com/ethyca/fides/pull/2600)
+- Added new Sovrn Email Consent Connector [#2543](https://github.com/ethyca/fides/pull/2543/)
+- Log Fides version at startup [#2566](https://github.com/ethyca/fides/pull/2566)
+
+### Changed
+
+- Update Admin UI to show all action types (access, erasure, consent, update) [#2523](https://github.com/ethyca/fides/pull/2523)
+- Removes legacy `verify_oauth_client` function [#2527](https://github.com/ethyca/fides/pull/2527)
+- Updated the UI for adding systems to a new design [#2490](https://github.com/ethyca/fides/pull/2490)
+- Minor logging improvements [#2566](https://github.com/ethyca/fides/pull/2566)
+- Various form components now take a `stacked` or `inline` variant [#2542](https://github.com/ethyca/fides/pull/2542)
+- UX fixes for user management [#2537](https://github.com/ethyca/fides/pull/2537)
+- Updating Firebase Auth connector to mask the user with a delete instead of an update [#2602](https://github.com/ethyca/fides/pull/2602)
+
+### Fixed
+
+- Fixed bug where refreshing a page in the UI would result in a 404 [#2502](https://github.com/ethyca/fides/pull/2502)
+- Usernames are case insensitive now and prevent all duplicates [#2487](https://github.com/ethyca/fides/pull/2487)
+  - This PR contains a migration that deletes duplicate users and keeps the oldest original account.
+- Update Logos for shipped connectors [#2464](https://github.com/ethyca/fides/pull/2587)
+- Search field on privacy request page isn't working [#2270](https://github.com/ethyca/fides/pull/2595)
+
+### Developer Experience
+
+- Added new Cypress E2E smoke tests [#2241](https://github.com/ethyca/fides/pull/2241)
+- Set the security environment of the fides dev setup to `prod` instead of `dev` [#2588](https://github.com/ethyca/fides/pull/2588)
+- New command `nox -s e2e_test` which will spin up the test environment and run true E2E Cypress tests against it [#2417](https://github.com/ethyca/fides/pull/2417)
+- Cypress E2E tests now run in CI and are reported to Cypress Cloud [#2417](https://github.com/ethyca/fides/pull/2417)
+- Change from `randomint` to `uuid` in mongodb tests to reduce flakiness. [#2591](https://github.com/ethyca/fides/pull/2591)
 
 ### Removed
 
-* Remove feature flagged config wizard stepper from Admin UI [#2553](https://github.com/ethyca/fides/pull/2553)
+- Remove feature flagged config wizard stepper from Admin UI [#2553](https://github.com/ethyca/fides/pull/2553)
 
 ## [2.6.6](https://github.com/ethyca/fides/compare/2.6.5...2.6.6)
 
 ### Changed
 
-* Improve Readability for Custom Masking Override Exceptions [#2593](https://github.com/ethyca/fides/pull/2593)
+- Improve Readability for Custom Masking Override Exceptions [#2593](https://github.com/ethyca/fides/pull/2593)
 
 ## [2.6.5](https://github.com/ethyca/fides/compare/2.6.4...2.6.5)
 
 ### Added
 
-* Added config properties to override database Engine parameters [#2511](https://github.com/ethyca/fides/pull/2511)
-* Increased default pool_size and max_overflow to 50 [#2560](https://github.com/ethyca/fides/pull/2560)
+- Added config properties to override database Engine parameters [#2511](https://github.com/ethyca/fides/pull/2511)
+- Increased default pool_size and max_overflow to 50 [#2560](https://github.com/ethyca/fides/pull/2560)
 
 ## [2.6.4](https://github.com/ethyca/fides/compare/2.6.3...2.6.4)
 
 ### Fixed
 
-* Fixed bug for SMS completion notification not being sent [#2526](https://github.com/ethyca/fides/issues/2526)
-* Fixed bug where refreshing a page in the UI would result in a 404 [#2502](https://github.com/ethyca/fides/pull/2502)
+- Fixed bug for SMS completion notification not being sent [#2526](https://github.com/ethyca/fides/issues/2526)
+- Fixed bug where refreshing a page in the UI would result in a 404 [#2502](https://github.com/ethyca/fides/pull/2502)
 
 ## [2.6.3](https://github.com/ethyca/fides/compare/2.6.2...2.6.3)
 
 ### Fixed
 
-* Handle case where legacy dataset has meta: null [#2524](https://github.com/ethyca/fides/pull/2524)
+- Handle case where legacy dataset has meta: null [#2524](https://github.com/ethyca/fides/pull/2524)
 
 ## [2.6.2](https://github.com/ethyca/fides/compare/2.6.1...2.6.2)
 
 ### Fixed
 
-* Issue addressing missing field in dataset migration [#2510](https://github.com/ethyca/fides/pull/2510)
-
-### Added
-* Add default storage configuration functionality and associated APIs [#2438](https://github.com/ethyca/fides/pull/2438)
+- Issue addressing missing field in dataset migration [#2510](https://github.com/ethyca/fides/pull/2510)
+
+### Added
+
+- Add default storage configuration functionality and associated APIs [#2438](https://github.com/ethyca/fides/pull/2438)
 
 ## [2.6.1](https://github.com/ethyca/fides/compare/2.6.0...2.6.1)
 
 ### Fixed
 
-* Fix errors when privacy requests execute concurrently without workers [#2489](https://github.com/ethyca/fides/pull/2489)
-* Enable saas request overrides to run in worker runtime [#2489](https://github.com/ethyca/fides/pull/2489)
+- Fix errors when privacy requests execute concurrently without workers [#2489](https://github.com/ethyca/fides/pull/2489)
+- Enable saas request overrides to run in worker runtime [#2489](https://github.com/ethyca/fides/pull/2489)
 
 ## [2.6.0](https://github.com/ethyca/fides/compare/2.5.1...2.6.0)
 
 ### Added
 
-* Added the `env` option to the `security` configuration options to allow for users to completely secure the API endpoints [#2267](https://github.com/ethyca/fides/pull/2267)
-* Unified Fides Resources
-  * Added a dataset dropdown selector when configuring a connector to link an existing dataset to the connector configuration. [#2162](https://github.com/ethyca/fides/pull/2162)
-  * Added new datasetconfig.ctl_dataset_id field to unify fides dataset resources [#2046](https://github.com/ethyca/fides/pull/2046)
-* Add new connection config routes that couple them with systems [#2249](https://github.com/ethyca/fides/pull/2249)
-* Add new select/deselect all permissions buttons [#2437](https://github.com/ethyca/fides/pull/2437)
-* Endpoints to allow a user with the `user:password-reset` scope to reset users' passwords. In addition, users no longer require a scope to edit their own passwords. [#2373](https://github.com/ethyca/fides/pull/2373)
-* New form to reset a user's password without knowing an old password [#2390](https://github.com/ethyca/fides/pull/2390)
-* Approve & deny buttons on the "Request details" page. [#2473](https://github.com/ethyca/fides/pull/2473)
-* Consent Propagation
-  * Add the ability to execute Consent Requests via the Privacy Request Execution layer [#2125](https://github.com/ethyca/fides/pull/2125)
-  * Add a Mailchimp Transactional Consent Connector [#2194](https://github.com/ethyca/fides/pull/2194)
-  * Allow defining a list of opt-in and/or opt-out requests in consent connectors [#2315](https://github.com/ethyca/fides/pull/2315)
-  * Add a Google Analytics Consent Connector for GA4 properties [#2302](https://github.com/ethyca/fides/pull/2302)
-  * Pass the GA Cookie from the Privacy Center [#2337](https://github.com/ethyca/fides/pull/2337)
-  * Rename "user_id" to more specific "ga_client_id" [#2356](https://github.com/ethyca/fides/pull/2356)
-  * Patch Google Analytics Consent Connector to delete by client_id [#2355](https://github.com/ethyca/fides/pull/2355)
-  * Add a "skip_param_values option" to optionally skip when we are missing param values in the body [#2384](https://github.com/ethyca/fides/pull/2384)
-  * Adds a new Universal Analytics Connector that works with the UA Tracking Id
-  
-### Changed
-
-* Unified Fides Resources
-  * Removed several fidesops schemas for DSR's in favor of updated Fideslang schemas [#2009](https://github.com/ethyca/fides/pull/2009)
-  * Removed DatasetConfig.dataset field [#2096](https://github.com/ethyca/fides/pull/2096)
-  * Updated UI dataset config routes to use new unified routes [#2113](https://github.com/ethyca/fides/pull/2113)
-  * Validate request body on crud endpoints on upsert. Validate dataset data categories before save. [#2134](https://github.com/ethyca/fides/pull/2134/)
-  * Updated test env setup and quickstart to use new endpoints [#2225](https://github.com/ethyca/fides/pull/2225)
-* Consent Propagation
-  * Privacy Center consent options can now be marked as `executable` in order to propagate consent requests [#2193](https://github.com/ethyca/fides/pull/2193)
-  * Add support for passing browser identities to consent request patches [#2304](https://github.com/ethyca/fides/pull/2304)
-* Update fideslang to 1.3.3 [#2343](https://github.com/ethyca/fides/pull/2343)
-* Display the request type instead of the policy name on the request table [#2382](https://github.com/ethyca/fides/pull/2382)
-* Make denial reasons required [#2400](https://github.com/ethyca/fides/pull/2400)
-* Display the policy key on the request details page [#2395](https://github.com/ethyca/fides/pull/2395)
-* Updated CSV export [#2452](https://github.com/ethyca/fides/pull/2452)
-* Privacy Request approval now uses a modal [#2443](https://github.com/ethyca/fides/pull/2443)
-
-### Developer Experience
-
-* `nox -s test_env` has been replaced with `nox -s "fides_env(dev)"` 
-* New command `nox -s "fides_env(test)"` creates a complete test environment with seed data (similar to `fides_env(dev)`) but with the production fides image so the built UI can be accessed at `localhost:8080` [#2399](https://github.com/ethyca/fides/pull/2399)
-* Change from code climate to codecov for coverage reporting [#2402](https://github.com/ethyca/fides/pull/2402)
-
-### Fixed
-
-* Home screen header scaling and responsiveness issues [#2200](https://github.com/ethyca/fides/pull/2277)
-* Privacy Center identity inputs validate even when they are optional. [#2308](https://github.com/ethyca/fides/pull/2308)
-* The PII toggle defaults to false and PII will be hidden on page load [#2388](https://github.com/ethyca/fides/pull/2388)
-* Fixed a CI bug caused by git security upgrades [#2441](https://github.com/ethyca/fides/pull/2441)
-* Privacy Center
-  * Identity inputs validate even when they are optional. [#2308](https://github.com/ethyca/fides/pull/2308)
-  * Submit buttons show loading state and disable while submitting. [#2401](https://github.com/ethyca/fides/pull/2401)
-  * Phone inputs no longer request country SVGs from external domain. [#2378](https://github.com/ethyca/fides/pull/2378)
-  * Input validation errors no longer change the height of modals. [#2379](https://github.com/ethyca/fides/pull/2379)
-* Patch masking strategies to better handle null and non-string inputs [#2307](https://github.com/ethyca/fides/pull/2377)
-* Renamed prod pushes tag to be `latest` for privacy center and sample app [#2401](https://github.com/ethyca/fides/pull/2407)
-* Update firebase connector to better handle non-existent users [#2439](https://github.com/ethyca/fides/pull/2439)
-
+- Added the `env` option to the `security` configuration options to allow for users to completely secure the API endpoints [#2267](https://github.com/ethyca/fides/pull/2267)
+- Unified Fides Resources
+  - Added a dataset dropdown selector when configuring a connector to link an existing dataset to the connector configuration. [#2162](https://github.com/ethyca/fides/pull/2162)
+  - Added new datasetconfig.ctl_dataset_id field to unify fides dataset resources [#2046](https://github.com/ethyca/fides/pull/2046)
+- Add new connection config routes that couple them with systems [#2249](https://github.com/ethyca/fides/pull/2249)
+- Add new select/deselect all permissions buttons [#2437](https://github.com/ethyca/fides/pull/2437)
+- Endpoints to allow a user with the `user:password-reset` scope to reset users' passwords. In addition, users no longer require a scope to edit their own passwords. [#2373](https://github.com/ethyca/fides/pull/2373)
+- New form to reset a user's password without knowing an old password [#2390](https://github.com/ethyca/fides/pull/2390)
+- Approve & deny buttons on the "Request details" page. [#2473](https://github.com/ethyca/fides/pull/2473)
+- Consent Propagation
+  - Add the ability to execute Consent Requests via the Privacy Request Execution layer [#2125](https://github.com/ethyca/fides/pull/2125)
+  - Add a Mailchimp Transactional Consent Connector [#2194](https://github.com/ethyca/fides/pull/2194)
+  - Allow defining a list of opt-in and/or opt-out requests in consent connectors [#2315](https://github.com/ethyca/fides/pull/2315)
+  - Add a Google Analytics Consent Connector for GA4 properties [#2302](https://github.com/ethyca/fides/pull/2302)
+  - Pass the GA Cookie from the Privacy Center [#2337](https://github.com/ethyca/fides/pull/2337)
+  - Rename "user_id" to more specific "ga_client_id" [#2356](https://github.com/ethyca/fides/pull/2356)
+  - Patch Google Analytics Consent Connector to delete by client_id [#2355](https://github.com/ethyca/fides/pull/2355)
+  - Add a "skip_param_values option" to optionally skip when we are missing param values in the body [#2384](https://github.com/ethyca/fides/pull/2384)
+  - Adds a new Universal Analytics Connector that works with the UA Tracking Id
+
+### Changed
+
+- Unified Fides Resources
+  - Removed several fidesops schemas for DSR's in favor of updated Fideslang schemas [#2009](https://github.com/ethyca/fides/pull/2009)
+  - Removed DatasetConfig.dataset field [#2096](https://github.com/ethyca/fides/pull/2096)
+  - Updated UI dataset config routes to use new unified routes [#2113](https://github.com/ethyca/fides/pull/2113)
+  - Validate request body on crud endpoints on upsert. Validate dataset data categories before save. [#2134](https://github.com/ethyca/fides/pull/2134/)
+  - Updated test env setup and quickstart to use new endpoints [#2225](https://github.com/ethyca/fides/pull/2225)
+- Consent Propagation
+  - Privacy Center consent options can now be marked as `executable` in order to propagate consent requests [#2193](https://github.com/ethyca/fides/pull/2193)
+  - Add support for passing browser identities to consent request patches [#2304](https://github.com/ethyca/fides/pull/2304)
+- Update fideslang to 1.3.3 [#2343](https://github.com/ethyca/fides/pull/2343)
+- Display the request type instead of the policy name on the request table [#2382](https://github.com/ethyca/fides/pull/2382)
+- Make denial reasons required [#2400](https://github.com/ethyca/fides/pull/2400)
+- Display the policy key on the request details page [#2395](https://github.com/ethyca/fides/pull/2395)
+- Updated CSV export [#2452](https://github.com/ethyca/fides/pull/2452)
+- Privacy Request approval now uses a modal [#2443](https://github.com/ethyca/fides/pull/2443)
+
+### Developer Experience
+
+- `nox -s test_env` has been replaced with `nox -s "fides_env(dev)"`
+- New command `nox -s "fides_env(test)"` creates a complete test environment with seed data (similar to `fides_env(dev)`) but with the production fides image so the built UI can be accessed at `localhost:8080` [#2399](https://github.com/ethyca/fides/pull/2399)
+- Change from code climate to codecov for coverage reporting [#2402](https://github.com/ethyca/fides/pull/2402)
+
+### Fixed
+
+- Home screen header scaling and responsiveness issues [#2200](https://github.com/ethyca/fides/pull/2277)
+- Privacy Center identity inputs validate even when they are optional. [#2308](https://github.com/ethyca/fides/pull/2308)
+- The PII toggle defaults to false and PII will be hidden on page load [#2388](https://github.com/ethyca/fides/pull/2388)
+- Fixed a CI bug caused by git security upgrades [#2441](https://github.com/ethyca/fides/pull/2441)
+- Privacy Center
+  - Identity inputs validate even when they are optional. [#2308](https://github.com/ethyca/fides/pull/2308)
+  - Submit buttons show loading state and disable while submitting. [#2401](https://github.com/ethyca/fides/pull/2401)
+  - Phone inputs no longer request country SVGs from external domain. [#2378](https://github.com/ethyca/fides/pull/2378)
+  - Input validation errors no longer change the height of modals. [#2379](https://github.com/ethyca/fides/pull/2379)
+- Patch masking strategies to better handle null and non-string inputs [#2307](https://github.com/ethyca/fides/pull/2377)
+- Renamed prod pushes tag to be `latest` for privacy center and sample app [#2401](https://github.com/ethyca/fides/pull/2407)
+- Update firebase connector to better handle non-existent users [#2439](https://github.com/ethyca/fides/pull/2439)
 
 ## [2.5.1](https://github.com/ethyca/fides/compare/2.5.0...2.5.1)
 
 ### Developer Experience
 
-* Allow db resets only if `config.dev_mode` is `True` [#2321](https://github.com/ethyca/fides/pull/2321)
-
-### Fixed
-
-* Added a feature flag for the recent dataset classification UX changes [#2335](https://github.com/ethyca/fides/pull/2335)
+- Allow db resets only if `config.dev_mode` is `True` [#2321](https://github.com/ethyca/fides/pull/2321)
+
+### Fixed
+
+- Added a feature flag for the recent dataset classification UX changes [#2335](https://github.com/ethyca/fides/pull/2335)
 
 ### Security
 
-* Add a check to the catchall path to prevent returning paths outside of the UI directory [#2330](https://github.com/ethyca/fides/pull/2330)
-
-### Developer Experience
-
-* Reduce size of local Docker images by fixing `.dockerignore` patterns [#2360](https://github.com/ethyca/fides/pull/2360)
+- Add a check to the catchall path to prevent returning paths outside of the UI directory [#2330](https://github.com/ethyca/fides/pull/2330)
+
+### Developer Experience
+
+- Reduce size of local Docker images by fixing `.dockerignore` patterns [#2360](https://github.com/ethyca/fides/pull/2360)
 
 ## [2.5.0](https://github.com/ethyca/fides/compare/2.4.0...2.5.0)
 
 ### Docs
 
-* Update the docs landing page and remove redundant docs [#2184](https://github.com/ethyca/fides/pull/2184)
-
-### Added
-
-* Added the `user` command group to the CLI. [#2153](https://github.com/ethyca/fides/pull/2153)
-* Added `Code Climate` test coverage uploads.  [#2198](https://github.com/ethyca/fides/pull/2198)
-* Added the connection key to the execution log [#2100](https://github.com/ethyca/fides/pull/2100)
-* Added endpoints to retrieve DSR `Rule`s and `Rule Target`s [#2116](https://github.com/ethyca/fides/pull/2116)
-* Added Fides version number to account dropdown in the UI [#2140](https://github.com/ethyca/fides/pull/2140)
-* Add link to Classify Systems page in nav side bar [#2128](https://github.com/ethyca/fides/pull/2128)
-* Dataset classification UI now polls for results [#2123](https://github.com/ethyca/fides/pull/2123)
-* Update Privacy Center Icons [#1800](https://github.com/ethyca/fides/pull/2139)
-* Privacy Center `fides-consent.js`:
-  * `Fides.shopify` integration function. [#2152](https://github.com/ethyca/fides/pull/2152)
-  * Dedicated folder for integrations.
-  * `Fides.meta` integration function (fbq). [#2217](https://github.com/ethyca/fides/pull/2217)
-* Adds support for Twilio email service (Sendgrid) [#2154](https://github.com/ethyca/fides/pull/2154)
-* Access and erasure support for Recharge [#1709](https://github.com/ethyca/fides/pull/1709)
-* Access and erasure support for Friendbuy Nextgen [#2085](https://github.com/ethyca/fides/pull/2085)
-
-### Changed
-
-* Admin UI Feature Flags - [#2101](https://github.com/ethyca/fides/pull/2101)
-  * Overrides can be saved in the browser.
-  * Use `NEXT_PUBLIC_APP_ENV` for app-specific environment config.
-  * No longer use `react-feature-flags` library.
-  * Can have descriptions. [#2243](https://github.com/ethyca/fides/pull/2243)
-* Made privacy declarations optional when adding systems manually - [#2173](https://github.com/ethyca/fides/pull/2173)
-* Removed an unclear logging message. [#2266](https://github.com/ethyca/fides/pull/2266)
-* Allow any user with `user:delete` scope to delete other users [#2148](https://github.com/ethyca/fides/pull/2148)
-* Dynamic imports of custom overrides and SaaS test fixtures [#2169](https://github.com/ethyca/fides/pull/2169)
-* Added `AuthenticatedClient` to custom request override interface [#2171](https://github.com/ethyca/fides/pull/2171)
-* Only approve the specific collection instead of the entire dataset, display only top 1 classification by default [#2226](https://github.com/ethyca/fides/pull/2226)
-* Update sample project resources for `fides evaluate` usage in `fides deploy` [#2253](https://github.com/ethyca/fides/pull/2253)
+- Update the docs landing page and remove redundant docs [#2184](https://github.com/ethyca/fides/pull/2184)
+
+### Added
+
+- Added the `user` command group to the CLI. [#2153](https://github.com/ethyca/fides/pull/2153)
+- Added `Code Climate` test coverage uploads. [#2198](https://github.com/ethyca/fides/pull/2198)
+- Added the connection key to the execution log [#2100](https://github.com/ethyca/fides/pull/2100)
+- Added endpoints to retrieve DSR `Rule`s and `Rule Target`s [#2116](https://github.com/ethyca/fides/pull/2116)
+- Added Fides version number to account dropdown in the UI [#2140](https://github.com/ethyca/fides/pull/2140)
+- Add link to Classify Systems page in nav side bar [#2128](https://github.com/ethyca/fides/pull/2128)
+- Dataset classification UI now polls for results [#2123](https://github.com/ethyca/fides/pull/2123)
+- Update Privacy Center Icons [#1800](https://github.com/ethyca/fides/pull/2139)
+- Privacy Center `fides-consent.js`:
+  - `Fides.shopify` integration function. [#2152](https://github.com/ethyca/fides/pull/2152)
+  - Dedicated folder for integrations.
+  - `Fides.meta` integration function (fbq). [#2217](https://github.com/ethyca/fides/pull/2217)
+- Adds support for Twilio email service (Sendgrid) [#2154](https://github.com/ethyca/fides/pull/2154)
+- Access and erasure support for Recharge [#1709](https://github.com/ethyca/fides/pull/1709)
+- Access and erasure support for Friendbuy Nextgen [#2085](https://github.com/ethyca/fides/pull/2085)
+
+### Changed
+
+- Admin UI Feature Flags - [#2101](https://github.com/ethyca/fides/pull/2101)
+  - Overrides can be saved in the browser.
+  - Use `NEXT_PUBLIC_APP_ENV` for app-specific environment config.
+  - No longer use `react-feature-flags` library.
+  - Can have descriptions. [#2243](https://github.com/ethyca/fides/pull/2243)
+- Made privacy declarations optional when adding systems manually - [#2173](https://github.com/ethyca/fides/pull/2173)
+- Removed an unclear logging message. [#2266](https://github.com/ethyca/fides/pull/2266)
+- Allow any user with `user:delete` scope to delete other users [#2148](https://github.com/ethyca/fides/pull/2148)
+- Dynamic imports of custom overrides and SaaS test fixtures [#2169](https://github.com/ethyca/fides/pull/2169)
+- Added `AuthenticatedClient` to custom request override interface [#2171](https://github.com/ethyca/fides/pull/2171)
+- Only approve the specific collection instead of the entire dataset, display only top 1 classification by default [#2226](https://github.com/ethyca/fides/pull/2226)
+- Update sample project resources for `fides evaluate` usage in `fides deploy` [#2253](https://github.com/ethyca/fides/pull/2253)
 
 ### Removed
 
-* Removed unused object_name field on s3 storage config [#2133](https://github.com/ethyca/fides/pull/2133)
-
-### Fixed
-
-* Remove next-auth from privacy center to fix JS console error [#2090](https://github.com/ethyca/fides/pull/2090)
-* Admin UI - Added Missing ability to assign `user:delete` in the permissions checkboxes [#2148](https://github.com/ethyca/fides/pull/2148)
-* Nav bug: clicking on Privacy Request breadcrumb takes me to Home instead of /privacy-requests [#497](https://github.com/ethyca/fides/pull/2141)
-* Side nav disappears when viewing request details [#2129](https://github.com/ethyca/fides/pull/2155)
-* Remove usage of load dataset button and other dataset UI modifications [#2149](https://github.com/ethyca/fides/pull/2149)
-* Improve readability for exceptions raised from custom request overrides [#2157](https://github.com/ethyca/fides/pull/2157)
-* Importing custom request overrides on server startup [#2186](https://github.com/ethyca/fides/pull/2186)
-* Remove warning when env vars default to blank strings in docker-compose [#2188](https://github.com/ethyca/fides/pull/2188)
-* Fix Cookie House purchase modal flashing 'Error' in title [#2274](https://github.com/ethyca/fides/pull/2274)
-* Stop dependency from upgrading `packaging` to version with known issue [#2273](https://github.com/ethyca/fides/pull/2273)
-* Privacy center config no longer requires `identity_inputs` and will use `email` as a default [#2263](https://github.com/ethyca/fides/pull/2263)
-* No longer display remaining days for privacy requests in terminal states [#2292](https://github.com/ethyca/fides/pull/2292)
+- Removed unused object_name field on s3 storage config [#2133](https://github.com/ethyca/fides/pull/2133)
+
+### Fixed
+
+- Remove next-auth from privacy center to fix JS console error [#2090](https://github.com/ethyca/fides/pull/2090)
+- Admin UI - Added Missing ability to assign `user:delete` in the permissions checkboxes [#2148](https://github.com/ethyca/fides/pull/2148)
+- Nav bug: clicking on Privacy Request breadcrumb takes me to Home instead of /privacy-requests [#497](https://github.com/ethyca/fides/pull/2141)
+- Side nav disappears when viewing request details [#2129](https://github.com/ethyca/fides/pull/2155)
+- Remove usage of load dataset button and other dataset UI modifications [#2149](https://github.com/ethyca/fides/pull/2149)
+- Improve readability for exceptions raised from custom request overrides [#2157](https://github.com/ethyca/fides/pull/2157)
+- Importing custom request overrides on server startup [#2186](https://github.com/ethyca/fides/pull/2186)
+- Remove warning when env vars default to blank strings in docker-compose [#2188](https://github.com/ethyca/fides/pull/2188)
+- Fix Cookie House purchase modal flashing 'Error' in title [#2274](https://github.com/ethyca/fides/pull/2274)
+- Stop dependency from upgrading `packaging` to version with known issue [#2273](https://github.com/ethyca/fides/pull/2273)
+- Privacy center config no longer requires `identity_inputs` and will use `email` as a default [#2263](https://github.com/ethyca/fides/pull/2263)
+- No longer display remaining days for privacy requests in terminal states [#2292](https://github.com/ethyca/fides/pull/2292)
 
 ### Removed
 
-* Remove "Create New System" button when viewing systems. All systems can now be created via the "Add systems" button on the home page. [#2132](https://github.com/ethyca/fides/pull/2132)
+- Remove "Create New System" button when viewing systems. All systems can now be created via the "Add systems" button on the home page. [#2132](https://github.com/ethyca/fides/pull/2132)
 
 ## [2.4.0](https://github.com/ethyca/fides/compare/2.3.1...2.4.0)
 
 ### Developer Experience
 
-* Include a pre-check workflow that collects the pytest suite [#2098](https://github.com/ethyca/fides/pull/2098)
-* Write to the application db when running the app locally. Write to the test db when running pytest [#1731](https://github.com/ethyca/fides/pull/1731)
-
-### Changed
-
-* Move the `fides.ctl.core.` and `fides.ctl.connectors` modules into `fides.core` and `fides.connectors` respectively [#2097](https://github.com/ethyca/fides/pull/2097)
-* Fides: Skip cypress tests due to nav bar 2.0 [#2102](https://github.com/ethyca/fides/pull/2103)
-
-### Added
-
-* Adds new erasure policy for complete user data masking [#1839](https://github.com/ethyca/fides/pull/1839)
-* New Fides Home page [#1864](https://github.com/ethyca/fides/pull/2050)
-* Nav 2.0 - Replace form flow side navs with top tabs [#2037](https://github.com/ethyca/fides/pull/2050)
-* Adds new erasure policy for complete user data masking [#1839](https://github.com/ethyca/fides/pull/1839)
-* Added ability to use Mailgun templates when sending emails. [#2039](https://github.com/ethyca/fides/pull/2039)
-* Adds SMS id verification for consent [#2094](https://github.com/ethyca/fides/pull/2094)
-
-### Fixed
-
-* Store `fides_consent` cookie on the root domain of the Privacy Center [#2071](https://github.com/ethyca/fides/pull/2071)
-* Properly set the expire-time for verification codes [#2105](https://github.com/ethyca/fides/pull/2105)
+- Include a pre-check workflow that collects the pytest suite [#2098](https://github.com/ethyca/fides/pull/2098)
+- Write to the application db when running the app locally. Write to the test db when running pytest [#1731](https://github.com/ethyca/fides/pull/1731)
+
+### Changed
+
+- Move the `fides.ctl.core.` and `fides.ctl.connectors` modules into `fides.core` and `fides.connectors` respectively [#2097](https://github.com/ethyca/fides/pull/2097)
+- Fides: Skip cypress tests due to nav bar 2.0 [#2102](https://github.com/ethyca/fides/pull/2103)
+
+### Added
+
+- Adds new erasure policy for complete user data masking [#1839](https://github.com/ethyca/fides/pull/1839)
+- New Fides Home page [#1864](https://github.com/ethyca/fides/pull/2050)
+- Nav 2.0 - Replace form flow side navs with top tabs [#2037](https://github.com/ethyca/fides/pull/2050)
+- Adds new erasure policy for complete user data masking [#1839](https://github.com/ethyca/fides/pull/1839)
+- Added ability to use Mailgun templates when sending emails. [#2039](https://github.com/ethyca/fides/pull/2039)
+- Adds SMS id verification for consent [#2094](https://github.com/ethyca/fides/pull/2094)
+
+### Fixed
+
+- Store `fides_consent` cookie on the root domain of the Privacy Center [#2071](https://github.com/ethyca/fides/pull/2071)
+- Properly set the expire-time for verification codes [#2105](https://github.com/ethyca/fides/pull/2105)
 
 ## [2.3.1](https://github.com/ethyca/fides/compare/2.3.0...2.3.1)
 
 ### Fixed
 
-* Resolved an issue where the root_user was not being created [#2082](https://github.com/ethyca/fides/pull/2082)
-
-### Added
-
-* Nav redesign with sidebar groups. Feature flagged to only be visible in dev mode until release. [#2030](https://github.com/ethyca/fides/pull/2047)
-* Improved error handling for incorrect app encryption key [#2089](https://github.com/ethyca/fides/pull/2089)
-* Access and erasure support for Friendbuy API [#2019](https://github.com/ethyca/fides/pull/2019)
+- Resolved an issue where the root_user was not being created [#2082](https://github.com/ethyca/fides/pull/2082)
+
+### Added
+
+- Nav redesign with sidebar groups. Feature flagged to only be visible in dev mode until release. [#2030](https://github.com/ethyca/fides/pull/2047)
+- Improved error handling for incorrect app encryption key [#2089](https://github.com/ethyca/fides/pull/2089)
+- Access and erasure support for Friendbuy API [#2019](https://github.com/ethyca/fides/pull/2019)
 
 ## [2.3.0](https://github.com/ethyca/fides/compare/2.2.2...2.3.0)
 
 ### Added
 
-* Common Subscriptions for app-wide data and feature checks. [#2030](https://github.com/ethyca/fides/pull/2030)
-* Send email alerts on privacy request failures once the specified threshold is reached. [#1793](https://github.com/ethyca/fides/pull/1793)
-* DSR Notifications (toast) [#1895](https://github.com/ethyca/fides/pull/1895)
-* DSR configure alerts btn [#1895](https://github.com/ethyca/fides/pull/1895)
-* DSR configure alters (FE) [#1895](https://github.com/ethyca/fides/pull/1895)
-* Add a `usage` session to Nox to print full session docstrings. [#2022](https://github.com/ethyca/fides/pull/2022)
-
-### Added
-
-* Adds notifications section to toml files [#2026](https://github.com/ethyca/fides/pull/2060)
-
-### Changed
-
-* Updated to use `loguru` logging library throughout codebase [#2031](https://github.com/ethyca/fides/pull/2031)
-* Do not always create a `fides.toml` by default [#2023](https://github.com/ethyca/fides/pull/2023)
-* The `fideslib` module has been merged into `fides`, code redundancies have been removed [#1859](https://github.com/ethyca/fides/pull/1859)
-* Replace 'ingress' and 'egress' with 'sources' and 'destinations' across UI [#2044](https://github.com/ethyca/fides/pull/2044)
-* Update the functionality of `fides pull -a <filename>` to include _all_ resource types. [#2083](https://github.com/ethyca/fides/pull/2083)
-
-### Fixed
-
-* Timing issues with bulk DSR reprocessing, specifically when analytics are enabled [#2015](https://github.com/ethyca/fides/pull/2015)
-* Error caused by running erasure requests with disabled connectors [#2045](https://github.com/ethyca/fides/pull/2045)
-* Changes the SlowAPI ratelimiter's backend to use memory instead of Redis [#2054](https://github.com/ethyca/fides/pull/2058)
+- Common Subscriptions for app-wide data and feature checks. [#2030](https://github.com/ethyca/fides/pull/2030)
+- Send email alerts on privacy request failures once the specified threshold is reached. [#1793](https://github.com/ethyca/fides/pull/1793)
+- DSR Notifications (toast) [#1895](https://github.com/ethyca/fides/pull/1895)
+- DSR configure alerts btn [#1895](https://github.com/ethyca/fides/pull/1895)
+- DSR configure alters (FE) [#1895](https://github.com/ethyca/fides/pull/1895)
+- Add a `usage` session to Nox to print full session docstrings. [#2022](https://github.com/ethyca/fides/pull/2022)
+
+### Added
+
+- Adds notifications section to toml files [#2026](https://github.com/ethyca/fides/pull/2060)
+
+### Changed
+
+- Updated to use `loguru` logging library throughout codebase [#2031](https://github.com/ethyca/fides/pull/2031)
+- Do not always create a `fides.toml` by default [#2023](https://github.com/ethyca/fides/pull/2023)
+- The `fideslib` module has been merged into `fides`, code redundancies have been removed [#1859](https://github.com/ethyca/fides/pull/1859)
+- Replace 'ingress' and 'egress' with 'sources' and 'destinations' across UI [#2044](https://github.com/ethyca/fides/pull/2044)
+- Update the functionality of `fides pull -a <filename>` to include _all_ resource types. [#2083](https://github.com/ethyca/fides/pull/2083)
+
+### Fixed
+
+- Timing issues with bulk DSR reprocessing, specifically when analytics are enabled [#2015](https://github.com/ethyca/fides/pull/2015)
+- Error caused by running erasure requests with disabled connectors [#2045](https://github.com/ethyca/fides/pull/2045)
+- Changes the SlowAPI ratelimiter's backend to use memory instead of Redis [#2054](https://github.com/ethyca/fides/pull/2058)
 
 ## [2.2.2](https://github.com/ethyca/fides/compare/2.2.1...2.2.2)
 
 ### Docs
 
-* Updated the readme to use new new [docs site](http://docs.ethyca.com) [#2020](https://github.com/ethyca/fides/pull/2020)
+- Updated the readme to use new new [docs site](http://docs.ethyca.com) [#2020](https://github.com/ethyca/fides/pull/2020)
 
 ### Deprecated
 
-* The documentation site hosted in the `/docs` directory has been deprecated. All documentation updates will be hosted at the new [docs site](http://docs.ethyca.com) [#2020](https://github.com/ethyca/fides/pull/2020)
-
-### Fixed
-
-* Fixed mypy and pylint errors [#2013](https://github.com/ethyca/fides/pull/2013)
-* Update connection test endpoint to be effectively non-blocking [#2000](https://github.com/ethyca/fides/pull/2000)
-* Update Fides connector to better handle children with no access results [#2012](https://github.com/ethyca/fides/pull/2012)
+- The documentation site hosted in the `/docs` directory has been deprecated. All documentation updates will be hosted at the new [docs site](http://docs.ethyca.com) [#2020](https://github.com/ethyca/fides/pull/2020)
+
+### Fixed
+
+- Fixed mypy and pylint errors [#2013](https://github.com/ethyca/fides/pull/2013)
+- Update connection test endpoint to be effectively non-blocking [#2000](https://github.com/ethyca/fides/pull/2000)
+- Update Fides connector to better handle children with no access results [#2012](https://github.com/ethyca/fides/pull/2012)
 
 ## [2.2.1](https://github.com/ethyca/fides/compare/2.2.0...2.2.1)
 
 ### Added
 
-* Add health check indicator for data flow scanning option [#1973](https://github.com/ethyca/fides/pull/1973)
-
-### Changed
-
-* The `celery.toml` is no longer used, instead it is a subsection of the `fides.toml` file [#1990](https://github.com/ethyca/fides/pull/1990)
-* Update sample project landing page copy to be version-agnostic [#1958](https://github.com/ethyca/fides/pull/1958)
-* `get` and `ls` CLI commands now return valid `fides` object YAML [#1991](https://github.com/ethyca/fides/pull/1991)
-
-### Developer Experience
-
-* Remove duplicate fastapi-caching and pin version. [#1765](https://github.com/ethyca/fides/pull/1765)
+- Add health check indicator for data flow scanning option [#1973](https://github.com/ethyca/fides/pull/1973)
+
+### Changed
+
+- The `celery.toml` is no longer used, instead it is a subsection of the `fides.toml` file [#1990](https://github.com/ethyca/fides/pull/1990)
+- Update sample project landing page copy to be version-agnostic [#1958](https://github.com/ethyca/fides/pull/1958)
+- `get` and `ls` CLI commands now return valid `fides` object YAML [#1991](https://github.com/ethyca/fides/pull/1991)
+
+### Developer Experience
+
+- Remove duplicate fastapi-caching and pin version. [#1765](https://github.com/ethyca/fides/pull/1765)
 
 ## [2.2.0](https://github.com/ethyca/fides/compare/2.1.0...2.2.0)
 
 ### Added
 
-* Send email alerts on privacy request failures once the specified threshold is reached. [#1793](https://github.com/ethyca/fides/pull/1793)
-* Add authenticated privacy request route. [#1819](https://github.com/ethyca/fides/pull/1819)
-* Enable the onboarding flow [#1836](https://github.com/ethyca/fides/pull/1836)
-* Access and erasure support for Fullstory API [#1821](https://github.com/ethyca/fides/pull/1821)
-* Add function to poll privacy request for completion [#1860](https://github.com/ethyca/fides/pull/1860)
-* Added rescan flow for the data flow scanner [#1844](https://github.com/ethyca/fides/pull/1844)
-* Add rescan flow for the data flow scanner [#1844](https://github.com/ethyca/fides/pull/1844)
-* Add Fides connector to support parent-child Fides deployments [#1861](https://github.com/ethyca/fides/pull/1861)
-* Classification UI now polls for updates to classifications [#1908](https://github.com/ethyca/fides/pull/1908)
-
-### Changed
-
-* The organization info form step is now skipped if the server already has organization info. [#1840](https://github.com/ethyca/fides/pull/1840)
-* Removed the description column from the classify systems page. [#1867](https://github.com/ethyca/fides/pull/1867)
-* Retrieve child results during fides connector execution [#1967](https://github.com/ethyca/fides/pull/1967)
-
-### Fixed
-
-* Fix error in parent user creation seeding. [#1832](https://github.com/ethyca/fides/issues/1832)
-* Fix DSR error due to unfiltered empty identities [#1901](https://github.com/ethyca/fides/pull/1907)
-
-### Docs
-
-* Remove documentation about no-longer used connection string override [#1824](https://github.com/ethyca/fides/pull/1824)
-* Fix typo in headings [#1824](https://github.com/ethyca/fides/pull/1824)
-* Update documentation to reflect configs necessary for mailgun, twilio_sms and twilio_email service types [#1846](https://github.com/ethyca/fides/pull/1846)
+- Send email alerts on privacy request failures once the specified threshold is reached. [#1793](https://github.com/ethyca/fides/pull/1793)
+- Add authenticated privacy request route. [#1819](https://github.com/ethyca/fides/pull/1819)
+- Enable the onboarding flow [#1836](https://github.com/ethyca/fides/pull/1836)
+- Access and erasure support for Fullstory API [#1821](https://github.com/ethyca/fides/pull/1821)
+- Add function to poll privacy request for completion [#1860](https://github.com/ethyca/fides/pull/1860)
+- Added rescan flow for the data flow scanner [#1844](https://github.com/ethyca/fides/pull/1844)
+- Add rescan flow for the data flow scanner [#1844](https://github.com/ethyca/fides/pull/1844)
+- Add Fides connector to support parent-child Fides deployments [#1861](https://github.com/ethyca/fides/pull/1861)
+- Classification UI now polls for updates to classifications [#1908](https://github.com/ethyca/fides/pull/1908)
+
+### Changed
+
+- The organization info form step is now skipped if the server already has organization info. [#1840](https://github.com/ethyca/fides/pull/1840)
+- Removed the description column from the classify systems page. [#1867](https://github.com/ethyca/fides/pull/1867)
+- Retrieve child results during fides connector execution [#1967](https://github.com/ethyca/fides/pull/1967)
+
+### Fixed
+
+- Fix error in parent user creation seeding. [#1832](https://github.com/ethyca/fides/issues/1832)
+- Fix DSR error due to unfiltered empty identities [#1901](https://github.com/ethyca/fides/pull/1907)
+
+### Docs
+
+- Remove documentation about no-longer used connection string override [#1824](https://github.com/ethyca/fides/pull/1824)
+- Fix typo in headings [#1824](https://github.com/ethyca/fides/pull/1824)
+- Update documentation to reflect configs necessary for mailgun, twilio_sms and twilio_email service types [#1846](https://github.com/ethyca/fides/pull/1846)
 
 ...
 
@@ -400,554 +397,555 @@
 
 ### Added
 
-* Classification flow for system data flows
-* Classification is now triggered as part of data flow scanning
-* Include `ingress` and `egress` fields on system export and `datamap/` endpoint [#1740](https://github.com/ethyca/fides/pull/1740)
-* Repeatable unique identifier for dataset fides_keys and metadata [#1786](https://github.com/ethyca/fides/pull/1786)
-* Adds SMS support for identity verification notifications [#1726](https://github.com/ethyca/fides/pull/1726)
-* Added phone number validation in back-end and react phone number form in Privacy Center [#1745](https://github.com/ethyca/fides/pull/1745)
-* Adds SMS message template for all subject notifications [#1743](https://github.com/ethyca/fides/pull/1743)
-* Privacy-Center-Cypress workflow for CI checks of the Privacy Center. [#1722](https://github.com/ethyca/fides/pull/1722)
-* Privacy Center `fides-consent.js` script for accessing consent on external pages. [Details](/clients/privacy-center/packages/fides-consent/README.md)
-* Erasure support for Twilio Conversations API [#1673](https://github.com/ethyca/fides/pull/1673)
-* Webserver port can now be configured via the CLI command [#1858](https://github.com/ethyca/fides/pull/1858)
-
-### Changed
-
-* Optional dependencies are no longer used for 3rd-party connectivity. Instead they are used to isolate dangerous dependencies. [#1679](https://github.com/ethyca/fides/pull/1679)
-* All Next pages now automatically require login. [#1670](https://github.com/ethyca/fides/pull/1670)
-* Running the `webserver` command no longer prompts the user to opt out/in to analytics[#1724](https://github.com/ethyca/fides/pull/1724)
-
-### Developer Experience
-
-* Admin-UI-Cypress tests that fail in CI will now upload screen recordings for debugging. [#1728](https://github.com/ethyca/fides/pull/1728/files/c23e62fea284f7910028c8483feff893903068b8#r1019491323)
-* Enable remote debugging from VSCode of live dev app [#1780](https://github.com/ethyca/fides/pull/1780)
+- Classification flow for system data flows
+- Classification is now triggered as part of data flow scanning
+- Include `ingress` and `egress` fields on system export and `datamap/` endpoint [#1740](https://github.com/ethyca/fides/pull/1740)
+- Repeatable unique identifier for dataset fides_keys and metadata [#1786](https://github.com/ethyca/fides/pull/1786)
+- Adds SMS support for identity verification notifications [#1726](https://github.com/ethyca/fides/pull/1726)
+- Added phone number validation in back-end and react phone number form in Privacy Center [#1745](https://github.com/ethyca/fides/pull/1745)
+- Adds SMS message template for all subject notifications [#1743](https://github.com/ethyca/fides/pull/1743)
+- Privacy-Center-Cypress workflow for CI checks of the Privacy Center. [#1722](https://github.com/ethyca/fides/pull/1722)
+- Privacy Center `fides-consent.js` script for accessing consent on external pages. [Details](/clients/privacy-center/packages/fides-consent/README.md)
+- Erasure support for Twilio Conversations API [#1673](https://github.com/ethyca/fides/pull/1673)
+- Webserver port can now be configured via the CLI command [#1858](https://github.com/ethyca/fides/pull/1858)
+
+### Changed
+
+- Optional dependencies are no longer used for 3rd-party connectivity. Instead they are used to isolate dangerous dependencies. [#1679](https://github.com/ethyca/fides/pull/1679)
+- All Next pages now automatically require login. [#1670](https://github.com/ethyca/fides/pull/1670)
+- Running the `webserver` command no longer prompts the user to opt out/in to analytics[#1724](https://github.com/ethyca/fides/pull/1724)
+
+### Developer Experience
+
+- Admin-UI-Cypress tests that fail in CI will now upload screen recordings for debugging. [#1728](https://github.com/ethyca/fides/pull/1728/files/c23e62fea284f7910028c8483feff893903068b8#r1019491323)
+- Enable remote debugging from VSCode of live dev app [#1780](https://github.com/ethyca/fides/pull/1780)
 
 ### Removed
 
-* Removed the Privacy Center `cookieName` config introduced in 2.0.0. [#1756](https://github.com/ethyca/fides/pull/1756)
-
-### Fixed
-
-* Exceptions are no longer raised when sending analytics on Windows [#1666](https://github.com/ethyca/fides/pull/1666)
-* Fixed wording on identity verification modal in the Privacy Center [#1674](https://github.com/ethyca/fides/pull/1674)
-* Update system fides_key tooltip text [#1533](https://github.com/ethyca/fides/pull/1685)
-* Removed local storage parsing that is redundant with redux-persist. [#1678](https://github.com/ethyca/fides/pull/1678)
-* Show a helpful error message if Docker daemon is not running during "fides deploy" [#1694](https://github.com/ethyca/fides/pull/1694)
-* Allow users to query their own permissions, including root user. [#1698](https://github.com/ethyca/fides/pull/1698)
-* Single-select taxonomy fields legal basis and special category can be cleared. [#1712](https://github.com/ethyca/fides/pull/1712)
-* Fixes the issue where the security config is not properly loading from environment variables. [#1718](https://github.com/ethyca/fides/pull/1718)
-* Fixes the issue where the CLI can't run without the config values required by the webserver. [#1811](https://github.com/ethyca/fides/pull/1811)
-* Correctly handle response from adobe jwt auth endpoint as milliseconds, rather than seconds. [#1754](https://github.com/ethyca/fides/pull/1754)
-* Fixed styling issues with the `EditDrawer` component. [#1803](https://github.com/ethyca/fides/pull/1803)
+- Removed the Privacy Center `cookieName` config introduced in 2.0.0. [#1756](https://github.com/ethyca/fides/pull/1756)
+
+### Fixed
+
+- Exceptions are no longer raised when sending analytics on Windows [#1666](https://github.com/ethyca/fides/pull/1666)
+- Fixed wording on identity verification modal in the Privacy Center [#1674](https://github.com/ethyca/fides/pull/1674)
+- Update system fides_key tooltip text [#1533](https://github.com/ethyca/fides/pull/1685)
+- Removed local storage parsing that is redundant with redux-persist. [#1678](https://github.com/ethyca/fides/pull/1678)
+- Show a helpful error message if Docker daemon is not running during "fides deploy" [#1694](https://github.com/ethyca/fides/pull/1694)
+- Allow users to query their own permissions, including root user. [#1698](https://github.com/ethyca/fides/pull/1698)
+- Single-select taxonomy fields legal basis and special category can be cleared. [#1712](https://github.com/ethyca/fides/pull/1712)
+- Fixes the issue where the security config is not properly loading from environment variables. [#1718](https://github.com/ethyca/fides/pull/1718)
+- Fixes the issue where the CLI can't run without the config values required by the webserver. [#1811](https://github.com/ethyca/fides/pull/1811)
+- Correctly handle response from adobe jwt auth endpoint as milliseconds, rather than seconds. [#1754](https://github.com/ethyca/fides/pull/1754)
+- Fixed styling issues with the `EditDrawer` component. [#1803](https://github.com/ethyca/fides/pull/1803)
 
 ### Security
 
-* Bumped versions of packages that use OpenSSL [#1683](https://github.com/ethyca/fides/pull/1683)
+- Bumped versions of packages that use OpenSSL [#1683](https://github.com/ethyca/fides/pull/1683)
 
 ## [2.0.0](https://github.com/ethyca/fides/compare/1.9.6...2.0.0)
 
 ### Added
 
-* Allow delete-only SaaS connector endpoints [#1200](https://github.com/ethyca/fides/pull/1200)
-* Privacy center consent choices store a browser cookie. [#1364](https://github.com/ethyca/fides/pull/1364)
-  * The format is generic. A reasonable set of defaults will be added later: [#1444](https://github.com/ethyca/fides/issues/1444)
-  * The cookie name defaults to `fides_consent` but can be configured under `config.json > consent > cookieName`.
-  * Each consent option can provide an array of `cookieKeys`.
-* Individually select and reprocess DSRs that have errored [#1203](https://github.com/ethyca/fides/pull/1489)
-* Bulk select and reprocess DSRs that have errored [#1205](https://github.com/ethyca/fides/pull/1489)
-* Config Wizard: AWS scan results populate in system review forms. [#1454](https://github.com/ethyca/fides/pull/1454)
-* Integrate rate limiter with Saas Connectors. [#1433](https://github.com/ethyca/fides/pull/1433)
-* Config Wizard: Added a column selector to the scan results page of the config wizard [#1590](https://github.com/ethyca/fides/pull/1590)
-* Config Wizard: Flow for runtime scanner option [#1640](https://github.com/ethyca/fides/pull/1640)
-* Access support for Twilio Conversations API [#1520](https://github.com/ethyca/fides/pull/1520)
-* Message Config: Adds Twilio Email/SMS support [#1519](https://github.com/ethyca/fides/pull/1519)
-
-### Changed
-
-* Updated mypy to version 0.981 and Python to version 3.10.7 [#1448](https://github.com/ethyca/fides/pull/1448)
-
-### Developer Experience
-
-* Repository dispatch events are sent to fidesctl-plus and fidesops-plus [#1263](https://github.com/ethyca/fides/pull/1263)
-* Only the `docs-authors` team members are specified as `CODEOWNERS` [#1446](https://github.com/ethyca/fides/pull/1446)
-* Updates the default local configuration to not defer tasks to a worker node [#1552](https://github.com/ethyca/fides/pull/1552/)
-* Updates the healthcheck to return health status of connected Celery workers [#1588](https://github.com/ethyca/fides/pull/1588)
-
-### Docs
-
-* Remove the tutorial to prepare for new update [#1543](https://github.com/ethyca/fides/pull/1543)
-* Add system management via UI documentation [#1541](https://github.com/ethyca/fides/pull/1541)
-* Added DSR quickstart docs, restructured docs navigation [#1651](https://github.com/ethyca/fides/pull/1651)
-* Update privacy request execution overview docs [#1258](https://github.com/ethyca/fides/pull/1490)
-
-### Fixed
-
-* Fixed system dependencies appearing as "N/A" in the datamap endpoint when there are no privacy declarations [#1649](https://github.com/ethyca/fides/pull/1649)
+- Allow delete-only SaaS connector endpoints [#1200](https://github.com/ethyca/fides/pull/1200)
+- Privacy center consent choices store a browser cookie. [#1364](https://github.com/ethyca/fides/pull/1364)
+  - The format is generic. A reasonable set of defaults will be added later: [#1444](https://github.com/ethyca/fides/issues/1444)
+  - The cookie name defaults to `fides_consent` but can be configured under `config.json > consent > cookieName`.
+  - Each consent option can provide an array of `cookieKeys`.
+- Individually select and reprocess DSRs that have errored [#1203](https://github.com/ethyca/fides/pull/1489)
+- Bulk select and reprocess DSRs that have errored [#1205](https://github.com/ethyca/fides/pull/1489)
+- Config Wizard: AWS scan results populate in system review forms. [#1454](https://github.com/ethyca/fides/pull/1454)
+- Integrate rate limiter with Saas Connectors. [#1433](https://github.com/ethyca/fides/pull/1433)
+- Config Wizard: Added a column selector to the scan results page of the config wizard [#1590](https://github.com/ethyca/fides/pull/1590)
+- Config Wizard: Flow for runtime scanner option [#1640](https://github.com/ethyca/fides/pull/1640)
+- Access support for Twilio Conversations API [#1520](https://github.com/ethyca/fides/pull/1520)
+- Message Config: Adds Twilio Email/SMS support [#1519](https://github.com/ethyca/fides/pull/1519)
+
+### Changed
+
+- Updated mypy to version 0.981 and Python to version 3.10.7 [#1448](https://github.com/ethyca/fides/pull/1448)
+
+### Developer Experience
+
+- Repository dispatch events are sent to fidesctl-plus and fidesops-plus [#1263](https://github.com/ethyca/fides/pull/1263)
+- Only the `docs-authors` team members are specified as `CODEOWNERS` [#1446](https://github.com/ethyca/fides/pull/1446)
+- Updates the default local configuration to not defer tasks to a worker node [#1552](https://github.com/ethyca/fides/pull/1552/)
+- Updates the healthcheck to return health status of connected Celery workers [#1588](https://github.com/ethyca/fides/pull/1588)
+
+### Docs
+
+- Remove the tutorial to prepare for new update [#1543](https://github.com/ethyca/fides/pull/1543)
+- Add system management via UI documentation [#1541](https://github.com/ethyca/fides/pull/1541)
+- Added DSR quickstart docs, restructured docs navigation [#1651](https://github.com/ethyca/fides/pull/1651)
+- Update privacy request execution overview docs [#1258](https://github.com/ethyca/fides/pull/1490)
+
+### Fixed
+
+- Fixed system dependencies appearing as "N/A" in the datamap endpoint when there are no privacy declarations [#1649](https://github.com/ethyca/fides/pull/1649)
 
 ## [1.9.6](https://github.com/ethyca/fides/compare/1.9.5...1.9.6)
 
 ### Fixed
 
-* Include systems without a privacy declaration on data map [#1603](https://github.com/ethyca/fides/pull/1603)
-* Handle malformed tokens [#1523](https://github.com/ethyca/fides/pull/1523)
-* Remove thrown exception from getAllPrivacyRequests method [#1592](https://github.com/ethyca/fides/pull/1593)
-* Include systems without a privacy declaration on data map [#1603](https://github.com/ethyca/fides/pull/1603)
-* After editing a dataset, the table will stay on the previously selected collection instead of resetting to the first one. [#1511](https://github.com/ethyca/fides/pull/1511)
-* Fix redis `db_index` config issue [#1647](https://github.com/ethyca/fides/pull/1647)
-
-### Docs
-
-* Add unlinked docs and fix any remaining broken links [#1266](https://github.com/ethyca/fides/pull/1266)
-* Update privacy center docs to include consent information [#1537](https://github.com/ethyca/fides/pull/1537)
-* Update UI docs to include DSR countdown information and additional descriptions/filtering [#1545](https://github.com/ethyca/fides/pull/1545)
-
-### Changed
-
-* Allow multiple masking strategies to be specified when using fides as a masking engine [#1647](https://github.com/ethyca/fides/pull/1647)
+- Include systems without a privacy declaration on data map [#1603](https://github.com/ethyca/fides/pull/1603)
+- Handle malformed tokens [#1523](https://github.com/ethyca/fides/pull/1523)
+- Remove thrown exception from getAllPrivacyRequests method [#1592](https://github.com/ethyca/fides/pull/1593)
+- Include systems without a privacy declaration on data map [#1603](https://github.com/ethyca/fides/pull/1603)
+- After editing a dataset, the table will stay on the previously selected collection instead of resetting to the first one. [#1511](https://github.com/ethyca/fides/pull/1511)
+- Fix redis `db_index` config issue [#1647](https://github.com/ethyca/fides/pull/1647)
+
+### Docs
+
+- Add unlinked docs and fix any remaining broken links [#1266](https://github.com/ethyca/fides/pull/1266)
+- Update privacy center docs to include consent information [#1537](https://github.com/ethyca/fides/pull/1537)
+- Update UI docs to include DSR countdown information and additional descriptions/filtering [#1545](https://github.com/ethyca/fides/pull/1545)
+
+### Changed
+
+- Allow multiple masking strategies to be specified when using fides as a masking engine [#1647](https://github.com/ethyca/fides/pull/1647)
 
 ## [1.9.5](https://github.com/ethyca/fides/compare/1.9.4...1.9.5)
 
 ### Added
 
-* The database includes a `plus_system_scans` relation, to track the status and results of System Scanner executions in fidesctl-plus [#1554](https://github.com/ethyca/fides/pull/1554)
+- The database includes a `plus_system_scans` relation, to track the status and results of System Scanner executions in fidesctl-plus [#1554](https://github.com/ethyca/fides/pull/1554)
 
 ## [1.9.4](https://github.com/ethyca/fides/compare/1.9.2...1.9.4)
 
 ### Fixed
 
-* After editing a dataset, the table will stay on the previously selected collection instead of resetting to the first one. [#1511](https://github.com/ethyca/fides/pull/1511)
+- After editing a dataset, the table will stay on the previously selected collection instead of resetting to the first one. [#1511](https://github.com/ethyca/fides/pull/1511)
 
 ## [1.9.2](https://github.com/ethyca/fides/compare/1.9.1...1.9.2)
 
 ### Deprecated
 
-* Added a deprecation warning for the entire package [#1244](https://github.com/ethyca/fides/pull/1244)
-
-### Added
-
-* Dataset generation enhancements using Fides Classify for Plus users:
-  * Integrate Fides Plus API into placeholder features introduced in 1.9.0. [#1194](https://github.com/ethyca/fides/pull/1194)
-
-* Fides Admin UI:
-  * Configure Connector after creation [#1204](https://github.com/ethyca/fides/pull/1356)
-
-### Fixed
-
-* Privacy Center:
-  * Handle error on startup if server isn't running [#1239](https://github.com/ethyca/fides/pull/1239)
-  * Fix styling issue with cards [#1240](https://github.com/ethyca/fides/pull/1240)
-  * Redirect to index on consent save [#1238](https://github.com/ethyca/fides/pull/1238)
+- Added a deprecation warning for the entire package [#1244](https://github.com/ethyca/fides/pull/1244)
+
+### Added
+
+- Dataset generation enhancements using Fides Classify for Plus users:
+
+  - Integrate Fides Plus API into placeholder features introduced in 1.9.0. [#1194](https://github.com/ethyca/fides/pull/1194)
+
+- Fides Admin UI:
+  - Configure Connector after creation [#1204](https://github.com/ethyca/fides/pull/1356)
+
+### Fixed
+
+- Privacy Center:
+  - Handle error on startup if server isn't running [#1239](https://github.com/ethyca/fides/pull/1239)
+  - Fix styling issue with cards [#1240](https://github.com/ethyca/fides/pull/1240)
+  - Redirect to index on consent save [#1238](https://github.com/ethyca/fides/pull/1238)
 
 ## [1.9.1](https://github.com/ethyca/fides/compare/1.9.0...1.9.1)
 
 ### Changed
 
-* Update fideslang to v1.3.1 [#1136](https://github.com/ethyca/fides/pull/1136)
-
-### Changed
-
-* Update fideslang to v1.3.1 [#1136](https://github.com/ethyca/fides/pull/1136)
+- Update fideslang to v1.3.1 [#1136](https://github.com/ethyca/fides/pull/1136)
+
+### Changed
+
+- Update fideslang to v1.3.1 [#1136](https://github.com/ethyca/fides/pull/1136)
 
 ## [1.9.0](https://github.com/ethyca/fides/compare/1.8.6...1.9.0) - 2022-09-29
 
 ### Added
 
-* Dataset generation enhancements using Fides Classify for Plus users:
-  * Added toggle for enabling classify during generation. [#1057](https://github.com/ethyca/fides/pull/1057)
-  * Initial implementation of API request to kick off classify, with confirmation modal. [#1069](https://github.com/ethyca/fides/pull/1069)
-  * Initial Classification & Review status for generated datasets. [#1074](https://github.com/ethyca/fides/pull/1074)
-  * Component for choosing data categories based on classification results. [#1110](https://github.com/ethyca/fides/pull/1110)
-  * The dataset fields table shows data categories from the classifier (if available). [#1088](https://github.com/ethyca/fides/pull/1088)
-  * The "Approve" button can be used to update the dataset with the classifier's suggestions. [#1129](https://github.com/ethyca/fides/pull/1129)
-* System management UI:
-  * New page to add a system via yaml [#1062](https://github.com/ethyca/fides/pull/1062)
-  * Skeleton of page to add a system manually [#1068](https://github.com/ethyca/fides/pull/1068)
-  * Refactor config wizard system forms to be reused for system management [#1072](https://github.com/ethyca/fides/pull/1072)
-  * Add additional optional fields to system management forms [#1082](https://github.com/ethyca/fides/pull/1082)
-  * Delete a system through the UI [#1085](https://github.com/ethyca/fides/pull/1085)
-  * Edit a system through the UI [#1096](https://github.com/ethyca/fides/pull/1096)
-* Cypress component testing [#1106](https://github.com/ethyca/fides/pull/1106)
-
-### Changed
-
-* Changed behavior of `load_default_taxonomy` to append instead of upsert [#1040](https://github.com/ethyca/fides/pull/1040)
-* Changed behavior of adding privacy declarations to decouple the actions of the "add" and "next" buttons [#1086](https://github.com/ethyca/fides/pull/1086)
-* Moved system related UI components from the `config-wizard` directory to the `system` directory [#1097](https://github.com/ethyca/fides/pull/1097)
-* Updated "type" on SaaS config to be a simple string type, not an enum [#1197](https://github.com/ethyca/fides/pull/1197)
-
-### Developer Experience
-
-* Optional dependencies may have their version defined only once, in `optional-requirements.txt` [#1171](https://github.com/ethyca/fides/pull/1171)
-
-### Docs
-
-* Updated the footer links [#1130](https://github.com/ethyca/fides/pull/1130)
-
-### Fixed
-
-* Fixed the "help" link in the UI header [#1078](https://github.com/ethyca/fides/pull/1078)
-* Fixed a bug in Data Category Dropdowns where checking i.e. `user.biometric` would also check `user.biometric_health` [#1126](https://github.com/ethyca/fides/pull/1126)
+- Dataset generation enhancements using Fides Classify for Plus users:
+  - Added toggle for enabling classify during generation. [#1057](https://github.com/ethyca/fides/pull/1057)
+  - Initial implementation of API request to kick off classify, with confirmation modal. [#1069](https://github.com/ethyca/fides/pull/1069)
+  - Initial Classification & Review status for generated datasets. [#1074](https://github.com/ethyca/fides/pull/1074)
+  - Component for choosing data categories based on classification results. [#1110](https://github.com/ethyca/fides/pull/1110)
+  - The dataset fields table shows data categories from the classifier (if available). [#1088](https://github.com/ethyca/fides/pull/1088)
+  - The "Approve" button can be used to update the dataset with the classifier's suggestions. [#1129](https://github.com/ethyca/fides/pull/1129)
+- System management UI:
+  - New page to add a system via yaml [#1062](https://github.com/ethyca/fides/pull/1062)
+  - Skeleton of page to add a system manually [#1068](https://github.com/ethyca/fides/pull/1068)
+  - Refactor config wizard system forms to be reused for system management [#1072](https://github.com/ethyca/fides/pull/1072)
+  - Add additional optional fields to system management forms [#1082](https://github.com/ethyca/fides/pull/1082)
+  - Delete a system through the UI [#1085](https://github.com/ethyca/fides/pull/1085)
+  - Edit a system through the UI [#1096](https://github.com/ethyca/fides/pull/1096)
+- Cypress component testing [#1106](https://github.com/ethyca/fides/pull/1106)
+
+### Changed
+
+- Changed behavior of `load_default_taxonomy` to append instead of upsert [#1040](https://github.com/ethyca/fides/pull/1040)
+- Changed behavior of adding privacy declarations to decouple the actions of the "add" and "next" buttons [#1086](https://github.com/ethyca/fides/pull/1086)
+- Moved system related UI components from the `config-wizard` directory to the `system` directory [#1097](https://github.com/ethyca/fides/pull/1097)
+- Updated "type" on SaaS config to be a simple string type, not an enum [#1197](https://github.com/ethyca/fides/pull/1197)
+
+### Developer Experience
+
+- Optional dependencies may have their version defined only once, in `optional-requirements.txt` [#1171](https://github.com/ethyca/fides/pull/1171)
+
+### Docs
+
+- Updated the footer links [#1130](https://github.com/ethyca/fides/pull/1130)
+
+### Fixed
+
+- Fixed the "help" link in the UI header [#1078](https://github.com/ethyca/fides/pull/1078)
+- Fixed a bug in Data Category Dropdowns where checking i.e. `user.biometric` would also check `user.biometric_health` [#1126](https://github.com/ethyca/fides/pull/1126)
 
 ### Security
 
-* Upgraded pymysql to version `1.0.2` [#1094](https://github.com/ethyca/fides/pull/1094)
+- Upgraded pymysql to version `1.0.2` [#1094](https://github.com/ethyca/fides/pull/1094)
 
 ## [1.8.6](https://github.com/ethyca/fides/compare/1.8.5...1.8.6) - 2022-09-28
 
 ### Added
 
-* Added classification tables for Plus users [#1060](https://github.com/ethyca/fides/pull/1060)
-
-### Fixed
-
-* Fixed a bug where rows were being excluded from a data map [#1124](https://github.com/ethyca/fides/pull/1124)
+- Added classification tables for Plus users [#1060](https://github.com/ethyca/fides/pull/1060)
+
+### Fixed
+
+- Fixed a bug where rows were being excluded from a data map [#1124](https://github.com/ethyca/fides/pull/1124)
 
 ## [1.8.5](https://github.com/ethyca/fides/compare/1.8.4...1.8.5) - 2022-09-21
 
 ### Changed
 
-* Update fideslang to v1.3.0 [#1103](https://github.com/ethyca/fides/pull/1103)
+- Update fideslang to v1.3.0 [#1103](https://github.com/ethyca/fides/pull/1103)
 
 ## [1.8.4](https://github.com/ethyca/fides/compare/1.8.3...1.8.4) - 2022-09-09
 
 ### Added
 
-* Initial system management page [#1054](https://github.com/ethyca/fides/pull/1054)
-
-### Changed
-
-* Deleting a taxonomy field with children will now cascade delete all of its children as well. [#1042](https://github.com/ethyca/fides/pull/1042)
-
-### Fixed
-
-* Fixed navigating directly to frontend routes loading index page instead of the correct static page for the route.
-* Fix truncated evaluation error messages [#1053](https://github.com/ethyca/fides/pull/1053)
+- Initial system management page [#1054](https://github.com/ethyca/fides/pull/1054)
+
+### Changed
+
+- Deleting a taxonomy field with children will now cascade delete all of its children as well. [#1042](https://github.com/ethyca/fides/pull/1042)
+
+### Fixed
+
+- Fixed navigating directly to frontend routes loading index page instead of the correct static page for the route.
+- Fix truncated evaluation error messages [#1053](https://github.com/ethyca/fides/pull/1053)
 
 ## [1.8.3](https://github.com/ethyca/fides/compare/1.8.2...1.8.3) - 2022-09-06
 
 ### Added
 
-* Added more taxonomy fields that can be edited via the UI [#1000](https://github.com/ethyca/fides/pull/1000) [#1028](https://github.com/ethyca/fides/pull/1028)
-* Added the ability to add taxonomy fields via the UI [#1019](https://github.com/ethyca/fides/pull/1019)
-* Added the ability to delete taxonomy fields via the UI [#1006](https://github.com/ethyca/fides/pull/1006)
-  * Only non-default taxonomy entities can be deleted [#1023](https://github.com/ethyca/fides/pull/1023)
-* Prevent deleting taxonomy `is_default` fields and from adding `is_default=True` fields via the API [#990](https://github.com/ethyca/fides/pull/990).
-* Added a "Custom" tag to distinguish user defined taxonomy fields from default taxonomy fields in the UI [#1027](https://github.com/ethyca/fides/pull/1027)
-* Added initial support for enabling Fides Plus [#1037](https://github.com/ethyca/fides/pull/1037)
-  * The `useFeatures` hook can be used to check if `plus` is enabled.
-  * Navigating to/from the Data Map page is gated behind this feature.
-  * Plus endpoints are served from the private Plus image.
-
-### Fixed
-
-* Fixed failing mypy tests [#1030](https://github.com/ethyca/fides/pull/1030)
-* Fixed an issue where `fides push --diff` would return a false positive diff [#1026](https://github.com/ethyca/fides/pull/1026)
-* Pinned pydantic version to < 1.10.0 to fix an error in finding referenced fides keys [#1045](https://github.com/ethyca/fides/pull/1045)
-
-### Fixed
-
-* Fixed failing mypy tests [#1030](https://github.com/ethyca/fides/pull/1030)
-* Fixed an issue where `fides push --diff` would return a false positive diff [#1026](https://github.com/ethyca/fides/pull/1026)
-
-### Docs
-
-* Minor formatting updates to [Policy Webhooks](https://ethyca.github.io/fidesops/guides/policy_webhooks/) documentation [#1114](https://github.com/ethyca/fidesops/pull/1114)
+- Added more taxonomy fields that can be edited via the UI [#1000](https://github.com/ethyca/fides/pull/1000) [#1028](https://github.com/ethyca/fides/pull/1028)
+- Added the ability to add taxonomy fields via the UI [#1019](https://github.com/ethyca/fides/pull/1019)
+- Added the ability to delete taxonomy fields via the UI [#1006](https://github.com/ethyca/fides/pull/1006)
+  - Only non-default taxonomy entities can be deleted [#1023](https://github.com/ethyca/fides/pull/1023)
+- Prevent deleting taxonomy `is_default` fields and from adding `is_default=True` fields via the API [#990](https://github.com/ethyca/fides/pull/990).
+- Added a "Custom" tag to distinguish user defined taxonomy fields from default taxonomy fields in the UI [#1027](https://github.com/ethyca/fides/pull/1027)
+- Added initial support for enabling Fides Plus [#1037](https://github.com/ethyca/fides/pull/1037)
+  - The `useFeatures` hook can be used to check if `plus` is enabled.
+  - Navigating to/from the Data Map page is gated behind this feature.
+  - Plus endpoints are served from the private Plus image.
+
+### Fixed
+
+- Fixed failing mypy tests [#1030](https://github.com/ethyca/fides/pull/1030)
+- Fixed an issue where `fides push --diff` would return a false positive diff [#1026](https://github.com/ethyca/fides/pull/1026)
+- Pinned pydantic version to < 1.10.0 to fix an error in finding referenced fides keys [#1045](https://github.com/ethyca/fides/pull/1045)
+
+### Fixed
+
+- Fixed failing mypy tests [#1030](https://github.com/ethyca/fides/pull/1030)
+- Fixed an issue where `fides push --diff` would return a false positive diff [#1026](https://github.com/ethyca/fides/pull/1026)
+
+### Docs
+
+- Minor formatting updates to [Policy Webhooks](https://ethyca.github.io/fidesops/guides/policy_webhooks/) documentation [#1114](https://github.com/ethyca/fidesops/pull/1114)
 
 ### Removed
 
-* Removed create superuser [#1116](https://github.com/ethyca/fidesops/pull/1116)
+- Removed create superuser [#1116](https://github.com/ethyca/fidesops/pull/1116)
 
 ## [1.8.2](https://github.com/ethyca/fides/compare/1.8.1...1.8.2) - 2022-08-18
 
 ### Added
 
-* Added the ability to edit taxonomy fields via the UI [#977](https://github.com/ethyca/fides/pull/977) [#1028](https://github.com/ethyca/fides/pull/1028)
-* New column `is_default` added to DataCategory, DataUse, DataSubject, and DataQualifier tables [#976](https://github.com/ethyca/fides/pull/976)
-* Added the ability to add taxonomy fields via the UI [#1019](https://github.com/ethyca/fides/pull/1019)
-* Added the ability to delete taxonomy fields via the UI [#1006](https://github.com/ethyca/fides/pull/1006)
-  * Only non-default taxonomy entities can be deleted [#1023](https://github.com/ethyca/fides/pull/1023)
-* Prevent deleting taxonomy `is_default` fields and from adding `is_default=True` fields via the API [#990](https://github.com/ethyca/fides/pull/990).
-* Added a "Custom" tag to distinguish user defined taxonomy fields from default taxonomy fields in the UI [#1027](https://github.com/ethyca/fides/pull/1027)
-
-### Changed
-
-* Upgraded base Docker version to Python 3.9 and updated all other references from 3.8 -> 3.9 [#974](https://github.com/ethyca/fides/pull/974)
-* Prepend all database tables with `ctl_` [#979](https://github.com/ethyca/fides/pull/979)
-* Moved the `admin-ui` code down one level into a `ctl` subdir [#970](https://github.com/ethyca/fides/pull/970)
-* Extended the `/datamap` endpoint to include extra metadata [#992](https://github.com/ethyca/fides/pull/992)
+- Added the ability to edit taxonomy fields via the UI [#977](https://github.com/ethyca/fides/pull/977) [#1028](https://github.com/ethyca/fides/pull/1028)
+- New column `is_default` added to DataCategory, DataUse, DataSubject, and DataQualifier tables [#976](https://github.com/ethyca/fides/pull/976)
+- Added the ability to add taxonomy fields via the UI [#1019](https://github.com/ethyca/fides/pull/1019)
+- Added the ability to delete taxonomy fields via the UI [#1006](https://github.com/ethyca/fides/pull/1006)
+  - Only non-default taxonomy entities can be deleted [#1023](https://github.com/ethyca/fides/pull/1023)
+- Prevent deleting taxonomy `is_default` fields and from adding `is_default=True` fields via the API [#990](https://github.com/ethyca/fides/pull/990).
+- Added a "Custom" tag to distinguish user defined taxonomy fields from default taxonomy fields in the UI [#1027](https://github.com/ethyca/fides/pull/1027)
+
+### Changed
+
+- Upgraded base Docker version to Python 3.9 and updated all other references from 3.8 -> 3.9 [#974](https://github.com/ethyca/fides/pull/974)
+- Prepend all database tables with `ctl_` [#979](https://github.com/ethyca/fides/pull/979)
+- Moved the `admin-ui` code down one level into a `ctl` subdir [#970](https://github.com/ethyca/fides/pull/970)
+- Extended the `/datamap` endpoint to include extra metadata [#992](https://github.com/ethyca/fides/pull/992)
 
 ## [1.8.1](https://github.com/ethyca/fides/compare/1.8.0...1.8.1) - 2022-08-08
 
 ### Deprecated
 
-* The following environment variables have been deprecated, and replaced with the new environment variable names indicated below. To avoid breaking existing workflows, the deprecated variables are still respected in v1.8.1. They will be removed in a future release.
-  * `FIDESCTL__API__DATABASE_HOST` --> `FIDESCTL__DATABASE__SERVER`
-  * `FIDESCTL__API__DATABASE_NAME` --> `FIDESCTL__DATABASE__DB`
-  * `FIDESCTL__API__DATABASE_PASSWORD` --> `FIDESCTL__DATABASE__PASSWORD`
-  * `FIDESCTL__API__DATABASE_PORT` --> `FIDESCTL__DATABASE__PORT`
-  * `FIDESCTL__API__DATABASE_TEST_DATABASE_NAME` --> `FIDESCTL__DATABASE__TEST_DB`
-  * `FIDESCTL__API__DATABASE_USER` --> `FIDESCTL__DATABASE__USER`
-
-### Developer Experience
-
-* The included `docker-compose.yml` no longer references outdated ENV variables [#964](https://github.com/ethyca/fides/pull/964)
-
-### Docs
-
-* Minor release documentation now reflects the desired patch release process [#955](https://github.com/ethyca/fides/pull/955)
-* Updated references to ENV variables [#964](https://github.com/ethyca/fides/pull/964)
-
-### Fixed
-
-* Deprecated config options will continue to be respected when set via environment variables [#965](https://github.com/ethyca/fides/pull/965)
-* The git cache is rebuilt within the Docker container [#962](https://github.com/ethyca/fides/pull/962)
-* The `wheel` pypi build no longer has a dirty version tag [#962](https://github.com/ethyca/fides/pull/962)
-* Add setuptools to dev-requirements to fix versioneer error [#983](https://github.com/ethyca/fides/pull/983)
+- The following environment variables have been deprecated, and replaced with the new environment variable names indicated below. To avoid breaking existing workflows, the deprecated variables are still respected in v1.8.1. They will be removed in a future release.
+  - `FIDESCTL__API__DATABASE_HOST` --> `FIDESCTL__DATABASE__SERVER`
+  - `FIDESCTL__API__DATABASE_NAME` --> `FIDESCTL__DATABASE__DB`
+  - `FIDESCTL__API__DATABASE_PASSWORD` --> `FIDESCTL__DATABASE__PASSWORD`
+  - `FIDESCTL__API__DATABASE_PORT` --> `FIDESCTL__DATABASE__PORT`
+  - `FIDESCTL__API__DATABASE_TEST_DATABASE_NAME` --> `FIDESCTL__DATABASE__TEST_DB`
+  - `FIDESCTL__API__DATABASE_USER` --> `FIDESCTL__DATABASE__USER`
+
+### Developer Experience
+
+- The included `docker-compose.yml` no longer references outdated ENV variables [#964](https://github.com/ethyca/fides/pull/964)
+
+### Docs
+
+- Minor release documentation now reflects the desired patch release process [#955](https://github.com/ethyca/fides/pull/955)
+- Updated references to ENV variables [#964](https://github.com/ethyca/fides/pull/964)
+
+### Fixed
+
+- Deprecated config options will continue to be respected when set via environment variables [#965](https://github.com/ethyca/fides/pull/965)
+- The git cache is rebuilt within the Docker container [#962](https://github.com/ethyca/fides/pull/962)
+- The `wheel` pypi build no longer has a dirty version tag [#962](https://github.com/ethyca/fides/pull/962)
+- Add setuptools to dev-requirements to fix versioneer error [#983](https://github.com/ethyca/fides/pull/983)
 
 ## [1.8.0](https://github.com/ethyca/fides/compare/1.7.1...1.8.0) - 2022-08-04
 
 ### Added
 
-* Initial configuration wizard UI view
-  * System scanning step: AWS credentials form and initial `generate` API usage.
-  * System scanning results: AWS systems are stored and can be selected for review
-* CustomInput type "password" with show/hide icon.
-* Pull CLI command now checks for untracked/unstaged files in the manifests dir [#869](https://github.com/ethyca/fides/pull/869)
-* Pull CLI command has a flag to pull missing files from the server [#895](https://github.com/ethyca/fides/pull/895)
-* Add BigQuery support for the `generate` command and `/generate` endpoint [#814](https://github.com/ethyca/fides/pull/814) & [#917](https://github.com/ethyca/fides/pull/917)
-* Added user auth tables [915](https://github.com/ethyca/fides/pull/915)
-* Standardized API error parsing under `~/types/errors`
-* Added taxonomy page to UI [#902](https://github.com/ethyca/fides/pull/902)
-  * Added a nested accordion component for displaying taxonomy data [#910](https://github.com/ethyca/fides/pull/910)
-* Add lru cache to get_config [927](https://github.com/ethyca/fides/pull/927)
-* Add support for deprecated API config values [#959](https://github.com/ethyca/fides/pull/959)
-* `fides` is now an alias for `fidesctl` as a CLI entrypoint [#926](https://github.com/ethyca/fides/pull/926)
-* Add user auth routes [929](https://github.com/ethyca/fides/pull/929)
-* Bump fideslib to 3.0.1 and remove patch code[931](https://github.com/ethyca/fides/pull/931)
-* Update the `fidesctl` python package to automatically serve the UI [#941](https://github.com/ethyca/fides/pull/941)
-* Add `push` cli command alias for `apply` and deprecate `apply` [943](https://github.com/ethyca/fides/pull/943)
-* Add resource groups tagging api as a source of system generation [939](https://github.com/ethyca/fides/pull/939)
-* Add GitHub Action to publish the `fidesctl` package to testpypi on pushes to main [#951](https://github.com/ethyca/fides/pull/951)
-* Added configWizardFlag to ui to hide the config wizard when false [[#1453](https://github.com/ethyca/fides/issues/1453)
-
-### Changed
-
-* Updated the `datamap` endpoint to return human-readable column names as the first response item [#779](https://github.com/ethyca/fides/pull/779)
-* Remove the `obscure` requirement from the `generate` endpoint [#819](https://github.com/ethyca/fides/pull/819)
-* Moved all files from `fidesapi` to `fidesctl/api` [#885](https://github.com/ethyca/fides/pull/885)
-* Moved `scan` and `generate` to the list of commands that can be run in local mode [#841](https://github.com/ethyca/fides/pull/841)
-* Upgraded the base docker images from Debian Buster to Bullseye [#958](https://github.com/ethyca/fides/pull/958)
-* Removed `ipython` as a dev-requirement [#958](https://github.com/ethyca/fides/pull/958)
-* Webserver dependencies now come as a standard part of the package [#881](https://github.com/ethyca/fides/pull/881)
-* Initial configuration wizard UI view
-  * Refactored step & form results management to use Redux Toolkit slice.
-* Change `id` field in tables from an integer to a string [915](https://github.com/ethyca/fides/pull/915)
-* Update `fideslang` to `1.1.0`, simplifying the default taxonomy and adding `tags` for resources [#865](https://github.com/ethyca/fides/pull/865)
-* Merge existing configurations with `fideslib` library [#913](https://github.com/ethyca/fides/pull/913)
-* Moved frontend static files to `src/fidesctl/ui-build/static` [#934](https://github.com/ethyca/fides/pull/934)
-* Replicated the error response handling from the `/validate` endpoint to the `/generate` endpoint [#911](https://github.com/ethyca/fides/pull/911)
-
-### Developer Experience
-
-* Remove `API_PREFIX` from fidesctl/core/utils.py and change references to `API_PREFIX` in fidesctl/api/reoutes/util.py [922](https://github.com/ethyca/fides/pull/922)
-
-### Fixed
-
-* Dataset field columns show all columns by default in the UI [#898](https://github.com/ethyca/fides/pull/898)
-* Fixed the missing `.fides./` directory when locating the default config [#933](https://github.com/ethyca/fides/pull/933)
+- Initial configuration wizard UI view
+  - System scanning step: AWS credentials form and initial `generate` API usage.
+  - System scanning results: AWS systems are stored and can be selected for review
+- CustomInput type "password" with show/hide icon.
+- Pull CLI command now checks for untracked/unstaged files in the manifests dir [#869](https://github.com/ethyca/fides/pull/869)
+- Pull CLI command has a flag to pull missing files from the server [#895](https://github.com/ethyca/fides/pull/895)
+- Add BigQuery support for the `generate` command and `/generate` endpoint [#814](https://github.com/ethyca/fides/pull/814) & [#917](https://github.com/ethyca/fides/pull/917)
+- Added user auth tables [915](https://github.com/ethyca/fides/pull/915)
+- Standardized API error parsing under `~/types/errors`
+- Added taxonomy page to UI [#902](https://github.com/ethyca/fides/pull/902)
+  - Added a nested accordion component for displaying taxonomy data [#910](https://github.com/ethyca/fides/pull/910)
+- Add lru cache to get_config [927](https://github.com/ethyca/fides/pull/927)
+- Add support for deprecated API config values [#959](https://github.com/ethyca/fides/pull/959)
+- `fides` is now an alias for `fidesctl` as a CLI entrypoint [#926](https://github.com/ethyca/fides/pull/926)
+- Add user auth routes [929](https://github.com/ethyca/fides/pull/929)
+- Bump fideslib to 3.0.1 and remove patch code[931](https://github.com/ethyca/fides/pull/931)
+- Update the `fidesctl` python package to automatically serve the UI [#941](https://github.com/ethyca/fides/pull/941)
+- Add `push` cli command alias for `apply` and deprecate `apply` [943](https://github.com/ethyca/fides/pull/943)
+- Add resource groups tagging api as a source of system generation [939](https://github.com/ethyca/fides/pull/939)
+- Add GitHub Action to publish the `fidesctl` package to testpypi on pushes to main [#951](https://github.com/ethyca/fides/pull/951)
+- Added configWizardFlag to ui to hide the config wizard when false [[#1453](https://github.com/ethyca/fides/issues/1453)
+
+### Changed
+
+- Updated the `datamap` endpoint to return human-readable column names as the first response item [#779](https://github.com/ethyca/fides/pull/779)
+- Remove the `obscure` requirement from the `generate` endpoint [#819](https://github.com/ethyca/fides/pull/819)
+- Moved all files from `fidesapi` to `fidesctl/api` [#885](https://github.com/ethyca/fides/pull/885)
+- Moved `scan` and `generate` to the list of commands that can be run in local mode [#841](https://github.com/ethyca/fides/pull/841)
+- Upgraded the base docker images from Debian Buster to Bullseye [#958](https://github.com/ethyca/fides/pull/958)
+- Removed `ipython` as a dev-requirement [#958](https://github.com/ethyca/fides/pull/958)
+- Webserver dependencies now come as a standard part of the package [#881](https://github.com/ethyca/fides/pull/881)
+- Initial configuration wizard UI view
+  - Refactored step & form results management to use Redux Toolkit slice.
+- Change `id` field in tables from an integer to a string [915](https://github.com/ethyca/fides/pull/915)
+- Update `fideslang` to `1.1.0`, simplifying the default taxonomy and adding `tags` for resources [#865](https://github.com/ethyca/fides/pull/865)
+- Merge existing configurations with `fideslib` library [#913](https://github.com/ethyca/fides/pull/913)
+- Moved frontend static files to `src/fidesctl/ui-build/static` [#934](https://github.com/ethyca/fides/pull/934)
+- Replicated the error response handling from the `/validate` endpoint to the `/generate` endpoint [#911](https://github.com/ethyca/fides/pull/911)
+
+### Developer Experience
+
+- Remove `API_PREFIX` from fidesctl/core/utils.py and change references to `API_PREFIX` in fidesctl/api/reoutes/util.py [922](https://github.com/ethyca/fides/pull/922)
+
+### Fixed
+
+- Dataset field columns show all columns by default in the UI [#898](https://github.com/ethyca/fides/pull/898)
+- Fixed the missing `.fides./` directory when locating the default config [#933](https://github.com/ethyca/fides/pull/933)
 
 ## [1.7.1](https://github.com/ethyca/fides/compare/1.7.0...1.7.1) - 2022-07-28
 
 ### Added
 
-* Add datasets via YAML in the UI [#813](https://github.com/ethyca/fides/pull/813)
-* Add datasets via database connection [#834](https://github.com/ethyca/fides/pull/834) [#889](https://github.com/ethyca/fides/pull/889)
-* Add delete confirmation when deleting a field or collection from a dataset [#809](https://github.com/ethyca/fides/pull/809)
-* Add ability to delete datasets from the UI [#827](https://github.com/ethyca/fides/pull/827)
-* Add Cypress for testing [713](https://github.com/ethyca/fides/pull/833)
-* Add datasets via database connection (UI only) [#834](https://github.com/ethyca/fides/pull/834)
-* Add Okta support to the `/generate` endpoint [#842](https://github.com/ethyca/fides/pull/842)
-* Add db support to `/generate` endpoint [849](https://github.com/ethyca/fides/pull/849)
-* Added OpenAPI TypeScript client generation for the UI app. See the [README](/clients/admin-ui/src/types/api/README.md) for more details.
-
-### Changed
-
-* Remove the `obscure` requirement from the `generate` endpoint [#819](https://github.com/ethyca/fides/pull/819)
-
-### Developer Experience
-
-* When releases are published, dispatch a repository webhook event to ethyca/fidesctl-plus [#938](https://github.com/ethyca/fides/pull/938)
-
-### Docs
-
-* recommend/replace pip installs with pipx [#874](https://github.com/ethyca/fides/pull/874)
-
-### Fixed
-
-* CustomSelect input tooltips appear next to selector instead of wrapping to a new row.
-* Datasets without the `third_country_transfer` will not cause the editing dataset form to not render.
-* Fixed a build issue causing an `unknown` version of `fidesctl` to be installed in published Docker images [#836](https://github.com/ethyca/fides/pull/836)
-* Fixed an M1-related SQLAlchemy bug [#816](https://github.com/ethyca/fides/pull/891)
-* Endpoints now work with or without a trailing slash. [#886](https://github.com/ethyca/fides/pull/886)
-* Dataset field columns show all columns by default in the UI [#898](https://github.com/ethyca/fides/pull/898)
-* Fixed the `tag` specific GitHub Action workflows for Docker and publishing docs. [#901](https://github.com/ethyca/fides/pull/901)
+- Add datasets via YAML in the UI [#813](https://github.com/ethyca/fides/pull/813)
+- Add datasets via database connection [#834](https://github.com/ethyca/fides/pull/834) [#889](https://github.com/ethyca/fides/pull/889)
+- Add delete confirmation when deleting a field or collection from a dataset [#809](https://github.com/ethyca/fides/pull/809)
+- Add ability to delete datasets from the UI [#827](https://github.com/ethyca/fides/pull/827)
+- Add Cypress for testing [713](https://github.com/ethyca/fides/pull/833)
+- Add datasets via database connection (UI only) [#834](https://github.com/ethyca/fides/pull/834)
+- Add Okta support to the `/generate` endpoint [#842](https://github.com/ethyca/fides/pull/842)
+- Add db support to `/generate` endpoint [849](https://github.com/ethyca/fides/pull/849)
+- Added OpenAPI TypeScript client generation for the UI app. See the [README](/clients/admin-ui/src/types/api/README.md) for more details.
+
+### Changed
+
+- Remove the `obscure` requirement from the `generate` endpoint [#819](https://github.com/ethyca/fides/pull/819)
+
+### Developer Experience
+
+- When releases are published, dispatch a repository webhook event to ethyca/fidesctl-plus [#938](https://github.com/ethyca/fides/pull/938)
+
+### Docs
+
+- recommend/replace pip installs with pipx [#874](https://github.com/ethyca/fides/pull/874)
+
+### Fixed
+
+- CustomSelect input tooltips appear next to selector instead of wrapping to a new row.
+- Datasets without the `third_country_transfer` will not cause the editing dataset form to not render.
+- Fixed a build issue causing an `unknown` version of `fidesctl` to be installed in published Docker images [#836](https://github.com/ethyca/fides/pull/836)
+- Fixed an M1-related SQLAlchemy bug [#816](https://github.com/ethyca/fides/pull/891)
+- Endpoints now work with or without a trailing slash. [#886](https://github.com/ethyca/fides/pull/886)
+- Dataset field columns show all columns by default in the UI [#898](https://github.com/ethyca/fides/pull/898)
+- Fixed the `tag` specific GitHub Action workflows for Docker and publishing docs. [#901](https://github.com/ethyca/fides/pull/901)
 
 ## [1.7.0](https://github.com/ethyca/fides/compare/1.6.1...1.7.0) - 2022-06-23
 
 ### Added
 
-* Added dependabot to keep dependencies updated
-* A warning now issues for any orphan datasets as part of the `apply` command [543](https://github.com/ethyca/fides/pull/543)
-* Initial scaffolding of management UI [#561](https://github.com/ethyca/fides/pull/624)
-* A new `audit` command for `system` and `organization` resources, checking data map attribute compliance [#548](https://github.com/ethyca/fides/pull/548)
-* Static UI assets are now built with the docker container [#663](https://github.com/ethyca/fides/issues/663)
-* Host static files via fidesapi [#621](https://github.com/ethyca/fides/pull/621)
-* A new `generate` endpoint to enable capturing systems from infrastructure from the UI [#642](https://github.com/ethyca/fides/pull/642)
-* A new `datamap` endpoint to enable visualizing a data map from the UI [#721](https://github.com/ethyca/fides/pull/721)
-* Management UI navigation bar [#679](https://github.com/ethyca/fides/issues/679)
-* Management UI integration [#736](https://github.com/ethyca/fides/pull/736)
-  * Datasets
-  * Systems
-  * Taxonomy (data categories)
-* Initial dataset UI view [#768](https://github.com/ethyca/fides/pull/768)
-  * Add interaction for viewing a dataset collection
-  * Add column picker
-  * Add a data category checklist tree
-  * Edit/delete dataset fields
-  * Edit/delete dataset collections
-  * Edit datasets
-  * Add a component for Identifiability tags
-  * Add tooltips for help on forms
-  * Add geographic location (third_country_transfers) country selection. Supported by new dependency `i18n-iso-countries`.
-* Okta, aws and database credentials can now come from `fidesctl.toml` config [#694](https://github.com/ethyca/fides/pull/694)
-* New `validate` endpoint to test aws and okta credentials [#722](https://github.com/ethyca/fides/pull/722)
-* Initial configuration wizard UI view
-  * Manual entry steps added (name and describe organization, pick entry route, and describe system manually including privacy declarations)
-* A new image tagged `ethyca/fidesctl:dev` is published on each push to `main` [781](https://github.com/ethyca/fides/pull/781)
-* A new cli command (`fidesctl sync`) [#765](https://github.com/ethyca/fides/pull/765)
-
-### Changed
-
-* Comparing server and CLI versions ignores `.dirty` only differences, and is quiet on success when running general CLI commands [621](https://github.com/ethyca/fides/pull/621)
-* All endpoints now prefixed by `/api/v1` [#623](https://github.com/ethyca/fides/issues/623)
-* Allow AWS credentials to be passed to `generate system` via the API [#645](https://github.com/ethyca/fides/pull/645)
-* Update the export of a datamap to load resources from the server instead of a manifest directory [#662](https://github.com/ethyca/fides/pull/662)
-* Refactor `export` to remove CLI specific uses from the core modules and load resources[#725](https://github.com/ethyca/fides/pull/725)
-* Bump version of FastAPI in `setup.py` to 0.77.1 to match `optional-requirements.txt` [#734](https://github.com/ethyca/fides/pull/734)
-* Docker images are now only built and pushed on tags to match when released to pypi [#740](https://github.com/ethyca/fides/pull/740)
-* Okta resource scanning and generation now works with systems instead of datasets [#751](https://github.com/ethyca/fides/pull/751)
-
-### Developer Experience
-
-* Replaced `make` with `nox` [#547](https://github.com/ethyca/fides/pull/547)
-* Removed usage of `fideslang` module in favor of new [external package](https://github.com/ethyca/fideslang) shared across projects [#619](https://github.com/ethyca/fides/issues/619)
-* Added a UI service to the docker-compose deployment [#757](<https://github.com/ethyca/fides/pull/757>)
-* `TestClient` defined in and shared across test modules via `conftest.py` [#759](https://github.com/ethyca/fides/pull/759)
-
-### Docs
-
-* Replaced all references to `make` with `nox` [#547](https://github.com/ethyca/fides/pull/547)
-* Removed config/schemas page [#613](https://github.com/ethyca/fides/issues/613)
-* Dataset UI and config wizard docs added (<https://github.com/ethyca/fides/pull/697>)
-* The fides README now walks through generating a datamap [#746](https://github.com/ethyca/fides/pull/746)
-
-### Fixed
-
-* Updated `fideslog` to v1.1.5, resolving an issue where some exceptions thrown by the SDK were not handled as expected [#609](https://github.com/ethyca/fides/issues/609)
-* Updated the webserver so that it won't fail if the database is inaccessible [#649](https://github.com/ethyca/fides/pull/649)
-* Updated external tests to handle complex characters [#661](https://github.com/ethyca/fides/pull/661)
-* Evaluations now properly merge the default taxonomy into the user-defined taxonomy [#684](https://github.com/ethyca/fides/pull/684)
-* The CLI can now be run without installing the webserver components [#715](https://github.com/ethyca/fides/pull/715)
+- Added dependabot to keep dependencies updated
+- A warning now issues for any orphan datasets as part of the `apply` command [543](https://github.com/ethyca/fides/pull/543)
+- Initial scaffolding of management UI [#561](https://github.com/ethyca/fides/pull/624)
+- A new `audit` command for `system` and `organization` resources, checking data map attribute compliance [#548](https://github.com/ethyca/fides/pull/548)
+- Static UI assets are now built with the docker container [#663](https://github.com/ethyca/fides/issues/663)
+- Host static files via fidesapi [#621](https://github.com/ethyca/fides/pull/621)
+- A new `generate` endpoint to enable capturing systems from infrastructure from the UI [#642](https://github.com/ethyca/fides/pull/642)
+- A new `datamap` endpoint to enable visualizing a data map from the UI [#721](https://github.com/ethyca/fides/pull/721)
+- Management UI navigation bar [#679](https://github.com/ethyca/fides/issues/679)
+- Management UI integration [#736](https://github.com/ethyca/fides/pull/736)
+  - Datasets
+  - Systems
+  - Taxonomy (data categories)
+- Initial dataset UI view [#768](https://github.com/ethyca/fides/pull/768)
+  - Add interaction for viewing a dataset collection
+  - Add column picker
+  - Add a data category checklist tree
+  - Edit/delete dataset fields
+  - Edit/delete dataset collections
+  - Edit datasets
+  - Add a component for Identifiability tags
+  - Add tooltips for help on forms
+  - Add geographic location (third_country_transfers) country selection. Supported by new dependency `i18n-iso-countries`.
+- Okta, aws and database credentials can now come from `fidesctl.toml` config [#694](https://github.com/ethyca/fides/pull/694)
+- New `validate` endpoint to test aws and okta credentials [#722](https://github.com/ethyca/fides/pull/722)
+- Initial configuration wizard UI view
+  - Manual entry steps added (name and describe organization, pick entry route, and describe system manually including privacy declarations)
+- A new image tagged `ethyca/fidesctl:dev` is published on each push to `main` [781](https://github.com/ethyca/fides/pull/781)
+- A new cli command (`fidesctl sync`) [#765](https://github.com/ethyca/fides/pull/765)
+
+### Changed
+
+- Comparing server and CLI versions ignores `.dirty` only differences, and is quiet on success when running general CLI commands [621](https://github.com/ethyca/fides/pull/621)
+- All endpoints now prefixed by `/api/v1` [#623](https://github.com/ethyca/fides/issues/623)
+- Allow AWS credentials to be passed to `generate system` via the API [#645](https://github.com/ethyca/fides/pull/645)
+- Update the export of a datamap to load resources from the server instead of a manifest directory [#662](https://github.com/ethyca/fides/pull/662)
+- Refactor `export` to remove CLI specific uses from the core modules and load resources[#725](https://github.com/ethyca/fides/pull/725)
+- Bump version of FastAPI in `setup.py` to 0.77.1 to match `optional-requirements.txt` [#734](https://github.com/ethyca/fides/pull/734)
+- Docker images are now only built and pushed on tags to match when released to pypi [#740](https://github.com/ethyca/fides/pull/740)
+- Okta resource scanning and generation now works with systems instead of datasets [#751](https://github.com/ethyca/fides/pull/751)
+
+### Developer Experience
+
+- Replaced `make` with `nox` [#547](https://github.com/ethyca/fides/pull/547)
+- Removed usage of `fideslang` module in favor of new [external package](https://github.com/ethyca/fideslang) shared across projects [#619](https://github.com/ethyca/fides/issues/619)
+- Added a UI service to the docker-compose deployment [#757](https://github.com/ethyca/fides/pull/757)
+- `TestClient` defined in and shared across test modules via `conftest.py` [#759](https://github.com/ethyca/fides/pull/759)
+
+### Docs
+
+- Replaced all references to `make` with `nox` [#547](https://github.com/ethyca/fides/pull/547)
+- Removed config/schemas page [#613](https://github.com/ethyca/fides/issues/613)
+- Dataset UI and config wizard docs added (<https://github.com/ethyca/fides/pull/697>)
+- The fides README now walks through generating a datamap [#746](https://github.com/ethyca/fides/pull/746)
+
+### Fixed
+
+- Updated `fideslog` to v1.1.5, resolving an issue where some exceptions thrown by the SDK were not handled as expected [#609](https://github.com/ethyca/fides/issues/609)
+- Updated the webserver so that it won't fail if the database is inaccessible [#649](https://github.com/ethyca/fides/pull/649)
+- Updated external tests to handle complex characters [#661](https://github.com/ethyca/fides/pull/661)
+- Evaluations now properly merge the default taxonomy into the user-defined taxonomy [#684](https://github.com/ethyca/fides/pull/684)
+- The CLI can now be run without installing the webserver components [#715](https://github.com/ethyca/fides/pull/715)
 
 ## [1.6.1](https://github.com/ethyca/fides/compare/1.6.0...1.6.1) - 2022-06-15
 
 ### Docs
 
-* Updated `Release Steps`
-
-### Fixed
-
-* Resolved a failure with populating applicable data subject rights to a data map
-* Handle invalid characters when generating a `fides_key` [#761](https://github.com/ethyca/fides/pull/761)
+- Updated `Release Steps`
+
+### Fixed
+
+- Resolved a failure with populating applicable data subject rights to a data map
+- Handle invalid characters when generating a `fides_key` [#761](https://github.com/ethyca/fides/pull/761)
 
 ## [1.6.0](https://github.com/ethyca/fides/compare/1.5.3...1.6.0) - 2022-05-02
 
 ### Added
 
-* ESLint configuration changes [#514](https://github.com/ethyca/fidesops/pull/514)
-* User creation, update and permissions in the Admin UI [#511](https://github.com/ethyca/fidesops/pull/511)
-* Yaml support for dataset upload [#284](https://github.com/ethyca/fidesops/pull/284)
+- ESLint configuration changes [#514](https://github.com/ethyca/fidesops/pull/514)
+- User creation, update and permissions in the Admin UI [#511](https://github.com/ethyca/fidesops/pull/511)
+- Yaml support for dataset upload [#284](https://github.com/ethyca/fidesops/pull/284)
 
 ### Breaking Changes
 
-* Update masking API to take multiple input values [#443](https://github.com/ethyca/fidesops/pull/443)
-
-### Docs
-
-* DRP feature documentation [#520](https://github.com/ethyca/fidesops/pull/520)
+- Update masking API to take multiple input values [#443](https://github.com/ethyca/fidesops/pull/443)
+
+### Docs
+
+- DRP feature documentation [#520](https://github.com/ethyca/fidesops/pull/520)
 
 ## [1.4.2](https://github.com/ethyca/fidesops/compare/1.4.1...1.4.2) - 2022-05-12
 
 ### Added
 
-* GET routes for users [#405](https://github.com/ethyca/fidesops/pull/405)
-* Username based search on GET route [#444](https://github.com/ethyca/fidesops/pull/444)
-* FIDESOPS\_\_DEV_MODE for Easier SaaS Request Debugging [#363](https://github.com/ethyca/fidesops/pull/363)
-* Track user privileges across sessions [#425](https://github.com/ethyca/fidesops/pull/425)
-* Add first_name and last_name fields. Also add them along with created_at to FidesUser response [#465](https://github.com/ethyca/fidesops/pull/465)
-* Denial reasons for DSR and user `AuditLog` [#463](https://github.com/ethyca/fidesops/pull/463)
-* DRP action to Policy [#453](https://github.com/ethyca/fidesops/pull/453)
-* `CHANGELOG.md` file[#484](https://github.com/ethyca/fidesops/pull/484)
-* DRP status endpoint [#485](https://github.com/ethyca/fidesops/pull/485)
-* DRP exerise endpoint [#496](https://github.com/ethyca/fidesops/pull/496)
-* Frontend for privacy request denial reaons [#480](https://github.com/ethyca/fidesops/pull/480)
-* Publish Fidesops to Pypi [#491](https://github.com/ethyca/fidesops/pull/491)
-* DRP data rights endpoint [#526](https://github.com/ethyca/fidesops/pull/526)
-
-### Changed
-
-* Converted HTTP Status Codes to Starlette constant values [#438](https://github.com/ethyca/fidesops/pull/438)
-* SaasConnector.send behavior on ignore_errors now returns raw response [#462](https://github.com/ethyca/fidesops/pull/462)
-* Seed user permissions in `create_superuser.py` script [#468](https://github.com/ethyca/fidesops/pull/468)
-* User API Endpoints (update fields and reset user passwords) [#471](https://github.com/ethyca/fidesops/pull/471)
-* Format tests with `black` [#466](https://github.com/ethyca/fidesops/pull/466)
-* Extract privacy request endpoint logic into separate service for DRP [#470](https://github.com/ethyca/fidesops/pull/470)
-* Fixing inconsistent SaaS connector integration tests [#473](https://github.com/ethyca/fidesops/pull/473)
-* Add user data to login response [#501](https://github.com/ethyca/fidesops/pull/501)
+- GET routes for users [#405](https://github.com/ethyca/fidesops/pull/405)
+- Username based search on GET route [#444](https://github.com/ethyca/fidesops/pull/444)
+- FIDESOPS\_\_DEV_MODE for Easier SaaS Request Debugging [#363](https://github.com/ethyca/fidesops/pull/363)
+- Track user privileges across sessions [#425](https://github.com/ethyca/fidesops/pull/425)
+- Add first_name and last_name fields. Also add them along with created_at to FidesUser response [#465](https://github.com/ethyca/fidesops/pull/465)
+- Denial reasons for DSR and user `AuditLog` [#463](https://github.com/ethyca/fidesops/pull/463)
+- DRP action to Policy [#453](https://github.com/ethyca/fidesops/pull/453)
+- `CHANGELOG.md` file[#484](https://github.com/ethyca/fidesops/pull/484)
+- DRP status endpoint [#485](https://github.com/ethyca/fidesops/pull/485)
+- DRP exerise endpoint [#496](https://github.com/ethyca/fidesops/pull/496)
+- Frontend for privacy request denial reaons [#480](https://github.com/ethyca/fidesops/pull/480)
+- Publish Fidesops to Pypi [#491](https://github.com/ethyca/fidesops/pull/491)
+- DRP data rights endpoint [#526](https://github.com/ethyca/fidesops/pull/526)
+
+### Changed
+
+- Converted HTTP Status Codes to Starlette constant values [#438](https://github.com/ethyca/fidesops/pull/438)
+- SaasConnector.send behavior on ignore_errors now returns raw response [#462](https://github.com/ethyca/fidesops/pull/462)
+- Seed user permissions in `create_superuser.py` script [#468](https://github.com/ethyca/fidesops/pull/468)
+- User API Endpoints (update fields and reset user passwords) [#471](https://github.com/ethyca/fidesops/pull/471)
+- Format tests with `black` [#466](https://github.com/ethyca/fidesops/pull/466)
+- Extract privacy request endpoint logic into separate service for DRP [#470](https://github.com/ethyca/fidesops/pull/470)
+- Fixing inconsistent SaaS connector integration tests [#473](https://github.com/ethyca/fidesops/pull/473)
+- Add user data to login response [#501](https://github.com/ethyca/fidesops/pull/501)
 
 ### Breaking Changes
 
-* Update masking API to take multiple input values [#443](https://github.com/ethyca/fidesops/pull/443)
-
-### Docs
-
-* Added issue template for documentation updates [#442](https://github.com/ethyca/fidesops/pull/442)
-* Clarify masking updates [#464](https://github.com/ethyca/fidesops/pull/464)
-* Added dark mode [#476](https://github.com/ethyca/fidesops/pull/476)
-
-### Fixed
-
-* Removed miradb test warning [#436](https://github.com/ethyca/fidesops/pull/436)
-* Added missing import [#448](https://github.com/ethyca/fidesops/pull/448)
-* Removed pypi badge pointing to wrong package [#452](https://github.com/ethyca/fidesops/pull/452)
-* Audit imports and references [#479](https://github.com/ethyca/fidesops/pull/479)
-* Switch to using update method on PUT permission endpoint [#500](https://github.com/ethyca/fidesops/pull/500)
-
-### Developer Experience
-
-* added isort as a CI check
-* Include `tests/` in all static code checks (e.g. `mypy`, `pylint`)
-
-### Changed
-
-* Published Docker image does a clean install of Fidesctl
-* `with_analytics` is now a decorator
-
-### Fixed
-
-* Third-Country formatting on Data Map
-* Potential Duplication on Data Map
-* Exceptions are no longer raised when sending `AnalyticsEvent`s on Windows
-* Running `fidesctl init` now generates a `server_host` and `server_protocol`
+- Update masking API to take multiple input values [#443](https://github.com/ethyca/fidesops/pull/443)
+
+### Docs
+
+- Added issue template for documentation updates [#442](https://github.com/ethyca/fidesops/pull/442)
+- Clarify masking updates [#464](https://github.com/ethyca/fidesops/pull/464)
+- Added dark mode [#476](https://github.com/ethyca/fidesops/pull/476)
+
+### Fixed
+
+- Removed miradb test warning [#436](https://github.com/ethyca/fidesops/pull/436)
+- Added missing import [#448](https://github.com/ethyca/fidesops/pull/448)
+- Removed pypi badge pointing to wrong package [#452](https://github.com/ethyca/fidesops/pull/452)
+- Audit imports and references [#479](https://github.com/ethyca/fidesops/pull/479)
+- Switch to using update method on PUT permission endpoint [#500](https://github.com/ethyca/fidesops/pull/500)
+
+### Developer Experience
+
+- added isort as a CI check
+- Include `tests/` in all static code checks (e.g. `mypy`, `pylint`)
+
+### Changed
+
+- Published Docker image does a clean install of Fidesctl
+- `with_analytics` is now a decorator
+
+### Fixed
+
+- Third-Country formatting on Data Map
+- Potential Duplication on Data Map
+- Exceptions are no longer raised when sending `AnalyticsEvent`s on Windows
+- Running `fidesctl init` now generates a `server_host` and `server_protocol`
   rather than `server_url`