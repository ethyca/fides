--- conflicted
+++ resolved
@@ -26,11 +26,8 @@
 - Added ConnectionType.okta, OktaSchema, OktaConnector as support for the Okta Monitor [#6078](https://github.com/ethyca/fides/pull/6078)
 
 ### Changed
-<<<<<<< HEAD
+- Abstract OT consent migration logic, allow write to Fides preferences api [#6099](https://github.com/ethyca/fides/pull/6099)
 - Tweaked discovered assets table so rows remain selected after bulk actions [#6108](https://github.com/ethyca/fides/pull/6108)
-=======
-- Abstract OT consent migration logic, allow write to Fides preferences api [#6099](https://github.com/ethyca/fides/pull/6099)
->>>>>>> 42c14dcf
 
 ### Developer Experience
 - Cleaning up test fixtures [#6008](https://github.com/ethyca/fides/pull/6008)
