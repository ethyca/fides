# Changelog

All notable changes to this project will be documented in this file.

The format is based on [Keep a Changelog](https://keepachangelog.com/en/)

The types of changes are:

- `Added` for new features.
- `Changed` for changes in existing functionality.
- `Developer Experience` for changes in developer workflow or tooling.
- `Deprecated` for soon-to-be removed features.
- `Docs` for documentation only changes.
- `Removed` for now removed features.
- `Fixed` for any bug fixes.
- `Security` in case of vulnerabilities.

Changes can also be flagged with a GitHub label for tracking purposes. The URL of the label should be put at the end of the entry. The possible labels are:
- https://github.com/ethyca/fides/labels/high-risk: to indicate that a change is a "high-risk" change that could potentially lead to unanticipated regressions or degradations
- https://github.com/ethyca/fides/labels/db-migration: to indicate that a given change includes a DB migration

## [Unreleased](https://github.com/ethyca/fides/compare/2.53.0...main)

### Changed
- Updated UI colors to new brand. Update logo, homepage cards. [#5668](https://github.com/ethyca/fides/pull/5668)

### Developer Experience
- Migrated radio buttons and groups to Ant Design [#5681](https://github.com/ethyca/fides/pull/5681)

<<<<<<< HEAD
### Added
- Migration to add the `data_uses` column to `stagedresource` table, prereqs for Data Catalog work in Fidesplus [#5600](https://github.com/ethyca/fides/pull/5600/)


=======
### Fixed
- Updating mongodb connectors so it can support usernames and password with URL encoded characters [#5682](https://github.com/ethyca/fides/pull/5682)
>>>>>>> 7043171c

## [2.53.0](https://github.com/ethyca/fides/compare/2.52.0...2.53.0)

### Added
- Added Action Center MVP behind new feature flag [#5622](https://github.com/ethyca/fides/pull/5622)
- Added cache-clearing methods to the `DBCache` model to allow deleting cache entries [#5629](https://github.com/ethyca/fides/pull/5629)
- Adds partitioning, custom identities, multiple identities to test coverage for BigQuery Enterprise [#5618](https://github.com/ethyca/fides/pull/5618)
- Added Datahub groundwork required by Fidesplus [#5666](https://github.com/ethyca/fides/pull/5666)

### Changed
- Updated brand link url [#5656](https://github.com/ethyca/fides/pull/5656)
- Changed "Reclassify" D&D button to show in an overflow menu when row actions are overcrowded [#5655](https://github.com/ethyca/fides/pull/5655)
- Removed primary key requirements for BigQuery and Postgres erasures [#5591](https://github.com/ethyca/fides/pull/5591)
- Updated `DBCache` model so setting cache value always updates the updated_at field [#5669](https://github.com/ethyca/fides/pull/5669)
- Changed sizes of buttons in table headers [#5654](https://github.com/ethyca/fides/pull/5654)
- Adds new config for max number of rows in DSR download through Admin-UI [#5671](https://github.com/ethyca/fides/pull/5671)
- Added CSS variable to FidesJS: `--fides-base-font-size: 16px` for better consistency. Overriding this variable with "1rem" will mimic legacy behavior. [#5673](https://github.com/ethyca/fides/pull/5673) https://github.com/ethyca/fides/labels/high-risk

### Fixed
- Fixed issue where the custom report "reset" button was not working as expected [#5649](https://github.com/ethyca/fides/pull/5649)
- Fixed column ordering issue in the Data Map report [#5649](https://github.com/ethyca/fides/pull/5649)
- Fixed issue where the Data Map report filter dialog was missing an Accordion item label [#5649](https://github.com/ethyca/fides/pull/5649)
- Improved database session management for long running access request tasks [#5667](https://github.com/ethyca/fides/pull/5667)

## [2.52.0](https://github.com/ethyca/fides/compare/2.51.2...2.52.0)

### Added
- New page in the Cookie House sample app to demonstrate the use of embedding the FidesJS SDK on the page [#5564](https://github.com/ethyca/fides/pull/5564)
- Added event based communication example to the Cookie House sample app [#5597](https://github.com/ethyca/fides/pull/5597)
- Added new erasure tests for BigQuery Enterprise [#5554](https://github.com/ethyca/fides/pull/5554)
- Added new `has_next` parameter for the `link` pagination strategy [#5596](https://github.com/ethyca/fides/pull/5596)
- Added a `DBCache` model for database-backed caching [#5613](https://github.com/ethyca/fides/pull/5613) https://github.com/ethyca/fides/labels/db-migration
- Adds "reclassify" button to discovery result tables [#5574](https://github.com/ethyca/fides/pull/5574)
- Added support for exporting datamaps with column renaming, reordering and visibility options [#5543](https://github.com/ethyca/fides/pull/5543)

### Changed
- Adjusted Ant's Select component colors and icon [#5594](https://github.com/ethyca/fides/pull/5594)
- Replaced taxonomies page with new UI based on an interactive tree visualization [#5602](https://github.com/ethyca/fides/pull/5602)
- Adjusted functionality around updating taxonomy active field, includes data migration to re-activate taxonomy nodes [#5617](https://github.com/ethyca/fides/pull/5617)
- Migrated breadcrumbs to Ant Design [#5610](https://github.com/ethyca/fides/pull/5610)
- Updated `CustomReportConfig` to be more intuitive on its contents [#5543](https://github.com/ethyca/fides/pull/5543)

### Fixed
- Fixing quickstart.py script [#5585](https://github.com/ethyca/fides/pull/5585)
- Removed unnecessary double notification when updating database integrations [#5612](https://github.com/ethyca/fides/pull/5612)

## [2.51.2](https://github.com/ethyca/fides/compare/2.51.1...2.51.2)

### Fixed
- Fixed miscellaneous performance issues with Systems and PrivacyDeclarations [#5601](https://github.com/ethyca/fides/pull/5601)

## [2.51.1](https://github.com/ethyca/fides/compare/2.51.0...2.51.1)

### Fixed
- SaaS integrations using `oauth_client_credentials` now properly update their access token when editing the secrets. [#5548](https://github.com/ethyca/fides/pull/5548)
- Saas integrations using `oauth_client_credentials` now properly refresh their access token when the current token expires [#5569](https://github.com/ethyca/fides/pull/5569)
- Adding `dsr_testing_tools_enabled` security setting [#5573](https://github.com/ethyca/fides/pull/5573)
- Reverted elimination of connection pool in worker tasks to prevent DB performance issues [#5592](https://github.com/ethyca/fides/pull/5592)

## [2.51.0](https://github.com/ethyca/fides/compare/2.50.0...2.51.0)

### Added
- Added new column for Action Type in privacy request event logs [#5546](https://github.com/ethyca/fides/pull/5546)
- Added `fides_consent_override` option in FidesJS SDK [#5541](https://github.com/ethyca/fides/pull/5541)
- Added new `script` ConsentMethod in FidesJS SDK for tracking automated consent [#5541](https://github.com/ethyca/fides/pull/5541)
- Added a new page under system integrations to run standalone dataset tests (Fidesplus) [#5549](https://github.com/ethyca/fides/pull/5549)

### Changed
- Adding hashes to system tab URLs [#5535](https://github.com/ethyca/fides/pull/5535)
- Boolean inputs will now show as a select with true/false values in the connection form [#5555](https://github.com/ethyca/fides/pull/5555)
- Updated Cookie House to be responsive [#5541](https://github.com/ethyca/fides/pull/5541)
- Updated `/system` endpoint to filter vendor deleted systems [#5553](https://github.com/ethyca/fides/pull/5553)

### Developer Experience
- Migrated remaining instances of Chakra's Select component to use Ant's Select component [#5502](https://github.com/ethyca/fides/pull/5502)

### Fixed
- Updating dataset PUT to allow deleting all datasets [#5524](https://github.com/ethyca/fides/pull/5524)
- Adds support for fides_key generation when parent_key is provided in Taxonomy create endpoints [#5542](https://github.com/ethyca/fides/pull/5542)
- An integration will no longer re-enable after saving the connection form [#5555](https://github.com/ethyca/fides/pull/5555)
- Fixed positioning of Fides brand link in privacy center [#5572](https://github.com/ethyca/fides/pull/5572)

### Removed
- Removed unnecessary debug logging from the load_file config helper [#5544](https://github.com/ethyca/fides/pull/5544)


## [2.50.0](https://github.com/ethyca/fides/compare/2.49.1...2.50.0)

### Added
- Added namespace support for Snowflake [#5486](https://github.com/ethyca/fides/pull/5486)
- Added support for field-level masking overrides [#5446](https://github.com/ethyca/fides/pull/5446)
- Added BigQuery Enterprise access request integration test [#5504](https://github.com/ethyca/fides/pull/5504)
- Added MD5 email hashing for Segment's Right to Forget endpoint requests [#5514](https://github.com/ethyca/fides/pull/5514)
- Added loading state to the toggle switches on the Privacy experiences page [#5529](https://github.com/ethyca/fides/pull/5529)
- Added new env variable to set a privacy center to default to a specific property  [#5532](https://github.com/ethyca/fides/pull/5532)

### Changed
- Allow hiding systems via a `hidden` parameter and add two flags on the `/system` api endpoint; `show_hidden` and `dnd_relevant`, to display only systems with integrations [#5484](https://github.com/ethyca/fides/pull/5484)
- The CMP override `fides_privacy_policy_url` will now apply even if the `fides_override_language` doesn't match [#5515](https://github.com/ethyca/fides/pull/5515)
- Updated POST taxonomy endpoints to handle creating resources without specifying fides_key [#5468](https://github.com/ethyca/fides/pull/5468)
- Disabled connection pooling for task workers and added retries and keep-alive configurations for database connections [#5448](https://github.com/ethyca/fides/pull/5448) https://github.com/ethyca/fides/labels/high-risk
- Added timeout handling in the UI for async discovery monitor-related queries [#5519](https://github.com/ethyca/fides/pull/5519)

### Developer Experience
- Migrated several instances of Chakra's Select component to use Ant's Select component [#5475](https://github.com/ethyca/fides/pull/5475)
- Fixing BigQuery integration tests [#5491](https://github.com/ethyca/fides/pull/5491)
- Enhanced logging for privacy requests [#5500](https://github.com/ethyca/fides/pull/5500)

### Docs
- Added docs for PrivacyNoticeRegion type [#5488](https://github.com/ethyca/fides/pull/5488)

### Fixed
- Fixed deletion of ConnectionConfigs that have related MonitorConfigs [#5478](https://github.com/ethyca/fides/pull/5478)
- Fixed extra delete icon on Domains page [#5513](https://github.com/ethyca/fides/pull/5513)
- Fixed incorrect display names on some D&D resources [#5498](https://github.com/ethyca/fides/pull/5498)
- Fixed position of "Integration" button on system detail page [#5497](https://github.com/ethyca/fides/pull/5497)
- Fixing issue where "privacy request received" emails would not be sent if the request had custom identities [#5518](https://github.com/ethyca/fides/pull/5518)
- Fixed issue with long-running privacy request tasks losing their connection to the database [#5500](https://github.com/ethyca/fides/pull/5500)
- Fixed missing "Manage privacy preferences" button label option in TCF experience translations [#5528](https://github.com/ethyca/fides/pull/5528)
- Fixed privacy center not fetching the correct experience when using custom property paths  [#5532](https://github.com/ethyca/fides/pull/5532)

### Security
 - Password Policy is now Enforced in Accept Invite API [CVE-2024-52008](https://github.com/ethyca/fides/security/advisories/GHSA-v7vm-rhmg-8j2r)

## [2.49.1](https://github.com/ethyca/fides/compare/2.49.0...2.49.1)

### Added
- Added support for GPP national string to be used alongside state-by-state using a new approach option [#5480](https://github.com/ethyca/fides/pull/5480)
- Added "Powered by" branding link to privacy center and Layer 2 CMP [#5483](https://github.com/ethyca/fides/pull/5483)
- Added loading state to the toggle switches on the Manage privacy notices page [#5489](https://github.com/ethyca/fides/pull/5489)
- Support BlueConic objectives [#5479](https://github.com/ethyca/fides/pull/5479)

### Fixed
- Use BlueConic Profile API correctly. [#5487](https://github.com/ethyca/fides/pull/5487)
- Fixed a bug where branding link was sometimes misaligned [#5496](https://github.com/ethyca/fides/pull/5496)

## [2.49.0](https://github.com/ethyca/fides/compare/2.48.2...2.49.0)

### Added
- Added DataHub integration config [#5401](https://github.com/ethyca/fides/pull/5401)
- Added keepalive settings to the Redshift integration [#5433](https://github.com/ethyca/fides/pull/5433)
- Remediation endpoint `/datasets/clean` to clean up dataset names generated with previous version of fides nested field support [#5461](https://github.com/ethyca/fides/pull/5461)

### Changed
- Migrated the base Select component for Vendor selection to Ant Design [#5459](https://github.com/ethyca/fides/pull/5459)
- Added a security setting that must be set to true to enable the access request download feature [#5451](https://github.com/ethyca/fides/pull/5451)
- Preventing erasures for the Zendesk integration if there are any open tickets [#5429](https://github.com/ethyca/fides/pull/5429)
- Updated look/feel of all badges in the Data map report [#5464](https://github.com/ethyca/fides/pull/5464)
- Allow adding data categories to nested fields [#5434](https://github.com/ethyca/fides/pull/5434)

### Fixed
 - Fix rendering of subfield names in D&D tables [#5439](https://github.com/ethyca/fides/pull/5439)
 - Fix "Save" button on system source/destination page not working [#5469](https://github.com/ethyca/fides/pull/5469)
 - Updating Salesforce erasure request with overrides so it properly passes validation. Removing Account endpoint since it does not contain user data [#5452](https://github.com/ethyca/fides/pull/5452)
 - Fix Pytest-Ctl-External tests [#5457](https://github.com/ethyca/fides/pull/5457)

### Developer Experience
- Added Carbon Icons to FidesUI [#5416](https://github.com/ethyca/fides/pull/5416)
- Apply new color palette as scss module [#5453](https://github.com/ethyca/fides/pull/5453)
- Fixing external SaaS connector tests [#5463](https://github.com/ethyca/fides/pull/5463)
- Updating Paramiko to version 3.4.1 to prevent warning during server startup [#5467](https://github.com/ethyca/fides/pull/5467)

## [2.48.2](https://github.com/ethyca/fides/compare/2.48.1...2.48.2)

### Fixed
- Fixed ValidationError for datasets with a connection_type [#5447](https://github.com/ethyca/fides/pull/5447)

## [2.48.1](https://github.com/ethyca/fides/compare/2.48.0...2.48.1)

### Fixed
 - API router sanitizer being too aggressive with NextJS Catch-all Segments [#5438](https://github.com/ethyca/fides/pull/5438)
 - Fix BigQuery `partitioning` queries to properly support multiple identity clauses [#5432](https://github.com/ethyca/fides/pull/5432)

## [2.48.0](https://github.com/ethyca/fides/compare/2.47.1...2.48.0)

### Added
- Added Azure as an SSO provider. [#5402](https://github.com/ethyca/fides/pull/5402)
- Added endpoint to get privacy request access results urls [#5379](https://github.com/ethyca/fides/pull/5379)
- Added `connection_type` key in the `namespace` attribute of a Dataset's `fides_meta` [#5387](https://github.com/ethyca/fides/pull/5387)
- Added new RDS Postgres Connector [#5380](https://github.com/ethyca/fides/pull/5380)
- Added ability to customize column names in the Data Map report [#5400](https://github.com/ethyca/fides/pull/5400)
- Added Experience Config docs to the FidesJS documentation [#5405](https://github.com/ethyca/fides/pull/5405)
- Added UI for downloading privacy request access results [#5407](https://github.com/ethyca/fides/pull/5407)

### Fixed
- Fixed a bug where D&D tables were rendering stale data [#5372](https://github.com/ethyca/fides/pull/5372)
- Fixed issue where multiple login redirects could end up losing login return path [#5389](https://github.com/ethyca/fides/pull/5389)
- Fixed issue where Dataset with nested fields was unable to edit Categories [#5383](https://github.com/ethyca/fides/pull/5383)
- Fixed a visual bug where the "download" icon was off-center in some buttons [#5409](https://github.com/ethyca/fides/pull/5409)
- Fixed styling on "Dataset" field on system integration form [#5408](https://github.com/ethyca/fides/pull/5408)
- Fixed Snowflake DSR integration failing with syntax error [#5417](https://github.com/ethyca/fides/pull/5417)

### Changed
- The `Monitor` button trigger the same `confirmResourceMutation` (monitor, start classification) on muted parent resources as well as un-muted resources. Un-mute button for muted field resources which simply changes their status to `monitored`. [#5362](https://github.com/ethyca/fides/pull/5362)

### Developer Experience
- Fix warning messages from slowapi and docker [#5385](https://github.com/ethyca/fides/pull/5385)

## [2.47.1](https://github.com/ethyca/fides/compare/2.47.0...2.47.1)

### Added
- Adding access and erasure support for Gladly [#5346](https://github.com/ethyca/fides/pull/5346)
- Added icons for the Gladly, ShipStation, Microsoft Ads, and PowerReviews integrations [#5374](https://github.com/ethyca/fides/pull/5374)

### Changed
- Make the dbname in GoogleCloudSQLPostgresSchema optional [#5358](https://github.com/ethyca/fides/pull/5358)

### Fixed
- Fixed race condition where GPC being updated after FidesJS initialization caused Privacy Notices to be in the wrong state [#5384](https://github.com/ethyca/fides/pull/5384)
- Fixed issue where Dataset with nested fields was unable to edit Categories [#5383](https://github.com/ethyca/fides/pull/5383)
- Fixed button styling issues [#5386](https://github.com/ethyca/fides/pull/5386)
- Allow Responsys and Firebase connectors to ignore extra identities [#5388](https://github.com/ethyca/fides/pull/5388)
- Fixed cookies not deleting on opt-out [#5338](https://github.com/ethyca/fides/pull/5338)

## [2.47.0](https://github.com/ethyca/fides/compare/2.46.2...2.47.0)

### Added
- Make all "Description" table columns expandable in Admin UI tables [#5340](https://github.com/ethyca/fides/pull/5340)
- Added access support for Shipstation [#5343](https://github.com/ethyca/fides/pull/5343)
- Introduce custom reports to Data map report [#5352](https://github.com/ethyca/fides/pull/5352)
- Added models to support custom reports (Fidesplus) [#5344](https://github.com/ethyca/fides/pull/5344)

### Changed
- Updated the filter postprocessor (SaaS integration framework) to support dataset references [#5343](https://github.com/ethyca/fides/pull/5343)

### Developer Experience
- Migrate toggle switches from Chakra to Ant Design [#5323](https://github.com/ethyca/fides/pull/5323)
- Migrate buttons from Chakra to Ant Design [#5357](https://github.com/ethyca/fides/pull/5357)
- Replace `debugLog` with global scoped `fidesDebugger` for better debug experience and optimization of prod code [#5335](https://github.com/ethyca/fides/pull/5335)

### Fixed
- Updating the hash migration status check query to use the available indexes [#5336](https://github.com/ethyca/fides/pull/5336)
- Fixed column resize jank on all tables in Admin UI [#5340](https://github.com/ethyca/fides/pull/5340)
- Better handling of empty storage secrets in aws_util [#5347](https://github.com/ethyca/fides/pull/5347)
- Fix SSO Provider form saving when clicking the cancel button with a fully filled form [#5365](https://github.com/ethyca/fides/pull/5365)
- Fix bleedover of Data Categories into next column on Data map reporting [#5369](https://github.com/ethyca/fides/pull/5369)

### Removed
- Removing Adobe Campaign integration [#5364](https://github.com/ethyca/fides/pull/5364)

## [2.46.2](https://github.com/ethyca/fides/compare/2.46.1...2.46.2)

### Added
- Initial support for DSR requests against partitioned BigQuery tables [#5325](https://github.com/ethyca/fides/pull/5325)
- Added MySQL on RDS as a detection/discovery integration[#5275](https://github.com/ethyca/fides/pull/5275)
- Added new RDS MySQL Connector [#5343](https://github.com/ethyca/fides/pull/5343)

## [2.46.1](https://github.com/ethyca/fides/compare/2.46.0...2.46.1)

### Added
- Implement Soft Delete for PrivacyRequests [#5321](https://github.com/ethyca/fides/pull/5321/files)

### Removed
- Removing Shippo integration [#5349](https://github.com/ethyca/fides/pull/5349)

### Fixed
- Updated Attentive DSR integration [#5319](https://github.com/ethyca/fides/pull/5319)

## [2.46.0](https://github.com/ethyca/fides/compare/2.45.2...2.46.0)

### Fixed
- Ignore `400` errors from Talkable's `person` endpoint. [#5317](https://github.com/ethyca/fides/pull/5317)
- Fix Email Connector logs so they use configuration key instead of name [#5286](https://github.com/ethyca/fides/pull/5286)
- Updated Responsys and Firebase Auth integrations to allow multiple identities [#5318](https://github.com/ethyca/fides/pull/5318)
- Updated Shopify dataset in order to flag country, province, and other location values as read-only [#5282](https://github.com/ethyca/fides/pull/5282)
- Fix issues with cached or `window.fides_overrides` languages in the Minimal TCF banner [#5306](https://github.com/ethyca/fides/pull/5306)
- Fix issue with fides-js where the experience was incorrectly initialized as an empty object which appeared valid, when `undefined` was expected [#5309](https://github.com/ethyca/fides/pull/5309)
- Fix issue where newly added languages in Admin-UI were not being rendered in the preview [#5316](https://github.com/ethyca/fides/pull/5316)
- Fix bug where consent automation accordion shows for integrations that don't support consent automation [#5330](https://github.com/ethyca/fides/pull/5330)
- Fix issue where custom overrides (title, description, privacy policy url, etc.) were not being applied to the full TCF overlay [#5333](https://github.com/ethyca/fides/pull/5333)


### Added
- Added support for hierarchical notices in Privacy Center [#5291](https://github.com/ethyca/fides/pull/5291)
- Support row-level deletes for BigQuery and add erase_after support for database connectors [#5293](https://github.com/ethyca/fides/pull/5293)
- Added PUT endpoint for dataset configs [#5324](https://github.com/ethyca/fides/pull/5324)
- Namespace support for the BigQuery integration and datasets [#5294](https://github.com/ethyca/fides/pull/5294)
- Added ability to select multiple datasets on integrations in system integration view [#5327](https://github.com/ethyca/fides/pull/5327)
- Updated Fides.shopify() integration for Shopify Plus Consent [#5329](https://github.com/ethyca/fides/pull/5329)

### Changed
- Updated privacy notices to support notice hierarchies [#5272](https://github.com/ethyca/fides/pull/5272)
- Defaulting SecuritySettings.env to prod [#5326](https://github.com/ethyca/fides/pull/5326)

### Developer Experience
- Initialized Ant Design and Tailwindcss in Admin-UI to prepare for Design System migration [#5308](https://github.com/ethyca/fides/pull/5308)

## [2.45.2](https://github.com/ethyca/fides/compare/2.45.1...2.45.2)

### Fixed
- Updated the hash migration script to only run on tables with less than 1 million rows. [#5310](https://github.com/ethyca/fides/pull/5310)

## [2.45.1](https://github.com/ethyca/fides/compare/2.45.0...2.45.1)

### Added
- Support minimal GVL in minimal TCF response allowing Accept/Reject from banner before full GVL is loaded [#5298](https://github.com/ethyca/fides/pull/5298)

### Fixed
- Fixed discovery pagination [#5304](https://github.com/ethyca/fides/pull/5304)
- Fixed fides-no-scroll so it works in all browsers [#5299](https://github.com/ethyca/fides/pull/5299)

## [2.45.0](https://github.com/ethyca/fides/compare/2.44.0...2.45.0)

### Added
- Adding erasure support for PowerReviews [#5258](https://github.com/ethyca/fides/pull/5258)
- Adding erasure support for Attentive [#5258](https://github.com/ethyca/fides/pull/5261)
- Added a scheduled job to incrementally migrate from bcrypt hashes to SHA-256 hashes for stored identity values [#5256](https://github.com/ethyca/fides/pull/5256)
- Added the new Dynamic Erasure Email integrations [#5226](https://github.com/ethyca/fides/pull/5226)
- Add ability to edit dataset YAML from dataset view [#5262](https://github.com/ethyca/fides/pull/5262)
- Added support for "in progress" status in classification [#5248](https://github.com/ethyca/fides/pull/5248)
- Clarify GCP service account permissions when setting up Google Cloud SQL for Postgres in Admin-UI [#5245](https://github.com/ethyca/fides/pull/5266)
- Add onFidesEvent method for an alternative way to subscribe to Fides events [#5297](https://github.com/ethyca/fides/pull/5297)

### Changed
- Validate no path in `server_host` var for CLI config; if there is one then take only up until the first forward slash
- Update the Datamap report's Data categories column to support better expand/collapse behavior [#5265](https://github.com/ethyca/fides/pull/5265)
- Rename/refactor Privacy Notice Properties to support performance improvements [#5259](https://github.com/ethyca/fides/pull/5259)
- Improved logging and error visibility for TraversalErrors [#5263](https://github.com/ethyca/fides/pull/5263)

### Developer Experience
- Added performance mark timings to debug logs for fides.js [#5245](https://github.com/ethyca/fides/pull/5245)

### Fixed
- Fix wording in tooltip for Yotpo Reviews [#5274](https://github.com/ethyca/fides/pull/5274)
- Hardcode ConnectionConfigurationResponse.secrets [#5283](https://github.com/ethyca/fides/pull/5283)
- Fix Fides.shouldShouldShowExperience() to return false for modal-only experiences [#5281](https://github.com/ethyca/fides/pull/5281)

## [2.44.0](https://github.com/ethyca/fides/compare/2.43.1...2.44.0)

### Added
- Added Gzip Middleware for responses [#5225](https://github.com/ethyca/fides/pull/5225)
- Adding source and submitted_by fields to privacy requests (Fidesplus) [#5206](https://github.com/ethyca/fides/pull/5206)
- Added Action Required / Monitored / Unmonitored tabs to Data Detection & Discovery page [#5236](https://github.com/ethyca/fides/pull/5236)
- Adding erasure support for Microsoft Advertising [#5197](https://github.com/ethyca/fides/pull/5197)
- Implements fuzzy search for identities in Admin-UI Request Manager [#5232](https://github.com/ethyca/fides/pull/5232)
- New purpose header field for TCF banner [#5246](https://github.com/ethyca/fides/pull/5246)
- `fides` subcommand `pull` has resource name subcommands that take a `fides_key` argument allowing you to pull only one resource by name and type [#5260](https://github.com/ethyca/fides/pull/5260)

### Changed
- Removed unused `username` parameter from the Delighted integration configuration [#5220](https://github.com/ethyca/fides/pull/5220)
- Removed unused `ad_account_id` parameter from the Snap integration configuration [#5229](https://github.com/ethyca/fides/pull/5220)
- Updates to support consent signal processing (Fidesplus) [#5200](https://github.com/ethyca/fides/pull/5200)
- TCF Optimized for performance on initial load by offsetting most experience data until after banner is shown [#5230](https://github.com/ethyca/fides/pull/5230)
- Updates to support DynamoDB schema with Tokenless IAM auth [#5240](https://github.com/ethyca/fides/pull/5240)

### Developer Experience
- Sourcemaps are now working for fides-js in debug mode [#5222](https://github.com/ethyca/fides/pull/5222)

### Fixed
- Fix bug where Data Detection & Discovery table pagination fails to reset after navigating or searching  [#5234](https://github.com/ethyca/fides/pull/5234)
- Ignoring HTTP 400 error responses from the unsubscribe endpoint for HubSpot [#5237](https://github.com/ethyca/fides/pull/5237)
- Fix all `fides` API subcommands (`push`, `user`, etc) failing with an invalid server even when only passing `--help` [#5243](https://github.com/ethyca/fides/pull/5243)
- Fix bug where empty datasets / table wouldn't show a Monitor button  [#5249](https://github.com/ethyca/fides/pull/5249)

### Security
- Reduced timing differences in login endpoint [CVE-2024-45052](https://github.com/ethyca/fides/security/advisories/GHSA-2h46-8gf5-fmxv)
- Removed Jinja2 for email templates, the variables syntax changed from `{{variable_name}}` to `__VARIABLE_NAME__` [CVE-2024-45053](https://github.com/ethyca/fides/security/advisories/GHSA-c34r-238x-f7qx)


## [2.43.1](https://github.com/ethyca/fides/compare/2.43.0...2.43.1)

### Added
- Pydantic v1 -> Pydantic v2 upgrade [#5020](https://github.com/ethyca/fides/pull/5020)
- Added success toast on muting/ignoring resources in D&D tables [#5214](https://github.com/ethyca/fides/pull/5214)
- Added "data type" column to fields and subfields on D&D tables [#5218](https://github.com/ethyca/fides/pull/5218)
- Added support for navigating and editing nested fields in the Datasets page [#5216](https://github.com/ethyca/fides/pull/5216)

### Fixed
- Ignore `404` errors on Oracle Responsys deletions [#5203](https://github.com/ethyca/fides/pull/5203)
- Fix white screen issue when privacy request has null value for daysLeft [#5213](https://github.com/ethyca/fides/pull/5213)

### Changed
- Visual updates to badges in D&D result tables [#5212](https://github.com/ethyca/fides/pull/5212)
- Tweaked behavior of loading state on D&D table actions buttons [#5201](https://github.com/ethyca/fides/pull/5201)


## [2.43.0](https://github.com/ethyca/fides/compare/2.42.1...2.43.0)

### Added
- Added support for mapping a system's integration's consentable items to privacy notices [#5156](https://github.com/ethyca/fides/pull/5156)
- Added support for SSO Login with multiple providers (Fides Plus feature) [#5134](https://github.com/ethyca/fides/pull/5134)
- Adds user_read scope to approver role so that they can update their own password [#5178](https://github.com/ethyca/fides/pull/5178)
- Added PATCH endpoint for partially updating connection secrets [#5172](https://github.com/ethyca/fides/pull/5172)
- Add success toast on confirming classification in data discovery tables [#5182](https://github.com/ethyca/fides/pull/5182)
- Add function to return list of StagedResource objs according to list of URNs [#5192](https://github.com/ethyca/fides/pull/5192)
- Add DSR Support for ScyllaDB [#5140](https://github.com/ethyca/fides/pull/5140)
- Added support for nested fields in BigQuery in D&D result views [#5175](https://github.com/ethyca/fides/pull/5175)
- Added support for Vendor Count in Fides-JS overlay descriptions [#5210](https://github.com/ethyca/fides/pull/5210)

### Fixed
- Fixed the OAuth2 configuration for the Snap integration [#5158](https://github.com/ethyca/fides/pull/5158)
- Fixes a Marigold Sailthru error when a user does not exist [#5145](https://github.com/ethyca/fides/pull/5145)
- Fixed malformed HTML issue on switch components [#5166](https://github.com/ethyca/fides/pull/5166)
- Edit integration modal no longer requires reentering credentials when doing partial edits [#2436](https://github.com/ethyca/fides/pull/2436)
- Fixed a timing issue with tcf/gpp locator iframe naming [#5173](https://github.com/ethyca/fides/pull/5173)
- Detection & Discovery: The when column will now display the correct value with a tooltip showing the full date and time [#5177](https://github.com/ethyca/fides/pull/5177)
- Fixed minor issues with the SSO providers form [#5183](https://github.com/ethyca/fides/pull/5183)

### Changed
- Removed PRIVACY_REQUEST_READ scope from Viewer role [#5184](https://github.com/ethyca/fides/pull/5184)
- Asynchronously load GVL translations in FidesJS instead of blocking UI rendering [#5187](https://github.com/ethyca/fides/pull/5187)
- Model changes to support consent signals (Fidesplus) [#5190](https://github.com/ethyca/fides/pull/5190)
- Updated Datasets page with new UI for better usability and consistency with Detection and Discovery UI [#5191](https://github.com/ethyca/fides/pull/5191)
- Updated the Yotpo Reviews integration to use email and phone number identities instead of external ID [#5169](https://github.com/ethyca/fides/pull/5169)
- Update TCF banner button layout and styles [#5204](https://github.com/ethyca/fides/pull/5204)


### Developer Experience
- Fixes some ESLint configuration issues [#5176](https://github.com/ethyca/fides/pull/5176)

## [2.42.1](https://github.com/ethyca/fides/compare/2.42.0...2.42.1)

### Fixed
- Fixed language picker cut-off in mobile on CMP banner and modal [#5159](https://github.com/ethyca/fides/pull/5159)
- Fixed button sizes on CMP modal [#5161](https://github.com/ethyca/fides/pull/5161)

## [2.42.0](https://github.com/ethyca/fides/compare/2.41.0...2.42.0)

### Added
- Add AWS Tags in the meta field for Fides system when using `fides generate` [#4998](https://github.com/ethyca/fides/pull/4998)
- Added access and erasure support for Checkr integration [#5121](https://github.com/ethyca/fides/pull/5121)
- Added support for special characters in SaaS request payloads [#5099](https://github.com/ethyca/fides/pull/5099)
- Added support for displaying notices served in the Consent Banner [#5125](https://github.com/ethyca/fides/pull/5125)
- Added ability to choose whether to use Opt In/Out buttons or Acknowledge button in the Consent Banner [#5125](https://github.com/ethyca/fides/pull/5125)
- Add "status" field to detection & discovery tables [#5141](https://github.com/ethyca/fides/pull/5141)
- Added optional filters `exclude_saas_datasets` and `only_unlinked_datasets` to the list datasets endpoint [#5132](https://github.com/ethyca/fides/pull/5132)
- Add new config options to support notice-only banner and modal [#5136](https://github.com/ethyca/fides/pull/5136)
- Added models to support bidirectional consent (Fides Plus feature) [#5118](https://github.com/ethyca/fides/pull/5118)

### Changed
- Moving Privacy Center endpoint logging behind debug flag [#5103](https://github.com/ethyca/fides/pull/5103)
- Serve GVL languages as they are requested [#5112](https://github.com/ethyca/fides/pull/5112)
- Changed text on system integrations tab to direct to new integration management [#5097](https://github.com/ethyca/fides/pull/5097)
- Updates to consent experience styling [#5085](https://github.com/ethyca/fides/pull/5085)
- Updated the dataset page to display the new table and support pagination [#5130](https://github.com/ethyca/fides/pull/5130)
- Improve performance by removing the need to load every system into redux store [#5135](https://github.com/ethyca/fides/pull/5135)
- Use the `user_id` from a Segment Trait instead of an `email` when deleting a user in Segment [#5004](https://github.com/ethyca/fides/pull/5004)
- Moves some endpoints for property-specific messaging from OSS -> plus [#5069](https://github.com/ethyca/fides/pull/5069)
- Text changes in monitor config table and form [#5142](https://github.com/ethyca/fides/pull/5142)
- Improve API error messages when using is_default field on taxonomy resources [#5147](https://github.com/ethyca/fides/pull/5147)

### Developer Experience
- Add `.syncignore` to reduce file sync size with new volumes [#5104](https://github.com/ethyca/fides/pull/5104)
- Fix sourcemap generation in development version of FidesJS [#5119](https://github.com/ethyca/fides/pull/5119)
- Upgrade to Next.js v14 [#5111](https://github.com/ethyca/fides/pull/5111)
- Upgrade and consolidate linting and formatting tools [#5128](https://github.com/ethyca/fides/pull/5128)

### Fixed
- Resolved an issue pulling all blog authors for the Shopify integration [#5043](https://github.com/ethyca/fides/pull/5043)
- Fixed typo in the BigQuery integration description [#5120](https://github.com/ethyca/fides/pull/5120)
- Fixed default values of Experience config toggles [#5123](https://github.com/ethyca/fides/pull/5123)
- Skip indexing Custom Privacy Request Field array values [#5127](https://github.com/ethyca/fides/pull/5127)
- Fixed Admin UI issue where banner would disappear in Experience Preview with GPC enabled [#5131](https://github.com/ethyca/fides/pull/5131)
- Fixed not being able to edit a monitor from scheduled to not scheduled [#5114](https://github.com/ethyca/fides/pull/5114)
- Migrating missing Fideslang 2.0 data categories [#5073](https://github.com/ethyca/fides/pull/5073)
- Fixed wrong system count on Datamap page [#5151](https://github.com/ethyca/fides/pull/5151)
- Fixes some responsive styling issues in the consent banner on mobile sized screens [#5157](https://github.com/ethyca/fides/pull/5157)

## [2.41.0](https://github.com/ethyca/fides/compare/2.40.0...2.41.0)

### Added
- Added erasure support for Alchemer integration [#4925](https://github.com/ethyca/fides/pull/4925)
- Added new columns and action buttons to discovery monitors table [#5068](https://github.com/ethyca/fides/pull/5068)
- Added field to exclude databases on MonitorConfig [#5080](https://github.com/ethyca/fides/pull/5080)
- Added key pair authentication for the Snowflake integration [#5079](https://github.com/ethyca/fides/pull/5079)

### Changed
- Updated the sample dataset for the Amplitude integration [#5063](https://github.com/ethyca/fides/pull/5063)
- Updated System's page to display a table that uses a paginated endpoint [#5084](https://github.com/ethyca/fides/pull/5084)
- Messaging page now shows a notice if you have properties without any templates [#5077](https://github.com/ethyca/fides/pull/5077)
- Endpoints for listing systems (GET /system) and datasets (GET /dataset) now support optional pagination [#5071](https://github.com/ethyca/fides/pull/5071)
- Messaging page will now show a notice about using global mode [#5090](https://github.com/ethyca/fides/pull/5090)
- Changed behavior of project selection modal in discovery monitor form [#5092](https://github.com/ethyca/fides/pull/5092)
- Data category selector for Discovery results won't show disabled categories [#5102](https://github.com/ethyca/fides/pull/5102)

### Developer Experience
- Upgrade to React 18 and Chakra 2, including other dependencies [#5036](https://github.com/ethyca/fides/pull/5036)
- Added support for "output templates" in read SaaS requests [#5054](https://github.com/ethyca/fides/pull/5054)
- URL for deployment instructions when the webserver is running [#5088](https://github.com/ethyca/fides/pull/5088)
- Optimize TCF bundle with just-in-time GVL translations [#5074](https://github.com/ethyca/fides/pull/5074)
- Added `performance.mark()` to FidesJS events for performance testing. [#5105](https://github.com/ethyca/fides/pull/5105)

### Fixed
- Fixed bug with unescaped table names in mysql queries [#5072](https://github.com/ethyca/fides/pull/5072/)
- Fixed bug with unresponsive messaging ui [#5081](https://github.com/ethyca/fides/pull/5081/)
- Fixed FidesKey constructor bugs in CLI [#5113](https://github.com/ethyca/fides/pull/5113)


## [2.40.0](https://github.com/ethyca/fides/compare/2.39.2...2.40.0)

### Added
- Adds last_monitored and enabled attributes to MonitorConfig [#4991](https://github.com/ethyca/fides/pull/4991)
- New messaging page. Allows managing messaging templates for different properties. [#5005](https://github.com/ethyca/fides/pull/5005)
- Ability to configure "Enforcement Level" for Privacy Notices [#5025](https://github.com/ethyca/fides/pull/5025)
- BE cleanup for property-specific messaging [#5006](https://github.com/ethyca/fides/pull/5006)
- If property_id param was used, store it as part of the consent request [#4915](https://github.com/ethyca/fides/pull/4915)
- Invite users via email flow [#4539](https://github.com/ethyca/fides/pull/4539)
- Added new Google Cloud SQL for Postgres Connector [#5014](https://github.com/ethyca/fides/pull/5014)
- Added access and erasure support for the Twilio SMS integration [#4979](https://github.com/ethyca/fides/pull/4979)
- Added erasure support for Snap integration [#5011](https://github.com/ethyca/fides/pull/5011)

### Changed
- Navigation changes. 'Management' was renamed 'Settings'. Properties was moved to Settings section. [#5005](https://github.com/ethyca/fides/pull/5005)
- Changed discovery monitor form behavior around execution date/time selection [#5017](https://github.com/ethyca/fides/pull/5017)
- Changed integration form behavior when errors occur [#5023](https://github.com/ethyca/fides/pull/5023)
- Replaces typescript-cookie with js-cookie [#5022](https://github.com/ethyca/fides/pull/5022)
- Updated pymongo version to 4.7.3 [#5019](https://github.com/ethyca/fides/pull/5019)
- Upgraded Datamap instance of `react-table` to v8 [#5024](https://github.com/ethyca/fides/pull/5024)
- Updated create privacy request modal from admin-ui to include all custom fields  [#5029](https://github.com/ethyca/fides/pull/5029)
- Update name of Ingress/Egress columns in Datamap Report to Sources/Destinations [#5045](https://github.com/ethyca/fides/pull/5045)
- Datamap report now includes a 'cookies' column [#5052](https://github.com/ethyca/fides/pull/5052)
- Changed behavior of project selection UI in discovery monitor form [#5049](https://github.com/ethyca/fides/pull/5049)
- Updating DSR filtering to use collection-level data categories [#4999](https://github.com/ethyca/fides/pull/4999)
- Changed discovery monitor form to skip project selection UI when no projects exist [#5056](https://github.com/ethyca/fides/pull/5056)

### Fixed
- Fixed intermittent connection issues with Redshift by increasing timeout and preferring SSL in test connections [#4981](https://github.com/ethyca/fides/pull/4981)
- Fixed data detection & discovery results not displaying correctly across multiple pages[#5060](https://github.com/ethyca/fides/pull/5060)

### Developer Experience
- Fixed various environmental issues when running Cypress tests locally [#5040](https://github.com/ethyca/fides/pull/5040)

## [2.39.2](https://github.com/ethyca/fides/compare/2.39.1...2.39.2)

### Fixed
- Restrict Delete Systems API endpoint such that user must have "SYSTEM_DELETE" scope [#5037](https://github.com/ethyca/fides/pull/5037)

### Security
- Remove the SERVER_SIDE_FIDES_API_URL env variable from the client clientSettings [CVE-2024-31223](https://github.com/ethyca/fides/security/advisories/GHSA-53q7-4874-24qg)

## [2.39.1](https://github.com/ethyca/fides/compare/2.39.0...2.39.1)

### Fixed
- Fixed a bug where system information form was not loading for Viewer users [#5034](https://github.com/ethyca/fides/pull/5034)
- Fixed viewers being given the option to delete systems [#5035](https://github.com/ethyca/fides/pull/5035)
- Restrict Delete Systems API endpoint such that user must have "SYSTEM_DELETE" scope [#5037](https://github.com/ethyca/fides/pull/5037)

### Removed
- Removed the `fetch` polyfill from FidesJS [#5026](https://github.com/ethyca/fides/pull/5026)

### Security
- Removed FidesJS's exposure to `polyfill.io` supply chain attack [CVE-2024-38537](https://github.com/ethyca/fides/security/advisories/GHSA-cvw4-c69g-7v7m)

## [2.39.0](https://github.com/ethyca/fides/compare/2.38.1...2.39.0)

### Added
- Adds the start of the Scylla DB Integration [#4946](https://github.com/ethyca/fides/pull/4946)
- Added model and data migrations and CRUD-layer operations for property-specific messaging [#4901](https://github.com/ethyca/fides/pull/4901)
- Added option in FidesJS SDK to only disable notice-served API [#4965](https://github.com/ethyca/fides/pull/4965)
- External ID support for consent management [#4927](https://github.com/ethyca/fides/pull/4927)
- Added access and erasure support for the Greenhouse Harvest integration [#4945](https://github.com/ethyca/fides/pull/4945)
- Add an S3 connection type (currently used for discovery and detection only) [#4930](https://github.com/ethyca/fides/pull/4930)
- Support for Limited FIDES__CELERY__* Env Vars [#4980](https://github.com/ethyca/fides/pull/4980)
- Implement sending emails via property-specific messaging templates [#4950](https://github.com/ethyca/fides/pull/4950)
- New privacy request search to replace existing endpoint [#4987](https://github.com/ethyca/fides/pull/4987)
- Added new Google Cloud SQL for MySQL Connector [#4949](https://github.com/ethyca/fides/pull/4949)
- Add new options for integrations for discovery & detection [#5000](https://github.com/ethyca/fides/pull/5000)
- Add new `FidesInitializing` event for when FidesJS begins initialization [#5010](https://github.com/ethyca/fides/pull/5010)

### Changed
- Move new data map reporting table out of beta and remove old table from Data Lineage map. [#4963](https://github.com/ethyca/fides/pull/4963)
- Disable the 'connect to a database' button if the `dataDiscoveryAndDetection` feature flag is enabled [#1455](https://github.com/ethyca/fidesplus/pull/1455)
- Upgrade Privacy Request table to use FidesTable V2 [#4990](https://github.com/ethyca/fides/pull/4990)
- Add copy to project selection modal and tweak copy on discovery monitors table [#5007](https://github.com/ethyca/fides/pull/5007)

### Fixed
- Fixed an issue where the GPP signal status was prematurely set to `ready` in some scenarios [#4957](https://github.com/ethyca/fides/pull/4957)
- Removed exteraneous `/` from the several endpoint URLs [#4962](https://github.com/ethyca/fides/pull/4962)
- Fixed and optimized Database Icon SVGs used in Datamap [#4969](https://github.com/ethyca/fides/pull/4969)
- Masked "Keyfile credentials" input on integration config form [#4971](https://github.com/ethyca/fides/pull/4971)
- Fixed validations for privacy declaration taxonomy labels when creating/updating a System [#4982](https://github.com/ethyca/fides/pull/4982)
- Allow property-specific messaging to work with non-custom templates [#4986](https://github.com/ethyca/fides/pull/4986)
- Fixed an issue where config object was being passed twice to `fides.js` output [#5010](https://github.com/ethyca/fides/pull/5010)
- Disabling Fides initialization now also disables GPP initialization [#5010](https://github.com/ethyca/fides/pull/5010)
- Fixes Vendor table formatting [#5013](https://github.com/ethyca/fides/pull/5013)

## [2.38.1](https://github.com/ethyca/fides/compare/2.38.0...2.38.1)

### Changed
- Disable the 'connect to a database' button if the `dataDiscoveryAndDetection` feature flag is enabled [#4972](https://github.com/ethyca/fidesplus/pull/4972)
- Oracle Responsys: Include Profile Extension Tables in DSRs[#4937](https://github.com/ethyca/fides/pull/4937)

### Fixed
- Fixed "add" icons on some buttons being wrong size [#4975](https://github.com/ethyca/fides/pull/4975)
- Fixed ability to update consent preferences after they've previously been set [#4984](https://github.com/ethyca/fides/pull/4984)

## [2.38.0](https://github.com/ethyca/fides/compare/2.37.0...2.38.0)

### Added
- Deprecate LastServedNotice (lastservednoticev2) table [#4910](https://github.com/ethyca/fides/pull/4910)
- Added erasure support to the Recurly integration [#4891](https://github.com/ethyca/fides/pull/4891)
- Added UI for configuring integrations for detection/discovery [#4922](https://github.com/ethyca/fides/pull/4922)
- New queue for saving privacy preferences/notices served [#4931](https://github.com/ethyca/fides/pull/4931)
- Expose number of tasks in queue in worker health check [#4931](https://github.com/ethyca/fides/pull/4931)
- Track when preferences/notices served received [#4931](https://github.com/ethyca/fides/pull/4931)
- Request overrides for opt-in and opt-out consent requests [#4920](https://github.com/ethyca/fides/pull/4920)
- Added query_param_key to Privacy Center schema [#4939](https://github.com/ethyca/fides/pull/4939)
- Fill custom privacy request fields with query_param_key [#4948](https://github.com/ethyca/fides/pull/4948)
- Add `datasource_params` column to MonitorConfig DB model [#4951](https://github.com/ethyca/fides/pull/4951)
- Added ability to open system preview side panel from new data map table [#4944](https://github.com/ethyca/fides/pull/4944)
- Added success toast message after monitoring a resource [#4958](https://github.com/ethyca/fides/pull/4958)
- Added UI for displaying, adding and editing discovery monitors [#4954](https://github.com/ethyca/fides/pull/4954)

### Changed
- Set default ports for local development of client projects (:3001 for privacy center and :3000 for admin-ui) [#4912](https://github.com/ethyca/fides/pull/4912)
- Update privacy center port to :3001 for nox [#4918](https://github.com/ethyca/fides/pull/4918)
- Optimize speed by generating the uuids in the client side for consent requests [#4933](https://github.com/ethyca/fides/pull/4933)
- Update Privacy Center toast text for consistent capitalization [#4936](https://github.com/ethyca/fides/pull/4936)
- Update Custom Fields table and Domain Verification table to use FidesTable V2. Remove V1 components. [#4932](https://github.com/ethyca/fides/pull/4932)
- Updated how Fields are generated for DynamoDB, improved error handling [#4943](https://github.com/ethyca/fides/pull/4943)

### Fixed
- Fixed an issue where the test integration action failed for the Zendesk integration [#4929](https://github.com/ethyca/fides/pull/4929)
- Fixed an issue where language form field error message was not displaying properly [#4942](https://github.com/ethyca/fides/pull/4942)
- Fixed an issue where the consent cookie could not be set on multi-level root domain (e.g. co.uk, co.jp) [#4935](https://github.com/ethyca/fides/pull/4935)
- Fixed an issue where the unique device ID was not being retained when Fides.js was reinitialized [#4947](https://github.com/ethyca/fides/pull/4947)
- Fixed inconsistent font sizes on new integrations UI [#4959](https://github.com/ethyca/fides/pull/4959)

## [2.37.0](https://github.com/ethyca/fides/compare/2.36.0...2.37.0)

### Added
- Added initial version for Helios: Data Discovery and Detection [#4839](https://github.com/ethyca/fides/pull/4839)
- Added shouldShowExperience to the Fides global and FidesInitialized events [#4895](https://github.com/ethyca/fides/pull/4895)
- Enhancements to `MonitorConfig` DB model to support new functionality [#4888](https://github.com/ethyca/fides/pull/4888)
- Added developer option to disable auto-initialization on FidesJS bundles. [#4900](https://github.com/ethyca/fides/pull/4900)
- Adding property ID to served notice history and privacy preference history [#4886](https://github.com/ethyca/fides/pull/4886)
- Adding privacy_center_config and stylesheet fields to the Property model [#4879](https://github.com/ethyca/fides/pull/4879)
- Adds generic async callback integration support [#4865](https://github.com/ethyca/fides/pull/4865)
- Ability to `downgrade` the application DB through the `/admin/db` endpoint [#4893](https://github.com/ethyca/fides/pull/4893)
- Added support for custom property paths, configs and stylesheets for privacy center [#4907](https://github.com/ethyca/fides/pull/4907)
- Include the scopes required for a given action in `403` response when client does not have sufficient permissions [#4905](https://github.com/ethyca/fides/pull/4905)

### Changed
- Rename MinimalPrivacyExperience class and usages [#4889](https://github.com/ethyca/fides/pull/4889)
- Included fidesui as part of the monorepo [#4880](https://github.com/ethyca/fides/pull/4880)
- Improve `geolocation` and `property_id` error response to return 400 status instead of 500 server error on /fides.js endpoint [#4884](https://github.com/ethyca/fides/pull/4884)
- Fixing middleware logging in Fides.js to remove incorrect status codes and durations [#4885](https://github.com/ethyca/fides/pull/4885)
- Improve load performance and DOM monitoring for FidesJS [#4896](https://github.com/ethyca/fides/pull/4896)

### Fixed
- Fixed an issue with the Iterate connector returning at least one param_value references an invalid field for the 'update' request of user [#4528](https://github.com/ethyca/fides/pull/4528)
- Enhanced classification of the dataset used with Twilio [#4872](https://github.com/ethyca/fides/pull/4872)
- Reduce privacy center logging to not show response size limit when the /fides.js endpoint has a size bigger than 4MB [#4878](https://github.com/ethyca/fides/pull/4878)
- Fixed an issue where sourcemaps references were unintentionally included in the FidesJS bundle [#4887](https://github.com/ethyca/fides/pull/4887)
- Handle a 404 response from Segment when a user ID or email is not found [#4902](https://github.com/ethyca/fides/pull/4902)
- Fixed TCF styling issues [#4904](https://github.com/ethyca/fides/pull/4904)
- Fixed an issue where the Trigger Modal Link was not being populated correctly in the translation form [#4911](https://github.com/ethyca/fides/pull/4911)

### Security
- Escape SQLAlchemy passwords [CVE-2024-34715](https://github.com/ethyca/fides/security/advisories/GHSA-8cm5-jfj2-26q7)
- Properly mask nested BigQuery secrets in connection configuration endpoints [CVE-2024-35189](https://github.com/ethyca/fides/security/advisories/GHSA-rcvg-jj3g-rj7c)

## [2.36.0](https://github.com/ethyca/fides/compare/2.35.1...2.36.0)

### Added
- Added multiple language translations support for privacy center consent page [#4785](https://github.com/ethyca/fides/pull/4785)
- Added ability to export the contents of datamap report [#1545](https://ethyca.atlassian.net/browse/PROD-1545)
- Added `System` model support for new `vendor_deleted_date` field on Compass vendor records [#4818](https://github.com/ethyca/fides/pull/4818)
- Added custom JSON (de)serialization to shared DB engines to handle non-standard data types in JSONB columns [#4818](https://github.com/ethyca/fides/pull/4818)
- Added state persistence across sessions to the datamap report table [#4853](https://github.com/ethyca/fides/pull/4853)
- Removed currentprivacypreference and lastservednotice tables [#4846](https://github.com/ethyca/fides/pull/4846)
- Added initial version for Helios: Data Discovery and Detection [#4839](https://github.com/ethyca/fides/pull/4839)
- Adds new var to track fides js overlay types [#4869](https://github.com/ethyca/fides/pull/4869)

### Changed
- Changed filters on the data map report table to use checkbox collapsible tree view [#4864](https://github.com/ethyca/fides/pull/4864)

### Fixed
- Remove the extra 'white-space: normal' CSS for FidesJS HTML descriptions [#4850](https://github.com/ethyca/fides/pull/4850)
- Fixed data map report to display second level names from the taxonomy as primary (bold) label [#4856](https://github.com/ethyca/fides/pull/4856)
- Ignore invalid three-character country codes for FidesJS geolocation (e.g. "USA") [#4877](https://github.com/ethyca/fides/pull/4877)

### Developer Experience
- Update typedoc-plugin-markdown to 4.0.0 [#4870](https://github.com/ethyca/fides/pull/4870)

## [2.35.1](https://github.com/ethyca/fides/compare/2.35.0...2.35.1)

### Added
- Added access and erasure support for Marigold Engage by Sailthru integration [#4826](https://github.com/ethyca/fides/pull/4826)
- Update fides_disable_save_api option in FidesJS SDK to disable both privacy-preferences & notice-served APIs [#4860](https://github.com/ethyca/fides/pull/4860)

### Fixed
- Fixing issue where privacy requests not approved before upgrading to 2.34 couldn't be processed [#4855](https://github.com/ethyca/fides/pull/4855)
- Ensure only GVL vendors from Compass are labeled as such [#4857](https://github.com/ethyca/fides/pull/4857)
- Fix handling of some ISO-3166 geolocation edge cases in Privacy Center /fides.js endpoint [#4858](https://github.com/ethyca/fides/pull/4858)

### Changed
- Hydrates GTM datalayer to match supported FidesEvent Properties [#4847](https://github.com/ethyca/fides/pull/4847)
- Allows a SaaS integration request to process HTTP 204 No Content without erroring trying to unwrap the response. [#4834](https://github.com/ethyca/fides/pull/4834)
- Sets `sslmode` to prefer for Redshift connections when generating datasets [#4849](https://github.com/ethyca/fides/pull/4849)
- Included searching by `email` for the Segment integration [#4851](https://github.com/ethyca/fides/pull/4851)

## [2.35.0](https://github.com/ethyca/fides/compare/2.34.0...2.35.0)

### Added
- Added DSR 3.0 Scheduling which supports running DSR's in parallel with first-class request tasks [#4760](https://github.com/ethyca/fides/pull/4760)
- Added carets to collapsible sections in the overlay modal [#4793](https://github.com/ethyca/fides/pull/4793)
- Added erasure support for OpenWeb [#4735](https://github.com/ethyca/fides/pull/4735)
- Added support for configuration of pre-approval webhooks [#4795](https://github.com/ethyca/fides/pull/4795)
- Added fides_clear_cookie option to FidesJS SDK to load CMP without preferences on refresh [#4810](https://github.com/ethyca/fides/pull/4810)
- Added FidesUpdating event to FidesJS SDK [#4816](https://github.com/ethyca/fides/pull/4816)
- Added `reinitialize` method to FidesJS SDK [#4812](https://github.com/ethyca/fides/pull/4812)
- Added undeclared data category columns to data map report table [#4781](https://github.com/ethyca/fides/pull/4781)
- Fully implement pre-approval webhooks [#4822](https://github.com/ethyca/fides/pull/4822)
- Sync models and database for pre-approval webhooks [#4838](https://github.com/ethyca/fides/pull/4838)

### Changed
- Removed the Celery startup banner from the Fides worker logs [#4814](https://github.com/ethyca/fides/pull/4814)
- Improve performance of Snowflake schema generation [#4587](https://github.com/ethyca/fides/pull/4587)

### Fixed
- Fixed bug prevented adding new privacy center translations [#4786](https://github.com/ethyca/fides/pull/4786)
- Fixed bug where Privacy Policy links would be shown without a configured URL [#4801](https://github.com/ethyca/fides/pull/4801)
- Fixed bug prevented adding new privacy center translations [#4786](https://github.com/ethyca/fides/pull/4786)
- Fixed bug where Language selector button was overlapping other buttons when Privacy Policy wasn't present. [#4815](https://github.com/ethyca/fides/pull/4815)
- Fixed bug where icons of the Language selector were displayed too small on some sites [#4815](https://github.com/ethyca/fides/pull/4815)
- Fixed bug where GPP US National Section was incorrectly included when the State by State approach was selected [#4823]https://github.com/ethyca/fides/pull/4823
- Fixed DSR 3.0 Scheduling bug where Approved Privacy Requests that failed wouldn't change status [#4837](https://github.com/ethyca/fides/pull/4837)

## [2.34.0](https://github.com/ethyca/fides/compare/2.33.1...2.34.0)

### Added

- Added new field for modal trigger link translation [#4761](https://github.com/ethyca/fides/pull/4761)
- Added `getModalLinkLabel` method to global fides object [#4766](https://github.com/ethyca/fides/pull/4766)
- Added language switcher to fides overlay modal [#4773](https://github.com/ethyca/fides/pull/4773)
- Added modal link label to experience translation model [#4767](https://github.com/ethyca/fides/pull/4767)
- Added support for custom identities [#4764](https://github.com/ethyca/fides/pull/4764)
- Added developer option to force GPP API on FidesJS bundles [#4799](https://github.com/ethyca/fides/pull/4799)

### Changed

- Changed the Stripe integration for `Cards` to delete instead of update due to possible issues of a past expiration date [#4768](https://github.com/ethyca/fides/pull/4768)
- Changed display of Data Uses, Categories and Subjects to user friendly names in the Data map report [#4774](https://github.com/ethyca/fides/pull/4774)
- Update active disabled Fides.js toggle color to light grey [#4778](https://github.com/ethyca/fides/pull/4778)
- Update FidesJS fides_embed option to support embedding both banner & modal components [#4782](https://github.com/ethyca/fides/pull/4782)
- Add a few CSS classes to help with styling FidesJS button groups [#4789](https://github.com/ethyca/fides/pull/4789)
- Changed GPP extension to be pre-bundled in appropriate circumstances, as opposed to another fetch [#4780](https://github.com/ethyca/fides/pull/4780)

### Fixed

- Fixed select dropdowns being cut off by edges of modal forms [#4757](https://github.com/ethyca/fides/pull/4757)
- Changed "allow user to dismiss" toggle to show on config form for TCF experience [#4755](https://github.com/ethyca/fides/pull/4755)
- Fixed issue when loading the privacy request detail page [#4775](https://github.com/ethyca/fides/pull/4775)
- Fixed connection test for Aircall [#4756](https://github.com/ethyca/fides/pull/4756/pull)
- Fixed issues connecting to Redshift due to character encoding and SSL requirements [#4790](https://github.com/ethyca/fides/pull/4790)
- Fixed the way the name identity is handled in the Privacy Center [#4791](https://github.com/ethyca/fides/pull/4791)

### Developer Experience

- Build a `fides-types.d.ts` type declaration file to include alongside our FidesJS developer docs [#4772](https://github.com/ethyca/fides/pull/4772)

## [2.33.1](https://github.com/ethyca/fides/compare/2.33.0...2.33.1)

### Added

- Adds CUSTOM_OPTIONS_PATH to Privacy Center env vars [#4769](https://github.com/ethyca/fides/pull/4769)

## [2.33.0](https://github.com/ethyca/fides/compare/2.32.0...2.33.0)

### Added

- Added models for Privacy Center configuration (for plus users) [#4716](https://github.com/ethyca/fides/pull/4716)
- Added ability to delete properties [#4708](https://github.com/ethyca/fides/pull/4708)
- Add interface for submitting privacy requests in admin UI [#4738](https://github.com/ethyca/fides/pull/4738)
- Added language switching support to the FidesJS UI based on configured translations [#4737](https://github.com/ethyca/fides/pull/4737)
- Added ability to override some experience language and primary color [#4743](https://github.com/ethyca/fides/pull/4743)
- Generate FidesJS SDK Reference Docs from tsdoc comments [#4736](https://github.com/ethyca/fides/pull/4736)
- Added erasure support for Adyen [#4735](https://github.com/ethyca/fides/pull/4735)
- Added erasure support for Iterable [#4695](https://github.com/ethyca/fides/pull/4695)

### Changed

- Updated privacy notice & experience forms to hide translation UI when user doesn't have translation feature [#4728](https://github.com/ethyca/fides/pull/4728), [#4734](https://github.com/ethyca/fides/pull/4734)
- Custom privacy request fields now support list values [#4686](https://github.com/ethyca/fides/pull/4686)
- Update when GPP API reports signal status: ready [#4635](https://github.com/ethyca/fides/pull/4635)
- Update non-dismissable TCF and notice banners to show a black overlay and prevent scrolling [#4748](https://github.com/ethyca/fidesplus/pull/4748)
- Cleanup config vars for preview in Admin-UI [#4745](https://github.com/ethyca/fides/pull/4745)
- Show a "systems displayed" count on datamap map & table reporting page [#4752](https://github.com/ethyca/fides/pull/4752)
- Change default Canada Privacy Experience Config in migration to reference generic `ca` region [#4762](https://github.com/ethyca/fides/pull/4762)

### Fixed

- Fixed responsive issues with the buttons on the integration screen [#4729](https://github.com/ethyca/fides/pull/4729)
- Fixed hover/focus issues with the v2 tables [#4730](https://github.com/ethyca/fides/pull/4730)
- Disable editing of data use declaration name and type after creation [#4731](https://github.com/ethyca/fides/pull/4731)
- Cleaned up table borders [#4733](https://github.com/ethyca/fides/pull/4733)
- Initialization issues with ExperienceNotices (#4723)[https://github.com/ethyca/fides/pull/4723]
- Re-add CORS origin regex field to admin UI (#4742)[https://github.com/ethyca/fides/pull/4742]

### Developer Experience

- Added new script to allow recompiling of fides-js when the code changes [#4744](https://github.com/ethyca/fides/pull/4744)
- Update Cookie House to support for additional locations (Canada, Quebec, EEA) and a "property_id" override [#4750](https://github.com/ethyca/fides/pull/4750)

## [2.32.0](https://github.com/ethyca/fides/compare/2.31.1...2.32.0)

### Added

- Updated configuration pages for Experiences with live Preview of FidesJS banner & modal components [#4576](https://github.com/ethyca/fides/pull/4576)
- Added ability to configure multiple language translations for Notices & Experiences [#4576](https://github.com/ethyca/fides/pull/4576)
- Automatically localize all strings in FidesJS CMP UIs (banner, modal, and TCF overlay) based on user's locale and experience configuration [#4576](https://github.com/ethyca/fides/pull/4576)
- Added fides_locale option to override FidesJS locale detection [#4576](https://github.com/ethyca/fides/pull/4576)
- Update FidesJS to report notices served and preferences saved linked to the specific translations displayed [#4576](https://github.com/ethyca/fides/pull/4576)
- Added ability to prevent dismissal of FidesJS CMP UI via Experience configuration [#4576](https://github.com/ethyca/fides/pull/4576)
- Added ability to create & link Properties to support multiple Experiences in a single location [#4658](https://github.com/ethyca/fides/pull/4658)
- Added property_id query param to fides.js to filter experiences by Property when installed [#4676](https://github.com/ethyca/fides/pull/4676)
- Added Locations & Regulations pages to allow a wider selection of locations for consent [#4660](https://github.com/ethyca/fides/pull/4660)
- Erasure support for Simon Data [#4552](https://github.com/ethyca/fides/pull/4552)
- Added notice there will be no preview for Privacy Center types in the Experience preview [#4709](https://github.com/ethyca/fides/pull/4709)
- Removed properties beta flag [#4710](https://github.com/ethyca/fides/pull/4710)
- Add acknowledge button label to default Experience English form [#4714](https://github.com/ethyca/fides/pull/4714)
- Update FidesJS to support localizing CMP UI with configurable, non-English default locales [#4720](https://github.com/ethyca/fides/pull/4720)
- Add loading of template translations for notices and experiences [#4718](https://github.com/ethyca/fides/pull/4718)

### Changed

- Moved location-targeting from Notices to Experiences [#4576](https://github.com/ethyca/fides/pull/4576)
- Replaced previous default Notices & Experiences with new versions with updated locations, translations, etc. [#4576](https://github.com/ethyca/fides/pull/4576)
- Automatically migrate existing Notices & Experiences to updated model where possible [#4576](https://github.com/ethyca/fides/pull/4576)
- Replaced ability to configure banner "display configuration" to separate banner & modal components [#4576](https://github.com/ethyca/fides/pull/4576)
- Modify `fides user login` to not store plaintext password in `~/.fides-credentials` [#4661](https://github.com/ethyca/fides/pull/4661)
- Data model changes to support Notice and Experience-level translations [#4576](https://github.com/ethyca/fides/pull/4576)
- Data model changes to support Consent setup being Experience instead of Notice-driven [#4576](https://github.com/ethyca/fides/pull/4576)
- Build PrivacyNoticeRegion from locations and location groups [#4620](https://github.com/ethyca/fides/pull/4620)
- When saving locations, calculate and save location groups [#4620](https://github.com/ethyca/fides/pull/4620)
- Update privacy experiences page to use the new table component [#4652](https://github.com/ethyca/fides/pull/4652)
- Update privacy notices page to use the new table component [#4641](https://github.com/ethyca/fides/pull/4641)
- Bumped supported Python versions to `3.10.13`, `3.9.18`, and `3.8.18`. Bumped Debian base image from `-bullseye` to `-bookworm`. [#4630](https://github.com/ethyca/fides/pull/4630)
- Bumped Node.js base image from `16` to `20`. [#4684](https://github.com/ethyca/fides/pull/4684)

### Fixed

- Ignore 404 errors from Delighted and Kustomer when an erasure client is not found [#4593](https://github.com/ethyca/fides/pull/4593)
- Various FE fixes for Admin-UI experience config form [#4707](https://github.com/ethyca/fides/pull/4707)
- Fix modal preview in Admin-UI experience config form [#4712](https://github.com/ethyca/fides/pull/4712)
- Optimize FidesJS bundle size by only loading TCF static stings when needed [#4711](https://github.com/ethyca/fides/pull/4711)

## [2.31.0](https://github.com/ethyca/fides/compare/2.30.1...2.31.0)

### Added

- Add Great Britain as a consent option [#4628](https://github.com/ethyca/fides/pull/4628)
- Navbar update and new properties page [#4633](https://github.com/ethyca/fides/pull/4633)
- Access and erasure support for Oracle Responsys [#4618](https://github.com/ethyca/fides/pull/4618)

### Fixed

- Fix issue where "x" button on Fides.js components overwrites saved preferences [#4649](https://github.com/ethyca/fides/pull/4649)
- Initialize Fides.consent with default values from experience when saved consent cookie (fides_consent) does not exist [#4665](https://github.com/ethyca/fides/pull/4665)

### Changed

- Sets GPP applicableSections to -1 when a user visits from a state that is not part of the GPP [#4727](https://github.com/ethyca/fides/pull/4727)

## [2.30.1](https://github.com/ethyca/fides/compare/2.30.0...2.30.1)

### Fixed

- Configure logger correctly on worker initialization [#4624](https://github.com/ethyca/fides/pull/4624)

## [2.30.0](https://github.com/ethyca/fides/compare/2.29.0...2.30.0)

### Added

- Add enum and registry of supported languages [#4592](https://github.com/ethyca/fides/pull/4592)
- Access and erasure support for Talkable [#4589](https://github.com/ethyca/fides/pull/4589)
- Support temporary credentials in AWS generate + scan features [#4607](https://github.com/ethyca/fides/pull/4603), [#4608](https://github.com/ethyca/fides/pull/4608)
- Add ability to store and read Fides cookie in Base64 format [#4556](https://github.com/ethyca/fides/pull/4556)
- Structured logging for SaaS connector requests [#4594](https://github.com/ethyca/fides/pull/4594)
- Added Fides.showModal() to fides.js to allow programmatic opening of consent modals [#4617](https://github.com/ethyca/fides/pull/4617)

### Fixed

- Fixing issue when modifying Policies, Rules, or RuleTargets as a root user [#4582](https://github.com/ethyca/fides/pull/4582)

## [2.29.0](https://github.com/ethyca/fides/compare/2.28.0...2.29.0)

### Added

- View more modal to regulations page [#4574](https://github.com/ethyca/fides/pull/4574)
- Columns in data map reporting, adding multiple systems, and consent configuration tables can be resized. In the data map reporting table, fields with multiple values can show all or collapse all [#4569](https://github.com/ethyca/fides/pull/4569)
- Show custom fields in the data map report table [#4579](https://github.com/ethyca/fides/pull/4579)

### Changed

- Delay rendering the nav until all necessary queries are finished loading [#4571](https://github.com/ethyca/fides/pull/4571)
- Updating return value for crud.get_custom_fields_filtered [#4575](https://github.com/ethyca/fides/pull/4575)
- Updated user deletion confirmation flow to only require one confirmatory input [#4402](https://github.com/ethyca/fides/pull/4402)
- Moved `pymssl` to an optional dependency no longer installed by default with our python package [#4581](https://github.com/ethyca/fides/pull/4581)
- Fixed CORS domain update functionality [#4570](https://github.com/ethyca/fides/pull/4570)
- Update Domains page with ability to add/remove "organization" domains, view "administrator" domains set via security settings, and improve various UX bugs and copy [#4584](https://github.com/ethyca/fides/pull/4584)

### Fixed

- Fixed CORS domain update functionality [#4570](https://github.com/ethyca/fides/pull/4570)
- Completion emails are no longer attempted for consent requests [#4578](https://github.com/ethyca/fides/pull/4578)

## [2.28.0](https://github.com/ethyca/fides/compare/2.27.0...2.28.0)

### Added

- Erasure support for AppsFlyer [#4512](https://github.com/ethyca/fides/pull/4512)
- Datamap Reporting page [#4519](https://github.com/ethyca/fides/pull/4519)
- Consent support for Klaviyo [#4513](https://github.com/ethyca/fides/pull/4513)
- Form for configuring GPP settings [#4557](https://github.com/ethyca/fides/pull/4557)
- Custom privacy request field support for consent requests [#4546](https://github.com/ethyca/fides/pull/4546)
- Support GPP in privacy notices [#4554](https://github.com/ethyca/fides/pull/4554)

### Changed

- Redesigned nav bar for the admin UI [#4548](https://github.com/ethyca/fides/pull/4548)
- Fides.js GPP for US geographies now derives values from backend privacy notices [#4559](https://github.com/ethyca/fides/pull/4559)
- No longer generate the `vendors_disclosed` section of the TC string in `fides.js` [#4553](https://github.com/ethyca/fides/pull/4553)
- Changed consent management vendor add flow [#4550](https://github.com/ethyca/fides/pull/4550)

### Fixed

- Fixed an issue blocking Salesforce sandbox accounts from refreshing tokens [#4547](https://github.com/ethyca/fides/pull/4547)
- Fixed DSR zip packages to be unzippable on Windows [#4549](https://github.com/ethyca/fides/pull/4549)
- Fixed browser compatibility issues with Object.hasOwn [#4568](https://github.com/ethyca/fides/pull/4568)

### Developer Experience

- Switch to anyascii for unicode transliteration [#4550](https://github.com/ethyca/fides/pull/4564)

## [2.27.0](https://github.com/ethyca/fides/compare/2.26.0...2.27.0)

### Added

- Tooltip and styling for disabled rows in add multiple vendor view [#4498](https://github.com/ethyca/fides/pull/4498)
- Preliminary GPP support for US regions [#4498](https://github.com/ethyca/fides/pull/4504)
- Access and erasure support for Statsig Enterprise [#4429](https://github.com/ethyca/fides/pull/4429)
- New page for setting locations [#4517](https://github.com/ethyca/fides/pull/4517)
- New modal for setting granular locations [#4531](https://github.com/ethyca/fides/pull/4531)
- New page for setting regulations [#4530](https://github.com/ethyca/fides/pull/4530)
- Update fides.js to support multiple descriptions (banner, overlay) and render HTML descriptions [#4542](https://github.com/ethyca/fides/pull/4542)

### Fixed

- Fixed incorrect Compass button behavior in system form [#4508](https://github.com/ethyca/fides/pull/4508)
- Omit certain fields from system payload when empty [#4508](https://github.com/ethyca/fides/pull/4525)
- Fixed issues with Compass vendor selector behavior [#4521](https://github.com/ethyca/fides/pull/4521)
- Fixed an issue where the background overlay remained visible after saving consent preferences [#4515](https://github.com/ethyca/fides/pull/4515)
- Fixed system name being editable when editing GVL systems [#4533](https://github.com/ethyca/fides/pull/4533)
- Fixed an issue where a privacy policy link could not be removed from privacy experiences [#4542](https://github.com/ethyca/fides/pull/4542)

### Changed

- Upgrade to use Fideslang `3.0.0` and remove associated concepts [#4502](https://github.com/ethyca/fides/pull/4502)
- Model overhaul for saving privacy preferences and notices served [#4481](https://github.com/ethyca/fides/pull/4481)
- Moves served notice endpoints, consent reporting, purpose endpoints and TCF queries to plus [#4481](https://github.com/ethyca/fides/pull/4481)
- Moves served notice endpoints, consent reporting, and TCF queries to plus [#4481](https://github.com/ethyca/fides/pull/4481)
- Update frontend to account for changes to notices served and preferences saved APIs [#4518](https://github.com/ethyca/fides/pull/4518)
- `fides.js` now sets `supportsOOB` to `false` [#4516](https://github.com/ethyca/fides/pull/4516)
- Save consent method ("accept", "reject", "save", etc.) to `fides_consent` cookie as extra metadata [#4529](https://github.com/ethyca/fides/pull/4529)
- Allow CORS for privacy center `fides.js` and `fides-ext-gpp.js` endpoints
- Replace `GPP_EXT_PATH` env var in favor of a more flexible `FIDES_JS_BASE_URL` environment variable
- Change vendor add modal on consent configuration screen to use new vendor selector [#4532](https://github.com/ethyca/fides/pull/4532)
- Remove vendor add modal [#4535](https://github.com/ethyca/fides/pull/4535)

## [2.26.0](https://github.com/ethyca/fides/compare/2.25.0...main)

### Added

- Dynamic importing for GPP bundle [#4447](https://github.com/ethyca/fides/pull/4447)
- Paging to vendors in the TCF overlay [#4463](https://github.com/ethyca/fides/pull/4463)
- New purposes endpoint and indices to improve system lookups [#4452](https://github.com/ethyca/fides/pull/4452)
- Cypress tests for fides.js GPP extension [#4476](https://github.com/ethyca/fides/pull/4476)
- Add support for global TCF Purpose Overrides [#4464](https://github.com/ethyca/fides/pull/4464)
- TCF override management [#4484](https://github.com/ethyca/fides/pull/4484)
- Readonly consent management table and modal [#4456](https://github.com/ethyca/fides/pull/4456), [#4477](https://github.com/ethyca/fides/pull/4477)
- Access and erasure support for Gong [#4461](https://github.com/ethyca/fides/pull/4461)
- Add new UI for CSV consent reporting [#4488](https://github.com/ethyca/fides/pull/4488)
- Option to prevent the dismissal of the consent banner and modal [#4470](https://github.com/ethyca/fides/pull/4470)

### Changed

- Increased max number of preferences allowed in privacy preference API calls [#4469](https://github.com/ethyca/fides/pull/4469)
- Reduce size of tcf_consent payload in fides_consent cookie [#4480](https://github.com/ethyca/fides/pull/4480)
- Change log level for FidesUserPermission retrieval to `debug` [#4482](https://github.com/ethyca/fides/pull/4482)
- Remove Add Vendor button from the Manage your vendors page[#4509](https://github.com/ethyca/fides/pull/4509)

### Fixed

- Fix type errors when TCF vendors have no dataDeclaration [#4465](https://github.com/ethyca/fides/pull/4465)
- Fixed an error where editing an AC system would mistakenly lock it for GVL [#4471](https://github.com/ethyca/fides/pull/4471)
- Refactor custom Get Preferences function to occur after our CMP API initialization [#4466](https://github.com/ethyca/fides/pull/4466)
- Fix an error where a connector response value of None causes a DSR failure due to a missing value [#4483](https://github.com/ethyca/fides/pull/4483)
- Fixed system name being non-editable when locked for GVL [#4475](https://github.com/ethyca/fides/pull/4475)
- Fixed a bug with "null" values for retention period field on data uses [#4487](https://github.com/ethyca/fides/pull/4487)

## [2.25.0](https://github.com/ethyca/fides/compare/2.24.1...2.25.0)

### Added

- Stub for initial GPP support [#4431](https://github.com/ethyca/fides/pull/4431)
- Added confirmation modal on deleting a data use declaration [#4439](https://github.com/ethyca/fides/pull/4439)
- Added feature flag for separating system name and Compass vendor selector [#4437](https://github.com/ethyca/fides/pull/4437)
- Fire GPP events per spec [#4433](https://github.com/ethyca/fides/pull/4433)
- New override option `fides_tcf_gdpr_applies` for setting `gdprApplies` on the CMP API [#4453](https://github.com/ethyca/fides/pull/4453)

### Changed

- Improved bulk vendor adding table UX [#4425](https://github.com/ethyca/fides/pull/4425)
- Flexible legal basis for processing has a db default of True [#4434](https://github.com/ethyca/fides/pull/4434)
- Give contributor role access to config API, including cors origin updates [#4438](https://github.com/ethyca/fides/pull/4438)
- Disallow setting `*` and other non URL values for `security.cors_origins` config property via the API [#4438](https://github.com/ethyca/fides/pull/4438)
- Consent modal hides the opt-in/opt-out buttons if only one privacy notice is enabled [#4441](https://github.com/ethyca/fides/pull/4441)
- Initialize TCF stub earlier [#4453](https://github.com/ethyca/fides/pull/4453)
- Change focus outline color of form inputs [#4467](https://github.com/ethyca/fides/pull/4467)

### Fixed

- Fixed a bug where selected vendors in "configure consent" add vendor modal were unstyled [#4454](https://github.com/ethyca/fides/pull/4454)
- Use correct defaults when there is no associated preference in the cookie [#4451](https://github.com/ethyca/fides/pull/4451)
- IP Addresses behind load balancers for consent reporting [#4440](https://github.com/ethyca/fides/pull/4440)

## [2.24.1](https://github.com/ethyca/fides/compare/2.24.0...2.24.1)

### Added

- Logging when root user and client credentials are used [#4432](https://github.com/ethyca/fides/pull/4432)
- Allow for custom path at which to retrieve Fides override options [#4462](https://github.com/ethyca/fides/pull/4462)

### Changed

- Run fides with non-root user [#4421](https://github.com/ethyca/fides/pull/4421)

## [2.24.0](https://github.com/ethyca/fides/compare/2.23.3...2.24.0)

### Added

- Adds fides_disable_banner config option to Fides.js [#4378](https://github.com/ethyca/fides/pull/4378)
- Deletions that fail due to foreign key constraints will now be more clearly communicated [#4406](https://github.com/ethyca/fides/pull/4378)
- Added support for a custom get preferences API call provided through Fides.init [#4375](https://github.com/ethyca/fides/pull/4375)
- Hidden custom privacy request fields in the Privacy Center [#4370](https://github.com/ethyca/fides/pull/4370)
- Backend System-level Cookie Support [#4383](https://github.com/ethyca/fides/pull/4383)
- High Level Tracking of Compass System Sync [#4397](https://github.com/ethyca/fides/pull/4397)
- Erasure support for Qualtrics [#4371](https://github.com/ethyca/fides/pull/4371)
- Erasure support for Ada Chatbot [#4382](https://github.com/ethyca/fides/pull/4382)
- Erasure support for Typeform [#4366](https://github.com/ethyca/fides/pull/4366)
- Added notice that a system is GVL when adding/editing from system form [#4327](https://github.com/ethyca/fides/pull/4327)
- Added the ability to select the request types to enable per integration (for plus users) [#4374](https://github.com/ethyca/fides/pull/4374)
- Adds support for custom get experiences fn and custom patch notices served fn [#4410](https://github.com/ethyca/fides/pull/4410)
- Adds more granularity to tracking consent method, updates custom savePreferencesFn and FidesUpdated event to take consent method [#4419](https://github.com/ethyca/fides/pull/4419)

### Changed

- Add filtering and pagination to bulk vendor add table [#4351](https://github.com/ethyca/fides/pull/4351)
- Determine if the TCF overlay needs to surface based on backend calculated version hash [#4356](https://github.com/ethyca/fides/pull/4356)
- Moved Experiences and Preferences endpoints to Plus to take advantage of dynamic GVL [#4367](https://github.com/ethyca/fides/pull/4367)
- Add legal bases to Special Purpose schemas on the backend for display [#4387](https://github.com/ethyca/fides/pull/4387)
- "is_service_specific" default updated when building TC strings on the backend [#4377](https://github.com/ethyca/fides/pull/4377)
- "isServiceSpecific" default updated when building TC strings on the frontend [#4384](https://github.com/ethyca/fides/pull/4384)
- Redact cli, database, and redis configuration information from GET api/v1/config API request responses. [#4379](https://github.com/ethyca/fides/pull/4379)
- Button ordering in fides.js UI [#4407](https://github.com/ethyca/fides/pull/4407)
- Add different classnames to consent buttons for easier selection [#4411](https://github.com/ethyca/fides/pull/4411)
- Updates default consent preference to opt-out for TCF when fides_string exists [#4430](https://github.com/ethyca/fides/pull/4430)

### Fixed

- Persist bulk system add filter modal state [#4412](https://github.com/ethyca/fides/pull/4412)
- Fixing labels for request type field [#4414](https://github.com/ethyca/fides/pull/4414)
- User preferences from cookie should always override experience preferences [#4405](https://github.com/ethyca/fides/pull/4405)
- Allow fides_consent cookie to be set from a subdirectory [#4426](https://github.com/ethyca/fides/pull/4426)

### Security

-- Use a more cryptographically secure random function for security code generation

## [2.23.3](https://github.com/ethyca/fides/compare/2.23.2...2.23.3)

### Fixed

- Fix button arrangment and spacing for TCF and non-TCF consent overlay banner and modal [#4391](https://github.com/ethyca/fides/pull/4391)
- Replaced h1 element with div to use exisitng fides styles in consent modal [#4399](https://github.com/ethyca/fides/pull/4399)
- Fixed privacy policy alignment for non-TCF consent overlay banner and modal [#4403](https://github.com/ethyca/fides/pull/4403)
- Fix dynamic class name for TCF-variant of consent banner [#4404](https://github.com/ethyca/fides/pull/4403)

### Security

-- Fix an HTML Injection vulnerability in DSR Packages

## [2.23.2](https://github.com/ethyca/fides/compare/2.23.1...2.23.2)

### Fixed

- Fixed fides.css to vary banner width based on tcf [[#4381](https://github.com/ethyca/fides/issues/4381)]

## [2.23.1](https://github.com/ethyca/fides/compare/2.23.0...2.23.1)

### Changed

- Refactor Fides.js embedded modal to not use A11y dialog [#4355](https://github.com/ethyca/fides/pull/4355)
- Only call `FidesUpdated` when a preference has been saved, not during initialization [#4365](https://github.com/ethyca/fides/pull/4365)
- Updated double toggle styling in favor of single toggles with a radio group to select legal basis [#4376](https://github.com/ethyca/fides/pull/4376)

### Fixed

- Handle invalid `fides_string` when passed in as an override [#4350](https://github.com/ethyca/fides/pull/4350)
- Bug where vendor opt-ins would not initialize properly based on a `fides_string` in the TCF overlay [#4368](https://github.com/ethyca/fides/pull/4368)

## [2.23.0](https://github.com/ethyca/fides/compare/2.22.1...2.23.0)

### Added

- Added support for 3 additional config variables in Fides.js: fidesEmbed, fidesDisableSaveApi, and fidesTcString [#4262](https://github.com/ethyca/fides/pull/4262)
- Added support for fidesEmbed, fidesDisableSaveApi, and fidesTcString to be passed into Fides.js via query param, cookie, or window object [#4297](https://github.com/ethyca/fides/pull/4297)
- New privacy center environment variables `FIDES_PRIVACY_CENTER__IS_FORCED_TCF` which can make the privacy center always return the TCF bundle (`fides-tcf.js`) [#4312](https://github.com/ethyca/fides/pull/4312)
- Added a `FidesUIChanged` event to Fides.js to track when user preferences change without being saved [#4314](https://github.com/ethyca/fides/pull/4314) and [#4253](https://github.com/ethyca/fides/pull/4253)
- Add AC Systems to the TCF Overlay under Vendor Consents section [#4266](https://github.com/ethyca/fides/pull/4266/)
- Added bulk system/vendor creation component [#4309](https://github.com/ethyca/fides/pull/4309/)
- Support for passing in an AC string as part of a fides string for the TCF overlay [#4308](https://github.com/ethyca/fides/pull/4308)
- Added support for overriding the save user preferences API call with a custom fn provided through Fides.init [#4318](https://github.com/ethyca/fides/pull/4318)
- Return AC strings in GET Privacy Experience meta and allow saving preferences against AC strings [#4295](https://github.com/ethyca/fides/pull/4295)
- New GET Privacy Experience Meta Endpoint [#4328](https://github.com/ethyca/fides/pull/4328)
- Access and erasure support for SparkPost [#4328](https://github.com/ethyca/fides/pull/4238)
- Access and erasure support for Iterate [#4332](https://github.com/ethyca/fides/pull/4332)
- SSH Support for MySQL connections [#4310](https://github.com/ethyca/fides/pull/4310)
- Added served notice history IDs to the TCF privacy preference API calls [#4161](https://github.com/ethyca/fides/pull/4161)

### Fixed

- Cleans up CSS for fidesEmbed mode [#4306](https://github.com/ethyca/fides/pull/4306)
- Stacks that do not have any purposes will no longer render an empty purpose block [#4278](https://github.com/ethyca/fides/pull/4278)
- Forcing hidden sections to use display none [#4299](https://github.com/ethyca/fides/pull/4299)
- Handles Hubspot requiring and email to be formatted as email when processing an erasure [#4322](https://github.com/ethyca/fides/pull/4322)
- Minor CSS improvements for the consent/TCF banners and modals [#4334](https://github.com/ethyca/fides/pull/4334)
- Consistent font sizes for labels in the system form and data use forms in the Admin UI [#4346](https://github.com/ethyca/fides/pull/4346)
- Bug where not all system forms would appear to save when used with Compass [#4347](https://github.com/ethyca/fides/pull/4347)
- Restrict TCF Privacy Experience Config if TCF is disabled [#4348](https://github.com/ethyca/fides/pull/4348)
- Removes overflow styling for embedded modal in Fides.js [#4345](https://github.com/ethyca/fides/pull/4345)

### Changed

- Derive cookie storage info, privacy policy and legitimate interest disclosure URLs, and data retention data from the data map instead of directly from gvl.json [#4286](https://github.com/ethyca/fides/pull/4286)
- Updated TCF Version for backend consent reporting [#4305](https://github.com/ethyca/fides/pull/4305)
- Update Version Hash Contents [#4313](https://github.com/ethyca/fides/pull/4313)
- Change vendor selector on system information form to typeahead[#4333](https://github.com/ethyca/fides/pull/4333)
- Updates experience API calls from Fides.js to include new meta field [#4335](https://github.com/ethyca/fides/pull/4335)

## [2.22.1](https://github.com/ethyca/fides/compare/2.22.0...2.22.1)

### Added

- Custom fields are now included in system history change tracking [#4294](https://github.com/ethyca/fides/pull/4294)

### Security

- Added hostname checks for external SaaS connector URLs [CVE-2023-46124](https://github.com/ethyca/fides/security/advisories/GHSA-jq3w-9mgf-43m4)
- Use a Pydantic URL type for privacy policy URLs [CVE-2023-46126](https://github.com/ethyca/fides/security/advisories/GHSA-fgjj-5jmr-gh83)
- Remove the CONFIG_READ scope from the Viewer role [CVE-2023-46125](https://github.com/ethyca/fides/security/advisories/GHSA-rjxg-rpg3-9r89)

## [2.22.0](https://github.com/ethyca/fides/compare/2.21.0...2.22.0)

### Added

- Added an option to link to vendor tab from an experience config description [#4191](https://github.com/ethyca/fides/pull/4191)
- Added two toggles for vendors in the TCF overlay, one for Consent, and one for Legitimate Interest [#4189](https://github.com/ethyca/fides/pull/4189)
- Added two toggles for purposes in the TCF overlay, one for Consent, and one for Legitimate Interest [#4234](https://github.com/ethyca/fides/pull/4234)
- Added support for new TCF-related fields on `System` and `PrivacyDeclaration` models [#4228](https://github.com/ethyca/fides/pull/4228)
- Support for AC string to `fides-tcf` [#4244](https://github.com/ethyca/fides/pull/4244)
- Support for `gvl` prefixed vendor IDs [#4247](https://github.com/ethyca/fides/pull/4247)

### Changed

- Removed `TCF_ENABLED` environment variable from the privacy center in favor of dynamically figuring out which `fides-js` bundle to send [#4131](https://github.com/ethyca/fides/pull/4131)
- Updated copy of info boxes on each TCF tab [#4191](https://github.com/ethyca/fides/pull/4191)
- Clarified messages for error messages presented during connector upload [#4198](https://github.com/ethyca/fides/pull/4198)
- Refactor legal basis dimension regarding how TCF preferences are saved and how the experience is built [#4201](https://github.com/ethyca/fides/pull/4201/)
- Add saving privacy preferences via a TC string [#4221](https://github.com/ethyca/fides/pull/4221)
- Updated fides server to use an environment variable for turning TCF on and off [#4220](https://github.com/ethyca/fides/pull/4220)
- Update frontend to use new legal basis dimension on vendors [#4216](https://github.com/ethyca/fides/pull/4216)
- Updated privacy center patch preferences call to handle updated API response [#4235](https://github.com/ethyca/fides/pull/4235)
- Added our CMP ID [#4233](https://github.com/ethyca/fides/pull/4233)
- Allow Admin UI users to turn on Configure Consent flag [#4246](https://github.com/ethyca/fides/pull/4246)
- Styling improvements for the fides.js consent banners and modals [#4222](https://github.com/ethyca/fides/pull/4222)
- Update frontend to handle updated Compass schema [#4254](https://github.com/ethyca/fides/pull/4254)
- Assume Universal Vendor ID usage in TC String translation [#4256](https://github.com/ethyca/fides/pull/4256)
- Changed vendor form on configuring consent page to use two-part selection for consent uses [#4251](https://github.com/ethyca/fides/pull/4251)
- Updated system form to have new TCF fields [#4271](https://github.com/ethyca/fides/pull/4271)
- Vendors disclosed string is now narrowed to only the vendors shown in the UI, not the whole GVL [#4250](https://github.com/ethyca/fides/pull/4250)
- Changed naming convention "fides_string" instead of "tc_string" for developer friendly consent API's [#4267](https://github.com/ethyca/fides/pull/4267)

### Fixed

- TCF overlay can initialize its consent preferences from a cookie [#4124](https://github.com/ethyca/fides/pull/4124)
- Various improvements to the TCF modal such as vendor storage disclosures, vendor counts, privacy policies, etc. [#4167](https://github.com/ethyca/fides/pull/4167)
- An issue where Braze could not mask an email due to formatting [#4187](https://github.com/ethyca/fides/pull/4187)
- An issue where email was not being overridden correctly for Braze and Domo [#4196](https://github.com/ethyca/fides/pull/4196)
- Use `stdRetention` when there is not a specific value for a purpose's data retention [#4199](https://github.com/ethyca/fides/pull/4199)
- Updating the unflatten_dict util to accept flattened dict values [#4200](https://github.com/ethyca/fides/pull/4200)
- Minor CSS styling fixes for the consent modal [#4252](https://github.com/ethyca/fides/pull/4252)
- Additional styling fixes for issues caused by a CSS reset [#4268](https://github.com/ethyca/fides/pull/4268)
- Bug where vendor legitimate interests would not be set unless vendor consents were first set [#4250](https://github.com/ethyca/fides/pull/4250)
- Vendor count over-counting in TCF overlay [#4275](https://github.com/ethyca/fides/pull/4275)

## [2.21.0](https://github.com/ethyca/fides/compare/2.20.2...2.21.0)

### Added

- "Add a vendor" flow to configuring consent page [#4107](https://github.com/ethyca/fides/pull/4107)
- Initial TCF Backend Support [#3804](https://github.com/ethyca/fides/pull/3804)
- Add initial layer to TCF modal [#3956](https://github.com/ethyca/fides/pull/3956)
- Support for rendering in the TCF modal whether or not a vendor is part of the GVL [#3972](https://github.com/ethyca/fides/pull/3972)
- Features and legal bases dropdown for TCF modal [#3995](https://github.com/ethyca/fides/pull/3995)
- TCF CMP stub API [#4000](https://github.com/ethyca/fides/pull/4000)
- Fides-js can now display preliminary TCF data [#3879](https://github.com/ethyca/fides/pull/3879)
- Fides-js can persist TCF preferences to the backend [#3887](https://github.com/ethyca/fides/pull/3887)
- TCF modal now supports setting legitimate interest fields [#4037](https://github.com/ethyca/fides/pull/4037)
- Embed the GVL in the GET Experiences response [#4143](https://github.com/ethyca/fides/pull/4143)
- Button to view how many vendors and to open the vendor tab in the TCF modal [#4144](https://github.com/ethyca/fides/pull/4144)
- "Edit vendor" flow to configuring consent page [#4162](https://github.com/ethyca/fides/pull/4162)
- TCF overlay description updates [#4051] https://github.com/ethyca/fides/pull/4151
- Added developer-friendly TCF information under Experience meta [#4160](https://github.com/ethyca/fides/pull/4160/)
- Added fides.css customization for Plus users [#4136](https://github.com/ethyca/fides/pull/4136)

### Changed

- Added further config options to customize the privacy center [#4090](https://github.com/ethyca/fides/pull/4090)
- CORS configuration page [#4073](https://github.com/ethyca/fides/pull/4073)
- Refactored `fides.js` components so that they can take data structures that are not necessarily privacy notices [#3870](https://github.com/ethyca/fides/pull/3870)
- Use hosted GVL.json from the backend [#4159](https://github.com/ethyca/fides/pull/4159)
- Features and Special Purposes in the TCF modal do not render toggles [#4139](https://github.com/ethyca/fides/pull/4139)
- Moved the initial TCF layer to the banner [#4142](https://github.com/ethyca/fides/pull/4142)
- Misc copy changes for the system history table and modal [#4146](https://github.com/ethyca/fides/pull/4146)

### Fixed

- Allows CDN to cache empty experience responses from fides.js API [#4113](https://github.com/ethyca/fides/pull/4113)
- Fixed `identity_special_purpose` unique constraint definition [#4174](https://github.com/ethyca/fides/pull/4174/files)

## [2.20.2](https://github.com/ethyca/fides/compare/2.20.1...2.20.2)

### Fixed

- added version_added, version_deprecated, and replaced_by to data use, data subject, and data category APIs [#4135](https://github.com/ethyca/fides/pull/4135)
- Update fides.js to not fetch experience client-side if pre-fetched experience is empty [#4149](https://github.com/ethyca/fides/pull/4149)
- Erasure privacy requests now pause for input if there are any manual process integrations [#4115](https://github.com/ethyca/fides/pull/4115)
- Caching the values of authorization_required and user_guide on the connector templates to improve performance [#4128](https://github.com/ethyca/fides/pull/4128)

## [2.20.1](https://github.com/ethyca/fides/compare/2.20.0...2.20.1)

### Fixed

- Avoid un-optimized query pattern in bulk `GET /system` endpoint [#4120](https://github.com/ethyca/fides/pull/4120)

## [2.20.0](https://github.com/ethyca/fides/compare/2.19.1...2.20.0)

### Added

- Initial page for configuring consent [#4069](https://github.com/ethyca/fides/pull/4069)
- Vendor cookie table for configuring consent [#4082](https://github.com/ethyca/fides/pull/4082)

### Changed

- Refactor how multiplatform builds are handled [#4024](https://github.com/ethyca/fides/pull/4024)
- Added new Performance-related nox commands and included them as part of the CI suite [#3997](https://github.com/ethyca/fides/pull/3997)
- Added dictionary suggestions for data uses [4035](https://github.com/ethyca/fides/pull/4035)
- Privacy notice regions now render human readable names instead of country codes [#4029](https://github.com/ethyca/fides/pull/4029)
- Privacy notice templates are disabled by default [#4010](https://github.com/ethyca/fides/pull/4010)
- Added optional "skip_processing" flag to collections for DSR processing [#4047](https://github.com/ethyca/fides/pull/4047)
- Admin UI now shows all privacy notices with an indicator of whether they apply to any systems [#4010](https://github.com/ethyca/fides/pull/4010)
- Add case-insensitive privacy experience region filtering [#4058](https://github.com/ethyca/fides/pull/4058)
- Adds check for fetch before loading fetch polyfill for fides.js [#4074](https://github.com/ethyca/fides/pull/4074)
- Updated to support Fideslang 2.0, including data migrations [#3933](https://github.com/ethyca/fides/pull/3933)
- Disable notices that are not systems applicable to support new UI [#4094](https://github.com/ethyca/fides/issues/4094)

### Fixed

- Ensures that fides.js toggles are not hidden by other CSS libs [#4075](https://github.com/ethyca/fides/pull/4075)
- Migrate system > meta > vendor > id to system > meta [#4088](https://github.com/ethyca/fides/pull/4088)
- Enable toggles in various tables now render an error toast if an error occurs [#4095](https://github.com/ethyca/fides/pull/4095)
- Fixed a bug where an unsaved changes notification modal would appear even without unsaved changes [#4095](https://github.com/ethyca/fides/pull/4070)

## [2.19.1](https://github.com/ethyca/fides/compare/2.19.0...2.19.1)

### Fixed

- re-enable custom fields for new data use form [#4050](https://github.com/ethyca/fides/pull/4050)
- fix issue with saving source and destination systems [#4065](https://github.com/ethyca/fides/pull/4065)

### Added

- System history UI with diff modal [#4021](https://github.com/ethyca/fides/pull/4021)
- Relax system legal basis for transfers to be any string [#4049](https://github.com/ethyca/fides/pull/4049)

## [2.19.0](https://github.com/ethyca/fides/compare/2.18.0...2.19.0)

### Added

- Add dictionary suggestions [#3937](https://github.com/ethyca/fides/pull/3937), [#3988](https://github.com/ethyca/fides/pull/3988)
- Added new endpoints for healthchecks [#3947](https://github.com/ethyca/fides/pull/3947)
- Added vendor list dropdown [#3857](https://github.com/ethyca/fides/pull/3857)
- Access support for Adobe Sign [#3504](https://github.com/ethyca/fides/pull/3504)

### Fixed

- Fixed issue when generating masked values for invalid data paths [#3906](https://github.com/ethyca/fides/pull/3906)
- Code reload now works when running `nox -s dev` [#3914](https://github.com/ethyca/fides/pull/3914)
- Reduce verbosity of privacy center logging further [#3915](https://github.com/ethyca/fides/pull/3915)
- Resolved an issue where the integration dropdown input lost focus during typing. [#3917](https://github.com/ethyca/fides/pull/3917)
- Fixed dataset issue that was preventing the Vend connector from loading during server startup [#3923](https://github.com/ethyca/fides/pull/3923)
- Adding version check to version-dependent migration script [#3951](https://github.com/ethyca/fides/pull/3951)
- Fixed a bug where some fields were not saving correctly on the system form [#3975](https://github.com/ethyca/fides/pull/3975)
- Changed "retention period" field in privacy declaration form from number input to text input [#3980](https://github.com/ethyca/fides/pull/3980)
- Fixed issue where unsaved changes modal appears incorrectly [#4005](https://github.com/ethyca/fides/pull/4005)
- Fixed banner resurfacing after user consent for pre-fetch experience [#4009](https://github.com/ethyca/fides/pull/4009)

### Changed

- Systems and Privacy Declaration schema and data migration to support the Dictionary [#3901](https://github.com/ethyca/fides/pull/3901)
- The integration search dropdown is now case-insensitive [#3916](https://github.com/ethyca/fides/pull/3916)
- Removed deprecated fields from the taxonomy editor [#3909](https://github.com/ethyca/fides/pull/3909)
- Bump PyMSSQL version and remove workarounds [#3996](https://github.com/ethyca/fides/pull/3996)
- Removed reset suggestions button [#4007](https://github.com/ethyca/fides/pull/4007)
- Admin ui supports fides cloud config API [#4034](https://github.com/ethyca/fides/pull/4034)

### Security

- Resolve custom integration upload RCE vulnerability [CVE-2023-41319](https://github.com/ethyca/fides/security/advisories/GHSA-p6p2-qq95-vq5h)

## [2.18.0](https://github.com/ethyca/fides/compare/2.17.0...2.18.0)

### Added

- Additional consent reporting calls from `fides-js` [#3845](https://github.com/ethyca/fides/pull/3845)
- Additional consent reporting calls from privacy center [#3847](https://github.com/ethyca/fides/pull/3847)
- Access support for Recurly [#3595](https://github.com/ethyca/fides/pull/3595)
- HTTP Logging for the Privacy Center [#3783](https://github.com/ethyca/fides/pull/3783)
- UI support for OAuth2 authorization flow [#3819](https://github.com/ethyca/fides/pull/3819)
- Changes in the `data` directory now trigger a server reload (for local development) [#3874](https://github.com/ethyca/fides/pull/3874)

### Fixed

- Fix datamap zoom for low system counts [#3835](https://github.com/ethyca/fides/pull/3835)
- Fixed connector forms with external dataset reference fields [#3873](https://github.com/ethyca/fides/pull/3873)
- Fix ability to make server side API calls from privacy-center [#3895](https://github.com/ethyca/fides/pull/3895)

### Changed

- Simplified the file structure for HTML DSR packages [#3848](https://github.com/ethyca/fides/pull/3848)
- Simplified the database health check to improve `/health` performance [#3884](https://github.com/ethyca/fides/pull/3884)
- Changed max width of form components in "system information" form tab [#3864](https://github.com/ethyca/fides/pull/3864)
- Remove manual system selection screen [#3865](https://github.com/ethyca/fides/pull/3865)
- System and integration identifiers are now auto-generated [#3868](https://github.com/ethyca/fides/pull/3868)

## [2.17.0](https://github.com/ethyca/fides/compare/2.16.0...2.17.0)

### Added

- Tab component for `fides-js` [#3782](https://github.com/ethyca/fides/pull/3782)
- Added toast for successfully linking an existing integration to a system [#3826](https://github.com/ethyca/fides/pull/3826)
- Various other UI components for `fides-js` to support upcoming TCF modal [#3803](https://github.com/ethyca/fides/pull/3803)
- Allow items in taxonomy to be enabled or disabled [#3844](https://github.com/ethyca/fides/pull/3844)

### Developer Experience

- Changed where db-dependent routers were imported to avoid dependency issues [#3741](https://github.com/ethyca/fides/pull/3741)

### Changed

- Bumped supported Python versions to `3.10.12`, `3.9.17`, and `3.8.17` [#3733](https://github.com/ethyca/fides/pull/3733)
- Logging Updates [#3758](https://github.com/ethyca/fides/pull/3758)
- Add polyfill service to fides-js route [#3759](https://github.com/ethyca/fides/pull/3759)
- Show/hide integration values [#3775](https://github.com/ethyca/fides/pull/3775)
- Sort system cards alphabetically by name on "View systems" page [#3781](https://github.com/ethyca/fides/pull/3781)
- Update admin ui to use new integration delete route [#3785](https://github.com/ethyca/fides/pull/3785)
- Pinned `pymssql` and `cython` dependencies to avoid build issues on ARM machines [#3829](https://github.com/ethyca/fides/pull/3829)

### Removed

- Removed "Custom field(s) successfully saved" toast [#3779](https://github.com/ethyca/fides/pull/3779)

### Added

- Record when consent is served [#3777](https://github.com/ethyca/fides/pull/3777)
- Add an `active` property to taxonomy elements [#3784](https://github.com/ethyca/fides/pull/3784)
- Erasure support for Heap [#3599](https://github.com/ethyca/fides/pull/3599)

### Fixed

- Privacy notice UI's list of possible regions now matches the backend's list [#3787](https://github.com/ethyca/fides/pull/3787)
- Admin UI "property does not existing" build issue [#3831](https://github.com/ethyca/fides/pull/3831)
- Flagging sensitive inputs as passwords to mask values during entry [#3843](https://github.com/ethyca/fides/pull/3843)

## [2.16.0](https://github.com/ethyca/fides/compare/2.15.1...2.16.0)

### Added

- Empty state for when there are no relevant privacy notices in the privacy center [#3640](https://github.com/ethyca/fides/pull/3640)
- GPC indicators in fides-js banner and modal [#3673](https://github.com/ethyca/fides/pull/3673)
- Include `data_use` and `data_category` metadata in `upload` of access results [#3674](https://github.com/ethyca/fides/pull/3674)
- Add enable/disable toggle to integration tab [#3593] (https://github.com/ethyca/fides/pull/3593)

### Fixed

- Render linebreaks in the Fides.js overlay descriptions, etc. [#3665](https://github.com/ethyca/fides/pull/3665)
- Broken link to Fides docs site on the About Fides page in Admin UI [#3643](https://github.com/ethyca/fides/pull/3643)
- Add Systems Applicable Filter to Privacy Experience List [#3654](https://github.com/ethyca/fides/pull/3654)
- Privacy center and fides-js now pass in `Unescape-Safestr` as a header so that special characters can be rendered properly [#3706](https://github.com/ethyca/fides/pull/3706)
- Fixed ValidationError for saving PrivacyPreferences [#3719](https://github.com/ethyca/fides/pull/3719)
- Fixed issue preventing ConnectionConfigs with duplicate names from saving [#3770](https://github.com/ethyca/fides/pull/3770)
- Fixed creating and editing manual integrations [#3772](https://github.com/ethyca/fides/pull/3772)
- Fix lingering integration artifacts by cascading deletes from System [#3771](https://github.com/ethyca/fides/pull/3771)

### Developer Experience

- Reorganized some `api.api.v1` code to avoid circular dependencies on `quickstart` [#3692](https://github.com/ethyca/fides/pull/3692)
- Treat underscores as special characters in user passwords [#3717](https://github.com/ethyca/fides/pull/3717)
- Allow Privacy Notices banner and modal to scroll as needed [#3713](https://github.com/ethyca/fides/pull/3713)
- Make malicious url test more robust to environmental differences [#3748](https://github.com/ethyca/fides/pull/3748)
- Ignore type checker on click decorators to bypass known issue with `click` version `8.1.4` [#3746](https://github.com/ethyca/fides/pull/3746)

### Changed

- Moved GPC preferences slightly earlier in Fides.js lifecycle [#3561](https://github.com/ethyca/fides/pull/3561)
- Changed results from clicking "Test connection" to be a toast instead of statically displayed on the page [#3700](https://github.com/ethyca/fides/pull/3700)
- Moved "management" tab from nav into settings icon in top right [#3701](https://github.com/ethyca/fides/pull/3701)
- Remove name and description fields from integration form [#3684](https://github.com/ethyca/fides/pull/3684)
- Update EU PrivacyNoticeRegion codes and allow experience filtering to drop back to country filtering if region not found [#3630](https://github.com/ethyca/fides/pull/3630)
- Fields with default fields are now flagged as required in the front-end [#3694](https://github.com/ethyca/fides/pull/3694)
- In "view systems", system cards can now be clicked and link to that system's `configure/[id]` page [#3734](https://github.com/ethyca/fides/pull/3734)
- Enable privacy notice and privacy experience feature flags by default [#3773](https://github.com/ethyca/fides/pull/3773)

### Security

- Resolve Zip bomb file upload vulnerability [CVE-2023-37480](https://github.com/ethyca/fides/security/advisories/GHSA-g95c-2jgm-hqc6)
- Resolve SVG bomb (billion laughs) file upload vulnerability [CVE-2023-37481](https://github.com/ethyca/fides/security/advisories/GHSA-3rw2-wfc8-wmj5)

## [2.15.1](https://github.com/ethyca/fides/compare/2.15.0...2.15.1)

### Added

- Set `sslmode` to `prefer` if connecting to Redshift via ssh [#3685](https://github.com/ethyca/fides/pull/3685)

### Changed

- Privacy center action cards are now able to expand to accommodate longer text [#3669](https://github.com/ethyca/fides/pull/3669)
- Update integration endpoint permissions [#3707](https://github.com/ethyca/fides/pull/3707)

### Fixed

- Handle names with a double underscore when processing access and erasure requests [#3688](https://github.com/ethyca/fides/pull/3688)
- Allow Privacy Notices banner and modal to scroll as needed [#3713](https://github.com/ethyca/fides/pull/3713)

### Security

- Resolve path traversal vulnerability in webserver API [CVE-2023-36827](https://github.com/ethyca/fides/security/advisories/GHSA-r25m-cr6v-p9hq)

## [2.15.0](https://github.com/ethyca/fides/compare/2.14.1...2.15.0)

### Added

- Privacy center can now render its consent values based on Privacy Notices and Privacy Experiences [#3411](https://github.com/ethyca/fides/pull/3411)
- Add Google Tag Manager and Privacy Center ENV vars to sample app [#2949](https://github.com/ethyca/fides/pull/2949)
- Add `notice_key` field to Privacy Notice UI form [#3403](https://github.com/ethyca/fides/pull/3403)
- Add `identity` query param to the consent reporting API view [#3418](https://github.com/ethyca/fides/pull/3418)
- Use `rollup-plugin-postcss` to bundle and optimize the `fides.js` components CSS [#3411](https://github.com/ethyca/fides/pull/3411)
- Dispatch Fides.js lifecycle events on window (FidesInitialized, FidesUpdated) and cross-publish to Fides.gtm() integration [#3411](https://github.com/ethyca/fides/pull/3411)
- Added the ability to use custom CAs with Redis via TLS [#3451](https://github.com/ethyca/fides/pull/3451)
- Add default experience configs on startup [#3449](https://github.com/ethyca/fides/pull/3449)
- Load default privacy notices on startup [#3401](https://github.com/ethyca/fides/pull/3401)
- Add ability for users to pass in additional parameters for application database connection [#3450](https://github.com/ethyca/fides/pull/3450)
- Load default privacy notices on startup [#3401](https://github.com/ethyca/fides/pull/3401/files)
- Add ability for `fides-js` to make API calls to Fides [#3411](https://github.com/ethyca/fides/pull/3411)
- `fides-js` banner is now responsive across different viewport widths [#3411](https://github.com/ethyca/fides/pull/3411)
- Add ability to close `fides-js` banner and modal via a button or ESC [#3411](https://github.com/ethyca/fides/pull/3411)
- Add ability to open the `fides-js` modal from a link on the host site [#3411](https://github.com/ethyca/fides/pull/3411)
- GPC preferences are automatically applied via `fides-js` [#3411](https://github.com/ethyca/fides/pull/3411)
- Add new dataset route that has additional filters [#3558](https://github.com/ethyca/fides/pull/3558)
- Update dataset dropdown to use new api filter [#3565](https://github.com/ethyca/fides/pull/3565)
- Filter out saas datasets from the rest of the UI [#3568](https://github.com/ethyca/fides/pull/3568)
- Included optional env vars to have postgres or Redshift connected via bastion host [#3374](https://github.com/ethyca/fides/pull/3374/)
- Support for acknowledge button for notice-only Privacy Notices and to disable toggling them off [#3546](https://github.com/ethyca/fides/pull/3546)
- HTML format for privacy request storage destinations [#3427](https://github.com/ethyca/fides/pull/3427)
- Persistent message showing result and timestamp of last integration test to "Integrations" tab in system view [#3628](https://github.com/ethyca/fides/pull/3628)
- Access and erasure support for SurveyMonkey [#3590](https://github.com/ethyca/fides/pull/3590)
- New Cookies Table for storing cookies associated with systems and privacy declarations [#3572](https://github.com/ethyca/fides/pull/3572)
- `fides-js` and privacy center now delete cookies associated with notices that were opted out of [#3569](https://github.com/ethyca/fides/pull/3569)
- Cookie input field on system data use tab [#3571](https://github.com/ethyca/fides/pull/3571)

### Fixed

- Fix sample app `DATABASE_*` ENV vars for backwards compatibility [#3406](https://github.com/ethyca/fides/pull/3406)
- Fix overlay rendering issue by finding/creating a dedicated parent element for Preact [#3397](https://github.com/ethyca/fides/pull/3397)
- Fix the sample app privacy center link to be configurable [#3409](https://github.com/ethyca/fides/pull/3409)
- Fix CLI output showing a version warning for Snowflake [#3434](https://github.com/ethyca/fides/pull/3434)
- Flaky custom field Cypress test on systems page [#3408](https://github.com/ethyca/fides/pull/3408)
- Fix NextJS errors & warnings for Cookie House sample app [#3411](https://github.com/ethyca/fides/pull/3411)
- Fix bug where `fides-js` toggles were not reflecting changes from rejecting or accepting all notices [#3522](https://github.com/ethyca/fides/pull/3522)
- Remove the `fides-js` banner from tab order when it is hidden and move the overlay components to the top of the tab order. [#3510](https://github.com/ethyca/fides/pull/3510)
- Fix bug where `fides-js` toggle states did not always initialize properly [#3597](https://github.com/ethyca/fides/pull/3597)
- Fix race condition with consent modal link rendering [#3521](https://github.com/ethyca/fides/pull/3521)
- Hide custom fields section when there are no custom fields created [#3554](https://github.com/ethyca/fides/pull/3554)
- Disable connector dropdown in integration tab on save [#3552](https://github.com/ethyca/fides/pull/3552)
- Handles an edge case for non-existent identities with the Kustomer API [#3513](https://github.com/ethyca/fides/pull/3513)
- remove the configure privacy request tile from the home screen [#3555](https://github.com/ethyca/fides/pull/3555)
- Updated Privacy Experience Safe Strings Serialization [#3600](https://github.com/ethyca/fides/pull/3600/)
- Only create default experience configs on startup, not update [#3605](https://github.com/ethyca/fides/pull/3605)
- Update to latest asyncpg dependency to avoid build error [#3614](https://github.com/ethyca/fides/pull/3614)
- Fix bug where editing a data use on a system could delete existing data uses [#3627](https://github.com/ethyca/fides/pull/3627)
- Restrict Privacy Center debug logging to development-only [#3638](https://github.com/ethyca/fides/pull/3638)
- Fix bug where linking an integration would not update the tab when creating a new system [#3662](https://github.com/ethyca/fides/pull/3662)
- Fix dataset yaml not properly reflecting the dataset in the dropdown of system integrations tab [#3666](https://github.com/ethyca/fides/pull/3666)
- Fix privacy notices not being able to be edited via the UI after the addition of the `cookies` field [#3670](https://github.com/ethyca/fides/pull/3670)
- Add a transform in the case of `null` name fields in privacy declarations for the data use forms [#3683](https://github.com/ethyca/fides/pull/3683)

### Changed

- Enabled Privacy Experience beta flag [#3364](https://github.com/ethyca/fides/pull/3364)
- Reorganize CLI Command Source Files [#3491](https://github.com/ethyca/fides/pull/3491)
- Removed ExperienceConfig.delivery_mechanism constraint [#3387](https://github.com/ethyca/fides/pull/3387)
- Updated privacy experience UI forms to reflect updated experience config fields [#3402](https://github.com/ethyca/fides/pull/3402)
- Use a venv in the Dockerfile for installing Python deps [#3452](https://github.com/ethyca/fides/pull/3452)
- Bump SlowAPI Version [#3456](https://github.com/ethyca/fides/pull/3456)
- Bump Psycopg2-binary Version [#3473](https://github.com/ethyca/fides/pull/3473)
- Reduced duplication between PrivacyExperience and PrivacyExperienceConfig [#3470](https://github.com/ethyca/fides/pull/3470)
- Update privacy centre email and phone validation to allow for both to be blank [#3432](https://github.com/ethyca/fides/pull/3432)
- Moved connection configuration into the system portal [#3407](https://github.com/ethyca/fides/pull/3407)
- Update `fideslang` to `1.4.1` to allow arbitrary nested metadata on `System`s and `Dataset`s `meta` property [#3463](https://github.com/ethyca/fides/pull/3463)
- Remove form validation to allow both email & phone inputs for consent requests [#3529](https://github.com/ethyca/fides/pull/3529)
- Removed dataset dropdown from saas connector configuration [#3563](https://github.com/ethyca/fides/pull/3563)
- Removed `pyodbc` in favor of `pymssql` for handling SQL Server connections [#3435](https://github.com/ethyca/fides/pull/3435)
- Only create a PrivacyRequest when saving consent if at least one notice has system-wide enforcement [#3626](https://github.com/ethyca/fides/pull/3626)
- Increased the character limit for the `SafeStr` type from 500 to 32000 [#3647](https://github.com/ethyca/fides/pull/3647)
- Changed "connection" to "integration" on system view and edit pages [#3659](https://github.com/ethyca/fides/pull/3659)

### Developer Experience

- Add ability to pass ENV vars to both privacy center and sample app during `fides deploy` via `.env` [#2949](https://github.com/ethyca/fides/pull/2949)
- Handle an edge case when generating tags that finds them out of sequence [#3405](https://github.com/ethyca/fides/pull/3405)
- Add support for pushing `prerelease` and `rc` tagged images to Dockerhub [#3474](https://github.com/ethyca/fides/pull/3474)
- Optimize GitHub workflows used for docker image publishing [#3526](https://github.com/ethyca/fides/pull/3526)

### Removed

- Removed the deprecated `system_dependencies` from `System` resources, migrating to `egress` [#3285](https://github.com/ethyca/fides/pull/3285)

### Docs

- Updated developer docs for ARM platform users related to `pymssql` [#3615](https://github.com/ethyca/fides/pull/3615)

## [2.14.1](https://github.com/ethyca/fides/compare/2.14.0...2.14.1)

### Added

- Add `identity` query param to the consent reporting API view [#3418](https://github.com/ethyca/fides/pull/3418)
- Add privacy centre button text customisations [#3432](https://github.com/ethyca/fides/pull/3432)
- Add privacy centre favicon customisation [#3432](https://github.com/ethyca/fides/pull/3432)

### Changed

- Update privacy centre email and phone validation to allow for both to be blank [#3432](https://github.com/ethyca/fides/pull/3432)

## [2.14.0](https://github.com/ethyca/fides/compare/2.13.0...2.14.0)

### Added

- Add an automated test to check for `/fides-consent.js` backwards compatibility [#3289](https://github.com/ethyca/fides/pull/3289)
- Add infrastructure for "overlay" consent components (Preact, CSS bundling, etc.) and initial version of consent banner [#3191](https://github.com/ethyca/fides/pull/3191)
- Add the modal component of the "overlay" consent components [#3291](https://github.com/ethyca/fides/pull/3291)
- Added an `automigrate` database setting [#3220](https://github.com/ethyca/fides/pull/3220)
- Track Privacy Experience with Privacy Preferences [#3311](https://github.com/ethyca/fides/pull/3311)
- Add ability for `fides-js` to fetch its own geolocation [#3356](https://github.com/ethyca/fides/pull/3356)
- Add ability to select different locations in the "Cookie House" sample app [#3362](https://github.com/ethyca/fides/pull/3362)
- Added optional logging of resource changes on the server [#3331](https://github.com/ethyca/fides/pull/3331)

### Fixed

- Maintain casing differences within Snowflake datasets for proper DSR execution [#3245](https://github.com/ethyca/fides/pull/3245)
- Handle DynamoDB edge case where no attributes are defined [#3299](https://github.com/ethyca/fides/pull/3299)
- Support pseudonymous consent requests with `fides_user_device_id` for the new consent workflow [#3203](https://github.com/ethyca/fides/pull/3203)
- Fides user device id filter to GET Privacy Experience List endpoint to stash user preferences on embedded notices [#3302](https://github.com/ethyca/fides/pull/3302)
- Support for data categories on manual webhook fields [#3330](https://github.com/ethyca/fides/pull/3330)
- Added config-driven rendering to consent components [#3316](https://github.com/ethyca/fides/pull/3316)
- Pin `typing_extensions` dependency to `4.5.0` to work around a pydantic bug [#3357](https://github.com/ethyca/fides/pull/3357)

### Changed

- Explicitly escape/unescape certain fields instead of using SafeStr [#3144](https://github.com/ethyca/fides/pull/3144)
- Updated DynamoDB icon [#3296](https://github.com/ethyca/fides/pull/3296)
- Increased default page size for the connection type endpoint to 100 [#3298](https://github.com/ethyca/fides/pull/3298)
- Data model around PrivacyExperiences to better keep Privacy Notices and Experiences in sync [#3292](https://github.com/ethyca/fides/pull/3292)
- UI calls to support new PrivacyExperiences data model [#3313](https://github.com/ethyca/fides/pull/3313)
- Ensure email connectors respect the `notifications.notification_service_type` app config property if set [#3355](https://github.com/ethyca/fides/pull/3355)
- Rework Delighted connector so the `survey_response` endpoint depends on the `person` endpoint [3385](https://github.com/ethyca/fides/pull/3385)
- Remove logging within the Celery creation function [#3303](https://github.com/ethyca/fides/pull/3303)
- Update how generic endpoint generation works [#3304](https://github.com/ethyca/fides/pull/3304)
- Restrict strack-trace logging when not in Dev mode [#3081](https://github.com/ethyca/fides/pull/3081)
- Refactor CSS variables for `fides-js` to match brandable color palette [#3321](https://github.com/ethyca/fides/pull/3321)
- Moved all of the dirs from `fides.api.ops` into `fides.api` [#3318](https://github.com/ethyca/fides/pull/3318)
- Put global settings for fides.js on privacy center settings [#3333](https://github.com/ethyca/fides/pull/3333)
- Changed `fides db migrate` to `fides db upgrade` [#3342](https://github.com/ethyca/fides/pull/3342)
- Add required notice key to privacy notices [#3337](https://github.com/ethyca/fides/pull/3337)
- Make Privacy Experience List public, and separate public endpoint rate limiting [#3339](https://github.com/ethyca/fides/pull/3339)

### Developer Experience

- Add dispatch event when publishing a non-prod tag [#3317](https://github.com/ethyca/fides/pull/3317)
- Add OpenAPI (Swagger) documentation for Fides Privacy Center API endpoints (/fides.js) [#3341](https://github.com/ethyca/fides/pull/3341)

### Removed

- Remove `fides export` command and backing code [#3256](https://github.com/ethyca/fides/pull/3256)

## [2.13.0](https://github.com/ethyca/fides/compare/2.12.1...2.13.0)

### Added

- Connector for DynamoDB [#2998](https://github.com/ethyca/fides/pull/2998)
- Access and erasure support for Amplitude [#2569](https://github.com/ethyca/fides/pull/2569)
- Access and erasure support for Gorgias [#2444](https://github.com/ethyca/fides/pull/2444)
- Privacy Experience Bulk Create, Bulk Update, and Detail Endpoints [#3185](https://github.com/ethyca/fides/pull/3185)
- Initial privacy experience UI [#3186](https://github.com/ethyca/fides/pull/3186)
- A JavaScript modal to copy a script tag for `fides.js` [#3238](https://github.com/ethyca/fides/pull/3238)
- Access and erasure support for OneSignal [#3199](https://github.com/ethyca/fides/pull/3199)
- Add the ability to "inject" location into `/fides.js` bundles and cache responses for one hour [#3272](https://github.com/ethyca/fides/pull/3272)
- Prevent column sorts from resetting when data changes [#3290](https://github.com/ethyca/fides/pull/3290)

### Changed

- Merge instances of RTK `createApi` into one instance for better cache invalidation [#3059](https://github.com/ethyca/fides/pull/3059)
- Update custom field definition uniqueness to be case insensitive name per resource type [#3215](https://github.com/ethyca/fides/pull/3215)
- Restrict where privacy notices of certain consent mechanisms must be displayed [#3195](https://github.com/ethyca/fides/pull/3195)
- Merged the `lib` submodule into the `api.ops` submodule [#3134](https://github.com/ethyca/fides/pull/3134)
- Merged duplicate privacy declaration components [#3254](https://github.com/ethyca/fides/pull/3254)
- Refactor client applications into a monorepo with turborepo, extract fides-js into a standalone package, and improve privacy-center to load configuration at runtime [#3105](https://github.com/ethyca/fides/pull/3105)

### Fixed

- Prevent ability to unintentionally show "default" Privacy Center configuration, styles, etc. [#3242](https://github.com/ethyca/fides/pull/3242)
- Fix broken links to docs site pages in Admin UI [#3232](https://github.com/ethyca/fides/pull/3232)
- Repoint legacy docs site links to the new and improved docs site [#3167](https://github.com/ethyca/fides/pull/3167)
- Fix Cookie House Privacy Center styles for fides deploy [#3283](https://github.com/ethyca/fides/pull/3283)
- Maintain casing differences within Snowflake datasets for proper DSR execution [#3245](https://github.com/ethyca/fides/pull/3245)

### Developer Experience

- Use prettier to format _all_ source files in client packages [#3240](https://github.com/ethyca/fides/pull/3240)

### Deprecated

- Deprecate `fides export` CLI command as it is moving to `fidesplus` [#3264](https://github.com/ethyca/fides/pull/3264)

## [2.12.1](https://github.com/ethyca/fides/compare/2.12.0...2.12.1)

### Changed

- Updated how Docker version checks are handled and added an escape-hatch [#3218](https://github.com/ethyca/fides/pull/3218)

### Fixed

- Datamap export mitigation for deleted taxonomy elements referenced by declarations [#3214](https://github.com/ethyca/fides/pull/3214)
- Update datamap columns each time the page is visited [#3211](https://github.com/ethyca/fides/pull/3211)
- Ensure inactive custom fields are not returned for datamap response [#3223](https://github.com/ethyca/fides/pull/3223)

## [2.12.0](https://github.com/ethyca/fides/compare/2.11.0...2.12.0)

### Added

- Access and erasure support for Aircall [#2589](https://github.com/ethyca/fides/pull/2589)
- Access and erasure support for Klaviyo [#2501](https://github.com/ethyca/fides/pull/2501)
- Page to edit or add privacy notices [#3058](https://github.com/ethyca/fides/pull/3058)
- Side navigation bar can now also have children navigation links [#3099](https://github.com/ethyca/fides/pull/3099)
- Endpoints for consent reporting [#3095](https://github.com/ethyca/fides/pull/3095)
- Added manage custom fields page behind feature flag [#3089](https://github.com/ethyca/fides/pull/3089)
- Custom fields table [#3097](https://github.com/ethyca/fides/pull/3097)
- Custom fields form modal [#3165](https://github.com/ethyca/fides/pull/3165)
- Endpoints to save the new-style Privacy Preferences with respect to a fides user device id [#3132](https://github.com/ethyca/fides/pull/3132)
- Support `privacy_declaration` as a resource type for custom fields [#3149](https://github.com/ethyca/fides/pull/3149)
- Expose `id` field of embedded `privacy_declarations` on `system` API responses [#3157](https://github.com/ethyca/fides/pull/3157)
- Access and erasure support for Unbounce [#2697](https://github.com/ethyca/fides/pull/2697)
- Support pseudonymous consent requests with `fides_user_device_id` [#3158](https://github.com/ethyca/fides/pull/3158)
- Update `fides_consent` cookie format [#3158](https://github.com/ethyca/fides/pull/3158)
- Add custom fields to the data use declaration form [#3197](https://github.com/ethyca/fides/pull/3197)
- Added fides user device id as a ProvidedIdentityType [#3131](https://github.com/ethyca/fides/pull/3131)

### Changed

- The `cursor` pagination strategy now also searches for data outside of the `data_path` when determining the cursor value [#3068](https://github.com/ethyca/fides/pull/3068)
- Moved Privacy Declarations associated with Systems to their own DB table [#3098](https://github.com/ethyca/fides/pull/3098)
- More tests on data use validation for privacy notices within the same region [#3156](https://github.com/ethyca/fides/pull/3156)
- Improvements to export code for bugfixes and privacy declaration custom field support [#3184](https://github.com/ethyca/fides/pull/3184)
- Enabled privacy notice feature flag [#3192](https://github.com/ethyca/fides/pull/3192)
- Updated TS types - particularly with new privacy notices [#3054](https://github.com/ethyca/fides/pull/3054)
- Make name not required on privacy declaration [#3150](https://github.com/ethyca/fides/pull/3150)
- Let Rule Targets allow for custom data categories [#3147](https://github.com/ethyca/fides/pull/3147)

### Removed

- Removed the warning about access control migration [#3055](https://github.com/ethyca/fides/pull/3055)
- Remove `customFields` feature flag [#3080](https://github.com/ethyca/fides/pull/3080)
- Remove notification banner from the home page [#3088](https://github.com/ethyca/fides/pull/3088)

### Fixed

- Fix a typo in the Admin UI [#3166](https://github.com/ethyca/fides/pull/3166)
- The `--local` flag is now respected for the `scan dataset db` command [#3096](https://github.com/ethyca/fides/pull/3096)
- Fixing issue where connectors with external dataset references would fail to save [#3142](https://github.com/ethyca/fides/pull/3142)
- Ensure privacy declaration IDs are stable across updates through system API [#3188](https://github.com/ethyca/fides/pull/3188)
- Fixed unit tests for saas connector type endpoints now that we have >50 [#3101](https://github.com/ethyca/fides/pull/3101)
- Fixed nox docs link [#3121](https://github.com/ethyca/fides/pull/3121/files)

### Developer Experience

- Update fides deploy to use a new database.load_samples setting to initialize sample Systems, Datasets, and Connections for testing [#3102](https://github.com/ethyca/fides/pull/3102)
- Remove support for automatically configuring messaging (Mailgun) & storage (S3) using `.env` with `nox -s "fides_env(test)"` [#3102](https://github.com/ethyca/fides/pull/3102)
- Add smoke tests for consent management [#3158](https://github.com/ethyca/fides/pull/3158)
- Added nox command that opens dev docs [#3082](https://github.com/ethyca/fides/pull/3082)

## [2.11.0](https://github.com/ethyca/fides/compare/2.10.0...2.11.0)

### Added

- Access support for Shippo [#2484](https://github.com/ethyca/fides/pull/2484)
- Feature flags can be set such that they cannot be modified by the user [#2966](https://github.com/ethyca/fides/pull/2966)
- Added the datamap UI to make it open source [#2988](https://github.com/ethyca/fides/pull/2988)
- Introduced a `FixedLayout` component (from the datamap UI) for pages that need to be a fixed height and scroll within [#2992](https://github.com/ethyca/fides/pull/2992)
- Added preliminary privacy notice page [#2995](https://github.com/ethyca/fides/pull/2995)
- Table for privacy notices [#3001](https://github.com/ethyca/fides/pull/3001)
- Added connector template endpoint [#2946](https://github.com/ethyca/fides/pull/2946)
- Query params on connection type endpoint to filter by supported action type [#2996](https://github.com/ethyca/fides/pull/2996)
- Scope restrictions for privacy notice table in the UI [#3007](https://github.com/ethyca/fides/pull/3007)
- Toggle for enabling/disabling privacy notices in the UI [#3010](https://github.com/ethyca/fides/pull/3010)
- Add endpoint to retrieve privacy notices grouped by their associated data uses [#2956](https://github.com/ethyca/fides/pull/2956)
- Support for uploading custom connector templates via the UI [#2997](https://github.com/ethyca/fides/pull/2997)
- Add a backwards-compatible workflow for saving and propagating consent preferences with respect to Privacy Notices [#3016](https://github.com/ethyca/fides/pull/3016)
- Empty state for privacy notices [#3027](https://github.com/ethyca/fides/pull/3027)
- Added Data flow modal [#3008](https://github.com/ethyca/fides/pull/3008)
- Update datamap table export [#3038](https://github.com/ethyca/fides/pull/3038)
- Added more advanced privacy center styling [#2943](https://github.com/ethyca/fides/pull/2943)
- Backend privacy experiences foundation [#3146](https://github.com/ethyca/fides/pull/3146)

### Changed

- Set `privacyDeclarationDeprecatedFields` flags to false and set `userCannotModify` to true [2987](https://github.com/ethyca/fides/pull/2987)
- Restored `nav-config` back to the admin-ui [#2990](https://github.com/ethyca/fides/pull/2990)
- Bumped supported Python versions to 3.10.11, 3.9.16, and 3.8.14 [#2936](https://github.com/ethyca/fides/pull/2936)
- Modify privacy center default config to only request email identities, and add validation preventing requesting both email & phone identities [#2539](https://github.com/ethyca/fides/pull/2539)
- SaaS connector icons are now dynamically loaded from the connector templates [#3018](https://github.com/ethyca/fides/pull/3018)
- Updated consentmechanism Enum to rename "necessary" to "notice_only" [#3048](https://github.com/ethyca/fides/pull/3048)
- Updated test data for Mongo, CLI [#3011](https://github.com/ethyca/fides/pull/3011)
- Updated the check for if a user can assign owner roles to be scope-based instead of role-based [#2964](https://github.com/ethyca/fides/pull/2964)
- Replaced menu in user management table with delete icon [#2958](https://github.com/ethyca/fides/pull/2958)
- Added extra fields to webhook payloads [#2830](https://github.com/ethyca/fides/pull/2830)

### Removed

- Removed interzone navigation logic now that the datamap UI and admin UI are one app [#2990](https://github.com/ethyca/fides/pull/2990)
- Remove the `unknown` state for generated datasets displaying on fidesplus [#2957](https://github.com/ethyca/fides/pull/2957)
- Removed datamap export API [#2999](https://github.com/ethyca/fides/pull/2999)

### Developer Experience

- Nox commands for git tagging to support feature branch builds [#2979](https://github.com/ethyca/fides/pull/2979)
- Changed test environment (`nox -s fides_env`) to run `fides deploy` for local testing [#3071](https://github.com/ethyca/fides/pull/3017)
- Publish git-tag specific docker images [#3050](https://github.com/ethyca/fides/pull/3050)

## [2.10.0](https://github.com/ethyca/fides/compare/2.9.2...2.10.0)

### Added

- Allow users to configure their username and password via the config file [#2884](https://github.com/ethyca/fides/pull/2884)
- Add authentication to the `masking` endpoints as well as accompanying scopes [#2909](https://github.com/ethyca/fides/pull/2909)
- Add an Organization Management page (beta) [#2908](https://github.com/ethyca/fides/pull/2908)
- Adds assigned systems to user management table [#2922](https://github.com/ethyca/fides/pull/2922)
- APIs to support Privacy Notice management (create, read, update) [#2928](https://github.com/ethyca/fides/pull/2928)

### Changed

- Improved standard layout for large width screens and polished misc. pages [#2869](https://github.com/ethyca/fides/pull/2869)
- Changed UI paths in the admin-ui [#2869](https://github.com/ethyca/fides/pull/2892)
  - `/add-systems/new` --> `/add-systems/manual`
  - `/system` --> `/systems`
- Added individual ID routes for systems [#2902](https://github.com/ethyca/fides/pull/2902)
- Deprecated adding scopes to users directly; you can only add roles. [#2848](https://github.com/ethyca/fides/pull/2848/files)
- Changed About Fides page to say "Fides Core Version:" over "Version". [#2899](https://github.com/ethyca/fides/pull/2899)
- Polish Admin UI header & navigation [#2897](https://github.com/ethyca/fides/pull/2897)
- Give new users a "viewer" role by default [#2900](https://github.com/ethyca/fides/pull/2900)
- Tie together save states for user permissions and systems [#2913](https://github.com/ethyca/fides/pull/2913)
- Removing payment types from Stripe connector params [#2915](https://github.com/ethyca/fides/pull/2915)
- Viewer role can now access a restricted version of the user management page [#2933](https://github.com/ethyca/fides/pull/2933)
- Change Privacy Center email placeholder text [#2935](https://github.com/ethyca/fides/pull/2935)
- Restricted setting Approvers as System Managers [#2891](https://github.com/ethyca/fides/pull/2891)
- Adds confirmation modal when downgrading user to "approver" role via Admin UI [#2924](https://github.com/ethyca/fides/pull/2924)
- Changed the toast message for new users to include access control info [#2939](https://github.com/ethyca/fides/pull/2939)
- Add Data Stewards to datamap export [#2962](https://github.com/ethyca/fides/pull/2962)

### Fixed

- Restricted Contributors from being able to create Owners [#2888](https://github.com/ethyca/fides/pull/2888)
- Allow for dynamic aspect ratio for logo on Privacy Center 404 [#2895](https://github.com/ethyca/fides/pull/2895)
- Allow for dynamic aspect ratio for logo on consent page [#2895](https://github.com/ethyca/fides/pull/2895)
- Align role dscription drawer of Admin UI with top nav: [#2932](https://github.com/ethyca/fides/pull/2932)
- Fixed error message when a user is assigned to be an approver without any systems [#2953](https://github.com/ethyca/fides/pull/2953)

### Developer Experience

- Update frontend npm packages (admin-ui, privacy-center, cypress-e2e) [#2921](https://github.com/ethyca/fides/pull/2921)

## [2.9.2](https://github.com/ethyca/fides/compare/2.9.1...2.9.2)

### Fixed

- Allow multiple data uses as long as their processing activity name is different [#2905](https://github.com/ethyca/fides/pull/2905)
- use HTML property, not text, when dispatching Mailchimp Transactional emails [#2901](https://github.com/ethyca/fides/pull/2901)
- Remove policy key from Privacy Center submission modal [#2912](https://github.com/ethyca/fides/pull/2912)

## [2.9.1](https://github.com/ethyca/fides/compare/2.9.0...2.9.1)

### Added

- Added Attentive erasure email connector [#2782](https://github.com/ethyca/fides/pull/2782)

### Changed

- Removed dataset based email connectors [#2782](https://github.com/ethyca/fides/pull/2782)
- Changed Auth0's authentication strategy from `bearer` to `oauth2_client_credentials` [#2820](https://github.com/ethyca/fides/pull/2820)
- renamed the privacy declarations field "Privacy declaration name (deprecated)" to "Processing Activity" [#711](https://github.com/ethyca/fidesplus/issues/711)

### Fixed

- Fixed issue where the scopes list passed into FidesUserPermission could get mutated with the total_scopes call [#2883](https://github.com/ethyca/fides/pull/2883)

### Removed

- removed the `privacyDeclarationDeprecatedFields` flag [#711](https://github.com/ethyca/fidesplus/issues/711)

## [2.9.0](https://github.com/ethyca/fides/compare/2.8.3...2.9.0)

### Added

- The ability to assign users as system managers for a specific system [#2714](https://github.com/ethyca/fides/pull/2714)
- New endpoints to add and remove users as system managers [#2726](https://github.com/ethyca/fides/pull/2726)
- Warning about access control migration to the UI [#2842](https://github.com/ethyca/fides/pull/2842)
- Adds Role Assignment UI [#2739](https://github.com/ethyca/fides/pull/2739)
- Add an automated migration to give users a `viewer` role [#2821](https://github.com/ethyca/fides/pull/2821)

### Changed

- Removed "progressive" navigation that would hide Admin UI tabs until Systems / Connections were configured [#2762](https://github.com/ethyca/fides/pull/2762)
- Added `system.privacy_declaration.name` to datamap response [#2831](https://github.com/ethyca/fides/pull/2831/files)

### Developer Experience

- Retired legacy `navV2` feature flag [#2762](https://github.com/ethyca/fides/pull/2762)
- Update Admin UI Layout to fill viewport height [#2812](https://github.com/ethyca/fides/pull/2812)

### Fixed

- Fixed issue where unsaved changes warning would always show up when running fidesplus [#2788](https://github.com/ethyca/fides/issues/2788)
- Fixed problem in datamap export with datasets that had been updated via SaaS instantiation [#2841](https://github.com/ethyca/fides/pull/2841)
- Fixed problem in datamap export with inconsistent custom field ordering [#2859](https://github.com/ethyca/fides/pull/2859)

## [2.8.3](https://github.com/ethyca/fides/compare/2.8.2...2.8.3)

### Added

- Serialise `bson.ObjectId` types in SAR data packages [#2785](https://github.com/ethyca/fides/pull/2785)

### Fixed

- Fixed issue where more than 1 populated custom fields removed a system from the datamap export [#2825](https://github.com/ethyca/fides/pull/2825)

## [2.8.2](https://github.com/ethyca/fides/compare/2.8.1...2.8.2)

### Fixed

- Resolved a bug that stopped custom fields populating the visual datamap [#2775](https://github.com/ethyca/fides/pull/2775)
- Patch appconfig migration to handle existing db record [#2780](https://github.com/ethyca/fides/pull/2780)

## [2.8.1](https://github.com/ethyca/fides/compare/2.8.0...2.8.1)

### Fixed

- Disabled hiding Admin UI based on user scopes [#2771](https://github.com/ethyca/fides/pull/2771)

## [2.8.0](https://github.com/ethyca/fides/compare/2.7.1...2.8.0)

### Added

- Add API support for messaging config properties [#2551](https://github.com/ethyca/fides/pull/2551)
- Access and erasure support for Kustomer [#2520](https://github.com/ethyca/fides/pull/2520)
- Added the `erase_after` field on collections to be able to set the order for erasures [#2619](https://github.com/ethyca/fides/pull/2619)
- Add a toggle to filter the system classification to only return those with classification data [#2700](https://github.com/ethyca/fides/pull/2700)
- Added backend role-based permissions [#2671](https://github.com/ethyca/fides/pull/2671)
- Access and erasure for Vend SaaS Connector [#1869](https://github.com/ethyca/fides/issues/1869)
- Added endpoints for storage and messaging config setup status [#2690](https://github.com/ethyca/fides/pull/2690)
- Access and erasure for Jira SaaS Connector [#1871](https://github.com/ethyca/fides/issues/1871)
- Access and erasure support for Delighted [#2244](https://github.com/ethyca/fides/pull/2244)
- Improve "Upload a new dataset YAML" [#1531](https://github.com/ethyca/fides/pull/2258)
- Input validation and sanitization for Privacy Request fields [#2655](https://github.com/ethyca/fides/pull/2655)
- Access and erasure support for Yotpo [#2708](https://github.com/ethyca/fides/pull/2708)
- Custom Field Library Tab [#527](https://github.com/ethyca/fides/pull/2693)
- Allow SendGrid template usage [#2728](https://github.com/ethyca/fides/pull/2728)
- Added ConnectorRunner to simplify SaaS connector testing [#1795](https://github.com/ethyca/fides/pull/1795)
- Adds support for Mailchimp Transactional as a messaging config [#2742](https://github.com/ethyca/fides/pull/2742)

### Changed

- Admin UI
  - Add flow for selecting system types when manually creating a system [#2530](https://github.com/ethyca/fides/pull/2530)
  - Updated forms for privacy declarations [#2648](https://github.com/ethyca/fides/pull/2648)
  - Delete flow for privacy declarations [#2664](https://github.com/ethyca/fides/pull/2664)
  - Add framework to have UI elements respect the user's scopes [#2682](https://github.com/ethyca/fides/pull/2682)
  - "Manual Webhook" has been renamed to "Manual Process". [#2717](https://github.com/ethyca/fides/pull/2717)
- Convert all config values to Pydantic `Field` objects [#2613](https://github.com/ethyca/fides/pull/2613)
- Add warning to 'fides deploy' when installed outside of a virtual environment [#2641](https://github.com/ethyca/fides/pull/2641)
- Redesigned the default/init config file to be auto-documented. Also updates the `fides init` logic and analytics consent logic [#2694](https://github.com/ethyca/fides/pull/2694)
- Change how config creation/import is handled across the application [#2622](https://github.com/ethyca/fides/pull/2622)
- Update the CLI aesthetics & docstrings [#2703](https://github.com/ethyca/fides/pull/2703)
- Updates Roles->Scopes Mapping [#2744](https://github.com/ethyca/fides/pull/2744)
- Return user scopes as an enum, as well as total scopes [#2741](https://github.com/ethyca/fides/pull/2741)
- Update `MessagingServiceType` enum to be lowercased throughout [#2746](https://github.com/ethyca/fides/pull/2746)

### Developer Experience

- Set the security environment of the fides dev setup to `prod` instead of `dev` [#2588](https://github.com/ethyca/fides/pull/2588)
- Removed unexpected default Redis password [#2666](https://github.com/ethyca/fides/pull/2666)
- Privacy Center
  - Typechecking and validation of the `config.json` will be checked for backwards-compatibility. [#2661](https://github.com/ethyca/fides/pull/2661)
- Combined conftest.py files [#2669](https://github.com/ethyca/fides/pull/2669)

### Fixed

- Fix support for "redis.user" setting when authenticating to the Redis cache [#2666](https://github.com/ethyca/fides/pull/2666)
- Fix error with the classify dataset feature flag not writing the dataset to the server [#2675](https://github.com/ethyca/fides/pull/2675)
- Allow string dates to stay strings in cache decoding [#2695](https://github.com/ethyca/fides/pull/2695)
- Admin UI
  - Remove Identifiability (Data Qualifier) from taxonomy editor [2684](https://github.com/ethyca/fides/pull/2684)
- FE: Custom field selections binding issue on Taxonomy tabs [#2659](https://github.com/ethyca/fides/pull/2693/)
- Fix Privacy Request Status when submitting a consent request when identity verification is required [#2736](https://github.com/ethyca/fides/pull/2736)

## [2.7.1](https://github.com/ethyca/fides/compare/2.7.0...2.7.1)

- Fix error with the classify dataset feature flag not writing the dataset to the server [#2675](https://github.com/ethyca/fides/pull/2675)

## [2.7.0](https://github.com/ethyca/fides/compare/2.6.6...2.7.0)

- Fides API

  - Access and erasure support for Braintree [#2223](https://github.com/ethyca/fides/pull/2223)
  - Added route to send a test message [#2585](https://github.com/ethyca/fides/pull/2585)
  - Add default storage configuration functionality and associated APIs [#2438](https://github.com/ethyca/fides/pull/2438)

- Admin UI

  - Custom Metadata [#2536](https://github.com/ethyca/fides/pull/2536)
    - Create Custom Lists
    - Create Custom Field Definition
    - Create custom fields from a the taxonomy editor
    - Provide a custom field value in a resource
    - Bulk edit custom field values [#2612](https://github.com/ethyca/fides/issues/2612)
    - Custom metadata UI Polish [#2624](https://github.com/ethyca/fides/pull/2625)

- Privacy Center

  - The consent config default value can depend on whether Global Privacy Control is enabled. [#2341](https://github.com/ethyca/fides/pull/2341)
  - When GPC is enabled, the UI indicates which data uses are opted out by default. [#2596](https://github.com/ethyca/fides/pull/2596)
  - `inspectForBrowserIdentities` now also looks for `ljt_readerID`. [#2543](https://github.com/ethyca/fides/pull/2543)

### Added

- Added new Wunderkind Consent Saas Connector [#2600](https://github.com/ethyca/fides/pull/2600)
- Added new Sovrn Email Consent Connector [#2543](https://github.com/ethyca/fides/pull/2543/)
- Log Fides version at startup [#2566](https://github.com/ethyca/fides/pull/2566)

### Changed

- Update Admin UI to show all action types (access, erasure, consent, update) [#2523](https://github.com/ethyca/fides/pull/2523)
- Removes legacy `verify_oauth_client` function [#2527](https://github.com/ethyca/fides/pull/2527)
- Updated the UI for adding systems to a new design [#2490](https://github.com/ethyca/fides/pull/2490)
- Minor logging improvements [#2566](https://github.com/ethyca/fides/pull/2566)
- Various form components now take a `stacked` or `inline` variant [#2542](https://github.com/ethyca/fides/pull/2542)
- UX fixes for user management [#2537](https://github.com/ethyca/fides/pull/2537)
- Updating Firebase Auth connector to mask the user with a delete instead of an update [#2602](https://github.com/ethyca/fides/pull/2602)

### Fixed

- Fixed bug where refreshing a page in the UI would result in a 404 [#2502](https://github.com/ethyca/fides/pull/2502)
- Usernames are case insensitive now and prevent all duplicates [#2487](https://github.com/ethyca/fides/pull/2487)
  - This PR contains a migration that deletes duplicate users and keeps the oldest original account.
- Update Logos for shipped connectors [#2464](https://github.com/ethyca/fides/pull/2587)
- Search field on privacy request page isn't working [#2270](https://github.com/ethyca/fides/pull/2595)
- Fix connection dropdown in integration table to not be disabled add system creation [#3589](https://github.com/ethyca/fides/pull/3589)

### Developer Experience

- Added new Cypress E2E smoke tests [#2241](https://github.com/ethyca/fides/pull/2241)
- New command `nox -s e2e_test` which will spin up the test environment and run true E2E Cypress tests against it [#2417](https://github.com/ethyca/fides/pull/2417)
- Cypress E2E tests now run in CI and are reported to Cypress Cloud [#2417](https://github.com/ethyca/fides/pull/2417)
- Change from `randomint` to `uuid` in mongodb tests to reduce flakiness. [#2591](https://github.com/ethyca/fides/pull/2591)

### Removed

- Remove feature flagged config wizard stepper from Admin UI [#2553](https://github.com/ethyca/fides/pull/2553)

## [2.6.6](https://github.com/ethyca/fides/compare/2.6.5...2.6.6)

### Changed

- Improve Readability for Custom Masking Override Exceptions [#2593](https://github.com/ethyca/fides/pull/2593)

## [2.6.5](https://github.com/ethyca/fides/compare/2.6.4...2.6.5)

### Added

- Added config properties to override database Engine parameters [#2511](https://github.com/ethyca/fides/pull/2511)
- Increased default pool_size and max_overflow to 50 [#2560](https://github.com/ethyca/fides/pull/2560)

## [2.6.4](https://github.com/ethyca/fides/compare/2.6.3...2.6.4)

### Fixed

- Fixed bug for SMS completion notification not being sent [#2526](https://github.com/ethyca/fides/issues/2526)
- Fixed bug where refreshing a page in the UI would result in a 404 [#2502](https://github.com/ethyca/fides/pull/2502)

## [2.6.3](https://github.com/ethyca/fides/compare/2.6.2...2.6.3)

### Fixed

- Handle case where legacy dataset has meta: null [#2524](https://github.com/ethyca/fides/pull/2524)

## [2.6.2](https://github.com/ethyca/fides/compare/2.6.1...2.6.2)

### Fixed

- Issue addressing missing field in dataset migration [#2510](https://github.com/ethyca/fides/pull/2510)

## [2.6.1](https://github.com/ethyca/fides/compare/2.6.0...2.6.1)

### Fixed

- Fix errors when privacy requests execute concurrently without workers [#2489](https://github.com/ethyca/fides/pull/2489)
- Enable saas request overrides to run in worker runtime [#2489](https://github.com/ethyca/fides/pull/2489)

## [2.6.0](https://github.com/ethyca/fides/compare/2.5.1...2.6.0)

### Added

- Added the `env` option to the `security` configuration options to allow for users to completely secure the API endpoints [#2267](https://github.com/ethyca/fides/pull/2267)
- Unified Fides Resources
  - Added a dataset dropdown selector when configuring a connector to link an existing dataset to the connector configuration. [#2162](https://github.com/ethyca/fides/pull/2162)
  - Added new datasetconfig.ctl_dataset_id field to unify fides dataset resources [#2046](https://github.com/ethyca/fides/pull/2046)
- Add new connection config routes that couple them with systems [#2249](https://github.com/ethyca/fides/pull/2249)
- Add new select/deselect all permissions buttons [#2437](https://github.com/ethyca/fides/pull/2437)
- Endpoints to allow a user with the `user:password-reset` scope to reset users' passwords. In addition, users no longer require a scope to edit their own passwords. [#2373](https://github.com/ethyca/fides/pull/2373)
- New form to reset a user's password without knowing an old password [#2390](https://github.com/ethyca/fides/pull/2390)
- Approve & deny buttons on the "Request details" page. [#2473](https://github.com/ethyca/fides/pull/2473)
- Consent Propagation
  - Add the ability to execute Consent Requests via the Privacy Request Execution layer [#2125](https://github.com/ethyca/fides/pull/2125)
  - Add a Mailchimp Transactional Consent Connector [#2194](https://github.com/ethyca/fides/pull/2194)
  - Allow defining a list of opt-in and/or opt-out requests in consent connectors [#2315](https://github.com/ethyca/fides/pull/2315)
  - Add a Google Analytics Consent Connector for GA4 properties [#2302](https://github.com/ethyca/fides/pull/2302)
  - Pass the GA Cookie from the Privacy Center [#2337](https://github.com/ethyca/fides/pull/2337)
  - Rename "user_id" to more specific "ga_client_id" [#2356](https://github.com/ethyca/fides/pull/2356)
  - Patch Google Analytics Consent Connector to delete by client_id [#2355](https://github.com/ethyca/fides/pull/2355)
  - Add a "skip_param_values option" to optionally skip when we are missing param values in the body [#2384](https://github.com/ethyca/fides/pull/2384)
  - Adds a new Universal Analytics Connector that works with the UA Tracking Id
- Adds intake and storage of Global Privacy Control Signal props for Consent [#2599](https://github.com/ethyca/fides/pull/2599)

### Changed

- Unified Fides Resources
  - Removed several fidesops schemas for DSR's in favor of updated Fideslang schemas [#2009](https://github.com/ethyca/fides/pull/2009)
  - Removed DatasetConfig.dataset field [#2096](https://github.com/ethyca/fides/pull/2096)
  - Updated UI dataset config routes to use new unified routes [#2113](https://github.com/ethyca/fides/pull/2113)
  - Validate request body on crud endpoints on upsert. Validate dataset data categories before save. [#2134](https://github.com/ethyca/fides/pull/2134/)
  - Updated test env setup and quickstart to use new endpoints [#2225](https://github.com/ethyca/fides/pull/2225)
- Consent Propagation
  - Privacy Center consent options can now be marked as `executable` in order to propagate consent requests [#2193](https://github.com/ethyca/fides/pull/2193)
  - Add support for passing browser identities to consent request patches [#2304](https://github.com/ethyca/fides/pull/2304)
- Update fideslang to 1.3.3 [#2343](https://github.com/ethyca/fides/pull/2343)
- Display the request type instead of the policy name on the request table [#2382](https://github.com/ethyca/fides/pull/2382)
- Make denial reasons required [#2400](https://github.com/ethyca/fides/pull/2400)
- Display the policy key on the request details page [#2395](https://github.com/ethyca/fides/pull/2395)
- Updated CSV export [#2452](https://github.com/ethyca/fides/pull/2452)
- Privacy Request approval now uses a modal [#2443](https://github.com/ethyca/fides/pull/2443)

### Developer Experience

- `nox -s test_env` has been replaced with `nox -s "fides_env(dev)"`
- New command `nox -s "fides_env(test)"` creates a complete test environment with seed data (similar to `fides_env(dev)`) but with the production fides image so the built UI can be accessed at `localhost:8080` [#2399](https://github.com/ethyca/fides/pull/2399)
- Change from code climate to codecov for coverage reporting [#2402](https://github.com/ethyca/fides/pull/2402)

### Fixed

- Home screen header scaling and responsiveness issues [#2200](https://github.com/ethyca/fides/pull/2277)
- Privacy Center identity inputs validate even when they are optional. [#2308](https://github.com/ethyca/fides/pull/2308)
- The PII toggle defaults to false and PII will be hidden on page load [#2388](https://github.com/ethyca/fides/pull/2388)
- Fixed a CI bug caused by git security upgrades [#2441](https://github.com/ethyca/fides/pull/2441)
- Privacy Center
  - Identity inputs validate even when they are optional. [#2308](https://github.com/ethyca/fides/pull/2308)
  - Submit buttons show loading state and disable while submitting. [#2401](https://github.com/ethyca/fides/pull/2401)
  - Phone inputs no longer request country SVGs from external domain. [#2378](https://github.com/ethyca/fides/pull/2378)
  - Input validation errors no longer change the height of modals. [#2379](https://github.com/ethyca/fides/pull/2379)
- Patch masking strategies to better handle null and non-string inputs [#2307](https://github.com/ethyca/fides/pull/2377)
- Renamed prod pushes tag to be `latest` for privacy center and sample app [#2401](https://github.com/ethyca/fides/pull/2407)
- Update firebase connector to better handle non-existent users [#2439](https://github.com/ethyca/fides/pull/2439)

## [2.5.1](https://github.com/ethyca/fides/compare/2.5.0...2.5.1)

### Developer Experience

- Allow db resets only if `config.dev_mode` is `True` [#2321](https://github.com/ethyca/fides/pull/2321)

### Fixed

- Added a feature flag for the recent dataset classification UX changes [#2335](https://github.com/ethyca/fides/pull/2335)

### Security

- Add a check to the catchall path to prevent returning paths outside of the UI directory [#2330](https://github.com/ethyca/fides/pull/2330)

### Developer Experience

- Reduce size of local Docker images by fixing `.dockerignore` patterns [#2360](https://github.com/ethyca/fides/pull/2360)

## [2.5.0](https://github.com/ethyca/fides/compare/2.4.0...2.5.0)

### Docs

- Update the docs landing page and remove redundant docs [#2184](https://github.com/ethyca/fides/pull/2184)

### Added

- Added the `user` command group to the CLI. [#2153](https://github.com/ethyca/fides/pull/2153)
- Added `Code Climate` test coverage uploads. [#2198](https://github.com/ethyca/fides/pull/2198)
- Added the connection key to the execution log [#2100](https://github.com/ethyca/fides/pull/2100)
- Added endpoints to retrieve DSR `Rule`s and `Rule Target`s [#2116](https://github.com/ethyca/fides/pull/2116)
- Added Fides version number to account dropdown in the UI [#2140](https://github.com/ethyca/fides/pull/2140)
- Add link to Classify Systems page in nav side bar [#2128](https://github.com/ethyca/fides/pull/2128)
- Dataset classification UI now polls for results [#2123](https://github.com/ethyca/fides/pull/2123)
- Update Privacy Center Icons [#1800](https://github.com/ethyca/fides/pull/2139)
- Privacy Center `fides-consent.js`:
  - `Fides.shopify` integration function. [#2152](https://github.com/ethyca/fides/pull/2152)
  - Dedicated folder for integrations.
  - `Fides.meta` integration function (fbq). [#2217](https://github.com/ethyca/fides/pull/2217)
- Adds support for Twilio email service (Sendgrid) [#2154](https://github.com/ethyca/fides/pull/2154)
- Access and erasure support for Recharge [#1709](https://github.com/ethyca/fides/pull/1709)
- Access and erasure support for Friendbuy Nextgen [#2085](https://github.com/ethyca/fides/pull/2085)

### Changed

- Admin UI Feature Flags - [#2101](https://github.com/ethyca/fides/pull/2101)
  - Overrides can be saved in the browser.
  - Use `NEXT_PUBLIC_APP_ENV` for app-specific environment config.
  - No longer use `react-feature-flags` library.
  - Can have descriptions. [#2243](https://github.com/ethyca/fides/pull/2243)
- Made privacy declarations optional when adding systems manually - [#2173](https://github.com/ethyca/fides/pull/2173)
- Removed an unclear logging message. [#2266](https://github.com/ethyca/fides/pull/2266)
- Allow any user with `user:delete` scope to delete other users [#2148](https://github.com/ethyca/fides/pull/2148)
- Dynamic imports of custom overrides and SaaS test fixtures [#2169](https://github.com/ethyca/fides/pull/2169)
- Added `AuthenticatedClient` to custom request override interface [#2171](https://github.com/ethyca/fides/pull/2171)
- Only approve the specific collection instead of the entire dataset, display only top 1 classification by default [#2226](https://github.com/ethyca/fides/pull/2226)
- Update sample project resources for `fides evaluate` usage in `fides deploy` [#2253](https://github.com/ethyca/fides/pull/2253)

### Removed

- Removed unused object_name field on s3 storage config [#2133](https://github.com/ethyca/fides/pull/2133)

### Fixed

- Remove next-auth from privacy center to fix JS console error [#2090](https://github.com/ethyca/fides/pull/2090)
- Admin UI - Added Missing ability to assign `user:delete` in the permissions checkboxes [#2148](https://github.com/ethyca/fides/pull/2148)
- Nav bug: clicking on Privacy Request breadcrumb takes me to Home instead of /privacy-requests [#497](https://github.com/ethyca/fides/pull/2141)
- Side nav disappears when viewing request details [#2129](https://github.com/ethyca/fides/pull/2155)
- Remove usage of load dataset button and other dataset UI modifications [#2149](https://github.com/ethyca/fides/pull/2149)
- Improve readability for exceptions raised from custom request overrides [#2157](https://github.com/ethyca/fides/pull/2157)
- Importing custom request overrides on server startup [#2186](https://github.com/ethyca/fides/pull/2186)
- Remove warning when env vars default to blank strings in docker-compose [#2188](https://github.com/ethyca/fides/pull/2188)
- Fix Cookie House purchase modal flashing 'Error' in title [#2274](https://github.com/ethyca/fides/pull/2274)
- Stop dependency from upgrading `packaging` to version with known issue [#2273](https://github.com/ethyca/fides/pull/2273)
- Privacy center config no longer requires `identity_inputs` and will use `email` as a default [#2263](https://github.com/ethyca/fides/pull/2263)
- No longer display remaining days for privacy requests in terminal states [#2292](https://github.com/ethyca/fides/pull/2292)

### Removed

- Remove "Create New System" button when viewing systems. All systems can now be created via the "Add systems" button on the home page. [#2132](https://github.com/ethyca/fides/pull/2132)

## [2.4.0](https://github.com/ethyca/fides/compare/2.3.1...2.4.0)

### Developer Experience

- Include a pre-check workflow that collects the pytest suite [#2098](https://github.com/ethyca/fides/pull/2098)
- Write to the application db when running the app locally. Write to the test db when running pytest [#1731](https://github.com/ethyca/fides/pull/1731)

### Changed

- Move the `fides.ctl.core.` and `fides.ctl.connectors` modules into `fides.core` and `fides.connectors` respectively [#2097](https://github.com/ethyca/fides/pull/2097)
- Fides: Skip cypress tests due to nav bar 2.0 [#2102](https://github.com/ethyca/fides/pull/2103)

### Added

- Adds new erasure policy for complete user data masking [#1839](https://github.com/ethyca/fides/pull/1839)
- New Fides Home page [#1864](https://github.com/ethyca/fides/pull/2050)
- Nav 2.0 - Replace form flow side navs with top tabs [#2037](https://github.com/ethyca/fides/pull/2050)
- Adds new erasure policy for complete user data masking [#1839](https://github.com/ethyca/fides/pull/1839)
- Added ability to use Mailgun templates when sending emails. [#2039](https://github.com/ethyca/fides/pull/2039)
- Adds SMS id verification for consent [#2094](https://github.com/ethyca/fides/pull/2094)

### Fixed

- Store `fides_consent` cookie on the root domain of the Privacy Center [#2071](https://github.com/ethyca/fides/pull/2071)
- Properly set the expire-time for verification codes [#2105](https://github.com/ethyca/fides/pull/2105)

## [2.3.1](https://github.com/ethyca/fides/compare/2.3.0...2.3.1)

### Fixed

- Resolved an issue where the root_user was not being created [#2082](https://github.com/ethyca/fides/pull/2082)

### Added

- Nav redesign with sidebar groups. Feature flagged to only be visible in dev mode until release. [#2030](https://github.com/ethyca/fides/pull/2047)
- Improved error handling for incorrect app encryption key [#2089](https://github.com/ethyca/fides/pull/2089)
- Access and erasure support for Friendbuy API [#2019](https://github.com/ethyca/fides/pull/2019)

## [2.3.0](https://github.com/ethyca/fides/compare/2.2.2...2.3.0)

### Added

- Common Subscriptions for app-wide data and feature checks. [#2030](https://github.com/ethyca/fides/pull/2030)
- Send email alerts on privacy request failures once the specified threshold is reached. [#1793](https://github.com/ethyca/fides/pull/1793)
- DSR Notifications (toast) [#1895](https://github.com/ethyca/fides/pull/1895)
- DSR configure alerts btn [#1895](https://github.com/ethyca/fides/pull/1895)
- DSR configure alters (FE) [#1895](https://github.com/ethyca/fides/pull/1895)
- Add a `usage` session to Nox to print full session docstrings. [#2022](https://github.com/ethyca/fides/pull/2022)

### Added

- Adds notifications section to toml files [#2026](https://github.com/ethyca/fides/pull/2060)

### Changed

- Updated to use `loguru` logging library throughout codebase [#2031](https://github.com/ethyca/fides/pull/2031)
- Do not always create a `fides.toml` by default [#2023](https://github.com/ethyca/fides/pull/2023)
- The `fideslib` module has been merged into `fides`, code redundancies have been removed [#1859](https://github.com/ethyca/fides/pull/1859)
- Replace 'ingress' and 'egress' with 'sources' and 'destinations' across UI [#2044](https://github.com/ethyca/fides/pull/2044)
- Update the functionality of `fides pull -a <filename>` to include _all_ resource types. [#2083](https://github.com/ethyca/fides/pull/2083)

### Fixed

- Timing issues with bulk DSR reprocessing, specifically when analytics are enabled [#2015](https://github.com/ethyca/fides/pull/2015)
- Error caused by running erasure requests with disabled connectors [#2045](https://github.com/ethyca/fides/pull/2045)
- Changes the SlowAPI ratelimiter's backend to use memory instead of Redis [#2054](https://github.com/ethyca/fides/pull/2058)

## [2.2.2](https://github.com/ethyca/fides/compare/2.2.1...2.2.2)

### Docs

- Updated the readme to use new new [docs site](http://docs.ethyca.com) [#2020](https://github.com/ethyca/fides/pull/2020)

### Deprecated

- The documentation site hosted in the `/docs` directory has been deprecated. All documentation updates will be hosted at the new [docs site](http://docs.ethyca.com) [#2020](https://github.com/ethyca/fides/pull/2020)

### Fixed

- Fixed mypy and pylint errors [#2013](https://github.com/ethyca/fides/pull/2013)
- Update connection test endpoint to be effectively non-blocking [#2000](https://github.com/ethyca/fides/pull/2000)
- Update Fides connector to better handle children with no access results [#2012](https://github.com/ethyca/fides/pull/2012)

## [2.2.1](https://github.com/ethyca/fides/compare/2.2.0...2.2.1)

### Added

- Add health check indicator for data flow scanning option [#1973](https://github.com/ethyca/fides/pull/1973)

### Changed

- The `celery.toml` is no longer used, instead it is a subsection of the `fides.toml` file [#1990](https://github.com/ethyca/fides/pull/1990)
- Update sample project landing page copy to be version-agnostic [#1958](https://github.com/ethyca/fides/pull/1958)
- `get` and `ls` CLI commands now return valid `fides` object YAML [#1991](https://github.com/ethyca/fides/pull/1991)

### Developer Experience

- Remove duplicate fastapi-caching and pin version. [#1765](https://github.com/ethyca/fides/pull/1765)

## [2.2.0](https://github.com/ethyca/fides/compare/2.1.0...2.2.0)

### Added

- Send email alerts on privacy request failures once the specified threshold is reached. [#1793](https://github.com/ethyca/fides/pull/1793)
- Add authenticated privacy request route. [#1819](https://github.com/ethyca/fides/pull/1819)
- Enable the onboarding flow [#1836](https://github.com/ethyca/fides/pull/1836)
- Access and erasure support for Fullstory API [#1821](https://github.com/ethyca/fides/pull/1821)
- Add function to poll privacy request for completion [#1860](https://github.com/ethyca/fides/pull/1860)
- Added rescan flow for the data flow scanner [#1844](https://github.com/ethyca/fides/pull/1844)
- Add rescan flow for the data flow scanner [#1844](https://github.com/ethyca/fides/pull/1844)
- Add Fides connector to support parent-child Fides deployments [#1861](https://github.com/ethyca/fides/pull/1861)
- Classification UI now polls for updates to classifications [#1908](https://github.com/ethyca/fides/pull/1908)

### Changed

- The organization info form step is now skipped if the server already has organization info. [#1840](https://github.com/ethyca/fides/pull/1840)
- Removed the description column from the classify systems page. [#1867](https://github.com/ethyca/fides/pull/1867)
- Retrieve child results during fides connector execution [#1967](https://github.com/ethyca/fides/pull/1967)

### Fixed

- Fix error in parent user creation seeding. [#1832](https://github.com/ethyca/fides/issues/1832)
- Fix DSR error due to unfiltered empty identities [#1901](https://github.com/ethyca/fides/pull/1907)

### Docs

- Remove documentation about no-longer used connection string override [#1824](https://github.com/ethyca/fides/pull/1824)
- Fix typo in headings [#1824](https://github.com/ethyca/fides/pull/1824)
- Update documentation to reflect configs necessary for mailgun, twilio_sms and twilio_email service types [#1846](https://github.com/ethyca/fides/pull/1846)

...

## [2.1.0](https://github.com/ethyca/fides/compare/2.0.0...2.1.0)

### Added

- Classification flow for system data flows
- Classification is now triggered as part of data flow scanning
- Include `ingress` and `egress` fields on system export and `datamap/` endpoint [#1740](https://github.com/ethyca/fides/pull/1740)
- Repeatable unique identifier for dataset fides_keys and metadata [#1786](https://github.com/ethyca/fides/pull/1786)
- Adds SMS support for identity verification notifications [#1726](https://github.com/ethyca/fides/pull/1726)
- Added phone number validation in back-end and react phone number form in Privacy Center [#1745](https://github.com/ethyca/fides/pull/1745)
- Adds SMS message template for all subject notifications [#1743](https://github.com/ethyca/fides/pull/1743)
- Privacy-Center-Cypress workflow for CI checks of the Privacy Center. [#1722](https://github.com/ethyca/fides/pull/1722)
- Privacy Center `fides-consent.js` script for accessing consent on external pages. [Details](/clients/privacy-center/packages/fides-consent/README.md)
- Erasure support for Twilio Conversations API [#1673](https://github.com/ethyca/fides/pull/1673)
- Webserver port can now be configured via the CLI command [#1858](https://github.com/ethyca/fides/pull/1858)

### Changed

- Optional dependencies are no longer used for 3rd-party connectivity. Instead they are used to isolate dangerous dependencies. [#1679](https://github.com/ethyca/fides/pull/1679)
- All Next pages now automatically require login. [#1670](https://github.com/ethyca/fides/pull/1670)
- Running the `webserver` command no longer prompts the user to opt out/in to analytics[#1724](https://github.com/ethyca/fides/pull/1724)

### Developer Experience

- Admin-UI-Cypress tests that fail in CI will now upload screen recordings for debugging. [#1728](https://github.com/ethyca/fides/pull/1728/files/c23e62fea284f7910028c8483feff893903068b8#r1019491323)
- Enable remote debugging from VSCode of live dev app [#1780](https://github.com/ethyca/fides/pull/1780)

### Removed

- Removed the Privacy Center `cookieName` config introduced in 2.0.0. [#1756](https://github.com/ethyca/fides/pull/1756)

### Fixed

- Exceptions are no longer raised when sending analytics on Windows [#1666](https://github.com/ethyca/fides/pull/1666)
- Fixed wording on identity verification modal in the Privacy Center [#1674](https://github.com/ethyca/fides/pull/1674)
- Update system fides_key tooltip text [#1533](https://github.com/ethyca/fides/pull/1685)
- Removed local storage parsing that is redundant with redux-persist. [#1678](https://github.com/ethyca/fides/pull/1678)
- Show a helpful error message if Docker daemon is not running during "fides deploy" [#1694](https://github.com/ethyca/fides/pull/1694)
- Allow users to query their own permissions, including root user. [#1698](https://github.com/ethyca/fides/pull/1698)
- Single-select taxonomy fields legal basis and special category can be cleared. [#1712](https://github.com/ethyca/fides/pull/1712)
- Fixes the issue where the security config is not properly loading from environment variables. [#1718](https://github.com/ethyca/fides/pull/1718)
- Fixes the issue where the CLI can't run without the config values required by the webserver. [#1811](https://github.com/ethyca/fides/pull/1811)
- Correctly handle response from adobe jwt auth endpoint as milliseconds, rather than seconds. [#1754](https://github.com/ethyca/fides/pull/1754)
- Fixed styling issues with the `EditDrawer` component. [#1803](https://github.com/ethyca/fides/pull/1803)

### Security

- Bumped versions of packages that use OpenSSL [#1683](https://github.com/ethyca/fides/pull/1683)

## [2.0.0](https://github.com/ethyca/fides/compare/1.9.6...2.0.0)

### Added

- Allow delete-only SaaS connector endpoints [#1200](https://github.com/ethyca/fides/pull/1200)
- Privacy center consent choices store a browser cookie. [#1364](https://github.com/ethyca/fides/pull/1364)
  - The format is generic. A reasonable set of defaults will be added later: [#1444](https://github.com/ethyca/fides/issues/1444)
  - The cookie name defaults to `fides_consent` but can be configured under `config.json > consent > cookieName`.
  - Each consent option can provide an array of `cookieKeys`.
- Individually select and reprocess DSRs that have errored [#1203](https://github.com/ethyca/fides/pull/1489)
- Bulk select and reprocess DSRs that have errored [#1205](https://github.com/ethyca/fides/pull/1489)
- Config Wizard: AWS scan results populate in system review forms. [#1454](https://github.com/ethyca/fides/pull/1454)
- Integrate rate limiter with Saas Connectors. [#1433](https://github.com/ethyca/fides/pull/1433)
- Config Wizard: Added a column selector to the scan results page of the config wizard [#1590](https://github.com/ethyca/fides/pull/1590)
- Config Wizard: Flow for runtime scanner option [#1640](https://github.com/ethyca/fides/pull/1640)
- Access support for Twilio Conversations API [#1520](https://github.com/ethyca/fides/pull/1520)
- Message Config: Adds Twilio Email/SMS support [#1519](https://github.com/ethyca/fides/pull/1519)

### Changed

- Updated mypy to version 0.981 and Python to version 3.10.7 [#1448](https://github.com/ethyca/fides/pull/1448)

### Developer Experience

- Repository dispatch events are sent to fidesctl-plus and fidesops-plus [#1263](https://github.com/ethyca/fides/pull/1263)
- Only the `docs-authors` team members are specified as `CODEOWNERS` [#1446](https://github.com/ethyca/fides/pull/1446)
- Updates the default local configuration to not defer tasks to a worker node [#1552](https://github.com/ethyca/fides/pull/1552/)
- Updates the healthcheck to return health status of connected Celery workers [#1588](https://github.com/ethyca/fides/pull/1588)

### Docs

- Remove the tutorial to prepare for new update [#1543](https://github.com/ethyca/fides/pull/1543)
- Add system management via UI documentation [#1541](https://github.com/ethyca/fides/pull/1541)
- Added DSR quickstart docs, restructured docs navigation [#1651](https://github.com/ethyca/fides/pull/1651)
- Update privacy request execution overview docs [#1258](https://github.com/ethyca/fides/pull/1490)

### Fixed

- Fixed system dependencies appearing as "N/A" in the datamap endpoint when there are no privacy declarations [#1649](https://github.com/ethyca/fides/pull/1649)

## [1.9.6](https://github.com/ethyca/fides/compare/1.9.5...1.9.6)

### Fixed

- Include systems without a privacy declaration on data map [#1603](https://github.com/ethyca/fides/pull/1603)
- Handle malformed tokens [#1523](https://github.com/ethyca/fides/pull/1523)
- Remove thrown exception from getAllPrivacyRequests method [#1592](https://github.com/ethyca/fides/pull/1593)
- Include systems without a privacy declaration on data map [#1603](https://github.com/ethyca/fides/pull/1603)
- After editing a dataset, the table will stay on the previously selected collection instead of resetting to the first one. [#1511](https://github.com/ethyca/fides/pull/1511)
- Fix redis `db_index` config issue [#1647](https://github.com/ethyca/fides/pull/1647)

### Docs

- Add unlinked docs and fix any remaining broken links [#1266](https://github.com/ethyca/fides/pull/1266)
- Update privacy center docs to include consent information [#1537](https://github.com/ethyca/fides/pull/1537)
- Update UI docs to include DSR countdown information and additional descriptions/filtering [#1545](https://github.com/ethyca/fides/pull/1545)

### Changed

- Allow multiple masking strategies to be specified when using fides as a masking engine [#1647](https://github.com/ethyca/fides/pull/1647)

## [1.9.5](https://github.com/ethyca/fides/compare/1.9.4...1.9.5)

### Added

- The database includes a `plus_system_scans` relation, to track the status and results of System Scanner executions in fidesctl-plus [#1554](https://github.com/ethyca/fides/pull/1554)

## [1.9.4](https://github.com/ethyca/fides/compare/1.9.2...1.9.4)

### Fixed

- After editing a dataset, the table will stay on the previously selected collection instead of resetting to the first one. [#1511](https://github.com/ethyca/fides/pull/1511)

## [1.9.2](https://github.com/ethyca/fides/compare/1.9.1...1.9.2)

### Deprecated

- Added a deprecation warning for the entire package [#1244](https://github.com/ethyca/fides/pull/1244)

### Added

- Dataset generation enhancements using Fides Classify for Plus users:

  - Integrate Fides Plus API into placeholder features introduced in 1.9.0. [#1194](https://github.com/ethyca/fides/pull/1194)

- Fides Admin UI:

  - Configure Connector after creation [#1204](https://github.com/ethyca/fides/pull/1356)

### Fixed

- Privacy Center:
  - Handle error on startup if server isn't running [#1239](https://github.com/ethyca/fides/pull/1239)
  - Fix styling issue with cards [#1240](https://github.com/ethyca/fides/pull/1240)
  - Redirect to index on consent save [#1238](https://github.com/ethyca/fides/pull/1238)

## [1.9.1](https://github.com/ethyca/fides/compare/1.9.0...1.9.1)

### Changed

- Update fideslang to v1.3.1 [#1136](https://github.com/ethyca/fides/pull/1136)

### Changed

- Update fideslang to v1.3.1 [#1136](https://github.com/ethyca/fides/pull/1136)

## [1.9.0](https://github.com/ethyca/fides/compare/1.8.6...1.9.0) - 2022-09-29

### Added

- Dataset generation enhancements using Fides Classify for Plus users:
  - Added toggle for enabling classify during generation. [#1057](https://github.com/ethyca/fides/pull/1057)
  - Initial implementation of API request to kick off classify, with confirmation modal. [#1069](https://github.com/ethyca/fides/pull/1069)
  - Initial Classification & Review status for generated datasets. [#1074](https://github.com/ethyca/fides/pull/1074)
  - Component for choosing data categories based on classification results. [#1110](https://github.com/ethyca/fides/pull/1110)
  - The dataset fields table shows data categories from the classifier (if available). [#1088](https://github.com/ethyca/fides/pull/1088)
  - The "Approve" button can be used to update the dataset with the classifier's suggestions. [#1129](https://github.com/ethyca/fides/pull/1129)
- System management UI:
  - New page to add a system via yaml [#1062](https://github.com/ethyca/fides/pull/1062)
  - Skeleton of page to add a system manually [#1068](https://github.com/ethyca/fides/pull/1068)
  - Refactor config wizard system forms to be reused for system management [#1072](https://github.com/ethyca/fides/pull/1072)
  - Add additional optional fields to system management forms [#1082](https://github.com/ethyca/fides/pull/1082)
  - Delete a system through the UI [#1085](https://github.com/ethyca/fides/pull/1085)
  - Edit a system through the UI [#1096](https://github.com/ethyca/fides/pull/1096)
- Cypress component testing [#1106](https://github.com/ethyca/fides/pull/1106)

### Changed

- Changed behavior of `load_default_taxonomy` to append instead of upsert [#1040](https://github.com/ethyca/fides/pull/1040)
- Changed behavior of adding privacy declarations to decouple the actions of the "add" and "next" buttons [#1086](https://github.com/ethyca/fides/pull/1086)
- Moved system related UI components from the `config-wizard` directory to the `system` directory [#1097](https://github.com/ethyca/fides/pull/1097)
- Updated "type" on SaaS config to be a simple string type, not an enum [#1197](https://github.com/ethyca/fides/pull/1197)

### Developer Experience

- Optional dependencies may have their version defined only once, in `optional-requirements.txt` [#1171](https://github.com/ethyca/fides/pull/1171)

### Docs

- Updated the footer links [#1130](https://github.com/ethyca/fides/pull/1130)

### Fixed

- Fixed the "help" link in the UI header [#1078](https://github.com/ethyca/fides/pull/1078)
- Fixed a bug in Data Category Dropdowns where checking i.e. `user.biometric` would also check `user.biometric_health` [#1126](https://github.com/ethyca/fides/pull/1126)

### Security

- Upgraded pymysql to version `1.0.2` [#1094](https://github.com/ethyca/fides/pull/1094)

## [1.8.6](https://github.com/ethyca/fides/compare/1.8.5...1.8.6) - 2022-09-28

### Added

- Added classification tables for Plus users [#1060](https://github.com/ethyca/fides/pull/1060)

### Fixed

- Fixed a bug where rows were being excluded from a data map [#1124](https://github.com/ethyca/fides/pull/1124)

## [1.8.5](https://github.com/ethyca/fides/compare/1.8.4...1.8.5) - 2022-09-21

### Changed

- Update fideslang to v1.3.0 [#1103](https://github.com/ethyca/fides/pull/1103)

## [1.8.4](https://github.com/ethyca/fides/compare/1.8.3...1.8.4) - 2022-09-09

### Added

- Initial system management page [#1054](https://github.com/ethyca/fides/pull/1054)

### Changed

- Deleting a taxonomy field with children will now cascade delete all of its children as well. [#1042](https://github.com/ethyca/fides/pull/1042)

### Fixed

- Fixed navigating directly to frontend routes loading index page instead of the correct static page for the route.
- Fix truncated evaluation error messages [#1053](https://github.com/ethyca/fides/pull/1053)

## [1.8.3](https://github.com/ethyca/fides/compare/1.8.2...1.8.3) - 2022-09-06

### Added

- Added more taxonomy fields that can be edited via the UI [#1000](https://github.com/ethyca/fides/pull/1000) [#1028](https://github.com/ethyca/fides/pull/1028)
- Added the ability to add taxonomy fields via the UI [#1019](https://github.com/ethyca/fides/pull/1019)
- Added the ability to delete taxonomy fields via the UI [#1006](https://github.com/ethyca/fides/pull/1006)
  - Only non-default taxonomy entities can be deleted [#1023](https://github.com/ethyca/fides/pull/1023)
- Prevent deleting taxonomy `is_default` fields and from adding `is_default=True` fields via the API [#990](https://github.com/ethyca/fides/pull/990).
- Added a "Custom" tag to distinguish user defined taxonomy fields from default taxonomy fields in the UI [#1027](https://github.com/ethyca/fides/pull/1027)
- Added initial support for enabling Fides Plus [#1037](https://github.com/ethyca/fides/pull/1037)
  - The `useFeatures` hook can be used to check if `plus` is enabled.
  - Navigating to/from the Data Map page is gated behind this feature.
  - Plus endpoints are served from the private Plus image.

### Fixed

- Fixed failing mypy tests [#1030](https://github.com/ethyca/fides/pull/1030)
- Fixed an issue where `fides push --diff` would return a false positive diff [#1026](https://github.com/ethyca/fides/pull/1026)
- Pinned pydantic version to < 1.10.0 to fix an error in finding referenced fides keys [#1045](https://github.com/ethyca/fides/pull/1045)

### Fixed

- Fixed failing mypy tests [#1030](https://github.com/ethyca/fides/pull/1030)
- Fixed an issue where `fides push --diff` would return a false positive diff [#1026](https://github.com/ethyca/fides/pull/1026)

### Docs

- Minor formatting updates to [Policy Webhooks](https://ethyca.github.io/fidesops/guides/policy_webhooks/) documentation [#1114](https://github.com/ethyca/fidesops/pull/1114)

### Removed

- Removed create superuser [#1116](https://github.com/ethyca/fidesops/pull/1116)

## [1.8.2](https://github.com/ethyca/fides/compare/1.8.1...1.8.2) - 2022-08-18

### Added

- Added the ability to edit taxonomy fields via the UI [#977](https://github.com/ethyca/fides/pull/977) [#1028](https://github.com/ethyca/fides/pull/1028)
- New column `is_default` added to DataCategory, DataUse, DataSubject, and DataQualifier tables [#976](https://github.com/ethyca/fides/pull/976)
- Added the ability to add taxonomy fields via the UI [#1019](https://github.com/ethyca/fides/pull/1019)
- Added the ability to delete taxonomy fields via the UI [#1006](https://github.com/ethyca/fides/pull/1006)
  - Only non-default taxonomy entities can be deleted [#1023](https://github.com/ethyca/fides/pull/1023)
- Prevent deleting taxonomy `is_default` fields and from adding `is_default=True` fields via the API [#990](https://github.com/ethyca/fides/pull/990).
- Added a "Custom" tag to distinguish user defined taxonomy fields from default taxonomy fields in the UI [#1027](https://github.com/ethyca/fides/pull/1027)

### Changed

- Upgraded base Docker version to Python 3.9 and updated all other references from 3.8 -> 3.9 [#974](https://github.com/ethyca/fides/pull/974)
- Prepend all database tables with `ctl_` [#979](https://github.com/ethyca/fides/pull/979)
- Moved the `admin-ui` code down one level into a `ctl` subdir [#970](https://github.com/ethyca/fides/pull/970)
- Extended the `/datamap` endpoint to include extra metadata [#992](https://github.com/ethyca/fides/pull/992)

## [1.8.1](https://github.com/ethyca/fides/compare/1.8.0...1.8.1) - 2022-08-08

### Deprecated

- The following environment variables have been deprecated, and replaced with the new environment variable names indicated below. To avoid breaking existing workflows, the deprecated variables are still respected in v1.8.1. They will be removed in a future release.
  - `FIDESCTL__API__DATABASE_HOST` --> `FIDESCTL__DATABASE__SERVER`
  - `FIDESCTL__API__DATABASE_NAME` --> `FIDESCTL__DATABASE__DB`
  - `FIDESCTL__API__DATABASE_PASSWORD` --> `FIDESCTL__DATABASE__PASSWORD`
  - `FIDESCTL__API__DATABASE_PORT` --> `FIDESCTL__DATABASE__PORT`
  - `FIDESCTL__API__DATABASE_TEST_DATABASE_NAME` --> `FIDESCTL__DATABASE__TEST_DB`
  - `FIDESCTL__API__DATABASE_USER` --> `FIDESCTL__DATABASE__USER`

### Developer Experience

- The included `docker-compose.yml` no longer references outdated ENV variables [#964](https://github.com/ethyca/fides/pull/964)

### Docs

- Minor release documentation now reflects the desired patch release process [#955](https://github.com/ethyca/fides/pull/955)
- Updated references to ENV variables [#964](https://github.com/ethyca/fides/pull/964)

### Fixed

- Deprecated config options will continue to be respected when set via environment variables [#965](https://github.com/ethyca/fides/pull/965)
- The git cache is rebuilt within the Docker container [#962](https://github.com/ethyca/fides/pull/962)
- The `wheel` pypi build no longer has a dirty version tag [#962](https://github.com/ethyca/fides/pull/962)
- Add setuptools to dev-requirements to fix versioneer error [#983](https://github.com/ethyca/fides/pull/983)

## [1.8.0](https://github.com/ethyca/fides/compare/1.7.1...1.8.0) - 2022-08-04

### Added

- Initial configuration wizard UI view
  - System scanning step: AWS credentials form and initial `generate` API usage.
  - System scanning results: AWS systems are stored and can be selected for review
- CustomInput type "password" with show/hide icon.
- Pull CLI command now checks for untracked/unstaged files in the manifests dir [#869](https://github.com/ethyca/fides/pull/869)
- Pull CLI command has a flag to pull missing files from the server [#895](https://github.com/ethyca/fides/pull/895)
- Add BigQuery support for the `generate` command and `/generate` endpoint [#814](https://github.com/ethyca/fides/pull/814) & [#917](https://github.com/ethyca/fides/pull/917)
- Added user auth tables [915](https://github.com/ethyca/fides/pull/915)
- Standardized API error parsing under `~/types/errors`
- Added taxonomy page to UI [#902](https://github.com/ethyca/fides/pull/902)
  - Added a nested accordion component for displaying taxonomy data [#910](https://github.com/ethyca/fides/pull/910)
- Add lru cache to get_config [927](https://github.com/ethyca/fides/pull/927)
- Add support for deprecated API config values [#959](https://github.com/ethyca/fides/pull/959)
- `fides` is now an alias for `fidesctl` as a CLI entrypoint [#926](https://github.com/ethyca/fides/pull/926)
- Add user auth routes [929](https://github.com/ethyca/fides/pull/929)
- Bump fideslib to 3.0.1 and remove patch code[931](https://github.com/ethyca/fides/pull/931)
- Update the `fidesctl` python package to automatically serve the UI [#941](https://github.com/ethyca/fides/pull/941)
- Add `push` cli command alias for `apply` and deprecate `apply` [943](https://github.com/ethyca/fides/pull/943)
- Add resource groups tagging api as a source of system generation [939](https://github.com/ethyca/fides/pull/939)
- Add GitHub Action to publish the `fidesctl` package to testpypi on pushes to main [#951](https://github.com/ethyca/fides/pull/951)
- Added configWizardFlag to ui to hide the config wizard when false [[#1453](https://github.com/ethyca/fides/issues/1453)

### Changed

- Updated the `datamap` endpoint to return human-readable column names as the first response item [#779](https://github.com/ethyca/fides/pull/779)
- Remove the `obscure` requirement from the `generate` endpoint [#819](https://github.com/ethyca/fides/pull/819)
- Moved all files from `fidesapi` to `fidesctl/api` [#885](https://github.com/ethyca/fides/pull/885)
- Moved `scan` and `generate` to the list of commands that can be run in local mode [#841](https://github.com/ethyca/fides/pull/841)
- Upgraded the base docker images from Debian Buster to Bullseye [#958](https://github.com/ethyca/fides/pull/958)
- Removed `ipython` as a dev-requirement [#958](https://github.com/ethyca/fides/pull/958)
- Webserver dependencies now come as a standard part of the package [#881](https://github.com/ethyca/fides/pull/881)
- Initial configuration wizard UI view
  - Refactored step & form results management to use Redux Toolkit slice.
- Change `id` field in tables from an integer to a string [915](https://github.com/ethyca/fides/pull/915)
- Update `fideslang` to `1.1.0`, simplifying the default taxonomy and adding `tags` for resources [#865](https://github.com/ethyca/fides/pull/865)
- Merge existing configurations with `fideslib` library [#913](https://github.com/ethyca/fides/pull/913)
- Moved frontend static files to `src/fidesctl/ui-build/static` [#934](https://github.com/ethyca/fides/pull/934)
- Replicated the error response handling from the `/validate` endpoint to the `/generate` endpoint [#911](https://github.com/ethyca/fides/pull/911)

### Developer Experience

- Remove `API_PREFIX` from fidesctl/core/utils.py and change references to `API_PREFIX` in fidesctl/api/reoutes/util.py [922](https://github.com/ethyca/fides/pull/922)

### Fixed

- Dataset field columns show all columns by default in the UI [#898](https://github.com/ethyca/fides/pull/898)
- Fixed the missing `.fides./` directory when locating the default config [#933](https://github.com/ethyca/fides/pull/933)

## [1.7.1](https://github.com/ethyca/fides/compare/1.7.0...1.7.1) - 2022-07-28

### Added

- Add datasets via YAML in the UI [#813](https://github.com/ethyca/fides/pull/813)
- Add datasets via database connection [#834](https://github.com/ethyca/fides/pull/834) [#889](https://github.com/ethyca/fides/pull/889)
- Add delete confirmation when deleting a field or collection from a dataset [#809](https://github.com/ethyca/fides/pull/809)
- Add ability to delete datasets from the UI [#827](https://github.com/ethyca/fides/pull/827)
- Add Cypress for testing [713](https://github.com/ethyca/fides/pull/833)
- Add datasets via database connection (UI only) [#834](https://github.com/ethyca/fides/pull/834)
- Add Okta support to the `/generate` endpoint [#842](https://github.com/ethyca/fides/pull/842)
- Add db support to `/generate` endpoint [849](https://github.com/ethyca/fides/pull/849)
- Added OpenAPI TypeScript client generation for the UI app. See the [README](/clients/admin-ui/src/types/api/README.md) for more details.

### Changed

- Remove the `obscure` requirement from the `generate` endpoint [#819](https://github.com/ethyca/fides/pull/819)

### Developer Experience

- When releases are published, dispatch a repository webhook event to ethyca/fidesctl-plus [#938](https://github.com/ethyca/fides/pull/938)

### Docs

- recommend/replace pip installs with pipx [#874](https://github.com/ethyca/fides/pull/874)

### Fixed

- CustomSelect input tooltips appear next to selector instead of wrapping to a new row.
- Datasets without the `third_country_transfer` will not cause the editing dataset form to not render.
- Fixed a build issue causing an `unknown` version of `fidesctl` to be installed in published Docker images [#836](https://github.com/ethyca/fides/pull/836)
- Fixed an M1-related SQLAlchemy bug [#816](https://github.com/ethyca/fides/pull/891)
- Endpoints now work with or without a trailing slash. [#886](https://github.com/ethyca/fides/pull/886)
- Dataset field columns show all columns by default in the UI [#898](https://github.com/ethyca/fides/pull/898)
- Fixed the `tag` specific GitHub Action workflows for Docker and publishing docs. [#901](https://github.com/ethyca/fides/pull/901)

## [1.7.0](https://github.com/ethyca/fides/compare/1.6.1...1.7.0) - 2022-06-23

### Added

- Added dependabot to keep dependencies updated
- A warning now issues for any orphan datasets as part of the `apply` command [543](https://github.com/ethyca/fides/pull/543)
- Initial scaffolding of management UI [#561](https://github.com/ethyca/fides/pull/624)
- A new `audit` command for `system` and `organization` resources, checking data map attribute compliance [#548](https://github.com/ethyca/fides/pull/548)
- Static UI assets are now built with the docker container [#663](https://github.com/ethyca/fides/issues/663)
- Host static files via fidesapi [#621](https://github.com/ethyca/fides/pull/621)
- A new `generate` endpoint to enable capturing systems from infrastructure from the UI [#642](https://github.com/ethyca/fides/pull/642)
- A new `datamap` endpoint to enable visualizing a data map from the UI [#721](https://github.com/ethyca/fides/pull/721)
- Management UI navigation bar [#679](https://github.com/ethyca/fides/issues/679)
- Management UI integration [#736](https://github.com/ethyca/fides/pull/736)
  - Datasets
  - Systems
  - Taxonomy (data categories)
- Initial dataset UI view [#768](https://github.com/ethyca/fides/pull/768)
  - Add interaction for viewing a dataset collection
  - Add column picker
  - Add a data category checklist tree
  - Edit/delete dataset fields
  - Edit/delete dataset collections
  - Edit datasets
  - Add a component for Identifiability tags
  - Add tooltips for help on forms
  - Add geographic location (third_country_transfers) country selection. Supported by new dependency `i18n-iso-countries`.
- Okta, aws and database credentials can now come from `fidesctl.toml` config [#694](https://github.com/ethyca/fides/pull/694)
- New `validate` endpoint to test aws and okta credentials [#722](https://github.com/ethyca/fides/pull/722)
- Initial configuration wizard UI view
  - Manual entry steps added (name and describe organization, pick entry route, and describe system manually including privacy declarations)
- A new image tagged `ethyca/fidesctl:dev` is published on each push to `main` [781](https://github.com/ethyca/fides/pull/781)
- A new cli command (`fidesctl sync`) [#765](https://github.com/ethyca/fides/pull/765)

### Changed

- Comparing server and CLI versions ignores `.dirty` only differences, and is quiet on success when running general CLI commands [621](https://github.com/ethyca/fides/pull/621)
- All endpoints now prefixed by `/api/v1` [#623](https://github.com/ethyca/fides/issues/623)
- Allow AWS credentials to be passed to `generate system` via the API [#645](https://github.com/ethyca/fides/pull/645)
- Update the export of a datamap to load resources from the server instead of a manifest directory [#662](https://github.com/ethyca/fides/pull/662)
- Refactor `export` to remove CLI specific uses from the core modules and load resources[#725](https://github.com/ethyca/fides/pull/725)
- Bump version of FastAPI in `setup.py` to 0.77.1 to match `optional-requirements.txt` [#734](https://github.com/ethyca/fides/pull/734)
- Docker images are now only built and pushed on tags to match when released to pypi [#740](https://github.com/ethyca/fides/pull/740)
- Okta resource scanning and generation now works with systems instead of datasets [#751](https://github.com/ethyca/fides/pull/751)

### Developer Experience

- Replaced `make` with `nox` [#547](https://github.com/ethyca/fides/pull/547)
- Removed usage of `fideslang` module in favor of new [external package](https://github.com/ethyca/fideslang) shared across projects [#619](https://github.com/ethyca/fides/issues/619)
- Added a UI service to the docker-compose deployment [#757](https://github.com/ethyca/fides/pull/757)
- `TestClient` defined in and shared across test modules via `conftest.py` [#759](https://github.com/ethyca/fides/pull/759)

### Docs

- Replaced all references to `make` with `nox` [#547](https://github.com/ethyca/fides/pull/547)
- Removed config/schemas page [#613](https://github.com/ethyca/fides/issues/613)
- Dataset UI and config wizard docs added ([https://github.com/ethyca/fides/pull/697](https://github.com/ethyca/fides/pull/697))
- The fides README now walks through generating a datamap [#746](https://github.com/ethyca/fides/pull/746)

### Fixed

- Updated `fideslog` to v1.1.5, resolving an issue where some exceptions thrown by the SDK were not handled as expected [#609](https://github.com/ethyca/fides/issues/609)
- Updated the webserver so that it won't fail if the database is inaccessible [#649](https://github.com/ethyca/fides/pull/649)
- Updated external tests to handle complex characters [#661](https://github.com/ethyca/fides/pull/661)
- Evaluations now properly merge the default taxonomy into the user-defined taxonomy [#684](https://github.com/ethyca/fides/pull/684)
- The CLI can now be run without installing the webserver components [#715](https://github.com/ethyca/fides/pull/715)

## [1.6.1](https://github.com/ethyca/fides/compare/1.6.0...1.6.1) - 2022-06-15

### Docs

- Updated `Release Steps`

### Fixed

- Resolved a failure with populating applicable data subject rights to a data map
- Handle invalid characters when generating a `fides_key` [#761](https://github.com/ethyca/fides/pull/761)

## [1.6.0](https://github.com/ethyca/fides/compare/1.5.3...1.6.0) - 2022-05-02

### Added

- ESLint configuration changes [#514](https://github.com/ethyca/fidesops/pull/514)
- User creation, update and permissions in the Admin UI [#511](https://github.com/ethyca/fidesops/pull/511)
- Yaml support for dataset upload [#284](https://github.com/ethyca/fidesops/pull/284)

### Breaking Changes

- Update masking API to take multiple input values [#443](https://github.com/ethyca/fidesops/pull/443)

### Docs

- DRP feature documentation [#520](https://github.com/ethyca/fidesops/pull/520)

## [1.4.2](https://github.com/ethyca/fidesops/compare/1.4.1...1.4.2) - 2022-05-12

### Added

- GET routes for users [#405](https://github.com/ethyca/fidesops/pull/405)
- Username based search on GET route [#444](https://github.com/ethyca/fidesops/pull/444)
- FIDESOPS\_\_DEV_MODE for Easier SaaS Request Debugging [#363](https://github.com/ethyca/fidesops/pull/363)
- Track user privileges across sessions [#425](https://github.com/ethyca/fidesops/pull/425)
- Add first_name and last_name fields. Also add them along with created_at to FidesUser response [#465](https://github.com/ethyca/fidesops/pull/465)
- Denial reasons for DSR and user `AuditLog` [#463](https://github.com/ethyca/fidesops/pull/463)
- DRP action to Policy [#453](https://github.com/ethyca/fidesops/pull/453)
- `CHANGELOG.md` file[#484](https://github.com/ethyca/fidesops/pull/484)
- DRP status endpoint [#485](https://github.com/ethyca/fidesops/pull/485)
- DRP exerise endpoint [#496](https://github.com/ethyca/fidesops/pull/496)
- Frontend for privacy request denial reaons [#480](https://github.com/ethyca/fidesops/pull/480)
- Publish Fidesops to Pypi [#491](https://github.com/ethyca/fidesops/pull/491)
- DRP data rights endpoint [#526](https://github.com/ethyca/fidesops/pull/526)

### Changed

- Converted HTTP Status Codes to Starlette constant values [#438](https://github.com/ethyca/fidesops/pull/438)
- SaasConnector.send behavior on ignore_errors now returns raw response [#462](https://github.com/ethyca/fidesops/pull/462)
- Seed user permissions in `create_superuser.py` script [#468](https://github.com/ethyca/fidesops/pull/468)
- User API Endpoints (update fields and reset user passwords) [#471](https://github.com/ethyca/fidesops/pull/471)
- Format tests with `black` [#466](https://github.com/ethyca/fidesops/pull/466)
- Extract privacy request endpoint logic into separate service for DRP [#470](https://github.com/ethyca/fidesops/pull/470)
- Fixing inconsistent SaaS connector integration tests [#473](https://github.com/ethyca/fidesops/pull/473)
- Add user data to login response [#501](https://github.com/ethyca/fidesops/pull/501)

### Breaking Changes

- Update masking API to take multiple input values [#443](https://github.com/ethyca/fidesops/pull/443)

### Docs

- Added issue template for documentation updates [#442](https://github.com/ethyca/fidesops/pull/442)
- Clarify masking updates [#464](https://github.com/ethyca/fidesops/pull/464)
- Added dark mode [#476](https://github.com/ethyca/fidesops/pull/476)

### Fixed

- Removed miradb test warning [#436](https://github.com/ethyca/fidesops/pull/436)
- Added missing import [#448](https://github.com/ethyca/fidesops/pull/448)
- Removed pypi badge pointing to wrong package [#452](https://github.com/ethyca/fidesops/pull/452)
- Audit imports and references [#479](https://github.com/ethyca/fidesops/pull/479)
- Switch to using update method on PUT permission endpoint [#500](https://github.com/ethyca/fidesops/pull/500)

### Developer Experience

- added isort as a CI check
- Include `tests/` in all static code checks (e.g. `mypy`, `pylint`)

### Changed

- Published Docker image does a clean install of Fidesctl
- `with_analytics` is now a decorator

### Fixed

- Third-Country formatting on Data Map
- Potential Duplication on Data Map
- Exceptions are no longer raised when sending `AnalyticsEvent`s on Windows
- Running `fidesctl init` now generates a `server_host` and `server_protocol`
  rather than `server_url`<|MERGE_RESOLUTION|>--- conflicted
+++ resolved
@@ -27,15 +27,12 @@
 ### Developer Experience
 - Migrated radio buttons and groups to Ant Design [#5681](https://github.com/ethyca/fides/pull/5681)
 
-<<<<<<< HEAD
 ### Added
 - Migration to add the `data_uses` column to `stagedresource` table, prereqs for Data Catalog work in Fidesplus [#5600](https://github.com/ethyca/fides/pull/5600/)
 
-
-=======
 ### Fixed
 - Updating mongodb connectors so it can support usernames and password with URL encoded characters [#5682](https://github.com/ethyca/fides/pull/5682)
->>>>>>> 7043171c
+
 
 ## [2.53.0](https://github.com/ethyca/fides/compare/2.52.0...2.53.0)
 
