--- conflicted
+++ resolved
@@ -17,10 +17,6 @@
 
 ## [Unreleased](https://github.com/ethyca/fides/compare/2.41.0...main)
 
-<<<<<<< HEAD
-### Changed
-- Moves some endpoints for property-specific messaging from OSS -> plus [#5069](https://github.com/ethyca/fides/pull/5069)
-=======
 ### Added
 - Add AWS Tags in the meta field for Fides system when using `fides generate` [#4998](https://github.com/ethyca/fides/pull/4998)
 - Added access and erasure support for Checkr integration [#5121](https://github.com/ethyca/fides/pull/5121)
@@ -30,6 +26,7 @@
 - Serve GVL languages as they are requested [#5112](https://github.com/ethyca/fides/pull/5112)
 - Changed text on system integrations tab to direct to new integration management [#5097](https://github.com/ethyca/fides/pull/5097)
 - Updates to consent experience styling [#5085](https://github.com/ethyca/fides/pull/5085)
+- Moves some endpoints for property-specific messaging from OSS -> plus [#5069](https://github.com/ethyca/fides/pull/5069)
 
 ### Developer Experience
 - Add `.syncignore` to reduce file sync size with new volumes [#5104](https://github.com/ethyca/fides/pull/5104)
@@ -42,7 +39,6 @@
 
 ### Fixed
 - Fixed not being able to edit a monitor from scheduled to not scheduled [#5114](https://github.com/ethyca/fides/pull/5114)
->>>>>>> 14211e30
 
 ## [2.41.0](https://github.com/ethyca/fides/compare/2.40.0...2.41.0)
 
