--- conflicted
+++ resolved
@@ -29,12 +29,9 @@
 ### Changed
 
 - Redesigned nav bar for the admin UI [#4548](https://github.com/ethyca/fides/pull/4548)
-<<<<<<< HEAD
 - Fides.js GPP for US geographies now derives values from backend privacy notices [#4559](https://github.com/ethyca/fides/pull/4559)
-=======
 - No longer generate the `vendors_disclosed` section of the TC string in `fides.js` [#4553](https://github.com/ethyca/fides/pull/4553)
 - Changed consent management vendor add flow [#4550](https://github.com/ethyca/fides/pull/4550)
->>>>>>> 8c246fc6
 
 ### Fixed
 
