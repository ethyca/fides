--- conflicted
+++ resolved
@@ -17,19 +17,14 @@
 
 ## [Unreleased](https://github.com/ethyca/fides/compare/2.41.0...main)
 
-<<<<<<< HEAD
+### Added
+- Add AWS Tags in the meta field for Fides system when using `fides generate` [#4998](https://github.com/ethyca/fides/pull/4998)
+
 ### Changed
 - Moving Privacy Center endpoint logging behind debug flag [#5103](https://github.com/ethyca/fides/pull/5103)
 
-## [2.41.0](https://github.com/ethyca/fides/compare/2.40.0...2.41.0)
-=======
-### Added
-- Add AWS Tags in the meta field for Fides system when using `fides generate` [#4998](https://github.com/ethyca/fides/pull/4998)
->>>>>>> 166718fc
-
 ### Developer Experience
 - Add `.syncignore` to reduce file sync size with new volumes [#5104](https://github.com/ethyca/fides/pull/5104)
-
 
 ## [2.41.0](https://github.com/ethyca/fides/compare/2.40.0...2.41.0)
 
