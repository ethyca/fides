# Changelog

All notable changes to this project will be documented in this file.

The format is based on [Keep a Changelog](https://keepachangelog.com/en/)

The types of changes are:

* `Added` for new features.
* `Changed` for changes in existing functionality.
* `Developer Experience` for changes in developer workflow or tooling.
* `Deprecated` for soon-to-be removed features.
* `Docs` for documentation only changes.
* `Removed` for now removed features.
* `Fixed` for any bug fixes.
* `Security` in case of vulnerabilities.

## [Unreleased](https://github.com/ethyca/fides/compare/1.6.1...main)

### Added

* Added dependabot to keep dependencies updated
* Include a warning for any orphan datasets as part of the `apply` command.
* Initial scaffolding of management UI [#561](https://github.com/ethyca/fides/pull/624)
* New `audit` command for `system` and `organization` resources, checking data map attribute compliance. [#548](https://github.com/ethyca/fides/pull/548)
* UI static assets are now built with the docker container [#663](https://github.com/ethyca/fides/issues/663)
* Host static files via fidesapi [#621](https://github.com/ethyca/fides/pull/621)
* New `generate` endpoint to enable capturing systems from infrastructure from the UI [#642](https://github.com/ethyca/fides/pull/642)
* New `datamap` endpoint to enable visualizing a data map from the UI [#721](https://github.com/ethyca/fides/pull/721)
* Navigation bar for management UI
* Integration for management UI
  * Datasets
  * Systems
  * Taxonomy (data categories)
* Initial dataset UI view
  * Add interaction for viewing a dataset collection
  * Add column picker
  * Add a data category checklist tree  
  * Edit/delete dataset fields
  * Edit/delete dataset collections
  * Edit datasets
  * Add a component for Identifiability tags
* Okta, aws and database credentials can now come from `fidesctl.toml` config [#694](https://github.com/ethyca/fides/pull/694)
* New `validate` endpoint to test aws and okta credentials [#722](https://github.com/ethyca/fides/pull/722)
<<<<<<< HEAD
* A new image tagged `ethyca/fidesctl:dev` is published on each push to `main` [781](https://github.com/ethyca/fides/pull/781)
=======
* A new cli command (`fidesctl sync`) [#765](https://github.com/ethyca/fides/pull/765)
>>>>>>> b4d07d1c

### Changed

* Comparing server and CLI versions ignores `.dirty` only differences, and is quiet on success when running general CLI commands
* Migrate all endpoints to be prefixed by `/api/v1` [#623](https://github.com/ethyca/fides/issues/623)
* Allow credentials to be passed to the generate systems from aws functionality via the API [#645](https://github.com/ethyca/fides/pull/645)
* Update the export of a datamap to load resources from the server instead of a manifest directory[#662](https://github.com/ethyca/fides/pull/662)
* Refactor `export` to remove CLI specific uses from the core modules and load resources[#725](https://github.com/ethyca/fides/pull/725)
* Bump version of FastAPI in `setup.py` to 0.77.1 to match `optional-requirements.txt` [#734](https://github.com/ethyca/fides/pull/734)
* Docker images are now only built and pushed on tags to match when we release to pypi [#740](https://github.com/ethyca/fides/pull/740)
* Okta resource scanning and generation now works with systems instead of datasets [#751](https://github.com/ethyca/fides/pull/751)

### Developer Experience

* Replaced `make` with `nox`
* Removed usage of `fideslang` module in favor of new [external package](https://github.com/ethyca/fideslang) shared across projects
* Added a UI service to the docker-compose deployment [#757](<https://github.com/ethyca/fides/pull/757>)
* `TestClient` defined in and shared across test modules via `conftest.py` [#759](https://github.com/ethyca/fides/pull/759)

### Docs

* Replaced all references to `make` with `nox` [#547](https://github.com/ethyca/fides/pull/547)
* Removed config/schemas page [#613](https://github.com/ethyca/fides/issues/613)

### Fixed

* Updated `fideslog` to v1.1.5, resolving an issue where some exceptions thrown by the SDK were not handled as expected
* Updated the webserver so that it won't fail if the database is inaccessible [#649](https://github.com/ethyca/fides/pull/649)
* Handle complex characters in external tests  [#661](https://github.com/ethyca/fides/pull/661)
* Evaluations now properly merge the default taxonomy into the user-defined taxonomy [#684](https://github.com/ethyca/fides/pull/684)
* The CLI can be run without installing the webserver components [#715](https://github.com/ethyca/fides/pull/715)

## [1.6.1](https://github.com/ethyca/fides/compare/1.6.0...1.6.1) - 2022-06-15

### Docs

* Updated `Release Steps`

### Fixed

* Resolved a failure with populating applicable data subject rights to a data map
* Handle invalid characters when generating a `fides_key` [#761](https://github.com/ethyca/fides/pull/761)

## [1.6.0](https://github.com/ethyca/fides/compare/1.5.3...1.6.0) - 2022-05-02

### Added

* CHANGELOG.md file
* On API server startup, in-use config values are logged at the DEBUG level
* Send a usage analytics event upon execution of the `fidesctl init` command

### Developer Experience

* added isort as a CI check
* Include `tests/` in all static code checks (e.g. `mypy`, `pylint`)

### Changed

* Published Docker image does a clean install of Fidesctl
* `with_analytics` is now a decorator

### Fixed

* Third-Country formatting on Data Map
* Potential Duplication on Data Map
* Exceptions are no longer raised when sending `AnalyticsEvent`s on Windows
* Running `fidesctl init` now generates a `server_host` and `server_protocol`
  rather than `server_url`<|MERGE_RESOLUTION|>--- conflicted
+++ resolved
@@ -42,11 +42,8 @@
   * Add a component for Identifiability tags
 * Okta, aws and database credentials can now come from `fidesctl.toml` config [#694](https://github.com/ethyca/fides/pull/694)
 * New `validate` endpoint to test aws and okta credentials [#722](https://github.com/ethyca/fides/pull/722)
-<<<<<<< HEAD
 * A new image tagged `ethyca/fidesctl:dev` is published on each push to `main` [781](https://github.com/ethyca/fides/pull/781)
-=======
 * A new cli command (`fidesctl sync`) [#765](https://github.com/ethyca/fides/pull/765)
->>>>>>> b4d07d1c
 
 ### Changed
 
