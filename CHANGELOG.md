--- conflicted
+++ resolved
@@ -21,13 +21,12 @@
 
 ## [Unreleased](https://github.com/ethyca/fides/compare/2.58.0...main)
 
-<<<<<<< HEAD
+
 ### Added
 - Added DataHub dataset sync functionality UI with feedback and error handling [#5949](https://github.com/ethyca/fides/pull/5949)
-=======
+
 ### Changed
 - Bumped Next.js for all frontend apps to latest patch versions. [#5946](https://github.com/ethyca/fides/pull/5946)
->>>>>>> 4857fb4d
 
 ### Fixed
 - Updated relationships for Comments, Attachments and PrivacyRequests to remove overlap sqlalchemy error. [#5929](https://github.com/ethyca/fides/pull/5929)
