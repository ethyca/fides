--- conflicted
+++ resolved
@@ -40,11 +40,8 @@
 - Removed PRIVACY_REQUEST_READ scope from Viewer role [#5184](https://github.com/ethyca/fides/pull/5184)
 - Asynchronously load GVL translations in FidesJS instead of blocking UI rendering [#5187](https://github.com/ethyca/fides/pull/5187)
 - Model changes to support consent signals (Fidesplus) [#5190](https://github.com/ethyca/fides/pull/5190)
-<<<<<<< HEAD
 - Updated Datasets page with new UI for better usability and consistency with Detection and Discovery UI [#5191](https://github.com/ethyca/fides/pull/5191)
-=======
 - Updated the Yotpo Reviews integration to use email and phone number identities instead of external ID [#5169](https://github.com/ethyca/fides/pull/5169)
->>>>>>> 84323745
 
 
 ### Developer Experience
