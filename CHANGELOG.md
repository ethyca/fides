# Changelog

All notable changes to this project will be documented in this file.

The format is based on [Keep a Changelog](https://keepachangelog.com/en/)

The types of changes are:

* `Added` for new features.
* `Changed` for changes in existing functionality.
* `Developer Experience` for changes in developer workflow or tooling.
* `Deprecated` for soon-to-be removed features.
* `Docs` for documentation only changes.
* `Removed` for now removed features.
* `Fixed` for any bug fixes.
* `Security` in case of vulnerabilities.

## [Unreleased](https://github.com/ethyca/fides/compare/1.6.0...main)

### Added

* Added dependabot to keep dependencies updated
* Include a warning for any orphan datasets as part of the `apply` command.
* Initial scaffolding of management UI [#561](https://github.com/ethyca/fides/pull/624)
* New `audit` command for `system` and `organization` resources, checking data map attribute compliance. [#548](https://github.com/ethyca/fides/pull/548)
* UI static assets are now built with the docker container [#663](https://github.com/ethyca/fides/issues/663)
* Host static files via fidesapi [#621](https://github.com/ethyca/fides/pull/621)
* New `generate` endpoint to enable capturing systems from infrastructure from the UI [#642](https://github.com/ethyca/fides/pull/642)
* Navigation bar for management UI
* Integration for management UI
  * Datasets
  * Systems
* Initial dataset collection UI view
<<<<<<< HEAD
* Edit dataset fields through UI
=======
  * Add interaction for viewing a dataset collection
  * Add column picker
>>>>>>> a1e08d7b
* Okta, aws and database credentials can now come from `fidesctl.toml` config [#694](https://github.com/ethyca/fides/pull/694)

### Changed

* Comparing server and CLI versions ignores `.dirty` only differences, and is quiet on success when running general CLI commands
* Migrate all endpoints to be prefixed by `/api/v1` [#623](https://github.com/ethyca/fides/issues/623)
* Allow credentials to be passed to the generate systems from aws functionality via the API [#645](https://github.com/ethyca/fides/pull/645)
* Update the export of a datamap to load resources from the server instead of a manifest directory[#662](https://github.com/ethyca/fides/pull/662)

### Developer Experience

* Replaced `make` with `nox`
* Removed usage of `fideslang` module in favor of new [external package](https://github.com/ethyca/fideslang) shared across projects
* Added starting up the frontend server to `nox`

### Docs

* Updated `Release Steps`
* Replaced all references to `make` with `nox` [#547](https://github.com/ethyca/fides/pull/547)
* Removed config/schemas page [#613](https://github.com/ethyca/fides/issues/613)

### Fixed

* Resolved a failure with populating applicable data subject rights to a data map
* Updated `fideslog` to v1.1.5, resolving an issue where some exceptions thrown by the SDK were not handled as expected
* Updated the webserver so that it won't fail if the database is inaccessible [#649](https://github.com/ethyca/fides/pull/649)
* Handle complex characters in external tests  [#661](https://github.com/ethyca/fides/pull/661)
* Evaluations now properly merge the default taxonomy into the user-defined taxonomy [#684](https://github.com/ethyca/fides/pull/684)
* The CLI can be run without installing the webserver components [#715](https://github.com/ethyca/fides/pull/715)

## [1.6.0](https://github.com/ethyca/fides/compare/1.5.3...1.6.0) - 2022-05-02

### Added

* CHANGELOG.md file
* On API server startup, in-use config values are logged at the DEBUG level
* Send a usage analytics event upon execution of the `fidesctl init` command

### Developer Experience

* added isort as a CI check
* Include `tests/` in all static code checks (e.g. `mypy`, `pylint`)

### Changed

* Published Docker image does a clean install of Fidesctl
* `with_analytics` is now a decorator

### Fixed

* Third-Country formatting on Data Map
* Potential Duplication on Data Map
* Exceptions are no longer raised when sending `AnalyticsEvent`s on Windows
* Running `fidesctl init` now generates a `server_host` and `server_protocol`
  rather than `server_url`<|MERGE_RESOLUTION|>--- conflicted
+++ resolved
@@ -31,12 +31,9 @@
   * Datasets
   * Systems
 * Initial dataset collection UI view
-<<<<<<< HEAD
-* Edit dataset fields through UI
-=======
   * Add interaction for viewing a dataset collection
   * Add column picker
->>>>>>> a1e08d7b
+  * Edit dataset fields
 * Okta, aws and database credentials can now come from `fidesctl.toml` config [#694](https://github.com/ethyca/fides/pull/694)
 
 ### Changed
