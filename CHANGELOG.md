# Changelog

All notable changes to this project will be documented in this file.

The format is based on [Keep a Changelog](https://keepachangelog.com/en/)

The types of changes are:

* `Added` for new features.
* `Changed` for changes in existing functionality.
* `Developer Experience` for changes in developer workflow or tooling.
* `Deprecated` for soon-to-be removed features.
* `Docs` for documentation only changes.
* `Removed` for now removed features.
* `Fixed` for any bug fixes.
* `Security` in case of vulnerabilities.

## [Unreleased](https://github.com/ethyca/fides/compare/1.9.6...main)

### Changed

* All Next pages now automatically require login. [#1670](https://github.com/ethyca/fides/pull/1670)

### Fixed

* Exceptions are no longer raised when sending analytics on Windows [#1666](https://github.com/ethyca/fides/pull/1666)
* Fixed wording on identity verification modal in the Privacy Center [#1674](https://github.com/ethyca/fides/pull/1674)
* Update system fides_key tooltip text [#1533](https://github.com/ethyca/fides/pull/1685)
* Removed local storage parsing that is redundant with redux-persist. [#1678](https://github.com/ethyca/fides/pull/1678)
<<<<<<< HEAD
* Show a helpful error message if Docker daemon is not running during "fides deploy" [#1694](https://github.com/ethyca/fides/pull/1694)
=======
* Allow users to query their own permissions, including root user. [#1698](https://github.com/ethyca/fides/pull/1698)
>>>>>>> 0aabd2fa

### Security

* Bumped versions of packages that use OpenSSL [#1683](https://github.com/ethyca/fides/pull/1683)

## [2.0.0](https://github.com/ethyca/fides/compare/1.9.6...2.0.0)

### Added

* Allow delete-only SaaS connector endpoints [#1200](https://github.com/ethyca/fides/pull/1200)
* Privacy center consent choices store a browser cookie. [#1364](https://github.com/ethyca/fides/pull/1364)
  * The format is generic. A reasonable set of defaults will be added later: [#1444](https://github.com/ethyca/fides/issues/1444)
  * The cookie name defaults to `fides_consent` but can be configured under `config.json > consent > cookieName`.
  * Each consent option can provide an array of `cookieKeys`.
* Individually select and reprocess DSRs that have errored [#1203](https://github.com/ethyca/fides/pull/1489)
* Bulk select and reprocess DSRs that have errored [#1205](https://github.com/ethyca/fides/pull/1489)
* Config Wizard: AWS scan results populate in system review forms. [#1454](https://github.com/ethyca/fides/pull/1454)
* Integrate rate limiter with Saas Connectors. [#1433](https://github.com/ethyca/fides/pull/1433)
* Config Wizard: Added a column selector to the scan results page of the config wizard [#1590](https://github.com/ethyca/fides/pull/1590)
* Config Wizard: Flow for runtime scanner option [#1640](https://github.com/ethyca/fides/pull/1640)
* Access support for Twilio Conversations API [#1520](https://github.com/ethyca/fides/pull/1520)

### Changed

* Updated mypy to version 0.981 and Python to version 3.10.7 [#1448](https://github.com/ethyca/fides/pull/1448)

### Developer Experience

* Repository dispatch events are sent to fidesctl-plus and fidesops-plus [#1263](https://github.com/ethyca/fides/pull/1263)
* Only the `docs-authors` team members are specified as `CODEOWNERS` [#1446](https://github.com/ethyca/fides/pull/1446)
* Updates the default local configuration to not defer tasks to a worker node [#1552](https://github.com/ethyca/fides/pull/1552/)
* Updates the healthcheck to return health status of connected Celery workers [#1588](https://github.com/ethyca/fides/pull/1588)

### Docs

* Remove the tutorial to prepare for new update [#1543](https://github.com/ethyca/fides/pull/1543)
* Add system management via UI documentation [#1541](https://github.com/ethyca/fides/pull/1541)
* Added DSR quickstart docs, restructured docs navigation [#1651](https://github.com/ethyca/fides/pull/1651)
* Update privacy request execution overview docs [#1258](https://github.com/ethyca/fides/pull/1490)

### Fixed

* Fixed system dependencies appearing as "N/A" in the datamap endpoint when there are no privacy declarations [#1649](https://github.com/ethyca/fides/pull/1649)

## [1.9.6](https://github.com/ethyca/fides/compare/1.9.5...1.9.6)

### Fixed

* Include systems without a privacy declaration on data map [#1603](https://github.com/ethyca/fides/pull/1603)
* Handle malformed tokens [#1523](https://github.com/ethyca/fides/pull/1523)
* Remove thrown exception from getAllPrivacyRequests method [#1592](https://github.com/ethyca/fides/pull/1593)
* Include systems without a privacy declaration on data map [#1603](https://github.com/ethyca/fides/pull/1603)
* After editing a dataset, the table will stay on the previously selected collection instead of resetting to the first one. [#1511](https://github.com/ethyca/fides/pull/1511)
* Fix redis `db_index` config issue [#1647](https://github.com/ethyca/fides/pull/1647)

### Docs

* Add unlinked docs and fix any remaining broken links [#1266](https://github.com/ethyca/fides/pull/1266)
* Update privacy center docs to include consent information [#1537](https://github.com/ethyca/fides/pull/1537)
* Update UI docs to include DSR countdown information and additional descriptions/filtering [#1545](https://github.com/ethyca/fides/pull/1545)

### Changed

* Allow multiple masking strategies to be specified when using fides as a masking engine [#1647](https://github.com/ethyca/fides/pull/1647)

## [1.9.5](https://github.com/ethyca/fides/compare/1.9.4...1.9.5)

### Added

* The database includes a `plus_system_scans` relation, to track the status and results of System Scanner executions in fidesctl-plus [#1554](https://github.com/ethyca/fides/pull/1554)

## [1.9.4](https://github.com/ethyca/fides/compare/1.9.2...1.9.4)

### Fixed

* After editing a dataset, the table will stay on the previously selected collection instead of resetting to the first one. [#1511](https://github.com/ethyca/fides/pull/1511)

## [1.9.2](https://github.com/ethyca/fides/compare/1.9.1...1.9.2)

### Deprecated

* Added a deprecation warning for the entire package [#1244](https://github.com/ethyca/fides/pull/1244)

### Added

* Dataset generation enhancements using Fides Classify for Plus users:
  * Integrate Fides Plus API into placeholder features introduced in 1.9.0. [#1194](https://github.com/ethyca/fides/pull/1194)

* Fides Admin UI:
  * Configure Connector after creation [#1204](https://github.com/ethyca/fides/pull/1356)

### Fixed

* Privacy Center:
  * Handle error on startup if server isn't running [#1239](https://github.com/ethyca/fides/pull/1239)
  * Fix styling issue with cards [#1240](https://github.com/ethyca/fides/pull/1240)
  * Redirect to index on consent save [#1238](https://github.com/ethyca/fides/pull/1238)

## [1.9.1](https://github.com/ethyca/fides/compare/1.9.0...1.9.1)

### Changed

* Update fideslang to v1.3.1 [#1136](https://github.com/ethyca/fides/pull/1136)

### Changed

* Update fideslang to v1.3.1 [#1136](https://github.com/ethyca/fides/pull/1136)

## [1.9.0](https://github.com/ethyca/fides/compare/1.8.6...1.9.0) - 2022-09-29

### Added

* Dataset generation enhancements using Fides Classify for Plus users:
  * Added toggle for enabling classify during generation. [#1057](https://github.com/ethyca/fides/pull/1057)
  * Initial implementation of API request to kick off classify, with confirmation modal. [#1069](https://github.com/ethyca/fides/pull/1069)
  * Initial Classification & Review status for generated datasets. [#1074](https://github.com/ethyca/fides/pull/1074)
  * Component for choosing data categories based on classification results. [#1110](https://github.com/ethyca/fides/pull/1110)
  * The dataset fields table shows data categories from the classifier (if available). [#1088](https://github.com/ethyca/fides/pull/1088)
  * The "Approve" button can be used to update the dataset with the classifier's suggestions. [#1129](https://github.com/ethyca/fides/pull/1129)
* System management UI:
  * New page to add a system via yaml [#1062](https://github.com/ethyca/fides/pull/1062)
  * Skeleton of page to add a system manually [#1068](https://github.com/ethyca/fides/pull/1068)
  * Refactor config wizard system forms to be reused for system management [#1072](https://github.com/ethyca/fides/pull/1072)
  * Add additional optional fields to system management forms [#1082](https://github.com/ethyca/fides/pull/1082)
  * Delete a system through the UI [#1085](https://github.com/ethyca/fides/pull/1085)
  * Edit a system through the UI [#1096](https://github.com/ethyca/fides/pull/1096)
* Cypress component testing [#1106](https://github.com/ethyca/fides/pull/1106)

### Changed

* Changed behavior of `load_default_taxonomy` to append instead of upsert [#1040](https://github.com/ethyca/fides/pull/1040)
* Changed behavior of adding privacy declarations to decouple the actions of the "add" and "next" buttons [#1086](https://github.com/ethyca/fides/pull/1086)
* Moved system related UI components from the `config-wizard` directory to the `system` directory [#1097](https://github.com/ethyca/fides/pull/1097)
* Updated "type" on SaaS config to be a simple string type, not an enum [#1197](https://github.com/ethyca/fides/pull/1197)

### Developer Experience

* Optional dependencies may have their version defined only once, in `optional-requirements.txt` [#1171](https://github.com/ethyca/fides/pull/1171)

### Docs

* Updated the footer links [#1130](https://github.com/ethyca/fides/pull/1130)

### Fixed

* Fixed the "help" link in the UI header [#1078](https://github.com/ethyca/fides/pull/1078)
* Fixed a bug in Data Category Dropdowns where checking i.e. `user.biometric` would also check `user.biometric_health` [#1126](https://github.com/ethyca/fides/pull/1126)

### Security

* Upgraded pymysql to version `1.0.2` [#1094](https://github.com/ethyca/fides/pull/1094)

## [1.8.6](https://github.com/ethyca/fides/compare/1.8.5...1.8.6) - 2022-09-28

### Added

* Added classification tables for Plus users [#1060](https://github.com/ethyca/fides/pull/1060)

### Fixed

* Fixed a bug where rows were being excluded from a data map [#1124](https://github.com/ethyca/fides/pull/1124)

## [1.8.5](https://github.com/ethyca/fides/compare/1.8.4...1.8.5) - 2022-09-21

### Changed

* Update fideslang to v1.3.0 [#1103](https://github.com/ethyca/fides/pull/1103)

## [1.8.4](https://github.com/ethyca/fides/compare/1.8.3...1.8.4) - 2022-09-09

### Added

* Initial system management page [#1054](https://github.com/ethyca/fides/pull/1054)

### Changed

* Deleting a taxonomy field with children will now cascade delete all of its children as well. [#1042](https://github.com/ethyca/fides/pull/1042)

### Fixed

* Fixed navigating directly to frontend routes loading index page instead of the correct static page for the route.
* Fix truncated evaluation error messages [#1053](https://github.com/ethyca/fides/pull/1053)

## [1.8.3](https://github.com/ethyca/fides/compare/1.8.2...1.8.3) - 2022-09-06

### Added

* Added more taxonomy fields that can be edited via the UI [#1000](https://github.com/ethyca/fides/pull/1000) [#1028](https://github.com/ethyca/fides/pull/1028)
* Added the ability to add taxonomy fields via the UI [#1019](https://github.com/ethyca/fides/pull/1019)
* Added the ability to delete taxonomy fields via the UI [#1006](https://github.com/ethyca/fides/pull/1006)
  * Only non-default taxonomy entities can be deleted [#1023](https://github.com/ethyca/fides/pull/1023)
* Prevent deleting taxonomy `is_default` fields and from adding `is_default=True` fields via the API [#990](https://github.com/ethyca/fides/pull/990).
* Added a "Custom" tag to distinguish user defined taxonomy fields from default taxonomy fields in the UI [#1027](https://github.com/ethyca/fides/pull/1027)
* Added initial support for enabling Fides Plus [#1037](https://github.com/ethyca/fides/pull/1037)
  * The `useFeatures` hook can be used to check if `plus` is enabled.
  * Navigating to/from the Data Map page is gated behind this feature.
  * Plus endpoints are served from the private Plus image.

### Fixed

* Fixed failing mypy tests [#1030](https://github.com/ethyca/fides/pull/1030)
* Fixed an issue where `fides push --diff` would return a false positive diff [#1026](https://github.com/ethyca/fides/pull/1026)
* Pinned pydantic version to < 1.10.0 to fix an error in finding referenced fides keys [#1045](https://github.com/ethyca/fides/pull/1045)

### Fixed

* Fixed failing mypy tests [#1030](https://github.com/ethyca/fides/pull/1030)
* Fixed an issue where `fides push --diff` would return a false positive diff [#1026](https://github.com/ethyca/fides/pull/1026)

### Docs

* Minor formatting updates to [Policy Webhooks](https://ethyca.github.io/fidesops/guides/policy_webhooks/) documentation [#1114](https://github.com/ethyca/fidesops/pull/1114)

### Removed

* Removed create superuser [#1116](https://github.com/ethyca/fidesops/pull/1116)

## [1.8.2](https://github.com/ethyca/fides/compare/1.8.1...1.8.2) - 2022-08-18

### Added

* Added the ability to edit taxonomy fields via the UI [#977](https://github.com/ethyca/fides/pull/977) [#1028](https://github.com/ethyca/fides/pull/1028)
* New column `is_default` added to DataCategory, DataUse, DataSubject, and DataQualifier tables [#976](https://github.com/ethyca/fides/pull/976)
* Added the ability to add taxonomy fields via the UI [#1019](https://github.com/ethyca/fides/pull/1019)
* Added the ability to delete taxonomy fields via the UI [#1006](https://github.com/ethyca/fides/pull/1006)
  * Only non-default taxonomy entities can be deleted [#1023](https://github.com/ethyca/fides/pull/1023)
* Prevent deleting taxonomy `is_default` fields and from adding `is_default=True` fields via the API [#990](https://github.com/ethyca/fides/pull/990).
* Added a "Custom" tag to distinguish user defined taxonomy fields from default taxonomy fields in the UI [#1027](https://github.com/ethyca/fides/pull/1027)

### Changed

* Upgraded base Docker version to Python 3.9 and updated all other references from 3.8 -> 3.9 [#974](https://github.com/ethyca/fides/pull/974)
* Prepend all database tables with `ctl_` [#979](https://github.com/ethyca/fides/pull/979)
* Moved the `admin-ui` code down one level into a `ctl` subdir [#970](https://github.com/ethyca/fides/pull/970)
* Extended the `/datamap` endpoint to include extra metadata [#992](https://github.com/ethyca/fides/pull/992)

## [1.8.1](https://github.com/ethyca/fides/compare/1.8.0...1.8.1) - 2022-08-08

### Deprecated

* The following environment variables have been deprecated, and replaced with the new environment variable names indicated below. To avoid breaking existing workflows, the deprecated variables are still respected in v1.8.1. They will be removed in a future release.
  * `FIDESCTL__API__DATABASE_HOST` --> `FIDESCTL__DATABASE__SERVER`
  * `FIDESCTL__API__DATABASE_NAME` --> `FIDESCTL__DATABASE__DB`
  * `FIDESCTL__API__DATABASE_PASSWORD` --> `FIDESCTL__DATABASE__PASSWORD`
  * `FIDESCTL__API__DATABASE_PORT` --> `FIDESCTL__DATABASE__PORT`
  * `FIDESCTL__API__DATABASE_TEST_DATABASE_NAME` --> `FIDESCTL__DATABASE__TEST_DB`
  * `FIDESCTL__API__DATABASE_USER` --> `FIDESCTL__DATABASE__USER`

### Developer Experience

* The included `docker-compose.yml` no longer references outdated ENV variables [#964](https://github.com/ethyca/fides/pull/964)

### Docs

* Minor release documentation now reflects the desired patch release process [#955](https://github.com/ethyca/fides/pull/955)
* Updated references to ENV variables [#964](https://github.com/ethyca/fides/pull/964)

### Fixed

* Deprecated config options will continue to be respected when set via environment variables [#965](https://github.com/ethyca/fides/pull/965)
* The git cache is rebuilt within the Docker container [#962](https://github.com/ethyca/fides/pull/962)
* The `wheel` pypi build no longer has a dirty version tag [#962](https://github.com/ethyca/fides/pull/962)
* Add setuptools to dev-requirements to fix versioneer error [#983](https://github.com/ethyca/fides/pull/983)

## [1.8.0](https://github.com/ethyca/fides/compare/1.7.1...1.8.0) - 2022-08-04

### Added

* Initial configuration wizard UI view
  * System scanning step: AWS credentials form and initial `generate` API usage.
  * System scanning results: AWS systems are stored and can be selected for review
* CustomInput type "password" with show/hide icon.
* Pull CLI command now checks for untracked/unstaged files in the manifests dir [#869](https://github.com/ethyca/fides/pull/869)
* Pull CLI command has a flag to pull missing files from the server [#895](https://github.com/ethyca/fides/pull/895)
* Add BigQuery support for the `generate` command and `/generate` endpoint [#814](https://github.com/ethyca/fides/pull/814) & [#917](https://github.com/ethyca/fides/pull/917)
* Added user auth tables [915](https://github.com/ethyca/fides/pull/915)
* Standardized API error parsing under `~/types/errors`
* Added taxonomy page to UI [#902](https://github.com/ethyca/fides/pull/902)
  * Added a nested accordion component for displaying taxonomy data [#910](https://github.com/ethyca/fides/pull/910)
* Add lru cache to get_config [927](https://github.com/ethyca/fides/pull/927)
* Add support for deprecated API config values [#959](https://github.com/ethyca/fides/pull/959)
* `fides` is now an alias for `fidesctl` as a CLI entrypoint [#926](https://github.com/ethyca/fides/pull/926)
* Add user auth routes [929](https://github.com/ethyca/fides/pull/929)
* Bump fideslib to 3.0.1 and remove patch code[931](https://github.com/ethyca/fides/pull/931)
* Update the `fidesctl` python package to automatically serve the UI [#941](https://github.com/ethyca/fides/pull/941)
* Add `push` cli command alias for `apply` and deprecate `apply` [943](https://github.com/ethyca/fides/pull/943)
* Add resource groups tagging api as a source of system generation [939](https://github.com/ethyca/fides/pull/939)
* Add GitHub Action to publish the `fidesctl` package to testpypi on pushes to main [#951](https://github.com/ethyca/fides/pull/951)
* Added configWizardFlag to ui to hide the config wizard when false [[#1453](https://github.com/ethyca/fides/issues/1453)

### Changed

* Updated the `datamap` endpoint to return human-readable column names as the first response item [#779](https://github.com/ethyca/fides/pull/779)
* Remove the `obscure` requirement from the `generate` endpoint [#819](https://github.com/ethyca/fides/pull/819)
* Moved all files from `fidesapi` to `fidesctl/api` [#885](https://github.com/ethyca/fides/pull/885)
* Moved `scan` and `generate` to the list of commands that can be run in local mode [#841](https://github.com/ethyca/fides/pull/841)
* Upgraded the base docker images from Debian Buster to Bullseye [#958](https://github.com/ethyca/fides/pull/958)
* Removed `ipython` as a dev-requirement [#958](https://github.com/ethyca/fides/pull/958)
* Webserver dependencies now come as a standard part of the package [#881](https://github.com/ethyca/fides/pull/881)
* Initial configuration wizard UI view
  * Refactored step & form results management to use Redux Toolkit slice.
* Change `id` field in tables from an integer to a string [915](https://github.com/ethyca/fides/pull/915)
* Update `fideslang` to `1.1.0`, simplifying the default taxonomy and adding `tags` for resources [#865](https://github.com/ethyca/fides/pull/865)
* Merge existing configurations with `fideslib` library [#913](https://github.com/ethyca/fides/pull/913)
* Moved frontend static files to `src/fidesctl/ui-build/static` [#934](https://github.com/ethyca/fides/pull/934)
* Replicated the error response handling from the `/validate` endpoint to the `/generate` endpoint [#911](https://github.com/ethyca/fides/pull/911)

### Developer Experience

* Remove `API_PREFIX` from fidesctl/core/utils.py and change references to `API_PREFIX` in fidesctl/api/reoutes/util.py [922](https://github.com/ethyca/fides/pull/922)

### Fixed

* Dataset field columns show all columns by default in the UI [#898](https://github.com/ethyca/fides/pull/898)
* Fixed the missing `.fides./` directory when locating the default config [#933](https://github.com/ethyca/fides/pull/933)

## [1.7.1](https://github.com/ethyca/fides/compare/1.7.0...1.7.1) - 2022-07-28

### Added

* Add datasets via YAML in the UI [#813](https://github.com/ethyca/fides/pull/813)
* Add datasets via database connection [#834](https://github.com/ethyca/fides/pull/834) [#889](https://github.com/ethyca/fides/pull/889)
* Add delete confirmation when deleting a field or collection from a dataset [#809](https://github.com/ethyca/fides/pull/809)
* Add ability to delete datasets from the UI [#827](https://github.com/ethyca/fides/pull/827)
* Add Cypress for testing [713](https://github.com/ethyca/fides/pull/833)
* Add datasets via database connection (UI only) [#834](https://github.com/ethyca/fides/pull/834)
* Add Okta support to the `/generate` endpoint [#842](https://github.com/ethyca/fides/pull/842)
* Add db support to `/generate` endpoint [849](https://github.com/ethyca/fides/pull/849)
* Added OpenAPI TypeScript client generation for the UI app. See the [README](/clients/admin-ui/src/types/api/README.md) for more details.

### Changed

* Remove the `obscure` requirement from the `generate` endpoint [#819](https://github.com/ethyca/fides/pull/819)

### Developer Experience

* When releases are published, dispatch a repository webhook event to ethyca/fidesctl-plus [#938](https://github.com/ethyca/fides/pull/938)

### Docs

* recommend/replace pip installs with pipx [#874](https://github.com/ethyca/fides/pull/874)

### Fixed

* CustomSelect input tooltips appear next to selector instead of wrapping to a new row.
* Datasets without the `third_country_transfer` will not cause the editing dataset form to not render.
* Fixed a build issue causing an `unknown` version of `fidesctl` to be installed in published Docker images [#836](https://github.com/ethyca/fides/pull/836)
* Fixed an M1-related SQLAlchemy bug [#816](https://github.com/ethyca/fides/pull/891)
* Endpoints now work with or without a trailing slash. [#886](https://github.com/ethyca/fides/pull/886)
* Dataset field columns show all columns by default in the UI [#898](https://github.com/ethyca/fides/pull/898)
* Fixed the `tag` specific GitHub Action workflows for Docker and publishing docs. [#901](https://github.com/ethyca/fides/pull/901)

## [1.7.0](https://github.com/ethyca/fides/compare/1.6.1...1.7.0) - 2022-06-23

### Added

* Added dependabot to keep dependencies updated
* A warning now issues for any orphan datasets as part of the `apply` command [543](https://github.com/ethyca/fides/pull/543)
* Initial scaffolding of management UI [#561](https://github.com/ethyca/fides/pull/624)
* A new `audit` command for `system` and `organization` resources, checking data map attribute compliance [#548](https://github.com/ethyca/fides/pull/548)
* Static UI assets are now built with the docker container [#663](https://github.com/ethyca/fides/issues/663)
* Host static files via fidesapi [#621](https://github.com/ethyca/fides/pull/621)
* A new `generate` endpoint to enable capturing systems from infrastructure from the UI [#642](https://github.com/ethyca/fides/pull/642)
* A new `datamap` endpoint to enable visualizing a data map from the UI [#721](https://github.com/ethyca/fides/pull/721)
* Management UI navigation bar [#679](https://github.com/ethyca/fides/issues/679)
* Management UI integration [#736](https://github.com/ethyca/fides/pull/736)
  * Datasets
  * Systems
  * Taxonomy (data categories)
* Initial dataset UI view [#768](https://github.com/ethyca/fides/pull/768)
  * Add interaction for viewing a dataset collection
  * Add column picker
  * Add a data category checklist tree
  * Edit/delete dataset fields
  * Edit/delete dataset collections
  * Edit datasets
  * Add a component for Identifiability tags
  * Add tooltips for help on forms
  * Add geographic location (third_country_transfers) country selection. Supported by new dependency `i18n-iso-countries`.
* Okta, aws and database credentials can now come from `fidesctl.toml` config [#694](https://github.com/ethyca/fides/pull/694)
* New `validate` endpoint to test aws and okta credentials [#722](https://github.com/ethyca/fides/pull/722)
* Initial configuration wizard UI view
  * Manual entry steps added (name and describe organization, pick entry route, and describe system manually including privacy declarations)
* A new image tagged `ethyca/fidesctl:dev` is published on each push to `main` [781](https://github.com/ethyca/fides/pull/781)
* A new cli command (`fidesctl sync`) [#765](https://github.com/ethyca/fides/pull/765)

### Changed

* Comparing server and CLI versions ignores `.dirty` only differences, and is quiet on success when running general CLI commands [621](https://github.com/ethyca/fides/pull/621)
* All endpoints now prefixed by `/api/v1` [#623](https://github.com/ethyca/fides/issues/623)
* Allow AWS credentials to be passed to `generate system` via the API [#645](https://github.com/ethyca/fides/pull/645)
* Update the export of a datamap to load resources from the server instead of a manifest directory [#662](https://github.com/ethyca/fides/pull/662)
* Refactor `export` to remove CLI specific uses from the core modules and load resources[#725](https://github.com/ethyca/fides/pull/725)
* Bump version of FastAPI in `setup.py` to 0.77.1 to match `optional-requirements.txt` [#734](https://github.com/ethyca/fides/pull/734)
* Docker images are now only built and pushed on tags to match when released to pypi [#740](https://github.com/ethyca/fides/pull/740)
* Okta resource scanning and generation now works with systems instead of datasets [#751](https://github.com/ethyca/fides/pull/751)

### Developer Experience

* Replaced `make` with `nox` [#547](https://github.com/ethyca/fides/pull/547)
* Removed usage of `fideslang` module in favor of new [external package](https://github.com/ethyca/fideslang) shared across projects [#619](https://github.com/ethyca/fides/issues/619)
* Added a UI service to the docker-compose deployment [#757](<https://github.com/ethyca/fides/pull/757>)
* `TestClient` defined in and shared across test modules via `conftest.py` [#759](https://github.com/ethyca/fides/pull/759)

### Docs

* Replaced all references to `make` with `nox` [#547](https://github.com/ethyca/fides/pull/547)
* Removed config/schemas page [#613](https://github.com/ethyca/fides/issues/613)
* Dataset UI and config wizard docs added (<https://github.com/ethyca/fides/pull/697>)
* The fides README now walks through generating a datamap [#746](https://github.com/ethyca/fides/pull/746)

### Fixed

* Updated `fideslog` to v1.1.5, resolving an issue where some exceptions thrown by the SDK were not handled as expected [#609](https://github.com/ethyca/fides/issues/609)
* Updated the webserver so that it won't fail if the database is inaccessible [#649](https://github.com/ethyca/fides/pull/649)
* Updated external tests to handle complex characters [#661](https://github.com/ethyca/fides/pull/661)
* Evaluations now properly merge the default taxonomy into the user-defined taxonomy [#684](https://github.com/ethyca/fides/pull/684)
* The CLI can now be run without installing the webserver components [#715](https://github.com/ethyca/fides/pull/715)

## [1.6.1](https://github.com/ethyca/fides/compare/1.6.0...1.6.1) - 2022-06-15

### Docs

* Updated `Release Steps`

### Fixed

* Resolved a failure with populating applicable data subject rights to a data map
* Handle invalid characters when generating a `fides_key` [#761](https://github.com/ethyca/fides/pull/761)

## [1.6.0](https://github.com/ethyca/fides/compare/1.5.3...1.6.0) - 2022-05-02

### Added

* ESLint configuration changes [#514](https://github.com/ethyca/fidesops/pull/514)
* User creation, update and permissions in the Admin UI [#511](https://github.com/ethyca/fidesops/pull/511)
* Yaml support for dataset upload [#284](https://github.com/ethyca/fidesops/pull/284)

### Breaking Changes

* Update masking API to take multiple input values [#443](https://github.com/ethyca/fidesops/pull/443)

### Docs

* DRP feature documentation [#520](https://github.com/ethyca/fidesops/pull/520)

## [1.4.2](https://github.com/ethyca/fidesops/compare/1.4.1...1.4.2) - 2022-05-12

### Added

* GET routes for users [#405](https://github.com/ethyca/fidesops/pull/405)
* Username based search on GET route [#444](https://github.com/ethyca/fidesops/pull/444)
* FIDESOPS\_\_DEV_MODE for Easier SaaS Request Debugging [#363](https://github.com/ethyca/fidesops/pull/363)
* Track user privileges across sessions [#425](https://github.com/ethyca/fidesops/pull/425)
* Add first_name and last_name fields. Also add them along with created_at to FidesUser response [#465](https://github.com/ethyca/fidesops/pull/465)
* Denial reasons for DSR and user `AuditLog` [#463](https://github.com/ethyca/fidesops/pull/463)
* DRP action to Policy [#453](https://github.com/ethyca/fidesops/pull/453)
* `CHANGELOG.md` file[#484](https://github.com/ethyca/fidesops/pull/484)
* DRP status endpoint [#485](https://github.com/ethyca/fidesops/pull/485)
* DRP exerise endpoint [#496](https://github.com/ethyca/fidesops/pull/496)
* Frontend for privacy request denial reaons [#480](https://github.com/ethyca/fidesops/pull/480)
* Publish Fidesops to Pypi [#491](https://github.com/ethyca/fidesops/pull/491)
* DRP data rights endpoint [#526](https://github.com/ethyca/fidesops/pull/526)

### Changed

* Converted HTTP Status Codes to Starlette constant values [#438](https://github.com/ethyca/fidesops/pull/438)
* SaasConnector.send behavior on ignore_errors now returns raw response [#462](https://github.com/ethyca/fidesops/pull/462)
* Seed user permissions in `create_superuser.py` script [#468](https://github.com/ethyca/fidesops/pull/468)
* User API Endpoints (update fields and reset user passwords) [#471](https://github.com/ethyca/fidesops/pull/471)
* Format tests with `black` [#466](https://github.com/ethyca/fidesops/pull/466)
* Extract privacy request endpoint logic into separate service for DRP [#470](https://github.com/ethyca/fidesops/pull/470)
* Fixing inconsistent SaaS connector integration tests [#473](https://github.com/ethyca/fidesops/pull/473)
* Add user data to login response [#501](https://github.com/ethyca/fidesops/pull/501)

### Breaking Changes

* Update masking API to take multiple input values [#443](https://github.com/ethyca/fidesops/pull/443)

### Docs

* Added issue template for documentation updates [#442](https://github.com/ethyca/fidesops/pull/442)
* Clarify masking updates [#464](https://github.com/ethyca/fidesops/pull/464)
* Added dark mode [#476](https://github.com/ethyca/fidesops/pull/476)

### Fixed

* Removed miradb test warning [#436](https://github.com/ethyca/fidesops/pull/436)
* Added missing import [#448](https://github.com/ethyca/fidesops/pull/448)
* Removed pypi badge pointing to wrong package [#452](https://github.com/ethyca/fidesops/pull/452)
* Audit imports and references [#479](https://github.com/ethyca/fidesops/pull/479)
* Switch to using update method on PUT permission endpoint [#500](https://github.com/ethyca/fidesops/pull/500)

### Developer Experience

* added isort as a CI check
* Include `tests/` in all static code checks (e.g. `mypy`, `pylint`)

### Changed

* Published Docker image does a clean install of Fidesctl
* `with_analytics` is now a decorator

### Fixed

* Third-Country formatting on Data Map
* Potential Duplication on Data Map
* Exceptions are no longer raised when sending `AnalyticsEvent`s on Windows
* Running `fidesctl init` now generates a `server_host` and `server_protocol`
  rather than `server_url`<|MERGE_RESOLUTION|>--- conflicted
+++ resolved
@@ -27,11 +27,8 @@
 * Fixed wording on identity verification modal in the Privacy Center [#1674](https://github.com/ethyca/fides/pull/1674)
 * Update system fides_key tooltip text [#1533](https://github.com/ethyca/fides/pull/1685)
 * Removed local storage parsing that is redundant with redux-persist. [#1678](https://github.com/ethyca/fides/pull/1678)
-<<<<<<< HEAD
 * Show a helpful error message if Docker daemon is not running during "fides deploy" [#1694](https://github.com/ethyca/fides/pull/1694)
-=======
 * Allow users to query their own permissions, including root user. [#1698](https://github.com/ethyca/fides/pull/1698)
->>>>>>> 0aabd2fa
 
 ### Security
 
