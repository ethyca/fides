--- conflicted
+++ resolved
@@ -34,12 +34,9 @@
 ### Changed
 
 * Updated the `datamap` endpoint to return human-readable column names as the first response item [#779](https://github.com/ethyca/fides/pull/779)
-<<<<<<< HEAD
 * Remove the `obscure` requirement from the `generate` endpoint [#819](https://github.com/ethyca/fides/pull/819)
 * Moved all files from `fidesapi` to `fidesctl/api` [#885](https://github.com/ethyca/fides/pull/885)
-=======
 * Webserver dependencies now come as a standard part of the package [#881](https://github.com/ethyca/fides/pull/881)
->>>>>>> 760cea90
 * Initial configuration wizard UI view
   * Refactored step & form results management to use Redux Toolkit slice.
 
@@ -53,13 +50,6 @@
 * Datasets without the `third_country_transfer` will not cause the editing dataset form to not render.
 * Fixed a build issue causing an `unknown` version of `fidesctl` to be installed in published Docker images [#836](https://github.com/ethyca/fides/pull/836)
 
-<<<<<<< HEAD
-=======
-### Changed
-
-* Remove the `obscure` requirement from the `generate` endpoint [#819](https://github.com/ethyca/fides/pull/819)
-
->>>>>>> 760cea90
 ## [1.7.0](https://github.com/ethyca/fides/compare/1.6.1...1.7.0) - 2022-06-23
 
 ### Added
