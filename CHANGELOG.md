# Changelog

All notable changes to this project will be documented in this file.

The format is based on [Keep a Changelog](https://keepachangelog.com/en/)

The types of changes are:

* `Added` for new features.
* `Changed` for changes in existing functionality.
* `Developer Experience` for changes in developer workflow or tooling.
* `Deprecated` for soon-to-be removed features.
* `Docs` for documentation only changes.
* `Removed` for now removed features.
* `Fixed` for any bug fixes.
* `Security` in case of vulnerabilities.

## [Unreleased](https://github.com/ethyca/fides/compare/1.9.6...main)

### Added
<<<<<<< HEAD

* Classification flow for system data flows
  * Classification is now triggered as part of data flow scanning
=======
* Include `ingress` and `egress` fields on system export and `datamap/` endpoint [#1740](https://github.com/ethyca/fides/pull/1740)
* Adds SMS support for identity verification notifications [#1726](https://github.com/ethyca/fides/pull/1726)
* Added phone number validation in back-end and react phone number form in Privacy Center [#1745](https://github.com/ethyca/fides/pull/1745)
* Adds SMS message template for all subject notifications [#1743](https://github.com/ethyca/fides/pull/1743)

>>>>>>> 1394468a
### Changed

* Optional dependencies are no longer used for 3rd-party connectivity. Instead they are used to isolate dangerous dependencies. [#1679](https://github.com/ethyca/fides/pull/1679)
* All Next pages now automatically require login. [#1670](https://github.com/ethyca/fides/pull/1670)

### Developer Experience

* Admin-UI-Cypress tests that fail in CI will now upload screen recordings for debugging. [#1728](https://github.com/ethyca/fides/pull/1728/files/c23e62fea284f7910028c8483feff893903068b8#r1019491323)

### Removed

* Removed the `view` endpoint for evaluations [#1703](https://github.com/ethyca/fides/pull/1703)

### Fixed

* Exceptions are no longer raised when sending analytics on Windows [#1666](https://github.com/ethyca/fides/pull/1666)
* Fixed wording on identity verification modal in the Privacy Center [#1674](https://github.com/ethyca/fides/pull/1674)
* Update system fides_key tooltip text [#1533](https://github.com/ethyca/fides/pull/1685)
* Removed local storage parsing that is redundant with redux-persist. [#1678](https://github.com/ethyca/fides/pull/1678)
* Show a helpful error message if Docker daemon is not running during "fides deploy" [#1694](https://github.com/ethyca/fides/pull/1694)
* Allow users to query their own permissions, including root user. [#1698](https://github.com/ethyca/fides/pull/1698)
* Single-select taxonomy fields legal basis and special category can be cleared. [#1712](https://github.com/ethyca/fides/pull/1712)
* Correctly handle response from adobe jwt auth endpoint as milliseconds, rather than seconds. [#1754](https://github.com/ethyca/fides/pull/1754)

### Security

* Bumped versions of packages that use OpenSSL [#1683](https://github.com/ethyca/fides/pull/1683)

## [2.0.0](https://github.com/ethyca/fides/compare/1.9.6...2.0.0)

### Added

* Allow delete-only SaaS connector endpoints [#1200](https://github.com/ethyca/fides/pull/1200)
* Privacy center consent choices store a browser cookie. [#1364](https://github.com/ethyca/fides/pull/1364)
  * The format is generic. A reasonable set of defaults will be added later: [#1444](https://github.com/ethyca/fides/issues/1444)
  * The cookie name defaults to `fides_consent` but can be configured under `config.json > consent > cookieName`.
  * Each consent option can provide an array of `cookieKeys`.
* Individually select and reprocess DSRs that have errored [#1203](https://github.com/ethyca/fides/pull/1489)
* Bulk select and reprocess DSRs that have errored [#1205](https://github.com/ethyca/fides/pull/1489)
* Config Wizard: AWS scan results populate in system review forms. [#1454](https://github.com/ethyca/fides/pull/1454)
* Integrate rate limiter with Saas Connectors. [#1433](https://github.com/ethyca/fides/pull/1433)
* Config Wizard: Added a column selector to the scan results page of the config wizard [#1590](https://github.com/ethyca/fides/pull/1590)
* Config Wizard: Flow for runtime scanner option [#1640](https://github.com/ethyca/fides/pull/1640)
* Access support for Twilio Conversations API [#1520](https://github.com/ethyca/fides/pull/1520)
* Message Config: Adds Twilio Email/SMS support [#1519](https://github.com/ethyca/fides/pull/1519)

### Changed

* Updated mypy to version 0.981 and Python to version 3.10.7 [#1448](https://github.com/ethyca/fides/pull/1448)

### Developer Experience

* Repository dispatch events are sent to fidesctl-plus and fidesops-plus [#1263](https://github.com/ethyca/fides/pull/1263)
* Only the `docs-authors` team members are specified as `CODEOWNERS` [#1446](https://github.com/ethyca/fides/pull/1446)
* Updates the default local configuration to not defer tasks to a worker node [#1552](https://github.com/ethyca/fides/pull/1552/)
* Updates the healthcheck to return health status of connected Celery workers [#1588](https://github.com/ethyca/fides/pull/1588)

### Docs

* Remove the tutorial to prepare for new update [#1543](https://github.com/ethyca/fides/pull/1543)
* Add system management via UI documentation [#1541](https://github.com/ethyca/fides/pull/1541)
* Added DSR quickstart docs, restructured docs navigation [#1651](https://github.com/ethyca/fides/pull/1651)
* Update privacy request execution overview docs [#1258](https://github.com/ethyca/fides/pull/1490)

### Fixed

* Fixed system dependencies appearing as "N/A" in the datamap endpoint when there are no privacy declarations [#1649](https://github.com/ethyca/fides/pull/1649)

## [1.9.6](https://github.com/ethyca/fides/compare/1.9.5...1.9.6)

### Fixed

* Include systems without a privacy declaration on data map [#1603](https://github.com/ethyca/fides/pull/1603)
* Handle malformed tokens [#1523](https://github.com/ethyca/fides/pull/1523)
* Remove thrown exception from getAllPrivacyRequests method [#1592](https://github.com/ethyca/fides/pull/1593)
* Include systems without a privacy declaration on data map [#1603](https://github.com/ethyca/fides/pull/1603)
* After editing a dataset, the table will stay on the previously selected collection instead of resetting to the first one. [#1511](https://github.com/ethyca/fides/pull/1511)
* Fix redis `db_index` config issue [#1647](https://github.com/ethyca/fides/pull/1647)

### Docs

* Add unlinked docs and fix any remaining broken links [#1266](https://github.com/ethyca/fides/pull/1266)
* Update privacy center docs to include consent information [#1537](https://github.com/ethyca/fides/pull/1537)
* Update UI docs to include DSR countdown information and additional descriptions/filtering [#1545](https://github.com/ethyca/fides/pull/1545)

### Changed

* Allow multiple masking strategies to be specified when using fides as a masking engine [#1647](https://github.com/ethyca/fides/pull/1647)

## [1.9.5](https://github.com/ethyca/fides/compare/1.9.4...1.9.5)

### Added

* The database includes a `plus_system_scans` relation, to track the status and results of System Scanner executions in fidesctl-plus [#1554](https://github.com/ethyca/fides/pull/1554)

## [1.9.4](https://github.com/ethyca/fides/compare/1.9.2...1.9.4)

### Fixed

* After editing a dataset, the table will stay on the previously selected collection instead of resetting to the first one. [#1511](https://github.com/ethyca/fides/pull/1511)

## [1.9.2](https://github.com/ethyca/fides/compare/1.9.1...1.9.2)

### Deprecated

* Added a deprecation warning for the entire package [#1244](https://github.com/ethyca/fides/pull/1244)

### Added

* Dataset generation enhancements using Fides Classify for Plus users:
  * Integrate Fides Plus API into placeholder features introduced in 1.9.0. [#1194](https://github.com/ethyca/fides/pull/1194)

* Fides Admin UI:
  * Configure Connector after creation [#1204](https://github.com/ethyca/fides/pull/1356)

### Fixed

* Privacy Center:
  * Handle error on startup if server isn't running [#1239](https://github.com/ethyca/fides/pull/1239)
  * Fix styling issue with cards [#1240](https://github.com/ethyca/fides/pull/1240)
  * Redirect to index on consent save [#1238](https://github.com/ethyca/fides/pull/1238)

## [1.9.1](https://github.com/ethyca/fides/compare/1.9.0...1.9.1)

### Changed

* Update fideslang to v1.3.1 [#1136](https://github.com/ethyca/fides/pull/1136)

### Changed

* Update fideslang to v1.3.1 [#1136](https://github.com/ethyca/fides/pull/1136)

## [1.9.0](https://github.com/ethyca/fides/compare/1.8.6...1.9.0) - 2022-09-29

### Added

* Dataset generation enhancements using Fides Classify for Plus users:
  * Added toggle for enabling classify during generation. [#1057](https://github.com/ethyca/fides/pull/1057)
  * Initial implementation of API request to kick off classify, with confirmation modal. [#1069](https://github.com/ethyca/fides/pull/1069)
  * Initial Classification & Review status for generated datasets. [#1074](https://github.com/ethyca/fides/pull/1074)
  * Component for choosing data categories based on classification results. [#1110](https://github.com/ethyca/fides/pull/1110)
  * The dataset fields table shows data categories from the classifier (if available). [#1088](https://github.com/ethyca/fides/pull/1088)
  * The "Approve" button can be used to update the dataset with the classifier's suggestions. [#1129](https://github.com/ethyca/fides/pull/1129)
* System management UI:
  * New page to add a system via yaml [#1062](https://github.com/ethyca/fides/pull/1062)
  * Skeleton of page to add a system manually [#1068](https://github.com/ethyca/fides/pull/1068)
  * Refactor config wizard system forms to be reused for system management [#1072](https://github.com/ethyca/fides/pull/1072)
  * Add additional optional fields to system management forms [#1082](https://github.com/ethyca/fides/pull/1082)
  * Delete a system through the UI [#1085](https://github.com/ethyca/fides/pull/1085)
  * Edit a system through the UI [#1096](https://github.com/ethyca/fides/pull/1096)
* Cypress component testing [#1106](https://github.com/ethyca/fides/pull/1106)

### Changed

* Changed behavior of `load_default_taxonomy` to append instead of upsert [#1040](https://github.com/ethyca/fides/pull/1040)
* Changed behavior of adding privacy declarations to decouple the actions of the "add" and "next" buttons [#1086](https://github.com/ethyca/fides/pull/1086)
* Moved system related UI components from the `config-wizard` directory to the `system` directory [#1097](https://github.com/ethyca/fides/pull/1097)
* Updated "type" on SaaS config to be a simple string type, not an enum [#1197](https://github.com/ethyca/fides/pull/1197)

### Developer Experience

* Optional dependencies may have their version defined only once, in `optional-requirements.txt` [#1171](https://github.com/ethyca/fides/pull/1171)

### Docs

* Updated the footer links [#1130](https://github.com/ethyca/fides/pull/1130)

### Fixed

* Fixed the "help" link in the UI header [#1078](https://github.com/ethyca/fides/pull/1078)
* Fixed a bug in Data Category Dropdowns where checking i.e. `user.biometric` would also check `user.biometric_health` [#1126](https://github.com/ethyca/fides/pull/1126)

### Security

* Upgraded pymysql to version `1.0.2` [#1094](https://github.com/ethyca/fides/pull/1094)

## [1.8.6](https://github.com/ethyca/fides/compare/1.8.5...1.8.6) - 2022-09-28

### Added

* Added classification tables for Plus users [#1060](https://github.com/ethyca/fides/pull/1060)

### Fixed

* Fixed a bug where rows were being excluded from a data map [#1124](https://github.com/ethyca/fides/pull/1124)

## [1.8.5](https://github.com/ethyca/fides/compare/1.8.4...1.8.5) - 2022-09-21

### Changed

* Update fideslang to v1.3.0 [#1103](https://github.com/ethyca/fides/pull/1103)

## [1.8.4](https://github.com/ethyca/fides/compare/1.8.3...1.8.4) - 2022-09-09

### Added

* Initial system management page [#1054](https://github.com/ethyca/fides/pull/1054)

### Changed

* Deleting a taxonomy field with children will now cascade delete all of its children as well. [#1042](https://github.com/ethyca/fides/pull/1042)

### Fixed

* Fixed navigating directly to frontend routes loading index page instead of the correct static page for the route.
* Fix truncated evaluation error messages [#1053](https://github.com/ethyca/fides/pull/1053)

## [1.8.3](https://github.com/ethyca/fides/compare/1.8.2...1.8.3) - 2022-09-06

### Added

* Added more taxonomy fields that can be edited via the UI [#1000](https://github.com/ethyca/fides/pull/1000) [#1028](https://github.com/ethyca/fides/pull/1028)
* Added the ability to add taxonomy fields via the UI [#1019](https://github.com/ethyca/fides/pull/1019)
* Added the ability to delete taxonomy fields via the UI [#1006](https://github.com/ethyca/fides/pull/1006)
  * Only non-default taxonomy entities can be deleted [#1023](https://github.com/ethyca/fides/pull/1023)
* Prevent deleting taxonomy `is_default` fields and from adding `is_default=True` fields via the API [#990](https://github.com/ethyca/fides/pull/990).
* Added a "Custom" tag to distinguish user defined taxonomy fields from default taxonomy fields in the UI [#1027](https://github.com/ethyca/fides/pull/1027)
* Added initial support for enabling Fides Plus [#1037](https://github.com/ethyca/fides/pull/1037)
  * The `useFeatures` hook can be used to check if `plus` is enabled.
  * Navigating to/from the Data Map page is gated behind this feature.
  * Plus endpoints are served from the private Plus image.

### Fixed

* Fixed failing mypy tests [#1030](https://github.com/ethyca/fides/pull/1030)
* Fixed an issue where `fides push --diff` would return a false positive diff [#1026](https://github.com/ethyca/fides/pull/1026)
* Pinned pydantic version to < 1.10.0 to fix an error in finding referenced fides keys [#1045](https://github.com/ethyca/fides/pull/1045)

### Fixed

* Fixed failing mypy tests [#1030](https://github.com/ethyca/fides/pull/1030)
* Fixed an issue where `fides push --diff` would return a false positive diff [#1026](https://github.com/ethyca/fides/pull/1026)

### Docs

* Minor formatting updates to [Policy Webhooks](https://ethyca.github.io/fidesops/guides/policy_webhooks/) documentation [#1114](https://github.com/ethyca/fidesops/pull/1114)

### Removed

* Removed create superuser [#1116](https://github.com/ethyca/fidesops/pull/1116)

## [1.8.2](https://github.com/ethyca/fides/compare/1.8.1...1.8.2) - 2022-08-18

### Added

* Added the ability to edit taxonomy fields via the UI [#977](https://github.com/ethyca/fides/pull/977) [#1028](https://github.com/ethyca/fides/pull/1028)
* New column `is_default` added to DataCategory, DataUse, DataSubject, and DataQualifier tables [#976](https://github.com/ethyca/fides/pull/976)
* Added the ability to add taxonomy fields via the UI [#1019](https://github.com/ethyca/fides/pull/1019)
* Added the ability to delete taxonomy fields via the UI [#1006](https://github.com/ethyca/fides/pull/1006)
  * Only non-default taxonomy entities can be deleted [#1023](https://github.com/ethyca/fides/pull/1023)
* Prevent deleting taxonomy `is_default` fields and from adding `is_default=True` fields via the API [#990](https://github.com/ethyca/fides/pull/990).
* Added a "Custom" tag to distinguish user defined taxonomy fields from default taxonomy fields in the UI [#1027](https://github.com/ethyca/fides/pull/1027)

### Changed

* Upgraded base Docker version to Python 3.9 and updated all other references from 3.8 -> 3.9 [#974](https://github.com/ethyca/fides/pull/974)
* Prepend all database tables with `ctl_` [#979](https://github.com/ethyca/fides/pull/979)
* Moved the `admin-ui` code down one level into a `ctl` subdir [#970](https://github.com/ethyca/fides/pull/970)
* Extended the `/datamap` endpoint to include extra metadata [#992](https://github.com/ethyca/fides/pull/992)

## [1.8.1](https://github.com/ethyca/fides/compare/1.8.0...1.8.1) - 2022-08-08

### Deprecated

* The following environment variables have been deprecated, and replaced with the new environment variable names indicated below. To avoid breaking existing workflows, the deprecated variables are still respected in v1.8.1. They will be removed in a future release.
  * `FIDESCTL__API__DATABASE_HOST` --> `FIDESCTL__DATABASE__SERVER`
  * `FIDESCTL__API__DATABASE_NAME` --> `FIDESCTL__DATABASE__DB`
  * `FIDESCTL__API__DATABASE_PASSWORD` --> `FIDESCTL__DATABASE__PASSWORD`
  * `FIDESCTL__API__DATABASE_PORT` --> `FIDESCTL__DATABASE__PORT`
  * `FIDESCTL__API__DATABASE_TEST_DATABASE_NAME` --> `FIDESCTL__DATABASE__TEST_DB`
  * `FIDESCTL__API__DATABASE_USER` --> `FIDESCTL__DATABASE__USER`

### Developer Experience

* The included `docker-compose.yml` no longer references outdated ENV variables [#964](https://github.com/ethyca/fides/pull/964)

### Docs

* Minor release documentation now reflects the desired patch release process [#955](https://github.com/ethyca/fides/pull/955)
* Updated references to ENV variables [#964](https://github.com/ethyca/fides/pull/964)

### Fixed

* Deprecated config options will continue to be respected when set via environment variables [#965](https://github.com/ethyca/fides/pull/965)
* The git cache is rebuilt within the Docker container [#962](https://github.com/ethyca/fides/pull/962)
* The `wheel` pypi build no longer has a dirty version tag [#962](https://github.com/ethyca/fides/pull/962)
* Add setuptools to dev-requirements to fix versioneer error [#983](https://github.com/ethyca/fides/pull/983)

## [1.8.0](https://github.com/ethyca/fides/compare/1.7.1...1.8.0) - 2022-08-04

### Added

* Initial configuration wizard UI view
  * System scanning step: AWS credentials form and initial `generate` API usage.
  * System scanning results: AWS systems are stored and can be selected for review
* CustomInput type "password" with show/hide icon.
* Pull CLI command now checks for untracked/unstaged files in the manifests dir [#869](https://github.com/ethyca/fides/pull/869)
* Pull CLI command has a flag to pull missing files from the server [#895](https://github.com/ethyca/fides/pull/895)
* Add BigQuery support for the `generate` command and `/generate` endpoint [#814](https://github.com/ethyca/fides/pull/814) & [#917](https://github.com/ethyca/fides/pull/917)
* Added user auth tables [915](https://github.com/ethyca/fides/pull/915)
* Standardized API error parsing under `~/types/errors`
* Added taxonomy page to UI [#902](https://github.com/ethyca/fides/pull/902)
  * Added a nested accordion component for displaying taxonomy data [#910](https://github.com/ethyca/fides/pull/910)
* Add lru cache to get_config [927](https://github.com/ethyca/fides/pull/927)
* Add support for deprecated API config values [#959](https://github.com/ethyca/fides/pull/959)
* `fides` is now an alias for `fidesctl` as a CLI entrypoint [#926](https://github.com/ethyca/fides/pull/926)
* Add user auth routes [929](https://github.com/ethyca/fides/pull/929)
* Bump fideslib to 3.0.1 and remove patch code[931](https://github.com/ethyca/fides/pull/931)
* Update the `fidesctl` python package to automatically serve the UI [#941](https://github.com/ethyca/fides/pull/941)
* Add `push` cli command alias for `apply` and deprecate `apply` [943](https://github.com/ethyca/fides/pull/943)
* Add resource groups tagging api as a source of system generation [939](https://github.com/ethyca/fides/pull/939)
* Add GitHub Action to publish the `fidesctl` package to testpypi on pushes to main [#951](https://github.com/ethyca/fides/pull/951)
* Added configWizardFlag to ui to hide the config wizard when false [[#1453](https://github.com/ethyca/fides/issues/1453)

### Changed

* Updated the `datamap` endpoint to return human-readable column names as the first response item [#779](https://github.com/ethyca/fides/pull/779)
* Remove the `obscure` requirement from the `generate` endpoint [#819](https://github.com/ethyca/fides/pull/819)
* Moved all files from `fidesapi` to `fidesctl/api` [#885](https://github.com/ethyca/fides/pull/885)
* Moved `scan` and `generate` to the list of commands that can be run in local mode [#841](https://github.com/ethyca/fides/pull/841)
* Upgraded the base docker images from Debian Buster to Bullseye [#958](https://github.com/ethyca/fides/pull/958)
* Removed `ipython` as a dev-requirement [#958](https://github.com/ethyca/fides/pull/958)
* Webserver dependencies now come as a standard part of the package [#881](https://github.com/ethyca/fides/pull/881)
* Initial configuration wizard UI view
  * Refactored step & form results management to use Redux Toolkit slice.
* Change `id` field in tables from an integer to a string [915](https://github.com/ethyca/fides/pull/915)
* Update `fideslang` to `1.1.0`, simplifying the default taxonomy and adding `tags` for resources [#865](https://github.com/ethyca/fides/pull/865)
* Merge existing configurations with `fideslib` library [#913](https://github.com/ethyca/fides/pull/913)
* Moved frontend static files to `src/fidesctl/ui-build/static` [#934](https://github.com/ethyca/fides/pull/934)
* Replicated the error response handling from the `/validate` endpoint to the `/generate` endpoint [#911](https://github.com/ethyca/fides/pull/911)

### Developer Experience

* Remove `API_PREFIX` from fidesctl/core/utils.py and change references to `API_PREFIX` in fidesctl/api/reoutes/util.py [922](https://github.com/ethyca/fides/pull/922)

### Fixed

* Dataset field columns show all columns by default in the UI [#898](https://github.com/ethyca/fides/pull/898)
* Fixed the missing `.fides./` directory when locating the default config [#933](https://github.com/ethyca/fides/pull/933)

## [1.7.1](https://github.com/ethyca/fides/compare/1.7.0...1.7.1) - 2022-07-28

### Added

* Add datasets via YAML in the UI [#813](https://github.com/ethyca/fides/pull/813)
* Add datasets via database connection [#834](https://github.com/ethyca/fides/pull/834) [#889](https://github.com/ethyca/fides/pull/889)
* Add delete confirmation when deleting a field or collection from a dataset [#809](https://github.com/ethyca/fides/pull/809)
* Add ability to delete datasets from the UI [#827](https://github.com/ethyca/fides/pull/827)
* Add Cypress for testing [713](https://github.com/ethyca/fides/pull/833)
* Add datasets via database connection (UI only) [#834](https://github.com/ethyca/fides/pull/834)
* Add Okta support to the `/generate` endpoint [#842](https://github.com/ethyca/fides/pull/842)
* Add db support to `/generate` endpoint [849](https://github.com/ethyca/fides/pull/849)
* Added OpenAPI TypeScript client generation for the UI app. See the [README](/clients/admin-ui/src/types/api/README.md) for more details.

### Changed

* Remove the `obscure` requirement from the `generate` endpoint [#819](https://github.com/ethyca/fides/pull/819)

### Developer Experience

* When releases are published, dispatch a repository webhook event to ethyca/fidesctl-plus [#938](https://github.com/ethyca/fides/pull/938)

### Docs

* recommend/replace pip installs with pipx [#874](https://github.com/ethyca/fides/pull/874)

### Fixed

* CustomSelect input tooltips appear next to selector instead of wrapping to a new row.
* Datasets without the `third_country_transfer` will not cause the editing dataset form to not render.
* Fixed a build issue causing an `unknown` version of `fidesctl` to be installed in published Docker images [#836](https://github.com/ethyca/fides/pull/836)
* Fixed an M1-related SQLAlchemy bug [#816](https://github.com/ethyca/fides/pull/891)
* Endpoints now work with or without a trailing slash. [#886](https://github.com/ethyca/fides/pull/886)
* Dataset field columns show all columns by default in the UI [#898](https://github.com/ethyca/fides/pull/898)
* Fixed the `tag` specific GitHub Action workflows for Docker and publishing docs. [#901](https://github.com/ethyca/fides/pull/901)

## [1.7.0](https://github.com/ethyca/fides/compare/1.6.1...1.7.0) - 2022-06-23

### Added

* Added dependabot to keep dependencies updated
* A warning now issues for any orphan datasets as part of the `apply` command [543](https://github.com/ethyca/fides/pull/543)
* Initial scaffolding of management UI [#561](https://github.com/ethyca/fides/pull/624)
* A new `audit` command for `system` and `organization` resources, checking data map attribute compliance [#548](https://github.com/ethyca/fides/pull/548)
* Static UI assets are now built with the docker container [#663](https://github.com/ethyca/fides/issues/663)
* Host static files via fidesapi [#621](https://github.com/ethyca/fides/pull/621)
* A new `generate` endpoint to enable capturing systems from infrastructure from the UI [#642](https://github.com/ethyca/fides/pull/642)
* A new `datamap` endpoint to enable visualizing a data map from the UI [#721](https://github.com/ethyca/fides/pull/721)
* Management UI navigation bar [#679](https://github.com/ethyca/fides/issues/679)
* Management UI integration [#736](https://github.com/ethyca/fides/pull/736)
  * Datasets
  * Systems
  * Taxonomy (data categories)
* Initial dataset UI view [#768](https://github.com/ethyca/fides/pull/768)
  * Add interaction for viewing a dataset collection
  * Add column picker
  * Add a data category checklist tree
  * Edit/delete dataset fields
  * Edit/delete dataset collections
  * Edit datasets
  * Add a component for Identifiability tags
  * Add tooltips for help on forms
  * Add geographic location (third_country_transfers) country selection. Supported by new dependency `i18n-iso-countries`.
* Okta, aws and database credentials can now come from `fidesctl.toml` config [#694](https://github.com/ethyca/fides/pull/694)
* New `validate` endpoint to test aws and okta credentials [#722](https://github.com/ethyca/fides/pull/722)
* Initial configuration wizard UI view
  * Manual entry steps added (name and describe organization, pick entry route, and describe system manually including privacy declarations)
* A new image tagged `ethyca/fidesctl:dev` is published on each push to `main` [781](https://github.com/ethyca/fides/pull/781)
* A new cli command (`fidesctl sync`) [#765](https://github.com/ethyca/fides/pull/765)

### Changed

* Comparing server and CLI versions ignores `.dirty` only differences, and is quiet on success when running general CLI commands [621](https://github.com/ethyca/fides/pull/621)
* All endpoints now prefixed by `/api/v1` [#623](https://github.com/ethyca/fides/issues/623)
* Allow AWS credentials to be passed to `generate system` via the API [#645](https://github.com/ethyca/fides/pull/645)
* Update the export of a datamap to load resources from the server instead of a manifest directory [#662](https://github.com/ethyca/fides/pull/662)
* Refactor `export` to remove CLI specific uses from the core modules and load resources[#725](https://github.com/ethyca/fides/pull/725)
* Bump version of FastAPI in `setup.py` to 0.77.1 to match `optional-requirements.txt` [#734](https://github.com/ethyca/fides/pull/734)
* Docker images are now only built and pushed on tags to match when released to pypi [#740](https://github.com/ethyca/fides/pull/740)
* Okta resource scanning and generation now works with systems instead of datasets [#751](https://github.com/ethyca/fides/pull/751)

### Developer Experience

* Replaced `make` with `nox` [#547](https://github.com/ethyca/fides/pull/547)
* Removed usage of `fideslang` module in favor of new [external package](https://github.com/ethyca/fideslang) shared across projects [#619](https://github.com/ethyca/fides/issues/619)
* Added a UI service to the docker-compose deployment [#757](<https://github.com/ethyca/fides/pull/757>)
* `TestClient` defined in and shared across test modules via `conftest.py` [#759](https://github.com/ethyca/fides/pull/759)

### Docs

* Replaced all references to `make` with `nox` [#547](https://github.com/ethyca/fides/pull/547)
* Removed config/schemas page [#613](https://github.com/ethyca/fides/issues/613)
* Dataset UI and config wizard docs added (<https://github.com/ethyca/fides/pull/697>)
* The fides README now walks through generating a datamap [#746](https://github.com/ethyca/fides/pull/746)

### Fixed

* Updated `fideslog` to v1.1.5, resolving an issue where some exceptions thrown by the SDK were not handled as expected [#609](https://github.com/ethyca/fides/issues/609)
* Updated the webserver so that it won't fail if the database is inaccessible [#649](https://github.com/ethyca/fides/pull/649)
* Updated external tests to handle complex characters [#661](https://github.com/ethyca/fides/pull/661)
* Evaluations now properly merge the default taxonomy into the user-defined taxonomy [#684](https://github.com/ethyca/fides/pull/684)
* The CLI can now be run without installing the webserver components [#715](https://github.com/ethyca/fides/pull/715)

## [1.6.1](https://github.com/ethyca/fides/compare/1.6.0...1.6.1) - 2022-06-15

### Docs

* Updated `Release Steps`

### Fixed

* Resolved a failure with populating applicable data subject rights to a data map
* Handle invalid characters when generating a `fides_key` [#761](https://github.com/ethyca/fides/pull/761)

## [1.6.0](https://github.com/ethyca/fides/compare/1.5.3...1.6.0) - 2022-05-02

### Added

* ESLint configuration changes [#514](https://github.com/ethyca/fidesops/pull/514)
* User creation, update and permissions in the Admin UI [#511](https://github.com/ethyca/fidesops/pull/511)
* Yaml support for dataset upload [#284](https://github.com/ethyca/fidesops/pull/284)

### Breaking Changes

* Update masking API to take multiple input values [#443](https://github.com/ethyca/fidesops/pull/443)

### Docs

* DRP feature documentation [#520](https://github.com/ethyca/fidesops/pull/520)

## [1.4.2](https://github.com/ethyca/fidesops/compare/1.4.1...1.4.2) - 2022-05-12

### Added

* GET routes for users [#405](https://github.com/ethyca/fidesops/pull/405)
* Username based search on GET route [#444](https://github.com/ethyca/fidesops/pull/444)
* FIDESOPS\_\_DEV_MODE for Easier SaaS Request Debugging [#363](https://github.com/ethyca/fidesops/pull/363)
* Track user privileges across sessions [#425](https://github.com/ethyca/fidesops/pull/425)
* Add first_name and last_name fields. Also add them along with created_at to FidesUser response [#465](https://github.com/ethyca/fidesops/pull/465)
* Denial reasons for DSR and user `AuditLog` [#463](https://github.com/ethyca/fidesops/pull/463)
* DRP action to Policy [#453](https://github.com/ethyca/fidesops/pull/453)
* `CHANGELOG.md` file[#484](https://github.com/ethyca/fidesops/pull/484)
* DRP status endpoint [#485](https://github.com/ethyca/fidesops/pull/485)
* DRP exerise endpoint [#496](https://github.com/ethyca/fidesops/pull/496)
* Frontend for privacy request denial reaons [#480](https://github.com/ethyca/fidesops/pull/480)
* Publish Fidesops to Pypi [#491](https://github.com/ethyca/fidesops/pull/491)
* DRP data rights endpoint [#526](https://github.com/ethyca/fidesops/pull/526)

### Changed

* Converted HTTP Status Codes to Starlette constant values [#438](https://github.com/ethyca/fidesops/pull/438)
* SaasConnector.send behavior on ignore_errors now returns raw response [#462](https://github.com/ethyca/fidesops/pull/462)
* Seed user permissions in `create_superuser.py` script [#468](https://github.com/ethyca/fidesops/pull/468)
* User API Endpoints (update fields and reset user passwords) [#471](https://github.com/ethyca/fidesops/pull/471)
* Format tests with `black` [#466](https://github.com/ethyca/fidesops/pull/466)
* Extract privacy request endpoint logic into separate service for DRP [#470](https://github.com/ethyca/fidesops/pull/470)
* Fixing inconsistent SaaS connector integration tests [#473](https://github.com/ethyca/fidesops/pull/473)
* Add user data to login response [#501](https://github.com/ethyca/fidesops/pull/501)

### Breaking Changes

* Update masking API to take multiple input values [#443](https://github.com/ethyca/fidesops/pull/443)

### Docs

* Added issue template for documentation updates [#442](https://github.com/ethyca/fidesops/pull/442)
* Clarify masking updates [#464](https://github.com/ethyca/fidesops/pull/464)
* Added dark mode [#476](https://github.com/ethyca/fidesops/pull/476)

### Fixed

* Removed miradb test warning [#436](https://github.com/ethyca/fidesops/pull/436)
* Added missing import [#448](https://github.com/ethyca/fidesops/pull/448)
* Removed pypi badge pointing to wrong package [#452](https://github.com/ethyca/fidesops/pull/452)
* Audit imports and references [#479](https://github.com/ethyca/fidesops/pull/479)
* Switch to using update method on PUT permission endpoint [#500](https://github.com/ethyca/fidesops/pull/500)

### Developer Experience

* added isort as a CI check
* Include `tests/` in all static code checks (e.g. `mypy`, `pylint`)

### Changed

* Published Docker image does a clean install of Fidesctl
* `with_analytics` is now a decorator

### Fixed

* Third-Country formatting on Data Map
* Potential Duplication on Data Map
* Exceptions are no longer raised when sending `AnalyticsEvent`s on Windows
* Running `fidesctl init` now generates a `server_host` and `server_protocol`
  rather than `server_url`<|MERGE_RESOLUTION|>--- conflicted
+++ resolved
@@ -18,17 +18,14 @@
 ## [Unreleased](https://github.com/ethyca/fides/compare/1.9.6...main)
 
 ### Added
-<<<<<<< HEAD
 
 * Classification flow for system data flows
   * Classification is now triggered as part of data flow scanning
-=======
 * Include `ingress` and `egress` fields on system export and `datamap/` endpoint [#1740](https://github.com/ethyca/fides/pull/1740)
 * Adds SMS support for identity verification notifications [#1726](https://github.com/ethyca/fides/pull/1726)
 * Added phone number validation in back-end and react phone number form in Privacy Center [#1745](https://github.com/ethyca/fides/pull/1745)
 * Adds SMS message template for all subject notifications [#1743](https://github.com/ethyca/fides/pull/1743)
 
->>>>>>> 1394468a
 ### Changed
 
 * Optional dependencies are no longer used for 3rd-party connectivity. Instead they are used to isolate dangerous dependencies. [#1679](https://github.com/ethyca/fides/pull/1679)
