--- conflicted
+++ resolved
@@ -17,18 +17,25 @@
 
 ## [Unreleased](https://github.com/ethyca/fides/compare/2.23.0...main)
 
-### Changed
+## Added
+
+- Added notice that a system is GVL when adding/editing from system form [#4327](https://github.com/ethyca/fides/pull/4327)
+
+### Changed
+
 - Determine if the TCF overlay needs to surface based on backend calculated version hash [#4356](https://github.com/ethyca/fides/pull/4356)
 - Refactor Fides.js embedded modal to not use A11y dialog [#4355](https://github.com/ethyca/fides/pull/4355)
 - Only call `FidesUpdated` when a preference has been saved, not during initialization [#4365](https://github.com/ethyca/fides/pull/4365)
 
 ### Fixed
+
 - Handle invalid `fides_string` when passed in as an override [#4350](https://github.com/ethyca/fides/pull/4350)
 - Bug where vendor opt-ins would not initialize properly based on a `fides_string` in the TCF overlay [#4368](https://github.com/ethyca/fides/pull/4368)
 
 ## [2.23.0](https://github.com/ethyca/fides/compare/2.22.1...2.23.0)
 
 ### Added
+
 - Added support for 3 additional config variables in Fides.js: fidesEmbed, fidesDisableSaveApi, and fidesTcString [#4262](https://github.com/ethyca/fides/pull/4262)
 - Added support for fidesEmbed, fidesDisableSaveApi, and fidesTcString to be passed into Fides.js via query param, cookie, or window object [#4297](https://github.com/ethyca/fides/pull/4297)
 - New privacy center environment variables `FIDES_PRIVACY_CENTER__IS_FORCED_TCF` which can make the privacy center always return the TCF bundle (`fides-tcf.js`) [#4312](https://github.com/ethyca/fides/pull/4312)
@@ -38,17 +45,14 @@
 - Support for passing in an AC string as part of a fides string for the TCF overlay [#4308](https://github.com/ethyca/fides/pull/4308)
 - Added support for overriding the save user preferences API call with a custom fn provided through Fides.init [#4318](https://github.com/ethyca/fides/pull/4318)
 - Return AC strings in GET Privacy Experience meta and allow saving preferences against AC strings [#4295](https://github.com/ethyca/fides/pull/4295)
-<<<<<<< HEAD
-- Added notice that a system is GVL when adding/editing from system form [#4327](https://github.com/ethyca/fides/pull/4327)
-=======
 - New GET Privacy Experience Meta Endpoint [#4328](https://github.com/ethyca/fides/pull/4328)
 - Access and erasure support for SparkPost [#4328](https://github.com/ethyca/fides/pull/4238)
 - Access and erasure support for Iterate [#4332](https://github.com/ethyca/fides/pull/4332)
 - SSH Support for MySQL connections [#4310](https://github.com/ethyca/fides/pull/4310)
 - Added served notice history IDs to the TCF privacy preference API calls [#4161](https://github.com/ethyca/fides/pull/4161)
->>>>>>> a57c06a3
-
-### Fixed
+
+### Fixed
+
 - Cleans up CSS for fidesEmbed mode [#4306](https://github.com/ethyca/fides/pull/4306)
 - Stacks that do not have any purposes will no longer render an empty purpose block [#4278](https://github.com/ethyca/fides/pull/4278)
 - Forcing hidden sections to use display none [#4299](https://github.com/ethyca/fides/pull/4299)
@@ -60,6 +64,7 @@
 - Removes overflow styling for embedded modal in Fides.js [#4345](https://github.com/ethyca/fides/pull/4345)
 
 ### Changed
+
 - Derive cookie storage info, privacy policy and legitimate interest disclosure URLs, and data retention data from the data map instead of directly from gvl.json [#4286](https://github.com/ethyca/fides/pull/4286)
 - Updated TCF Version for backend consent reporting [#4305](https://github.com/ethyca/fides/pull/4305)
 - Update Version Hash Contents [#4313](https://github.com/ethyca/fides/pull/4313)
@@ -69,9 +74,11 @@
 ## [2.22.1](https://github.com/ethyca/fides/compare/2.22.0...2.22.1)
 
 ### Added
+
 - Custom fields are now included in system history change tracking [#4294](https://github.com/ethyca/fides/pull/4294)
 
 ### Security
+
 - Added hostname checks for external SaaS connector URLs [CVE-2023-46124](https://github.com/ethyca/fides/security/advisories/GHSA-jq3w-9mgf-43m4)
 - Use a Pydantic URL type for privacy policy URLs [CVE-2023-46126](https://github.com/ethyca/fides/security/advisories/GHSA-fgjj-5jmr-gh83)
 - Remove the CONFIG_READ scope from the Viewer role [CVE-2023-46125](https://github.com/ethyca/fides/security/advisories/GHSA-rjxg-rpg3-9r89)
@@ -79,6 +86,7 @@
 ## [2.22.0](https://github.com/ethyca/fides/compare/2.21.0...2.22.0)
 
 ### Added
+
 - Added an option to link to vendor tab from an experience config description [#4191](https://github.com/ethyca/fides/pull/4191)
 - Added two toggles for vendors in the TCF overlay, one for Consent, and one for Legitimate Interest [#4189](https://github.com/ethyca/fides/pull/4189)
 - Added two toggles for purposes in the TCF overlay, one for Consent, and one for Legitimate Interest [#4234](https://github.com/ethyca/fides/pull/4234)
@@ -87,6 +95,7 @@
 - Support for `gvl` prefixed vendor IDs [#4247](https://github.com/ethyca/fides/pull/4247)
 
 ### Changed
+
 - Removed `TCF_ENABLED` environment variable from the privacy center in favor of dynamically figuring out which `fides-js` bundle to send [#4131](https://github.com/ethyca/fides/pull/4131)
 - Updated copy of info boxes on each TCF tab [#4191](https://github.com/ethyca/fides/pull/4191)
 - Clarified messages for error messages presented during connector upload [#4198](https://github.com/ethyca/fides/pull/4198)
@@ -106,6 +115,7 @@
 - Changed naming convention "fides_string" instead of "tc_string" for developer friendly consent API's [#4267](https://github.com/ethyca/fides/pull/4267)
 
 ### Fixed
+
 - TCF overlay can initialize its consent preferences from a cookie [#4124](https://github.com/ethyca/fides/pull/4124)
 - Various improvements to the TCF modal such as vendor storage disclosures, vendor counts, privacy policies, etc. [#4167](https://github.com/ethyca/fides/pull/4167)
 - An issue where Braze could not mask an email due to formatting [#4187](https://github.com/ethyca/fides/pull/4187)
@@ -120,6 +130,7 @@
 ## [2.21.0](https://github.com/ethyca/fides/compare/2.20.2...2.21.0)
 
 ### Added
+
 - "Add a vendor" flow to configuring consent page [#4107](https://github.com/ethyca/fides/pull/4107)
 - Initial TCF Backend Support [#3804](https://github.com/ethyca/fides/pull/3804)
 - Add initial layer to TCF modal [#3956](https://github.com/ethyca/fides/pull/3956)
@@ -137,6 +148,7 @@
 - Added fides.css customization for Plus users [#4136](https://github.com/ethyca/fides/pull/4136)
 
 ### Changed
+
 - Added further config options to customize the privacy center [#4090](https://github.com/ethyca/fides/pull/4090)
 - CORS configuration page [#4073](https://github.com/ethyca/fides/pull/4073)
 - Refactored `fides.js` components so that they can take data structures that are not necessarily privacy notices [#3870](https://github.com/ethyca/fides/pull/3870)
@@ -146,12 +158,14 @@
 - Misc copy changes for the system history table and modal [#4146](https://github.com/ethyca/fides/pull/4146)
 
 ### Fixed
-- Allows CDN to cache empty experience responses from fides.js API  [#4113](https://github.com/ethyca/fides/pull/4113)
+
+- Allows CDN to cache empty experience responses from fides.js API [#4113](https://github.com/ethyca/fides/pull/4113)
 - Fixed `identity_special_purpose` unique constraint definition [#4174](https://github.com/ethyca/fides/pull/4174/files)
 
 ## [2.20.2](https://github.com/ethyca/fides/compare/2.20.1...2.20.2)
 
 ### Fixed
+
 - added version_added, version_deprecated, and replaced_by to data use, data subject, and data category APIs [#4135](https://github.com/ethyca/fides/pull/4135)
 - Update fides.js to not fetch experience client-side if pre-fetched experience is empty [#4149](https://github.com/ethyca/fides/pull/4149)
 - Erasure privacy requests now pause for input if there are any manual process integrations [#4115](https://github.com/ethyca/fides/pull/4115)
@@ -166,6 +180,7 @@
 ## [2.20.0](https://github.com/ethyca/fides/compare/2.19.1...2.20.0)
 
 ### Added
+
 - Initial page for configuring consent [#4069](https://github.com/ethyca/fides/pull/4069)
 - Vendor cookie table for configuring consent [#4082](https://github.com/ethyca/fides/pull/4082)
 
@@ -202,7 +217,6 @@
 - System history UI with diff modal [#4021](https://github.com/ethyca/fides/pull/4021)
 - Relax system legal basis for transfers to be any string [#4049](https://github.com/ethyca/fides/pull/4049)
 
-
 ## [2.19.0](https://github.com/ethyca/fides/compare/2.18.0...2.19.0)
 
 ### Added
@@ -221,7 +235,7 @@
 - Fixed dataset issue that was preventing the Vend connector from loading during server startup [#3923](https://github.com/ethyca/fides/pull/3923)
 - Adding version check to version-dependent migration script [#3951](https://github.com/ethyca/fides/pull/3951)
 - Fixed a bug where some fields were not saving correctly on the system form [#3975](https://github.com/ethyca/fides/pull/3975)
-- Changed "retention period" field in privacy declaration form from number input to text input  [#3980](https://github.com/ethyca/fides/pull/3980)
+- Changed "retention period" field in privacy declaration form from number input to text input [#3980](https://github.com/ethyca/fides/pull/3980)
 - Fixed issue where unsaved changes modal appears incorrectly [#4005](https://github.com/ethyca/fides/pull/4005)
 - Fixed banner resurfacing after user consent for pre-fetch experience [#4009](https://github.com/ethyca/fides/pull/4009)
 
@@ -235,6 +249,7 @@
 - Admin ui supports fides cloud config API [#4034](https://github.com/ethyca/fides/pull/4034)
 
 ### Security
+
 - Resolve custom integration upload RCE vulnerability [CVE-2023-41319](https://github.com/ethyca/fides/security/advisories/GHSA-p6p2-qq95-vq5h)
 
 ## [2.18.0](https://github.com/ethyca/fides/compare/2.17.0...2.18.0)
@@ -249,6 +264,7 @@
 - Changes in the `data` directory now trigger a server reload (for local development) [#3874](https://github.com/ethyca/fides/pull/3874)
 
 ### Fixed
+
 - Fix datamap zoom for low system counts [#3835](https://github.com/ethyca/fides/pull/3835)
 - Fixed connector forms with external dataset reference fields [#3873](https://github.com/ethyca/fides/pull/3873)
 - Fix ability to make server side API calls from privacy-center [#3895](https://github.com/ethyca/fides/pull/3895)
@@ -295,6 +311,7 @@
 - Erasure support for Heap [#3599](https://github.com/ethyca/fides/pull/3599)
 
 ### Fixed
+
 - Privacy notice UI's list of possible regions now matches the backend's list [#3787](https://github.com/ethyca/fides/pull/3787)
 - Admin UI "property does not existing" build issue [#3831](https://github.com/ethyca/fides/pull/3831)
 - Flagging sensitive inputs as passwords to mask values during entry [#3843](https://github.com/ethyca/fides/pull/3843)
@@ -339,23 +356,28 @@
 - Enable privacy notice and privacy experience feature flags by default [#3773](https://github.com/ethyca/fides/pull/3773)
 
 ### Security
+
 - Resolve Zip bomb file upload vulnerability [CVE-2023-37480](https://github.com/ethyca/fides/security/advisories/GHSA-g95c-2jgm-hqc6)
 - Resolve SVG bomb (billion laughs) file upload vulnerability [CVE-2023-37481](https://github.com/ethyca/fides/security/advisories/GHSA-3rw2-wfc8-wmj5)
 
 ## [2.15.1](https://github.com/ethyca/fides/compare/2.15.0...2.15.1)
 
 ### Added
+
 - Set `sslmode` to `prefer` if connecting to Redshift via ssh [#3685](https://github.com/ethyca/fides/pull/3685)
 
 ### Changed
+
 - Privacy center action cards are now able to expand to accommodate longer text [#3669](https://github.com/ethyca/fides/pull/3669)
 - Update integration endpoint permissions [#3707](https://github.com/ethyca/fides/pull/3707)
 
 ### Fixed
+
 - Handle names with a double underscore when processing access and erasure requests [#3688](https://github.com/ethyca/fides/pull/3688)
 - Allow Privacy Notices banner and modal to scroll as needed [#3713](https://github.com/ethyca/fides/pull/3713)
 
 ### Security
+
 - Resolve path traversal vulnerability in webserver API [CVE-2023-36827](https://github.com/ethyca/fides/security/advisories/GHSA-r25m-cr6v-p9hq)
 
 ## [2.15.0](https://github.com/ethyca/fides/compare/2.14.1...2.15.0)
