--- conflicted
+++ resolved
@@ -43,13 +43,7 @@
 - Changed name of main file in DSR package from welcome.html to clickme.html [#6923](https://github.com/ethyca/fides/pull/6923)
 - De-select list items after performing an action in the action center [#6942](https://github.com/ethyca/fides/pull/6942)
 - Updated identity verification emails to use ansync calls bringing them in line with other messaging endpoints [#6949](https://github.com/ethyca/fides/pull/6949)
-<<<<<<< HEAD
-- Updated several privacy_request queries to avoid loading large columns when not needed. [#6975](https://github.com/ethyca/fides/pull/6975)
-- Updated several request runner queries to reduce N+1 query issues causing processing bottlenecks. [#6951](https://github.com/ethyca/fides/pull/6951)
-
-=======
 - Duplicate DSRs can now be approved or denied. [#6998](https://github.com/ethyca/fides/pull/6998)
->>>>>>> 054f7de1
 
 ### Fixed
 - Fixed SSO login button not appearing after session timeout without manual refresh [#6988](https://github.com/ethyca/fides/pull/6988)
