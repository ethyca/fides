# Changelog

All notable changes to this project will be documented in this file.

The format is based on [Keep a Changelog](https://keepachangelog.com/en/)

The types of changes are:

- `Added` for new features.
- `Changed` for changes in existing functionality.
- `Developer Experience` for changes in developer workflow or tooling.
- `Deprecated` for soon-to-be removed features.
- `Docs` for documentation only changes.
- `Removed` for now removed features.
- `Fixed` for any bug fixes.
- `Security` in case of vulnerabilities.

## [Unreleased](https://github.com/ethyca/fides/compare/2.15.0...main)

### Added

- Included optional env vars to have postgres or Redshift connected via bastion host [#3374](https://github.com/ethyca/fides/pull/3374/)
- Support for acknowledge button for notice-only Privacy Notices and to disable toggling them off [#3546](https://github.com/ethyca/fides/pull/3546)
- HTML format for privacy request storage destinations [#3427](https://github.com/ethyca/fides/pull/3427)
- Access and erasure support for SurveyMonkey [#3590](https://github.com/ethyca/fides/pull/3590)

### Changed

- Removed `pyodbc` in favor of `pymssql` for handling SQL Server connections [#3435](https://github.com/ethyca/fides/pull/3435)
<<<<<<< HEAD

### Docs

- Updated developer docs for ARM platform users related to `pymssql` [#3615](https://github.com/ethyca/fides/pull/3615)

=======
- Only create a PrivacyRequest when saving consent if at least one notice has system-wide enforcement [#3626](https://github.com/ethyca/fides/pull/3626)
>>>>>>> f20e2994
### Fixed

- Fix race condition with consent modal link rendering [#3521](https://github.com/ethyca/fides/pull/3521)
- Hide custom fields section when there are no custom fields created [#3554](https://github.com/ethyca/fides/pull/3554)
- Disable connector dropdown in integration tab on save [#3552](https://github.com/ethyca/fides/pull/3552)
- Handles an edge case for non-existent identities with the Kustomer API [#3513](https://github.com/ethyca/fides/pull/3513)
- remove the configure privacy request tile from the home screen [#3555](https://github.com/ethyca/fides/pull/3555)
- Updated Privacy Experience Safe Strings Serialization [#3600](https://github.com/ethyca/fides/pull/3600/)
- Only create default experience configs on startup, not update [#3605](https://github.com/ethyca/fides/pull/3605)
- Update to latest asyncpg dependency to avoid build error [#3614](https://github.com/ethyca/fides/pull/3614)
- Fix bug where editing a data use on a system could delete existing data uses [#3627](https://github.com/ethyca/fides/pull/3627)

### Developer Experience

- Optimize GitHub workflows used for docker image publishing [#3526](https://github.com/ethyca/fides/pull/3526)

## [2.15.0](https://github.com/ethyca/fides/compare/2.14.1...2.15.0)

### Added
- Privacy center can now render its consent values based on Privacy Notices and Privacy Experiences [#3411](https://github.com/ethyca/fides/pull/3411)
- Add Google Tag Manager and Privacy Center ENV vars to sample app [#2949](https://github.com/ethyca/fides/pull/2949)
- Add `notice_key` field to Privacy Notice UI form [#3403](https://github.com/ethyca/fides/pull/3403)
- Add `identity` query param to the consent reporting API view [#3418](https://github.com/ethyca/fides/pull/3418)
- Use `rollup-plugin-postcss` to bundle and optimize the `fides.js` components CSS [#3411](https://github.com/ethyca/fides/pull/3411)
- Dispatch Fides.js lifecycle events on window (FidesInitialized, FidesUpdated) and cross-publish to Fides.gtm() integration [#3411](https://github.com/ethyca/fides/pull/3411)
- Added the ability to use custom CAs with Redis via TLS [#3451](https://github.com/ethyca/fides/pull/3451)
- Add default experience configs on startup [#3449](https://github.com/ethyca/fides/pull/3449)
- Load default privacy notices on startup [#3401](https://github.com/ethyca/fides/pull/3401)
- Add ability for users to pass in additional parameters for application database connection [#3450](https://github.com/ethyca/fides/pull/3450)
- Load default privacy notices on startup [#3401](https://github.com/ethyca/fides/pull/3401/files)
- Add ability for `fides-js` to make API calls to Fides [#3411](https://github.com/ethyca/fides/pull/3411)
- `fides-js` banner is now responsive across different viewport widths [#3411](https://github.com/ethyca/fides/pull/3411)
- Add ability to close `fides-js` banner and modal via a button or ESC [#3411](https://github.com/ethyca/fides/pull/3411)
- Add ability to open the `fides-js` modal from a link on the host site [#3411](https://github.com/ethyca/fides/pull/3411)
- GPC preferences are automatically applied via `fides-js` [#3411](https://github.com/ethyca/fides/pull/3411)
- Add new dataset route that has additional filters [#3558](https://github.com/ethyca/fides/pull/3558)
- Update dataset dropdown to use new api filter [#3565](https://github.com/ethyca/fides/pull/3565)
- Filter out saas datasets from the rest of the UI [#3568](https://github.com/ethyca/fides/pull/3568)

### Fixed

- Fix sample app `DATABASE_*` ENV vars for backwards compatibility [#3406](https://github.com/ethyca/fides/pull/3406)
- Fix overlay rendering issue by finding/creating a dedicated parent element for Preact [#3397](https://github.com/ethyca/fides/pull/3397)
- Fix the sample app privacy center link to be configurable [#3409](https://github.com/ethyca/fides/pull/3409)
- Fix CLI output showing a version warning for Snowflake [#3434](https://github.com/ethyca/fides/pull/3434)
- Flaky custom field Cypress test on systems page [#3408](https://github.com/ethyca/fides/pull/3408)
- Fix NextJS errors & warnings for Cookie House sample app [#3411](https://github.com/ethyca/fides/pull/3411)
- Fix bug where `fides-js` toggles were not reflecting changes from rejecting or accepting all notices [#3522](https://github.com/ethyca/fides/pull/3522)
- Remove the `fides-js` banner from tab order when it is hidden and move the overlay components to the top of the tab order. [#3510](https://github.com/ethyca/fides/pull/3510)
- Fix bug where `fides-js` toggle states did not always initialize properly [#3597](https://github.com/ethyca/fides/pull/3597)

### Changed

- Enabled Privacy Experience beta flag [#3364](https://github.com/ethyca/fides/pull/3364)
- Reorganize CLI Command Source Files [#3491](https://github.com/ethyca/fides/pull/3491)
- Removed ExperienceConfig.delivery_mechanism constraint [#3387](https://github.com/ethyca/fides/pull/3387)
- Updated privacy experience UI forms to reflect updated experience config fields [#3402](https://github.com/ethyca/fides/pull/3402)
- Use a venv in the Dockerfile for installing Python deps [#3452](https://github.com/ethyca/fides/pull/3452)
- Bump SlowAPI Version [#3456](https://github.com/ethyca/fides/pull/3456)
- Bump Psycopg2-binary Version [#3473](https://github.com/ethyca/fides/pull/3473)
- Reduced duplication between PrivacyExperience and PrivacyExperienceConfig [#3470](https://github.com/ethyca/fides/pull/3470)
- Update privacy centre email and phone validation to allow for both to be blank [#3432](https://github.com/ethyca/fides/pull/3432)
- Moved connection configuration into the system portal [#3407](https://github.com/ethyca/fides/pull/3407)
- Update `fideslang` to `1.4.1` to allow arbitrary nested metadata on `System`s and `Dataset`s `meta` property [#3463](https://github.com/ethyca/fides/pull/3463)
- Remove form validation to allow both email & phone inputs for consent requests [#3529](https://github.com/ethyca/fides/pull/3529)
- Removed dataset dropdown from saas connector configuration [#3563](https://github.com/ethyca/fides/pull/3563)

### Developer Experience

- Add ability to pass ENV vars to both privacy center and sample app during `fides deploy` via `.env` [#2949](https://github.com/ethyca/fides/pull/2949)
- Handle an edge case when generating tags that finds them out of sequence [#3405](https://github.com/ethyca/fides/pull/3405)
- Add support for pushing `prerelease` and `rc` tagged images to Dockerhub [#3474](https://github.com/ethyca/fides/pull/3474)

### Removed

- Removed the deprecated `system_dependencies` from `System` resources, migrating to `egress` [#3285](https://github.com/ethyca/fides/pull/3285)


## [2.14.1](https://github.com/ethyca/fides/compare/2.14.0...2.14.1)

### Added

- Add `identity` query param to the consent reporting API view [#3418](https://github.com/ethyca/fides/pull/3418)
- Add privacy centre button text customisations [#3432](https://github.com/ethyca/fides/pull/3432)
- Add privacy centre favicon customisation [#3432](https://github.com/ethyca/fides/pull/3432)

### Changed

- Update privacy centre email and phone validation to allow for both to be blank [#3432](https://github.com/ethyca/fides/pull/3432)


## [2.14.0](https://github.com/ethyca/fides/compare/2.13.0...2.14.0)

### Added

- Add an automated test to check for `/fides-consent.js` backwards compatibility [#3289](https://github.com/ethyca/fides/pull/3289)
- Add infrastructure for "overlay" consent components (Preact, CSS bundling, etc.) and initial version of consent banner [#3191](https://github.com/ethyca/fides/pull/3191)
- Add the modal component of the "overlay" consent components [#3291](https://github.com/ethyca/fides/pull/3291)
- Added an `automigrate` database setting [#3220](https://github.com/ethyca/fides/pull/3220)
- Track Privacy Experience with Privacy Preferences [#3311](https://github.com/ethyca/fides/pull/3311)
- Add ability for `fides-js` to fetch its own geolocation [#3356](https://github.com/ethyca/fides/pull/3356)
- Add ability to select different locations in the "Cookie House" sample app [#3362](https://github.com/ethyca/fides/pull/3362)
- Added optional logging of resource changes on the server [#3331](https://github.com/ethyca/fides/pull/3331)

### Fixed

- Maintain casing differences within Snowflake datasets for proper DSR execution [#3245](https://github.com/ethyca/fides/pull/3245)
- Handle DynamoDB edge case where no attributes are defined [#3299](https://github.com/ethyca/fides/pull/3299)
- Support pseudonymous consent requests with `fides_user_device_id` for the new consent workflow [#3203](https://github.com/ethyca/fides/pull/3203)
- Fides user device id filter to GET Privacy Experience List endpoint to stash user preferences on embedded notices [#3302](https://github.com/ethyca/fides/pull/3302)
- Support for data categories on manual webhook fields [#3330](https://github.com/ethyca/fides/pull/3330)
- Added config-driven rendering to consent components [#3316](https://github.com/ethyca/fides/pull/3316)
- Pin `typing_extensions` dependency to `4.5.0` to work around a pydantic bug [#3357](https://github.com/ethyca/fides/pull/3357)

### Changed

- Explicitly escape/unescape certain fields instead of using SafeStr [#3144](https://github.com/ethyca/fides/pull/3144)
- Updated DynamoDB icon [#3296](https://github.com/ethyca/fides/pull/3296)
- Increased default page size for the connection type endpoint to 100 [#3298](https://github.com/ethyca/fides/pull/3298)
- Data model around PrivacyExperiences to better keep Privacy Notices and Experiences in sync [#3292](https://github.com/ethyca/fides/pull/3292)
- UI calls to support new PrivacyExperiences data model [#3313](https://github.com/ethyca/fides/pull/3313)
- Ensure email connectors respect the `notifications.notification_service_type` app config property if set [#3355](https://github.com/ethyca/fides/pull/3355)
- Rework Delighted connector so the `survey_response` endpoint depends on the `person` endpoint [3385](https://github.com/ethyca/fides/pull/3385)
- Remove logging within the Celery creation function [#3303](https://github.com/ethyca/fides/pull/3303)
- Update how generic endpoint generation works [#3304](https://github.com/ethyca/fides/pull/3304)
- Restrict strack-trace logging when not in Dev mode [#3081](https://github.com/ethyca/fides/pull/3081)
- Refactor CSS variables for `fides-js` to match brandable color palette [#3321](https://github.com/ethyca/fides/pull/3321)
- Moved all of the dirs from `fides.api.ops` into `fides.api` [#3318](https://github.com/ethyca/fides/pull/3318)
- Put global settings for fides.js on privacy center settings [#3333](https://github.com/ethyca/fides/pull/3333)
- Changed `fides db migrate` to `fides db upgrade` [#3342](https://github.com/ethyca/fides/pull/3342)
- Add required notice key to privacy notices [#3337](https://github.com/ethyca/fides/pull/3337)
- Make Privacy Experience List public, and separate public endpoint rate limiting [#3339](https://github.com/ethyca/fides/pull/3339)

### Developer Experience

- Add dispatch event when publishing a non-prod tag [#3317](https://github.com/ethyca/fides/pull/3317)
- Add OpenAPI (Swagger) documentation for Fides Privacy Center API endpoints (/fides.js) [#3341](https://github.com/ethyca/fides/pull/3341)

### Removed

- Remove `fides export` command and backing code [#3256](https://github.com/ethyca/fides/pull/3256)


## [2.13.0](https://github.com/ethyca/fides/compare/2.12.1...2.13.0)

### Added

- Connector for DynamoDB [#2998](https://github.com/ethyca/fides/pull/2998)
- Access and erasure support for Amplitude [#2569](https://github.com/ethyca/fides/pull/2569)
- Access and erasure support for Gorgias [#2444](https://github.com/ethyca/fides/pull/2444)
- Privacy Experience Bulk Create, Bulk Update, and Detail Endpoints [#3185](https://github.com/ethyca/fides/pull/3185)
- Initial privacy experience UI [#3186](https://github.com/ethyca/fides/pull/3186)
- A JavaScript modal to copy a script tag for `fides.js` [#3238](https://github.com/ethyca/fides/pull/3238)
- Access and erasure support for OneSignal [#3199](https://github.com/ethyca/fides/pull/3199)
- Add the ability to "inject" location into `/fides.js` bundles and cache responses for one hour [#3272](https://github.com/ethyca/fides/pull/3272)

### Changed

- Merge instances of RTK `createApi` into one instance for better cache invalidation [#3059](https://github.com/ethyca/fides/pull/3059)
- Update custom field definition uniqueness to be case insensitive name per resource type [#3215](https://github.com/ethyca/fides/pull/3215)
- Restrict where privacy notices of certain consent mechanisms must be displayed [#3195](https://github.com/ethyca/fides/pull/3195)
- Merged the `lib` submodule into the `api.ops` submodule [#3134](https://github.com/ethyca/fides/pull/3134)
- Merged duplicate privacy declaration components [#3254](https://github.com/ethyca/fides/pull/3254)
- Refactor client applications into a monorepo with turborepo, extract fides-js into a standalone package, and improve privacy-center to load configuration at runtime [#3105](https://github.com/ethyca/fides/pull/3105)

### Fixed

- Prevent ability to unintentionally show "default" Privacy Center configuration, styles, etc. [#3242](https://github.com/ethyca/fides/pull/3242)
- Fix broken links to docs site pages in Admin UI [#3232](https://github.com/ethyca/fides/pull/3232)
- Repoint legacy docs site links to the new and improved docs site [#3167](https://github.com/ethyca/fides/pull/3167)
- Fix Cookie House Privacy Center styles for fides deploy [#3283](https://github.com/ethyca/fides/pull/3283)
- Maintain casing differences within Snowflake datasets for proper DSR execution [#3245](https://github.com/ethyca/fides/pull/3245)

### Developer Experience

- Use prettier to format *all* source files in client packages [#3240](https://github.com/ethyca/fides/pull/3240)

### Deprecated

- Deprecate `fides export` CLI command as it is moving to `fidesplus` [#3264](https://github.com/ethyca/fides/pull/3264)

## [2.12.1](https://github.com/ethyca/fides/compare/2.12.0...2.12.1)

### Changed

- Updated how Docker version checks are handled and added an escape-hatch [#3218](https://github.com/ethyca/fides/pull/3218)

### Fixed

- Datamap export mitigation for deleted taxonomy elements referenced by declarations [#3214](https://github.com/ethyca/fides/pull/3214)
- Update datamap columns each time the page is visited [#3211](https://github.com/ethyca/fides/pull/3211)
- Ensure inactive custom fields are not returned for datamap response [#3223](https://github.com/ethyca/fides/pull/3223)

## [2.12.0](https://github.com/ethyca/fides/compare/2.11.0...2.12.0)

### Added

- Access and erasure support for Aircall [#2589](https://github.com/ethyca/fides/pull/2589)
- Access and erasure support for Klaviyo [#2501](https://github.com/ethyca/fides/pull/2501)
- Page to edit or add privacy notices [#3058](https://github.com/ethyca/fides/pull/3058)
- Side navigation bar can now also have children navigation links [#3099](https://github.com/ethyca/fides/pull/3099)
- Endpoints for consent reporting [#3095](https://github.com/ethyca/fides/pull/3095)
- Added manage custom fields page behind feature flag [#3089](https://github.com/ethyca/fides/pull/3089)
- Custom fields table [#3097](https://github.com/ethyca/fides/pull/3097)
- Custom fields form modal [#3165](https://github.com/ethyca/fides/pull/3165)
- Endpoints to save the new-style Privacy Preferences with respect to a fides user device id [#3132](https://github.com/ethyca/fides/pull/3132)
- Support `privacy_declaration` as a resource type for custom fields [#3149](https://github.com/ethyca/fides/pull/3149)
- Expose `id` field of embedded `privacy_declarations` on `system` API responses [#3157](https://github.com/ethyca/fides/pull/3157)
- Access and erasure support for Unbounce [#2697](https://github.com/ethyca/fides/pull/2697)
- Support pseudonymous consent requests with `fides_user_device_id` [#3158](https://github.com/ethyca/fides/pull/3158)
- Update `fides_consent` cookie format [#3158](https://github.com/ethyca/fides/pull/3158)
- Add custom fields to the data use declaration form [#3197](https://github.com/ethyca/fides/pull/3197)
- Added fides user device id as a ProvidedIdentityType [#3131](https://github.com/ethyca/fides/pull/3131)

### Changed

- The `cursor` pagination strategy now also searches for data outside of the `data_path` when determining the cursor value [#3068](https://github.com/ethyca/fides/pull/3068)
- Moved Privacy Declarations associated with Systems to their own DB table [#3098](https://github.com/ethyca/fides/pull/3098)
- More tests on data use validation for privacy notices within the same region [#3156](https://github.com/ethyca/fides/pull/3156)
- Improvements to export code for bugfixes and privacy declaration custom field support [#3184](https://github.com/ethyca/fides/pull/3184)
- Enabled privacy notice feature flag [#3192](https://github.com/ethyca/fides/pull/3192)
- Updated TS types - particularly with new privacy notices [#3054](https://github.com/ethyca/fides/pull/3054)
- Make name not required on privacy declaration [#3150](https://github.com/ethyca/fides/pull/3150)
- Let Rule Targets allow for custom data categories [#3147](https://github.com/ethyca/fides/pull/3147)

### Removed

- Removed the warning about access control migration [#3055](https://github.com/ethyca/fides/pull/3055)
- Remove `customFields` feature flag [#3080](https://github.com/ethyca/fides/pull/3080)
- Remove notification banner from the home page [#3088](https://github.com/ethyca/fides/pull/3088)

### Fixed

- Fix a typo in the Admin UI [#3166](https://github.com/ethyca/fides/pull/3166)
- The `--local` flag is now respected for the `scan dataset db` command [#3096](https://github.com/ethyca/fides/pull/3096)
- Fixing issue where connectors with external dataset references would fail to save [#3142](https://github.com/ethyca/fides/pull/3142)
- Ensure privacy declaration IDs are stable across updates through system API [#3188](https://github.com/ethyca/fides/pull/3188)
- Fixed unit tests for saas connector type endpoints now that we have >50 [#3101](https://github.com/ethyca/fides/pull/3101)
- Fixed nox docs link [#3121](https://github.com/ethyca/fides/pull/3121/files)


### Developer Experience

- Update fides deploy to use a new database.load_samples setting to initialize sample Systems, Datasets, and Connections for testing [#3102](https://github.com/ethyca/fides/pull/3102)
- Remove support for automatically configuring messaging (Mailgun) & storage (S3) using `.env` with `nox -s "fides_env(test)"` [#3102](https://github.com/ethyca/fides/pull/3102)
- Add smoke tests for consent management [#3158](https://github.com/ethyca/fides/pull/3158)
- Added nox command that opens dev docs [#3082](https://github.com/ethyca/fides/pull/3082)


## [2.11.0](https://github.com/ethyca/fides/compare/2.10.0...2.11.0)

### Added

- Access support for Shippo [#2484](https://github.com/ethyca/fides/pull/2484)
- Feature flags can be set such that they cannot be modified by the user [#2966](https://github.com/ethyca/fides/pull/2966)
- Added the datamap UI to make it open source [#2988](https://github.com/ethyca/fides/pull/2988)
- Introduced a `FixedLayout` component (from the datamap UI) for pages that need to be a fixed height and scroll within [#2992](https://github.com/ethyca/fides/pull/2992)
- Added preliminary privacy notice page [#2995](https://github.com/ethyca/fides/pull/2995)
- Table for privacy notices [#3001](https://github.com/ethyca/fides/pull/3001)
- Added connector template endpoint [#2946](https://github.com/ethyca/fides/pull/2946)
- Query params on connection type endpoint to filter by supported action type [#2996](https://github.com/ethyca/fides/pull/2996)
- Scope restrictions for privacy notice table in the UI [#3007](https://github.com/ethyca/fides/pull/3007)
- Toggle for enabling/disabling privacy notices in the UI [#3010](https://github.com/ethyca/fides/pull/3010)
- Add endpoint to retrieve privacy notices grouped by their associated data uses [#2956](https://github.com/ethyca/fides/pull/2956)
- Support for uploading custom connector templates via the UI [#2997](https://github.com/ethyca/fides/pull/2997)
- Add a backwards-compatible workflow for saving and propagating consent preferences with respect to Privacy Notices [#3016](https://github.com/ethyca/fides/pull/3016)
- Empty state for privacy notices [#3027](https://github.com/ethyca/fides/pull/3027)
- Added Data flow modal [#3008](https://github.com/ethyca/fides/pull/3008)
- Update datamap table export [#3038](https://github.com/ethyca/fides/pull/3038)
- Added more advanced privacy center styling [#2943](https://github.com/ethyca/fides/pull/2943)
- Backend privacy experiences foundation [#3146](https://github.com/ethyca/fides/pull/3146)

### Changed

- Set `privacyDeclarationDeprecatedFields` flags to false and set `userCannotModify` to true [2987](https://github.com/ethyca/fides/pull/2987)
- Restored `nav-config` back to the admin-ui [#2990](https://github.com/ethyca/fides/pull/2990)
- Bumped supported Python versions to 3.10.11, 3.9.16, and 3.8.14 [#2936](https://github.com/ethyca/fides/pull/2936)
- Modify privacy center default config to only request email identities, and add validation preventing requesting both email & phone identities [#2539](https://github.com/ethyca/fides/pull/2539)
- SaaS connector icons are now dynamically loaded from the connector templates [#3018](https://github.com/ethyca/fides/pull/3018)
- Updated consentmechanism Enum to rename "necessary" to "notice_only" [#3048](https://github.com/ethyca/fides/pull/3048)
- Updated test data for Mongo, CLI [#3011](https://github.com/ethyca/fides/pull/3011)
- Updated the check for if a user can assign owner roles to be scope-based instead of role-based [#2964](https://github.com/ethyca/fides/pull/2964)
- Replaced menu in user management table with delete icon [#2958](https://github.com/ethyca/fides/pull/2958)
- Added extra fields to webhook payloads [#2830](https://github.com/ethyca/fides/pull/2830)

### Removed

- Removed interzone navigation logic now that the datamap UI and admin UI are one app [#2990](https://github.com/ethyca/fides/pull/2990)
- Remove the `unknown` state for generated datasets displaying on fidesplus [#2957](https://github.com/ethyca/fides/pull/2957)
- Removed datamap export API [#2999](https://github.com/ethyca/fides/pull/2999)

### Developer Experience

- Nox commands for git tagging to support feature branch builds [#2979](https://github.com/ethyca/fides/pull/2979)
- Changed test environment (`nox -s fides_env`) to run `fides deploy` for local testing [#3071](https://github.com/ethyca/fides/pull/3017)
- Publish git-tag specific docker images [#3050](https://github.com/ethyca/fides/pull/3050)

## [2.10.0](https://github.com/ethyca/fides/compare/2.9.2...2.10.0)

### Added

- Allow users to configure their username and password via the config file [#2884](https://github.com/ethyca/fides/pull/2884)
- Add authentication to the `masking` endpoints as well as accompanying scopes [#2909](https://github.com/ethyca/fides/pull/2909)
- Add an Organization Management page (beta) [#2908](https://github.com/ethyca/fides/pull/2908)
- Adds assigned systems to user management table [#2922](https://github.com/ethyca/fides/pull/2922)
- APIs to support Privacy Notice management (create, read, update) [#2928](https://github.com/ethyca/fides/pull/2928)

### Changed

- Improved standard layout for large width screens and polished misc. pages [#2869](https://github.com/ethyca/fides/pull/2869)
- Changed UI paths in the admin-ui [#2869](https://github.com/ethyca/fides/pull/2892)
  - `/add-systems/new` --> `/add-systems/manual`
  - `/system` --> `/systems`
- Added individual ID routes for systems [#2902](https://github.com/ethyca/fides/pull/2902)
- Deprecated adding scopes to users directly; you can only add roles. [#2848](https://github.com/ethyca/fides/pull/2848/files)
- Changed About Fides page to say "Fides Core Version:" over "Version". [#2899](https://github.com/ethyca/fides/pull/2899)
- Polish Admin UI header & navigation [#2897](https://github.com/ethyca/fides/pull/2897)
- Give new users a "viewer" role by default [#2900](https://github.com/ethyca/fides/pull/2900)
- Tie together save states for user permissions and systems [#2913](https://github.com/ethyca/fides/pull/2913)
- Removing payment types from Stripe connector params [#2915](https://github.com/ethyca/fides/pull/2915)
- Viewer role can now access a restricted version of the user management page [#2933](https://github.com/ethyca/fides/pull/2933)
- Change Privacy Center email placeholder text [#2935](https://github.com/ethyca/fides/pull/2935)
- Restricted setting Approvers as System Managers [#2891](https://github.com/ethyca/fides/pull/2891)
- Adds confirmation modal when downgrading user to "approver" role via Admin UI [#2924](https://github.com/ethyca/fides/pull/2924)
- Changed the toast message for new users to include access control info [#2939](https://github.com/ethyca/fides/pull/2939)
- Add Data Stewards to datamap export [#2962](https://github.com/ethyca/fides/pull/2962)

### Fixed

- Restricted Contributors from being able to create Owners [#2888](https://github.com/ethyca/fides/pull/2888)
- Allow for dynamic aspect ratio for logo on Privacy Center 404 [#2895](https://github.com/ethyca/fides/pull/2895)
- Allow for dynamic aspect ratio for logo on consent page [#2895](https://github.com/ethyca/fides/pull/2895)
- Align role dscription drawer of Admin UI with top nav: [#2932](https://github.com/ethyca/fides/pull/2932)
- Fixed error message when a user is assigned to be an approver without any systems [#2953](https://github.com/ethyca/fides/pull/2953)

### Developer Experience

- Update frontend npm packages (admin-ui, privacy-center, cypress-e2e) [#2921](https://github.com/ethyca/fides/pull/2921)

## [2.9.2](https://github.com/ethyca/fides/compare/2.9.1...2.9.2)

### Fixed

- Allow multiple data uses as long as their processing activity name is different [#2905](https://github.com/ethyca/fides/pull/2905)
- use HTML property, not text, when dispatching Mailchimp Transactional emails [#2901](https://github.com/ethyca/fides/pull/2901)
- Remove policy key from Privacy Center submission modal [#2912](https://github.com/ethyca/fides/pull/2912)

## [2.9.1](https://github.com/ethyca/fides/compare/2.9.0...2.9.1)

### Added

- Added Attentive erasure email connector [#2782](https://github.com/ethyca/fides/pull/2782)

### Changed

- Removed dataset based email connectors [#2782](https://github.com/ethyca/fides/pull/2782)
- Changed Auth0's authentication strategy from `bearer` to `oauth2_client_credentials` [#2820](https://github.com/ethyca/fides/pull/2820)
- renamed the privacy declarations field "Privacy declaration name (deprecated)" to "Processing Activity" [#711](https://github.com/ethyca/fidesplus/issues/711)

### Fixed

- Fixed issue where the scopes list passed into FidesUserPermission could get mutated with the total_scopes call [#2883](https://github.com/ethyca/fides/pull/2883)

### Removed

- removed the `privacyDeclarationDeprecatedFields` flag [#711](https://github.com/ethyca/fidesplus/issues/711)

## [2.9.0](https://github.com/ethyca/fides/compare/2.8.3...2.9.0)

### Added

- The ability to assign users as system managers for a specific system [#2714](https://github.com/ethyca/fides/pull/2714)
- New endpoints to add and remove users as system managers [#2726](https://github.com/ethyca/fides/pull/2726)
- Warning about access control migration to the UI [#2842](https://github.com/ethyca/fides/pull/2842)
- Adds Role Assignment UI [#2739](https://github.com/ethyca/fides/pull/2739)
- Add an automated migration to give users a `viewer` role [#2821](https://github.com/ethyca/fides/pull/2821)

### Changed

- Removed "progressive" navigation that would hide Admin UI tabs until Systems / Connections were configured [#2762](https://github.com/ethyca/fides/pull/2762)
- Added `system.privacy_declaration.name` to datamap response [#2831](https://github.com/ethyca/fides/pull/2831/files)

### Developer Experience

- Retired legacy `navV2` feature flag [#2762](https://github.com/ethyca/fides/pull/2762)
- Update Admin UI Layout to fill viewport height [#2812](https://github.com/ethyca/fides/pull/2812)

### Fixed

- Fixed issue where unsaved changes warning would always show up when running fidesplus [#2788](https://github.com/ethyca/fides/issues/2788)
- Fixed problem in datamap export with datasets that had been updated via SaaS instantiation [#2841](https://github.com/ethyca/fides/pull/2841)
- Fixed problem in datamap export with inconsistent custom field ordering [#2859](https://github.com/ethyca/fides/pull/2859)

## [2.8.3](https://github.com/ethyca/fides/compare/2.8.2...2.8.3)

### Added

- Serialise `bson.ObjectId` types in SAR data packages [#2785](https://github.com/ethyca/fides/pull/2785)

### Fixed

- Fixed issue where more than 1 populated custom fields removed a system from the datamap export [#2825](https://github.com/ethyca/fides/pull/2825)

## [2.8.2](https://github.com/ethyca/fides/compare/2.8.1...2.8.2)

### Fixed

- Resolved a bug that stopped custom fields populating the visual datamap [#2775](https://github.com/ethyca/fides/pull/2775)
- Patch appconfig migration to handle existing db record [#2780](https://github.com/ethyca/fides/pull/2780)

## [2.8.1](https://github.com/ethyca/fides/compare/2.8.0...2.8.1)

### Fixed

- Disabled hiding Admin UI based on user scopes [#2771](https://github.com/ethyca/fides/pull/2771)

## [2.8.0](https://github.com/ethyca/fides/compare/2.7.1...2.8.0)

### Added

- Add API support for messaging config properties [#2551](https://github.com/ethyca/fides/pull/2551)
- Access and erasure support for Kustomer [#2520](https://github.com/ethyca/fides/pull/2520)
- Added the `erase_after` field on collections to be able to set the order for erasures [#2619](https://github.com/ethyca/fides/pull/2619)
- Add a toggle to filter the system classification to only return those with classification data [#2700](https://github.com/ethyca/fides/pull/2700)
- Added backend role-based permissions [#2671](https://github.com/ethyca/fides/pull/2671)
- Access and erasure for Vend SaaS Connector [#1869](https://github.com/ethyca/fides/issues/1869)
- Added endpoints for storage and messaging config setup status [#2690](https://github.com/ethyca/fides/pull/2690)
- Access and erasure for Jira SaaS Connector [#1871](https://github.com/ethyca/fides/issues/1871)
- Access and erasure support for Delighted [#2244](https://github.com/ethyca/fides/pull/2244)
- Improve "Upload a new dataset YAML" [#1531](https://github.com/ethyca/fides/pull/2258)
- Input validation and sanitization for Privacy Request fields [#2655](https://github.com/ethyca/fides/pull/2655)
- Access and erasure support for Yotpo [#2708](https://github.com/ethyca/fides/pull/2708)
- Custom Field Library Tab [#527](https://github.com/ethyca/fides/pull/2693)
- Allow SendGrid template usage [#2728](https://github.com/ethyca/fides/pull/2728)
- Added ConnectorRunner to simplify SaaS connector testing [#1795](https://github.com/ethyca/fides/pull/1795)
- Adds support for Mailchimp Transactional as a messaging config [#2742](https://github.com/ethyca/fides/pull/2742)

### Changed

- Admin UI
  - Add flow for selecting system types when manually creating a system [#2530](https://github.com/ethyca/fides/pull/2530)
  - Updated forms for privacy declarations [#2648](https://github.com/ethyca/fides/pull/2648)
  - Delete flow for privacy declarations [#2664](https://github.com/ethyca/fides/pull/2664)
  - Add framework to have UI elements respect the user's scopes [#2682](https://github.com/ethyca/fides/pull/2682)
  - "Manual Webhook" has been renamed to "Manual Process". [#2717](https://github.com/ethyca/fides/pull/2717)
- Convert all config values to Pydantic `Field` objects [#2613](https://github.com/ethyca/fides/pull/2613)
- Add warning to 'fides deploy' when installed outside of a virtual environment [#2641](https://github.com/ethyca/fides/pull/2641)
- Redesigned the default/init config file to be auto-documented. Also updates the `fides init` logic and analytics consent logic [#2694](https://github.com/ethyca/fides/pull/2694)
- Change how config creation/import is handled across the application [#2622](https://github.com/ethyca/fides/pull/2622)
- Update the CLI aesthetics & docstrings [#2703](https://github.com/ethyca/fides/pull/2703)
- Updates Roles->Scopes Mapping [#2744](https://github.com/ethyca/fides/pull/2744)
- Return user scopes as an enum, as well as total scopes [#2741](https://github.com/ethyca/fides/pull/2741)
- Update `MessagingServiceType` enum to be lowercased throughout [#2746](https://github.com/ethyca/fides/pull/2746)

### Developer Experience

- Set the security environment of the fides dev setup to `prod` instead of `dev` [#2588](https://github.com/ethyca/fides/pull/2588)
- Removed unexpected default Redis password [#2666](https://github.com/ethyca/fides/pull/2666)
- Privacy Center
  - Typechecking and validation of the `config.json` will be checked for backwards-compatibility. [#2661](https://github.com/ethyca/fides/pull/2661)
- Combined conftest.py files [#2669](https://github.com/ethyca/fides/pull/2669)

### Fixed

- Fix support for "redis.user" setting when authenticating to the Redis cache [#2666](https://github.com/ethyca/fides/pull/2666)
- Fix error with the classify dataset feature flag not writing the dataset to the server [#2675](https://github.com/ethyca/fides/pull/2675)
- Allow string dates to stay strings in cache decoding [#2695](https://github.com/ethyca/fides/pull/2695)
- Admin UI
  - Remove Identifiability (Data Qualifier) from taxonomy editor [2684](https://github.com/ethyca/fides/pull/2684)
- FE: Custom field selections binding issue on Taxonomy tabs [#2659](https://github.com/ethyca/fides/pull/2693/)
- Fix Privacy Request Status when submitting a consent request when identity verification is required [#2736](https://github.com/ethyca/fides/pull/2736)

## [2.7.1](https://github.com/ethyca/fides/compare/2.7.0...2.7.1)

- Fix error with the classify dataset feature flag not writing the dataset to the server [#2675](https://github.com/ethyca/fides/pull/2675)

## [2.7.0](https://github.com/ethyca/fides/compare/2.6.6...2.7.0)

- Fides API

  - Access and erasure support for Braintree [#2223](https://github.com/ethyca/fides/pull/2223)
  - Added route to send a test message [#2585](https://github.com/ethyca/fides/pull/2585)
  - Add default storage configuration functionality and associated APIs [#2438](https://github.com/ethyca/fides/pull/2438)

- Admin UI

  - Custom Metadata [#2536](https://github.com/ethyca/fides/pull/2536)
    - Create Custom Lists
    - Create Custom Field Definition
    - Create custom fields from a the taxonomy editor
    - Provide a custom field value in a resource
    - Bulk edit custom field values [#2612](https://github.com/ethyca/fides/issues/2612)
    - Custom metadata UI Polish [#2624](https://github.com/ethyca/fides/pull/2625)

- Privacy Center

  - The consent config default value can depend on whether Global Privacy Control is enabled. [#2341](https://github.com/ethyca/fides/pull/2341)
  - When GPC is enabled, the UI indicates which data uses are opted out by default. [#2596](https://github.com/ethyca/fides/pull/2596)
  - `inspectForBrowserIdentities` now also looks for `ljt_readerID`. [#2543](https://github.com/ethyca/fides/pull/2543)

### Added

- Added new Wunderkind Consent Saas Connector [#2600](https://github.com/ethyca/fides/pull/2600)
- Added new Sovrn Email Consent Connector [#2543](https://github.com/ethyca/fides/pull/2543/)
- Log Fides version at startup [#2566](https://github.com/ethyca/fides/pull/2566)

### Changed

- Update Admin UI to show all action types (access, erasure, consent, update) [#2523](https://github.com/ethyca/fides/pull/2523)
- Removes legacy `verify_oauth_client` function [#2527](https://github.com/ethyca/fides/pull/2527)
- Updated the UI for adding systems to a new design [#2490](https://github.com/ethyca/fides/pull/2490)
- Minor logging improvements [#2566](https://github.com/ethyca/fides/pull/2566)
- Various form components now take a `stacked` or `inline` variant [#2542](https://github.com/ethyca/fides/pull/2542)
- UX fixes for user management [#2537](https://github.com/ethyca/fides/pull/2537)
- Updating Firebase Auth connector to mask the user with a delete instead of an update [#2602](https://github.com/ethyca/fides/pull/2602)

### Fixed

- Fixed bug where refreshing a page in the UI would result in a 404 [#2502](https://github.com/ethyca/fides/pull/2502)
- Usernames are case insensitive now and prevent all duplicates [#2487](https://github.com/ethyca/fides/pull/2487)
  - This PR contains a migration that deletes duplicate users and keeps the oldest original account.
- Update Logos for shipped connectors [#2464](https://github.com/ethyca/fides/pull/2587)
- Search field on privacy request page isn't working [#2270](https://github.com/ethyca/fides/pull/2595)
- Fix connection dropdown in integration table to not be disabled add system creation [#3589](https://github.com/ethyca/fides/pull/3589)

### Developer Experience

- Added new Cypress E2E smoke tests [#2241](https://github.com/ethyca/fides/pull/2241)
- New command `nox -s e2e_test` which will spin up the test environment and run true E2E Cypress tests against it [#2417](https://github.com/ethyca/fides/pull/2417)
- Cypress E2E tests now run in CI and are reported to Cypress Cloud [#2417](https://github.com/ethyca/fides/pull/2417)
- Change from `randomint` to `uuid` in mongodb tests to reduce flakiness. [#2591](https://github.com/ethyca/fides/pull/2591)

### Removed

- Remove feature flagged config wizard stepper from Admin UI [#2553](https://github.com/ethyca/fides/pull/2553)

## [2.6.6](https://github.com/ethyca/fides/compare/2.6.5...2.6.6)

### Changed

- Improve Readability for Custom Masking Override Exceptions [#2593](https://github.com/ethyca/fides/pull/2593)

## [2.6.5](https://github.com/ethyca/fides/compare/2.6.4...2.6.5)

### Added

- Added config properties to override database Engine parameters [#2511](https://github.com/ethyca/fides/pull/2511)
- Increased default pool_size and max_overflow to 50 [#2560](https://github.com/ethyca/fides/pull/2560)

## [2.6.4](https://github.com/ethyca/fides/compare/2.6.3...2.6.4)

### Fixed

- Fixed bug for SMS completion notification not being sent [#2526](https://github.com/ethyca/fides/issues/2526)
- Fixed bug where refreshing a page in the UI would result in a 404 [#2502](https://github.com/ethyca/fides/pull/2502)

## [2.6.3](https://github.com/ethyca/fides/compare/2.6.2...2.6.3)

### Fixed

- Handle case where legacy dataset has meta: null [#2524](https://github.com/ethyca/fides/pull/2524)

## [2.6.2](https://github.com/ethyca/fides/compare/2.6.1...2.6.2)

### Fixed

- Issue addressing missing field in dataset migration [#2510](https://github.com/ethyca/fides/pull/2510)

## [2.6.1](https://github.com/ethyca/fides/compare/2.6.0...2.6.1)

### Fixed

- Fix errors when privacy requests execute concurrently without workers [#2489](https://github.com/ethyca/fides/pull/2489)
- Enable saas request overrides to run in worker runtime [#2489](https://github.com/ethyca/fides/pull/2489)

## [2.6.0](https://github.com/ethyca/fides/compare/2.5.1...2.6.0)

### Added

- Added the `env` option to the `security` configuration options to allow for users to completely secure the API endpoints [#2267](https://github.com/ethyca/fides/pull/2267)
- Unified Fides Resources
  - Added a dataset dropdown selector when configuring a connector to link an existing dataset to the connector configuration. [#2162](https://github.com/ethyca/fides/pull/2162)
  - Added new datasetconfig.ctl_dataset_id field to unify fides dataset resources [#2046](https://github.com/ethyca/fides/pull/2046)
- Add new connection config routes that couple them with systems [#2249](https://github.com/ethyca/fides/pull/2249)
- Add new select/deselect all permissions buttons [#2437](https://github.com/ethyca/fides/pull/2437)
- Endpoints to allow a user with the `user:password-reset` scope to reset users' passwords. In addition, users no longer require a scope to edit their own passwords. [#2373](https://github.com/ethyca/fides/pull/2373)
- New form to reset a user's password without knowing an old password [#2390](https://github.com/ethyca/fides/pull/2390)
- Approve & deny buttons on the "Request details" page. [#2473](https://github.com/ethyca/fides/pull/2473)
- Consent Propagation
  - Add the ability to execute Consent Requests via the Privacy Request Execution layer [#2125](https://github.com/ethyca/fides/pull/2125)
  - Add a Mailchimp Transactional Consent Connector [#2194](https://github.com/ethyca/fides/pull/2194)
  - Allow defining a list of opt-in and/or opt-out requests in consent connectors [#2315](https://github.com/ethyca/fides/pull/2315)
  - Add a Google Analytics Consent Connector for GA4 properties [#2302](https://github.com/ethyca/fides/pull/2302)
  - Pass the GA Cookie from the Privacy Center [#2337](https://github.com/ethyca/fides/pull/2337)
  - Rename "user_id" to more specific "ga_client_id" [#2356](https://github.com/ethyca/fides/pull/2356)
  - Patch Google Analytics Consent Connector to delete by client_id [#2355](https://github.com/ethyca/fides/pull/2355)
  - Add a "skip_param_values option" to optionally skip when we are missing param values in the body [#2384](https://github.com/ethyca/fides/pull/2384)
  - Adds a new Universal Analytics Connector that works with the UA Tracking Id
- Adds intake and storage of Global Privacy Control Signal props for Consent [#2599](https://github.com/ethyca/fides/pull/2599)

### Changed

- Unified Fides Resources
  - Removed several fidesops schemas for DSR's in favor of updated Fideslang schemas [#2009](https://github.com/ethyca/fides/pull/2009)
  - Removed DatasetConfig.dataset field [#2096](https://github.com/ethyca/fides/pull/2096)
  - Updated UI dataset config routes to use new unified routes [#2113](https://github.com/ethyca/fides/pull/2113)
  - Validate request body on crud endpoints on upsert. Validate dataset data categories before save. [#2134](https://github.com/ethyca/fides/pull/2134/)
  - Updated test env setup and quickstart to use new endpoints [#2225](https://github.com/ethyca/fides/pull/2225)
- Consent Propagation
  - Privacy Center consent options can now be marked as `executable` in order to propagate consent requests [#2193](https://github.com/ethyca/fides/pull/2193)
  - Add support for passing browser identities to consent request patches [#2304](https://github.com/ethyca/fides/pull/2304)
- Update fideslang to 1.3.3 [#2343](https://github.com/ethyca/fides/pull/2343)
- Display the request type instead of the policy name on the request table [#2382](https://github.com/ethyca/fides/pull/2382)
- Make denial reasons required [#2400](https://github.com/ethyca/fides/pull/2400)
- Display the policy key on the request details page [#2395](https://github.com/ethyca/fides/pull/2395)
- Updated CSV export [#2452](https://github.com/ethyca/fides/pull/2452)
- Privacy Request approval now uses a modal [#2443](https://github.com/ethyca/fides/pull/2443)

### Developer Experience

- `nox -s test_env` has been replaced with `nox -s "fides_env(dev)"`
- New command `nox -s "fides_env(test)"` creates a complete test environment with seed data (similar to `fides_env(dev)`) but with the production fides image so the built UI can be accessed at `localhost:8080` [#2399](https://github.com/ethyca/fides/pull/2399)
- Change from code climate to codecov for coverage reporting [#2402](https://github.com/ethyca/fides/pull/2402)

### Fixed

- Home screen header scaling and responsiveness issues [#2200](https://github.com/ethyca/fides/pull/2277)
- Privacy Center identity inputs validate even when they are optional. [#2308](https://github.com/ethyca/fides/pull/2308)
- The PII toggle defaults to false and PII will be hidden on page load [#2388](https://github.com/ethyca/fides/pull/2388)
- Fixed a CI bug caused by git security upgrades [#2441](https://github.com/ethyca/fides/pull/2441)
- Privacy Center
  - Identity inputs validate even when they are optional. [#2308](https://github.com/ethyca/fides/pull/2308)
  - Submit buttons show loading state and disable while submitting. [#2401](https://github.com/ethyca/fides/pull/2401)
  - Phone inputs no longer request country SVGs from external domain. [#2378](https://github.com/ethyca/fides/pull/2378)
  - Input validation errors no longer change the height of modals. [#2379](https://github.com/ethyca/fides/pull/2379)
- Patch masking strategies to better handle null and non-string inputs [#2307](https://github.com/ethyca/fides/pull/2377)
- Renamed prod pushes tag to be `latest` for privacy center and sample app [#2401](https://github.com/ethyca/fides/pull/2407)
- Update firebase connector to better handle non-existent users [#2439](https://github.com/ethyca/fides/pull/2439)

## [2.5.1](https://github.com/ethyca/fides/compare/2.5.0...2.5.1)

### Developer Experience

- Allow db resets only if `config.dev_mode` is `True` [#2321](https://github.com/ethyca/fides/pull/2321)

### Fixed

- Added a feature flag for the recent dataset classification UX changes [#2335](https://github.com/ethyca/fides/pull/2335)

### Security

- Add a check to the catchall path to prevent returning paths outside of the UI directory [#2330](https://github.com/ethyca/fides/pull/2330)

### Developer Experience

- Reduce size of local Docker images by fixing `.dockerignore` patterns [#2360](https://github.com/ethyca/fides/pull/2360)

## [2.5.0](https://github.com/ethyca/fides/compare/2.4.0...2.5.0)

### Docs

- Update the docs landing page and remove redundant docs [#2184](https://github.com/ethyca/fides/pull/2184)

### Added

- Added the `user` command group to the CLI. [#2153](https://github.com/ethyca/fides/pull/2153)
- Added `Code Climate` test coverage uploads. [#2198](https://github.com/ethyca/fides/pull/2198)
- Added the connection key to the execution log [#2100](https://github.com/ethyca/fides/pull/2100)
- Added endpoints to retrieve DSR `Rule`s and `Rule Target`s [#2116](https://github.com/ethyca/fides/pull/2116)
- Added Fides version number to account dropdown in the UI [#2140](https://github.com/ethyca/fides/pull/2140)
- Add link to Classify Systems page in nav side bar [#2128](https://github.com/ethyca/fides/pull/2128)
- Dataset classification UI now polls for results [#2123](https://github.com/ethyca/fides/pull/2123)
- Update Privacy Center Icons [#1800](https://github.com/ethyca/fides/pull/2139)
- Privacy Center `fides-consent.js`:
  - `Fides.shopify` integration function. [#2152](https://github.com/ethyca/fides/pull/2152)
  - Dedicated folder for integrations.
  - `Fides.meta` integration function (fbq). [#2217](https://github.com/ethyca/fides/pull/2217)
- Adds support for Twilio email service (Sendgrid) [#2154](https://github.com/ethyca/fides/pull/2154)
- Access and erasure support for Recharge [#1709](https://github.com/ethyca/fides/pull/1709)
- Access and erasure support for Friendbuy Nextgen [#2085](https://github.com/ethyca/fides/pull/2085)

### Changed

- Admin UI Feature Flags - [#2101](https://github.com/ethyca/fides/pull/2101)
  - Overrides can be saved in the browser.
  - Use `NEXT_PUBLIC_APP_ENV` for app-specific environment config.
  - No longer use `react-feature-flags` library.
  - Can have descriptions. [#2243](https://github.com/ethyca/fides/pull/2243)
- Made privacy declarations optional when adding systems manually - [#2173](https://github.com/ethyca/fides/pull/2173)
- Removed an unclear logging message. [#2266](https://github.com/ethyca/fides/pull/2266)
- Allow any user with `user:delete` scope to delete other users [#2148](https://github.com/ethyca/fides/pull/2148)
- Dynamic imports of custom overrides and SaaS test fixtures [#2169](https://github.com/ethyca/fides/pull/2169)
- Added `AuthenticatedClient` to custom request override interface [#2171](https://github.com/ethyca/fides/pull/2171)
- Only approve the specific collection instead of the entire dataset, display only top 1 classification by default [#2226](https://github.com/ethyca/fides/pull/2226)
- Update sample project resources for `fides evaluate` usage in `fides deploy` [#2253](https://github.com/ethyca/fides/pull/2253)

### Removed

- Removed unused object_name field on s3 storage config [#2133](https://github.com/ethyca/fides/pull/2133)

### Fixed

- Remove next-auth from privacy center to fix JS console error [#2090](https://github.com/ethyca/fides/pull/2090)
- Admin UI - Added Missing ability to assign `user:delete` in the permissions checkboxes [#2148](https://github.com/ethyca/fides/pull/2148)
- Nav bug: clicking on Privacy Request breadcrumb takes me to Home instead of /privacy-requests [#497](https://github.com/ethyca/fides/pull/2141)
- Side nav disappears when viewing request details [#2129](https://github.com/ethyca/fides/pull/2155)
- Remove usage of load dataset button and other dataset UI modifications [#2149](https://github.com/ethyca/fides/pull/2149)
- Improve readability for exceptions raised from custom request overrides [#2157](https://github.com/ethyca/fides/pull/2157)
- Importing custom request overrides on server startup [#2186](https://github.com/ethyca/fides/pull/2186)
- Remove warning when env vars default to blank strings in docker-compose [#2188](https://github.com/ethyca/fides/pull/2188)
- Fix Cookie House purchase modal flashing 'Error' in title [#2274](https://github.com/ethyca/fides/pull/2274)
- Stop dependency from upgrading `packaging` to version with known issue [#2273](https://github.com/ethyca/fides/pull/2273)
- Privacy center config no longer requires `identity_inputs` and will use `email` as a default [#2263](https://github.com/ethyca/fides/pull/2263)
- No longer display remaining days for privacy requests in terminal states [#2292](https://github.com/ethyca/fides/pull/2292)

### Removed

- Remove "Create New System" button when viewing systems. All systems can now be created via the "Add systems" button on the home page. [#2132](https://github.com/ethyca/fides/pull/2132)

## [2.4.0](https://github.com/ethyca/fides/compare/2.3.1...2.4.0)

### Developer Experience

- Include a pre-check workflow that collects the pytest suite [#2098](https://github.com/ethyca/fides/pull/2098)
- Write to the application db when running the app locally. Write to the test db when running pytest [#1731](https://github.com/ethyca/fides/pull/1731)

### Changed

- Move the `fides.ctl.core.` and `fides.ctl.connectors` modules into `fides.core` and `fides.connectors` respectively [#2097](https://github.com/ethyca/fides/pull/2097)
- Fides: Skip cypress tests due to nav bar 2.0 [#2102](https://github.com/ethyca/fides/pull/2103)

### Added

- Adds new erasure policy for complete user data masking [#1839](https://github.com/ethyca/fides/pull/1839)
- New Fides Home page [#1864](https://github.com/ethyca/fides/pull/2050)
- Nav 2.0 - Replace form flow side navs with top tabs [#2037](https://github.com/ethyca/fides/pull/2050)
- Adds new erasure policy for complete user data masking [#1839](https://github.com/ethyca/fides/pull/1839)
- Added ability to use Mailgun templates when sending emails. [#2039](https://github.com/ethyca/fides/pull/2039)
- Adds SMS id verification for consent [#2094](https://github.com/ethyca/fides/pull/2094)

### Fixed

- Store `fides_consent` cookie on the root domain of the Privacy Center [#2071](https://github.com/ethyca/fides/pull/2071)
- Properly set the expire-time for verification codes [#2105](https://github.com/ethyca/fides/pull/2105)

## [2.3.1](https://github.com/ethyca/fides/compare/2.3.0...2.3.1)

### Fixed

- Resolved an issue where the root_user was not being created [#2082](https://github.com/ethyca/fides/pull/2082)

### Added

- Nav redesign with sidebar groups. Feature flagged to only be visible in dev mode until release. [#2030](https://github.com/ethyca/fides/pull/2047)
- Improved error handling for incorrect app encryption key [#2089](https://github.com/ethyca/fides/pull/2089)
- Access and erasure support for Friendbuy API [#2019](https://github.com/ethyca/fides/pull/2019)

## [2.3.0](https://github.com/ethyca/fides/compare/2.2.2...2.3.0)

### Added

- Common Subscriptions for app-wide data and feature checks. [#2030](https://github.com/ethyca/fides/pull/2030)
- Send email alerts on privacy request failures once the specified threshold is reached. [#1793](https://github.com/ethyca/fides/pull/1793)
- DSR Notifications (toast) [#1895](https://github.com/ethyca/fides/pull/1895)
- DSR configure alerts btn [#1895](https://github.com/ethyca/fides/pull/1895)
- DSR configure alters (FE) [#1895](https://github.com/ethyca/fides/pull/1895)
- Add a `usage` session to Nox to print full session docstrings. [#2022](https://github.com/ethyca/fides/pull/2022)

### Added

- Adds notifications section to toml files [#2026](https://github.com/ethyca/fides/pull/2060)

### Changed

- Updated to use `loguru` logging library throughout codebase [#2031](https://github.com/ethyca/fides/pull/2031)
- Do not always create a `fides.toml` by default [#2023](https://github.com/ethyca/fides/pull/2023)
- The `fideslib` module has been merged into `fides`, code redundancies have been removed [#1859](https://github.com/ethyca/fides/pull/1859)
- Replace 'ingress' and 'egress' with 'sources' and 'destinations' across UI [#2044](https://github.com/ethyca/fides/pull/2044)
- Update the functionality of `fides pull -a <filename>` to include _all_ resource types. [#2083](https://github.com/ethyca/fides/pull/2083)

### Fixed

- Timing issues with bulk DSR reprocessing, specifically when analytics are enabled [#2015](https://github.com/ethyca/fides/pull/2015)
- Error caused by running erasure requests with disabled connectors [#2045](https://github.com/ethyca/fides/pull/2045)
- Changes the SlowAPI ratelimiter's backend to use memory instead of Redis [#2054](https://github.com/ethyca/fides/pull/2058)

## [2.2.2](https://github.com/ethyca/fides/compare/2.2.1...2.2.2)

### Docs

- Updated the readme to use new new [docs site](http://docs.ethyca.com) [#2020](https://github.com/ethyca/fides/pull/2020)

### Deprecated

- The documentation site hosted in the `/docs` directory has been deprecated. All documentation updates will be hosted at the new [docs site](http://docs.ethyca.com) [#2020](https://github.com/ethyca/fides/pull/2020)

### Fixed

- Fixed mypy and pylint errors [#2013](https://github.com/ethyca/fides/pull/2013)
- Update connection test endpoint to be effectively non-blocking [#2000](https://github.com/ethyca/fides/pull/2000)
- Update Fides connector to better handle children with no access results [#2012](https://github.com/ethyca/fides/pull/2012)

## [2.2.1](https://github.com/ethyca/fides/compare/2.2.0...2.2.1)

### Added

- Add health check indicator for data flow scanning option [#1973](https://github.com/ethyca/fides/pull/1973)

### Changed

- The `celery.toml` is no longer used, instead it is a subsection of the `fides.toml` file [#1990](https://github.com/ethyca/fides/pull/1990)
- Update sample project landing page copy to be version-agnostic [#1958](https://github.com/ethyca/fides/pull/1958)
- `get` and `ls` CLI commands now return valid `fides` object YAML [#1991](https://github.com/ethyca/fides/pull/1991)

### Developer Experience

- Remove duplicate fastapi-caching and pin version. [#1765](https://github.com/ethyca/fides/pull/1765)

## [2.2.0](https://github.com/ethyca/fides/compare/2.1.0...2.2.0)

### Added

- Send email alerts on privacy request failures once the specified threshold is reached. [#1793](https://github.com/ethyca/fides/pull/1793)
- Add authenticated privacy request route. [#1819](https://github.com/ethyca/fides/pull/1819)
- Enable the onboarding flow [#1836](https://github.com/ethyca/fides/pull/1836)
- Access and erasure support for Fullstory API [#1821](https://github.com/ethyca/fides/pull/1821)
- Add function to poll privacy request for completion [#1860](https://github.com/ethyca/fides/pull/1860)
- Added rescan flow for the data flow scanner [#1844](https://github.com/ethyca/fides/pull/1844)
- Add rescan flow for the data flow scanner [#1844](https://github.com/ethyca/fides/pull/1844)
- Add Fides connector to support parent-child Fides deployments [#1861](https://github.com/ethyca/fides/pull/1861)
- Classification UI now polls for updates to classifications [#1908](https://github.com/ethyca/fides/pull/1908)

### Changed

- The organization info form step is now skipped if the server already has organization info. [#1840](https://github.com/ethyca/fides/pull/1840)
- Removed the description column from the classify systems page. [#1867](https://github.com/ethyca/fides/pull/1867)
- Retrieve child results during fides connector execution [#1967](https://github.com/ethyca/fides/pull/1967)

### Fixed

- Fix error in parent user creation seeding. [#1832](https://github.com/ethyca/fides/issues/1832)
- Fix DSR error due to unfiltered empty identities [#1901](https://github.com/ethyca/fides/pull/1907)

### Docs

- Remove documentation about no-longer used connection string override [#1824](https://github.com/ethyca/fides/pull/1824)
- Fix typo in headings [#1824](https://github.com/ethyca/fides/pull/1824)
- Update documentation to reflect configs necessary for mailgun, twilio_sms and twilio_email service types [#1846](https://github.com/ethyca/fides/pull/1846)

...

## [2.1.0](https://github.com/ethyca/fides/compare/2.0.0...2.1.0)

### Added

- Classification flow for system data flows
- Classification is now triggered as part of data flow scanning
- Include `ingress` and `egress` fields on system export and `datamap/` endpoint [#1740](https://github.com/ethyca/fides/pull/1740)
- Repeatable unique identifier for dataset fides_keys and metadata [#1786](https://github.com/ethyca/fides/pull/1786)
- Adds SMS support for identity verification notifications [#1726](https://github.com/ethyca/fides/pull/1726)
- Added phone number validation in back-end and react phone number form in Privacy Center [#1745](https://github.com/ethyca/fides/pull/1745)
- Adds SMS message template for all subject notifications [#1743](https://github.com/ethyca/fides/pull/1743)
- Privacy-Center-Cypress workflow for CI checks of the Privacy Center. [#1722](https://github.com/ethyca/fides/pull/1722)
- Privacy Center `fides-consent.js` script for accessing consent on external pages. [Details](/clients/privacy-center/packages/fides-consent/README.md)
- Erasure support for Twilio Conversations API [#1673](https://github.com/ethyca/fides/pull/1673)
- Webserver port can now be configured via the CLI command [#1858](https://github.com/ethyca/fides/pull/1858)

### Changed

- Optional dependencies are no longer used for 3rd-party connectivity. Instead they are used to isolate dangerous dependencies. [#1679](https://github.com/ethyca/fides/pull/1679)
- All Next pages now automatically require login. [#1670](https://github.com/ethyca/fides/pull/1670)
- Running the `webserver` command no longer prompts the user to opt out/in to analytics[#1724](https://github.com/ethyca/fides/pull/1724)

### Developer Experience

- Admin-UI-Cypress tests that fail in CI will now upload screen recordings for debugging. [#1728](https://github.com/ethyca/fides/pull/1728/files/c23e62fea284f7910028c8483feff893903068b8#r1019491323)
- Enable remote debugging from VSCode of live dev app [#1780](https://github.com/ethyca/fides/pull/1780)

### Removed

- Removed the Privacy Center `cookieName` config introduced in 2.0.0. [#1756](https://github.com/ethyca/fides/pull/1756)

### Fixed

- Exceptions are no longer raised when sending analytics on Windows [#1666](https://github.com/ethyca/fides/pull/1666)
- Fixed wording on identity verification modal in the Privacy Center [#1674](https://github.com/ethyca/fides/pull/1674)
- Update system fides_key tooltip text [#1533](https://github.com/ethyca/fides/pull/1685)
- Removed local storage parsing that is redundant with redux-persist. [#1678](https://github.com/ethyca/fides/pull/1678)
- Show a helpful error message if Docker daemon is not running during "fides deploy" [#1694](https://github.com/ethyca/fides/pull/1694)
- Allow users to query their own permissions, including root user. [#1698](https://github.com/ethyca/fides/pull/1698)
- Single-select taxonomy fields legal basis and special category can be cleared. [#1712](https://github.com/ethyca/fides/pull/1712)
- Fixes the issue where the security config is not properly loading from environment variables. [#1718](https://github.com/ethyca/fides/pull/1718)
- Fixes the issue where the CLI can't run without the config values required by the webserver. [#1811](https://github.com/ethyca/fides/pull/1811)
- Correctly handle response from adobe jwt auth endpoint as milliseconds, rather than seconds. [#1754](https://github.com/ethyca/fides/pull/1754)
- Fixed styling issues with the `EditDrawer` component. [#1803](https://github.com/ethyca/fides/pull/1803)

### Security

- Bumped versions of packages that use OpenSSL [#1683](https://github.com/ethyca/fides/pull/1683)

## [2.0.0](https://github.com/ethyca/fides/compare/1.9.6...2.0.0)

### Added

- Allow delete-only SaaS connector endpoints [#1200](https://github.com/ethyca/fides/pull/1200)
- Privacy center consent choices store a browser cookie. [#1364](https://github.com/ethyca/fides/pull/1364)
  - The format is generic. A reasonable set of defaults will be added later: [#1444](https://github.com/ethyca/fides/issues/1444)
  - The cookie name defaults to `fides_consent` but can be configured under `config.json > consent > cookieName`.
  - Each consent option can provide an array of `cookieKeys`.
- Individually select and reprocess DSRs that have errored [#1203](https://github.com/ethyca/fides/pull/1489)
- Bulk select and reprocess DSRs that have errored [#1205](https://github.com/ethyca/fides/pull/1489)
- Config Wizard: AWS scan results populate in system review forms. [#1454](https://github.com/ethyca/fides/pull/1454)
- Integrate rate limiter with Saas Connectors. [#1433](https://github.com/ethyca/fides/pull/1433)
- Config Wizard: Added a column selector to the scan results page of the config wizard [#1590](https://github.com/ethyca/fides/pull/1590)
- Config Wizard: Flow for runtime scanner option [#1640](https://github.com/ethyca/fides/pull/1640)
- Access support for Twilio Conversations API [#1520](https://github.com/ethyca/fides/pull/1520)
- Message Config: Adds Twilio Email/SMS support [#1519](https://github.com/ethyca/fides/pull/1519)

### Changed

- Updated mypy to version 0.981 and Python to version 3.10.7 [#1448](https://github.com/ethyca/fides/pull/1448)

### Developer Experience

- Repository dispatch events are sent to fidesctl-plus and fidesops-plus [#1263](https://github.com/ethyca/fides/pull/1263)
- Only the `docs-authors` team members are specified as `CODEOWNERS` [#1446](https://github.com/ethyca/fides/pull/1446)
- Updates the default local configuration to not defer tasks to a worker node [#1552](https://github.com/ethyca/fides/pull/1552/)
- Updates the healthcheck to return health status of connected Celery workers [#1588](https://github.com/ethyca/fides/pull/1588)

### Docs

- Remove the tutorial to prepare for new update [#1543](https://github.com/ethyca/fides/pull/1543)
- Add system management via UI documentation [#1541](https://github.com/ethyca/fides/pull/1541)
- Added DSR quickstart docs, restructured docs navigation [#1651](https://github.com/ethyca/fides/pull/1651)
- Update privacy request execution overview docs [#1258](https://github.com/ethyca/fides/pull/1490)

### Fixed

- Fixed system dependencies appearing as "N/A" in the datamap endpoint when there are no privacy declarations [#1649](https://github.com/ethyca/fides/pull/1649)

## [1.9.6](https://github.com/ethyca/fides/compare/1.9.5...1.9.6)

### Fixed

- Include systems without a privacy declaration on data map [#1603](https://github.com/ethyca/fides/pull/1603)
- Handle malformed tokens [#1523](https://github.com/ethyca/fides/pull/1523)
- Remove thrown exception from getAllPrivacyRequests method [#1592](https://github.com/ethyca/fides/pull/1593)
- Include systems without a privacy declaration on data map [#1603](https://github.com/ethyca/fides/pull/1603)
- After editing a dataset, the table will stay on the previously selected collection instead of resetting to the first one. [#1511](https://github.com/ethyca/fides/pull/1511)
- Fix redis `db_index` config issue [#1647](https://github.com/ethyca/fides/pull/1647)

### Docs

- Add unlinked docs and fix any remaining broken links [#1266](https://github.com/ethyca/fides/pull/1266)
- Update privacy center docs to include consent information [#1537](https://github.com/ethyca/fides/pull/1537)
- Update UI docs to include DSR countdown information and additional descriptions/filtering [#1545](https://github.com/ethyca/fides/pull/1545)

### Changed

- Allow multiple masking strategies to be specified when using fides as a masking engine [#1647](https://github.com/ethyca/fides/pull/1647)

## [1.9.5](https://github.com/ethyca/fides/compare/1.9.4...1.9.5)

### Added

- The database includes a `plus_system_scans` relation, to track the status and results of System Scanner executions in fidesctl-plus [#1554](https://github.com/ethyca/fides/pull/1554)

## [1.9.4](https://github.com/ethyca/fides/compare/1.9.2...1.9.4)

### Fixed

- After editing a dataset, the table will stay on the previously selected collection instead of resetting to the first one. [#1511](https://github.com/ethyca/fides/pull/1511)

## [1.9.2](https://github.com/ethyca/fides/compare/1.9.1...1.9.2)

### Deprecated

- Added a deprecation warning for the entire package [#1244](https://github.com/ethyca/fides/pull/1244)

### Added

- Dataset generation enhancements using Fides Classify for Plus users:

  - Integrate Fides Plus API into placeholder features introduced in 1.9.0. [#1194](https://github.com/ethyca/fides/pull/1194)

- Fides Admin UI:

  - Configure Connector after creation [#1204](https://github.com/ethyca/fides/pull/1356)

### Fixed

- Privacy Center:
  - Handle error on startup if server isn't running [#1239](https://github.com/ethyca/fides/pull/1239)
  - Fix styling issue with cards [#1240](https://github.com/ethyca/fides/pull/1240)
  - Redirect to index on consent save [#1238](https://github.com/ethyca/fides/pull/1238)

## [1.9.1](https://github.com/ethyca/fides/compare/1.9.0...1.9.1)

### Changed

- Update fideslang to v1.3.1 [#1136](https://github.com/ethyca/fides/pull/1136)

### Changed

- Update fideslang to v1.3.1 [#1136](https://github.com/ethyca/fides/pull/1136)

## [1.9.0](https://github.com/ethyca/fides/compare/1.8.6...1.9.0) - 2022-09-29

### Added

- Dataset generation enhancements using Fides Classify for Plus users:
  - Added toggle for enabling classify during generation. [#1057](https://github.com/ethyca/fides/pull/1057)
  - Initial implementation of API request to kick off classify, with confirmation modal. [#1069](https://github.com/ethyca/fides/pull/1069)
  - Initial Classification & Review status for generated datasets. [#1074](https://github.com/ethyca/fides/pull/1074)
  - Component for choosing data categories based on classification results. [#1110](https://github.com/ethyca/fides/pull/1110)
  - The dataset fields table shows data categories from the classifier (if available). [#1088](https://github.com/ethyca/fides/pull/1088)
  - The "Approve" button can be used to update the dataset with the classifier's suggestions. [#1129](https://github.com/ethyca/fides/pull/1129)
- System management UI:
  - New page to add a system via yaml [#1062](https://github.com/ethyca/fides/pull/1062)
  - Skeleton of page to add a system manually [#1068](https://github.com/ethyca/fides/pull/1068)
  - Refactor config wizard system forms to be reused for system management [#1072](https://github.com/ethyca/fides/pull/1072)
  - Add additional optional fields to system management forms [#1082](https://github.com/ethyca/fides/pull/1082)
  - Delete a system through the UI [#1085](https://github.com/ethyca/fides/pull/1085)
  - Edit a system through the UI [#1096](https://github.com/ethyca/fides/pull/1096)
- Cypress component testing [#1106](https://github.com/ethyca/fides/pull/1106)

### Changed

- Changed behavior of `load_default_taxonomy` to append instead of upsert [#1040](https://github.com/ethyca/fides/pull/1040)
- Changed behavior of adding privacy declarations to decouple the actions of the "add" and "next" buttons [#1086](https://github.com/ethyca/fides/pull/1086)
- Moved system related UI components from the `config-wizard` directory to the `system` directory [#1097](https://github.com/ethyca/fides/pull/1097)
- Updated "type" on SaaS config to be a simple string type, not an enum [#1197](https://github.com/ethyca/fides/pull/1197)

### Developer Experience

- Optional dependencies may have their version defined only once, in `optional-requirements.txt` [#1171](https://github.com/ethyca/fides/pull/1171)

### Docs

- Updated the footer links [#1130](https://github.com/ethyca/fides/pull/1130)

### Fixed

- Fixed the "help" link in the UI header [#1078](https://github.com/ethyca/fides/pull/1078)
- Fixed a bug in Data Category Dropdowns where checking i.e. `user.biometric` would also check `user.biometric_health` [#1126](https://github.com/ethyca/fides/pull/1126)

### Security

- Upgraded pymysql to version `1.0.2` [#1094](https://github.com/ethyca/fides/pull/1094)

## [1.8.6](https://github.com/ethyca/fides/compare/1.8.5...1.8.6) - 2022-09-28

### Added

- Added classification tables for Plus users [#1060](https://github.com/ethyca/fides/pull/1060)

### Fixed

- Fixed a bug where rows were being excluded from a data map [#1124](https://github.com/ethyca/fides/pull/1124)

## [1.8.5](https://github.com/ethyca/fides/compare/1.8.4...1.8.5) - 2022-09-21

### Changed

- Update fideslang to v1.3.0 [#1103](https://github.com/ethyca/fides/pull/1103)

## [1.8.4](https://github.com/ethyca/fides/compare/1.8.3...1.8.4) - 2022-09-09

### Added

- Initial system management page [#1054](https://github.com/ethyca/fides/pull/1054)

### Changed

- Deleting a taxonomy field with children will now cascade delete all of its children as well. [#1042](https://github.com/ethyca/fides/pull/1042)

### Fixed

- Fixed navigating directly to frontend routes loading index page instead of the correct static page for the route.
- Fix truncated evaluation error messages [#1053](https://github.com/ethyca/fides/pull/1053)

## [1.8.3](https://github.com/ethyca/fides/compare/1.8.2...1.8.3) - 2022-09-06

### Added

- Added more taxonomy fields that can be edited via the UI [#1000](https://github.com/ethyca/fides/pull/1000) [#1028](https://github.com/ethyca/fides/pull/1028)
- Added the ability to add taxonomy fields via the UI [#1019](https://github.com/ethyca/fides/pull/1019)
- Added the ability to delete taxonomy fields via the UI [#1006](https://github.com/ethyca/fides/pull/1006)
  - Only non-default taxonomy entities can be deleted [#1023](https://github.com/ethyca/fides/pull/1023)
- Prevent deleting taxonomy `is_default` fields and from adding `is_default=True` fields via the API [#990](https://github.com/ethyca/fides/pull/990).
- Added a "Custom" tag to distinguish user defined taxonomy fields from default taxonomy fields in the UI [#1027](https://github.com/ethyca/fides/pull/1027)
- Added initial support for enabling Fides Plus [#1037](https://github.com/ethyca/fides/pull/1037)
  - The `useFeatures` hook can be used to check if `plus` is enabled.
  - Navigating to/from the Data Map page is gated behind this feature.
  - Plus endpoints are served from the private Plus image.

### Fixed

- Fixed failing mypy tests [#1030](https://github.com/ethyca/fides/pull/1030)
- Fixed an issue where `fides push --diff` would return a false positive diff [#1026](https://github.com/ethyca/fides/pull/1026)
- Pinned pydantic version to < 1.10.0 to fix an error in finding referenced fides keys [#1045](https://github.com/ethyca/fides/pull/1045)

### Fixed

- Fixed failing mypy tests [#1030](https://github.com/ethyca/fides/pull/1030)
- Fixed an issue where `fides push --diff` would return a false positive diff [#1026](https://github.com/ethyca/fides/pull/1026)

### Docs

- Minor formatting updates to [Policy Webhooks](https://ethyca.github.io/fidesops/guides/policy_webhooks/) documentation [#1114](https://github.com/ethyca/fidesops/pull/1114)

### Removed

- Removed create superuser [#1116](https://github.com/ethyca/fidesops/pull/1116)

## [1.8.2](https://github.com/ethyca/fides/compare/1.8.1...1.8.2) - 2022-08-18

### Added

- Added the ability to edit taxonomy fields via the UI [#977](https://github.com/ethyca/fides/pull/977) [#1028](https://github.com/ethyca/fides/pull/1028)
- New column `is_default` added to DataCategory, DataUse, DataSubject, and DataQualifier tables [#976](https://github.com/ethyca/fides/pull/976)
- Added the ability to add taxonomy fields via the UI [#1019](https://github.com/ethyca/fides/pull/1019)
- Added the ability to delete taxonomy fields via the UI [#1006](https://github.com/ethyca/fides/pull/1006)
  - Only non-default taxonomy entities can be deleted [#1023](https://github.com/ethyca/fides/pull/1023)
- Prevent deleting taxonomy `is_default` fields and from adding `is_default=True` fields via the API [#990](https://github.com/ethyca/fides/pull/990).
- Added a "Custom" tag to distinguish user defined taxonomy fields from default taxonomy fields in the UI [#1027](https://github.com/ethyca/fides/pull/1027)

### Changed

- Upgraded base Docker version to Python 3.9 and updated all other references from 3.8 -> 3.9 [#974](https://github.com/ethyca/fides/pull/974)
- Prepend all database tables with `ctl_` [#979](https://github.com/ethyca/fides/pull/979)
- Moved the `admin-ui` code down one level into a `ctl` subdir [#970](https://github.com/ethyca/fides/pull/970)
- Extended the `/datamap` endpoint to include extra metadata [#992](https://github.com/ethyca/fides/pull/992)

## [1.8.1](https://github.com/ethyca/fides/compare/1.8.0...1.8.1) - 2022-08-08

### Deprecated

- The following environment variables have been deprecated, and replaced with the new environment variable names indicated below. To avoid breaking existing workflows, the deprecated variables are still respected in v1.8.1. They will be removed in a future release.
  - `FIDESCTL__API__DATABASE_HOST` --> `FIDESCTL__DATABASE__SERVER`
  - `FIDESCTL__API__DATABASE_NAME` --> `FIDESCTL__DATABASE__DB`
  - `FIDESCTL__API__DATABASE_PASSWORD` --> `FIDESCTL__DATABASE__PASSWORD`
  - `FIDESCTL__API__DATABASE_PORT` --> `FIDESCTL__DATABASE__PORT`
  - `FIDESCTL__API__DATABASE_TEST_DATABASE_NAME` --> `FIDESCTL__DATABASE__TEST_DB`
  - `FIDESCTL__API__DATABASE_USER` --> `FIDESCTL__DATABASE__USER`

### Developer Experience

- The included `docker-compose.yml` no longer references outdated ENV variables [#964](https://github.com/ethyca/fides/pull/964)

### Docs

- Minor release documentation now reflects the desired patch release process [#955](https://github.com/ethyca/fides/pull/955)
- Updated references to ENV variables [#964](https://github.com/ethyca/fides/pull/964)

### Fixed

- Deprecated config options will continue to be respected when set via environment variables [#965](https://github.com/ethyca/fides/pull/965)
- The git cache is rebuilt within the Docker container [#962](https://github.com/ethyca/fides/pull/962)
- The `wheel` pypi build no longer has a dirty version tag [#962](https://github.com/ethyca/fides/pull/962)
- Add setuptools to dev-requirements to fix versioneer error [#983](https://github.com/ethyca/fides/pull/983)

## [1.8.0](https://github.com/ethyca/fides/compare/1.7.1...1.8.0) - 2022-08-04

### Added

- Initial configuration wizard UI view
  - System scanning step: AWS credentials form and initial `generate` API usage.
  - System scanning results: AWS systems are stored and can be selected for review
- CustomInput type "password" with show/hide icon.
- Pull CLI command now checks for untracked/unstaged files in the manifests dir [#869](https://github.com/ethyca/fides/pull/869)
- Pull CLI command has a flag to pull missing files from the server [#895](https://github.com/ethyca/fides/pull/895)
- Add BigQuery support for the `generate` command and `/generate` endpoint [#814](https://github.com/ethyca/fides/pull/814) & [#917](https://github.com/ethyca/fides/pull/917)
- Added user auth tables [915](https://github.com/ethyca/fides/pull/915)
- Standardized API error parsing under `~/types/errors`
- Added taxonomy page to UI [#902](https://github.com/ethyca/fides/pull/902)
  - Added a nested accordion component for displaying taxonomy data [#910](https://github.com/ethyca/fides/pull/910)
- Add lru cache to get_config [927](https://github.com/ethyca/fides/pull/927)
- Add support for deprecated API config values [#959](https://github.com/ethyca/fides/pull/959)
- `fides` is now an alias for `fidesctl` as a CLI entrypoint [#926](https://github.com/ethyca/fides/pull/926)
- Add user auth routes [929](https://github.com/ethyca/fides/pull/929)
- Bump fideslib to 3.0.1 and remove patch code[931](https://github.com/ethyca/fides/pull/931)
- Update the `fidesctl` python package to automatically serve the UI [#941](https://github.com/ethyca/fides/pull/941)
- Add `push` cli command alias for `apply` and deprecate `apply` [943](https://github.com/ethyca/fides/pull/943)
- Add resource groups tagging api as a source of system generation [939](https://github.com/ethyca/fides/pull/939)
- Add GitHub Action to publish the `fidesctl` package to testpypi on pushes to main [#951](https://github.com/ethyca/fides/pull/951)
- Added configWizardFlag to ui to hide the config wizard when false [[#1453](https://github.com/ethyca/fides/issues/1453)

### Changed

- Updated the `datamap` endpoint to return human-readable column names as the first response item [#779](https://github.com/ethyca/fides/pull/779)
- Remove the `obscure` requirement from the `generate` endpoint [#819](https://github.com/ethyca/fides/pull/819)
- Moved all files from `fidesapi` to `fidesctl/api` [#885](https://github.com/ethyca/fides/pull/885)
- Moved `scan` and `generate` to the list of commands that can be run in local mode [#841](https://github.com/ethyca/fides/pull/841)
- Upgraded the base docker images from Debian Buster to Bullseye [#958](https://github.com/ethyca/fides/pull/958)
- Removed `ipython` as a dev-requirement [#958](https://github.com/ethyca/fides/pull/958)
- Webserver dependencies now come as a standard part of the package [#881](https://github.com/ethyca/fides/pull/881)
- Initial configuration wizard UI view
  - Refactored step & form results management to use Redux Toolkit slice.
- Change `id` field in tables from an integer to a string [915](https://github.com/ethyca/fides/pull/915)
- Update `fideslang` to `1.1.0`, simplifying the default taxonomy and adding `tags` for resources [#865](https://github.com/ethyca/fides/pull/865)
- Merge existing configurations with `fideslib` library [#913](https://github.com/ethyca/fides/pull/913)
- Moved frontend static files to `src/fidesctl/ui-build/static` [#934](https://github.com/ethyca/fides/pull/934)
- Replicated the error response handling from the `/validate` endpoint to the `/generate` endpoint [#911](https://github.com/ethyca/fides/pull/911)

### Developer Experience

- Remove `API_PREFIX` from fidesctl/core/utils.py and change references to `API_PREFIX` in fidesctl/api/reoutes/util.py [922](https://github.com/ethyca/fides/pull/922)

### Fixed

- Dataset field columns show all columns by default in the UI [#898](https://github.com/ethyca/fides/pull/898)
- Fixed the missing `.fides./` directory when locating the default config [#933](https://github.com/ethyca/fides/pull/933)

## [1.7.1](https://github.com/ethyca/fides/compare/1.7.0...1.7.1) - 2022-07-28

### Added

- Add datasets via YAML in the UI [#813](https://github.com/ethyca/fides/pull/813)
- Add datasets via database connection [#834](https://github.com/ethyca/fides/pull/834) [#889](https://github.com/ethyca/fides/pull/889)
- Add delete confirmation when deleting a field or collection from a dataset [#809](https://github.com/ethyca/fides/pull/809)
- Add ability to delete datasets from the UI [#827](https://github.com/ethyca/fides/pull/827)
- Add Cypress for testing [713](https://github.com/ethyca/fides/pull/833)
- Add datasets via database connection (UI only) [#834](https://github.com/ethyca/fides/pull/834)
- Add Okta support to the `/generate` endpoint [#842](https://github.com/ethyca/fides/pull/842)
- Add db support to `/generate` endpoint [849](https://github.com/ethyca/fides/pull/849)
- Added OpenAPI TypeScript client generation for the UI app. See the [README](/clients/admin-ui/src/types/api/README.md) for more details.

### Changed

- Remove the `obscure` requirement from the `generate` endpoint [#819](https://github.com/ethyca/fides/pull/819)

### Developer Experience

- When releases are published, dispatch a repository webhook event to ethyca/fidesctl-plus [#938](https://github.com/ethyca/fides/pull/938)

### Docs

- recommend/replace pip installs with pipx [#874](https://github.com/ethyca/fides/pull/874)

### Fixed

- CustomSelect input tooltips appear next to selector instead of wrapping to a new row.
- Datasets without the `third_country_transfer` will not cause the editing dataset form to not render.
- Fixed a build issue causing an `unknown` version of `fidesctl` to be installed in published Docker images [#836](https://github.com/ethyca/fides/pull/836)
- Fixed an M1-related SQLAlchemy bug [#816](https://github.com/ethyca/fides/pull/891)
- Endpoints now work with or without a trailing slash. [#886](https://github.com/ethyca/fides/pull/886)
- Dataset field columns show all columns by default in the UI [#898](https://github.com/ethyca/fides/pull/898)
- Fixed the `tag` specific GitHub Action workflows for Docker and publishing docs. [#901](https://github.com/ethyca/fides/pull/901)

## [1.7.0](https://github.com/ethyca/fides/compare/1.6.1...1.7.0) - 2022-06-23

### Added

- Added dependabot to keep dependencies updated
- A warning now issues for any orphan datasets as part of the `apply` command [543](https://github.com/ethyca/fides/pull/543)
- Initial scaffolding of management UI [#561](https://github.com/ethyca/fides/pull/624)
- A new `audit` command for `system` and `organization` resources, checking data map attribute compliance [#548](https://github.com/ethyca/fides/pull/548)
- Static UI assets are now built with the docker container [#663](https://github.com/ethyca/fides/issues/663)
- Host static files via fidesapi [#621](https://github.com/ethyca/fides/pull/621)
- A new `generate` endpoint to enable capturing systems from infrastructure from the UI [#642](https://github.com/ethyca/fides/pull/642)
- A new `datamap` endpoint to enable visualizing a data map from the UI [#721](https://github.com/ethyca/fides/pull/721)
- Management UI navigation bar [#679](https://github.com/ethyca/fides/issues/679)
- Management UI integration [#736](https://github.com/ethyca/fides/pull/736)
  - Datasets
  - Systems
  - Taxonomy (data categories)
- Initial dataset UI view [#768](https://github.com/ethyca/fides/pull/768)
  - Add interaction for viewing a dataset collection
  - Add column picker
  - Add a data category checklist tree
  - Edit/delete dataset fields
  - Edit/delete dataset collections
  - Edit datasets
  - Add a component for Identifiability tags
  - Add tooltips for help on forms
  - Add geographic location (third_country_transfers) country selection. Supported by new dependency `i18n-iso-countries`.
- Okta, aws and database credentials can now come from `fidesctl.toml` config [#694](https://github.com/ethyca/fides/pull/694)
- New `validate` endpoint to test aws and okta credentials [#722](https://github.com/ethyca/fides/pull/722)
- Initial configuration wizard UI view
  - Manual entry steps added (name and describe organization, pick entry route, and describe system manually including privacy declarations)
- A new image tagged `ethyca/fidesctl:dev` is published on each push to `main` [781](https://github.com/ethyca/fides/pull/781)
- A new cli command (`fidesctl sync`) [#765](https://github.com/ethyca/fides/pull/765)

### Changed

- Comparing server and CLI versions ignores `.dirty` only differences, and is quiet on success when running general CLI commands [621](https://github.com/ethyca/fides/pull/621)
- All endpoints now prefixed by `/api/v1` [#623](https://github.com/ethyca/fides/issues/623)
- Allow AWS credentials to be passed to `generate system` via the API [#645](https://github.com/ethyca/fides/pull/645)
- Update the export of a datamap to load resources from the server instead of a manifest directory [#662](https://github.com/ethyca/fides/pull/662)
- Refactor `export` to remove CLI specific uses from the core modules and load resources[#725](https://github.com/ethyca/fides/pull/725)
- Bump version of FastAPI in `setup.py` to 0.77.1 to match `optional-requirements.txt` [#734](https://github.com/ethyca/fides/pull/734)
- Docker images are now only built and pushed on tags to match when released to pypi [#740](https://github.com/ethyca/fides/pull/740)
- Okta resource scanning and generation now works with systems instead of datasets [#751](https://github.com/ethyca/fides/pull/751)

### Developer Experience

- Replaced `make` with `nox` [#547](https://github.com/ethyca/fides/pull/547)
- Removed usage of `fideslang` module in favor of new [external package](https://github.com/ethyca/fideslang) shared across projects [#619](https://github.com/ethyca/fides/issues/619)
- Added a UI service to the docker-compose deployment [#757](https://github.com/ethyca/fides/pull/757)
- `TestClient` defined in and shared across test modules via `conftest.py` [#759](https://github.com/ethyca/fides/pull/759)

### Docs

- Replaced all references to `make` with `nox` [#547](https://github.com/ethyca/fides/pull/547)
- Removed config/schemas page [#613](https://github.com/ethyca/fides/issues/613)
- Dataset UI and config wizard docs added ([https://github.com/ethyca/fides/pull/697](https://github.com/ethyca/fides/pull/697))
- The fides README now walks through generating a datamap [#746](https://github.com/ethyca/fides/pull/746)

### Fixed

- Updated `fideslog` to v1.1.5, resolving an issue where some exceptions thrown by the SDK were not handled as expected [#609](https://github.com/ethyca/fides/issues/609)
- Updated the webserver so that it won't fail if the database is inaccessible [#649](https://github.com/ethyca/fides/pull/649)
- Updated external tests to handle complex characters [#661](https://github.com/ethyca/fides/pull/661)
- Evaluations now properly merge the default taxonomy into the user-defined taxonomy [#684](https://github.com/ethyca/fides/pull/684)
- The CLI can now be run without installing the webserver components [#715](https://github.com/ethyca/fides/pull/715)

## [1.6.1](https://github.com/ethyca/fides/compare/1.6.0...1.6.1) - 2022-06-15

### Docs

- Updated `Release Steps`

### Fixed

- Resolved a failure with populating applicable data subject rights to a data map
- Handle invalid characters when generating a `fides_key` [#761](https://github.com/ethyca/fides/pull/761)

## [1.6.0](https://github.com/ethyca/fides/compare/1.5.3...1.6.0) - 2022-05-02

### Added

- ESLint configuration changes [#514](https://github.com/ethyca/fidesops/pull/514)
- User creation, update and permissions in the Admin UI [#511](https://github.com/ethyca/fidesops/pull/511)
- Yaml support for dataset upload [#284](https://github.com/ethyca/fidesops/pull/284)

### Breaking Changes

- Update masking API to take multiple input values [#443](https://github.com/ethyca/fidesops/pull/443)

### Docs

- DRP feature documentation [#520](https://github.com/ethyca/fidesops/pull/520)

## [1.4.2](https://github.com/ethyca/fidesops/compare/1.4.1...1.4.2) - 2022-05-12

### Added

- GET routes for users [#405](https://github.com/ethyca/fidesops/pull/405)
- Username based search on GET route [#444](https://github.com/ethyca/fidesops/pull/444)
- FIDESOPS\_\_DEV_MODE for Easier SaaS Request Debugging [#363](https://github.com/ethyca/fidesops/pull/363)
- Track user privileges across sessions [#425](https://github.com/ethyca/fidesops/pull/425)
- Add first_name and last_name fields. Also add them along with created_at to FidesUser response [#465](https://github.com/ethyca/fidesops/pull/465)
- Denial reasons for DSR and user `AuditLog` [#463](https://github.com/ethyca/fidesops/pull/463)
- DRP action to Policy [#453](https://github.com/ethyca/fidesops/pull/453)
- `CHANGELOG.md` file[#484](https://github.com/ethyca/fidesops/pull/484)
- DRP status endpoint [#485](https://github.com/ethyca/fidesops/pull/485)
- DRP exerise endpoint [#496](https://github.com/ethyca/fidesops/pull/496)
- Frontend for privacy request denial reaons [#480](https://github.com/ethyca/fidesops/pull/480)
- Publish Fidesops to Pypi [#491](https://github.com/ethyca/fidesops/pull/491)
- DRP data rights endpoint [#526](https://github.com/ethyca/fidesops/pull/526)

### Changed

- Converted HTTP Status Codes to Starlette constant values [#438](https://github.com/ethyca/fidesops/pull/438)
- SaasConnector.send behavior on ignore_errors now returns raw response [#462](https://github.com/ethyca/fidesops/pull/462)
- Seed user permissions in `create_superuser.py` script [#468](https://github.com/ethyca/fidesops/pull/468)
- User API Endpoints (update fields and reset user passwords) [#471](https://github.com/ethyca/fidesops/pull/471)
- Format tests with `black` [#466](https://github.com/ethyca/fidesops/pull/466)
- Extract privacy request endpoint logic into separate service for DRP [#470](https://github.com/ethyca/fidesops/pull/470)
- Fixing inconsistent SaaS connector integration tests [#473](https://github.com/ethyca/fidesops/pull/473)
- Add user data to login response [#501](https://github.com/ethyca/fidesops/pull/501)

### Breaking Changes

- Update masking API to take multiple input values [#443](https://github.com/ethyca/fidesops/pull/443)

### Docs

- Added issue template for documentation updates [#442](https://github.com/ethyca/fidesops/pull/442)
- Clarify masking updates [#464](https://github.com/ethyca/fidesops/pull/464)
- Added dark mode [#476](https://github.com/ethyca/fidesops/pull/476)

### Fixed

- Removed miradb test warning [#436](https://github.com/ethyca/fidesops/pull/436)
- Added missing import [#448](https://github.com/ethyca/fidesops/pull/448)
- Removed pypi badge pointing to wrong package [#452](https://github.com/ethyca/fidesops/pull/452)
- Audit imports and references [#479](https://github.com/ethyca/fidesops/pull/479)
- Switch to using update method on PUT permission endpoint [#500](https://github.com/ethyca/fidesops/pull/500)

### Developer Experience

- added isort as a CI check
- Include `tests/` in all static code checks (e.g. `mypy`, `pylint`)

### Changed

- Published Docker image does a clean install of Fidesctl
- `with_analytics` is now a decorator

### Fixed

- Third-Country formatting on Data Map
- Potential Duplication on Data Map
- Exceptions are no longer raised when sending `AnalyticsEvent`s on Windows
- Running `fidesctl init` now generates a `server_host` and `server_protocol`
  rather than `server_url`<|MERGE_RESOLUTION|>--- conflicted
+++ resolved
@@ -27,15 +27,12 @@
 ### Changed
 
 - Removed `pyodbc` in favor of `pymssql` for handling SQL Server connections [#3435](https://github.com/ethyca/fides/pull/3435)
-<<<<<<< HEAD
+- Only create a PrivacyRequest when saving consent if at least one notice has system-wide enforcement [#3626](https://github.com/ethyca/fides/pull/3626)
 
 ### Docs
 
 - Updated developer docs for ARM platform users related to `pymssql` [#3615](https://github.com/ethyca/fides/pull/3615)
 
-=======
-- Only create a PrivacyRequest when saving consent if at least one notice has system-wide enforcement [#3626](https://github.com/ethyca/fides/pull/3626)
->>>>>>> f20e2994
 ### Fixed
 
 - Fix race condition with consent modal link rendering [#3521](https://github.com/ethyca/fides/pull/3521)
