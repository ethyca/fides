--- conflicted
+++ resolved
@@ -25,19 +25,16 @@
 ### Changed
 
 * Add warning to 'fides deploy' when installed outside of a virtual environment [#2641](https://github.com/ethyca/fides/pull/2641)
-<<<<<<< HEAD
-* Update how config creation/import is handled across the application [#2622](https://github.com/ethyca/fides/pull/2622)
+* Change how config creation/import is handled across the application [#2622](https://github.com/ethyca/fides/pull/2622)
 
 ### Developer Experience
 
 * Set the security environment of the fides dev setup to `prod` instead of `dev` [#2588](https://github.com/ethyca/fides/pull/2588)
-=======
 * Removed unexpected default Redis password [#2666](https://github.com/ethyca/fides/pull/2666)
 
 ### Fixed
 
 * Fix support for "redis.user" setting when authenticating to the Redis cache [#2666](https://github.com/ethyca/fides/pull/2666)
->>>>>>> e286cf7e
 
 ## [2.7.0](https://github.com/ethyca/fides/compare/2.6.6...2.7.0)
 
