--- conflicted
+++ resolved
@@ -22,9 +22,7 @@
   * Added a dataset dropdown selector when configuring a connector to link an existing dataset to the connector configuration. [#2162](https://github.com/ethyca/fides/pull/2162)
   * Added new datasetconfig.ctl_dataset_id field to unify fides dataset resources [#2046](https://github.com/ethyca/fides/pull/2046)
 * Add new connection config routes that couple them with systems [#2249](https://github.com/ethyca/fides/pull/2249)
-<<<<<<< HEAD
 * Add new select/deselect all permissions buttons [#2437](https://github.com/ethyca/fides/pull/2437)
-=======
 * Endpoints to allow a user with the `user:password-reset` scope to reset users' passwords. In addition, users no longer require a scope to edit their own passwords. [#2373](https://github.com/ethyca/fides/pull/2373)
 * New form to reset a user's password without knowing an old password [#2390](https://github.com/ethyca/fides/pull/2390)
 * Consent Propagation
@@ -36,7 +34,6 @@
   * Rename "user_id" to more specific "ga_client_id" [#2356](https://github.com/ethyca/fides/pull/2356)
   * Patch Google Analytics Consent Connector to delete by client_id [#2355](https://github.com/ethyca/fides/pull/2355)
   * Add a "skip_param_values option" to optionally skip when we are missing param values in the body [#2384](https://github.com/ethyca/fides/pull/2384)
->>>>>>> c3eba62d
 
 ### Changed
 
