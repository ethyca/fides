--- conflicted
+++ resolved
@@ -26,13 +26,10 @@
 - Simplified data category selection logic in monitor field list items by replacing `user_assigned_data_categories` with unified `preferred_data_categories` field [#6817](https://github.com/ethyca/fides/pull/6817)
 - Custom fields are now shown in the list view of the new request manager [#6849](https://github.com/ethyca/fides/pull/6849)
 
-<<<<<<< HEAD
-=======
 ### Developer Experience
 - Reorganized FidesUI components into logical directories by design system and function [#6844](https://github.com/ethyca/fides/pull/6844)
 - Added reusable Filter component with optional search and tree-based filtering to FidesUI design system [#6845](https://github.com/ethyca/fides/pull/6845)
 
->>>>>>> 17c77b71
 ## [2.73.0](https://github.com/ethyca/fides/compare/2.72.3..2.73.0)
 
 ### Added
@@ -64,11 +61,8 @@
 - Fixed a bug where the "Request manager" navigation item wouldn't return users to the main request view [#6814](https://github.com/ethyca/fides/pull/6814)
 - Fixed incorrect positioning on "Add system" button on system inventory page when Compass was disabled [#6812](https://github.com/ethyca/fides/pull/6812)
 - Fixed missing reference value validation in SaaS requests to apply to all access requests [#6782](https://github.com/ethyca/fides/pull/6782)
-<<<<<<< HEAD
-=======
 - Fixed an issue where some Special purpose vendors were displaying incorrectly in the TCF modal [#6830](https://github.com/ethyca/fides/pull/6830)
 - Added action guards on polling requests to avoid running access polling requests on erasure tasks [#6827](https://github.com/ethyca/fides/pull/6827)
->>>>>>> 17c77b71
 
 ### Changed
 - Switch to use `classify_params.llm_model_override` instead of `classify_params.model_override` in monitor config form [#6805](https://github.com/ethyca/fides/pull/6805)
