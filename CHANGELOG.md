# Changelog

All notable changes to this project will be documented in this file.

The format is based on [Keep a Changelog](https://keepachangelog.com/en/)

The types of changes are:

* `Added` for new features.
* `Changed` for changes in existing functionality.
* `Developer Experience` for changes in developer workflow or tooling.
* `Deprecated` for soon-to-be removed features.
* `Docs` for documentation only changes.
* `Removed` for now removed features.
* `Fixed` for any bug fixes.
* `Security` in case of vulnerabilities.

## [Unreleased](https://github.com/ethyca/fides/compare/2.4.0...main)

### Added

<<<<<<< HEAD
* Dataset classification UI now polls for results [#2123](https://github.com/ethyca/fides/pull/2123)
=======
* Added endpoints to retrieve DSR `Rule`s and `Rule Target`s [#2116](https://github.com/ethyca/fides/pull/2116)
>>>>>>> 0aece3d2

### Fixed

* Remove next-auth from privacy center to fix JS console error [#2090](https://github.com/ethyca/fides/pull/2090)

## [2.4.0](https://github.com/ethyca/fides/compare/2.3.1...2.4.0)

### Developer Experience

* Include a pre-check workflow that collects the pytest suite [#2098](https://github.com/ethyca/fides/pull/2098)
* Write to the application db when running the app locally. Write to the test db when running pytest [#1731](https://github.com/ethyca/fides/pull/1731)

### Changed

* Move the `fides.ctl.core.` and `fides.ctl.connectors` modules into `fides.core` and `fides.connectors` respectively [#2097](https://github.com/ethyca/fides/pull/2097)
* Fides: Skip cypress tests due to nav bar 2.0 [#2102](https://github.com/ethyca/fides/pull/2103)

### Added

* Adds new erasure policy for complete user data masking [#1839](https://github.com/ethyca/fides/pull/1839)
* New Fides Home page [#1864](https://github.com/ethyca/fides/pull/2050)
* Nav 2.0 - Replace form flow side navs with top tabs [#2037](https://github.com/ethyca/fides/pull/2050)
* Adds new erasure policy for complete user data masking [#1839](https://github.com/ethyca/fides/pull/1839)
* Added ability to use Mailgun templates when sending emails. [#2039](https://github.com/ethyca/fides/pull/2039)
* Adds SMS id verification for consent [#2094](https://github.com/ethyca/fides/pull/2094)

### Fixed

* Store `fides_consent` cookie on the root domain of the Privacy Center [#2071](https://github.com/ethyca/fides/pull/2071)
* Properly set the expire-time for verification codes [#2105](https://github.com/ethyca/fides/pull/2105)

## [2.3.1](https://github.com/ethyca/fides/compare/2.3.0...2.3.1)

### Fixed

* Resolved an issue where the root_user was not being created [#2082](https://github.com/ethyca/fides/pull/2082)

### Added

* Nav redesign with sidebar groups. Feature flagged to only be visible in dev mode until release. [#2030](https://github.com/ethyca/fides/pull/2047)
* Improved error handling for incorrect app encryption key [#2089](https://github.com/ethyca/fides/pull/2089)
* Access and erasure support for Friendbuy API [#2019](https://github.com/ethyca/fides/pull/2019)

## [2.3.0](https://github.com/ethyca/fides/compare/2.2.2...2.3.0)

### Added

* Common Subscriptions for app-wide data and feature checks. [#2030](https://github.com/ethyca/fides/pull/2030)
* Send email alerts on privacy request failures once the specified threshold is reached. [#1793](https://github.com/ethyca/fides/pull/1793)
* DSR Notifications (toast) [#1895](https://github.com/ethyca/fides/pull/1895)
* DSR configure alerts btn [#1895](https://github.com/ethyca/fides/pull/1895)
* DSR configure alters (FE) [#1895](https://github.com/ethyca/fides/pull/1895)
* Add a `usage` session to Nox to print full session docstrings. [#2022](https://github.com/ethyca/fides/pull/2022)

### Added

* Adds notifications section to toml files [#2026](https://github.com/ethyca/fides/pull/2060)

### Changed

* Updated to use `loguru` logging library throughout codebase [#2031](https://github.com/ethyca/fides/pull/2031)
* Do not always create a `fides.toml` by default [#2023](https://github.com/ethyca/fides/pull/2023)
* The `fideslib` module has been merged into `fides`, code redundancies have been removed [#1859](https://github.com/ethyca/fides/pull/1859)
* Replace 'ingress' and 'egress' with 'sources' and 'destinations' across UI [#2044](https://github.com/ethyca/fides/pull/2044)
* Update the functionality of `fides pull -a <filename>` to include _all_ resource types. [#2083](https://github.com/ethyca/fides/pull/2083)

### Fixed

* Timing issues with bulk DSR reprocessing, specifically when analytics are enabled [#2015](https://github.com/ethyca/fides/pull/2015)
* Error caused by running erasure requests with disabled connectors [#2045](https://github.com/ethyca/fides/pull/2045)
* Changes the SlowAPI ratelimiter's backend to use memory instead of Redis [#2054](https://github.com/ethyca/fides/pull/2058)

## [2.2.2](https://github.com/ethyca/fides/compare/2.2.1...2.2.2)

### Docs

* Updated the readme to use new new [docs site](http://docs.ethyca.com) [#2020](https://github.com/ethyca/fides/pull/2020)

### Deprecated

* The documentation site hosted in the `/docs` directory has been deprecated. All documentation updates will be hosted at the new [docs site](http://docs.ethyca.com) [#2020](https://github.com/ethyca/fides/pull/2020)

### Fixed

* Fixed mypy and pylint errors [#2013](https://github.com/ethyca/fides/pull/2013)
* Update connection test endpoint to be effectively non-blocking [#2000](https://github.com/ethyca/fides/pull/2000)
* Update Fides connector to better handle children with no access results [#2012](https://github.com/ethyca/fides/pull/2012)

## [2.2.1](https://github.com/ethyca/fides/compare/2.2.0...2.2.1)

### Added

* Add health check indicator for data flow scanning option [#1973](https://github.com/ethyca/fides/pull/1973)

### Changed

* The `celery.toml` is no longer used, instead it is a subsection of the `fides.toml` file [#1990](https://github.com/ethyca/fides/pull/1990)
* Update sample project landing page copy to be version-agnostic [#1958](https://github.com/ethyca/fides/pull/1958)
* `get` and `ls` CLI commands now return valid `fides` object YAML [#1991](https://github.com/ethyca/fides/pull/1991)

### Developer Experience

* Remove duplicate fastapi-caching and pin version. [#1765](https://github.com/ethyca/fides/pull/1765)


## [2.2.0](https://github.com/ethyca/fides/compare/2.1.0...2.2.0)

### Added

* Send email alerts on privacy request failures once the specified threshold is reached. [#1793](https://github.com/ethyca/fides/pull/1793)
* Add authenticated privacy request route. [#1819](https://github.com/ethyca/fides/pull/1819)
* Enable the onboarding flow [#1836](https://github.com/ethyca/fides/pull/1836)
* Access and erasure support for Fullstory API [#1821](https://github.com/ethyca/fides/pull/1821)
* Add function to poll privacy request for completion [#1860](https://github.com/ethyca/fides/pull/1860)
* Added rescan flow for the data flow scanner [#1844](https://github.com/ethyca/fides/pull/1844)
* Add rescan flow for the data flow scanner [#1844](https://github.com/ethyca/fides/pull/1844)
* Add Fides connector to support parent-child Fides deployments [#1861](https://github.com/ethyca/fides/pull/1861)
* Classification UI now polls for updates to classifications [#1908](https://github.com/ethyca/fides/pull/1908)

### Changed

* The organization info form step is now skipped if the server already has organization info. [#1840](https://github.com/ethyca/fides/pull/1840)
* Removed the description column from the classify systems page. [#1867](https://github.com/ethyca/fides/pull/1867)
* Retrieve child results during fides connector execution [#1967](https://github.com/ethyca/fides/pull/1967)

### Fixed

* Fix error in parent user creation seeding. [#1832](https://github.com/ethyca/fides/issues/1832)
* Fix DSR error due to unfiltered empty identities [#1901](https://github.com/ethyca/fides/pull/1907)

### Docs

* Remove documentation about no-longer used connection string override [#1824](https://github.com/ethyca/fides/pull/1824)
* Fix typo in headings [#1824](https://github.com/ethyca/fides/pull/1824)
* Update documentation to reflect configs necessary for mailgun, twilio_sms and twilio_email service types [#1846](https://github.com/ethyca/fides/pull/1846)

...

## [2.1.0](https://github.com/ethyca/fides/compare/2.0.0...2.1.0)

### Added

* Classification flow for system data flows
* Classification is now triggered as part of data flow scanning
* Include `ingress` and `egress` fields on system export and `datamap/` endpoint [#1740](https://github.com/ethyca/fides/pull/1740)
* Repeatable unique identifier for dataset fides_keys and metadata [#1786](https://github.com/ethyca/fides/pull/1786)
* Adds SMS support for identity verification notifications [#1726](https://github.com/ethyca/fides/pull/1726)
* Added phone number validation in back-end and react phone number form in Privacy Center [#1745](https://github.com/ethyca/fides/pull/1745)
* Adds SMS message template for all subject notifications [#1743](https://github.com/ethyca/fides/pull/1743)
* Privacy-Center-Cypress workflow for CI checks of the Privacy Center. [#1722](https://github.com/ethyca/fides/pull/1722)
* Privacy Center `fides-consent.js` script for accessing consent on external pages. [Details](/clients/privacy-center/packages/fides-consent/README.md)
* Erasure support for Twilio Conversations API [#1673](https://github.com/ethyca/fides/pull/1673)
* Webserver port can now be configured via the CLI command [#1858](https://github.com/ethyca/fides/pull/1858)

### Changed

* Optional dependencies are no longer used for 3rd-party connectivity. Instead they are used to isolate dangerous dependencies. [#1679](https://github.com/ethyca/fides/pull/1679)
* All Next pages now automatically require login. [#1670](https://github.com/ethyca/fides/pull/1670)
* Running the `webserver` command no longer prompts the user to opt out/in to analytics[#1724](https://github.com/ethyca/fides/pull/1724)

### Developer Experience

* Admin-UI-Cypress tests that fail in CI will now upload screen recordings for debugging. [#1728](https://github.com/ethyca/fides/pull/1728/files/c23e62fea284f7910028c8483feff893903068b8#r1019491323)
* Enable remote debugging from VSCode of live dev app [#1780](https://github.com/ethyca/fides/pull/1780)

### Removed

* Removed the Privacy Center `cookieName` config introduced in 2.0.0. [#1756](https://github.com/ethyca/fides/pull/1756)

### Fixed

* Exceptions are no longer raised when sending analytics on Windows [#1666](https://github.com/ethyca/fides/pull/1666)
* Fixed wording on identity verification modal in the Privacy Center [#1674](https://github.com/ethyca/fides/pull/1674)
* Update system fides_key tooltip text [#1533](https://github.com/ethyca/fides/pull/1685)
* Removed local storage parsing that is redundant with redux-persist. [#1678](https://github.com/ethyca/fides/pull/1678)
* Show a helpful error message if Docker daemon is not running during "fides deploy" [#1694](https://github.com/ethyca/fides/pull/1694)
* Allow users to query their own permissions, including root user. [#1698](https://github.com/ethyca/fides/pull/1698)
* Single-select taxonomy fields legal basis and special category can be cleared. [#1712](https://github.com/ethyca/fides/pull/1712)
* Fixes the issue where the security config is not properly loading from environment variables. [#1718](https://github.com/ethyca/fides/pull/1718)
* Fixes the issue where the CLI can't run without the config values required by the webserver. [#1811](https://github.com/ethyca/fides/pull/1811)
* Correctly handle response from adobe jwt auth endpoint as milliseconds, rather than seconds. [#1754](https://github.com/ethyca/fides/pull/1754)
* Fixed styling issues with the `EditDrawer` component. [#1803](https://github.com/ethyca/fides/pull/1803)

### Security

* Bumped versions of packages that use OpenSSL [#1683](https://github.com/ethyca/fides/pull/1683)


## [2.0.0](https://github.com/ethyca/fides/compare/1.9.6...2.0.0)

### Added

* Allow delete-only SaaS connector endpoints [#1200](https://github.com/ethyca/fides/pull/1200)
* Privacy center consent choices store a browser cookie. [#1364](https://github.com/ethyca/fides/pull/1364)
  * The format is generic. A reasonable set of defaults will be added later: [#1444](https://github.com/ethyca/fides/issues/1444)
  * The cookie name defaults to `fides_consent` but can be configured under `config.json > consent > cookieName`.
  * Each consent option can provide an array of `cookieKeys`.
* Individually select and reprocess DSRs that have errored [#1203](https://github.com/ethyca/fides/pull/1489)
* Bulk select and reprocess DSRs that have errored [#1205](https://github.com/ethyca/fides/pull/1489)
* Config Wizard: AWS scan results populate in system review forms. [#1454](https://github.com/ethyca/fides/pull/1454)
* Integrate rate limiter with Saas Connectors. [#1433](https://github.com/ethyca/fides/pull/1433)
* Config Wizard: Added a column selector to the scan results page of the config wizard [#1590](https://github.com/ethyca/fides/pull/1590)
* Config Wizard: Flow for runtime scanner option [#1640](https://github.com/ethyca/fides/pull/1640)
* Access support for Twilio Conversations API [#1520](https://github.com/ethyca/fides/pull/1520)
* Message Config: Adds Twilio Email/SMS support [#1519](https://github.com/ethyca/fides/pull/1519)

### Changed

* Updated mypy to version 0.981 and Python to version 3.10.7 [#1448](https://github.com/ethyca/fides/pull/1448)

### Developer Experience

* Repository dispatch events are sent to fidesctl-plus and fidesops-plus [#1263](https://github.com/ethyca/fides/pull/1263)
* Only the `docs-authors` team members are specified as `CODEOWNERS` [#1446](https://github.com/ethyca/fides/pull/1446)
* Updates the default local configuration to not defer tasks to a worker node [#1552](https://github.com/ethyca/fides/pull/1552/)
* Updates the healthcheck to return health status of connected Celery workers [#1588](https://github.com/ethyca/fides/pull/1588)

### Docs

* Remove the tutorial to prepare for new update [#1543](https://github.com/ethyca/fides/pull/1543)
* Add system management via UI documentation [#1541](https://github.com/ethyca/fides/pull/1541)
* Added DSR quickstart docs, restructured docs navigation [#1651](https://github.com/ethyca/fides/pull/1651)
* Update privacy request execution overview docs [#1258](https://github.com/ethyca/fides/pull/1490)

### Fixed

* Fixed system dependencies appearing as "N/A" in the datamap endpoint when there are no privacy declarations [#1649](https://github.com/ethyca/fides/pull/1649)

## [1.9.6](https://github.com/ethyca/fides/compare/1.9.5...1.9.6)

### Fixed

* Include systems without a privacy declaration on data map [#1603](https://github.com/ethyca/fides/pull/1603)
* Handle malformed tokens [#1523](https://github.com/ethyca/fides/pull/1523)
* Remove thrown exception from getAllPrivacyRequests method [#1592](https://github.com/ethyca/fides/pull/1593)
* Include systems without a privacy declaration on data map [#1603](https://github.com/ethyca/fides/pull/1603)
* After editing a dataset, the table will stay on the previously selected collection instead of resetting to the first one. [#1511](https://github.com/ethyca/fides/pull/1511)
* Fix redis `db_index` config issue [#1647](https://github.com/ethyca/fides/pull/1647)

### Docs

* Add unlinked docs and fix any remaining broken links [#1266](https://github.com/ethyca/fides/pull/1266)
* Update privacy center docs to include consent information [#1537](https://github.com/ethyca/fides/pull/1537)
* Update UI docs to include DSR countdown information and additional descriptions/filtering [#1545](https://github.com/ethyca/fides/pull/1545)

### Changed

* Allow multiple masking strategies to be specified when using fides as a masking engine [#1647](https://github.com/ethyca/fides/pull/1647)

## [1.9.5](https://github.com/ethyca/fides/compare/1.9.4...1.9.5)

### Added

* The database includes a `plus_system_scans` relation, to track the status and results of System Scanner executions in fidesctl-plus [#1554](https://github.com/ethyca/fides/pull/1554)

## [1.9.4](https://github.com/ethyca/fides/compare/1.9.2...1.9.4)

### Fixed

* After editing a dataset, the table will stay on the previously selected collection instead of resetting to the first one. [#1511](https://github.com/ethyca/fides/pull/1511)

## [1.9.2](https://github.com/ethyca/fides/compare/1.9.1...1.9.2)

### Deprecated

* Added a deprecation warning for the entire package [#1244](https://github.com/ethyca/fides/pull/1244)

### Added

* Dataset generation enhancements using Fides Classify for Plus users:
  * Integrate Fides Plus API into placeholder features introduced in 1.9.0. [#1194](https://github.com/ethyca/fides/pull/1194)

* Fides Admin UI:
  * Configure Connector after creation [#1204](https://github.com/ethyca/fides/pull/1356)

### Fixed

* Privacy Center:
  * Handle error on startup if server isn't running [#1239](https://github.com/ethyca/fides/pull/1239)
  * Fix styling issue with cards [#1240](https://github.com/ethyca/fides/pull/1240)
  * Redirect to index on consent save [#1238](https://github.com/ethyca/fides/pull/1238)

## [1.9.1](https://github.com/ethyca/fides/compare/1.9.0...1.9.1)

### Changed

* Update fideslang to v1.3.1 [#1136](https://github.com/ethyca/fides/pull/1136)

### Changed

* Update fideslang to v1.3.1 [#1136](https://github.com/ethyca/fides/pull/1136)

## [1.9.0](https://github.com/ethyca/fides/compare/1.8.6...1.9.0) - 2022-09-29

### Added

* Dataset generation enhancements using Fides Classify for Plus users:
  * Added toggle for enabling classify during generation. [#1057](https://github.com/ethyca/fides/pull/1057)
  * Initial implementation of API request to kick off classify, with confirmation modal. [#1069](https://github.com/ethyca/fides/pull/1069)
  * Initial Classification & Review status for generated datasets. [#1074](https://github.com/ethyca/fides/pull/1074)
  * Component for choosing data categories based on classification results. [#1110](https://github.com/ethyca/fides/pull/1110)
  * The dataset fields table shows data categories from the classifier (if available). [#1088](https://github.com/ethyca/fides/pull/1088)
  * The "Approve" button can be used to update the dataset with the classifier's suggestions. [#1129](https://github.com/ethyca/fides/pull/1129)
* System management UI:
  * New page to add a system via yaml [#1062](https://github.com/ethyca/fides/pull/1062)
  * Skeleton of page to add a system manually [#1068](https://github.com/ethyca/fides/pull/1068)
  * Refactor config wizard system forms to be reused for system management [#1072](https://github.com/ethyca/fides/pull/1072)
  * Add additional optional fields to system management forms [#1082](https://github.com/ethyca/fides/pull/1082)
  * Delete a system through the UI [#1085](https://github.com/ethyca/fides/pull/1085)
  * Edit a system through the UI [#1096](https://github.com/ethyca/fides/pull/1096)
* Cypress component testing [#1106](https://github.com/ethyca/fides/pull/1106)

### Changed

* Changed behavior of `load_default_taxonomy` to append instead of upsert [#1040](https://github.com/ethyca/fides/pull/1040)
* Changed behavior of adding privacy declarations to decouple the actions of the "add" and "next" buttons [#1086](https://github.com/ethyca/fides/pull/1086)
* Moved system related UI components from the `config-wizard` directory to the `system` directory [#1097](https://github.com/ethyca/fides/pull/1097)
* Updated "type" on SaaS config to be a simple string type, not an enum [#1197](https://github.com/ethyca/fides/pull/1197)

### Developer Experience

* Optional dependencies may have their version defined only once, in `optional-requirements.txt` [#1171](https://github.com/ethyca/fides/pull/1171)

### Docs

* Updated the footer links [#1130](https://github.com/ethyca/fides/pull/1130)

### Fixed

* Fixed the "help" link in the UI header [#1078](https://github.com/ethyca/fides/pull/1078)
* Fixed a bug in Data Category Dropdowns where checking i.e. `user.biometric` would also check `user.biometric_health` [#1126](https://github.com/ethyca/fides/pull/1126)

### Security

* Upgraded pymysql to version `1.0.2` [#1094](https://github.com/ethyca/fides/pull/1094)

## [1.8.6](https://github.com/ethyca/fides/compare/1.8.5...1.8.6) - 2022-09-28

### Added

* Added classification tables for Plus users [#1060](https://github.com/ethyca/fides/pull/1060)

### Fixed

* Fixed a bug where rows were being excluded from a data map [#1124](https://github.com/ethyca/fides/pull/1124)

## [1.8.5](https://github.com/ethyca/fides/compare/1.8.4...1.8.5) - 2022-09-21

### Changed

* Update fideslang to v1.3.0 [#1103](https://github.com/ethyca/fides/pull/1103)

## [1.8.4](https://github.com/ethyca/fides/compare/1.8.3...1.8.4) - 2022-09-09

### Added

* Initial system management page [#1054](https://github.com/ethyca/fides/pull/1054)

### Changed

* Deleting a taxonomy field with children will now cascade delete all of its children as well. [#1042](https://github.com/ethyca/fides/pull/1042)

### Fixed

* Fixed navigating directly to frontend routes loading index page instead of the correct static page for the route.
* Fix truncated evaluation error messages [#1053](https://github.com/ethyca/fides/pull/1053)

## [1.8.3](https://github.com/ethyca/fides/compare/1.8.2...1.8.3) - 2022-09-06

### Added

* Added more taxonomy fields that can be edited via the UI [#1000](https://github.com/ethyca/fides/pull/1000) [#1028](https://github.com/ethyca/fides/pull/1028)
* Added the ability to add taxonomy fields via the UI [#1019](https://github.com/ethyca/fides/pull/1019)
* Added the ability to delete taxonomy fields via the UI [#1006](https://github.com/ethyca/fides/pull/1006)
  * Only non-default taxonomy entities can be deleted [#1023](https://github.com/ethyca/fides/pull/1023)
* Prevent deleting taxonomy `is_default` fields and from adding `is_default=True` fields via the API [#990](https://github.com/ethyca/fides/pull/990).
* Added a "Custom" tag to distinguish user defined taxonomy fields from default taxonomy fields in the UI [#1027](https://github.com/ethyca/fides/pull/1027)
* Added initial support for enabling Fides Plus [#1037](https://github.com/ethyca/fides/pull/1037)
  * The `useFeatures` hook can be used to check if `plus` is enabled.
  * Navigating to/from the Data Map page is gated behind this feature.
  * Plus endpoints are served from the private Plus image.

### Fixed

* Fixed failing mypy tests [#1030](https://github.com/ethyca/fides/pull/1030)
* Fixed an issue where `fides push --diff` would return a false positive diff [#1026](https://github.com/ethyca/fides/pull/1026)
* Pinned pydantic version to < 1.10.0 to fix an error in finding referenced fides keys [#1045](https://github.com/ethyca/fides/pull/1045)

### Fixed

* Fixed failing mypy tests [#1030](https://github.com/ethyca/fides/pull/1030)
* Fixed an issue where `fides push --diff` would return a false positive diff [#1026](https://github.com/ethyca/fides/pull/1026)

### Docs

* Minor formatting updates to [Policy Webhooks](https://ethyca.github.io/fidesops/guides/policy_webhooks/) documentation [#1114](https://github.com/ethyca/fidesops/pull/1114)

### Removed

* Removed create superuser [#1116](https://github.com/ethyca/fidesops/pull/1116)

## [1.8.2](https://github.com/ethyca/fides/compare/1.8.1...1.8.2) - 2022-08-18

### Added

* Added the ability to edit taxonomy fields via the UI [#977](https://github.com/ethyca/fides/pull/977) [#1028](https://github.com/ethyca/fides/pull/1028)
* New column `is_default` added to DataCategory, DataUse, DataSubject, and DataQualifier tables [#976](https://github.com/ethyca/fides/pull/976)
* Added the ability to add taxonomy fields via the UI [#1019](https://github.com/ethyca/fides/pull/1019)
* Added the ability to delete taxonomy fields via the UI [#1006](https://github.com/ethyca/fides/pull/1006)
  * Only non-default taxonomy entities can be deleted [#1023](https://github.com/ethyca/fides/pull/1023)
* Prevent deleting taxonomy `is_default` fields and from adding `is_default=True` fields via the API [#990](https://github.com/ethyca/fides/pull/990).
* Added a "Custom" tag to distinguish user defined taxonomy fields from default taxonomy fields in the UI [#1027](https://github.com/ethyca/fides/pull/1027)

### Changed

* Upgraded base Docker version to Python 3.9 and updated all other references from 3.8 -> 3.9 [#974](https://github.com/ethyca/fides/pull/974)
* Prepend all database tables with `ctl_` [#979](https://github.com/ethyca/fides/pull/979)
* Moved the `admin-ui` code down one level into a `ctl` subdir [#970](https://github.com/ethyca/fides/pull/970)
* Extended the `/datamap` endpoint to include extra metadata [#992](https://github.com/ethyca/fides/pull/992)

## [1.8.1](https://github.com/ethyca/fides/compare/1.8.0...1.8.1) - 2022-08-08

### Deprecated

* The following environment variables have been deprecated, and replaced with the new environment variable names indicated below. To avoid breaking existing workflows, the deprecated variables are still respected in v1.8.1. They will be removed in a future release.
  * `FIDESCTL__API__DATABASE_HOST` --> `FIDESCTL__DATABASE__SERVER`
  * `FIDESCTL__API__DATABASE_NAME` --> `FIDESCTL__DATABASE__DB`
  * `FIDESCTL__API__DATABASE_PASSWORD` --> `FIDESCTL__DATABASE__PASSWORD`
  * `FIDESCTL__API__DATABASE_PORT` --> `FIDESCTL__DATABASE__PORT`
  * `FIDESCTL__API__DATABASE_TEST_DATABASE_NAME` --> `FIDESCTL__DATABASE__TEST_DB`
  * `FIDESCTL__API__DATABASE_USER` --> `FIDESCTL__DATABASE__USER`

### Developer Experience

* The included `docker-compose.yml` no longer references outdated ENV variables [#964](https://github.com/ethyca/fides/pull/964)

### Docs

* Minor release documentation now reflects the desired patch release process [#955](https://github.com/ethyca/fides/pull/955)
* Updated references to ENV variables [#964](https://github.com/ethyca/fides/pull/964)

### Fixed

* Deprecated config options will continue to be respected when set via environment variables [#965](https://github.com/ethyca/fides/pull/965)
* The git cache is rebuilt within the Docker container [#962](https://github.com/ethyca/fides/pull/962)
* The `wheel` pypi build no longer has a dirty version tag [#962](https://github.com/ethyca/fides/pull/962)
* Add setuptools to dev-requirements to fix versioneer error [#983](https://github.com/ethyca/fides/pull/983)

## [1.8.0](https://github.com/ethyca/fides/compare/1.7.1...1.8.0) - 2022-08-04

### Added

* Initial configuration wizard UI view
  * System scanning step: AWS credentials form and initial `generate` API usage.
  * System scanning results: AWS systems are stored and can be selected for review
* CustomInput type "password" with show/hide icon.
* Pull CLI command now checks for untracked/unstaged files in the manifests dir [#869](https://github.com/ethyca/fides/pull/869)
* Pull CLI command has a flag to pull missing files from the server [#895](https://github.com/ethyca/fides/pull/895)
* Add BigQuery support for the `generate` command and `/generate` endpoint [#814](https://github.com/ethyca/fides/pull/814) & [#917](https://github.com/ethyca/fides/pull/917)
* Added user auth tables [915](https://github.com/ethyca/fides/pull/915)
* Standardized API error parsing under `~/types/errors`
* Added taxonomy page to UI [#902](https://github.com/ethyca/fides/pull/902)
  * Added a nested accordion component for displaying taxonomy data [#910](https://github.com/ethyca/fides/pull/910)
* Add lru cache to get_config [927](https://github.com/ethyca/fides/pull/927)
* Add support for deprecated API config values [#959](https://github.com/ethyca/fides/pull/959)
* `fides` is now an alias for `fidesctl` as a CLI entrypoint [#926](https://github.com/ethyca/fides/pull/926)
* Add user auth routes [929](https://github.com/ethyca/fides/pull/929)
* Bump fideslib to 3.0.1 and remove patch code[931](https://github.com/ethyca/fides/pull/931)
* Update the `fidesctl` python package to automatically serve the UI [#941](https://github.com/ethyca/fides/pull/941)
* Add `push` cli command alias for `apply` and deprecate `apply` [943](https://github.com/ethyca/fides/pull/943)
* Add resource groups tagging api as a source of system generation [939](https://github.com/ethyca/fides/pull/939)
* Add GitHub Action to publish the `fidesctl` package to testpypi on pushes to main [#951](https://github.com/ethyca/fides/pull/951)
* Added configWizardFlag to ui to hide the config wizard when false [[#1453](https://github.com/ethyca/fides/issues/1453)

### Changed

* Updated the `datamap` endpoint to return human-readable column names as the first response item [#779](https://github.com/ethyca/fides/pull/779)
* Remove the `obscure` requirement from the `generate` endpoint [#819](https://github.com/ethyca/fides/pull/819)
* Moved all files from `fidesapi` to `fidesctl/api` [#885](https://github.com/ethyca/fides/pull/885)
* Moved `scan` and `generate` to the list of commands that can be run in local mode [#841](https://github.com/ethyca/fides/pull/841)
* Upgraded the base docker images from Debian Buster to Bullseye [#958](https://github.com/ethyca/fides/pull/958)
* Removed `ipython` as a dev-requirement [#958](https://github.com/ethyca/fides/pull/958)
* Webserver dependencies now come as a standard part of the package [#881](https://github.com/ethyca/fides/pull/881)
* Initial configuration wizard UI view
  * Refactored step & form results management to use Redux Toolkit slice.
* Change `id` field in tables from an integer to a string [915](https://github.com/ethyca/fides/pull/915)
* Update `fideslang` to `1.1.0`, simplifying the default taxonomy and adding `tags` for resources [#865](https://github.com/ethyca/fides/pull/865)
* Merge existing configurations with `fideslib` library [#913](https://github.com/ethyca/fides/pull/913)
* Moved frontend static files to `src/fidesctl/ui-build/static` [#934](https://github.com/ethyca/fides/pull/934)
* Replicated the error response handling from the `/validate` endpoint to the `/generate` endpoint [#911](https://github.com/ethyca/fides/pull/911)

### Developer Experience

* Remove `API_PREFIX` from fidesctl/core/utils.py and change references to `API_PREFIX` in fidesctl/api/reoutes/util.py [922](https://github.com/ethyca/fides/pull/922)

### Fixed

* Dataset field columns show all columns by default in the UI [#898](https://github.com/ethyca/fides/pull/898)
* Fixed the missing `.fides./` directory when locating the default config [#933](https://github.com/ethyca/fides/pull/933)

## [1.7.1](https://github.com/ethyca/fides/compare/1.7.0...1.7.1) - 2022-07-28

### Added

* Add datasets via YAML in the UI [#813](https://github.com/ethyca/fides/pull/813)
* Add datasets via database connection [#834](https://github.com/ethyca/fides/pull/834) [#889](https://github.com/ethyca/fides/pull/889)
* Add delete confirmation when deleting a field or collection from a dataset [#809](https://github.com/ethyca/fides/pull/809)
* Add ability to delete datasets from the UI [#827](https://github.com/ethyca/fides/pull/827)
* Add Cypress for testing [713](https://github.com/ethyca/fides/pull/833)
* Add datasets via database connection (UI only) [#834](https://github.com/ethyca/fides/pull/834)
* Add Okta support to the `/generate` endpoint [#842](https://github.com/ethyca/fides/pull/842)
* Add db support to `/generate` endpoint [849](https://github.com/ethyca/fides/pull/849)
* Added OpenAPI TypeScript client generation for the UI app. See the [README](/clients/admin-ui/src/types/api/README.md) for more details.

### Changed

* Remove the `obscure` requirement from the `generate` endpoint [#819](https://github.com/ethyca/fides/pull/819)

### Developer Experience

* When releases are published, dispatch a repository webhook event to ethyca/fidesctl-plus [#938](https://github.com/ethyca/fides/pull/938)

### Docs

* recommend/replace pip installs with pipx [#874](https://github.com/ethyca/fides/pull/874)

### Fixed

* CustomSelect input tooltips appear next to selector instead of wrapping to a new row.
* Datasets without the `third_country_transfer` will not cause the editing dataset form to not render.
* Fixed a build issue causing an `unknown` version of `fidesctl` to be installed in published Docker images [#836](https://github.com/ethyca/fides/pull/836)
* Fixed an M1-related SQLAlchemy bug [#816](https://github.com/ethyca/fides/pull/891)
* Endpoints now work with or without a trailing slash. [#886](https://github.com/ethyca/fides/pull/886)
* Dataset field columns show all columns by default in the UI [#898](https://github.com/ethyca/fides/pull/898)
* Fixed the `tag` specific GitHub Action workflows for Docker and publishing docs. [#901](https://github.com/ethyca/fides/pull/901)

## [1.7.0](https://github.com/ethyca/fides/compare/1.6.1...1.7.0) - 2022-06-23

### Added

* Added dependabot to keep dependencies updated
* A warning now issues for any orphan datasets as part of the `apply` command [543](https://github.com/ethyca/fides/pull/543)
* Initial scaffolding of management UI [#561](https://github.com/ethyca/fides/pull/624)
* A new `audit` command for `system` and `organization` resources, checking data map attribute compliance [#548](https://github.com/ethyca/fides/pull/548)
* Static UI assets are now built with the docker container [#663](https://github.com/ethyca/fides/issues/663)
* Host static files via fidesapi [#621](https://github.com/ethyca/fides/pull/621)
* A new `generate` endpoint to enable capturing systems from infrastructure from the UI [#642](https://github.com/ethyca/fides/pull/642)
* A new `datamap` endpoint to enable visualizing a data map from the UI [#721](https://github.com/ethyca/fides/pull/721)
* Management UI navigation bar [#679](https://github.com/ethyca/fides/issues/679)
* Management UI integration [#736](https://github.com/ethyca/fides/pull/736)
  * Datasets
  * Systems
  * Taxonomy (data categories)
* Initial dataset UI view [#768](https://github.com/ethyca/fides/pull/768)
  * Add interaction for viewing a dataset collection
  * Add column picker
  * Add a data category checklist tree
  * Edit/delete dataset fields
  * Edit/delete dataset collections
  * Edit datasets
  * Add a component for Identifiability tags
  * Add tooltips for help on forms
  * Add geographic location (third_country_transfers) country selection. Supported by new dependency `i18n-iso-countries`.
* Okta, aws and database credentials can now come from `fidesctl.toml` config [#694](https://github.com/ethyca/fides/pull/694)
* New `validate` endpoint to test aws and okta credentials [#722](https://github.com/ethyca/fides/pull/722)
* Initial configuration wizard UI view
  * Manual entry steps added (name and describe organization, pick entry route, and describe system manually including privacy declarations)
* A new image tagged `ethyca/fidesctl:dev` is published on each push to `main` [781](https://github.com/ethyca/fides/pull/781)
* A new cli command (`fidesctl sync`) [#765](https://github.com/ethyca/fides/pull/765)

### Changed

* Comparing server and CLI versions ignores `.dirty` only differences, and is quiet on success when running general CLI commands [621](https://github.com/ethyca/fides/pull/621)
* All endpoints now prefixed by `/api/v1` [#623](https://github.com/ethyca/fides/issues/623)
* Allow AWS credentials to be passed to `generate system` via the API [#645](https://github.com/ethyca/fides/pull/645)
* Update the export of a datamap to load resources from the server instead of a manifest directory [#662](https://github.com/ethyca/fides/pull/662)
* Refactor `export` to remove CLI specific uses from the core modules and load resources[#725](https://github.com/ethyca/fides/pull/725)
* Bump version of FastAPI in `setup.py` to 0.77.1 to match `optional-requirements.txt` [#734](https://github.com/ethyca/fides/pull/734)
* Docker images are now only built and pushed on tags to match when released to pypi [#740](https://github.com/ethyca/fides/pull/740)
* Okta resource scanning and generation now works with systems instead of datasets [#751](https://github.com/ethyca/fides/pull/751)

### Developer Experience

* Replaced `make` with `nox` [#547](https://github.com/ethyca/fides/pull/547)
* Removed usage of `fideslang` module in favor of new [external package](https://github.com/ethyca/fideslang) shared across projects [#619](https://github.com/ethyca/fides/issues/619)
* Added a UI service to the docker-compose deployment [#757](<https://github.com/ethyca/fides/pull/757>)
* `TestClient` defined in and shared across test modules via `conftest.py` [#759](https://github.com/ethyca/fides/pull/759)

### Docs

* Replaced all references to `make` with `nox` [#547](https://github.com/ethyca/fides/pull/547)
* Removed config/schemas page [#613](https://github.com/ethyca/fides/issues/613)
* Dataset UI and config wizard docs added (<https://github.com/ethyca/fides/pull/697>)
* The fides README now walks through generating a datamap [#746](https://github.com/ethyca/fides/pull/746)

### Fixed

* Updated `fideslog` to v1.1.5, resolving an issue where some exceptions thrown by the SDK were not handled as expected [#609](https://github.com/ethyca/fides/issues/609)
* Updated the webserver so that it won't fail if the database is inaccessible [#649](https://github.com/ethyca/fides/pull/649)
* Updated external tests to handle complex characters [#661](https://github.com/ethyca/fides/pull/661)
* Evaluations now properly merge the default taxonomy into the user-defined taxonomy [#684](https://github.com/ethyca/fides/pull/684)
* The CLI can now be run without installing the webserver components [#715](https://github.com/ethyca/fides/pull/715)

## [1.6.1](https://github.com/ethyca/fides/compare/1.6.0...1.6.1) - 2022-06-15

### Docs

* Updated `Release Steps`

### Fixed

* Resolved a failure with populating applicable data subject rights to a data map
* Handle invalid characters when generating a `fides_key` [#761](https://github.com/ethyca/fides/pull/761)

## [1.6.0](https://github.com/ethyca/fides/compare/1.5.3...1.6.0) - 2022-05-02

### Added

* ESLint configuration changes [#514](https://github.com/ethyca/fidesops/pull/514)
* User creation, update and permissions in the Admin UI [#511](https://github.com/ethyca/fidesops/pull/511)
* Yaml support for dataset upload [#284](https://github.com/ethyca/fidesops/pull/284)

### Breaking Changes

* Update masking API to take multiple input values [#443](https://github.com/ethyca/fidesops/pull/443)

### Docs

* DRP feature documentation [#520](https://github.com/ethyca/fidesops/pull/520)

## [1.4.2](https://github.com/ethyca/fidesops/compare/1.4.1...1.4.2) - 2022-05-12

### Added

* GET routes for users [#405](https://github.com/ethyca/fidesops/pull/405)
* Username based search on GET route [#444](https://github.com/ethyca/fidesops/pull/444)
* FIDESOPS\_\_DEV_MODE for Easier SaaS Request Debugging [#363](https://github.com/ethyca/fidesops/pull/363)
* Track user privileges across sessions [#425](https://github.com/ethyca/fidesops/pull/425)
* Add first_name and last_name fields. Also add them along with created_at to FidesUser response [#465](https://github.com/ethyca/fidesops/pull/465)
* Denial reasons for DSR and user `AuditLog` [#463](https://github.com/ethyca/fidesops/pull/463)
* DRP action to Policy [#453](https://github.com/ethyca/fidesops/pull/453)
* `CHANGELOG.md` file[#484](https://github.com/ethyca/fidesops/pull/484)
* DRP status endpoint [#485](https://github.com/ethyca/fidesops/pull/485)
* DRP exerise endpoint [#496](https://github.com/ethyca/fidesops/pull/496)
* Frontend for privacy request denial reaons [#480](https://github.com/ethyca/fidesops/pull/480)
* Publish Fidesops to Pypi [#491](https://github.com/ethyca/fidesops/pull/491)
* DRP data rights endpoint [#526](https://github.com/ethyca/fidesops/pull/526)

### Changed

* Converted HTTP Status Codes to Starlette constant values [#438](https://github.com/ethyca/fidesops/pull/438)
* SaasConnector.send behavior on ignore_errors now returns raw response [#462](https://github.com/ethyca/fidesops/pull/462)
* Seed user permissions in `create_superuser.py` script [#468](https://github.com/ethyca/fidesops/pull/468)
* User API Endpoints (update fields and reset user passwords) [#471](https://github.com/ethyca/fidesops/pull/471)
* Format tests with `black` [#466](https://github.com/ethyca/fidesops/pull/466)
* Extract privacy request endpoint logic into separate service for DRP [#470](https://github.com/ethyca/fidesops/pull/470)
* Fixing inconsistent SaaS connector integration tests [#473](https://github.com/ethyca/fidesops/pull/473)
* Add user data to login response [#501](https://github.com/ethyca/fidesops/pull/501)

### Breaking Changes

* Update masking API to take multiple input values [#443](https://github.com/ethyca/fidesops/pull/443)

### Docs

* Added issue template for documentation updates [#442](https://github.com/ethyca/fidesops/pull/442)
* Clarify masking updates [#464](https://github.com/ethyca/fidesops/pull/464)
* Added dark mode [#476](https://github.com/ethyca/fidesops/pull/476)

### Fixed

* Removed miradb test warning [#436](https://github.com/ethyca/fidesops/pull/436)
* Added missing import [#448](https://github.com/ethyca/fidesops/pull/448)
* Removed pypi badge pointing to wrong package [#452](https://github.com/ethyca/fidesops/pull/452)
* Audit imports and references [#479](https://github.com/ethyca/fidesops/pull/479)
* Switch to using update method on PUT permission endpoint [#500](https://github.com/ethyca/fidesops/pull/500)

### Developer Experience

* added isort as a CI check
* Include `tests/` in all static code checks (e.g. `mypy`, `pylint`)

### Changed

* Published Docker image does a clean install of Fidesctl
* `with_analytics` is now a decorator

### Fixed

* Third-Country formatting on Data Map
* Potential Duplication on Data Map
* Exceptions are no longer raised when sending `AnalyticsEvent`s on Windows
* Running `fidesctl init` now generates a `server_host` and `server_protocol`
  rather than `server_url`<|MERGE_RESOLUTION|>--- conflicted
+++ resolved
@@ -19,11 +19,8 @@
 
 ### Added
 
-<<<<<<< HEAD
 * Dataset classification UI now polls for results [#2123](https://github.com/ethyca/fides/pull/2123)
-=======
 * Added endpoints to retrieve DSR `Rule`s and `Rule Target`s [#2116](https://github.com/ethyca/fides/pull/2116)
->>>>>>> 0aece3d2
 
 ### Fixed
 
