--- conflicted
+++ resolved
@@ -26,11 +26,8 @@
 
 ### Fixed
 - Fixed deletion of ConnectionConfigs that have related MonitorConfigs [#5478](https://github.com/ethyca/fides/pull/5478)
-<<<<<<< HEAD
+- Fixed extra delete icon on Domains page [#5513](https://github.com/ethyca/fides/pull/5513)
 - Fixed incorrect display names on some D&D resources [#5498](https://github.com/ethyca/fides/pull/5498)
-=======
-- Fixed extra delete icon on Domains page [#5513](https://github.com/ethyca/fides/pull/5513)
->>>>>>> c7e645fd
 
 ### Changed
 - Allow hiding systems via a `hidden` parameter and add two flags on the `/system` api endpoint; `show_hidden` and `dnd_relevant`, to display only systems with integrations [#5484](https://github.com/ethyca/fides/pull/5484)
