--- conflicted
+++ resolved
@@ -21,12 +21,8 @@
 - Added models for Privacy Center configuration (for plus users) [#4716](https://github.com/ethyca/fides/pull/4716)
 
 ### Changed
-<<<<<<< HEAD
-- Updated privacy notice & experience forms to hide translation UI when user doesn't have translation feature [#4728](https://github.com/ethyca/fides/pull/4728)
+- Updated privacy notice & experience forms to hide translation UI when user doesn't have translation feature [#4728](https://github.com/ethyca/fides/pull/4728), [#4734](https://github.com/ethyca/fides/pull/4734) 
 - Custom privacy request fields now support list values [#4686](https://github.com/ethyca/fides/pull/4686)
-=======
-- Updated privacy notice & experience forms to hide translation UI when user doesn't have translation feature [#4728](https://github.com/ethyca/fides/pull/4728), [#4734](https://github.com/ethyca/fides/pull/4734) 
->>>>>>> e623a1f0
  
 ### Fixed
 - Fixed responsive issues with the buttons on the integration screen [#4729](https://github.com/ethyca/fides/pull/4729)
