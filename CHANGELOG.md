
All notable changes to this project will be documented in this file.

The format is based on [Keep a Changelog](https://keepachangelog.com/en/)

The types of changes are:

* `Added` for new features.
* `Changed` for changes in existing functionality.
* `Developer Experience` for changes in developer workflow or tooling.
* `Deprecated` for soon-to-be removed features.
* `Docs` for documentation only changes.
* `Removed` for now removed features.
* `Fixed` for any bug fixes.
* `Security` in case of vulnerabilities.

## [Unreleased](https://github.com/ethyca/fides/compare/2.6.4...main)

### Added

* Admin UI
  * Create custom fields from a resource screen - Button to Trigger modal [#524](https://github.com/ethyca/fides/pull/2536)
  * Create Custom Lists [#525](https://github.com/ethyca/fides/pull/2536)
  * Create Custom Field Definition [#526](https://github.com/ethyca/fides/pull/2536)
  * Provide a custom field value in a resource [#528](https://github.com/ethyca/fides/pull/2536)

* Privacy Center
  * The consent config default value can depend on whether Global Privacy Control is enabled. [#2341](https://github.com/ethyca/fides/pull/2341)

### Changed

<<<<<<< HEAD
### Changed

* Update Admin UI to show all action types (access, erasure, consent, update) [#2523](https://github.com/ethyca/fides/pull/2523)
* Removes legacy `verify_oauth_client` function [#2527](https://github.com/ethyca/fides/pull/2527)
=======
* Update Admin UI to show all action types (access, erasure, consent, update) [#2523](https://github.com/ethyca/fides/pull/2523) 
* Updated the UI for adding systems to a new design [#2490](https://github.com/ethyca/fides/pull/2490)

### Fixed

* Fixed bug where refreshing a page in the UI would result in a 404 [#2502](https://github.com/ethyca/fides/pull/2502)

## [2.6.4](https://github.com/ethyca/fides/compare/2.6.3...2.6.4)
>>>>>>> 5a48c0bb

### Fixed

* Fixed bug for SMS completion notification not being sent [#2526](https://github.com/ethyca/fides/issues/2526)

## [2.6.3](https://github.com/ethyca/fides/compare/2.6.2...2.6.3)

### Fixed

* Handle case where legacy dataset has meta: null [#2524](https://github.com/ethyca/fides/pull/2524)

## [2.6.2](https://github.com/ethyca/fides/compare/2.6.1...2.6.2)

### Fixed

* Issue addressing missing field in dataset migration [#2510](https://github.com/ethyca/fides/pull/2510)

### Added
* Add default storage configuration functionality and associated APIs [#2438](https://github.com/ethyca/fides/pull/2438)

## [2.6.1](https://github.com/ethyca/fides/compare/2.6.0...2.6.1)

### Fixed

* Fix errors when privacy requests execute concurrently without workers [#2489](https://github.com/ethyca/fides/pull/2489)
* Enable saas request overrides to run in worker runtime [#2489](https://github.com/ethyca/fides/pull/2489)

## [2.6.0](https://github.com/ethyca/fides/compare/2.5.1...2.6.0)

### Added

* Added the `env` option to the `security` configuration options to allow for users to completely secure the API endpoints [#2267](https://github.com/ethyca/fides/pull/2267)
* Unified Fides Resources
  * Added a dataset dropdown selector when configuring a connector to link an existing dataset to the connector configuration. [#2162](https://github.com/ethyca/fides/pull/2162)
  * Added new datasetconfig.ctl_dataset_id field to unify fides dataset resources [#2046](https://github.com/ethyca/fides/pull/2046)
* Add new connection config routes that couple them with systems [#2249](https://github.com/ethyca/fides/pull/2249)
* Add new select/deselect all permissions buttons [#2437](https://github.com/ethyca/fides/pull/2437)
* Endpoints to allow a user with the `user:password-reset` scope to reset users' passwords. In addition, users no longer require a scope to edit their own passwords. [#2373](https://github.com/ethyca/fides/pull/2373)
* New form to reset a user's password without knowing an old password [#2390](https://github.com/ethyca/fides/pull/2390)
* Approve & deny buttons on the "Request details" page. [#2473](https://github.com/ethyca/fides/pull/2473)
* Consent Propagation
  * Add the ability to execute Consent Requests via the Privacy Request Execution layer [#2125](https://github.com/ethyca/fides/pull/2125)
  * Add a Mailchimp Transactional Consent Connector [#2194](https://github.com/ethyca/fides/pull/2194)
  * Allow defining a list of opt-in and/or opt-out requests in consent connectors [#2315](https://github.com/ethyca/fides/pull/2315)
  * Add a Google Analytics Consent Connector for GA4 properties [#2302](https://github.com/ethyca/fides/pull/2302)
  * Pass the GA Cookie from the Privacy Center [#2337](https://github.com/ethyca/fides/pull/2337)
  * Rename "user_id" to more specific "ga_client_id" [#2356](https://github.com/ethyca/fides/pull/2356)
  * Patch Google Analytics Consent Connector to delete by client_id [#2355](https://github.com/ethyca/fides/pull/2355)
  * Add a "skip_param_values option" to optionally skip when we are missing param values in the body [#2384](https://github.com/ethyca/fides/pull/2384)
  * Adds a new Universal Analytics Connector that works with the UA Tracking Id
  
### Changed

* Unified Fides Resources
  * Removed several fidesops schemas for DSR's in favor of updated Fideslang schemas [#2009](https://github.com/ethyca/fides/pull/2009)
  * Removed DatasetConfig.dataset field [#2096](https://github.com/ethyca/fides/pull/2096)
  * Updated UI dataset config routes to use new unified routes [#2113](https://github.com/ethyca/fides/pull/2113)
  * Validate request body on crud endpoints on upsert. Validate dataset data categories before save. [#2134](https://github.com/ethyca/fides/pull/2134/)
  * Updated test env setup and quickstart to use new endpoints [#2225](https://github.com/ethyca/fides/pull/2225)
* Consent Propagation
  * Privacy Center consent options can now be marked as `executable` in order to propagate consent requests [#2193](https://github.com/ethyca/fides/pull/2193)
  * Add support for passing browser identities to consent request patches [#2304](https://github.com/ethyca/fides/pull/2304)
* Update fideslang to 1.3.3 [#2343](https://github.com/ethyca/fides/pull/2343)
* Display the request type instead of the policy name on the request table [#2382](https://github.com/ethyca/fides/pull/2382)
* Make denial reasons required [#2400](https://github.com/ethyca/fides/pull/2400)
* Display the policy key on the request details page [#2395](https://github.com/ethyca/fides/pull/2395)
* Updated CSV export [#2452](https://github.com/ethyca/fides/pull/2452)
* Privacy Request approval now uses a modal [#2443](https://github.com/ethyca/fides/pull/2443)

### Developer Experience

* `nox -s test_env` has been replaced with `nox -s fides_env(dev)`
* New command `nox -s fides_env(test)` creates a complete test environment with seed data (similar to `fides_env(dev)`) but with the production fides image so the built UI can be accessed at `localhost:8080` [#2399](https://github.com/ethyca/fides/pull/2399)
* Change from code climate to codecov for coverage reporting [#2402](https://github.com/ethyca/fides/pull/2402)

### Fixed

* Home screen header scaling and responsiveness issues [#2200](https://github.com/ethyca/fides/pull/2277)
* Privacy Center identity inputs validate even when they are optional. [#2308](https://github.com/ethyca/fides/pull/2308)
* The PII toggle defaults to false and PII will be hidden on page load [#2388](https://github.com/ethyca/fides/pull/2388)
* Fixed a CI bug caused by git security upgrades [#2441](https://github.com/ethyca/fides/pull/2441)
* Privacy Center
  * Identity inputs validate even when they are optional. [#2308](https://github.com/ethyca/fides/pull/2308)
  * Submit buttons show loading state and disable while submitting. [#2401](https://github.com/ethyca/fides/pull/2401)
  * Phone inputs no longer request country SVGs from external domain. [#2378](https://github.com/ethyca/fides/pull/2378)
  * Input validation errors no longer change the height of modals. [#2379](https://github.com/ethyca/fides/pull/2379)
* Patch masking strategies to better handle null and non-string inputs [#2307](https://github.com/ethyca/fides/pull/2377)
* Renamed prod pushes tag to be `latest` for privacy center and sample app [#2401](https://github.com/ethyca/fides/pull/2407)
* Update firebase connector to better handle non-existent users [#2439](https://github.com/ethyca/fides/pull/2439)


## [2.5.1](https://github.com/ethyca/fides/compare/2.5.0...2.5.1)

### Developer Experience

* Allow db resets only if `config.dev_mode` is `True` [#2321](https://github.com/ethyca/fides/pull/2321)

### Fixed

* Added a feature flag for the recent dataset classification UX changes [#2335](https://github.com/ethyca/fides/pull/2335)

### Security

* Add a check to the catchall path to prevent returning paths outside of the UI directory [#2330](https://github.com/ethyca/fides/pull/2330)

### Developer Experience

* Reduce size of local Docker images by fixing `.dockerignore` patterns [#2360](https://github.com/ethyca/fides/pull/2360)

## [2.5.0](https://github.com/ethyca/fides/compare/2.4.0...2.5.0)

### Docs

* Update the docs landing page and remove redundant docs [#2184](https://github.com/ethyca/fides/pull/2184)

### Added

* Added the `user` command group to the CLI. [#2153](https://github.com/ethyca/fides/pull/2153)
* Added `Code Climate` test coverage uploads.  [#2198](https://github.com/ethyca/fides/pull/2198)
* Added the connection key to the execution log [#2100](https://github.com/ethyca/fides/pull/2100)
* Added endpoints to retrieve DSR `Rule`s and `Rule Target`s [#2116](https://github.com/ethyca/fides/pull/2116)
* Added Fides version number to account dropdown in the UI [#2140](https://github.com/ethyca/fides/pull/2140)
* Add link to Classify Systems page in nav side bar [#2128](https://github.com/ethyca/fides/pull/2128)
* Dataset classification UI now polls for results [#2123](https://github.com/ethyca/fides/pull/2123)
* Update Privacy Center Icons [#1800](https://github.com/ethyca/fides/pull/2139)
* Privacy Center `fides-consent.js`:
  * `Fides.shopify` integration function. [#2152](https://github.com/ethyca/fides/pull/2152)
  * Dedicated folder for integrations.
  * `Fides.meta` integration function (fbq). [#2217](https://github.com/ethyca/fides/pull/2217)
* Adds support for Twilio email service (Sendgrid) [#2154](https://github.com/ethyca/fides/pull/2154)
* Access and erasure support for Recharge [#1709](https://github.com/ethyca/fides/pull/1709)
* Access and erasure support for Friendbuy Nextgen [#2085](https://github.com/ethyca/fides/pull/2085)

### Changed

* Admin UI Feature Flags - [#2101](https://github.com/ethyca/fides/pull/2101)
  * Overrides can be saved in the browser.
  * Use `NEXT_PUBLIC_APP_ENV` for app-specific environment config.
  * No longer use `react-feature-flags` library.
  * Can have descriptions. [#2243](https://github.com/ethyca/fides/pull/2243)
* Made privacy declarations optional when adding systems manually - [#2173](https://github.com/ethyca/fides/pull/2173)
* Removed an unclear logging message. [#2266](https://github.com/ethyca/fides/pull/2266)
* Allow any user with `user:delete` scope to delete other users [#2148](https://github.com/ethyca/fides/pull/2148)
* Dynamic imports of custom overrides and SaaS test fixtures [#2169](https://github.com/ethyca/fides/pull/2169)
* Added `AuthenticatedClient` to custom request override interface [#2171](https://github.com/ethyca/fides/pull/2171)
* Only approve the specific collection instead of the entire dataset, display only top 1 classification by default [#2226](https://github.com/ethyca/fides/pull/2226)
* Update sample project resources for `fides evaluate` usage in `fides deploy` [#2253](https://github.com/ethyca/fides/pull/2253)

### Removed

* Removed unused object_name field on s3 storage config [#2133](https://github.com/ethyca/fides/pull/2133)

### Fixed

* Remove next-auth from privacy center to fix JS console error [#2090](https://github.com/ethyca/fides/pull/2090)
* Admin UI - Added Missing ability to assign `user:delete` in the permissions checkboxes [#2148](https://github.com/ethyca/fides/pull/2148)
* Nav bug: clicking on Privacy Request breadcrumb takes me to Home instead of /privacy-requests [#497](https://github.com/ethyca/fides/pull/2141)
* Side nav disappears when viewing request details [#2129](https://github.com/ethyca/fides/pull/2155)
* Remove usage of load dataset button and other dataset UI modifications [#2149](https://github.com/ethyca/fides/pull/2149)
* Improve readability for exceptions raised from custom request overrides [#2157](https://github.com/ethyca/fides/pull/2157)
* Importing custom request overrides on server startup [#2186](https://github.com/ethyca/fides/pull/2186)
* Remove warning when env vars default to blank strings in docker-compose [#2188](https://github.com/ethyca/fides/pull/2188)
* Fix Cookie House purchase modal flashing 'Error' in title [#2274](https://github.com/ethyca/fides/pull/2274)
* Stop dependency from upgrading `packaging` to version with known issue [#2273](https://github.com/ethyca/fides/pull/2273)
* Privacy center config no longer requires `identity_inputs` and will use `email` as a default [#2263](https://github.com/ethyca/fides/pull/2263)
* No longer display remaining days for privacy requests in terminal states [#2292](https://github.com/ethyca/fides/pull/2292)

### Removed

* Remove "Create New System" button when viewing systems. All systems can now be created via the "Add systems" button on the home page. [#2132](https://github.com/ethyca/fides/pull/2132)

## [2.4.0](https://github.com/ethyca/fides/compare/2.3.1...2.4.0)

### Developer Experience

* Include a pre-check workflow that collects the pytest suite [#2098](https://github.com/ethyca/fides/pull/2098)
* Write to the application db when running the app locally. Write to the test db when running pytest [#1731](https://github.com/ethyca/fides/pull/1731)

### Changed

* Move the `fides.ctl.core.` and `fides.ctl.connectors` modules into `fides.core` and `fides.connectors` respectively [#2097](https://github.com/ethyca/fides/pull/2097)
* Fides: Skip cypress tests due to nav bar 2.0 [#2102](https://github.com/ethyca/fides/pull/2103)

### Added

* Adds new erasure policy for complete user data masking [#1839](https://github.com/ethyca/fides/pull/1839)
* New Fides Home page [#1864](https://github.com/ethyca/fides/pull/2050)
* Nav 2.0 - Replace form flow side navs with top tabs [#2037](https://github.com/ethyca/fides/pull/2050)
* Adds new erasure policy for complete user data masking [#1839](https://github.com/ethyca/fides/pull/1839)
* Added ability to use Mailgun templates when sending emails. [#2039](https://github.com/ethyca/fides/pull/2039)
* Adds SMS id verification for consent [#2094](https://github.com/ethyca/fides/pull/2094)

### Fixed

* Store `fides_consent` cookie on the root domain of the Privacy Center [#2071](https://github.com/ethyca/fides/pull/2071)
* Properly set the expire-time for verification codes [#2105](https://github.com/ethyca/fides/pull/2105)

## [2.3.1](https://github.com/ethyca/fides/compare/2.3.0...2.3.1)

### Fixed

* Resolved an issue where the root_user was not being created [#2082](https://github.com/ethyca/fides/pull/2082)

### Added

* Nav redesign with sidebar groups. Feature flagged to only be visible in dev mode until release. [#2030](https://github.com/ethyca/fides/pull/2047)
* Improved error handling for incorrect app encryption key [#2089](https://github.com/ethyca/fides/pull/2089)
* Access and erasure support for Friendbuy API [#2019](https://github.com/ethyca/fides/pull/2019)

## [2.3.0](https://github.com/ethyca/fides/compare/2.2.2...2.3.0)

### Added

* Common Subscriptions for app-wide data and feature checks. [#2030](https://github.com/ethyca/fides/pull/2030)
* Send email alerts on privacy request failures once the specified threshold is reached. [#1793](https://github.com/ethyca/fides/pull/1793)
* DSR Notifications (toast) [#1895](https://github.com/ethyca/fides/pull/1895)
* DSR configure alerts btn [#1895](https://github.com/ethyca/fides/pull/1895)
* DSR configure alters (FE) [#1895](https://github.com/ethyca/fides/pull/1895)
* Add a `usage` session to Nox to print full session docstrings. [#2022](https://github.com/ethyca/fides/pull/2022)

### Added

* Adds notifications section to toml files [#2026](https://github.com/ethyca/fides/pull/2060)

### Changed

* Updated to use `loguru` logging library throughout codebase [#2031](https://github.com/ethyca/fides/pull/2031)
* Do not always create a `fides.toml` by default [#2023](https://github.com/ethyca/fides/pull/2023)
* The `fideslib` module has been merged into `fides`, code redundancies have been removed [#1859](https://github.com/ethyca/fides/pull/1859)
* Replace 'ingress' and 'egress' with 'sources' and 'destinations' across UI [#2044](https://github.com/ethyca/fides/pull/2044)
* Update the functionality of `fides pull -a <filename>` to include _all_ resource types. [#2083](https://github.com/ethyca/fides/pull/2083)

### Fixed

* Timing issues with bulk DSR reprocessing, specifically when analytics are enabled [#2015](https://github.com/ethyca/fides/pull/2015)
* Error caused by running erasure requests with disabled connectors [#2045](https://github.com/ethyca/fides/pull/2045)
* Changes the SlowAPI ratelimiter's backend to use memory instead of Redis [#2054](https://github.com/ethyca/fides/pull/2058)

## [2.2.2](https://github.com/ethyca/fides/compare/2.2.1...2.2.2)

### Docs

* Updated the readme to use new new [docs site](http://docs.ethyca.com) [#2020](https://github.com/ethyca/fides/pull/2020)

### Deprecated

* The documentation site hosted in the `/docs` directory has been deprecated. All documentation updates will be hosted at the new [docs site](http://docs.ethyca.com) [#2020](https://github.com/ethyca/fides/pull/2020)

### Fixed

* Fixed mypy and pylint errors [#2013](https://github.com/ethyca/fides/pull/2013)
* Update connection test endpoint to be effectively non-blocking [#2000](https://github.com/ethyca/fides/pull/2000)
* Update Fides connector to better handle children with no access results [#2012](https://github.com/ethyca/fides/pull/2012)

## [2.2.1](https://github.com/ethyca/fides/compare/2.2.0...2.2.1)

### Added

* Add health check indicator for data flow scanning option [#1973](https://github.com/ethyca/fides/pull/1973)

### Changed

* The `celery.toml` is no longer used, instead it is a subsection of the `fides.toml` file [#1990](https://github.com/ethyca/fides/pull/1990)
* Update sample project landing page copy to be version-agnostic [#1958](https://github.com/ethyca/fides/pull/1958)
* `get` and `ls` CLI commands now return valid `fides` object YAML [#1991](https://github.com/ethyca/fides/pull/1991)

### Developer Experience

* Remove duplicate fastapi-caching and pin version. [#1765](https://github.com/ethyca/fides/pull/1765)

## [2.2.0](https://github.com/ethyca/fides/compare/2.1.0...2.2.0)

### Added

* Send email alerts on privacy request failures once the specified threshold is reached. [#1793](https://github.com/ethyca/fides/pull/1793)
* Add authenticated privacy request route. [#1819](https://github.com/ethyca/fides/pull/1819)
* Enable the onboarding flow [#1836](https://github.com/ethyca/fides/pull/1836)
* Access and erasure support for Fullstory API [#1821](https://github.com/ethyca/fides/pull/1821)
* Add function to poll privacy request for completion [#1860](https://github.com/ethyca/fides/pull/1860)
* Added rescan flow for the data flow scanner [#1844](https://github.com/ethyca/fides/pull/1844)
* Add rescan flow for the data flow scanner [#1844](https://github.com/ethyca/fides/pull/1844)
* Add Fides connector to support parent-child Fides deployments [#1861](https://github.com/ethyca/fides/pull/1861)
* Classification UI now polls for updates to classifications [#1908](https://github.com/ethyca/fides/pull/1908)

### Changed

* The organization info form step is now skipped if the server already has organization info. [#1840](https://github.com/ethyca/fides/pull/1840)
* Removed the description column from the classify systems page. [#1867](https://github.com/ethyca/fides/pull/1867)
* Retrieve child results during fides connector execution [#1967](https://github.com/ethyca/fides/pull/1967)

### Fixed

* Fix error in parent user creation seeding. [#1832](https://github.com/ethyca/fides/issues/1832)
* Fix DSR error due to unfiltered empty identities [#1901](https://github.com/ethyca/fides/pull/1907)

### Docs

* Remove documentation about no-longer used connection string override [#1824](https://github.com/ethyca/fides/pull/1824)
* Fix typo in headings [#1824](https://github.com/ethyca/fides/pull/1824)
* Update documentation to reflect configs necessary for mailgun, twilio_sms and twilio_email service types [#1846](https://github.com/ethyca/fides/pull/1846)

...

## [2.1.0](https://github.com/ethyca/fides/compare/2.0.0...2.1.0)

### Added

* Classification flow for system data flows
* Classification is now triggered as part of data flow scanning
* Include `ingress` and `egress` fields on system export and `datamap/` endpoint [#1740](https://github.com/ethyca/fides/pull/1740)
* Repeatable unique identifier for dataset fides_keys and metadata [#1786](https://github.com/ethyca/fides/pull/1786)
* Adds SMS support for identity verification notifications [#1726](https://github.com/ethyca/fides/pull/1726)
* Added phone number validation in back-end and react phone number form in Privacy Center [#1745](https://github.com/ethyca/fides/pull/1745)
* Adds SMS message template for all subject notifications [#1743](https://github.com/ethyca/fides/pull/1743)
* Privacy-Center-Cypress workflow for CI checks of the Privacy Center. [#1722](https://github.com/ethyca/fides/pull/1722)
* Privacy Center `fides-consent.js` script for accessing consent on external pages. [Details](/clients/privacy-center/packages/fides-consent/README.md)
* Erasure support for Twilio Conversations API [#1673](https://github.com/ethyca/fides/pull/1673)
* Webserver port can now be configured via the CLI command [#1858](https://github.com/ethyca/fides/pull/1858)

### Changed

* Optional dependencies are no longer used for 3rd-party connectivity. Instead they are used to isolate dangerous dependencies. [#1679](https://github.com/ethyca/fides/pull/1679)
* All Next pages now automatically require login. [#1670](https://github.com/ethyca/fides/pull/1670)
* Running the `webserver` command no longer prompts the user to opt out/in to analytics[#1724](https://github.com/ethyca/fides/pull/1724)

### Developer Experience

* Admin-UI-Cypress tests that fail in CI will now upload screen recordings for debugging. [#1728](https://github.com/ethyca/fides/pull/1728/files/c23e62fea284f7910028c8483feff893903068b8#r1019491323)
* Enable remote debugging from VSCode of live dev app [#1780](https://github.com/ethyca/fides/pull/1780)

### Removed

* Removed the Privacy Center `cookieName` config introduced in 2.0.0. [#1756](https://github.com/ethyca/fides/pull/1756)

### Fixed

* Exceptions are no longer raised when sending analytics on Windows [#1666](https://github.com/ethyca/fides/pull/1666)
* Fixed wording on identity verification modal in the Privacy Center [#1674](https://github.com/ethyca/fides/pull/1674)
* Update system fides_key tooltip text [#1533](https://github.com/ethyca/fides/pull/1685)
* Removed local storage parsing that is redundant with redux-persist. [#1678](https://github.com/ethyca/fides/pull/1678)
* Show a helpful error message if Docker daemon is not running during "fides deploy" [#1694](https://github.com/ethyca/fides/pull/1694)
* Allow users to query their own permissions, including root user. [#1698](https://github.com/ethyca/fides/pull/1698)
* Single-select taxonomy fields legal basis and special category can be cleared. [#1712](https://github.com/ethyca/fides/pull/1712)
* Fixes the issue where the security config is not properly loading from environment variables. [#1718](https://github.com/ethyca/fides/pull/1718)
* Fixes the issue where the CLI can't run without the config values required by the webserver. [#1811](https://github.com/ethyca/fides/pull/1811)
* Correctly handle response from adobe jwt auth endpoint as milliseconds, rather than seconds. [#1754](https://github.com/ethyca/fides/pull/1754)
* Fixed styling issues with the `EditDrawer` component. [#1803](https://github.com/ethyca/fides/pull/1803)

### Security

* Bumped versions of packages that use OpenSSL [#1683](https://github.com/ethyca/fides/pull/1683)

## [2.0.0](https://github.com/ethyca/fides/compare/1.9.6...2.0.0)

### Added

* Allow delete-only SaaS connector endpoints [#1200](https://github.com/ethyca/fides/pull/1200)
* Privacy center consent choices store a browser cookie. [#1364](https://github.com/ethyca/fides/pull/1364)
  * The format is generic. A reasonable set of defaults will be added later: [#1444](https://github.com/ethyca/fides/issues/1444)
  * The cookie name defaults to `fides_consent` but can be configured under `config.json > consent > cookieName`.
  * Each consent option can provide an array of `cookieKeys`.
* Individually select and reprocess DSRs that have errored [#1203](https://github.com/ethyca/fides/pull/1489)
* Bulk select and reprocess DSRs that have errored [#1205](https://github.com/ethyca/fides/pull/1489)
* Config Wizard: AWS scan results populate in system review forms. [#1454](https://github.com/ethyca/fides/pull/1454)
* Integrate rate limiter with Saas Connectors. [#1433](https://github.com/ethyca/fides/pull/1433)
* Config Wizard: Added a column selector to the scan results page of the config wizard [#1590](https://github.com/ethyca/fides/pull/1590)
* Config Wizard: Flow for runtime scanner option [#1640](https://github.com/ethyca/fides/pull/1640)
* Access support for Twilio Conversations API [#1520](https://github.com/ethyca/fides/pull/1520)
* Message Config: Adds Twilio Email/SMS support [#1519](https://github.com/ethyca/fides/pull/1519)

### Changed

* Updated mypy to version 0.981 and Python to version 3.10.7 [#1448](https://github.com/ethyca/fides/pull/1448)

### Developer Experience

* Repository dispatch events are sent to fidesctl-plus and fidesops-plus [#1263](https://github.com/ethyca/fides/pull/1263)
* Only the `docs-authors` team members are specified as `CODEOWNERS` [#1446](https://github.com/ethyca/fides/pull/1446)
* Updates the default local configuration to not defer tasks to a worker node [#1552](https://github.com/ethyca/fides/pull/1552/)
* Updates the healthcheck to return health status of connected Celery workers [#1588](https://github.com/ethyca/fides/pull/1588)

### Docs

* Remove the tutorial to prepare for new update [#1543](https://github.com/ethyca/fides/pull/1543)
* Add system management via UI documentation [#1541](https://github.com/ethyca/fides/pull/1541)
* Added DSR quickstart docs, restructured docs navigation [#1651](https://github.com/ethyca/fides/pull/1651)
* Update privacy request execution overview docs [#1258](https://github.com/ethyca/fides/pull/1490)

### Fixed

* Fixed system dependencies appearing as "N/A" in the datamap endpoint when there are no privacy declarations [#1649](https://github.com/ethyca/fides/pull/1649)

## [1.9.6](https://github.com/ethyca/fides/compare/1.9.5...1.9.6)

### Fixed

* Include systems without a privacy declaration on data map [#1603](https://github.com/ethyca/fides/pull/1603)
* Handle malformed tokens [#1523](https://github.com/ethyca/fides/pull/1523)
* Remove thrown exception from getAllPrivacyRequests method [#1592](https://github.com/ethyca/fides/pull/1593)
* Include systems without a privacy declaration on data map [#1603](https://github.com/ethyca/fides/pull/1603)
* After editing a dataset, the table will stay on the previously selected collection instead of resetting to the first one. [#1511](https://github.com/ethyca/fides/pull/1511)
* Fix redis `db_index` config issue [#1647](https://github.com/ethyca/fides/pull/1647)

### Docs

* Add unlinked docs and fix any remaining broken links [#1266](https://github.com/ethyca/fides/pull/1266)
* Update privacy center docs to include consent information [#1537](https://github.com/ethyca/fides/pull/1537)
* Update UI docs to include DSR countdown information and additional descriptions/filtering [#1545](https://github.com/ethyca/fides/pull/1545)

### Changed

* Allow multiple masking strategies to be specified when using fides as a masking engine [#1647](https://github.com/ethyca/fides/pull/1647)

## [1.9.5](https://github.com/ethyca/fides/compare/1.9.4...1.9.5)

### Added

* The database includes a `plus_system_scans` relation, to track the status and results of System Scanner executions in fidesctl-plus [#1554](https://github.com/ethyca/fides/pull/1554)

## [1.9.4](https://github.com/ethyca/fides/compare/1.9.2...1.9.4)

### Fixed

* After editing a dataset, the table will stay on the previously selected collection instead of resetting to the first one. [#1511](https://github.com/ethyca/fides/pull/1511)

## [1.9.2](https://github.com/ethyca/fides/compare/1.9.1...1.9.2)

### Deprecated

* Added a deprecation warning for the entire package [#1244](https://github.com/ethyca/fides/pull/1244)

### Added

* Dataset generation enhancements using Fides Classify for Plus users:
  * Integrate Fides Plus API into placeholder features introduced in 1.9.0. [#1194](https://github.com/ethyca/fides/pull/1194)

* Fides Admin UI:
  * Configure Connector after creation [#1204](https://github.com/ethyca/fides/pull/1356)

### Fixed

* Privacy Center:
  * Handle error on startup if server isn't running [#1239](https://github.com/ethyca/fides/pull/1239)
  * Fix styling issue with cards [#1240](https://github.com/ethyca/fides/pull/1240)
  * Redirect to index on consent save [#1238](https://github.com/ethyca/fides/pull/1238)

## [1.9.1](https://github.com/ethyca/fides/compare/1.9.0...1.9.1)

### Changed

* Update fideslang to v1.3.1 [#1136](https://github.com/ethyca/fides/pull/1136)

### Changed

* Update fideslang to v1.3.1 [#1136](https://github.com/ethyca/fides/pull/1136)

## [1.9.0](https://github.com/ethyca/fides/compare/1.8.6...1.9.0) - 2022-09-29

### Added

* Dataset generation enhancements using Fides Classify for Plus users:
  * Added toggle for enabling classify during generation. [#1057](https://github.com/ethyca/fides/pull/1057)
  * Initial implementation of API request to kick off classify, with confirmation modal. [#1069](https://github.com/ethyca/fides/pull/1069)
  * Initial Classification & Review status for generated datasets. [#1074](https://github.com/ethyca/fides/pull/1074)
  * Component for choosing data categories based on classification results. [#1110](https://github.com/ethyca/fides/pull/1110)
  * The dataset fields table shows data categories from the classifier (if available). [#1088](https://github.com/ethyca/fides/pull/1088)
  * The "Approve" button can be used to update the dataset with the classifier's suggestions. [#1129](https://github.com/ethyca/fides/pull/1129)
* System management UI:
  * New page to add a system via yaml [#1062](https://github.com/ethyca/fides/pull/1062)
  * Skeleton of page to add a system manually [#1068](https://github.com/ethyca/fides/pull/1068)
  * Refactor config wizard system forms to be reused for system management [#1072](https://github.com/ethyca/fides/pull/1072)
  * Add additional optional fields to system management forms [#1082](https://github.com/ethyca/fides/pull/1082)
  * Delete a system through the UI [#1085](https://github.com/ethyca/fides/pull/1085)
  * Edit a system through the UI [#1096](https://github.com/ethyca/fides/pull/1096)
* Cypress component testing [#1106](https://github.com/ethyca/fides/pull/1106)

### Changed

* Changed behavior of `load_default_taxonomy` to append instead of upsert [#1040](https://github.com/ethyca/fides/pull/1040)
* Changed behavior of adding privacy declarations to decouple the actions of the "add" and "next" buttons [#1086](https://github.com/ethyca/fides/pull/1086)
* Moved system related UI components from the `config-wizard` directory to the `system` directory [#1097](https://github.com/ethyca/fides/pull/1097)
* Updated "type" on SaaS config to be a simple string type, not an enum [#1197](https://github.com/ethyca/fides/pull/1197)

### Developer Experience

* Optional dependencies may have their version defined only once, in `optional-requirements.txt` [#1171](https://github.com/ethyca/fides/pull/1171)

### Docs

* Updated the footer links [#1130](https://github.com/ethyca/fides/pull/1130)

### Fixed

* Fixed the "help" link in the UI header [#1078](https://github.com/ethyca/fides/pull/1078)
* Fixed a bug in Data Category Dropdowns where checking i.e. `user.biometric` would also check `user.biometric_health` [#1126](https://github.com/ethyca/fides/pull/1126)

### Security

* Upgraded pymysql to version `1.0.2` [#1094](https://github.com/ethyca/fides/pull/1094)

## [1.8.6](https://github.com/ethyca/fides/compare/1.8.5...1.8.6) - 2022-09-28

### Added

* Added classification tables for Plus users [#1060](https://github.com/ethyca/fides/pull/1060)

### Fixed

* Fixed a bug where rows were being excluded from a data map [#1124](https://github.com/ethyca/fides/pull/1124)

## [1.8.5](https://github.com/ethyca/fides/compare/1.8.4...1.8.5) - 2022-09-21

### Changed

* Update fideslang to v1.3.0 [#1103](https://github.com/ethyca/fides/pull/1103)

## [1.8.4](https://github.com/ethyca/fides/compare/1.8.3...1.8.4) - 2022-09-09

### Added

* Initial system management page [#1054](https://github.com/ethyca/fides/pull/1054)

### Changed

* Deleting a taxonomy field with children will now cascade delete all of its children as well. [#1042](https://github.com/ethyca/fides/pull/1042)

### Fixed

* Fixed navigating directly to frontend routes loading index page instead of the correct static page for the route.
* Fix truncated evaluation error messages [#1053](https://github.com/ethyca/fides/pull/1053)

## [1.8.3](https://github.com/ethyca/fides/compare/1.8.2...1.8.3) - 2022-09-06

### Added

* Added more taxonomy fields that can be edited via the UI [#1000](https://github.com/ethyca/fides/pull/1000) [#1028](https://github.com/ethyca/fides/pull/1028)
* Added the ability to add taxonomy fields via the UI [#1019](https://github.com/ethyca/fides/pull/1019)
* Added the ability to delete taxonomy fields via the UI [#1006](https://github.com/ethyca/fides/pull/1006)
  * Only non-default taxonomy entities can be deleted [#1023](https://github.com/ethyca/fides/pull/1023)
* Prevent deleting taxonomy `is_default` fields and from adding `is_default=True` fields via the API [#990](https://github.com/ethyca/fides/pull/990).
* Added a "Custom" tag to distinguish user defined taxonomy fields from default taxonomy fields in the UI [#1027](https://github.com/ethyca/fides/pull/1027)
* Added initial support for enabling Fides Plus [#1037](https://github.com/ethyca/fides/pull/1037)
  * The `useFeatures` hook can be used to check if `plus` is enabled.
  * Navigating to/from the Data Map page is gated behind this feature.
  * Plus endpoints are served from the private Plus image.

### Fixed

* Fixed failing mypy tests [#1030](https://github.com/ethyca/fides/pull/1030)
* Fixed an issue where `fides push --diff` would return a false positive diff [#1026](https://github.com/ethyca/fides/pull/1026)
* Pinned pydantic version to < 1.10.0 to fix an error in finding referenced fides keys [#1045](https://github.com/ethyca/fides/pull/1045)

### Fixed

* Fixed failing mypy tests [#1030](https://github.com/ethyca/fides/pull/1030)
* Fixed an issue where `fides push --diff` would return a false positive diff [#1026](https://github.com/ethyca/fides/pull/1026)

### Docs

* Minor formatting updates to [Policy Webhooks](https://ethyca.github.io/fidesops/guides/policy_webhooks/) documentation [#1114](https://github.com/ethyca/fidesops/pull/1114)

### Removed

* Removed create superuser [#1116](https://github.com/ethyca/fidesops/pull/1116)

## [1.8.2](https://github.com/ethyca/fides/compare/1.8.1...1.8.2) - 2022-08-18

### Added

* Added the ability to edit taxonomy fields via the UI [#977](https://github.com/ethyca/fides/pull/977) [#1028](https://github.com/ethyca/fides/pull/1028)
* New column `is_default` added to DataCategory, DataUse, DataSubject, and DataQualifier tables [#976](https://github.com/ethyca/fides/pull/976)
* Added the ability to add taxonomy fields via the UI [#1019](https://github.com/ethyca/fides/pull/1019)
* Added the ability to delete taxonomy fields via the UI [#1006](https://github.com/ethyca/fides/pull/1006)
  * Only non-default taxonomy entities can be deleted [#1023](https://github.com/ethyca/fides/pull/1023)
* Prevent deleting taxonomy `is_default` fields and from adding `is_default=True` fields via the API [#990](https://github.com/ethyca/fides/pull/990).
* Added a "Custom" tag to distinguish user defined taxonomy fields from default taxonomy fields in the UI [#1027](https://github.com/ethyca/fides/pull/1027)

### Changed

* Upgraded base Docker version to Python 3.9 and updated all other references from 3.8 -> 3.9 [#974](https://github.com/ethyca/fides/pull/974)
* Prepend all database tables with `ctl_` [#979](https://github.com/ethyca/fides/pull/979)
* Moved the `admin-ui` code down one level into a `ctl` subdir [#970](https://github.com/ethyca/fides/pull/970)
* Extended the `/datamap` endpoint to include extra metadata [#992](https://github.com/ethyca/fides/pull/992)

## [1.8.1](https://github.com/ethyca/fides/compare/1.8.0...1.8.1) - 2022-08-08

### Deprecated

* The following environment variables have been deprecated, and replaced with the new environment variable names indicated below. To avoid breaking existing workflows, the deprecated variables are still respected in v1.8.1. They will be removed in a future release.
  * `FIDESCTL__API__DATABASE_HOST` --> `FIDESCTL__DATABASE__SERVER`
  * `FIDESCTL__API__DATABASE_NAME` --> `FIDESCTL__DATABASE__DB`
  * `FIDESCTL__API__DATABASE_PASSWORD` --> `FIDESCTL__DATABASE__PASSWORD`
  * `FIDESCTL__API__DATABASE_PORT` --> `FIDESCTL__DATABASE__PORT`
  * `FIDESCTL__API__DATABASE_TEST_DATABASE_NAME` --> `FIDESCTL__DATABASE__TEST_DB`
  * `FIDESCTL__API__DATABASE_USER` --> `FIDESCTL__DATABASE__USER`

### Developer Experience

* The included `docker-compose.yml` no longer references outdated ENV variables [#964](https://github.com/ethyca/fides/pull/964)

### Docs

* Minor release documentation now reflects the desired patch release process [#955](https://github.com/ethyca/fides/pull/955)
* Updated references to ENV variables [#964](https://github.com/ethyca/fides/pull/964)

### Fixed

* Deprecated config options will continue to be respected when set via environment variables [#965](https://github.com/ethyca/fides/pull/965)
* The git cache is rebuilt within the Docker container [#962](https://github.com/ethyca/fides/pull/962)
* The `wheel` pypi build no longer has a dirty version tag [#962](https://github.com/ethyca/fides/pull/962)
* Add setuptools to dev-requirements to fix versioneer error [#983](https://github.com/ethyca/fides/pull/983)

## [1.8.0](https://github.com/ethyca/fides/compare/1.7.1...1.8.0) - 2022-08-04

### Added

* Initial configuration wizard UI view
  * System scanning step: AWS credentials form and initial `generate` API usage.
  * System scanning results: AWS systems are stored and can be selected for review
* CustomInput type "password" with show/hide icon.
* Pull CLI command now checks for untracked/unstaged files in the manifests dir [#869](https://github.com/ethyca/fides/pull/869)
* Pull CLI command has a flag to pull missing files from the server [#895](https://github.com/ethyca/fides/pull/895)
* Add BigQuery support for the `generate` command and `/generate` endpoint [#814](https://github.com/ethyca/fides/pull/814) & [#917](https://github.com/ethyca/fides/pull/917)
* Added user auth tables [915](https://github.com/ethyca/fides/pull/915)
* Standardized API error parsing under `~/types/errors`
* Added taxonomy page to UI [#902](https://github.com/ethyca/fides/pull/902)
  * Added a nested accordion component for displaying taxonomy data [#910](https://github.com/ethyca/fides/pull/910)
* Add lru cache to get_config [927](https://github.com/ethyca/fides/pull/927)
* Add support for deprecated API config values [#959](https://github.com/ethyca/fides/pull/959)
* `fides` is now an alias for `fidesctl` as a CLI entrypoint [#926](https://github.com/ethyca/fides/pull/926)
* Add user auth routes [929](https://github.com/ethyca/fides/pull/929)
* Bump fideslib to 3.0.1 and remove patch code[931](https://github.com/ethyca/fides/pull/931)
* Update the `fidesctl` python package to automatically serve the UI [#941](https://github.com/ethyca/fides/pull/941)
* Add `push` cli command alias for `apply` and deprecate `apply` [943](https://github.com/ethyca/fides/pull/943)
* Add resource groups tagging api as a source of system generation [939](https://github.com/ethyca/fides/pull/939)
* Add GitHub Action to publish the `fidesctl` package to testpypi on pushes to main [#951](https://github.com/ethyca/fides/pull/951)
* Added configWizardFlag to ui to hide the config wizard when false [[#1453](https://github.com/ethyca/fides/issues/1453)

### Changed

* Updated the `datamap` endpoint to return human-readable column names as the first response item [#779](https://github.com/ethyca/fides/pull/779)
* Remove the `obscure` requirement from the `generate` endpoint [#819](https://github.com/ethyca/fides/pull/819)
* Moved all files from `fidesapi` to `fidesctl/api` [#885](https://github.com/ethyca/fides/pull/885)
* Moved `scan` and `generate` to the list of commands that can be run in local mode [#841](https://github.com/ethyca/fides/pull/841)
* Upgraded the base docker images from Debian Buster to Bullseye [#958](https://github.com/ethyca/fides/pull/958)
* Removed `ipython` as a dev-requirement [#958](https://github.com/ethyca/fides/pull/958)
* Webserver dependencies now come as a standard part of the package [#881](https://github.com/ethyca/fides/pull/881)
* Initial configuration wizard UI view
  * Refactored step & form results management to use Redux Toolkit slice.
* Change `id` field in tables from an integer to a string [915](https://github.com/ethyca/fides/pull/915)
* Update `fideslang` to `1.1.0`, simplifying the default taxonomy and adding `tags` for resources [#865](https://github.com/ethyca/fides/pull/865)
* Merge existing configurations with `fideslib` library [#913](https://github.com/ethyca/fides/pull/913)
* Moved frontend static files to `src/fidesctl/ui-build/static` [#934](https://github.com/ethyca/fides/pull/934)
* Replicated the error response handling from the `/validate` endpoint to the `/generate` endpoint [#911](https://github.com/ethyca/fides/pull/911)

### Developer Experience

* Remove `API_PREFIX` from fidesctl/core/utils.py and change references to `API_PREFIX` in fidesctl/api/reoutes/util.py [922](https://github.com/ethyca/fides/pull/922)

### Fixed

* Dataset field columns show all columns by default in the UI [#898](https://github.com/ethyca/fides/pull/898)
* Fixed the missing `.fides./` directory when locating the default config [#933](https://github.com/ethyca/fides/pull/933)

## [1.7.1](https://github.com/ethyca/fides/compare/1.7.0...1.7.1) - 2022-07-28

### Added

* Add datasets via YAML in the UI [#813](https://github.com/ethyca/fides/pull/813)
* Add datasets via database connection [#834](https://github.com/ethyca/fides/pull/834) [#889](https://github.com/ethyca/fides/pull/889)
* Add delete confirmation when deleting a field or collection from a dataset [#809](https://github.com/ethyca/fides/pull/809)
* Add ability to delete datasets from the UI [#827](https://github.com/ethyca/fides/pull/827)
* Add Cypress for testing [713](https://github.com/ethyca/fides/pull/833)
* Add datasets via database connection (UI only) [#834](https://github.com/ethyca/fides/pull/834)
* Add Okta support to the `/generate` endpoint [#842](https://github.com/ethyca/fides/pull/842)
* Add db support to `/generate` endpoint [849](https://github.com/ethyca/fides/pull/849)
* Added OpenAPI TypeScript client generation for the UI app. See the [README](/clients/admin-ui/src/types/api/README.md) for more details.

### Changed

* Remove the `obscure` requirement from the `generate` endpoint [#819](https://github.com/ethyca/fides/pull/819)

### Developer Experience

* When releases are published, dispatch a repository webhook event to ethyca/fidesctl-plus [#938](https://github.com/ethyca/fides/pull/938)

### Docs

* recommend/replace pip installs with pipx [#874](https://github.com/ethyca/fides/pull/874)

### Fixed

* CustomSelect input tooltips appear next to selector instead of wrapping to a new row.
* Datasets without the `third_country_transfer` will not cause the editing dataset form to not render.
* Fixed a build issue causing an `unknown` version of `fidesctl` to be installed in published Docker images [#836](https://github.com/ethyca/fides/pull/836)
* Fixed an M1-related SQLAlchemy bug [#816](https://github.com/ethyca/fides/pull/891)
* Endpoints now work with or without a trailing slash. [#886](https://github.com/ethyca/fides/pull/886)
* Dataset field columns show all columns by default in the UI [#898](https://github.com/ethyca/fides/pull/898)
* Fixed the `tag` specific GitHub Action workflows for Docker and publishing docs. [#901](https://github.com/ethyca/fides/pull/901)

## [1.7.0](https://github.com/ethyca/fides/compare/1.6.1...1.7.0) - 2022-06-23

### Added

* Added dependabot to keep dependencies updated
* A warning now issues for any orphan datasets as part of the `apply` command [543](https://github.com/ethyca/fides/pull/543)
* Initial scaffolding of management UI [#561](https://github.com/ethyca/fides/pull/624)
* A new `audit` command for `system` and `organization` resources, checking data map attribute compliance [#548](https://github.com/ethyca/fides/pull/548)
* Static UI assets are now built with the docker container [#663](https://github.com/ethyca/fides/issues/663)
* Host static files via fidesapi [#621](https://github.com/ethyca/fides/pull/621)
* A new `generate` endpoint to enable capturing systems from infrastructure from the UI [#642](https://github.com/ethyca/fides/pull/642)
* A new `datamap` endpoint to enable visualizing a data map from the UI [#721](https://github.com/ethyca/fides/pull/721)
* Management UI navigation bar [#679](https://github.com/ethyca/fides/issues/679)
* Management UI integration [#736](https://github.com/ethyca/fides/pull/736)
  * Datasets
  * Systems
  * Taxonomy (data categories)
* Initial dataset UI view [#768](https://github.com/ethyca/fides/pull/768)
  * Add interaction for viewing a dataset collection
  * Add column picker
  * Add a data category checklist tree
  * Edit/delete dataset fields
  * Edit/delete dataset collections
  * Edit datasets
  * Add a component for Identifiability tags
  * Add tooltips for help on forms
  * Add geographic location (third_country_transfers) country selection. Supported by new dependency `i18n-iso-countries`.
* Okta, aws and database credentials can now come from `fidesctl.toml` config [#694](https://github.com/ethyca/fides/pull/694)
* New `validate` endpoint to test aws and okta credentials [#722](https://github.com/ethyca/fides/pull/722)
* Initial configuration wizard UI view
  * Manual entry steps added (name and describe organization, pick entry route, and describe system manually including privacy declarations)
* A new image tagged `ethyca/fidesctl:dev` is published on each push to `main` [781](https://github.com/ethyca/fides/pull/781)
* A new cli command (`fidesctl sync`) [#765](https://github.com/ethyca/fides/pull/765)

### Changed

* Comparing server and CLI versions ignores `.dirty` only differences, and is quiet on success when running general CLI commands [621](https://github.com/ethyca/fides/pull/621)
* All endpoints now prefixed by `/api/v1` [#623](https://github.com/ethyca/fides/issues/623)
* Allow AWS credentials to be passed to `generate system` via the API [#645](https://github.com/ethyca/fides/pull/645)
* Update the export of a datamap to load resources from the server instead of a manifest directory [#662](https://github.com/ethyca/fides/pull/662)
* Refactor `export` to remove CLI specific uses from the core modules and load resources[#725](https://github.com/ethyca/fides/pull/725)
* Bump version of FastAPI in `setup.py` to 0.77.1 to match `optional-requirements.txt` [#734](https://github.com/ethyca/fides/pull/734)
* Docker images are now only built and pushed on tags to match when released to pypi [#740](https://github.com/ethyca/fides/pull/740)
* Okta resource scanning and generation now works with systems instead of datasets [#751](https://github.com/ethyca/fides/pull/751)

### Developer Experience

* Replaced `make` with `nox` [#547](https://github.com/ethyca/fides/pull/547)
* Removed usage of `fideslang` module in favor of new [external package](https://github.com/ethyca/fideslang) shared across projects [#619](https://github.com/ethyca/fides/issues/619)
* Added a UI service to the docker-compose deployment [#757](<https://github.com/ethyca/fides/pull/757>)
* `TestClient` defined in and shared across test modules via `conftest.py` [#759](https://github.com/ethyca/fides/pull/759)

### Docs

* Replaced all references to `make` with `nox` [#547](https://github.com/ethyca/fides/pull/547)
* Removed config/schemas page [#613](https://github.com/ethyca/fides/issues/613)
* Dataset UI and config wizard docs added (<https://github.com/ethyca/fides/pull/697>)
* The fides README now walks through generating a datamap [#746](https://github.com/ethyca/fides/pull/746)

### Fixed

* Updated `fideslog` to v1.1.5, resolving an issue where some exceptions thrown by the SDK were not handled as expected [#609](https://github.com/ethyca/fides/issues/609)
* Updated the webserver so that it won't fail if the database is inaccessible [#649](https://github.com/ethyca/fides/pull/649)
* Updated external tests to handle complex characters [#661](https://github.com/ethyca/fides/pull/661)
* Evaluations now properly merge the default taxonomy into the user-defined taxonomy [#684](https://github.com/ethyca/fides/pull/684)
* The CLI can now be run without installing the webserver components [#715](https://github.com/ethyca/fides/pull/715)

## [1.6.1](https://github.com/ethyca/fides/compare/1.6.0...1.6.1) - 2022-06-15

### Docs

* Updated `Release Steps`

### Fixed

* Resolved a failure with populating applicable data subject rights to a data map
* Handle invalid characters when generating a `fides_key` [#761](https://github.com/ethyca/fides/pull/761)

## [1.6.0](https://github.com/ethyca/fides/compare/1.5.3...1.6.0) - 2022-05-02

### Added

* ESLint configuration changes [#514](https://github.com/ethyca/fidesops/pull/514)
* User creation, update and permissions in the Admin UI [#511](https://github.com/ethyca/fidesops/pull/511)
* Yaml support for dataset upload [#284](https://github.com/ethyca/fidesops/pull/284)

### Breaking Changes

* Update masking API to take multiple input values [#443](https://github.com/ethyca/fidesops/pull/443)

### Docs

* DRP feature documentation [#520](https://github.com/ethyca/fidesops/pull/520)

## [1.4.2](https://github.com/ethyca/fidesops/compare/1.4.1...1.4.2) - 2022-05-12

### Added

* GET routes for users [#405](https://github.com/ethyca/fidesops/pull/405)
* Username based search on GET route [#444](https://github.com/ethyca/fidesops/pull/444)
* FIDESOPS\_\_DEV_MODE for Easier SaaS Request Debugging [#363](https://github.com/ethyca/fidesops/pull/363)
* Track user privileges across sessions [#425](https://github.com/ethyca/fidesops/pull/425)
* Add first_name and last_name fields. Also add them along with created_at to FidesUser response [#465](https://github.com/ethyca/fidesops/pull/465)
* Denial reasons for DSR and user `AuditLog` [#463](https://github.com/ethyca/fidesops/pull/463)
* DRP action to Policy [#453](https://github.com/ethyca/fidesops/pull/453)
* `CHANGELOG.md` file[#484](https://github.com/ethyca/fidesops/pull/484)
* DRP status endpoint [#485](https://github.com/ethyca/fidesops/pull/485)
* DRP exerise endpoint [#496](https://github.com/ethyca/fidesops/pull/496)
* Frontend for privacy request denial reaons [#480](https://github.com/ethyca/fidesops/pull/480)
* Publish Fidesops to Pypi [#491](https://github.com/ethyca/fidesops/pull/491)
* DRP data rights endpoint [#526](https://github.com/ethyca/fidesops/pull/526)

### Changed

* Converted HTTP Status Codes to Starlette constant values [#438](https://github.com/ethyca/fidesops/pull/438)
* SaasConnector.send behavior on ignore_errors now returns raw response [#462](https://github.com/ethyca/fidesops/pull/462)
* Seed user permissions in `create_superuser.py` script [#468](https://github.com/ethyca/fidesops/pull/468)
* User API Endpoints (update fields and reset user passwords) [#471](https://github.com/ethyca/fidesops/pull/471)
* Format tests with `black` [#466](https://github.com/ethyca/fidesops/pull/466)
* Extract privacy request endpoint logic into separate service for DRP [#470](https://github.com/ethyca/fidesops/pull/470)
* Fixing inconsistent SaaS connector integration tests [#473](https://github.com/ethyca/fidesops/pull/473)
* Add user data to login response [#501](https://github.com/ethyca/fidesops/pull/501)

### Breaking Changes

* Update masking API to take multiple input values [#443](https://github.com/ethyca/fidesops/pull/443)

### Docs

* Added issue template for documentation updates [#442](https://github.com/ethyca/fidesops/pull/442)
* Clarify masking updates [#464](https://github.com/ethyca/fidesops/pull/464)
* Added dark mode [#476](https://github.com/ethyca/fidesops/pull/476)

### Fixed

* Removed miradb test warning [#436](https://github.com/ethyca/fidesops/pull/436)
* Added missing import [#448](https://github.com/ethyca/fidesops/pull/448)
* Removed pypi badge pointing to wrong package [#452](https://github.com/ethyca/fidesops/pull/452)
* Audit imports and references [#479](https://github.com/ethyca/fidesops/pull/479)
* Switch to using update method on PUT permission endpoint [#500](https://github.com/ethyca/fidesops/pull/500)

### Developer Experience

* added isort as a CI check
* Include `tests/` in all static code checks (e.g. `mypy`, `pylint`)

### Changed

* Published Docker image does a clean install of Fidesctl
* `with_analytics` is now a decorator

### Fixed

* Third-Country formatting on Data Map
* Potential Duplication on Data Map
* Exceptions are no longer raised when sending `AnalyticsEvent`s on Windows
* Running `fidesctl init` now generates a `server_host` and `server_protocol`
  rather than `server_url`<|MERGE_RESOLUTION|>--- conflicted
+++ resolved
@@ -29,13 +29,8 @@
 
 ### Changed
 
-<<<<<<< HEAD
-### Changed
-
 * Update Admin UI to show all action types (access, erasure, consent, update) [#2523](https://github.com/ethyca/fides/pull/2523)
 * Removes legacy `verify_oauth_client` function [#2527](https://github.com/ethyca/fides/pull/2527)
-=======
-* Update Admin UI to show all action types (access, erasure, consent, update) [#2523](https://github.com/ethyca/fides/pull/2523) 
 * Updated the UI for adding systems to a new design [#2490](https://github.com/ethyca/fides/pull/2490)
 
 ### Fixed
@@ -43,7 +38,6 @@
 * Fixed bug where refreshing a page in the UI would result in a 404 [#2502](https://github.com/ethyca/fides/pull/2502)
 
 ## [2.6.4](https://github.com/ethyca/fides/compare/2.6.3...2.6.4)
->>>>>>> 5a48c0bb
 
 ### Fixed
 
