--- conflicted
+++ resolved
@@ -24,11 +24,8 @@
 - Restrict strack-trace logging when not in Dev mode [#3081](https://github.com/ethyca/fides/pull/3081)
 - Refactor CSS variables for `fides-js` to match brandable color palette [#3321](https://github.com/ethyca/fides/pull/3321)
 - Moved all of the dirs from `fides.api.ops` into `fides.api` [#3318](https://github.com/ethyca/fides/pull/3318)
-<<<<<<< HEAD
+- Add required notice key to privacy notices [#3337](https://github.com/ethyca/fides/pull/3337)
 - Make Privacy Experience List public, and separate public endpoint rate limiting [#3339](https://github.com/ethyca/fides/pull/3339)
-=======
-- Add required notice key to privacy notices [#3337](https://github.com/ethyca/fides/pull/3337)
->>>>>>> c83e84ef
 
 ### Added
 
