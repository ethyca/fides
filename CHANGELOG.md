# Changelog

All notable changes to this project will be documented in this file.

The format is based on [Keep a Changelog](https://keepachangelog.com/en/)

The types of changes are:

- `Added` for new features.
- `Changed` for changes in existing functionality.
- `Developer Experience` for changes in developer workflow or tooling.
- `Deprecated` for soon-to-be removed features.
- `Docs` for documentation only changes.
- `Removed` for now removed features.
- `Fixed` for any bug fixes.
- `Security` in case of vulnerabilities.

Changes can also be flagged with a GitHub label for tracking purposes. The URL of the label should be put at the end of the entry. The possible labels are:
- https://github.com/ethyca/fides/labels/high-risk: to indicate that a change is a "high-risk" change that could potentially lead to unanticipated regressions or degradations
- https://github.com/ethyca/fides/labels/db-migration: to indicate that a given change includes a DB migration

## [Unreleased](https://github.com/ethyca/fides/compare/2.55.2...main)

### Added
- DB model support for Web Monitoring [#5616](https://github.com/ethyca/fides/pull/5616) https://github.com/ethyca/fides/labels/db-migration
- Added support for queue-specific Celery workers [#5761](https://github.com/ethyca/fides/pull/5761)

### Docs
- Removed version pins in LDFLAGS & CFLAGS for local MSSQL builds [#5760](https://github.com/ethyca/fides/pull/5760)

<<<<<<< HEAD
### Fixed
- Fixed BigQuery DSR integration generates invalid queries when having a dataset with nested fields [#5785](https://github.com/ethyca/fides/pull/5785)
=======
## [2.55.2](https://github.com/ethyca/fides/compare/2.55.1...2.55.2)

### Changed
- Release version bump. No code changes.
>>>>>>> 6f79f2ba

## [2.55.1](https://github.com/ethyca/fides/compare/2.55.0...2.55.1)

### Fixed
- Fixed GPP string and section inconsistencies [#5765](https://github.com/ethyca/fides/pull/5765)
- Fixed sending of notifications for privacy request receipts [#5777](https://github.com/ethyca/fides/pull/5777)

## [2.55.0](https://github.com/ethyca/fides/compare/2.54.0...2.55.0)

### Added
- Added editing support for categories of consent on discovered assets [#5739](https://github.com/ethyca/fides/pull/5739)
- Added a read-only consent category cell to Action Center aggregate system results table [#5737](https://github.com/ethyca/fides/pull/5737)
- Added detail trays to items in data catalog view [#5729](https://github.com/ethyca/fides/pull/5729)
- Support rendering and saving consent from custom notices in TCF Overlay [#5742](https://github.com/ethyca/fides/pull/5742)
- Added worker stats endpoint to monitor worker status and task queue length [#5725](https://github.com/ethyca/fides/pull/5725)
- New "Headless" experience type to support custom UI implementations [#5751](https://github.com/ethyca/fides/pull/5751)

### Changed
- Added frequency field to DataHubSchema integration config [#5716](https://github.com/ethyca/fides/pull/5716)
- Added glossary_node field to DataHubSchema integration config [#5734](https://github.com/ethyca/fides/pull/5734)
- Added initial support for upcoming "headless" CMP experience type [#5731](https://github.com/ethyca/fides/pull/5731)
- All Select dropdowns will now allow searching to narrow down the options by default [#5738](https://github.com/ethyca/fides/pull/5738)
- Exposes privacy notice picker for TCF components [#5730](https://github.com/ethyca/fides/pull/5730)
- Model changes to support new privacy center config options [5732](https://github.com/ethyca/fides/pull/5732)

### Fixed
- Fixed `fides annotate dataset` command enters incorrect value on the `direction` field. [#5727](https://github.com/ethyca/fides/pull/5727)
- Fixed Bigquery flakey tests. [#5713](https://github.com/ethyca/fides/pull/5713)
- Fixed breadcrumb navigation issues in data catalog view [#5717](https://github.com/ethyca/fides/pull/5717)
- Fixed `window.Fides.experience` of FidesJS to be a merged version of the minimal and full experience. [#5726](https://github.com/ethyca/fides/pull/5726)
- Fixed vendor count template string on FidesJS embedded layer 2 descriptions [#5736](https://github.com/ethyca/fides/pull/5736)
- Allowing a list with a single dataset in the YAML dataset editor [#5750](https://github.com/ethyca/fides/pull/5750)
- Fixed edge case translation string issue on FidesJS embedded layer 2 [#5749](https://github.com/ethyca/fides/pull/5749)
- Standardized taxonomy endpoint behavior for URLs with and without trailing slashes to ensure all endpoints properly enforce the latest data validation rules [#5753](https://github.com/ethyca/fides/pull/5753)

## [2.54.0](https://github.com/ethyca/fides/compare/2.53.0...2.54.0)

### Added
- Migration to add the `data_uses` column to `stagedresource` table, prereqs for Data Catalog work in Fidesplus [#5600](https://github.com/ethyca/fides/pull/5600/) https://github.com/ethyca/fides/labels/db-migration
- Added a new endpoint to fully resubmit any errored privacy requests [#5658](https://github.com/ethyca/fides/pull/5658) https://github.com/ethyca/fides/labels/db-migration
- Migration to add the `monitorexecution` table used by fidesplus to persist `MonitorExecution` records to DB [#5704](https://github.com/ethyca/fides/pull/5704) https://github.com/ethyca/fides/labels/db-migration

### Changed
- Updated UI colors to new brand. Update logo, homepage cards. [#5668](https://github.com/ethyca/fides/pull/5668)
- Privacy request status tags colors have been updated [#5699](https://github.com/ethyca/fides/pull/5699)
- The privacy declarations for a system are now sorted alphabetically by name. [#5683](https://github.com/ethyca/fides/pull/5683)
- Upgraded GPP library to `3.1.5` and added support for all available state sections (ustx, usde, usia, etc.) [#5696](https://github.com/ethyca/fides/pull/5696)
- Updating DSR execution to allow collections to be unreachable when they don't contain policy-relevant data categories [#5689](https://github.com/ethyca/fides/pull/5689)
- Added "All activity" root breadcrumb to D&D results tables [#5694](https://github.com/ethyca/fides/pull/5694)

### Developer Experience
- Migrated radio buttons and groups to Ant Design [#5681](https://github.com/ethyca/fides/pull/5681)

### Fixed
- Updating mongodb connectors so it can support usernames and password with URL encoded characters [#5682](https://github.com/ethyca/fides/pull/5682)
- After creating a new system, the url is now updated correctly to the new system edit page [#5701](https://github.com/ethyca/fides/pull/5701)
- Visual fixes for table header buttons [#5693](https://github.com/ethyca/fides/pull/5693)

## [2.53.0](https://github.com/ethyca/fides/compare/2.52.0...2.53.0)

### Added
- Added Action Center MVP behind new feature flag [#5622](https://github.com/ethyca/fides/pull/5622)
- Added Data Catalog MVP behind new feature flag [#5628](https://github.com/ethyca/fides/pull/5628)
- Added cache-clearing methods to the `DBCache` model to allow deleting cache entries [#5629](https://github.com/ethyca/fides/pull/5629)
- Adds partitioning, custom identities, multiple identities to test coverage for BigQuery Enterprise [#5618](https://github.com/ethyca/fides/pull/5618)
- Added Datahub groundwork required by Fidesplus [#5666](https://github.com/ethyca/fides/pull/5666)

### Changed
- Updated brand link url [#5656](https://github.com/ethyca/fides/pull/5656)
- Changed "Reclassify" D&D button to show in an overflow menu when row actions are overcrowded [#5655](https://github.com/ethyca/fides/pull/5655)
- Removed primary key requirements for BigQuery and Postgres erasures [#5591](https://github.com/ethyca/fides/pull/5591)
- Updated `DBCache` model so setting cache value always updates the updated_at field [#5669](https://github.com/ethyca/fides/pull/5669)
- Changed sizes of buttons in table headers [#5654](https://github.com/ethyca/fides/pull/5654)
- Adds new config for max number of rows in DSR download through Admin-UI [#5671](https://github.com/ethyca/fides/pull/5671)
- Added CSS variable to FidesJS: `--fides-base-font-size: 16px` for better consistency. Overriding this variable with "1rem" will mimic legacy behavior. [#5673](https://github.com/ethyca/fides/pull/5673) https://github.com/ethyca/fides/labels/high-risk

### Fixed
- Fixed issue where the custom report "reset" button was not working as expected [#5649](https://github.com/ethyca/fides/pull/5649)
- Fixed column ordering issue in the Data Map report [#5649](https://github.com/ethyca/fides/pull/5649)
- Fixed issue where the Data Map report filter dialog was missing an Accordion item label [#5649](https://github.com/ethyca/fides/pull/5649)
- Improved database session management for long running access request tasks [#5667](https://github.com/ethyca/fides/pull/5667)
- Ensured decode_password function properly handles plaintext but valid base64 passwords [#5698](https://github.com/ethyca/fides/pull/5698)

## [2.52.0](https://github.com/ethyca/fides/compare/2.51.2...2.52.0)

### Added
- New page in the Cookie House sample app to demonstrate the use of embedding the FidesJS SDK on the page [#5564](https://github.com/ethyca/fides/pull/5564)
- Added event based communication example to the Cookie House sample app [#5597](https://github.com/ethyca/fides/pull/5597)
- Added new erasure tests for BigQuery Enterprise [#5554](https://github.com/ethyca/fides/pull/5554)
- Added new `has_next` parameter for the `link` pagination strategy [#5596](https://github.com/ethyca/fides/pull/5596)
- Added a `DBCache` model for database-backed caching [#5613](https://github.com/ethyca/fides/pull/5613) https://github.com/ethyca/fides/labels/db-migration
- Adds "reclassify" button to discovery result tables [#5574](https://github.com/ethyca/fides/pull/5574)
- Added support for exporting datamaps with column renaming, reordering and visibility options [#5543](https://github.com/ethyca/fides/pull/5543)

### Changed
- Adjusted Ant's Select component colors and icon [#5594](https://github.com/ethyca/fides/pull/5594)
- Replaced taxonomies page with new UI based on an interactive tree visualization [#5602](https://github.com/ethyca/fides/pull/5602)
- Adjusted functionality around updating taxonomy active field, includes data migration to re-activate taxonomy nodes [#5617](https://github.com/ethyca/fides/pull/5617)
- Migrated breadcrumbs to Ant Design [#5610](https://github.com/ethyca/fides/pull/5610)
- Updated `CustomReportConfig` to be more intuitive on its contents [#5543](https://github.com/ethyca/fides/pull/5543)

### Fixed
- Fixing quickstart.py script [#5585](https://github.com/ethyca/fides/pull/5585)
- Removed unnecessary double notification when updating database integrations [#5612](https://github.com/ethyca/fides/pull/5612)

## [2.51.2](https://github.com/ethyca/fides/compare/2.51.1...2.51.2)

### Fixed
- Fixed miscellaneous performance issues with Systems and PrivacyDeclarations [#5601](https://github.com/ethyca/fides/pull/5601)

## [2.51.1](https://github.com/ethyca/fides/compare/2.51.0...2.51.1)

### Fixed
- SaaS integrations using `oauth_client_credentials` now properly update their access token when editing the secrets. [#5548](https://github.com/ethyca/fides/pull/5548)
- Saas integrations using `oauth_client_credentials` now properly refresh their access token when the current token expires [#5569](https://github.com/ethyca/fides/pull/5569)
- Adding `dsr_testing_tools_enabled` security setting [#5573](https://github.com/ethyca/fides/pull/5573)
- Reverted elimination of connection pool in worker tasks to prevent DB performance issues [#5592](https://github.com/ethyca/fides/pull/5592)

## [2.51.0](https://github.com/ethyca/fides/compare/2.50.0...2.51.0)

### Added
- Added new column for Action Type in privacy request event logs [#5546](https://github.com/ethyca/fides/pull/5546)
- Added `fides_consent_override` option in FidesJS SDK [#5541](https://github.com/ethyca/fides/pull/5541)
- Added new `script` ConsentMethod in FidesJS SDK for tracking automated consent [#5541](https://github.com/ethyca/fides/pull/5541)
- Added a new page under system integrations to run standalone dataset tests (Fidesplus) [#5549](https://github.com/ethyca/fides/pull/5549)

### Changed
- Adding hashes to system tab URLs [#5535](https://github.com/ethyca/fides/pull/5535)
- Boolean inputs will now show as a select with true/false values in the connection form [#5555](https://github.com/ethyca/fides/pull/5555)
- Updated Cookie House to be responsive [#5541](https://github.com/ethyca/fides/pull/5541)
- Updated `/system` endpoint to filter vendor deleted systems [#5553](https://github.com/ethyca/fides/pull/5553)

### Developer Experience
- Migrated remaining instances of Chakra's Select component to use Ant's Select component [#5502](https://github.com/ethyca/fides/pull/5502)

### Fixed
- Updating dataset PUT to allow deleting all datasets [#5524](https://github.com/ethyca/fides/pull/5524)
- Adds support for fides_key generation when parent_key is provided in Taxonomy create endpoints [#5542](https://github.com/ethyca/fides/pull/5542)
- An integration will no longer re-enable after saving the connection form [#5555](https://github.com/ethyca/fides/pull/5555)
- Fixed positioning of Fides brand link in privacy center [#5572](https://github.com/ethyca/fides/pull/5572)

### Removed
- Removed unnecessary debug logging from the load_file config helper [#5544](https://github.com/ethyca/fides/pull/5544)


## [2.50.0](https://github.com/ethyca/fides/compare/2.49.1...2.50.0)

### Added
- Added namespace support for Snowflake [#5486](https://github.com/ethyca/fides/pull/5486)
- Added support for field-level masking overrides [#5446](https://github.com/ethyca/fides/pull/5446)
- Added BigQuery Enterprise access request integration test [#5504](https://github.com/ethyca/fides/pull/5504)
- Added MD5 email hashing for Segment's Right to Forget endpoint requests [#5514](https://github.com/ethyca/fides/pull/5514)
- Added loading state to the toggle switches on the Privacy experiences page [#5529](https://github.com/ethyca/fides/pull/5529)
- Added new env variable to set a privacy center to default to a specific property  [#5532](https://github.com/ethyca/fides/pull/5532)

### Changed
- Allow hiding systems via a `hidden` parameter and add two flags on the `/system` api endpoint; `show_hidden` and `dnd_relevant`, to display only systems with integrations [#5484](https://github.com/ethyca/fides/pull/5484)
- The CMP override `fides_privacy_policy_url` will now apply even if the `fides_override_language` doesn't match [#5515](https://github.com/ethyca/fides/pull/5515)
- Updated POST taxonomy endpoints to handle creating resources without specifying fides_key [#5468](https://github.com/ethyca/fides/pull/5468)
- Disabled connection pooling for task workers and added retries and keep-alive configurations for database connections [#5448](https://github.com/ethyca/fides/pull/5448) https://github.com/ethyca/fides/labels/high-risk
- Added timeout handling in the UI for async discovery monitor-related queries [#5519](https://github.com/ethyca/fides/pull/5519)

### Developer Experience
- Migrated several instances of Chakra's Select component to use Ant's Select component [#5475](https://github.com/ethyca/fides/pull/5475)
- Fixing BigQuery integration tests [#5491](https://github.com/ethyca/fides/pull/5491)
- Enhanced logging for privacy requests [#5500](https://github.com/ethyca/fides/pull/5500)

### Docs
- Added docs for PrivacyNoticeRegion type [#5488](https://github.com/ethyca/fides/pull/5488)

### Fixed
- Fixed deletion of ConnectionConfigs that have related MonitorConfigs [#5478](https://github.com/ethyca/fides/pull/5478)
- Fixed extra delete icon on Domains page [#5513](https://github.com/ethyca/fides/pull/5513)
- Fixed incorrect display names on some D&D resources [#5498](https://github.com/ethyca/fides/pull/5498)
- Fixed position of "Integration" button on system detail page [#5497](https://github.com/ethyca/fides/pull/5497)
- Fixing issue where "privacy request received" emails would not be sent if the request had custom identities [#5518](https://github.com/ethyca/fides/pull/5518)
- Fixed issue with long-running privacy request tasks losing their connection to the database [#5500](https://github.com/ethyca/fides/pull/5500)
- Fixed missing "Manage privacy preferences" button label option in TCF experience translations [#5528](https://github.com/ethyca/fides/pull/5528)
- Fixed privacy center not fetching the correct experience when using custom property paths  [#5532](https://github.com/ethyca/fides/pull/5532)

### Security
 - Password Policy is now Enforced in Accept Invite API [CVE-2024-52008](https://github.com/ethyca/fides/security/advisories/GHSA-v7vm-rhmg-8j2r)

## [2.49.1](https://github.com/ethyca/fides/compare/2.49.0...2.49.1)

### Added
- Added support for GPP national string to be used alongside state-by-state using a new approach option [#5480](https://github.com/ethyca/fides/pull/5480)
- Added "Powered by" branding link to privacy center and Layer 2 CMP [#5483](https://github.com/ethyca/fides/pull/5483)
- Added loading state to the toggle switches on the Manage privacy notices page [#5489](https://github.com/ethyca/fides/pull/5489)
- Support BlueConic objectives [#5479](https://github.com/ethyca/fides/pull/5479)

### Fixed
- Use BlueConic Profile API correctly. [#5487](https://github.com/ethyca/fides/pull/5487)
- Fixed a bug where branding link was sometimes misaligned [#5496](https://github.com/ethyca/fides/pull/5496)

## [2.49.0](https://github.com/ethyca/fides/compare/2.48.2...2.49.0)

### Added
- Added DataHub integration config [#5401](https://github.com/ethyca/fides/pull/5401)
- Added keepalive settings to the Redshift integration [#5433](https://github.com/ethyca/fides/pull/5433)
- Remediation endpoint `/datasets/clean` to clean up dataset names generated with previous version of fides nested field support [#5461](https://github.com/ethyca/fides/pull/5461)

### Changed
- Migrated the base Select component for Vendor selection to Ant Design [#5459](https://github.com/ethyca/fides/pull/5459)
- Added a security setting that must be set to true to enable the access request download feature [#5451](https://github.com/ethyca/fides/pull/5451)
- Preventing erasures for the Zendesk integration if there are any open tickets [#5429](https://github.com/ethyca/fides/pull/5429)
- Updated look/feel of all badges in the Data map report [#5464](https://github.com/ethyca/fides/pull/5464)
- Allow adding data categories to nested fields [#5434](https://github.com/ethyca/fides/pull/5434)

### Fixed
 - Fix rendering of subfield names in D&D tables [#5439](https://github.com/ethyca/fides/pull/5439)
 - Fix "Save" button on system source/destination page not working [#5469](https://github.com/ethyca/fides/pull/5469)
 - Updating Salesforce erasure request with overrides so it properly passes validation. Removing Account endpoint since it does not contain user data [#5452](https://github.com/ethyca/fides/pull/5452)
 - Fix Pytest-Ctl-External tests [#5457](https://github.com/ethyca/fides/pull/5457)

### Developer Experience
- Added Carbon Icons to FidesUI [#5416](https://github.com/ethyca/fides/pull/5416)
- Apply new color palette as scss module [#5453](https://github.com/ethyca/fides/pull/5453)
- Fixing external SaaS connector tests [#5463](https://github.com/ethyca/fides/pull/5463)
- Updating Paramiko to version 3.4.1 to prevent warning during server startup [#5467](https://github.com/ethyca/fides/pull/5467)

## [2.48.2](https://github.com/ethyca/fides/compare/2.48.1...2.48.2)

### Fixed
- Fixed ValidationError for datasets with a connection_type [#5447](https://github.com/ethyca/fides/pull/5447)

## [2.48.1](https://github.com/ethyca/fides/compare/2.48.0...2.48.1)

### Fixed
 - API router sanitizer being too aggressive with NextJS Catch-all Segments [#5438](https://github.com/ethyca/fides/pull/5438)
 - Fix rendering of subfield names in D&D tables [#5439](https://github.com/ethyca/fides/pull/5439)
 - Fix BigQuery `partitioning` queries to properly support multiple identity clauses [#5432](https://github.com/ethyca/fides/pull/5432)

## [2.48.0](https://github.com/ethyca/fides/compare/2.47.1...2.48.0)

### Added
- Added Azure as an SSO provider. [#5402](https://github.com/ethyca/fides/pull/5402)
- Added endpoint to get privacy request access results urls [#5379](https://github.com/ethyca/fides/pull/5379)
- Added `connection_type` key in the `namespace` attribute of a Dataset's `fides_meta` [#5387](https://github.com/ethyca/fides/pull/5387)
- Added new RDS Postgres Connector [#5380](https://github.com/ethyca/fides/pull/5380)
- Added ability to customize column names in the Data Map report [#5400](https://github.com/ethyca/fides/pull/5400)
- Added Experience Config docs to the FidesJS documentation [#5405](https://github.com/ethyca/fides/pull/5405)
- Added UI for downloading privacy request access results [#5407](https://github.com/ethyca/fides/pull/5407)

### Fixed
- Fixed a bug where D&D tables were rendering stale data [#5372](https://github.com/ethyca/fides/pull/5372)
- Fixed issue where multiple login redirects could end up losing login return path [#5389](https://github.com/ethyca/fides/pull/5389)
- Fixed issue where Dataset with nested fields was unable to edit Categories [#5383](https://github.com/ethyca/fides/pull/5383)
- Fixed a visual bug where the "download" icon was off-center in some buttons [#5409](https://github.com/ethyca/fides/pull/5409)
- Fixed styling on "Dataset" field on system integration form [#5408](https://github.com/ethyca/fides/pull/5408)
- Fixed Snowflake DSR integration failing with syntax error [#5417](https://github.com/ethyca/fides/pull/5417)

### Changed
- The `Monitor` button trigger the same `confirmResourceMutation` (monitor, start classification) on muted parent resources as well as un-muted resources. Un-mute button for muted field resources which simply changes their status to `monitored`. [#5362](https://github.com/ethyca/fides/pull/5362)

### Developer Experience
- Fix warning messages from slowapi and docker [#5385](https://github.com/ethyca/fides/pull/5385)

## [2.47.1](https://github.com/ethyca/fides/compare/2.47.0...2.47.1)

### Added
- Adding access and erasure support for Gladly [#5346](https://github.com/ethyca/fides/pull/5346)
- Added icons for the Gladly, ShipStation, Microsoft Ads, and PowerReviews integrations [#5374](https://github.com/ethyca/fides/pull/5374)

### Changed
- Make the dbname in GoogleCloudSQLPostgresSchema optional [#5358](https://github.com/ethyca/fides/pull/5358)

### Fixed
- Fixed race condition where GPC being updated after FidesJS initialization caused Privacy Notices to be in the wrong state [#5384](https://github.com/ethyca/fides/pull/5384)
- Fixed issue where Dataset with nested fields was unable to edit Categories [#5383](https://github.com/ethyca/fides/pull/5383)
- Fixed button styling issues [#5386](https://github.com/ethyca/fides/pull/5386)
- Allow Responsys and Firebase connectors to ignore extra identities [#5388](https://github.com/ethyca/fides/pull/5388)
- Fixed cookies not deleting on opt-out [#5338](https://github.com/ethyca/fides/pull/5338)

## [2.47.0](https://github.com/ethyca/fides/compare/2.46.2...2.47.0)

### Added
- Make all "Description" table columns expandable in Admin UI tables [#5340](https://github.com/ethyca/fides/pull/5340)
- Added access support for Shipstation [#5343](https://github.com/ethyca/fides/pull/5343)
- Introduce custom reports to Data map report [#5352](https://github.com/ethyca/fides/pull/5352)
- Added models to support custom reports (Fidesplus) [#5344](https://github.com/ethyca/fides/pull/5344)

### Changed
- Updated the filter postprocessor (SaaS integration framework) to support dataset references [#5343](https://github.com/ethyca/fides/pull/5343)

### Developer Experience
- Migrate toggle switches from Chakra to Ant Design [#5323](https://github.com/ethyca/fides/pull/5323)
- Migrate buttons from Chakra to Ant Design [#5357](https://github.com/ethyca/fides/pull/5357)
- Replace `debugLog` with global scoped `fidesDebugger` for better debug experience and optimization of prod code [#5335](https://github.com/ethyca/fides/pull/5335)

### Fixed
- Updating the hash migration status check query to use the available indexes [#5336](https://github.com/ethyca/fides/pull/5336)
- Fixed column resize jank on all tables in Admin UI [#5340](https://github.com/ethyca/fides/pull/5340)
- Better handling of empty storage secrets in aws_util [#5347](https://github.com/ethyca/fides/pull/5347)
- Fix SSO Provider form saving when clicking the cancel button with a fully filled form [#5365](https://github.com/ethyca/fides/pull/5365)
- Fix bleedover of Data Categories into next column on Data map reporting [#5369](https://github.com/ethyca/fides/pull/5369)

### Removed
- Removing Adobe Campaign integration [#5364](https://github.com/ethyca/fides/pull/5364)

## [2.46.2](https://github.com/ethyca/fides/compare/2.46.1...2.46.2)

### Added
- Initial support for DSR requests against partitioned BigQuery tables [#5325](https://github.com/ethyca/fides/pull/5325)
- Added MySQL on RDS as a detection/discovery integration[#5275](https://github.com/ethyca/fides/pull/5275)
- Added new RDS MySQL Connector [#5343](https://github.com/ethyca/fides/pull/5343)

## [2.46.1](https://github.com/ethyca/fides/compare/2.46.0...2.46.1)

### Added
- Implement Soft Delete for PrivacyRequests [#5321](https://github.com/ethyca/fides/pull/5321/files)

### Removed
- Removing Shippo integration [#5349](https://github.com/ethyca/fides/pull/5349)

### Fixed
- Updated Attentive DSR integration [#5319](https://github.com/ethyca/fides/pull/5319)

## [2.46.0](https://github.com/ethyca/fides/compare/2.45.2...2.46.0)

### Fixed
- Ignore `400` errors from Talkable's `person` endpoint. [#5317](https://github.com/ethyca/fides/pull/5317)
- Fix Email Connector logs so they use configuration key instead of name [#5286](https://github.com/ethyca/fides/pull/5286)
- Updated Responsys and Firebase Auth integrations to allow multiple identities [#5318](https://github.com/ethyca/fides/pull/5318)
- Updated Shopify dataset in order to flag country, province, and other location values as read-only [#5282](https://github.com/ethyca/fides/pull/5282)
- Fix issues with cached or `window.fides_overrides` languages in the Minimal TCF banner [#5306](https://github.com/ethyca/fides/pull/5306)
- Fix issue with fides-js where the experience was incorrectly initialized as an empty object which appeared valid, when `undefined` was expected [#5309](https://github.com/ethyca/fides/pull/5309)
- Fix issue where newly added languages in Admin-UI were not being rendered in the preview [#5316](https://github.com/ethyca/fides/pull/5316)
- Fix bug where consent automation accordion shows for integrations that don't support consent automation [#5330](https://github.com/ethyca/fides/pull/5330)
- Fix issue where custom overrides (title, description, privacy policy url, etc.) were not being applied to the full TCF overlay [#5333](https://github.com/ethyca/fides/pull/5333)


### Added
- Added support for hierarchical notices in Privacy Center [#5291](https://github.com/ethyca/fides/pull/5291)
- Support row-level deletes for BigQuery and add erase_after support for database connectors [#5293](https://github.com/ethyca/fides/pull/5293)
- Added PUT endpoint for dataset configs [#5324](https://github.com/ethyca/fides/pull/5324)
- Namespace support for the BigQuery integration and datasets [#5294](https://github.com/ethyca/fides/pull/5294)
- Added ability to select multiple datasets on integrations in system integration view [#5327](https://github.com/ethyca/fides/pull/5327)
- Updated Fides.shopify() integration for Shopify Plus Consent [#5329](https://github.com/ethyca/fides/pull/5329)

### Changed
- Updated privacy notices to support notice hierarchies [#5272](https://github.com/ethyca/fides/pull/5272)
- Defaulting SecuritySettings.env to prod [#5326](https://github.com/ethyca/fides/pull/5326)

### Developer Experience
- Initialized Ant Design and Tailwindcss in Admin-UI to prepare for Design System migration [#5308](https://github.com/ethyca/fides/pull/5308)

## [2.45.2](https://github.com/ethyca/fides/compare/2.45.1...2.45.2)

### Fixed
- Updated the hash migration script to only run on tables with less than 1 million rows. [#5310](https://github.com/ethyca/fides/pull/5310)

## [2.45.1](https://github.com/ethyca/fides/compare/2.45.0...2.45.1)

### Added
- Support minimal GVL in minimal TCF response allowing Accept/Reject from banner before full GVL is loaded [#5298](https://github.com/ethyca/fides/pull/5298)

### Fixed
- Fixed discovery pagination [#5304](https://github.com/ethyca/fides/pull/5304)
- Fixed fides-no-scroll so it works in all browsers [#5299](https://github.com/ethyca/fides/pull/5299)

## [2.45.0](https://github.com/ethyca/fides/compare/2.44.0...2.45.0)

### Added
- Adding erasure support for PowerReviews [#5258](https://github.com/ethyca/fides/pull/5258)
- Adding erasure support for Attentive [#5258](https://github.com/ethyca/fides/pull/5261)
- Added a scheduled job to incrementally migrate from bcrypt hashes to SHA-256 hashes for stored identity values [#5256](https://github.com/ethyca/fides/pull/5256)
- Added the new Dynamic Erasure Email integrations [#5226](https://github.com/ethyca/fides/pull/5226)
- Add ability to edit dataset YAML from dataset view [#5262](https://github.com/ethyca/fides/pull/5262)
- Added support for "in progress" status in classification [#5248](https://github.com/ethyca/fides/pull/5248)
- Clarify GCP service account permissions when setting up Google Cloud SQL for Postgres in Admin-UI [#5245](https://github.com/ethyca/fides/pull/5266)
- Add onFidesEvent method for an alternative way to subscribe to Fides events [#5297](https://github.com/ethyca/fides/pull/5297)

### Changed
- Validate no path in `server_host` var for CLI config; if there is one then take only up until the first forward slash
- Update the Datamap report's Data categories column to support better expand/collapse behavior [#5265](https://github.com/ethyca/fides/pull/5265)
- Rename/refactor Privacy Notice Properties to support performance improvements [#5259](https://github.com/ethyca/fides/pull/5259)
- Improved logging and error visibility for TraversalErrors [#5263](https://github.com/ethyca/fides/pull/5263)

### Developer Experience
- Added performance mark timings to debug logs for fides.js [#5245](https://github.com/ethyca/fides/pull/5245)

### Fixed
- Fix wording in tooltip for Yotpo Reviews [#5274](https://github.com/ethyca/fides/pull/5274)
- Hardcode ConnectionConfigurationResponse.secrets [#5283](https://github.com/ethyca/fides/pull/5283)
- Fix Fides.shouldShouldShowExperience() to return false for modal-only experiences [#5281](https://github.com/ethyca/fides/pull/5281)

## [2.44.0](https://github.com/ethyca/fides/compare/2.43.1...2.44.0)

### Added
- Added Gzip Middleware for responses [#5225](https://github.com/ethyca/fides/pull/5225)
- Adding source and submitted_by fields to privacy requests (Fidesplus) [#5206](https://github.com/ethyca/fides/pull/5206)
- Added Action Required / Monitored / Unmonitored tabs to Data Detection & Discovery page [#5236](https://github.com/ethyca/fides/pull/5236)
- Adding erasure support for Microsoft Advertising [#5197](https://github.com/ethyca/fides/pull/5197)
- Implements fuzzy search for identities in Admin-UI Request Manager [#5232](https://github.com/ethyca/fides/pull/5232)
- New purpose header field for TCF banner [#5246](https://github.com/ethyca/fides/pull/5246)
- `fides` subcommand `pull` has resource name subcommands that take a `fides_key` argument allowing you to pull only one resource by name and type [#5260](https://github.com/ethyca/fides/pull/5260)

### Changed
- Removed unused `username` parameter from the Delighted integration configuration [#5220](https://github.com/ethyca/fides/pull/5220)
- Removed unused `ad_account_id` parameter from the Snap integration configuration [#5229](https://github.com/ethyca/fides/pull/5220)
- Updates to support consent signal processing (Fidesplus) [#5200](https://github.com/ethyca/fides/pull/5200)
- TCF Optimized for performance on initial load by offsetting most experience data until after banner is shown [#5230](https://github.com/ethyca/fides/pull/5230)
- Updates to support DynamoDB schema with Tokenless IAM auth [#5240](https://github.com/ethyca/fides/pull/5240)

### Developer Experience
- Sourcemaps are now working for fides-js in debug mode [#5222](https://github.com/ethyca/fides/pull/5222)

### Fixed
- Fix bug where Data Detection & Discovery table pagination fails to reset after navigating or searching  [#5234](https://github.com/ethyca/fides/pull/5234)
- Ignoring HTTP 400 error responses from the unsubscribe endpoint for HubSpot [#5237](https://github.com/ethyca/fides/pull/5237)
- Fix all `fides` API subcommands (`push`, `user`, etc) failing with an invalid server even when only passing `--help` [#5243](https://github.com/ethyca/fides/pull/5243)
- Fix bug where empty datasets / table wouldn't show a Monitor button  [#5249](https://github.com/ethyca/fides/pull/5249)

### Security
- Reduced timing differences in login endpoint [CVE-2024-45052](https://github.com/ethyca/fides/security/advisories/GHSA-2h46-8gf5-fmxv)
- Removed Jinja2 for email templates, the variables syntax changed from `{{variable_name}}` to `__VARIABLE_NAME__` [CVE-2024-45053](https://github.com/ethyca/fides/security/advisories/GHSA-c34r-238x-f7qx)


## [2.43.1](https://github.com/ethyca/fides/compare/2.43.0...2.43.1)

### Added
- Pydantic v1 -> Pydantic v2 upgrade [#5020](https://github.com/ethyca/fides/pull/5020)
- Added success toast on muting/ignoring resources in D&D tables [#5214](https://github.com/ethyca/fides/pull/5214)
- Added "data type" column to fields and subfields on D&D tables [#5218](https://github.com/ethyca/fides/pull/5218)
- Added support for navigating and editing nested fields in the Datasets page [#5216](https://github.com/ethyca/fides/pull/5216)

### Fixed
- Ignore `404` errors on Oracle Responsys deletions [#5203](https://github.com/ethyca/fides/pull/5203)
- Fix white screen issue when privacy request has null value for daysLeft [#5213](https://github.com/ethyca/fides/pull/5213)

### Changed
- Visual updates to badges in D&D result tables [#5212](https://github.com/ethyca/fides/pull/5212)
- Tweaked behavior of loading state on D&D table actions buttons [#5201](https://github.com/ethyca/fides/pull/5201)


## [2.43.0](https://github.com/ethyca/fides/compare/2.42.1...2.43.0)

### Added
- Added support for mapping a system's integration's consentable items to privacy notices [#5156](https://github.com/ethyca/fides/pull/5156)
- Added support for SSO Login with multiple providers (Fides Plus feature) [#5134](https://github.com/ethyca/fides/pull/5134)
- Adds user_read scope to approver role so that they can update their own password [#5178](https://github.com/ethyca/fides/pull/5178)
- Added PATCH endpoint for partially updating connection secrets [#5172](https://github.com/ethyca/fides/pull/5172)
- Add success toast on confirming classification in data discovery tables [#5182](https://github.com/ethyca/fides/pull/5182)
- Add function to return list of StagedResource objs according to list of URNs [#5192](https://github.com/ethyca/fides/pull/5192)
- Add DSR Support for ScyllaDB [#5140](https://github.com/ethyca/fides/pull/5140)
- Added support for nested fields in BigQuery in D&D result views [#5175](https://github.com/ethyca/fides/pull/5175)
- Added support for Vendor Count in Fides-JS overlay descriptions [#5210](https://github.com/ethyca/fides/pull/5210)

### Fixed
- Fixed the OAuth2 configuration for the Snap integration [#5158](https://github.com/ethyca/fides/pull/5158)
- Fixes a Marigold Sailthru error when a user does not exist [#5145](https://github.com/ethyca/fides/pull/5145)
- Fixed malformed HTML issue on switch components [#5166](https://github.com/ethyca/fides/pull/5166)
- Edit integration modal no longer requires reentering credentials when doing partial edits [#2436](https://github.com/ethyca/fides/pull/2436)
- Fixed a timing issue with tcf/gpp locator iframe naming [#5173](https://github.com/ethyca/fides/pull/5173)
- Detection & Discovery: The when column will now display the correct value with a tooltip showing the full date and time [#5177](https://github.com/ethyca/fides/pull/5177)
- Fixed minor issues with the SSO providers form [#5183](https://github.com/ethyca/fides/pull/5183)

### Changed
- Removed PRIVACY_REQUEST_READ scope from Viewer role [#5184](https://github.com/ethyca/fides/pull/5184)
- Asynchronously load GVL translations in FidesJS instead of blocking UI rendering [#5187](https://github.com/ethyca/fides/pull/5187)
- Model changes to support consent signals (Fidesplus) [#5190](https://github.com/ethyca/fides/pull/5190)
- Updated Datasets page with new UI for better usability and consistency with Detection and Discovery UI [#5191](https://github.com/ethyca/fides/pull/5191)
- Updated the Yotpo Reviews integration to use email and phone number identities instead of external ID [#5169](https://github.com/ethyca/fides/pull/5169)
- Update TCF banner button layout and styles [#5204](https://github.com/ethyca/fides/pull/5204)


### Developer Experience
- Fixes some ESLint configuration issues [#5176](https://github.com/ethyca/fides/pull/5176)

## [2.42.1](https://github.com/ethyca/fides/compare/2.42.0...2.42.1)

### Fixed
- Fixed language picker cut-off in mobile on CMP banner and modal [#5159](https://github.com/ethyca/fides/pull/5159)
- Fixed button sizes on CMP modal [#5161](https://github.com/ethyca/fides/pull/5161)

## [2.42.0](https://github.com/ethyca/fides/compare/2.41.0...2.42.0)

### Added
- Add AWS Tags in the meta field for Fides system when using `fides generate` [#4998](https://github.com/ethyca/fides/pull/4998)
- Added access and erasure support for Checkr integration [#5121](https://github.com/ethyca/fides/pull/5121)
- Added support for special characters in SaaS request payloads [#5099](https://github.com/ethyca/fides/pull/5099)
- Added support for displaying notices served in the Consent Banner [#5125](https://github.com/ethyca/fides/pull/5125)
- Added ability to choose whether to use Opt In/Out buttons or Acknowledge button in the Consent Banner [#5125](https://github.com/ethyca/fides/pull/5125)
- Add "status" field to detection & discovery tables [#5141](https://github.com/ethyca/fides/pull/5141)
- Added optional filters `exclude_saas_datasets` and `only_unlinked_datasets` to the list datasets endpoint [#5132](https://github.com/ethyca/fides/pull/5132)
- Add new config options to support notice-only banner and modal [#5136](https://github.com/ethyca/fides/pull/5136)
- Added models to support bidirectional consent (Fides Plus feature) [#5118](https://github.com/ethyca/fides/pull/5118)

### Changed
- Moving Privacy Center endpoint logging behind debug flag [#5103](https://github.com/ethyca/fides/pull/5103)
- Serve GVL languages as they are requested [#5112](https://github.com/ethyca/fides/pull/5112)
- Changed text on system integrations tab to direct to new integration management [#5097](https://github.com/ethyca/fides/pull/5097)
- Updates to consent experience styling [#5085](https://github.com/ethyca/fides/pull/5085)
- Updated the dataset page to display the new table and support pagination [#5130](https://github.com/ethyca/fides/pull/5130)
- Improve performance by removing the need to load every system into redux store [#5135](https://github.com/ethyca/fides/pull/5135)
- Use the `user_id` from a Segment Trait instead of an `email` when deleting a user in Segment [#5004](https://github.com/ethyca/fides/pull/5004)
- Moves some endpoints for property-specific messaging from OSS -> plus [#5069](https://github.com/ethyca/fides/pull/5069)
- Text changes in monitor config table and form [#5142](https://github.com/ethyca/fides/pull/5142)
- Improve API error messages when using is_default field on taxonomy resources [#5147](https://github.com/ethyca/fides/pull/5147)

### Developer Experience
- Add `.syncignore` to reduce file sync size with new volumes [#5104](https://github.com/ethyca/fides/pull/5104)
- Fix sourcemap generation in development version of FidesJS [#5119](https://github.com/ethyca/fides/pull/5119)
- Upgrade to Next.js v14 [#5111](https://github.com/ethyca/fides/pull/5111)
- Upgrade and consolidate linting and formatting tools [#5128](https://github.com/ethyca/fides/pull/5128)

### Fixed
- Resolved an issue pulling all blog authors for the Shopify integration [#5043](https://github.com/ethyca/fides/pull/5043)
- Fixed typo in the BigQuery integration description [#5120](https://github.com/ethyca/fides/pull/5120)
- Fixed default values of Experience config toggles [#5123](https://github.com/ethyca/fides/pull/5123)
- Skip indexing Custom Privacy Request Field array values [#5127](https://github.com/ethyca/fides/pull/5127)
- Fixed Admin UI issue where banner would disappear in Experience Preview with GPC enabled [#5131](https://github.com/ethyca/fides/pull/5131)
- Fixed not being able to edit a monitor from scheduled to not scheduled [#5114](https://github.com/ethyca/fides/pull/5114)
- Migrating missing Fideslang 2.0 data categories [#5073](https://github.com/ethyca/fides/pull/5073)
- Fixed wrong system count on Datamap page [#5151](https://github.com/ethyca/fides/pull/5151)
- Fixes some responsive styling issues in the consent banner on mobile sized screens [#5157](https://github.com/ethyca/fides/pull/5157)

## [2.41.0](https://github.com/ethyca/fides/compare/2.40.0...2.41.0)

### Added
- Added erasure support for Alchemer integration [#4925](https://github.com/ethyca/fides/pull/4925)
- Added new columns and action buttons to discovery monitors table [#5068](https://github.com/ethyca/fides/pull/5068)
- Added field to exclude databases on MonitorConfig [#5080](https://github.com/ethyca/fides/pull/5080)
- Added key pair authentication for the Snowflake integration [#5079](https://github.com/ethyca/fides/pull/5079)

### Changed
- Updated the sample dataset for the Amplitude integration [#5063](https://github.com/ethyca/fides/pull/5063)
- Updated System's page to display a table that uses a paginated endpoint [#5084](https://github.com/ethyca/fides/pull/5084)
- Messaging page now shows a notice if you have properties without any templates [#5077](https://github.com/ethyca/fides/pull/5077)
- Endpoints for listing systems (GET /system) and datasets (GET /dataset) now support optional pagination [#5071](https://github.com/ethyca/fides/pull/5071)
- Messaging page will now show a notice about using global mode [#5090](https://github.com/ethyca/fides/pull/5090)
- Changed behavior of project selection modal in discovery monitor form [#5092](https://github.com/ethyca/fides/pull/5092)
- Data category selector for Discovery results won't show disabled categories [#5102](https://github.com/ethyca/fides/pull/5102)

### Developer Experience
- Upgrade to React 18 and Chakra 2, including other dependencies [#5036](https://github.com/ethyca/fides/pull/5036)
- Added support for "output templates" in read SaaS requests [#5054](https://github.com/ethyca/fides/pull/5054)
- URL for deployment instructions when the webserver is running [#5088](https://github.com/ethyca/fides/pull/5088)
- Optimize TCF bundle with just-in-time GVL translations [#5074](https://github.com/ethyca/fides/pull/5074)
- Added `performance.mark()` to FidesJS events for performance testing. [#5105](https://github.com/ethyca/fides/pull/5105)

### Fixed
- Fixed bug with unescaped table names in mysql queries [#5072](https://github.com/ethyca/fides/pull/5072/)
- Fixed bug with unresponsive messaging ui [#5081](https://github.com/ethyca/fides/pull/5081/)
- Fixed FidesKey constructor bugs in CLI [#5113](https://github.com/ethyca/fides/pull/5113)


## [2.40.0](https://github.com/ethyca/fides/compare/2.39.2...2.40.0)

### Added
- Adds last_monitored and enabled attributes to MonitorConfig [#4991](https://github.com/ethyca/fides/pull/4991)
- New messaging page. Allows managing messaging templates for different properties. [#5005](https://github.com/ethyca/fides/pull/5005)
- Ability to configure "Enforcement Level" for Privacy Notices [#5025](https://github.com/ethyca/fides/pull/5025)
- BE cleanup for property-specific messaging [#5006](https://github.com/ethyca/fides/pull/5006)
- If property_id param was used, store it as part of the consent request [#4915](https://github.com/ethyca/fides/pull/4915)
- Invite users via email flow [#4539](https://github.com/ethyca/fides/pull/4539)
- Added new Google Cloud SQL for Postgres Connector [#5014](https://github.com/ethyca/fides/pull/5014)
- Added access and erasure support for the Twilio SMS integration [#4979](https://github.com/ethyca/fides/pull/4979)
- Added erasure support for Snap integration [#5011](https://github.com/ethyca/fides/pull/5011)

### Changed
- Navigation changes. 'Management' was renamed 'Settings'. Properties was moved to Settings section. [#5005](https://github.com/ethyca/fides/pull/5005)
- Changed discovery monitor form behavior around execution date/time selection [#5017](https://github.com/ethyca/fides/pull/5017)
- Changed integration form behavior when errors occur [#5023](https://github.com/ethyca/fides/pull/5023)
- Replaces typescript-cookie with js-cookie [#5022](https://github.com/ethyca/fides/pull/5022)
- Updated pymongo version to 4.7.3 [#5019](https://github.com/ethyca/fides/pull/5019)
- Upgraded Datamap instance of `react-table` to v8 [#5024](https://github.com/ethyca/fides/pull/5024)
- Updated create privacy request modal from admin-ui to include all custom fields  [#5029](https://github.com/ethyca/fides/pull/5029)
- Update name of Ingress/Egress columns in Datamap Report to Sources/Destinations [#5045](https://github.com/ethyca/fides/pull/5045)
- Datamap report now includes a 'cookies' column [#5052](https://github.com/ethyca/fides/pull/5052)
- Changed behavior of project selection UI in discovery monitor form [#5049](https://github.com/ethyca/fides/pull/5049)
- Updating DSR filtering to use collection-level data categories [#4999](https://github.com/ethyca/fides/pull/4999)
- Changed discovery monitor form to skip project selection UI when no projects exist [#5056](https://github.com/ethyca/fides/pull/5056)

### Fixed
- Fixed intermittent connection issues with Redshift by increasing timeout and preferring SSL in test connections [#4981](https://github.com/ethyca/fides/pull/4981)
- Fixed data detection & discovery results not displaying correctly across multiple pages[#5060](https://github.com/ethyca/fides/pull/5060)

### Developer Experience
- Fixed various environmental issues when running Cypress tests locally [#5040](https://github.com/ethyca/fides/pull/5040)

## [2.39.2](https://github.com/ethyca/fides/compare/2.39.1...2.39.2)

### Fixed
- Restrict Delete Systems API endpoint such that user must have "SYSTEM_DELETE" scope [#5037](https://github.com/ethyca/fides/pull/5037)

### Security
- Remove the SERVER_SIDE_FIDES_API_URL env variable from the client clientSettings [CVE-2024-31223](https://github.com/ethyca/fides/security/advisories/GHSA-53q7-4874-24qg)

## [2.39.1](https://github.com/ethyca/fides/compare/2.39.0...2.39.1)

### Fixed
- Fixed a bug where system information form was not loading for Viewer users [#5034](https://github.com/ethyca/fides/pull/5034)
- Fixed viewers being given the option to delete systems [#5035](https://github.com/ethyca/fides/pull/5035)
- Restrict Delete Systems API endpoint such that user must have "SYSTEM_DELETE" scope [#5037](https://github.com/ethyca/fides/pull/5037)

### Removed
- Removed the `fetch` polyfill from FidesJS [#5026](https://github.com/ethyca/fides/pull/5026)

### Security
- Removed FidesJS's exposure to `polyfill.io` supply chain attack [CVE-2024-38537](https://github.com/ethyca/fides/security/advisories/GHSA-cvw4-c69g-7v7m)

## [2.39.0](https://github.com/ethyca/fides/compare/2.38.1...2.39.0)

### Added
- Adds the start of the Scylla DB Integration [#4946](https://github.com/ethyca/fides/pull/4946)
- Added model and data migrations and CRUD-layer operations for property-specific messaging [#4901](https://github.com/ethyca/fides/pull/4901)
- Added option in FidesJS SDK to only disable notice-served API [#4965](https://github.com/ethyca/fides/pull/4965)
- External ID support for consent management [#4927](https://github.com/ethyca/fides/pull/4927)
- Added access and erasure support for the Greenhouse Harvest integration [#4945](https://github.com/ethyca/fides/pull/4945)
- Add an S3 connection type (currently used for discovery and detection only) [#4930](https://github.com/ethyca/fides/pull/4930)
- Support for Limited FIDES__CELERY__* Env Vars [#4980](https://github.com/ethyca/fides/pull/4980)
- Implement sending emails via property-specific messaging templates [#4950](https://github.com/ethyca/fides/pull/4950)
- New privacy request search to replace existing endpoint [#4987](https://github.com/ethyca/fides/pull/4987)
- Added new Google Cloud SQL for MySQL Connector [#4949](https://github.com/ethyca/fides/pull/4949)
- Add new options for integrations for discovery & detection [#5000](https://github.com/ethyca/fides/pull/5000)
- Add new `FidesInitializing` event for when FidesJS begins initialization [#5010](https://github.com/ethyca/fides/pull/5010)

### Changed
- Move new data map reporting table out of beta and remove old table from Data Lineage map. [#4963](https://github.com/ethyca/fides/pull/4963)
- Disable the 'connect to a database' button if the `dataDiscoveryAndDetection` feature flag is enabled [#1455](https://github.com/ethyca/fidesplus/pull/1455)
- Upgrade Privacy Request table to use FidesTable V2 [#4990](https://github.com/ethyca/fides/pull/4990)
- Add copy to project selection modal and tweak copy on discovery monitors table [#5007](https://github.com/ethyca/fides/pull/5007)

### Fixed
- Fixed an issue where the GPP signal status was prematurely set to `ready` in some scenarios [#4957](https://github.com/ethyca/fides/pull/4957)
- Removed exteraneous `/` from the several endpoint URLs [#4962](https://github.com/ethyca/fides/pull/4962)
- Fixed and optimized Database Icon SVGs used in Datamap [#4969](https://github.com/ethyca/fides/pull/4969)
- Masked "Keyfile credentials" input on integration config form [#4971](https://github.com/ethyca/fides/pull/4971)
- Fixed validations for privacy declaration taxonomy labels when creating/updating a System [#4982](https://github.com/ethyca/fides/pull/4982)
- Allow property-specific messaging to work with non-custom templates [#4986](https://github.com/ethyca/fides/pull/4986)
- Fixed an issue where config object was being passed twice to `fides.js` output [#5010](https://github.com/ethyca/fides/pull/5010)
- Disabling Fides initialization now also disables GPP initialization [#5010](https://github.com/ethyca/fides/pull/5010)
- Fixes Vendor table formatting [#5013](https://github.com/ethyca/fides/pull/5013)

## [2.38.1](https://github.com/ethyca/fides/compare/2.38.0...2.38.1)

### Changed
- Disable the 'connect to a database' button if the `dataDiscoveryAndDetection` feature flag is enabled [#4972](https://github.com/ethyca/fidesplus/pull/4972)
- Oracle Responsys: Include Profile Extension Tables in DSRs[#4937](https://github.com/ethyca/fides/pull/4937)

### Fixed
- Fixed "add" icons on some buttons being wrong size [#4975](https://github.com/ethyca/fides/pull/4975)
- Fixed ability to update consent preferences after they've previously been set [#4984](https://github.com/ethyca/fides/pull/4984)

## [2.38.0](https://github.com/ethyca/fides/compare/2.37.0...2.38.0)

### Added
- Deprecate LastServedNotice (lastservednoticev2) table [#4910](https://github.com/ethyca/fides/pull/4910)
- Added erasure support to the Recurly integration [#4891](https://github.com/ethyca/fides/pull/4891)
- Added UI for configuring integrations for detection/discovery [#4922](https://github.com/ethyca/fides/pull/4922)
- New queue for saving privacy preferences/notices served [#4931](https://github.com/ethyca/fides/pull/4931)
- Expose number of tasks in queue in worker health check [#4931](https://github.com/ethyca/fides/pull/4931)
- Track when preferences/notices served received [#4931](https://github.com/ethyca/fides/pull/4931)
- Request overrides for opt-in and opt-out consent requests [#4920](https://github.com/ethyca/fides/pull/4920)
- Added query_param_key to Privacy Center schema [#4939](https://github.com/ethyca/fides/pull/4939)
- Fill custom privacy request fields with query_param_key [#4948](https://github.com/ethyca/fides/pull/4948)
- Add `datasource_params` column to MonitorConfig DB model [#4951](https://github.com/ethyca/fides/pull/4951)
- Added ability to open system preview side panel from new data map table [#4944](https://github.com/ethyca/fides/pull/4944)
- Added success toast message after monitoring a resource [#4958](https://github.com/ethyca/fides/pull/4958)
- Added UI for displaying, adding and editing discovery monitors [#4954](https://github.com/ethyca/fides/pull/4954)

### Changed
- Set default ports for local development of client projects (:3001 for privacy center and :3000 for admin-ui) [#4912](https://github.com/ethyca/fides/pull/4912)
- Update privacy center port to :3001 for nox [#4918](https://github.com/ethyca/fides/pull/4918)
- Optimize speed by generating the uuids in the client side for consent requests [#4933](https://github.com/ethyca/fides/pull/4933)
- Update Privacy Center toast text for consistent capitalization [#4936](https://github.com/ethyca/fides/pull/4936)
- Update Custom Fields table and Domain Verification table to use FidesTable V2. Remove V1 components. [#4932](https://github.com/ethyca/fides/pull/4932)
- Updated how Fields are generated for DynamoDB, improved error handling [#4943](https://github.com/ethyca/fides/pull/4943)

### Fixed
- Fixed an issue where the test integration action failed for the Zendesk integration [#4929](https://github.com/ethyca/fides/pull/4929)
- Fixed an issue where language form field error message was not displaying properly [#4942](https://github.com/ethyca/fides/pull/4942)
- Fixed an issue where the consent cookie could not be set on multi-level root domain (e.g. co.uk, co.jp) [#4935](https://github.com/ethyca/fides/pull/4935)
- Fixed an issue where the unique device ID was not being retained when Fides.js was reinitialized [#4947](https://github.com/ethyca/fides/pull/4947)
- Fixed inconsistent font sizes on new integrations UI [#4959](https://github.com/ethyca/fides/pull/4959)

## [2.37.0](https://github.com/ethyca/fides/compare/2.36.0...2.37.0)

### Added
- Added initial version for Helios: Data Discovery and Detection [#4839](https://github.com/ethyca/fides/pull/4839)
- Added shouldShowExperience to the Fides global and FidesInitialized events [#4895](https://github.com/ethyca/fides/pull/4895)
- Enhancements to `MonitorConfig` DB model to support new functionality [#4888](https://github.com/ethyca/fides/pull/4888)
- Added developer option to disable auto-initialization on FidesJS bundles. [#4900](https://github.com/ethyca/fides/pull/4900)
- Adding property ID to served notice history and privacy preference history [#4886](https://github.com/ethyca/fides/pull/4886)
- Adding privacy_center_config and stylesheet fields to the Property model [#4879](https://github.com/ethyca/fides/pull/4879)
- Adds generic async callback integration support [#4865](https://github.com/ethyca/fides/pull/4865)
- Ability to `downgrade` the application DB through the `/admin/db` endpoint [#4893](https://github.com/ethyca/fides/pull/4893)
- Added support for custom property paths, configs and stylesheets for privacy center [#4907](https://github.com/ethyca/fides/pull/4907)
- Include the scopes required for a given action in `403` response when client does not have sufficient permissions [#4905](https://github.com/ethyca/fides/pull/4905)

### Changed
- Rename MinimalPrivacyExperience class and usages [#4889](https://github.com/ethyca/fides/pull/4889)
- Included fidesui as part of the monorepo [#4880](https://github.com/ethyca/fides/pull/4880)
- Improve `geolocation` and `property_id` error response to return 400 status instead of 500 server error on /fides.js endpoint [#4884](https://github.com/ethyca/fides/pull/4884)
- Fixing middleware logging in Fides.js to remove incorrect status codes and durations [#4885](https://github.com/ethyca/fides/pull/4885)
- Improve load performance and DOM monitoring for FidesJS [#4896](https://github.com/ethyca/fides/pull/4896)

### Fixed
- Fixed an issue with the Iterate connector returning at least one param_value references an invalid field for the 'update' request of user [#4528](https://github.com/ethyca/fides/pull/4528)
- Enhanced classification of the dataset used with Twilio [#4872](https://github.com/ethyca/fides/pull/4872)
- Reduce privacy center logging to not show response size limit when the /fides.js endpoint has a size bigger than 4MB [#4878](https://github.com/ethyca/fides/pull/4878)
- Fixed an issue where sourcemaps references were unintentionally included in the FidesJS bundle [#4887](https://github.com/ethyca/fides/pull/4887)
- Handle a 404 response from Segment when a user ID or email is not found [#4902](https://github.com/ethyca/fides/pull/4902)
- Fixed TCF styling issues [#4904](https://github.com/ethyca/fides/pull/4904)
- Fixed an issue where the Trigger Modal Link was not being populated correctly in the translation form [#4911](https://github.com/ethyca/fides/pull/4911)

### Security
- Escape SQLAlchemy passwords [CVE-2024-34715](https://github.com/ethyca/fides/security/advisories/GHSA-8cm5-jfj2-26q7)
- Properly mask nested BigQuery secrets in connection configuration endpoints [CVE-2024-35189](https://github.com/ethyca/fides/security/advisories/GHSA-rcvg-jj3g-rj7c)

## [2.36.0](https://github.com/ethyca/fides/compare/2.35.1...2.36.0)

### Added
- Added multiple language translations support for privacy center consent page [#4785](https://github.com/ethyca/fides/pull/4785)
- Added ability to export the contents of datamap report [#1545](https://ethyca.atlassian.net/browse/PROD-1545)
- Added `System` model support for new `vendor_deleted_date` field on Compass vendor records [#4818](https://github.com/ethyca/fides/pull/4818)
- Added custom JSON (de)serialization to shared DB engines to handle non-standard data types in JSONB columns [#4818](https://github.com/ethyca/fides/pull/4818)
- Added state persistence across sessions to the datamap report table [#4853](https://github.com/ethyca/fides/pull/4853)
- Removed currentprivacypreference and lastservednotice tables [#4846](https://github.com/ethyca/fides/pull/4846)
- Added initial version for Helios: Data Discovery and Detection [#4839](https://github.com/ethyca/fides/pull/4839)
- Adds new var to track fides js overlay types [#4869](https://github.com/ethyca/fides/pull/4869)

### Changed
- Changed filters on the data map report table to use checkbox collapsible tree view [#4864](https://github.com/ethyca/fides/pull/4864)

### Fixed
- Remove the extra 'white-space: normal' CSS for FidesJS HTML descriptions [#4850](https://github.com/ethyca/fides/pull/4850)
- Fixed data map report to display second level names from the taxonomy as primary (bold) label [#4856](https://github.com/ethyca/fides/pull/4856)
- Ignore invalid three-character country codes for FidesJS geolocation (e.g. "USA") [#4877](https://github.com/ethyca/fides/pull/4877)

### Developer Experience
- Update typedoc-plugin-markdown to 4.0.0 [#4870](https://github.com/ethyca/fides/pull/4870)

## [2.35.1](https://github.com/ethyca/fides/compare/2.35.0...2.35.1)

### Added
- Added access and erasure support for Marigold Engage by Sailthru integration [#4826](https://github.com/ethyca/fides/pull/4826)
- Update fides_disable_save_api option in FidesJS SDK to disable both privacy-preferences & notice-served APIs [#4860](https://github.com/ethyca/fides/pull/4860)

### Fixed
- Fixing issue where privacy requests not approved before upgrading to 2.34 couldn't be processed [#4855](https://github.com/ethyca/fides/pull/4855)
- Ensure only GVL vendors from Compass are labeled as such [#4857](https://github.com/ethyca/fides/pull/4857)
- Fix handling of some ISO-3166 geolocation edge cases in Privacy Center /fides.js endpoint [#4858](https://github.com/ethyca/fides/pull/4858)

### Changed
- Hydrates GTM datalayer to match supported FidesEvent Properties [#4847](https://github.com/ethyca/fides/pull/4847)
- Allows a SaaS integration request to process HTTP 204 No Content without erroring trying to unwrap the response. [#4834](https://github.com/ethyca/fides/pull/4834)
- Sets `sslmode` to prefer for Redshift connections when generating datasets [#4849](https://github.com/ethyca/fides/pull/4849)
- Included searching by `email` for the Segment integration [#4851](https://github.com/ethyca/fides/pull/4851)

## [2.35.0](https://github.com/ethyca/fides/compare/2.34.0...2.35.0)

### Added
- Added DSR 3.0 Scheduling which supports running DSR's in parallel with first-class request tasks [#4760](https://github.com/ethyca/fides/pull/4760)
- Added carets to collapsible sections in the overlay modal [#4793](https://github.com/ethyca/fides/pull/4793)
- Added erasure support for OpenWeb [#4735](https://github.com/ethyca/fides/pull/4735)
- Added support for configuration of pre-approval webhooks [#4795](https://github.com/ethyca/fides/pull/4795)
- Added fides_clear_cookie option to FidesJS SDK to load CMP without preferences on refresh [#4810](https://github.com/ethyca/fides/pull/4810)
- Added FidesUpdating event to FidesJS SDK [#4816](https://github.com/ethyca/fides/pull/4816)
- Added `reinitialize` method to FidesJS SDK [#4812](https://github.com/ethyca/fides/pull/4812)
- Added undeclared data category columns to data map report table [#4781](https://github.com/ethyca/fides/pull/4781)
- Fully implement pre-approval webhooks [#4822](https://github.com/ethyca/fides/pull/4822)
- Sync models and database for pre-approval webhooks [#4838](https://github.com/ethyca/fides/pull/4838)

### Changed
- Removed the Celery startup banner from the Fides worker logs [#4814](https://github.com/ethyca/fides/pull/4814)
- Improve performance of Snowflake schema generation [#4587](https://github.com/ethyca/fides/pull/4587)

### Fixed
- Fixed bug prevented adding new privacy center translations [#4786](https://github.com/ethyca/fides/pull/4786)
- Fixed bug where Privacy Policy links would be shown without a configured URL [#4801](https://github.com/ethyca/fides/pull/4801)
- Fixed bug prevented adding new privacy center translations [#4786](https://github.com/ethyca/fides/pull/4786)
- Fixed bug where Language selector button was overlapping other buttons when Privacy Policy wasn't present. [#4815](https://github.com/ethyca/fides/pull/4815)
- Fixed bug where icons of the Language selector were displayed too small on some sites [#4815](https://github.com/ethyca/fides/pull/4815)
- Fixed bug where GPP US National Section was incorrectly included when the State by State approach was selected [#4823]https://github.com/ethyca/fides/pull/4823
- Fixed DSR 3.0 Scheduling bug where Approved Privacy Requests that failed wouldn't change status [#4837](https://github.com/ethyca/fides/pull/4837)

## [2.34.0](https://github.com/ethyca/fides/compare/2.33.1...2.34.0)

### Added

- Added new field for modal trigger link translation [#4761](https://github.com/ethyca/fides/pull/4761)
- Added `getModalLinkLabel` method to global fides object [#4766](https://github.com/ethyca/fides/pull/4766)
- Added language switcher to fides overlay modal [#4773](https://github.com/ethyca/fides/pull/4773)
- Added modal link label to experience translation model [#4767](https://github.com/ethyca/fides/pull/4767)
- Added support for custom identities [#4764](https://github.com/ethyca/fides/pull/4764)
- Added developer option to force GPP API on FidesJS bundles [#4799](https://github.com/ethyca/fides/pull/4799)

### Changed

- Changed the Stripe integration for `Cards` to delete instead of update due to possible issues of a past expiration date [#4768](https://github.com/ethyca/fides/pull/4768)
- Changed display of Data Uses, Categories and Subjects to user friendly names in the Data map report [#4774](https://github.com/ethyca/fides/pull/4774)
- Update active disabled Fides.js toggle color to light grey [#4778](https://github.com/ethyca/fides/pull/4778)
- Update FidesJS fides_embed option to support embedding both banner & modal components [#4782](https://github.com/ethyca/fides/pull/4782)
- Add a few CSS classes to help with styling FidesJS button groups [#4789](https://github.com/ethyca/fides/pull/4789)
- Changed GPP extension to be pre-bundled in appropriate circumstances, as opposed to another fetch [#4780](https://github.com/ethyca/fides/pull/4780)

### Fixed

- Fixed select dropdowns being cut off by edges of modal forms [#4757](https://github.com/ethyca/fides/pull/4757)
- Changed "allow user to dismiss" toggle to show on config form for TCF experience [#4755](https://github.com/ethyca/fides/pull/4755)
- Fixed issue when loading the privacy request detail page [#4775](https://github.com/ethyca/fides/pull/4775)
- Fixed connection test for Aircall [#4756](https://github.com/ethyca/fides/pull/4756/pull)
- Fixed issues connecting to Redshift due to character encoding and SSL requirements [#4790](https://github.com/ethyca/fides/pull/4790)
- Fixed the way the name identity is handled in the Privacy Center [#4791](https://github.com/ethyca/fides/pull/4791)

### Developer Experience

- Build a `fides-types.d.ts` type declaration file to include alongside our FidesJS developer docs [#4772](https://github.com/ethyca/fides/pull/4772)

## [2.33.1](https://github.com/ethyca/fides/compare/2.33.0...2.33.1)

### Added

- Adds CUSTOM_OPTIONS_PATH to Privacy Center env vars [#4769](https://github.com/ethyca/fides/pull/4769)

## [2.33.0](https://github.com/ethyca/fides/compare/2.32.0...2.33.0)

### Added

- Added models for Privacy Center configuration (for plus users) [#4716](https://github.com/ethyca/fides/pull/4716)
- Added ability to delete properties [#4708](https://github.com/ethyca/fides/pull/4708)
- Add interface for submitting privacy requests in admin UI [#4738](https://github.com/ethyca/fides/pull/4738)
- Added language switching support to the FidesJS UI based on configured translations [#4737](https://github.com/ethyca/fides/pull/4737)
- Added ability to override some experience language and primary color [#4743](https://github.com/ethyca/fides/pull/4743)
- Generate FidesJS SDK Reference Docs from tsdoc comments [#4736](https://github.com/ethyca/fides/pull/4736)
- Added erasure support for Adyen [#4735](https://github.com/ethyca/fides/pull/4735)
- Added erasure support for Iterable [#4695](https://github.com/ethyca/fides/pull/4695)

### Changed

- Updated privacy notice & experience forms to hide translation UI when user doesn't have translation feature [#4728](https://github.com/ethyca/fides/pull/4728), [#4734](https://github.com/ethyca/fides/pull/4734)
- Custom privacy request fields now support list values [#4686](https://github.com/ethyca/fides/pull/4686)
- Update when GPP API reports signal status: ready [#4635](https://github.com/ethyca/fides/pull/4635)
- Update non-dismissable TCF and notice banners to show a black overlay and prevent scrolling [#4748](https://github.com/ethyca/fidesplus/pull/4748)
- Cleanup config vars for preview in Admin-UI [#4745](https://github.com/ethyca/fides/pull/4745)
- Show a "systems displayed" count on datamap map & table reporting page [#4752](https://github.com/ethyca/fides/pull/4752)
- Change default Canada Privacy Experience Config in migration to reference generic `ca` region [#4762](https://github.com/ethyca/fides/pull/4762)

### Fixed

- Fixed responsive issues with the buttons on the integration screen [#4729](https://github.com/ethyca/fides/pull/4729)
- Fixed hover/focus issues with the v2 tables [#4730](https://github.com/ethyca/fides/pull/4730)
- Disable editing of data use declaration name and type after creation [#4731](https://github.com/ethyca/fides/pull/4731)
- Cleaned up table borders [#4733](https://github.com/ethyca/fides/pull/4733)
- Initialization issues with ExperienceNotices (#4723)[https://github.com/ethyca/fides/pull/4723]
- Re-add CORS origin regex field to admin UI (#4742)[https://github.com/ethyca/fides/pull/4742]

### Developer Experience

- Added new script to allow recompiling of fides-js when the code changes [#4744](https://github.com/ethyca/fides/pull/4744)
- Update Cookie House to support for additional locations (Canada, Quebec, EEA) and a "property_id" override [#4750](https://github.com/ethyca/fides/pull/4750)

## [2.32.0](https://github.com/ethyca/fides/compare/2.31.1...2.32.0)

### Added

- Updated configuration pages for Experiences with live Preview of FidesJS banner & modal components [#4576](https://github.com/ethyca/fides/pull/4576)
- Added ability to configure multiple language translations for Notices & Experiences [#4576](https://github.com/ethyca/fides/pull/4576)
- Automatically localize all strings in FidesJS CMP UIs (banner, modal, and TCF overlay) based on user's locale and experience configuration [#4576](https://github.com/ethyca/fides/pull/4576)
- Added fides_locale option to override FidesJS locale detection [#4576](https://github.com/ethyca/fides/pull/4576)
- Update FidesJS to report notices served and preferences saved linked to the specific translations displayed [#4576](https://github.com/ethyca/fides/pull/4576)
- Added ability to prevent dismissal of FidesJS CMP UI via Experience configuration [#4576](https://github.com/ethyca/fides/pull/4576)
- Added ability to create & link Properties to support multiple Experiences in a single location [#4658](https://github.com/ethyca/fides/pull/4658)
- Added property_id query param to fides.js to filter experiences by Property when installed [#4676](https://github.com/ethyca/fides/pull/4676)
- Added Locations & Regulations pages to allow a wider selection of locations for consent [#4660](https://github.com/ethyca/fides/pull/4660)
- Erasure support for Simon Data [#4552](https://github.com/ethyca/fides/pull/4552)
- Added notice there will be no preview for Privacy Center types in the Experience preview [#4709](https://github.com/ethyca/fides/pull/4709)
- Removed properties beta flag [#4710](https://github.com/ethyca/fides/pull/4710)
- Add acknowledge button label to default Experience English form [#4714](https://github.com/ethyca/fides/pull/4714)
- Update FidesJS to support localizing CMP UI with configurable, non-English default locales [#4720](https://github.com/ethyca/fides/pull/4720)
- Add loading of template translations for notices and experiences [#4718](https://github.com/ethyca/fides/pull/4718)

### Changed

- Moved location-targeting from Notices to Experiences [#4576](https://github.com/ethyca/fides/pull/4576)
- Replaced previous default Notices & Experiences with new versions with updated locations, translations, etc. [#4576](https://github.com/ethyca/fides/pull/4576)
- Automatically migrate existing Notices & Experiences to updated model where possible [#4576](https://github.com/ethyca/fides/pull/4576)
- Replaced ability to configure banner "display configuration" to separate banner & modal components [#4576](https://github.com/ethyca/fides/pull/4576)
- Modify `fides user login` to not store plaintext password in `~/.fides-credentials` [#4661](https://github.com/ethyca/fides/pull/4661)
- Data model changes to support Notice and Experience-level translations [#4576](https://github.com/ethyca/fides/pull/4576)
- Data model changes to support Consent setup being Experience instead of Notice-driven [#4576](https://github.com/ethyca/fides/pull/4576)
- Build PrivacyNoticeRegion from locations and location groups [#4620](https://github.com/ethyca/fides/pull/4620)
- When saving locations, calculate and save location groups [#4620](https://github.com/ethyca/fides/pull/4620)
- Update privacy experiences page to use the new table component [#4652](https://github.com/ethyca/fides/pull/4652)
- Update privacy notices page to use the new table component [#4641](https://github.com/ethyca/fides/pull/4641)
- Bumped supported Python versions to `3.10.13`, `3.9.18`, and `3.8.18`. Bumped Debian base image from `-bullseye` to `-bookworm`. [#4630](https://github.com/ethyca/fides/pull/4630)
- Bumped Node.js base image from `16` to `20`. [#4684](https://github.com/ethyca/fides/pull/4684)

### Fixed

- Ignore 404 errors from Delighted and Kustomer when an erasure client is not found [#4593](https://github.com/ethyca/fides/pull/4593)
- Various FE fixes for Admin-UI experience config form [#4707](https://github.com/ethyca/fides/pull/4707)
- Fix modal preview in Admin-UI experience config form [#4712](https://github.com/ethyca/fides/pull/4712)
- Optimize FidesJS bundle size by only loading TCF static stings when needed [#4711](https://github.com/ethyca/fides/pull/4711)

## [2.31.0](https://github.com/ethyca/fides/compare/2.30.1...2.31.0)

### Added

- Add Great Britain as a consent option [#4628](https://github.com/ethyca/fides/pull/4628)
- Navbar update and new properties page [#4633](https://github.com/ethyca/fides/pull/4633)
- Access and erasure support for Oracle Responsys [#4618](https://github.com/ethyca/fides/pull/4618)

### Fixed

- Fix issue where "x" button on Fides.js components overwrites saved preferences [#4649](https://github.com/ethyca/fides/pull/4649)
- Initialize Fides.consent with default values from experience when saved consent cookie (fides_consent) does not exist [#4665](https://github.com/ethyca/fides/pull/4665)

### Changed

- Sets GPP applicableSections to -1 when a user visits from a state that is not part of the GPP [#4727](https://github.com/ethyca/fides/pull/4727)

## [2.30.1](https://github.com/ethyca/fides/compare/2.30.0...2.30.1)

### Fixed

- Configure logger correctly on worker initialization [#4624](https://github.com/ethyca/fides/pull/4624)

## [2.30.0](https://github.com/ethyca/fides/compare/2.29.0...2.30.0)

### Added

- Add enum and registry of supported languages [#4592](https://github.com/ethyca/fides/pull/4592)
- Access and erasure support for Talkable [#4589](https://github.com/ethyca/fides/pull/4589)
- Support temporary credentials in AWS generate + scan features [#4607](https://github.com/ethyca/fides/pull/4603), [#4608](https://github.com/ethyca/fides/pull/4608)
- Add ability to store and read Fides cookie in Base64 format [#4556](https://github.com/ethyca/fides/pull/4556)
- Structured logging for SaaS connector requests [#4594](https://github.com/ethyca/fides/pull/4594)
- Added Fides.showModal() to fides.js to allow programmatic opening of consent modals [#4617](https://github.com/ethyca/fides/pull/4617)

### Fixed

- Fixing issue when modifying Policies, Rules, or RuleTargets as a root user [#4582](https://github.com/ethyca/fides/pull/4582)

## [2.29.0](https://github.com/ethyca/fides/compare/2.28.0...2.29.0)

### Added

- View more modal to regulations page [#4574](https://github.com/ethyca/fides/pull/4574)
- Columns in data map reporting, adding multiple systems, and consent configuration tables can be resized. In the data map reporting table, fields with multiple values can show all or collapse all [#4569](https://github.com/ethyca/fides/pull/4569)
- Show custom fields in the data map report table [#4579](https://github.com/ethyca/fides/pull/4579)

### Changed

- Delay rendering the nav until all necessary queries are finished loading [#4571](https://github.com/ethyca/fides/pull/4571)
- Updating return value for crud.get_custom_fields_filtered [#4575](https://github.com/ethyca/fides/pull/4575)
- Updated user deletion confirmation flow to only require one confirmatory input [#4402](https://github.com/ethyca/fides/pull/4402)
- Moved `pymssl` to an optional dependency no longer installed by default with our python package [#4581](https://github.com/ethyca/fides/pull/4581)
- Fixed CORS domain update functionality [#4570](https://github.com/ethyca/fides/pull/4570)
- Update Domains page with ability to add/remove "organization" domains, view "administrator" domains set via security settings, and improve various UX bugs and copy [#4584](https://github.com/ethyca/fides/pull/4584)

### Fixed

- Fixed CORS domain update functionality [#4570](https://github.com/ethyca/fides/pull/4570)
- Completion emails are no longer attempted for consent requests [#4578](https://github.com/ethyca/fides/pull/4578)

## [2.28.0](https://github.com/ethyca/fides/compare/2.27.0...2.28.0)

### Added

- Erasure support for AppsFlyer [#4512](https://github.com/ethyca/fides/pull/4512)
- Datamap Reporting page [#4519](https://github.com/ethyca/fides/pull/4519)
- Consent support for Klaviyo [#4513](https://github.com/ethyca/fides/pull/4513)
- Form for configuring GPP settings [#4557](https://github.com/ethyca/fides/pull/4557)
- Custom privacy request field support for consent requests [#4546](https://github.com/ethyca/fides/pull/4546)
- Support GPP in privacy notices [#4554](https://github.com/ethyca/fides/pull/4554)

### Changed

- Redesigned nav bar for the admin UI [#4548](https://github.com/ethyca/fides/pull/4548)
- Fides.js GPP for US geographies now derives values from backend privacy notices [#4559](https://github.com/ethyca/fides/pull/4559)
- No longer generate the `vendors_disclosed` section of the TC string in `fides.js` [#4553](https://github.com/ethyca/fides/pull/4553)
- Changed consent management vendor add flow [#4550](https://github.com/ethyca/fides/pull/4550)

### Fixed

- Fixed an issue blocking Salesforce sandbox accounts from refreshing tokens [#4547](https://github.com/ethyca/fides/pull/4547)
- Fixed DSR zip packages to be unzippable on Windows [#4549](https://github.com/ethyca/fides/pull/4549)
- Fixed browser compatibility issues with Object.hasOwn [#4568](https://github.com/ethyca/fides/pull/4568)

### Developer Experience

- Switch to anyascii for unicode transliteration [#4550](https://github.com/ethyca/fides/pull/4564)

## [2.27.0](https://github.com/ethyca/fides/compare/2.26.0...2.27.0)

### Added

- Tooltip and styling for disabled rows in add multiple vendor view [#4498](https://github.com/ethyca/fides/pull/4498)
- Preliminary GPP support for US regions [#4498](https://github.com/ethyca/fides/pull/4504)
- Access and erasure support for Statsig Enterprise [#4429](https://github.com/ethyca/fides/pull/4429)
- New page for setting locations [#4517](https://github.com/ethyca/fides/pull/4517)
- New modal for setting granular locations [#4531](https://github.com/ethyca/fides/pull/4531)
- New page for setting regulations [#4530](https://github.com/ethyca/fides/pull/4530)
- Update fides.js to support multiple descriptions (banner, overlay) and render HTML descriptions [#4542](https://github.com/ethyca/fides/pull/4542)

### Fixed

- Fixed incorrect Compass button behavior in system form [#4508](https://github.com/ethyca/fides/pull/4508)
- Omit certain fields from system payload when empty [#4508](https://github.com/ethyca/fides/pull/4525)
- Fixed issues with Compass vendor selector behavior [#4521](https://github.com/ethyca/fides/pull/4521)
- Fixed an issue where the background overlay remained visible after saving consent preferences [#4515](https://github.com/ethyca/fides/pull/4515)
- Fixed system name being editable when editing GVL systems [#4533](https://github.com/ethyca/fides/pull/4533)
- Fixed an issue where a privacy policy link could not be removed from privacy experiences [#4542](https://github.com/ethyca/fides/pull/4542)

### Changed

- Upgrade to use Fideslang `3.0.0` and remove associated concepts [#4502](https://github.com/ethyca/fides/pull/4502)
- Model overhaul for saving privacy preferences and notices served [#4481](https://github.com/ethyca/fides/pull/4481)
- Moves served notice endpoints, consent reporting, purpose endpoints and TCF queries to plus [#4481](https://github.com/ethyca/fides/pull/4481)
- Moves served notice endpoints, consent reporting, and TCF queries to plus [#4481](https://github.com/ethyca/fides/pull/4481)
- Update frontend to account for changes to notices served and preferences saved APIs [#4518](https://github.com/ethyca/fides/pull/4518)
- `fides.js` now sets `supportsOOB` to `false` [#4516](https://github.com/ethyca/fides/pull/4516)
- Save consent method ("accept", "reject", "save", etc.) to `fides_consent` cookie as extra metadata [#4529](https://github.com/ethyca/fides/pull/4529)
- Allow CORS for privacy center `fides.js` and `fides-ext-gpp.js` endpoints
- Replace `GPP_EXT_PATH` env var in favor of a more flexible `FIDES_JS_BASE_URL` environment variable
- Change vendor add modal on consent configuration screen to use new vendor selector [#4532](https://github.com/ethyca/fides/pull/4532)
- Remove vendor add modal [#4535](https://github.com/ethyca/fides/pull/4535)

## [2.26.0](https://github.com/ethyca/fides/compare/2.25.0...main)

### Added

- Dynamic importing for GPP bundle [#4447](https://github.com/ethyca/fides/pull/4447)
- Paging to vendors in the TCF overlay [#4463](https://github.com/ethyca/fides/pull/4463)
- New purposes endpoint and indices to improve system lookups [#4452](https://github.com/ethyca/fides/pull/4452)
- Cypress tests for fides.js GPP extension [#4476](https://github.com/ethyca/fides/pull/4476)
- Add support for global TCF Purpose Overrides [#4464](https://github.com/ethyca/fides/pull/4464)
- TCF override management [#4484](https://github.com/ethyca/fides/pull/4484)
- Readonly consent management table and modal [#4456](https://github.com/ethyca/fides/pull/4456), [#4477](https://github.com/ethyca/fides/pull/4477)
- Access and erasure support for Gong [#4461](https://github.com/ethyca/fides/pull/4461)
- Add new UI for CSV consent reporting [#4488](https://github.com/ethyca/fides/pull/4488)
- Option to prevent the dismissal of the consent banner and modal [#4470](https://github.com/ethyca/fides/pull/4470)

### Changed

- Increased max number of preferences allowed in privacy preference API calls [#4469](https://github.com/ethyca/fides/pull/4469)
- Reduce size of tcf_consent payload in fides_consent cookie [#4480](https://github.com/ethyca/fides/pull/4480)
- Change log level for FidesUserPermission retrieval to `debug` [#4482](https://github.com/ethyca/fides/pull/4482)
- Remove Add Vendor button from the Manage your vendors page[#4509](https://github.com/ethyca/fides/pull/4509)

### Fixed

- Fix type errors when TCF vendors have no dataDeclaration [#4465](https://github.com/ethyca/fides/pull/4465)
- Fixed an error where editing an AC system would mistakenly lock it for GVL [#4471](https://github.com/ethyca/fides/pull/4471)
- Refactor custom Get Preferences function to occur after our CMP API initialization [#4466](https://github.com/ethyca/fides/pull/4466)
- Fix an error where a connector response value of None causes a DSR failure due to a missing value [#4483](https://github.com/ethyca/fides/pull/4483)
- Fixed system name being non-editable when locked for GVL [#4475](https://github.com/ethyca/fides/pull/4475)
- Fixed a bug with "null" values for retention period field on data uses [#4487](https://github.com/ethyca/fides/pull/4487)

## [2.25.0](https://github.com/ethyca/fides/compare/2.24.1...2.25.0)

### Added

- Stub for initial GPP support [#4431](https://github.com/ethyca/fides/pull/4431)
- Added confirmation modal on deleting a data use declaration [#4439](https://github.com/ethyca/fides/pull/4439)
- Added feature flag for separating system name and Compass vendor selector [#4437](https://github.com/ethyca/fides/pull/4437)
- Fire GPP events per spec [#4433](https://github.com/ethyca/fides/pull/4433)
- New override option `fides_tcf_gdpr_applies` for setting `gdprApplies` on the CMP API [#4453](https://github.com/ethyca/fides/pull/4453)

### Changed

- Improved bulk vendor adding table UX [#4425](https://github.com/ethyca/fides/pull/4425)
- Flexible legal basis for processing has a db default of True [#4434](https://github.com/ethyca/fides/pull/4434)
- Give contributor role access to config API, including cors origin updates [#4438](https://github.com/ethyca/fides/pull/4438)
- Disallow setting `*` and other non URL values for `security.cors_origins` config property via the API [#4438](https://github.com/ethyca/fides/pull/4438)
- Consent modal hides the opt-in/opt-out buttons if only one privacy notice is enabled [#4441](https://github.com/ethyca/fides/pull/4441)
- Initialize TCF stub earlier [#4453](https://github.com/ethyca/fides/pull/4453)
- Change focus outline color of form inputs [#4467](https://github.com/ethyca/fides/pull/4467)

### Fixed

- Fixed a bug where selected vendors in "configure consent" add vendor modal were unstyled [#4454](https://github.com/ethyca/fides/pull/4454)
- Use correct defaults when there is no associated preference in the cookie [#4451](https://github.com/ethyca/fides/pull/4451)
- IP Addresses behind load balancers for consent reporting [#4440](https://github.com/ethyca/fides/pull/4440)

## [2.24.1](https://github.com/ethyca/fides/compare/2.24.0...2.24.1)

### Added

- Logging when root user and client credentials are used [#4432](https://github.com/ethyca/fides/pull/4432)
- Allow for custom path at which to retrieve Fides override options [#4462](https://github.com/ethyca/fides/pull/4462)

### Changed

- Run fides with non-root user [#4421](https://github.com/ethyca/fides/pull/4421)

## [2.24.0](https://github.com/ethyca/fides/compare/2.23.3...2.24.0)

### Added

- Adds fides_disable_banner config option to Fides.js [#4378](https://github.com/ethyca/fides/pull/4378)
- Deletions that fail due to foreign key constraints will now be more clearly communicated [#4406](https://github.com/ethyca/fides/pull/4378)
- Added support for a custom get preferences API call provided through Fides.init [#4375](https://github.com/ethyca/fides/pull/4375)
- Hidden custom privacy request fields in the Privacy Center [#4370](https://github.com/ethyca/fides/pull/4370)
- Backend System-level Cookie Support [#4383](https://github.com/ethyca/fides/pull/4383)
- High Level Tracking of Compass System Sync [#4397](https://github.com/ethyca/fides/pull/4397)
- Erasure support for Qualtrics [#4371](https://github.com/ethyca/fides/pull/4371)
- Erasure support for Ada Chatbot [#4382](https://github.com/ethyca/fides/pull/4382)
- Erasure support for Typeform [#4366](https://github.com/ethyca/fides/pull/4366)
- Added notice that a system is GVL when adding/editing from system form [#4327](https://github.com/ethyca/fides/pull/4327)
- Added the ability to select the request types to enable per integration (for plus users) [#4374](https://github.com/ethyca/fides/pull/4374)
- Adds support for custom get experiences fn and custom patch notices served fn [#4410](https://github.com/ethyca/fides/pull/4410)
- Adds more granularity to tracking consent method, updates custom savePreferencesFn and FidesUpdated event to take consent method [#4419](https://github.com/ethyca/fides/pull/4419)

### Changed

- Add filtering and pagination to bulk vendor add table [#4351](https://github.com/ethyca/fides/pull/4351)
- Determine if the TCF overlay needs to surface based on backend calculated version hash [#4356](https://github.com/ethyca/fides/pull/4356)
- Moved Experiences and Preferences endpoints to Plus to take advantage of dynamic GVL [#4367](https://github.com/ethyca/fides/pull/4367)
- Add legal bases to Special Purpose schemas on the backend for display [#4387](https://github.com/ethyca/fides/pull/4387)
- "is_service_specific" default updated when building TC strings on the backend [#4377](https://github.com/ethyca/fides/pull/4377)
- "isServiceSpecific" default updated when building TC strings on the frontend [#4384](https://github.com/ethyca/fides/pull/4384)
- Redact cli, database, and redis configuration information from GET api/v1/config API request responses. [#4379](https://github.com/ethyca/fides/pull/4379)
- Button ordering in fides.js UI [#4407](https://github.com/ethyca/fides/pull/4407)
- Add different classnames to consent buttons for easier selection [#4411](https://github.com/ethyca/fides/pull/4411)
- Updates default consent preference to opt-out for TCF when fides_string exists [#4430](https://github.com/ethyca/fides/pull/4430)

### Fixed

- Persist bulk system add filter modal state [#4412](https://github.com/ethyca/fides/pull/4412)
- Fixing labels for request type field [#4414](https://github.com/ethyca/fides/pull/4414)
- User preferences from cookie should always override experience preferences [#4405](https://github.com/ethyca/fides/pull/4405)
- Allow fides_consent cookie to be set from a subdirectory [#4426](https://github.com/ethyca/fides/pull/4426)

### Security

-- Use a more cryptographically secure random function for security code generation

## [2.23.3](https://github.com/ethyca/fides/compare/2.23.2...2.23.3)

### Fixed

- Fix button arrangment and spacing for TCF and non-TCF consent overlay banner and modal [#4391](https://github.com/ethyca/fides/pull/4391)
- Replaced h1 element with div to use exisitng fides styles in consent modal [#4399](https://github.com/ethyca/fides/pull/4399)
- Fixed privacy policy alignment for non-TCF consent overlay banner and modal [#4403](https://github.com/ethyca/fides/pull/4403)
- Fix dynamic class name for TCF-variant of consent banner [#4404](https://github.com/ethyca/fides/pull/4403)

### Security

-- Fix an HTML Injection vulnerability in DSR Packages

## [2.23.2](https://github.com/ethyca/fides/compare/2.23.1...2.23.2)

### Fixed

- Fixed fides.css to vary banner width based on tcf [[#4381](https://github.com/ethyca/fides/issues/4381)]

## [2.23.1](https://github.com/ethyca/fides/compare/2.23.0...2.23.1)

### Changed

- Refactor Fides.js embedded modal to not use A11y dialog [#4355](https://github.com/ethyca/fides/pull/4355)
- Only call `FidesUpdated` when a preference has been saved, not during initialization [#4365](https://github.com/ethyca/fides/pull/4365)
- Updated double toggle styling in favor of single toggles with a radio group to select legal basis [#4376](https://github.com/ethyca/fides/pull/4376)

### Fixed

- Handle invalid `fides_string` when passed in as an override [#4350](https://github.com/ethyca/fides/pull/4350)
- Bug where vendor opt-ins would not initialize properly based on a `fides_string` in the TCF overlay [#4368](https://github.com/ethyca/fides/pull/4368)

## [2.23.0](https://github.com/ethyca/fides/compare/2.22.1...2.23.0)

### Added

- Added support for 3 additional config variables in Fides.js: fidesEmbed, fidesDisableSaveApi, and fidesTcString [#4262](https://github.com/ethyca/fides/pull/4262)
- Added support for fidesEmbed, fidesDisableSaveApi, and fidesTcString to be passed into Fides.js via query param, cookie, or window object [#4297](https://github.com/ethyca/fides/pull/4297)
- New privacy center environment variables `FIDES_PRIVACY_CENTER__IS_FORCED_TCF` which can make the privacy center always return the TCF bundle (`fides-tcf.js`) [#4312](https://github.com/ethyca/fides/pull/4312)
- Added a `FidesUIChanged` event to Fides.js to track when user preferences change without being saved [#4314](https://github.com/ethyca/fides/pull/4314) and [#4253](https://github.com/ethyca/fides/pull/4253)
- Add AC Systems to the TCF Overlay under Vendor Consents section [#4266](https://github.com/ethyca/fides/pull/4266/)
- Added bulk system/vendor creation component [#4309](https://github.com/ethyca/fides/pull/4309/)
- Support for passing in an AC string as part of a fides string for the TCF overlay [#4308](https://github.com/ethyca/fides/pull/4308)
- Added support for overriding the save user preferences API call with a custom fn provided through Fides.init [#4318](https://github.com/ethyca/fides/pull/4318)
- Return AC strings in GET Privacy Experience meta and allow saving preferences against AC strings [#4295](https://github.com/ethyca/fides/pull/4295)
- New GET Privacy Experience Meta Endpoint [#4328](https://github.com/ethyca/fides/pull/4328)
- Access and erasure support for SparkPost [#4328](https://github.com/ethyca/fides/pull/4238)
- Access and erasure support for Iterate [#4332](https://github.com/ethyca/fides/pull/4332)
- SSH Support for MySQL connections [#4310](https://github.com/ethyca/fides/pull/4310)
- Added served notice history IDs to the TCF privacy preference API calls [#4161](https://github.com/ethyca/fides/pull/4161)

### Fixed

- Cleans up CSS for fidesEmbed mode [#4306](https://github.com/ethyca/fides/pull/4306)
- Stacks that do not have any purposes will no longer render an empty purpose block [#4278](https://github.com/ethyca/fides/pull/4278)
- Forcing hidden sections to use display none [#4299](https://github.com/ethyca/fides/pull/4299)
- Handles Hubspot requiring and email to be formatted as email when processing an erasure [#4322](https://github.com/ethyca/fides/pull/4322)
- Minor CSS improvements for the consent/TCF banners and modals [#4334](https://github.com/ethyca/fides/pull/4334)
- Consistent font sizes for labels in the system form and data use forms in the Admin UI [#4346](https://github.com/ethyca/fides/pull/4346)
- Bug where not all system forms would appear to save when used with Compass [#4347](https://github.com/ethyca/fides/pull/4347)
- Restrict TCF Privacy Experience Config if TCF is disabled [#4348](https://github.com/ethyca/fides/pull/4348)
- Removes overflow styling for embedded modal in Fides.js [#4345](https://github.com/ethyca/fides/pull/4345)

### Changed

- Derive cookie storage info, privacy policy and legitimate interest disclosure URLs, and data retention data from the data map instead of directly from gvl.json [#4286](https://github.com/ethyca/fides/pull/4286)
- Updated TCF Version for backend consent reporting [#4305](https://github.com/ethyca/fides/pull/4305)
- Update Version Hash Contents [#4313](https://github.com/ethyca/fides/pull/4313)
- Change vendor selector on system information form to typeahead[#4333](https://github.com/ethyca/fides/pull/4333)
- Updates experience API calls from Fides.js to include new meta field [#4335](https://github.com/ethyca/fides/pull/4335)

## [2.22.1](https://github.com/ethyca/fides/compare/2.22.0...2.22.1)

### Added

- Custom fields are now included in system history change tracking [#4294](https://github.com/ethyca/fides/pull/4294)

### Security

- Added hostname checks for external SaaS connector URLs [CVE-2023-46124](https://github.com/ethyca/fides/security/advisories/GHSA-jq3w-9mgf-43m4)
- Use a Pydantic URL type for privacy policy URLs [CVE-2023-46126](https://github.com/ethyca/fides/security/advisories/GHSA-fgjj-5jmr-gh83)
- Remove the CONFIG_READ scope from the Viewer role [CVE-2023-46125](https://github.com/ethyca/fides/security/advisories/GHSA-rjxg-rpg3-9r89)

## [2.22.0](https://github.com/ethyca/fides/compare/2.21.0...2.22.0)

### Added

- Added an option to link to vendor tab from an experience config description [#4191](https://github.com/ethyca/fides/pull/4191)
- Added two toggles for vendors in the TCF overlay, one for Consent, and one for Legitimate Interest [#4189](https://github.com/ethyca/fides/pull/4189)
- Added two toggles for purposes in the TCF overlay, one for Consent, and one for Legitimate Interest [#4234](https://github.com/ethyca/fides/pull/4234)
- Added support for new TCF-related fields on `System` and `PrivacyDeclaration` models [#4228](https://github.com/ethyca/fides/pull/4228)
- Support for AC string to `fides-tcf` [#4244](https://github.com/ethyca/fides/pull/4244)
- Support for `gvl` prefixed vendor IDs [#4247](https://github.com/ethyca/fides/pull/4247)

### Changed

- Removed `TCF_ENABLED` environment variable from the privacy center in favor of dynamically figuring out which `fides-js` bundle to send [#4131](https://github.com/ethyca/fides/pull/4131)
- Updated copy of info boxes on each TCF tab [#4191](https://github.com/ethyca/fides/pull/4191)
- Clarified messages for error messages presented during connector upload [#4198](https://github.com/ethyca/fides/pull/4198)
- Refactor legal basis dimension regarding how TCF preferences are saved and how the experience is built [#4201](https://github.com/ethyca/fides/pull/4201/)
- Add saving privacy preferences via a TC string [#4221](https://github.com/ethyca/fides/pull/4221)
- Updated fides server to use an environment variable for turning TCF on and off [#4220](https://github.com/ethyca/fides/pull/4220)
- Update frontend to use new legal basis dimension on vendors [#4216](https://github.com/ethyca/fides/pull/4216)
- Updated privacy center patch preferences call to handle updated API response [#4235](https://github.com/ethyca/fides/pull/4235)
- Added our CMP ID [#4233](https://github.com/ethyca/fides/pull/4233)
- Allow Admin UI users to turn on Configure Consent flag [#4246](https://github.com/ethyca/fides/pull/4246)
- Styling improvements for the fides.js consent banners and modals [#4222](https://github.com/ethyca/fides/pull/4222)
- Update frontend to handle updated Compass schema [#4254](https://github.com/ethyca/fides/pull/4254)
- Assume Universal Vendor ID usage in TC String translation [#4256](https://github.com/ethyca/fides/pull/4256)
- Changed vendor form on configuring consent page to use two-part selection for consent uses [#4251](https://github.com/ethyca/fides/pull/4251)
- Updated system form to have new TCF fields [#4271](https://github.com/ethyca/fides/pull/4271)
- Vendors disclosed string is now narrowed to only the vendors shown in the UI, not the whole GVL [#4250](https://github.com/ethyca/fides/pull/4250)
- Changed naming convention "fides_string" instead of "tc_string" for developer friendly consent API's [#4267](https://github.com/ethyca/fides/pull/4267)

### Fixed

- TCF overlay can initialize its consent preferences from a cookie [#4124](https://github.com/ethyca/fides/pull/4124)
- Various improvements to the TCF modal such as vendor storage disclosures, vendor counts, privacy policies, etc. [#4167](https://github.com/ethyca/fides/pull/4167)
- An issue where Braze could not mask an email due to formatting [#4187](https://github.com/ethyca/fides/pull/4187)
- An issue where email was not being overridden correctly for Braze and Domo [#4196](https://github.com/ethyca/fides/pull/4196)
- Use `stdRetention` when there is not a specific value for a purpose's data retention [#4199](https://github.com/ethyca/fides/pull/4199)
- Updating the unflatten_dict util to accept flattened dict values [#4200](https://github.com/ethyca/fides/pull/4200)
- Minor CSS styling fixes for the consent modal [#4252](https://github.com/ethyca/fides/pull/4252)
- Additional styling fixes for issues caused by a CSS reset [#4268](https://github.com/ethyca/fides/pull/4268)
- Bug where vendor legitimate interests would not be set unless vendor consents were first set [#4250](https://github.com/ethyca/fides/pull/4250)
- Vendor count over-counting in TCF overlay [#4275](https://github.com/ethyca/fides/pull/4275)

## [2.21.0](https://github.com/ethyca/fides/compare/2.20.2...2.21.0)

### Added

- "Add a vendor" flow to configuring consent page [#4107](https://github.com/ethyca/fides/pull/4107)
- Initial TCF Backend Support [#3804](https://github.com/ethyca/fides/pull/3804)
- Add initial layer to TCF modal [#3956](https://github.com/ethyca/fides/pull/3956)
- Support for rendering in the TCF modal whether or not a vendor is part of the GVL [#3972](https://github.com/ethyca/fides/pull/3972)
- Features and legal bases dropdown for TCF modal [#3995](https://github.com/ethyca/fides/pull/3995)
- TCF CMP stub API [#4000](https://github.com/ethyca/fides/pull/4000)
- Fides-js can now display preliminary TCF data [#3879](https://github.com/ethyca/fides/pull/3879)
- Fides-js can persist TCF preferences to the backend [#3887](https://github.com/ethyca/fides/pull/3887)
- TCF modal now supports setting legitimate interest fields [#4037](https://github.com/ethyca/fides/pull/4037)
- Embed the GVL in the GET Experiences response [#4143](https://github.com/ethyca/fides/pull/4143)
- Button to view how many vendors and to open the vendor tab in the TCF modal [#4144](https://github.com/ethyca/fides/pull/4144)
- "Edit vendor" flow to configuring consent page [#4162](https://github.com/ethyca/fides/pull/4162)
- TCF overlay description updates [#4051] https://github.com/ethyca/fides/pull/4151
- Added developer-friendly TCF information under Experience meta [#4160](https://github.com/ethyca/fides/pull/4160/)
- Added fides.css customization for Plus users [#4136](https://github.com/ethyca/fides/pull/4136)

### Changed

- Added further config options to customize the privacy center [#4090](https://github.com/ethyca/fides/pull/4090)
- CORS configuration page [#4073](https://github.com/ethyca/fides/pull/4073)
- Refactored `fides.js` components so that they can take data structures that are not necessarily privacy notices [#3870](https://github.com/ethyca/fides/pull/3870)
- Use hosted GVL.json from the backend [#4159](https://github.com/ethyca/fides/pull/4159)
- Features and Special Purposes in the TCF modal do not render toggles [#4139](https://github.com/ethyca/fides/pull/4139)
- Moved the initial TCF layer to the banner [#4142](https://github.com/ethyca/fides/pull/4142)
- Misc copy changes for the system history table and modal [#4146](https://github.com/ethyca/fides/pull/4146)

### Fixed

- Allows CDN to cache empty experience responses from fides.js API [#4113](https://github.com/ethyca/fides/pull/4113)
- Fixed `identity_special_purpose` unique constraint definition [#4174](https://github.com/ethyca/fides/pull/4174/files)

## [2.20.2](https://github.com/ethyca/fides/compare/2.20.1...2.20.2)

### Fixed

- added version_added, version_deprecated, and replaced_by to data use, data subject, and data category APIs [#4135](https://github.com/ethyca/fides/pull/4135)
- Update fides.js to not fetch experience client-side if pre-fetched experience is empty [#4149](https://github.com/ethyca/fides/pull/4149)
- Erasure privacy requests now pause for input if there are any manual process integrations [#4115](https://github.com/ethyca/fides/pull/4115)
- Caching the values of authorization_required and user_guide on the connector templates to improve performance [#4128](https://github.com/ethyca/fides/pull/4128)

## [2.20.1](https://github.com/ethyca/fides/compare/2.20.0...2.20.1)

### Fixed

- Avoid un-optimized query pattern in bulk `GET /system` endpoint [#4120](https://github.com/ethyca/fides/pull/4120)

## [2.20.0](https://github.com/ethyca/fides/compare/2.19.1...2.20.0)

### Added

- Initial page for configuring consent [#4069](https://github.com/ethyca/fides/pull/4069)
- Vendor cookie table for configuring consent [#4082](https://github.com/ethyca/fides/pull/4082)

### Changed

- Refactor how multiplatform builds are handled [#4024](https://github.com/ethyca/fides/pull/4024)
- Added new Performance-related nox commands and included them as part of the CI suite [#3997](https://github.com/ethyca/fides/pull/3997)
- Added dictionary suggestions for data uses [4035](https://github.com/ethyca/fides/pull/4035)
- Privacy notice regions now render human readable names instead of country codes [#4029](https://github.com/ethyca/fides/pull/4029)
- Privacy notice templates are disabled by default [#4010](https://github.com/ethyca/fides/pull/4010)
- Added optional "skip_processing" flag to collections for DSR processing [#4047](https://github.com/ethyca/fides/pull/4047)
- Admin UI now shows all privacy notices with an indicator of whether they apply to any systems [#4010](https://github.com/ethyca/fides/pull/4010)
- Add case-insensitive privacy experience region filtering [#4058](https://github.com/ethyca/fides/pull/4058)
- Adds check for fetch before loading fetch polyfill for fides.js [#4074](https://github.com/ethyca/fides/pull/4074)
- Updated to support Fideslang 2.0, including data migrations [#3933](https://github.com/ethyca/fides/pull/3933)
- Disable notices that are not systems applicable to support new UI [#4094](https://github.com/ethyca/fides/issues/4094)

### Fixed

- Ensures that fides.js toggles are not hidden by other CSS libs [#4075](https://github.com/ethyca/fides/pull/4075)
- Migrate system > meta > vendor > id to system > meta [#4088](https://github.com/ethyca/fides/pull/4088)
- Enable toggles in various tables now render an error toast if an error occurs [#4095](https://github.com/ethyca/fides/pull/4095)
- Fixed a bug where an unsaved changes notification modal would appear even without unsaved changes [#4095](https://github.com/ethyca/fides/pull/4070)

## [2.19.1](https://github.com/ethyca/fides/compare/2.19.0...2.19.1)

### Fixed

- re-enable custom fields for new data use form [#4050](https://github.com/ethyca/fides/pull/4050)
- fix issue with saving source and destination systems [#4065](https://github.com/ethyca/fides/pull/4065)

### Added

- System history UI with diff modal [#4021](https://github.com/ethyca/fides/pull/4021)
- Relax system legal basis for transfers to be any string [#4049](https://github.com/ethyca/fides/pull/4049)

## [2.19.0](https://github.com/ethyca/fides/compare/2.18.0...2.19.0)

### Added

- Add dictionary suggestions [#3937](https://github.com/ethyca/fides/pull/3937), [#3988](https://github.com/ethyca/fides/pull/3988)
- Added new endpoints for healthchecks [#3947](https://github.com/ethyca/fides/pull/3947)
- Added vendor list dropdown [#3857](https://github.com/ethyca/fides/pull/3857)
- Access support for Adobe Sign [#3504](https://github.com/ethyca/fides/pull/3504)

### Fixed

- Fixed issue when generating masked values for invalid data paths [#3906](https://github.com/ethyca/fides/pull/3906)
- Code reload now works when running `nox -s dev` [#3914](https://github.com/ethyca/fides/pull/3914)
- Reduce verbosity of privacy center logging further [#3915](https://github.com/ethyca/fides/pull/3915)
- Resolved an issue where the integration dropdown input lost focus during typing. [#3917](https://github.com/ethyca/fides/pull/3917)
- Fixed dataset issue that was preventing the Vend connector from loading during server startup [#3923](https://github.com/ethyca/fides/pull/3923)
- Adding version check to version-dependent migration script [#3951](https://github.com/ethyca/fides/pull/3951)
- Fixed a bug where some fields were not saving correctly on the system form [#3975](https://github.com/ethyca/fides/pull/3975)
- Changed "retention period" field in privacy declaration form from number input to text input [#3980](https://github.com/ethyca/fides/pull/3980)
- Fixed issue where unsaved changes modal appears incorrectly [#4005](https://github.com/ethyca/fides/pull/4005)
- Fixed banner resurfacing after user consent for pre-fetch experience [#4009](https://github.com/ethyca/fides/pull/4009)

### Changed

- Systems and Privacy Declaration schema and data migration to support the Dictionary [#3901](https://github.com/ethyca/fides/pull/3901)
- The integration search dropdown is now case-insensitive [#3916](https://github.com/ethyca/fides/pull/3916)
- Removed deprecated fields from the taxonomy editor [#3909](https://github.com/ethyca/fides/pull/3909)
- Bump PyMSSQL version and remove workarounds [#3996](https://github.com/ethyca/fides/pull/3996)
- Removed reset suggestions button [#4007](https://github.com/ethyca/fides/pull/4007)
- Admin ui supports fides cloud config API [#4034](https://github.com/ethyca/fides/pull/4034)

### Security

- Resolve custom integration upload RCE vulnerability [CVE-2023-41319](https://github.com/ethyca/fides/security/advisories/GHSA-p6p2-qq95-vq5h)

## [2.18.0](https://github.com/ethyca/fides/compare/2.17.0...2.18.0)

### Added

- Additional consent reporting calls from `fides-js` [#3845](https://github.com/ethyca/fides/pull/3845)
- Additional consent reporting calls from privacy center [#3847](https://github.com/ethyca/fides/pull/3847)
- Access support for Recurly [#3595](https://github.com/ethyca/fides/pull/3595)
- HTTP Logging for the Privacy Center [#3783](https://github.com/ethyca/fides/pull/3783)
- UI support for OAuth2 authorization flow [#3819](https://github.com/ethyca/fides/pull/3819)
- Changes in the `data` directory now trigger a server reload (for local development) [#3874](https://github.com/ethyca/fides/pull/3874)

### Fixed

- Fix datamap zoom for low system counts [#3835](https://github.com/ethyca/fides/pull/3835)
- Fixed connector forms with external dataset reference fields [#3873](https://github.com/ethyca/fides/pull/3873)
- Fix ability to make server side API calls from privacy-center [#3895](https://github.com/ethyca/fides/pull/3895)

### Changed

- Simplified the file structure for HTML DSR packages [#3848](https://github.com/ethyca/fides/pull/3848)
- Simplified the database health check to improve `/health` performance [#3884](https://github.com/ethyca/fides/pull/3884)
- Changed max width of form components in "system information" form tab [#3864](https://github.com/ethyca/fides/pull/3864)
- Remove manual system selection screen [#3865](https://github.com/ethyca/fides/pull/3865)
- System and integration identifiers are now auto-generated [#3868](https://github.com/ethyca/fides/pull/3868)

## [2.17.0](https://github.com/ethyca/fides/compare/2.16.0...2.17.0)

### Added

- Tab component for `fides-js` [#3782](https://github.com/ethyca/fides/pull/3782)
- Added toast for successfully linking an existing integration to a system [#3826](https://github.com/ethyca/fides/pull/3826)
- Various other UI components for `fides-js` to support upcoming TCF modal [#3803](https://github.com/ethyca/fides/pull/3803)
- Allow items in taxonomy to be enabled or disabled [#3844](https://github.com/ethyca/fides/pull/3844)

### Developer Experience

- Changed where db-dependent routers were imported to avoid dependency issues [#3741](https://github.com/ethyca/fides/pull/3741)

### Changed

- Bumped supported Python versions to `3.10.12`, `3.9.17`, and `3.8.17` [#3733](https://github.com/ethyca/fides/pull/3733)
- Logging Updates [#3758](https://github.com/ethyca/fides/pull/3758)
- Add polyfill service to fides-js route [#3759](https://github.com/ethyca/fides/pull/3759)
- Show/hide integration values [#3775](https://github.com/ethyca/fides/pull/3775)
- Sort system cards alphabetically by name on "View systems" page [#3781](https://github.com/ethyca/fides/pull/3781)
- Update admin ui to use new integration delete route [#3785](https://github.com/ethyca/fides/pull/3785)
- Pinned `pymssql` and `cython` dependencies to avoid build issues on ARM machines [#3829](https://github.com/ethyca/fides/pull/3829)

### Removed

- Removed "Custom field(s) successfully saved" toast [#3779](https://github.com/ethyca/fides/pull/3779)

### Added

- Record when consent is served [#3777](https://github.com/ethyca/fides/pull/3777)
- Add an `active` property to taxonomy elements [#3784](https://github.com/ethyca/fides/pull/3784)
- Erasure support for Heap [#3599](https://github.com/ethyca/fides/pull/3599)

### Fixed

- Privacy notice UI's list of possible regions now matches the backend's list [#3787](https://github.com/ethyca/fides/pull/3787)
- Admin UI "property does not existing" build issue [#3831](https://github.com/ethyca/fides/pull/3831)
- Flagging sensitive inputs as passwords to mask values during entry [#3843](https://github.com/ethyca/fides/pull/3843)

## [2.16.0](https://github.com/ethyca/fides/compare/2.15.1...2.16.0)

### Added

- Empty state for when there are no relevant privacy notices in the privacy center [#3640](https://github.com/ethyca/fides/pull/3640)
- GPC indicators in fides-js banner and modal [#3673](https://github.com/ethyca/fides/pull/3673)
- Include `data_use` and `data_category` metadata in `upload` of access results [#3674](https://github.com/ethyca/fides/pull/3674)
- Add enable/disable toggle to integration tab [#3593] (https://github.com/ethyca/fides/pull/3593)

### Fixed

- Render linebreaks in the Fides.js overlay descriptions, etc. [#3665](https://github.com/ethyca/fides/pull/3665)
- Broken link to Fides docs site on the About Fides page in Admin UI [#3643](https://github.com/ethyca/fides/pull/3643)
- Add Systems Applicable Filter to Privacy Experience List [#3654](https://github.com/ethyca/fides/pull/3654)
- Privacy center and fides-js now pass in `Unescape-Safestr` as a header so that special characters can be rendered properly [#3706](https://github.com/ethyca/fides/pull/3706)
- Fixed ValidationError for saving PrivacyPreferences [#3719](https://github.com/ethyca/fides/pull/3719)
- Fixed issue preventing ConnectionConfigs with duplicate names from saving [#3770](https://github.com/ethyca/fides/pull/3770)
- Fixed creating and editing manual integrations [#3772](https://github.com/ethyca/fides/pull/3772)
- Fix lingering integration artifacts by cascading deletes from System [#3771](https://github.com/ethyca/fides/pull/3771)

### Developer Experience

- Reorganized some `api.api.v1` code to avoid circular dependencies on `quickstart` [#3692](https://github.com/ethyca/fides/pull/3692)
- Treat underscores as special characters in user passwords [#3717](https://github.com/ethyca/fides/pull/3717)
- Allow Privacy Notices banner and modal to scroll as needed [#3713](https://github.com/ethyca/fides/pull/3713)
- Make malicious url test more robust to environmental differences [#3748](https://github.com/ethyca/fides/pull/3748)
- Ignore type checker on click decorators to bypass known issue with `click` version `8.1.4` [#3746](https://github.com/ethyca/fides/pull/3746)

### Changed

- Moved GPC preferences slightly earlier in Fides.js lifecycle [#3561](https://github.com/ethyca/fides/pull/3561)
- Changed results from clicking "Test connection" to be a toast instead of statically displayed on the page [#3700](https://github.com/ethyca/fides/pull/3700)
- Moved "management" tab from nav into settings icon in top right [#3701](https://github.com/ethyca/fides/pull/3701)
- Remove name and description fields from integration form [#3684](https://github.com/ethyca/fides/pull/3684)
- Update EU PrivacyNoticeRegion codes and allow experience filtering to drop back to country filtering if region not found [#3630](https://github.com/ethyca/fides/pull/3630)
- Fields with default fields are now flagged as required in the front-end [#3694](https://github.com/ethyca/fides/pull/3694)
- In "view systems", system cards can now be clicked and link to that system's `configure/[id]` page [#3734](https://github.com/ethyca/fides/pull/3734)
- Enable privacy notice and privacy experience feature flags by default [#3773](https://github.com/ethyca/fides/pull/3773)

### Security

- Resolve Zip bomb file upload vulnerability [CVE-2023-37480](https://github.com/ethyca/fides/security/advisories/GHSA-g95c-2jgm-hqc6)
- Resolve SVG bomb (billion laughs) file upload vulnerability [CVE-2023-37481](https://github.com/ethyca/fides/security/advisories/GHSA-3rw2-wfc8-wmj5)

## [2.15.1](https://github.com/ethyca/fides/compare/2.15.0...2.15.1)

### Added

- Set `sslmode` to `prefer` if connecting to Redshift via ssh [#3685](https://github.com/ethyca/fides/pull/3685)

### Changed

- Privacy center action cards are now able to expand to accommodate longer text [#3669](https://github.com/ethyca/fides/pull/3669)
- Update integration endpoint permissions [#3707](https://github.com/ethyca/fides/pull/3707)

### Fixed

- Handle names with a double underscore when processing access and erasure requests [#3688](https://github.com/ethyca/fides/pull/3688)
- Allow Privacy Notices banner and modal to scroll as needed [#3713](https://github.com/ethyca/fides/pull/3713)

### Security

- Resolve path traversal vulnerability in webserver API [CVE-2023-36827](https://github.com/ethyca/fides/security/advisories/GHSA-r25m-cr6v-p9hq)

## [2.15.0](https://github.com/ethyca/fides/compare/2.14.1...2.15.0)

### Added

- Privacy center can now render its consent values based on Privacy Notices and Privacy Experiences [#3411](https://github.com/ethyca/fides/pull/3411)
- Add Google Tag Manager and Privacy Center ENV vars to sample app [#2949](https://github.com/ethyca/fides/pull/2949)
- Add `notice_key` field to Privacy Notice UI form [#3403](https://github.com/ethyca/fides/pull/3403)
- Add `identity` query param to the consent reporting API view [#3418](https://github.com/ethyca/fides/pull/3418)
- Use `rollup-plugin-postcss` to bundle and optimize the `fides.js` components CSS [#3411](https://github.com/ethyca/fides/pull/3411)
- Dispatch Fides.js lifecycle events on window (FidesInitialized, FidesUpdated) and cross-publish to Fides.gtm() integration [#3411](https://github.com/ethyca/fides/pull/3411)
- Added the ability to use custom CAs with Redis via TLS [#3451](https://github.com/ethyca/fides/pull/3451)
- Add default experience configs on startup [#3449](https://github.com/ethyca/fides/pull/3449)
- Load default privacy notices on startup [#3401](https://github.com/ethyca/fides/pull/3401)
- Add ability for users to pass in additional parameters for application database connection [#3450](https://github.com/ethyca/fides/pull/3450)
- Load default privacy notices on startup [#3401](https://github.com/ethyca/fides/pull/3401/files)
- Add ability for `fides-js` to make API calls to Fides [#3411](https://github.com/ethyca/fides/pull/3411)
- `fides-js` banner is now responsive across different viewport widths [#3411](https://github.com/ethyca/fides/pull/3411)
- Add ability to close `fides-js` banner and modal via a button or ESC [#3411](https://github.com/ethyca/fides/pull/3411)
- Add ability to open the `fides-js` modal from a link on the host site [#3411](https://github.com/ethyca/fides/pull/3411)
- GPC preferences are automatically applied via `fides-js` [#3411](https://github.com/ethyca/fides/pull/3411)
- Add new dataset route that has additional filters [#3558](https://github.com/ethyca/fides/pull/3558)
- Update dataset dropdown to use new api filter [#3565](https://github.com/ethyca/fides/pull/3565)
- Filter out saas datasets from the rest of the UI [#3568](https://github.com/ethyca/fides/pull/3568)
- Included optional env vars to have postgres or Redshift connected via bastion host [#3374](https://github.com/ethyca/fides/pull/3374/)
- Support for acknowledge button for notice-only Privacy Notices and to disable toggling them off [#3546](https://github.com/ethyca/fides/pull/3546)
- HTML format for privacy request storage destinations [#3427](https://github.com/ethyca/fides/pull/3427)
- Persistent message showing result and timestamp of last integration test to "Integrations" tab in system view [#3628](https://github.com/ethyca/fides/pull/3628)
- Access and erasure support for SurveyMonkey [#3590](https://github.com/ethyca/fides/pull/3590)
- New Cookies Table for storing cookies associated with systems and privacy declarations [#3572](https://github.com/ethyca/fides/pull/3572)
- `fides-js` and privacy center now delete cookies associated with notices that were opted out of [#3569](https://github.com/ethyca/fides/pull/3569)
- Cookie input field on system data use tab [#3571](https://github.com/ethyca/fides/pull/3571)

### Fixed

- Fix sample app `DATABASE_*` ENV vars for backwards compatibility [#3406](https://github.com/ethyca/fides/pull/3406)
- Fix overlay rendering issue by finding/creating a dedicated parent element for Preact [#3397](https://github.com/ethyca/fides/pull/3397)
- Fix the sample app privacy center link to be configurable [#3409](https://github.com/ethyca/fides/pull/3409)
- Fix CLI output showing a version warning for Snowflake [#3434](https://github.com/ethyca/fides/pull/3434)
- Flaky custom field Cypress test on systems page [#3408](https://github.com/ethyca/fides/pull/3408)
- Fix NextJS errors & warnings for Cookie House sample app [#3411](https://github.com/ethyca/fides/pull/3411)
- Fix bug where `fides-js` toggles were not reflecting changes from rejecting or accepting all notices [#3522](https://github.com/ethyca/fides/pull/3522)
- Remove the `fides-js` banner from tab order when it is hidden and move the overlay components to the top of the tab order. [#3510](https://github.com/ethyca/fides/pull/3510)
- Fix bug where `fides-js` toggle states did not always initialize properly [#3597](https://github.com/ethyca/fides/pull/3597)
- Fix race condition with consent modal link rendering [#3521](https://github.com/ethyca/fides/pull/3521)
- Hide custom fields section when there are no custom fields created [#3554](https://github.com/ethyca/fides/pull/3554)
- Disable connector dropdown in integration tab on save [#3552](https://github.com/ethyca/fides/pull/3552)
- Handles an edge case for non-existent identities with the Kustomer API [#3513](https://github.com/ethyca/fides/pull/3513)
- remove the configure privacy request tile from the home screen [#3555](https://github.com/ethyca/fides/pull/3555)
- Updated Privacy Experience Safe Strings Serialization [#3600](https://github.com/ethyca/fides/pull/3600/)
- Only create default experience configs on startup, not update [#3605](https://github.com/ethyca/fides/pull/3605)
- Update to latest asyncpg dependency to avoid build error [#3614](https://github.com/ethyca/fides/pull/3614)
- Fix bug where editing a data use on a system could delete existing data uses [#3627](https://github.com/ethyca/fides/pull/3627)
- Restrict Privacy Center debug logging to development-only [#3638](https://github.com/ethyca/fides/pull/3638)
- Fix bug where linking an integration would not update the tab when creating a new system [#3662](https://github.com/ethyca/fides/pull/3662)
- Fix dataset yaml not properly reflecting the dataset in the dropdown of system integrations tab [#3666](https://github.com/ethyca/fides/pull/3666)
- Fix privacy notices not being able to be edited via the UI after the addition of the `cookies` field [#3670](https://github.com/ethyca/fides/pull/3670)
- Add a transform in the case of `null` name fields in privacy declarations for the data use forms [#3683](https://github.com/ethyca/fides/pull/3683)

### Changed

- Enabled Privacy Experience beta flag [#3364](https://github.com/ethyca/fides/pull/3364)
- Reorganize CLI Command Source Files [#3491](https://github.com/ethyca/fides/pull/3491)
- Removed ExperienceConfig.delivery_mechanism constraint [#3387](https://github.com/ethyca/fides/pull/3387)
- Updated privacy experience UI forms to reflect updated experience config fields [#3402](https://github.com/ethyca/fides/pull/3402)
- Use a venv in the Dockerfile for installing Python deps [#3452](https://github.com/ethyca/fides/pull/3452)
- Bump SlowAPI Version [#3456](https://github.com/ethyca/fides/pull/3456)
- Bump Psycopg2-binary Version [#3473](https://github.com/ethyca/fides/pull/3473)
- Reduced duplication between PrivacyExperience and PrivacyExperienceConfig [#3470](https://github.com/ethyca/fides/pull/3470)
- Update privacy centre email and phone validation to allow for both to be blank [#3432](https://github.com/ethyca/fides/pull/3432)
- Moved connection configuration into the system portal [#3407](https://github.com/ethyca/fides/pull/3407)
- Update `fideslang` to `1.4.1` to allow arbitrary nested metadata on `System`s and `Dataset`s `meta` property [#3463](https://github.com/ethyca/fides/pull/3463)
- Remove form validation to allow both email & phone inputs for consent requests [#3529](https://github.com/ethyca/fides/pull/3529)
- Removed dataset dropdown from saas connector configuration [#3563](https://github.com/ethyca/fides/pull/3563)
- Removed `pyodbc` in favor of `pymssql` for handling SQL Server connections [#3435](https://github.com/ethyca/fides/pull/3435)
- Only create a PrivacyRequest when saving consent if at least one notice has system-wide enforcement [#3626](https://github.com/ethyca/fides/pull/3626)
- Increased the character limit for the `SafeStr` type from 500 to 32000 [#3647](https://github.com/ethyca/fides/pull/3647)
- Changed "connection" to "integration" on system view and edit pages [#3659](https://github.com/ethyca/fides/pull/3659)

### Developer Experience

- Add ability to pass ENV vars to both privacy center and sample app during `fides deploy` via `.env` [#2949](https://github.com/ethyca/fides/pull/2949)
- Handle an edge case when generating tags that finds them out of sequence [#3405](https://github.com/ethyca/fides/pull/3405)
- Add support for pushing `prerelease` and `rc` tagged images to Dockerhub [#3474](https://github.com/ethyca/fides/pull/3474)
- Optimize GitHub workflows used for docker image publishing [#3526](https://github.com/ethyca/fides/pull/3526)

### Removed

- Removed the deprecated `system_dependencies` from `System` resources, migrating to `egress` [#3285](https://github.com/ethyca/fides/pull/3285)

### Docs

- Updated developer docs for ARM platform users related to `pymssql` [#3615](https://github.com/ethyca/fides/pull/3615)

## [2.14.1](https://github.com/ethyca/fides/compare/2.14.0...2.14.1)

### Added

- Add `identity` query param to the consent reporting API view [#3418](https://github.com/ethyca/fides/pull/3418)
- Add privacy centre button text customisations [#3432](https://github.com/ethyca/fides/pull/3432)
- Add privacy centre favicon customisation [#3432](https://github.com/ethyca/fides/pull/3432)

### Changed

- Update privacy centre email and phone validation to allow for both to be blank [#3432](https://github.com/ethyca/fides/pull/3432)

## [2.14.0](https://github.com/ethyca/fides/compare/2.13.0...2.14.0)

### Added

- Add an automated test to check for `/fides-consent.js` backwards compatibility [#3289](https://github.com/ethyca/fides/pull/3289)
- Add infrastructure for "overlay" consent components (Preact, CSS bundling, etc.) and initial version of consent banner [#3191](https://github.com/ethyca/fides/pull/3191)
- Add the modal component of the "overlay" consent components [#3291](https://github.com/ethyca/fides/pull/3291)
- Added an `automigrate` database setting [#3220](https://github.com/ethyca/fides/pull/3220)
- Track Privacy Experience with Privacy Preferences [#3311](https://github.com/ethyca/fides/pull/3311)
- Add ability for `fides-js` to fetch its own geolocation [#3356](https://github.com/ethyca/fides/pull/3356)
- Add ability to select different locations in the "Cookie House" sample app [#3362](https://github.com/ethyca/fides/pull/3362)
- Added optional logging of resource changes on the server [#3331](https://github.com/ethyca/fides/pull/3331)

### Fixed

- Maintain casing differences within Snowflake datasets for proper DSR execution [#3245](https://github.com/ethyca/fides/pull/3245)
- Handle DynamoDB edge case where no attributes are defined [#3299](https://github.com/ethyca/fides/pull/3299)
- Support pseudonymous consent requests with `fides_user_device_id` for the new consent workflow [#3203](https://github.com/ethyca/fides/pull/3203)
- Fides user device id filter to GET Privacy Experience List endpoint to stash user preferences on embedded notices [#3302](https://github.com/ethyca/fides/pull/3302)
- Support for data categories on manual webhook fields [#3330](https://github.com/ethyca/fides/pull/3330)
- Added config-driven rendering to consent components [#3316](https://github.com/ethyca/fides/pull/3316)
- Pin `typing_extensions` dependency to `4.5.0` to work around a pydantic bug [#3357](https://github.com/ethyca/fides/pull/3357)

### Changed

- Explicitly escape/unescape certain fields instead of using SafeStr [#3144](https://github.com/ethyca/fides/pull/3144)
- Updated DynamoDB icon [#3296](https://github.com/ethyca/fides/pull/3296)
- Increased default page size for the connection type endpoint to 100 [#3298](https://github.com/ethyca/fides/pull/3298)
- Data model around PrivacyExperiences to better keep Privacy Notices and Experiences in sync [#3292](https://github.com/ethyca/fides/pull/3292)
- UI calls to support new PrivacyExperiences data model [#3313](https://github.com/ethyca/fides/pull/3313)
- Ensure email connectors respect the `notifications.notification_service_type` app config property if set [#3355](https://github.com/ethyca/fides/pull/3355)
- Rework Delighted connector so the `survey_response` endpoint depends on the `person` endpoint [3385](https://github.com/ethyca/fides/pull/3385)
- Remove logging within the Celery creation function [#3303](https://github.com/ethyca/fides/pull/3303)
- Update how generic endpoint generation works [#3304](https://github.com/ethyca/fides/pull/3304)
- Restrict strack-trace logging when not in Dev mode [#3081](https://github.com/ethyca/fides/pull/3081)
- Refactor CSS variables for `fides-js` to match brandable color palette [#3321](https://github.com/ethyca/fides/pull/3321)
- Moved all of the dirs from `fides.api.ops` into `fides.api` [#3318](https://github.com/ethyca/fides/pull/3318)
- Put global settings for fides.js on privacy center settings [#3333](https://github.com/ethyca/fides/pull/3333)
- Changed `fides db migrate` to `fides db upgrade` [#3342](https://github.com/ethyca/fides/pull/3342)
- Add required notice key to privacy notices [#3337](https://github.com/ethyca/fides/pull/3337)
- Make Privacy Experience List public, and separate public endpoint rate limiting [#3339](https://github.com/ethyca/fides/pull/3339)

### Developer Experience

- Add dispatch event when publishing a non-prod tag [#3317](https://github.com/ethyca/fides/pull/3317)
- Add OpenAPI (Swagger) documentation for Fides Privacy Center API endpoints (/fides.js) [#3341](https://github.com/ethyca/fides/pull/3341)

### Removed

- Remove `fides export` command and backing code [#3256](https://github.com/ethyca/fides/pull/3256)

## [2.13.0](https://github.com/ethyca/fides/compare/2.12.1...2.13.0)

### Added

- Connector for DynamoDB [#2998](https://github.com/ethyca/fides/pull/2998)
- Access and erasure support for Amplitude [#2569](https://github.com/ethyca/fides/pull/2569)
- Access and erasure support for Gorgias [#2444](https://github.com/ethyca/fides/pull/2444)
- Privacy Experience Bulk Create, Bulk Update, and Detail Endpoints [#3185](https://github.com/ethyca/fides/pull/3185)
- Initial privacy experience UI [#3186](https://github.com/ethyca/fides/pull/3186)
- A JavaScript modal to copy a script tag for `fides.js` [#3238](https://github.com/ethyca/fides/pull/3238)
- Access and erasure support for OneSignal [#3199](https://github.com/ethyca/fides/pull/3199)
- Add the ability to "inject" location into `/fides.js` bundles and cache responses for one hour [#3272](https://github.com/ethyca/fides/pull/3272)
- Prevent column sorts from resetting when data changes [#3290](https://github.com/ethyca/fides/pull/3290)

### Changed

- Merge instances of RTK `createApi` into one instance for better cache invalidation [#3059](https://github.com/ethyca/fides/pull/3059)
- Update custom field definition uniqueness to be case insensitive name per resource type [#3215](https://github.com/ethyca/fides/pull/3215)
- Restrict where privacy notices of certain consent mechanisms must be displayed [#3195](https://github.com/ethyca/fides/pull/3195)
- Merged the `lib` submodule into the `api.ops` submodule [#3134](https://github.com/ethyca/fides/pull/3134)
- Merged duplicate privacy declaration components [#3254](https://github.com/ethyca/fides/pull/3254)
- Refactor client applications into a monorepo with turborepo, extract fides-js into a standalone package, and improve privacy-center to load configuration at runtime [#3105](https://github.com/ethyca/fides/pull/3105)

### Fixed

- Prevent ability to unintentionally show "default" Privacy Center configuration, styles, etc. [#3242](https://github.com/ethyca/fides/pull/3242)
- Fix broken links to docs site pages in Admin UI [#3232](https://github.com/ethyca/fides/pull/3232)
- Repoint legacy docs site links to the new and improved docs site [#3167](https://github.com/ethyca/fides/pull/3167)
- Fix Cookie House Privacy Center styles for fides deploy [#3283](https://github.com/ethyca/fides/pull/3283)
- Maintain casing differences within Snowflake datasets for proper DSR execution [#3245](https://github.com/ethyca/fides/pull/3245)

### Developer Experience

- Use prettier to format _all_ source files in client packages [#3240](https://github.com/ethyca/fides/pull/3240)

### Deprecated

- Deprecate `fides export` CLI command as it is moving to `fidesplus` [#3264](https://github.com/ethyca/fides/pull/3264)

## [2.12.1](https://github.com/ethyca/fides/compare/2.12.0...2.12.1)

### Changed

- Updated how Docker version checks are handled and added an escape-hatch [#3218](https://github.com/ethyca/fides/pull/3218)

### Fixed

- Datamap export mitigation for deleted taxonomy elements referenced by declarations [#3214](https://github.com/ethyca/fides/pull/3214)
- Update datamap columns each time the page is visited [#3211](https://github.com/ethyca/fides/pull/3211)
- Ensure inactive custom fields are not returned for datamap response [#3223](https://github.com/ethyca/fides/pull/3223)

## [2.12.0](https://github.com/ethyca/fides/compare/2.11.0...2.12.0)

### Added

- Access and erasure support for Aircall [#2589](https://github.com/ethyca/fides/pull/2589)
- Access and erasure support for Klaviyo [#2501](https://github.com/ethyca/fides/pull/2501)
- Page to edit or add privacy notices [#3058](https://github.com/ethyca/fides/pull/3058)
- Side navigation bar can now also have children navigation links [#3099](https://github.com/ethyca/fides/pull/3099)
- Endpoints for consent reporting [#3095](https://github.com/ethyca/fides/pull/3095)
- Added manage custom fields page behind feature flag [#3089](https://github.com/ethyca/fides/pull/3089)
- Custom fields table [#3097](https://github.com/ethyca/fides/pull/3097)
- Custom fields form modal [#3165](https://github.com/ethyca/fides/pull/3165)
- Endpoints to save the new-style Privacy Preferences with respect to a fides user device id [#3132](https://github.com/ethyca/fides/pull/3132)
- Support `privacy_declaration` as a resource type for custom fields [#3149](https://github.com/ethyca/fides/pull/3149)
- Expose `id` field of embedded `privacy_declarations` on `system` API responses [#3157](https://github.com/ethyca/fides/pull/3157)
- Access and erasure support for Unbounce [#2697](https://github.com/ethyca/fides/pull/2697)
- Support pseudonymous consent requests with `fides_user_device_id` [#3158](https://github.com/ethyca/fides/pull/3158)
- Update `fides_consent` cookie format [#3158](https://github.com/ethyca/fides/pull/3158)
- Add custom fields to the data use declaration form [#3197](https://github.com/ethyca/fides/pull/3197)
- Added fides user device id as a ProvidedIdentityType [#3131](https://github.com/ethyca/fides/pull/3131)

### Changed

- The `cursor` pagination strategy now also searches for data outside of the `data_path` when determining the cursor value [#3068](https://github.com/ethyca/fides/pull/3068)
- Moved Privacy Declarations associated with Systems to their own DB table [#3098](https://github.com/ethyca/fides/pull/3098)
- More tests on data use validation for privacy notices within the same region [#3156](https://github.com/ethyca/fides/pull/3156)
- Improvements to export code for bugfixes and privacy declaration custom field support [#3184](https://github.com/ethyca/fides/pull/3184)
- Enabled privacy notice feature flag [#3192](https://github.com/ethyca/fides/pull/3192)
- Updated TS types - particularly with new privacy notices [#3054](https://github.com/ethyca/fides/pull/3054)
- Make name not required on privacy declaration [#3150](https://github.com/ethyca/fides/pull/3150)
- Let Rule Targets allow for custom data categories [#3147](https://github.com/ethyca/fides/pull/3147)

### Removed

- Removed the warning about access control migration [#3055](https://github.com/ethyca/fides/pull/3055)
- Remove `customFields` feature flag [#3080](https://github.com/ethyca/fides/pull/3080)
- Remove notification banner from the home page [#3088](https://github.com/ethyca/fides/pull/3088)

### Fixed

- Fix a typo in the Admin UI [#3166](https://github.com/ethyca/fides/pull/3166)
- The `--local` flag is now respected for the `scan dataset db` command [#3096](https://github.com/ethyca/fides/pull/3096)
- Fixing issue where connectors with external dataset references would fail to save [#3142](https://github.com/ethyca/fides/pull/3142)
- Ensure privacy declaration IDs are stable across updates through system API [#3188](https://github.com/ethyca/fides/pull/3188)
- Fixed unit tests for saas connector type endpoints now that we have >50 [#3101](https://github.com/ethyca/fides/pull/3101)
- Fixed nox docs link [#3121](https://github.com/ethyca/fides/pull/3121/files)

### Developer Experience

- Update fides deploy to use a new database.load_samples setting to initialize sample Systems, Datasets, and Connections for testing [#3102](https://github.com/ethyca/fides/pull/3102)
- Remove support for automatically configuring messaging (Mailgun) & storage (S3) using `.env` with `nox -s "fides_env(test)"` [#3102](https://github.com/ethyca/fides/pull/3102)
- Add smoke tests for consent management [#3158](https://github.com/ethyca/fides/pull/3158)
- Added nox command that opens dev docs [#3082](https://github.com/ethyca/fides/pull/3082)

## [2.11.0](https://github.com/ethyca/fides/compare/2.10.0...2.11.0)

### Added

- Access support for Shippo [#2484](https://github.com/ethyca/fides/pull/2484)
- Feature flags can be set such that they cannot be modified by the user [#2966](https://github.com/ethyca/fides/pull/2966)
- Added the datamap UI to make it open source [#2988](https://github.com/ethyca/fides/pull/2988)
- Introduced a `FixedLayout` component (from the datamap UI) for pages that need to be a fixed height and scroll within [#2992](https://github.com/ethyca/fides/pull/2992)
- Added preliminary privacy notice page [#2995](https://github.com/ethyca/fides/pull/2995)
- Table for privacy notices [#3001](https://github.com/ethyca/fides/pull/3001)
- Added connector template endpoint [#2946](https://github.com/ethyca/fides/pull/2946)
- Query params on connection type endpoint to filter by supported action type [#2996](https://github.com/ethyca/fides/pull/2996)
- Scope restrictions for privacy notice table in the UI [#3007](https://github.com/ethyca/fides/pull/3007)
- Toggle for enabling/disabling privacy notices in the UI [#3010](https://github.com/ethyca/fides/pull/3010)
- Add endpoint to retrieve privacy notices grouped by their associated data uses [#2956](https://github.com/ethyca/fides/pull/2956)
- Support for uploading custom connector templates via the UI [#2997](https://github.com/ethyca/fides/pull/2997)
- Add a backwards-compatible workflow for saving and propagating consent preferences with respect to Privacy Notices [#3016](https://github.com/ethyca/fides/pull/3016)
- Empty state for privacy notices [#3027](https://github.com/ethyca/fides/pull/3027)
- Added Data flow modal [#3008](https://github.com/ethyca/fides/pull/3008)
- Update datamap table export [#3038](https://github.com/ethyca/fides/pull/3038)
- Added more advanced privacy center styling [#2943](https://github.com/ethyca/fides/pull/2943)
- Backend privacy experiences foundation [#3146](https://github.com/ethyca/fides/pull/3146)

### Changed

- Set `privacyDeclarationDeprecatedFields` flags to false and set `userCannotModify` to true [2987](https://github.com/ethyca/fides/pull/2987)
- Restored `nav-config` back to the admin-ui [#2990](https://github.com/ethyca/fides/pull/2990)
- Bumped supported Python versions to 3.10.11, 3.9.16, and 3.8.14 [#2936](https://github.com/ethyca/fides/pull/2936)
- Modify privacy center default config to only request email identities, and add validation preventing requesting both email & phone identities [#2539](https://github.com/ethyca/fides/pull/2539)
- SaaS connector icons are now dynamically loaded from the connector templates [#3018](https://github.com/ethyca/fides/pull/3018)
- Updated consentmechanism Enum to rename "necessary" to "notice_only" [#3048](https://github.com/ethyca/fides/pull/3048)
- Updated test data for Mongo, CLI [#3011](https://github.com/ethyca/fides/pull/3011)
- Updated the check for if a user can assign owner roles to be scope-based instead of role-based [#2964](https://github.com/ethyca/fides/pull/2964)
- Replaced menu in user management table with delete icon [#2958](https://github.com/ethyca/fides/pull/2958)
- Added extra fields to webhook payloads [#2830](https://github.com/ethyca/fides/pull/2830)

### Removed

- Removed interzone navigation logic now that the datamap UI and admin UI are one app [#2990](https://github.com/ethyca/fides/pull/2990)
- Remove the `unknown` state for generated datasets displaying on fidesplus [#2957](https://github.com/ethyca/fides/pull/2957)
- Removed datamap export API [#2999](https://github.com/ethyca/fides/pull/2999)

### Developer Experience

- Nox commands for git tagging to support feature branch builds [#2979](https://github.com/ethyca/fides/pull/2979)
- Changed test environment (`nox -s fides_env`) to run `fides deploy` for local testing [#3071](https://github.com/ethyca/fides/pull/3017)
- Publish git-tag specific docker images [#3050](https://github.com/ethyca/fides/pull/3050)

## [2.10.0](https://github.com/ethyca/fides/compare/2.9.2...2.10.0)

### Added

- Allow users to configure their username and password via the config file [#2884](https://github.com/ethyca/fides/pull/2884)
- Add authentication to the `masking` endpoints as well as accompanying scopes [#2909](https://github.com/ethyca/fides/pull/2909)
- Add an Organization Management page (beta) [#2908](https://github.com/ethyca/fides/pull/2908)
- Adds assigned systems to user management table [#2922](https://github.com/ethyca/fides/pull/2922)
- APIs to support Privacy Notice management (create, read, update) [#2928](https://github.com/ethyca/fides/pull/2928)

### Changed

- Improved standard layout for large width screens and polished misc. pages [#2869](https://github.com/ethyca/fides/pull/2869)
- Changed UI paths in the admin-ui [#2869](https://github.com/ethyca/fides/pull/2892)
  - `/add-systems/new` --> `/add-systems/manual`
  - `/system` --> `/systems`
- Added individual ID routes for systems [#2902](https://github.com/ethyca/fides/pull/2902)
- Deprecated adding scopes to users directly; you can only add roles. [#2848](https://github.com/ethyca/fides/pull/2848/files)
- Changed About Fides page to say "Fides Core Version:" over "Version". [#2899](https://github.com/ethyca/fides/pull/2899)
- Polish Admin UI header & navigation [#2897](https://github.com/ethyca/fides/pull/2897)
- Give new users a "viewer" role by default [#2900](https://github.com/ethyca/fides/pull/2900)
- Tie together save states for user permissions and systems [#2913](https://github.com/ethyca/fides/pull/2913)
- Removing payment types from Stripe connector params [#2915](https://github.com/ethyca/fides/pull/2915)
- Viewer role can now access a restricted version of the user management page [#2933](https://github.com/ethyca/fides/pull/2933)
- Change Privacy Center email placeholder text [#2935](https://github.com/ethyca/fides/pull/2935)
- Restricted setting Approvers as System Managers [#2891](https://github.com/ethyca/fides/pull/2891)
- Adds confirmation modal when downgrading user to "approver" role via Admin UI [#2924](https://github.com/ethyca/fides/pull/2924)
- Changed the toast message for new users to include access control info [#2939](https://github.com/ethyca/fides/pull/2939)
- Add Data Stewards to datamap export [#2962](https://github.com/ethyca/fides/pull/2962)

### Fixed

- Restricted Contributors from being able to create Owners [#2888](https://github.com/ethyca/fides/pull/2888)
- Allow for dynamic aspect ratio for logo on Privacy Center 404 [#2895](https://github.com/ethyca/fides/pull/2895)
- Allow for dynamic aspect ratio for logo on consent page [#2895](https://github.com/ethyca/fides/pull/2895)
- Align role dscription drawer of Admin UI with top nav: [#2932](https://github.com/ethyca/fides/pull/2932)
- Fixed error message when a user is assigned to be an approver without any systems [#2953](https://github.com/ethyca/fides/pull/2953)

### Developer Experience

- Update frontend npm packages (admin-ui, privacy-center, cypress-e2e) [#2921](https://github.com/ethyca/fides/pull/2921)

## [2.9.2](https://github.com/ethyca/fides/compare/2.9.1...2.9.2)

### Fixed

- Allow multiple data uses as long as their processing activity name is different [#2905](https://github.com/ethyca/fides/pull/2905)
- use HTML property, not text, when dispatching Mailchimp Transactional emails [#2901](https://github.com/ethyca/fides/pull/2901)
- Remove policy key from Privacy Center submission modal [#2912](https://github.com/ethyca/fides/pull/2912)

## [2.9.1](https://github.com/ethyca/fides/compare/2.9.0...2.9.1)

### Added

- Added Attentive erasure email connector [#2782](https://github.com/ethyca/fides/pull/2782)

### Changed

- Removed dataset based email connectors [#2782](https://github.com/ethyca/fides/pull/2782)
- Changed Auth0's authentication strategy from `bearer` to `oauth2_client_credentials` [#2820](https://github.com/ethyca/fides/pull/2820)
- renamed the privacy declarations field "Privacy declaration name (deprecated)" to "Processing Activity" [#711](https://github.com/ethyca/fidesplus/issues/711)

### Fixed

- Fixed issue where the scopes list passed into FidesUserPermission could get mutated with the total_scopes call [#2883](https://github.com/ethyca/fides/pull/2883)

### Removed

- removed the `privacyDeclarationDeprecatedFields` flag [#711](https://github.com/ethyca/fidesplus/issues/711)

## [2.9.0](https://github.com/ethyca/fides/compare/2.8.3...2.9.0)

### Added

- The ability to assign users as system managers for a specific system [#2714](https://github.com/ethyca/fides/pull/2714)
- New endpoints to add and remove users as system managers [#2726](https://github.com/ethyca/fides/pull/2726)
- Warning about access control migration to the UI [#2842](https://github.com/ethyca/fides/pull/2842)
- Adds Role Assignment UI [#2739](https://github.com/ethyca/fides/pull/2739)
- Add an automated migration to give users a `viewer` role [#2821](https://github.com/ethyca/fides/pull/2821)

### Changed

- Removed "progressive" navigation that would hide Admin UI tabs until Systems / Connections were configured [#2762](https://github.com/ethyca/fides/pull/2762)
- Added `system.privacy_declaration.name` to datamap response [#2831](https://github.com/ethyca/fides/pull/2831/files)

### Developer Experience

- Retired legacy `navV2` feature flag [#2762](https://github.com/ethyca/fides/pull/2762)
- Update Admin UI Layout to fill viewport height [#2812](https://github.com/ethyca/fides/pull/2812)

### Fixed

- Fixed issue where unsaved changes warning would always show up when running fidesplus [#2788](https://github.com/ethyca/fides/issues/2788)
- Fixed problem in datamap export with datasets that had been updated via SaaS instantiation [#2841](https://github.com/ethyca/fides/pull/2841)
- Fixed problem in datamap export with inconsistent custom field ordering [#2859](https://github.com/ethyca/fides/pull/2859)

## [2.8.3](https://github.com/ethyca/fides/compare/2.8.2...2.8.3)

### Added

- Serialise `bson.ObjectId` types in SAR data packages [#2785](https://github.com/ethyca/fides/pull/2785)

### Fixed

- Fixed issue where more than 1 populated custom fields removed a system from the datamap export [#2825](https://github.com/ethyca/fides/pull/2825)

## [2.8.2](https://github.com/ethyca/fides/compare/2.8.1...2.8.2)

### Fixed

- Resolved a bug that stopped custom fields populating the visual datamap [#2775](https://github.com/ethyca/fides/pull/2775)
- Patch appconfig migration to handle existing db record [#2780](https://github.com/ethyca/fides/pull/2780)

## [2.8.1](https://github.com/ethyca/fides/compare/2.8.0...2.8.1)

### Fixed

- Disabled hiding Admin UI based on user scopes [#2771](https://github.com/ethyca/fides/pull/2771)

## [2.8.0](https://github.com/ethyca/fides/compare/2.7.1...2.8.0)

### Added

- Add API support for messaging config properties [#2551](https://github.com/ethyca/fides/pull/2551)
- Access and erasure support for Kustomer [#2520](https://github.com/ethyca/fides/pull/2520)
- Added the `erase_after` field on collections to be able to set the order for erasures [#2619](https://github.com/ethyca/fides/pull/2619)
- Add a toggle to filter the system classification to only return those with classification data [#2700](https://github.com/ethyca/fides/pull/2700)
- Added backend role-based permissions [#2671](https://github.com/ethyca/fides/pull/2671)
- Access and erasure for Vend SaaS Connector [#1869](https://github.com/ethyca/fides/issues/1869)
- Added endpoints for storage and messaging config setup status [#2690](https://github.com/ethyca/fides/pull/2690)
- Access and erasure for Jira SaaS Connector [#1871](https://github.com/ethyca/fides/issues/1871)
- Access and erasure support for Delighted [#2244](https://github.com/ethyca/fides/pull/2244)
- Improve "Upload a new dataset YAML" [#1531](https://github.com/ethyca/fides/pull/2258)
- Input validation and sanitization for Privacy Request fields [#2655](https://github.com/ethyca/fides/pull/2655)
- Access and erasure support for Yotpo [#2708](https://github.com/ethyca/fides/pull/2708)
- Custom Field Library Tab [#527](https://github.com/ethyca/fides/pull/2693)
- Allow SendGrid template usage [#2728](https://github.com/ethyca/fides/pull/2728)
- Added ConnectorRunner to simplify SaaS connector testing [#1795](https://github.com/ethyca/fides/pull/1795)
- Adds support for Mailchimp Transactional as a messaging config [#2742](https://github.com/ethyca/fides/pull/2742)

### Changed

- Admin UI
  - Add flow for selecting system types when manually creating a system [#2530](https://github.com/ethyca/fides/pull/2530)
  - Updated forms for privacy declarations [#2648](https://github.com/ethyca/fides/pull/2648)
  - Delete flow for privacy declarations [#2664](https://github.com/ethyca/fides/pull/2664)
  - Add framework to have UI elements respect the user's scopes [#2682](https://github.com/ethyca/fides/pull/2682)
  - "Manual Webhook" has been renamed to "Manual Process". [#2717](https://github.com/ethyca/fides/pull/2717)
- Convert all config values to Pydantic `Field` objects [#2613](https://github.com/ethyca/fides/pull/2613)
- Add warning to 'fides deploy' when installed outside of a virtual environment [#2641](https://github.com/ethyca/fides/pull/2641)
- Redesigned the default/init config file to be auto-documented. Also updates the `fides init` logic and analytics consent logic [#2694](https://github.com/ethyca/fides/pull/2694)
- Change how config creation/import is handled across the application [#2622](https://github.com/ethyca/fides/pull/2622)
- Update the CLI aesthetics & docstrings [#2703](https://github.com/ethyca/fides/pull/2703)
- Updates Roles->Scopes Mapping [#2744](https://github.com/ethyca/fides/pull/2744)
- Return user scopes as an enum, as well as total scopes [#2741](https://github.com/ethyca/fides/pull/2741)
- Update `MessagingServiceType` enum to be lowercased throughout [#2746](https://github.com/ethyca/fides/pull/2746)

### Developer Experience

- Set the security environment of the fides dev setup to `prod` instead of `dev` [#2588](https://github.com/ethyca/fides/pull/2588)
- Removed unexpected default Redis password [#2666](https://github.com/ethyca/fides/pull/2666)
- Privacy Center
  - Typechecking and validation of the `config.json` will be checked for backwards-compatibility. [#2661](https://github.com/ethyca/fides/pull/2661)
- Combined conftest.py files [#2669](https://github.com/ethyca/fides/pull/2669)

### Fixed

- Fix support for "redis.user" setting when authenticating to the Redis cache [#2666](https://github.com/ethyca/fides/pull/2666)
- Fix error with the classify dataset feature flag not writing the dataset to the server [#2675](https://github.com/ethyca/fides/pull/2675)
- Allow string dates to stay strings in cache decoding [#2695](https://github.com/ethyca/fides/pull/2695)
- Admin UI
  - Remove Identifiability (Data Qualifier) from taxonomy editor [2684](https://github.com/ethyca/fides/pull/2684)
- FE: Custom field selections binding issue on Taxonomy tabs [#2659](https://github.com/ethyca/fides/pull/2693/)
- Fix Privacy Request Status when submitting a consent request when identity verification is required [#2736](https://github.com/ethyca/fides/pull/2736)

## [2.7.1](https://github.com/ethyca/fides/compare/2.7.0...2.7.1)

- Fix error with the classify dataset feature flag not writing the dataset to the server [#2675](https://github.com/ethyca/fides/pull/2675)

## [2.7.0](https://github.com/ethyca/fides/compare/2.6.6...2.7.0)

- Fides API

  - Access and erasure support for Braintree [#2223](https://github.com/ethyca/fides/pull/2223)
  - Added route to send a test message [#2585](https://github.com/ethyca/fides/pull/2585)
  - Add default storage configuration functionality and associated APIs [#2438](https://github.com/ethyca/fides/pull/2438)

- Admin UI

  - Custom Metadata [#2536](https://github.com/ethyca/fides/pull/2536)
    - Create Custom Lists
    - Create Custom Field Definition
    - Create custom fields from a the taxonomy editor
    - Provide a custom field value in a resource
    - Bulk edit custom field values [#2612](https://github.com/ethyca/fides/issues/2612)
    - Custom metadata UI Polish [#2624](https://github.com/ethyca/fides/pull/2625)

- Privacy Center

  - The consent config default value can depend on whether Global Privacy Control is enabled. [#2341](https://github.com/ethyca/fides/pull/2341)
  - When GPC is enabled, the UI indicates which data uses are opted out by default. [#2596](https://github.com/ethyca/fides/pull/2596)
  - `inspectForBrowserIdentities` now also looks for `ljt_readerID`. [#2543](https://github.com/ethyca/fides/pull/2543)

### Added

- Added new Wunderkind Consent Saas Connector [#2600](https://github.com/ethyca/fides/pull/2600)
- Added new Sovrn Email Consent Connector [#2543](https://github.com/ethyca/fides/pull/2543/)
- Log Fides version at startup [#2566](https://github.com/ethyca/fides/pull/2566)

### Changed

- Update Admin UI to show all action types (access, erasure, consent, update) [#2523](https://github.com/ethyca/fides/pull/2523)
- Removes legacy `verify_oauth_client` function [#2527](https://github.com/ethyca/fides/pull/2527)
- Updated the UI for adding systems to a new design [#2490](https://github.com/ethyca/fides/pull/2490)
- Minor logging improvements [#2566](https://github.com/ethyca/fides/pull/2566)
- Various form components now take a `stacked` or `inline` variant [#2542](https://github.com/ethyca/fides/pull/2542)
- UX fixes for user management [#2537](https://github.com/ethyca/fides/pull/2537)
- Updating Firebase Auth connector to mask the user with a delete instead of an update [#2602](https://github.com/ethyca/fides/pull/2602)

### Fixed

- Fixed bug where refreshing a page in the UI would result in a 404 [#2502](https://github.com/ethyca/fides/pull/2502)
- Usernames are case insensitive now and prevent all duplicates [#2487](https://github.com/ethyca/fides/pull/2487)
  - This PR contains a migration that deletes duplicate users and keeps the oldest original account.
- Update Logos for shipped connectors [#2464](https://github.com/ethyca/fides/pull/2587)
- Search field on privacy request page isn't working [#2270](https://github.com/ethyca/fides/pull/2595)
- Fix connection dropdown in integration table to not be disabled add system creation [#3589](https://github.com/ethyca/fides/pull/3589)

### Developer Experience

- Added new Cypress E2E smoke tests [#2241](https://github.com/ethyca/fides/pull/2241)
- New command `nox -s e2e_test` which will spin up the test environment and run true E2E Cypress tests against it [#2417](https://github.com/ethyca/fides/pull/2417)
- Cypress E2E tests now run in CI and are reported to Cypress Cloud [#2417](https://github.com/ethyca/fides/pull/2417)
- Change from `randomint` to `uuid` in mongodb tests to reduce flakiness. [#2591](https://github.com/ethyca/fides/pull/2591)

### Removed

- Remove feature flagged config wizard stepper from Admin UI [#2553](https://github.com/ethyca/fides/pull/2553)

## [2.6.6](https://github.com/ethyca/fides/compare/2.6.5...2.6.6)

### Changed

- Improve Readability for Custom Masking Override Exceptions [#2593](https://github.com/ethyca/fides/pull/2593)

## [2.6.5](https://github.com/ethyca/fides/compare/2.6.4...2.6.5)

### Added

- Added config properties to override database Engine parameters [#2511](https://github.com/ethyca/fides/pull/2511)
- Increased default pool_size and max_overflow to 50 [#2560](https://github.com/ethyca/fides/pull/2560)

## [2.6.4](https://github.com/ethyca/fides/compare/2.6.3...2.6.4)

### Fixed

- Fixed bug for SMS completion notification not being sent [#2526](https://github.com/ethyca/fides/issues/2526)
- Fixed bug where refreshing a page in the UI would result in a 404 [#2502](https://github.com/ethyca/fides/pull/2502)

## [2.6.3](https://github.com/ethyca/fides/compare/2.6.2...2.6.3)

### Fixed

- Handle case where legacy dataset has meta: null [#2524](https://github.com/ethyca/fides/pull/2524)

## [2.6.2](https://github.com/ethyca/fides/compare/2.6.1...2.6.2)

### Fixed

- Issue addressing missing field in dataset migration [#2510](https://github.com/ethyca/fides/pull/2510)

## [2.6.1](https://github.com/ethyca/fides/compare/2.6.0...2.6.1)

### Fixed

- Fix errors when privacy requests execute concurrently without workers [#2489](https://github.com/ethyca/fides/pull/2489)
- Enable saas request overrides to run in worker runtime [#2489](https://github.com/ethyca/fides/pull/2489)

## [2.6.0](https://github.com/ethyca/fides/compare/2.5.1...2.6.0)

### Added

- Added the `env` option to the `security` configuration options to allow for users to completely secure the API endpoints [#2267](https://github.com/ethyca/fides/pull/2267)
- Unified Fides Resources
  - Added a dataset dropdown selector when configuring a connector to link an existing dataset to the connector configuration. [#2162](https://github.com/ethyca/fides/pull/2162)
  - Added new datasetconfig.ctl_dataset_id field to unify fides dataset resources [#2046](https://github.com/ethyca/fides/pull/2046)
- Add new connection config routes that couple them with systems [#2249](https://github.com/ethyca/fides/pull/2249)
- Add new select/deselect all permissions buttons [#2437](https://github.com/ethyca/fides/pull/2437)
- Endpoints to allow a user with the `user:password-reset` scope to reset users' passwords. In addition, users no longer require a scope to edit their own passwords. [#2373](https://github.com/ethyca/fides/pull/2373)
- New form to reset a user's password without knowing an old password [#2390](https://github.com/ethyca/fides/pull/2390)
- Approve & deny buttons on the "Request details" page. [#2473](https://github.com/ethyca/fides/pull/2473)
- Consent Propagation
  - Add the ability to execute Consent Requests via the Privacy Request Execution layer [#2125](https://github.com/ethyca/fides/pull/2125)
  - Add a Mailchimp Transactional Consent Connector [#2194](https://github.com/ethyca/fides/pull/2194)
  - Allow defining a list of opt-in and/or opt-out requests in consent connectors [#2315](https://github.com/ethyca/fides/pull/2315)
  - Add a Google Analytics Consent Connector for GA4 properties [#2302](https://github.com/ethyca/fides/pull/2302)
  - Pass the GA Cookie from the Privacy Center [#2337](https://github.com/ethyca/fides/pull/2337)
  - Rename "user_id" to more specific "ga_client_id" [#2356](https://github.com/ethyca/fides/pull/2356)
  - Patch Google Analytics Consent Connector to delete by client_id [#2355](https://github.com/ethyca/fides/pull/2355)
  - Add a "skip_param_values option" to optionally skip when we are missing param values in the body [#2384](https://github.com/ethyca/fides/pull/2384)
  - Adds a new Universal Analytics Connector that works with the UA Tracking Id
- Adds intake and storage of Global Privacy Control Signal props for Consent [#2599](https://github.com/ethyca/fides/pull/2599)

### Changed

- Unified Fides Resources
  - Removed several fidesops schemas for DSR's in favor of updated Fideslang schemas [#2009](https://github.com/ethyca/fides/pull/2009)
  - Removed DatasetConfig.dataset field [#2096](https://github.com/ethyca/fides/pull/2096)
  - Updated UI dataset config routes to use new unified routes [#2113](https://github.com/ethyca/fides/pull/2113)
  - Validate request body on crud endpoints on upsert. Validate dataset data categories before save. [#2134](https://github.com/ethyca/fides/pull/2134/)
  - Updated test env setup and quickstart to use new endpoints [#2225](https://github.com/ethyca/fides/pull/2225)
- Consent Propagation
  - Privacy Center consent options can now be marked as `executable` in order to propagate consent requests [#2193](https://github.com/ethyca/fides/pull/2193)
  - Add support for passing browser identities to consent request patches [#2304](https://github.com/ethyca/fides/pull/2304)
- Update fideslang to 1.3.3 [#2343](https://github.com/ethyca/fides/pull/2343)
- Display the request type instead of the policy name on the request table [#2382](https://github.com/ethyca/fides/pull/2382)
- Make denial reasons required [#2400](https://github.com/ethyca/fides/pull/2400)
- Display the policy key on the request details page [#2395](https://github.com/ethyca/fides/pull/2395)
- Updated CSV export [#2452](https://github.com/ethyca/fides/pull/2452)
- Privacy Request approval now uses a modal [#2443](https://github.com/ethyca/fides/pull/2443)

### Developer Experience

- `nox -s test_env` has been replaced with `nox -s "fides_env(dev)"`
- New command `nox -s "fides_env(test)"` creates a complete test environment with seed data (similar to `fides_env(dev)`) but with the production fides image so the built UI can be accessed at `localhost:8080` [#2399](https://github.com/ethyca/fides/pull/2399)
- Change from code climate to codecov for coverage reporting [#2402](https://github.com/ethyca/fides/pull/2402)

### Fixed

- Home screen header scaling and responsiveness issues [#2200](https://github.com/ethyca/fides/pull/2277)
- Privacy Center identity inputs validate even when they are optional. [#2308](https://github.com/ethyca/fides/pull/2308)
- The PII toggle defaults to false and PII will be hidden on page load [#2388](https://github.com/ethyca/fides/pull/2388)
- Fixed a CI bug caused by git security upgrades [#2441](https://github.com/ethyca/fides/pull/2441)
- Privacy Center
  - Identity inputs validate even when they are optional. [#2308](https://github.com/ethyca/fides/pull/2308)
  - Submit buttons show loading state and disable while submitting. [#2401](https://github.com/ethyca/fides/pull/2401)
  - Phone inputs no longer request country SVGs from external domain. [#2378](https://github.com/ethyca/fides/pull/2378)
  - Input validation errors no longer change the height of modals. [#2379](https://github.com/ethyca/fides/pull/2379)
- Patch masking strategies to better handle null and non-string inputs [#2307](https://github.com/ethyca/fides/pull/2377)
- Renamed prod pushes tag to be `latest` for privacy center and sample app [#2401](https://github.com/ethyca/fides/pull/2407)
- Update firebase connector to better handle non-existent users [#2439](https://github.com/ethyca/fides/pull/2439)

## [2.5.1](https://github.com/ethyca/fides/compare/2.5.0...2.5.1)

### Developer Experience

- Allow db resets only if `config.dev_mode` is `True` [#2321](https://github.com/ethyca/fides/pull/2321)

### Fixed

- Added a feature flag for the recent dataset classification UX changes [#2335](https://github.com/ethyca/fides/pull/2335)

### Security

- Add a check to the catchall path to prevent returning paths outside of the UI directory [#2330](https://github.com/ethyca/fides/pull/2330)

### Developer Experience

- Reduce size of local Docker images by fixing `.dockerignore` patterns [#2360](https://github.com/ethyca/fides/pull/2360)

## [2.5.0](https://github.com/ethyca/fides/compare/2.4.0...2.5.0)

### Docs

- Update the docs landing page and remove redundant docs [#2184](https://github.com/ethyca/fides/pull/2184)

### Added

- Added the `user` command group to the CLI. [#2153](https://github.com/ethyca/fides/pull/2153)
- Added `Code Climate` test coverage uploads. [#2198](https://github.com/ethyca/fides/pull/2198)
- Added the connection key to the execution log [#2100](https://github.com/ethyca/fides/pull/2100)
- Added endpoints to retrieve DSR `Rule`s and `Rule Target`s [#2116](https://github.com/ethyca/fides/pull/2116)
- Added Fides version number to account dropdown in the UI [#2140](https://github.com/ethyca/fides/pull/2140)
- Add link to Classify Systems page in nav side bar [#2128](https://github.com/ethyca/fides/pull/2128)
- Dataset classification UI now polls for results [#2123](https://github.com/ethyca/fides/pull/2123)
- Update Privacy Center Icons [#1800](https://github.com/ethyca/fides/pull/2139)
- Privacy Center `fides-consent.js`:
  - `Fides.shopify` integration function. [#2152](https://github.com/ethyca/fides/pull/2152)
  - Dedicated folder for integrations.
  - `Fides.meta` integration function (fbq). [#2217](https://github.com/ethyca/fides/pull/2217)
- Adds support for Twilio email service (Sendgrid) [#2154](https://github.com/ethyca/fides/pull/2154)
- Access and erasure support for Recharge [#1709](https://github.com/ethyca/fides/pull/1709)
- Access and erasure support for Friendbuy Nextgen [#2085](https://github.com/ethyca/fides/pull/2085)

### Changed

- Admin UI Feature Flags - [#2101](https://github.com/ethyca/fides/pull/2101)
  - Overrides can be saved in the browser.
  - Use `NEXT_PUBLIC_APP_ENV` for app-specific environment config.
  - No longer use `react-feature-flags` library.
  - Can have descriptions. [#2243](https://github.com/ethyca/fides/pull/2243)
- Made privacy declarations optional when adding systems manually - [#2173](https://github.com/ethyca/fides/pull/2173)
- Removed an unclear logging message. [#2266](https://github.com/ethyca/fides/pull/2266)
- Allow any user with `user:delete` scope to delete other users [#2148](https://github.com/ethyca/fides/pull/2148)
- Dynamic imports of custom overrides and SaaS test fixtures [#2169](https://github.com/ethyca/fides/pull/2169)
- Added `AuthenticatedClient` to custom request override interface [#2171](https://github.com/ethyca/fides/pull/2171)
- Only approve the specific collection instead of the entire dataset, display only top 1 classification by default [#2226](https://github.com/ethyca/fides/pull/2226)
- Update sample project resources for `fides evaluate` usage in `fides deploy` [#2253](https://github.com/ethyca/fides/pull/2253)

### Removed

- Removed unused object_name field on s3 storage config [#2133](https://github.com/ethyca/fides/pull/2133)

### Fixed

- Remove next-auth from privacy center to fix JS console error [#2090](https://github.com/ethyca/fides/pull/2090)
- Admin UI - Added Missing ability to assign `user:delete` in the permissions checkboxes [#2148](https://github.com/ethyca/fides/pull/2148)
- Nav bug: clicking on Privacy Request breadcrumb takes me to Home instead of /privacy-requests [#497](https://github.com/ethyca/fides/pull/2141)
- Side nav disappears when viewing request details [#2129](https://github.com/ethyca/fides/pull/2155)
- Remove usage of load dataset button and other dataset UI modifications [#2149](https://github.com/ethyca/fides/pull/2149)
- Improve readability for exceptions raised from custom request overrides [#2157](https://github.com/ethyca/fides/pull/2157)
- Importing custom request overrides on server startup [#2186](https://github.com/ethyca/fides/pull/2186)
- Remove warning when env vars default to blank strings in docker-compose [#2188](https://github.com/ethyca/fides/pull/2188)
- Fix Cookie House purchase modal flashing 'Error' in title [#2274](https://github.com/ethyca/fides/pull/2274)
- Stop dependency from upgrading `packaging` to version with known issue [#2273](https://github.com/ethyca/fides/pull/2273)
- Privacy center config no longer requires `identity_inputs` and will use `email` as a default [#2263](https://github.com/ethyca/fides/pull/2263)
- No longer display remaining days for privacy requests in terminal states [#2292](https://github.com/ethyca/fides/pull/2292)

### Removed

- Remove "Create New System" button when viewing systems. All systems can now be created via the "Add systems" button on the home page. [#2132](https://github.com/ethyca/fides/pull/2132)

## [2.4.0](https://github.com/ethyca/fides/compare/2.3.1...2.4.0)

### Developer Experience

- Include a pre-check workflow that collects the pytest suite [#2098](https://github.com/ethyca/fides/pull/2098)
- Write to the application db when running the app locally. Write to the test db when running pytest [#1731](https://github.com/ethyca/fides/pull/1731)

### Changed

- Move the `fides.ctl.core.` and `fides.ctl.connectors` modules into `fides.core` and `fides.connectors` respectively [#2097](https://github.com/ethyca/fides/pull/2097)
- Fides: Skip cypress tests due to nav bar 2.0 [#2102](https://github.com/ethyca/fides/pull/2103)

### Added

- Adds new erasure policy for complete user data masking [#1839](https://github.com/ethyca/fides/pull/1839)
- New Fides Home page [#1864](https://github.com/ethyca/fides/pull/2050)
- Nav 2.0 - Replace form flow side navs with top tabs [#2037](https://github.com/ethyca/fides/pull/2050)
- Adds new erasure policy for complete user data masking [#1839](https://github.com/ethyca/fides/pull/1839)
- Added ability to use Mailgun templates when sending emails. [#2039](https://github.com/ethyca/fides/pull/2039)
- Adds SMS id verification for consent [#2094](https://github.com/ethyca/fides/pull/2094)

### Fixed

- Store `fides_consent` cookie on the root domain of the Privacy Center [#2071](https://github.com/ethyca/fides/pull/2071)
- Properly set the expire-time for verification codes [#2105](https://github.com/ethyca/fides/pull/2105)

## [2.3.1](https://github.com/ethyca/fides/compare/2.3.0...2.3.1)

### Fixed

- Resolved an issue where the root_user was not being created [#2082](https://github.com/ethyca/fides/pull/2082)

### Added

- Nav redesign with sidebar groups. Feature flagged to only be visible in dev mode until release. [#2030](https://github.com/ethyca/fides/pull/2047)
- Improved error handling for incorrect app encryption key [#2089](https://github.com/ethyca/fides/pull/2089)
- Access and erasure support for Friendbuy API [#2019](https://github.com/ethyca/fides/pull/2019)

## [2.3.0](https://github.com/ethyca/fides/compare/2.2.2...2.3.0)

### Added

- Common Subscriptions for app-wide data and feature checks. [#2030](https://github.com/ethyca/fides/pull/2030)
- Send email alerts on privacy request failures once the specified threshold is reached. [#1793](https://github.com/ethyca/fides/pull/1793)
- DSR Notifications (toast) [#1895](https://github.com/ethyca/fides/pull/1895)
- DSR configure alerts btn [#1895](https://github.com/ethyca/fides/pull/1895)
- DSR configure alters (FE) [#1895](https://github.com/ethyca/fides/pull/1895)
- Add a `usage` session to Nox to print full session docstrings. [#2022](https://github.com/ethyca/fides/pull/2022)

### Added

- Adds notifications section to toml files [#2026](https://github.com/ethyca/fides/pull/2060)

### Changed

- Updated to use `loguru` logging library throughout codebase [#2031](https://github.com/ethyca/fides/pull/2031)
- Do not always create a `fides.toml` by default [#2023](https://github.com/ethyca/fides/pull/2023)
- The `fideslib` module has been merged into `fides`, code redundancies have been removed [#1859](https://github.com/ethyca/fides/pull/1859)
- Replace 'ingress' and 'egress' with 'sources' and 'destinations' across UI [#2044](https://github.com/ethyca/fides/pull/2044)
- Update the functionality of `fides pull -a <filename>` to include _all_ resource types. [#2083](https://github.com/ethyca/fides/pull/2083)

### Fixed

- Timing issues with bulk DSR reprocessing, specifically when analytics are enabled [#2015](https://github.com/ethyca/fides/pull/2015)
- Error caused by running erasure requests with disabled connectors [#2045](https://github.com/ethyca/fides/pull/2045)
- Changes the SlowAPI ratelimiter's backend to use memory instead of Redis [#2054](https://github.com/ethyca/fides/pull/2058)

## [2.2.2](https://github.com/ethyca/fides/compare/2.2.1...2.2.2)

### Docs

- Updated the readme to use new new [docs site](http://docs.ethyca.com) [#2020](https://github.com/ethyca/fides/pull/2020)

### Deprecated

- The documentation site hosted in the `/docs` directory has been deprecated. All documentation updates will be hosted at the new [docs site](http://docs.ethyca.com) [#2020](https://github.com/ethyca/fides/pull/2020)

### Fixed

- Fixed mypy and pylint errors [#2013](https://github.com/ethyca/fides/pull/2013)
- Update connection test endpoint to be effectively non-blocking [#2000](https://github.com/ethyca/fides/pull/2000)
- Update Fides connector to better handle children with no access results [#2012](https://github.com/ethyca/fides/pull/2012)

## [2.2.1](https://github.com/ethyca/fides/compare/2.2.0...2.2.1)

### Added

- Add health check indicator for data flow scanning option [#1973](https://github.com/ethyca/fides/pull/1973)

### Changed

- The `celery.toml` is no longer used, instead it is a subsection of the `fides.toml` file [#1990](https://github.com/ethyca/fides/pull/1990)
- Update sample project landing page copy to be version-agnostic [#1958](https://github.com/ethyca/fides/pull/1958)
- `get` and `ls` CLI commands now return valid `fides` object YAML [#1991](https://github.com/ethyca/fides/pull/1991)

### Developer Experience

- Remove duplicate fastapi-caching and pin version. [#1765](https://github.com/ethyca/fides/pull/1765)

## [2.2.0](https://github.com/ethyca/fides/compare/2.1.0...2.2.0)

### Added

- Send email alerts on privacy request failures once the specified threshold is reached. [#1793](https://github.com/ethyca/fides/pull/1793)
- Add authenticated privacy request route. [#1819](https://github.com/ethyca/fides/pull/1819)
- Enable the onboarding flow [#1836](https://github.com/ethyca/fides/pull/1836)
- Access and erasure support for Fullstory API [#1821](https://github.com/ethyca/fides/pull/1821)
- Add function to poll privacy request for completion [#1860](https://github.com/ethyca/fides/pull/1860)
- Added rescan flow for the data flow scanner [#1844](https://github.com/ethyca/fides/pull/1844)
- Add rescan flow for the data flow scanner [#1844](https://github.com/ethyca/fides/pull/1844)
- Add Fides connector to support parent-child Fides deployments [#1861](https://github.com/ethyca/fides/pull/1861)
- Classification UI now polls for updates to classifications [#1908](https://github.com/ethyca/fides/pull/1908)

### Changed

- The organization info form step is now skipped if the server already has organization info. [#1840](https://github.com/ethyca/fides/pull/1840)
- Removed the description column from the classify systems page. [#1867](https://github.com/ethyca/fides/pull/1867)
- Retrieve child results during fides connector execution [#1967](https://github.com/ethyca/fides/pull/1967)

### Fixed

- Fix error in parent user creation seeding. [#1832](https://github.com/ethyca/fides/issues/1832)
- Fix DSR error due to unfiltered empty identities [#1901](https://github.com/ethyca/fides/pull/1907)

### Docs

- Remove documentation about no-longer used connection string override [#1824](https://github.com/ethyca/fides/pull/1824)
- Fix typo in headings [#1824](https://github.com/ethyca/fides/pull/1824)
- Update documentation to reflect configs necessary for mailgun, twilio_sms and twilio_email service types [#1846](https://github.com/ethyca/fides/pull/1846)

...

## [2.1.0](https://github.com/ethyca/fides/compare/2.0.0...2.1.0)

### Added

- Classification flow for system data flows
- Classification is now triggered as part of data flow scanning
- Include `ingress` and `egress` fields on system export and `datamap/` endpoint [#1740](https://github.com/ethyca/fides/pull/1740)
- Repeatable unique identifier for dataset fides_keys and metadata [#1786](https://github.com/ethyca/fides/pull/1786)
- Adds SMS support for identity verification notifications [#1726](https://github.com/ethyca/fides/pull/1726)
- Added phone number validation in back-end and react phone number form in Privacy Center [#1745](https://github.com/ethyca/fides/pull/1745)
- Adds SMS message template for all subject notifications [#1743](https://github.com/ethyca/fides/pull/1743)
- Privacy-Center-Cypress workflow for CI checks of the Privacy Center. [#1722](https://github.com/ethyca/fides/pull/1722)
- Privacy Center `fides-consent.js` script for accessing consent on external pages. [Details](/clients/privacy-center/packages/fides-consent/README.md)
- Erasure support for Twilio Conversations API [#1673](https://github.com/ethyca/fides/pull/1673)
- Webserver port can now be configured via the CLI command [#1858](https://github.com/ethyca/fides/pull/1858)

### Changed

- Optional dependencies are no longer used for 3rd-party connectivity. Instead they are used to isolate dangerous dependencies. [#1679](https://github.com/ethyca/fides/pull/1679)
- All Next pages now automatically require login. [#1670](https://github.com/ethyca/fides/pull/1670)
- Running the `webserver` command no longer prompts the user to opt out/in to analytics[#1724](https://github.com/ethyca/fides/pull/1724)

### Developer Experience

- Admin-UI-Cypress tests that fail in CI will now upload screen recordings for debugging. [#1728](https://github.com/ethyca/fides/pull/1728/files/c23e62fea284f7910028c8483feff893903068b8#r1019491323)
- Enable remote debugging from VSCode of live dev app [#1780](https://github.com/ethyca/fides/pull/1780)

### Removed

- Removed the Privacy Center `cookieName` config introduced in 2.0.0. [#1756](https://github.com/ethyca/fides/pull/1756)

### Fixed

- Exceptions are no longer raised when sending analytics on Windows [#1666](https://github.com/ethyca/fides/pull/1666)
- Fixed wording on identity verification modal in the Privacy Center [#1674](https://github.com/ethyca/fides/pull/1674)
- Update system fides_key tooltip text [#1533](https://github.com/ethyca/fides/pull/1685)
- Removed local storage parsing that is redundant with redux-persist. [#1678](https://github.com/ethyca/fides/pull/1678)
- Show a helpful error message if Docker daemon is not running during "fides deploy" [#1694](https://github.com/ethyca/fides/pull/1694)
- Allow users to query their own permissions, including root user. [#1698](https://github.com/ethyca/fides/pull/1698)
- Single-select taxonomy fields legal basis and special category can be cleared. [#1712](https://github.com/ethyca/fides/pull/1712)
- Fixes the issue where the security config is not properly loading from environment variables. [#1718](https://github.com/ethyca/fides/pull/1718)
- Fixes the issue where the CLI can't run without the config values required by the webserver. [#1811](https://github.com/ethyca/fides/pull/1811)
- Correctly handle response from adobe jwt auth endpoint as milliseconds, rather than seconds. [#1754](https://github.com/ethyca/fides/pull/1754)
- Fixed styling issues with the `EditDrawer` component. [#1803](https://github.com/ethyca/fides/pull/1803)

### Security

- Bumped versions of packages that use OpenSSL [#1683](https://github.com/ethyca/fides/pull/1683)

## [2.0.0](https://github.com/ethyca/fides/compare/1.9.6...2.0.0)

### Added

- Allow delete-only SaaS connector endpoints [#1200](https://github.com/ethyca/fides/pull/1200)
- Privacy center consent choices store a browser cookie. [#1364](https://github.com/ethyca/fides/pull/1364)
  - The format is generic. A reasonable set of defaults will be added later: [#1444](https://github.com/ethyca/fides/issues/1444)
  - The cookie name defaults to `fides_consent` but can be configured under `config.json > consent > cookieName`.
  - Each consent option can provide an array of `cookieKeys`.
- Individually select and reprocess DSRs that have errored [#1203](https://github.com/ethyca/fides/pull/1489)
- Bulk select and reprocess DSRs that have errored [#1205](https://github.com/ethyca/fides/pull/1489)
- Config Wizard: AWS scan results populate in system review forms. [#1454](https://github.com/ethyca/fides/pull/1454)
- Integrate rate limiter with Saas Connectors. [#1433](https://github.com/ethyca/fides/pull/1433)
- Config Wizard: Added a column selector to the scan results page of the config wizard [#1590](https://github.com/ethyca/fides/pull/1590)
- Config Wizard: Flow for runtime scanner option [#1640](https://github.com/ethyca/fides/pull/1640)
- Access support for Twilio Conversations API [#1520](https://github.com/ethyca/fides/pull/1520)
- Message Config: Adds Twilio Email/SMS support [#1519](https://github.com/ethyca/fides/pull/1519)

### Changed

- Updated mypy to version 0.981 and Python to version 3.10.7 [#1448](https://github.com/ethyca/fides/pull/1448)

### Developer Experience

- Repository dispatch events are sent to fidesctl-plus and fidesops-plus [#1263](https://github.com/ethyca/fides/pull/1263)
- Only the `docs-authors` team members are specified as `CODEOWNERS` [#1446](https://github.com/ethyca/fides/pull/1446)
- Updates the default local configuration to not defer tasks to a worker node [#1552](https://github.com/ethyca/fides/pull/1552/)
- Updates the healthcheck to return health status of connected Celery workers [#1588](https://github.com/ethyca/fides/pull/1588)

### Docs

- Remove the tutorial to prepare for new update [#1543](https://github.com/ethyca/fides/pull/1543)
- Add system management via UI documentation [#1541](https://github.com/ethyca/fides/pull/1541)
- Added DSR quickstart docs, restructured docs navigation [#1651](https://github.com/ethyca/fides/pull/1651)
- Update privacy request execution overview docs [#1258](https://github.com/ethyca/fides/pull/1490)

### Fixed

- Fixed system dependencies appearing as "N/A" in the datamap endpoint when there are no privacy declarations [#1649](https://github.com/ethyca/fides/pull/1649)

## [1.9.6](https://github.com/ethyca/fides/compare/1.9.5...1.9.6)

### Fixed

- Include systems without a privacy declaration on data map [#1603](https://github.com/ethyca/fides/pull/1603)
- Handle malformed tokens [#1523](https://github.com/ethyca/fides/pull/1523)
- Remove thrown exception from getAllPrivacyRequests method [#1592](https://github.com/ethyca/fides/pull/1593)
- Include systems without a privacy declaration on data map [#1603](https://github.com/ethyca/fides/pull/1603)
- After editing a dataset, the table will stay on the previously selected collection instead of resetting to the first one. [#1511](https://github.com/ethyca/fides/pull/1511)
- Fix redis `db_index` config issue [#1647](https://github.com/ethyca/fides/pull/1647)

### Docs

- Add unlinked docs and fix any remaining broken links [#1266](https://github.com/ethyca/fides/pull/1266)
- Update privacy center docs to include consent information [#1537](https://github.com/ethyca/fides/pull/1537)
- Update UI docs to include DSR countdown information and additional descriptions/filtering [#1545](https://github.com/ethyca/fides/pull/1545)

### Changed

- Allow multiple masking strategies to be specified when using fides as a masking engine [#1647](https://github.com/ethyca/fides/pull/1647)

## [1.9.5](https://github.com/ethyca/fides/compare/1.9.4...1.9.5)

### Added

- The database includes a `plus_system_scans` relation, to track the status and results of System Scanner executions in fidesctl-plus [#1554](https://github.com/ethyca/fides/pull/1554)

## [1.9.4](https://github.com/ethyca/fides/compare/1.9.2...1.9.4)

### Fixed

- After editing a dataset, the table will stay on the previously selected collection instead of resetting to the first one. [#1511](https://github.com/ethyca/fides/pull/1511)

## [1.9.2](https://github.com/ethyca/fides/compare/1.9.1...1.9.2)

### Deprecated

- Added a deprecation warning for the entire package [#1244](https://github.com/ethyca/fides/pull/1244)

### Added

- Dataset generation enhancements using Fides Classify for Plus users:

  - Integrate Fides Plus API into placeholder features introduced in 1.9.0. [#1194](https://github.com/ethyca/fides/pull/1194)

- Fides Admin UI:

  - Configure Connector after creation [#1204](https://github.com/ethyca/fides/pull/1356)

### Fixed

- Privacy Center:
  - Handle error on startup if server isn't running [#1239](https://github.com/ethyca/fides/pull/1239)
  - Fix styling issue with cards [#1240](https://github.com/ethyca/fides/pull/1240)
  - Redirect to index on consent save [#1238](https://github.com/ethyca/fides/pull/1238)

## [1.9.1](https://github.com/ethyca/fides/compare/1.9.0...1.9.1)

### Changed

- Update fideslang to v1.3.1 [#1136](https://github.com/ethyca/fides/pull/1136)

### Changed

- Update fideslang to v1.3.1 [#1136](https://github.com/ethyca/fides/pull/1136)

## [1.9.0](https://github.com/ethyca/fides/compare/1.8.6...1.9.0) - 2022-09-29

### Added

- Dataset generation enhancements using Fides Classify for Plus users:
  - Added toggle for enabling classify during generation. [#1057](https://github.com/ethyca/fides/pull/1057)
  - Initial implementation of API request to kick off classify, with confirmation modal. [#1069](https://github.com/ethyca/fides/pull/1069)
  - Initial Classification & Review status for generated datasets. [#1074](https://github.com/ethyca/fides/pull/1074)
  - Component for choosing data categories based on classification results. [#1110](https://github.com/ethyca/fides/pull/1110)
  - The dataset fields table shows data categories from the classifier (if available). [#1088](https://github.com/ethyca/fides/pull/1088)
  - The "Approve" button can be used to update the dataset with the classifier's suggestions. [#1129](https://github.com/ethyca/fides/pull/1129)
- System management UI:
  - New page to add a system via yaml [#1062](https://github.com/ethyca/fides/pull/1062)
  - Skeleton of page to add a system manually [#1068](https://github.com/ethyca/fides/pull/1068)
  - Refactor config wizard system forms to be reused for system management [#1072](https://github.com/ethyca/fides/pull/1072)
  - Add additional optional fields to system management forms [#1082](https://github.com/ethyca/fides/pull/1082)
  - Delete a system through the UI [#1085](https://github.com/ethyca/fides/pull/1085)
  - Edit a system through the UI [#1096](https://github.com/ethyca/fides/pull/1096)
- Cypress component testing [#1106](https://github.com/ethyca/fides/pull/1106)

### Changed

- Changed behavior of `load_default_taxonomy` to append instead of upsert [#1040](https://github.com/ethyca/fides/pull/1040)
- Changed behavior of adding privacy declarations to decouple the actions of the "add" and "next" buttons [#1086](https://github.com/ethyca/fides/pull/1086)
- Moved system related UI components from the `config-wizard` directory to the `system` directory [#1097](https://github.com/ethyca/fides/pull/1097)
- Updated "type" on SaaS config to be a simple string type, not an enum [#1197](https://github.com/ethyca/fides/pull/1197)

### Developer Experience

- Optional dependencies may have their version defined only once, in `optional-requirements.txt` [#1171](https://github.com/ethyca/fides/pull/1171)

### Docs

- Updated the footer links [#1130](https://github.com/ethyca/fides/pull/1130)

### Fixed

- Fixed the "help" link in the UI header [#1078](https://github.com/ethyca/fides/pull/1078)
- Fixed a bug in Data Category Dropdowns where checking i.e. `user.biometric` would also check `user.biometric_health` [#1126](https://github.com/ethyca/fides/pull/1126)

### Security

- Upgraded pymysql to version `1.0.2` [#1094](https://github.com/ethyca/fides/pull/1094)

## [1.8.6](https://github.com/ethyca/fides/compare/1.8.5...1.8.6) - 2022-09-28

### Added

- Added classification tables for Plus users [#1060](https://github.com/ethyca/fides/pull/1060)

### Fixed

- Fixed a bug where rows were being excluded from a data map [#1124](https://github.com/ethyca/fides/pull/1124)

## [1.8.5](https://github.com/ethyca/fides/compare/1.8.4...1.8.5) - 2022-09-21

### Changed

- Update fideslang to v1.3.0 [#1103](https://github.com/ethyca/fides/pull/1103)

## [1.8.4](https://github.com/ethyca/fides/compare/1.8.3...1.8.4) - 2022-09-09

### Added

- Initial system management page [#1054](https://github.com/ethyca/fides/pull/1054)

### Changed

- Deleting a taxonomy field with children will now cascade delete all of its children as well. [#1042](https://github.com/ethyca/fides/pull/1042)

### Fixed

- Fixed navigating directly to frontend routes loading index page instead of the correct static page for the route.
- Fix truncated evaluation error messages [#1053](https://github.com/ethyca/fides/pull/1053)

## [1.8.3](https://github.com/ethyca/fides/compare/1.8.2...1.8.3) - 2022-09-06

### Added

- Added more taxonomy fields that can be edited via the UI [#1000](https://github.com/ethyca/fides/pull/1000) [#1028](https://github.com/ethyca/fides/pull/1028)
- Added the ability to add taxonomy fields via the UI [#1019](https://github.com/ethyca/fides/pull/1019)
- Added the ability to delete taxonomy fields via the UI [#1006](https://github.com/ethyca/fides/pull/1006)
  - Only non-default taxonomy entities can be deleted [#1023](https://github.com/ethyca/fides/pull/1023)
- Prevent deleting taxonomy `is_default` fields and from adding `is_default=True` fields via the API [#990](https://github.com/ethyca/fides/pull/990).
- Added a "Custom" tag to distinguish user defined taxonomy fields from default taxonomy fields in the UI [#1027](https://github.com/ethyca/fides/pull/1027)
- Added initial support for enabling Fides Plus [#1037](https://github.com/ethyca/fides/pull/1037)
  - The `useFeatures` hook can be used to check if `plus` is enabled.
  - Navigating to/from the Data Map page is gated behind this feature.
  - Plus endpoints are served from the private Plus image.

### Fixed

- Fixed failing mypy tests [#1030](https://github.com/ethyca/fides/pull/1030)
- Fixed an issue where `fides push --diff` would return a false positive diff [#1026](https://github.com/ethyca/fides/pull/1026)
- Pinned pydantic version to < 1.10.0 to fix an error in finding referenced fides keys [#1045](https://github.com/ethyca/fides/pull/1045)

### Fixed

- Fixed failing mypy tests [#1030](https://github.com/ethyca/fides/pull/1030)
- Fixed an issue where `fides push --diff` would return a false positive diff [#1026](https://github.com/ethyca/fides/pull/1026)

### Docs

- Minor formatting updates to [Policy Webhooks](https://ethyca.github.io/fidesops/guides/policy_webhooks/) documentation [#1114](https://github.com/ethyca/fidesops/pull/1114)

### Removed

- Removed create superuser [#1116](https://github.com/ethyca/fidesops/pull/1116)

## [1.8.2](https://github.com/ethyca/fides/compare/1.8.1...1.8.2) - 2022-08-18

### Added

- Added the ability to edit taxonomy fields via the UI [#977](https://github.com/ethyca/fides/pull/977) [#1028](https://github.com/ethyca/fides/pull/1028)
- New column `is_default` added to DataCategory, DataUse, DataSubject, and DataQualifier tables [#976](https://github.com/ethyca/fides/pull/976)
- Added the ability to add taxonomy fields via the UI [#1019](https://github.com/ethyca/fides/pull/1019)
- Added the ability to delete taxonomy fields via the UI [#1006](https://github.com/ethyca/fides/pull/1006)
  - Only non-default taxonomy entities can be deleted [#1023](https://github.com/ethyca/fides/pull/1023)
- Prevent deleting taxonomy `is_default` fields and from adding `is_default=True` fields via the API [#990](https://github.com/ethyca/fides/pull/990).
- Added a "Custom" tag to distinguish user defined taxonomy fields from default taxonomy fields in the UI [#1027](https://github.com/ethyca/fides/pull/1027)

### Changed

- Upgraded base Docker version to Python 3.9 and updated all other references from 3.8 -> 3.9 [#974](https://github.com/ethyca/fides/pull/974)
- Prepend all database tables with `ctl_` [#979](https://github.com/ethyca/fides/pull/979)
- Moved the `admin-ui` code down one level into a `ctl` subdir [#970](https://github.com/ethyca/fides/pull/970)
- Extended the `/datamap` endpoint to include extra metadata [#992](https://github.com/ethyca/fides/pull/992)

## [1.8.1](https://github.com/ethyca/fides/compare/1.8.0...1.8.1) - 2022-08-08

### Deprecated

- The following environment variables have been deprecated, and replaced with the new environment variable names indicated below. To avoid breaking existing workflows, the deprecated variables are still respected in v1.8.1. They will be removed in a future release.
  - `FIDESCTL__API__DATABASE_HOST` --> `FIDESCTL__DATABASE__SERVER`
  - `FIDESCTL__API__DATABASE_NAME` --> `FIDESCTL__DATABASE__DB`
  - `FIDESCTL__API__DATABASE_PASSWORD` --> `FIDESCTL__DATABASE__PASSWORD`
  - `FIDESCTL__API__DATABASE_PORT` --> `FIDESCTL__DATABASE__PORT`
  - `FIDESCTL__API__DATABASE_TEST_DATABASE_NAME` --> `FIDESCTL__DATABASE__TEST_DB`
  - `FIDESCTL__API__DATABASE_USER` --> `FIDESCTL__DATABASE__USER`

### Developer Experience

- The included `docker-compose.yml` no longer references outdated ENV variables [#964](https://github.com/ethyca/fides/pull/964)

### Docs

- Minor release documentation now reflects the desired patch release process [#955](https://github.com/ethyca/fides/pull/955)
- Updated references to ENV variables [#964](https://github.com/ethyca/fides/pull/964)

### Fixed

- Deprecated config options will continue to be respected when set via environment variables [#965](https://github.com/ethyca/fides/pull/965)
- The git cache is rebuilt within the Docker container [#962](https://github.com/ethyca/fides/pull/962)
- The `wheel` pypi build no longer has a dirty version tag [#962](https://github.com/ethyca/fides/pull/962)
- Add setuptools to dev-requirements to fix versioneer error [#983](https://github.com/ethyca/fides/pull/983)

## [1.8.0](https://github.com/ethyca/fides/compare/1.7.1...1.8.0) - 2022-08-04

### Added

- Initial configuration wizard UI view
  - System scanning step: AWS credentials form and initial `generate` API usage.
  - System scanning results: AWS systems are stored and can be selected for review
- CustomInput type "password" with show/hide icon.
- Pull CLI command now checks for untracked/unstaged files in the manifests dir [#869](https://github.com/ethyca/fides/pull/869)
- Pull CLI command has a flag to pull missing files from the server [#895](https://github.com/ethyca/fides/pull/895)
- Add BigQuery support for the `generate` command and `/generate` endpoint [#814](https://github.com/ethyca/fides/pull/814) & [#917](https://github.com/ethyca/fides/pull/917)
- Added user auth tables [915](https://github.com/ethyca/fides/pull/915)
- Standardized API error parsing under `~/types/errors`
- Added taxonomy page to UI [#902](https://github.com/ethyca/fides/pull/902)
  - Added a nested accordion component for displaying taxonomy data [#910](https://github.com/ethyca/fides/pull/910)
- Add lru cache to get_config [927](https://github.com/ethyca/fides/pull/927)
- Add support for deprecated API config values [#959](https://github.com/ethyca/fides/pull/959)
- `fides` is now an alias for `fidesctl` as a CLI entrypoint [#926](https://github.com/ethyca/fides/pull/926)
- Add user auth routes [929](https://github.com/ethyca/fides/pull/929)
- Bump fideslib to 3.0.1 and remove patch code[931](https://github.com/ethyca/fides/pull/931)
- Update the `fidesctl` python package to automatically serve the UI [#941](https://github.com/ethyca/fides/pull/941)
- Add `push` cli command alias for `apply` and deprecate `apply` [943](https://github.com/ethyca/fides/pull/943)
- Add resource groups tagging api as a source of system generation [939](https://github.com/ethyca/fides/pull/939)
- Add GitHub Action to publish the `fidesctl` package to testpypi on pushes to main [#951](https://github.com/ethyca/fides/pull/951)
- Added configWizardFlag to ui to hide the config wizard when false [[#1453](https://github.com/ethyca/fides/issues/1453)

### Changed

- Updated the `datamap` endpoint to return human-readable column names as the first response item [#779](https://github.com/ethyca/fides/pull/779)
- Remove the `obscure` requirement from the `generate` endpoint [#819](https://github.com/ethyca/fides/pull/819)
- Moved all files from `fidesapi` to `fidesctl/api` [#885](https://github.com/ethyca/fides/pull/885)
- Moved `scan` and `generate` to the list of commands that can be run in local mode [#841](https://github.com/ethyca/fides/pull/841)
- Upgraded the base docker images from Debian Buster to Bullseye [#958](https://github.com/ethyca/fides/pull/958)
- Removed `ipython` as a dev-requirement [#958](https://github.com/ethyca/fides/pull/958)
- Webserver dependencies now come as a standard part of the package [#881](https://github.com/ethyca/fides/pull/881)
- Initial configuration wizard UI view
  - Refactored step & form results management to use Redux Toolkit slice.
- Change `id` field in tables from an integer to a string [915](https://github.com/ethyca/fides/pull/915)
- Update `fideslang` to `1.1.0`, simplifying the default taxonomy and adding `tags` for resources [#865](https://github.com/ethyca/fides/pull/865)
- Merge existing configurations with `fideslib` library [#913](https://github.com/ethyca/fides/pull/913)
- Moved frontend static files to `src/fidesctl/ui-build/static` [#934](https://github.com/ethyca/fides/pull/934)
- Replicated the error response handling from the `/validate` endpoint to the `/generate` endpoint [#911](https://github.com/ethyca/fides/pull/911)

### Developer Experience

- Remove `API_PREFIX` from fidesctl/core/utils.py and change references to `API_PREFIX` in fidesctl/api/reoutes/util.py [922](https://github.com/ethyca/fides/pull/922)

### Fixed

- Dataset field columns show all columns by default in the UI [#898](https://github.com/ethyca/fides/pull/898)
- Fixed the missing `.fides./` directory when locating the default config [#933](https://github.com/ethyca/fides/pull/933)

## [1.7.1](https://github.com/ethyca/fides/compare/1.7.0...1.7.1) - 2022-07-28

### Added

- Add datasets via YAML in the UI [#813](https://github.com/ethyca/fides/pull/813)
- Add datasets via database connection [#834](https://github.com/ethyca/fides/pull/834) [#889](https://github.com/ethyca/fides/pull/889)
- Add delete confirmation when deleting a field or collection from a dataset [#809](https://github.com/ethyca/fides/pull/809)
- Add ability to delete datasets from the UI [#827](https://github.com/ethyca/fides/pull/827)
- Add Cypress for testing [713](https://github.com/ethyca/fides/pull/833)
- Add datasets via database connection (UI only) [#834](https://github.com/ethyca/fides/pull/834)
- Add Okta support to the `/generate` endpoint [#842](https://github.com/ethyca/fides/pull/842)
- Add db support to `/generate` endpoint [849](https://github.com/ethyca/fides/pull/849)
- Added OpenAPI TypeScript client generation for the UI app. See the [README](/clients/admin-ui/src/types/api/README.md) for more details.

### Changed

- Remove the `obscure` requirement from the `generate` endpoint [#819](https://github.com/ethyca/fides/pull/819)

### Developer Experience

- When releases are published, dispatch a repository webhook event to ethyca/fidesctl-plus [#938](https://github.com/ethyca/fides/pull/938)

### Docs

- recommend/replace pip installs with pipx [#874](https://github.com/ethyca/fides/pull/874)

### Fixed

- CustomSelect input tooltips appear next to selector instead of wrapping to a new row.
- Datasets without the `third_country_transfer` will not cause the editing dataset form to not render.
- Fixed a build issue causing an `unknown` version of `fidesctl` to be installed in published Docker images [#836](https://github.com/ethyca/fides/pull/836)
- Fixed an M1-related SQLAlchemy bug [#816](https://github.com/ethyca/fides/pull/891)
- Endpoints now work with or without a trailing slash. [#886](https://github.com/ethyca/fides/pull/886)
- Dataset field columns show all columns by default in the UI [#898](https://github.com/ethyca/fides/pull/898)
- Fixed the `tag` specific GitHub Action workflows for Docker and publishing docs. [#901](https://github.com/ethyca/fides/pull/901)

## [1.7.0](https://github.com/ethyca/fides/compare/1.6.1...1.7.0) - 2022-06-23

### Added

- Added dependabot to keep dependencies updated
- A warning now issues for any orphan datasets as part of the `apply` command [543](https://github.com/ethyca/fides/pull/543)
- Initial scaffolding of management UI [#561](https://github.com/ethyca/fides/pull/624)
- A new `audit` command for `system` and `organization` resources, checking data map attribute compliance [#548](https://github.com/ethyca/fides/pull/548)
- Static UI assets are now built with the docker container [#663](https://github.com/ethyca/fides/issues/663)
- Host static files via fidesapi [#621](https://github.com/ethyca/fides/pull/621)
- A new `generate` endpoint to enable capturing systems from infrastructure from the UI [#642](https://github.com/ethyca/fides/pull/642)
- A new `datamap` endpoint to enable visualizing a data map from the UI [#721](https://github.com/ethyca/fides/pull/721)
- Management UI navigation bar [#679](https://github.com/ethyca/fides/issues/679)
- Management UI integration [#736](https://github.com/ethyca/fides/pull/736)
  - Datasets
  - Systems
  - Taxonomy (data categories)
- Initial dataset UI view [#768](https://github.com/ethyca/fides/pull/768)
  - Add interaction for viewing a dataset collection
  - Add column picker
  - Add a data category checklist tree
  - Edit/delete dataset fields
  - Edit/delete dataset collections
  - Edit datasets
  - Add a component for Identifiability tags
  - Add tooltips for help on forms
  - Add geographic location (third_country_transfers) country selection. Supported by new dependency `i18n-iso-countries`.
- Okta, aws and database credentials can now come from `fidesctl.toml` config [#694](https://github.com/ethyca/fides/pull/694)
- New `validate` endpoint to test aws and okta credentials [#722](https://github.com/ethyca/fides/pull/722)
- Initial configuration wizard UI view
  - Manual entry steps added (name and describe organization, pick entry route, and describe system manually including privacy declarations)
- A new image tagged `ethyca/fidesctl:dev` is published on each push to `main` [781](https://github.com/ethyca/fides/pull/781)
- A new cli command (`fidesctl sync`) [#765](https://github.com/ethyca/fides/pull/765)

### Changed

- Comparing server and CLI versions ignores `.dirty` only differences, and is quiet on success when running general CLI commands [621](https://github.com/ethyca/fides/pull/621)
- All endpoints now prefixed by `/api/v1` [#623](https://github.com/ethyca/fides/issues/623)
- Allow AWS credentials to be passed to `generate system` via the API [#645](https://github.com/ethyca/fides/pull/645)
- Update the export of a datamap to load resources from the server instead of a manifest directory [#662](https://github.com/ethyca/fides/pull/662)
- Refactor `export` to remove CLI specific uses from the core modules and load resources[#725](https://github.com/ethyca/fides/pull/725)
- Bump version of FastAPI in `setup.py` to 0.77.1 to match `optional-requirements.txt` [#734](https://github.com/ethyca/fides/pull/734)
- Docker images are now only built and pushed on tags to match when released to pypi [#740](https://github.com/ethyca/fides/pull/740)
- Okta resource scanning and generation now works with systems instead of datasets [#751](https://github.com/ethyca/fides/pull/751)

### Developer Experience

- Replaced `make` with `nox` [#547](https://github.com/ethyca/fides/pull/547)
- Removed usage of `fideslang` module in favor of new [external package](https://github.com/ethyca/fideslang) shared across projects [#619](https://github.com/ethyca/fides/issues/619)
- Added a UI service to the docker-compose deployment [#757](https://github.com/ethyca/fides/pull/757)
- `TestClient` defined in and shared across test modules via `conftest.py` [#759](https://github.com/ethyca/fides/pull/759)

### Docs

- Replaced all references to `make` with `nox` [#547](https://github.com/ethyca/fides/pull/547)
- Removed config/schemas page [#613](https://github.com/ethyca/fides/issues/613)
- Dataset UI and config wizard docs added ([https://github.com/ethyca/fides/pull/697](https://github.com/ethyca/fides/pull/697))
- The fides README now walks through generating a datamap [#746](https://github.com/ethyca/fides/pull/746)

### Fixed

- Updated `fideslog` to v1.1.5, resolving an issue where some exceptions thrown by the SDK were not handled as expected [#609](https://github.com/ethyca/fides/issues/609)
- Updated the webserver so that it won't fail if the database is inaccessible [#649](https://github.com/ethyca/fides/pull/649)
- Updated external tests to handle complex characters [#661](https://github.com/ethyca/fides/pull/661)
- Evaluations now properly merge the default taxonomy into the user-defined taxonomy [#684](https://github.com/ethyca/fides/pull/684)
- The CLI can now be run without installing the webserver components [#715](https://github.com/ethyca/fides/pull/715)

## [1.6.1](https://github.com/ethyca/fides/compare/1.6.0...1.6.1) - 2022-06-15

### Docs

- Updated `Release Steps`

### Fixed

- Resolved a failure with populating applicable data subject rights to a data map
- Handle invalid characters when generating a `fides_key` [#761](https://github.com/ethyca/fides/pull/761)

## [1.6.0](https://github.com/ethyca/fides/compare/1.5.3...1.6.0) - 2022-05-02

### Added

- ESLint configuration changes [#514](https://github.com/ethyca/fidesops/pull/514)
- User creation, update and permissions in the Admin UI [#511](https://github.com/ethyca/fidesops/pull/511)
- Yaml support for dataset upload [#284](https://github.com/ethyca/fidesops/pull/284)

### Breaking Changes

- Update masking API to take multiple input values [#443](https://github.com/ethyca/fidesops/pull/443)

### Docs

- DRP feature documentation [#520](https://github.com/ethyca/fidesops/pull/520)

## [1.4.2](https://github.com/ethyca/fidesops/compare/1.4.1...1.4.2) - 2022-05-12

### Added

- GET routes for users [#405](https://github.com/ethyca/fidesops/pull/405)
- Username based search on GET route [#444](https://github.com/ethyca/fidesops/pull/444)
- FIDESOPS\_\_DEV_MODE for Easier SaaS Request Debugging [#363](https://github.com/ethyca/fidesops/pull/363)
- Track user privileges across sessions [#425](https://github.com/ethyca/fidesops/pull/425)
- Add first_name and last_name fields. Also add them along with created_at to FidesUser response [#465](https://github.com/ethyca/fidesops/pull/465)
- Denial reasons for DSR and user `AuditLog` [#463](https://github.com/ethyca/fidesops/pull/463)
- DRP action to Policy [#453](https://github.com/ethyca/fidesops/pull/453)
- `CHANGELOG.md` file[#484](https://github.com/ethyca/fidesops/pull/484)
- DRP status endpoint [#485](https://github.com/ethyca/fidesops/pull/485)
- DRP exerise endpoint [#496](https://github.com/ethyca/fidesops/pull/496)
- Frontend for privacy request denial reaons [#480](https://github.com/ethyca/fidesops/pull/480)
- Publish Fidesops to Pypi [#491](https://github.com/ethyca/fidesops/pull/491)
- DRP data rights endpoint [#526](https://github.com/ethyca/fidesops/pull/526)

### Changed

- Converted HTTP Status Codes to Starlette constant values [#438](https://github.com/ethyca/fidesops/pull/438)
- SaasConnector.send behavior on ignore_errors now returns raw response [#462](https://github.com/ethyca/fidesops/pull/462)
- Seed user permissions in `create_superuser.py` script [#468](https://github.com/ethyca/fidesops/pull/468)
- User API Endpoints (update fields and reset user passwords) [#471](https://github.com/ethyca/fidesops/pull/471)
- Format tests with `black` [#466](https://github.com/ethyca/fidesops/pull/466)
- Extract privacy request endpoint logic into separate service for DRP [#470](https://github.com/ethyca/fidesops/pull/470)
- Fixing inconsistent SaaS connector integration tests [#473](https://github.com/ethyca/fidesops/pull/473)
- Add user data to login response [#501](https://github.com/ethyca/fidesops/pull/501)

### Breaking Changes

- Update masking API to take multiple input values [#443](https://github.com/ethyca/fidesops/pull/443)

### Docs

- Added issue template for documentation updates [#442](https://github.com/ethyca/fidesops/pull/442)
- Clarify masking updates [#464](https://github.com/ethyca/fidesops/pull/464)
- Added dark mode [#476](https://github.com/ethyca/fidesops/pull/476)

### Fixed

- Removed miradb test warning [#436](https://github.com/ethyca/fidesops/pull/436)
- Added missing import [#448](https://github.com/ethyca/fidesops/pull/448)
- Removed pypi badge pointing to wrong package [#452](https://github.com/ethyca/fidesops/pull/452)
- Audit imports and references [#479](https://github.com/ethyca/fidesops/pull/479)
- Switch to using update method on PUT permission endpoint [#500](https://github.com/ethyca/fidesops/pull/500)

### Developer Experience

- added isort as a CI check
- Include `tests/` in all static code checks (e.g. `mypy`, `pylint`)

### Changed

- Published Docker image does a clean install of Fidesctl
- `with_analytics` is now a decorator

### Fixed

- Third-Country formatting on Data Map
- Potential Duplication on Data Map
- Exceptions are no longer raised when sending `AnalyticsEvent`s on Windows
- Running `fidesctl init` now generates a `server_host` and `server_protocol`
  rather than `server_url`<|MERGE_RESOLUTION|>--- conflicted
+++ resolved
@@ -28,15 +28,13 @@
 ### Docs
 - Removed version pins in LDFLAGS & CFLAGS for local MSSQL builds [#5760](https://github.com/ethyca/fides/pull/5760)
 
-<<<<<<< HEAD
 ### Fixed
 - Fixed BigQuery DSR integration generates invalid queries when having a dataset with nested fields [#5785](https://github.com/ethyca/fides/pull/5785)
-=======
+
 ## [2.55.2](https://github.com/ethyca/fides/compare/2.55.1...2.55.2)
 
 ### Changed
 - Release version bump. No code changes.
->>>>>>> 6f79f2ba
 
 ## [2.55.1](https://github.com/ethyca/fides/compare/2.55.0...2.55.1)
 
