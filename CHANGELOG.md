# Changelog

All notable changes to this project will be documented in this file.

The format is based on [Keep a Changelog](https://keepachangelog.com/en/)

The types of changes are:

- `Added` for new features.
- `Changed` for changes in existing functionality.
- `Developer Experience` for changes in developer workflow or tooling.
- `Deprecated` for soon-to-be removed features.
- `Docs` for documentation only changes.
- `Removed` for now removed features.
- `Fixed` for any bug fixes.
- `Security` in case of vulnerabilities.

Changes can also be flagged with a GitHub label for tracking purposes. The URL of the label should be put at the end of the entry. The possible labels are:
- https://github.com/ethyca/fides/labels/high-risk: to indicate that a change is a "high-risk" change that could potentially lead to unanticipated regressions or degradations
- https://github.com/ethyca/fides/labels/db-migration: to indicate that a given change includes a DB migration

## [Unreleased](https://github.com/ethyca/fides/compare/2.68.0...main)

### Changed
- Manual Tasks now check conditional dependencies and either skip or wait for input based on the evaluation.[#6440](https://github.com/ethyca/fides/pull/6440)
- Changed Fides.js banner title attributes for better SEO + a11y support [#6470](https://github.com/ethyca/fides/pull/6470)
- Test Website Monitors now show the brand image and a "test monitor" tag [#6476](https://github.com/ethyca/fides/pull/6476)
<<<<<<< HEAD
- Added async polling for API integrations [#6435](https://github.com/ethyca/fides/pull/6435)
=======
- Privacy Request runner will now also check for awaiting input tags as part of `poll_for_exited_privacy_request_tasks` [#6471](https://github.com/ethyca/fides/pull/6471)
>>>>>>> 5a6c9fd6

## [2.68.0](https://github.com/ethyca/fides/compare/2.67.2...2.68.0)

### Added
- Improved logging of underlying errors when raising generic exceptions [#6420](https://github.com/ethyca/fides/pull/6420)
- Manual Task Graph Tasks now receive data from any nodes referenced by their conditional dependencies. [#6402](https://github.com/ethyca/fides/pull/6402)
- Added PrivacyCenterSettings to the config. [#6349](https://github.com/ethyca/fides/pull/6439)
- Added DSR task conditional operators list types and data type/operator compatibility [#6429](https://github.com/ethyca/fides/pull/6429)
- Added visual checkmark feedback and screen reader announcements for consent button interactions [#6451](https://github.com/ethyca/fides/pull/6451)
- Added field to privacy center configuration to support location collection in privacy center actions [#6432](https://github.com/ethyca/fides/pull/6432)
- Added execution log when DSR enters awaiting_email_send status [#6462](https://github.com/ethyca/fides/pull/6462)

### Changed
- Improved data extraction for object fields to return complete data structures instead of empty containers in data package when no nested fields where specified [#6424](https://github.com/ethyca/fides/pull/6424)
- Replaced some duplicated data formatting functionality with a single utility function. Additional maintainability updates on Manual Tasks. [#6390](https://github.com/ethyca/fides/pull/6390)
- Improved privacy request detail UI in smaller screens [#6437](https://github.com/ethyca/fides/pull/6437)
- Refactored ancestor links creation to support bulk creation for multiple staged resources in a single operation [#6426](https://github.com/ethyca/fides/pull/6426)
- Optimized StagedResource ancestors() and descendants() methods [#6444](https://github.com/ethyca/fides/pull/6444)
- Improved UI for manual task configuration & manual tasks table [#6454](https://github.com/ethyca/fides/pull/6454)
- Data migration to update `.` in `MonitorConfig.key`s to `_` and update all references to these values [#6441](https://github.com/ethyca/fides/pull/6441) https://github.com/ethyca/fides/labels/db-migration https://github.com/ethyca/fides/labels/high-risk
- Standardized DB engine config and allowed `pool_pre_ping` to be configurable on all engines, with default of `True` [#6434](https://github.com/ethyca/fides/pull/6434)

### Developer Experience
- Switching from Vault to 1password for SaaS test credentials [#6363](https://github.com/ethyca/fides/pull/6363)
- Add `nox -s dev -- workers-all` and rename `worker-other` [#6445](https://github.com/ethyca/fides/pull/6445)
- Upgraded PostgreSQL from version 12 to 16 and Redis from version 6.2 to 8.0 in local development and test environments [#6456](https://github.com/ethyca/fides/pull/6456)

### Fixed
- Fixed an issue with the preview while creating a new TCF Experience in the AdminUI [#6428](https://github.com/ethyca/fides/pull/6428)
- Fixed link in Manage Secure Access modal [#6436](https://github.com/ethyca/fides/pull/6436)
- Fixed some CI testing gaps [#6419](https://github.com/ethyca/fides/pull/6419)
- Fixed a bug where providing an invalid `fides_string` as an override caused GPP to fail to initialize [#6452](https://github.com/ethyca/fides/pull/6452)
- Fixed encoding of privacy request filters and CSV export parameters. [#6449](https://github.com/ethyca/fides/pull/6449)


## [2.67.2](https://github.com/ethyca/fides/compare/2.67.1...2.67.2)

### Changed
- Configured AWS S3 role assumption in client creation code so that all uses support role assumption [#6443](https://github.com/ethyca/fides/pull/6443)



## [2.67.1](https://github.com/ethyca/fides/compare/2.67.0...2.67.1)

### Added
- Added protection against multiple FidesJS script loading on the same page with configurable override option [#6416](https://github.com/ethyca/fides/pull/6416)

### Fixed
- Fix default tab not being set in the integration detail page for Manual Tasks integrations [#6417](https://github.com/ethyca/fides/pull/6417)


## [2.67.0](https://github.com/ethyca/fides/compare/2.66.2...2.67.0)

### Added
- Added the ability to edit more fields for GVL vendors [#6341](https://github.com/ethyca/fides/pull/6341)
- Added `release_version` to the global `window.Fides` object in FidesJS [#6239](https://github.com/ethyca/fides/pull/6239)
- Added new Conditional Dependencies and Evaluator data structures for eventual use with Manual Tasks on DSRs. [#6354](https://github.com/ethyca/fides/pull/6354)
- Added a memory watcher for Celery tasks on Privacy Requests and a configuration to enable (memory_watchdog_enabled) [#6375](https://github.com/ethyca/fides/pull/6375)
- Added display of special-purpose-only vendors in a separate list within the FidesJS overlay. [#6358](https://github.com/ethyca/fides/pull/6358)
- Added Manual Task Conditional Dependencies table [#6356](https://github.com/ethyca/fides/pull/6356)
- Added record counts to the privacy request event log entries in the Admin UI [#6374](https://github.com/ethyca/fides/pull/6374)
- Added traditional Chinese support to FidesJS [#6372](https://github.com/ethyca/fides/pull/6372)
- Added support for Internal Respondent users to manage their own profile and change password [#6377] (https://github.com/ethyca/fides/pull/6377)
- Introduce manual finalization step in privacy request lifecycle [#6301](https://github.com/ethyca/fides/pull/6301) https://github.com/ethyca/fides/labels/db-migration
- Added vendor id to the vendors page [#6348](https://github.com/ethyca/fides/pull/6348)
- Added filtering and sorting capabilities to discovered assets table in action center [#6401](https://github.com/ethyca/fides/pull/6401)

### Changed
- Removes `data-testid` attributes from FidesJS production builds [#6351](https://github.com/ethyca/fides/pull/6351)
- Optimized BigQuery deletions by issuing only a single delete statement per partition [#6340](https://github.com/ethyca/fides/pull/6340)
- Increased the limit for dataset configurations from 50 to 1000 on the integration config page [#6367](https://github.com/ethyca/fides/pull/6367)
- Updates the API so respondents will only be able to see their own user info [#6368](https://github.com/ethyca/fides/pull/6368)
- Moved masking secrets from Redis to database [#6002](https://github.com/ethyca/fides/pull/6002)
- Pass `IS_TEST` build parameter to Dockfile for dev builds to preserve dev `data-testid` attributes [#6382] (https://github.com/ethyca/fides/pull/6382)
- Migrated datamap lineage visualization from Cytoscape.js to ReactFlow with Dagre layout engine [#6381](https://github.com/ethyca/fides/pull/6381)
- Created new module for ManualTaskAddress and updated ManualTaskGraphTask functionality using unique constraints on ManualTask parent_entity. [#6383](https://github.com/ethyca/fides/pull/6383)
- Enhanced privacy request handling with retry limits and cancellation logic for interrupted tasks [#6396](https://github.com/ethyca/fides/pull/6396)
- Collections with missing tables are now skipped instead of causing privacy requests to error [#6397](https://github.com/ethyca/fides/pull/6397)


### Developer Experience
- Migrated Action Center tables to Ant Design [#6349](https://github.com/ethyca/fides/pull/6349)

### Fixed
- Fixed an issue where row selections in Action Center tables did not persist across pages [#6357](https://github.com/ethyca/fides/pull/6357)
- Fixed bug where an error toast appeared in a privacy request page when running Fides OSS [#6364](https://github.com/ethyca/fides/pull/6364)
- Enhanced TCF API loading and failure handling [#6387](https://github.com/ethyca/fides/pull/6387)
- Escaping column names with spaces for BigQuery [#6380](https://github.com/ethyca/fides/pull/6380)
- Fixed horizontal scroll appearing in the privacy request detail page when datasets with very long names are used [#6389](https://github.com/ethyca/fides/pull/6389)
- Fixed performance issues with large dataset traversals [#6353](https://github.com/ethyca/fides/pull/6353)
- Fixing S3 KMS presigned URLs by configuring signature version 4 for all S3 client connections [#6365](https://github.com/ethyca/fides/pull/6365)

## [2.66.2](https://github.com/ethyca/fides/compare/2.66.1...2.66.2)

### Fixed
- Fixed an issue where the Data Detection & Discovery pages were missing some filter parameters for the results [#6394](https://github.com/ethyca/fides/pull/6394)

## [2.66.1](https://github.com/ethyca/fides/compare/2.66.0...2.66.1)

### Added
- Added traditional Chinese support to FidesJS [#6372](https://github.com/ethyca/fides/pull/6372)

## [2.66.0](https://github.com/ethyca/fides/compare/2.65.2...2.66.0)

### Added
- Replaced Asset's `with_consent` field with the enum `consent_status` field and added indexes to the `StagedResource` table [#6287](https://github.com/ethyca/fides/pull/6287)
- New 'Internal Respondent' user role that only has access to complete their assigned manual tasks [#6329](https://github.com/ethyca/fides/pull/6329)
- Added consent status to the Action Center, including a new discovery status column and a details modal for assets detected without consent [#6283](https://github.com/ethyca/fides/pull/6283)
- Added new option to FidesJS to change default tab in TCF modal [#6338](https://github.com/ethyca/fides/pull/6338)
- Added new entries for manual task completion in the activity tab of a privacy request [#6345](https://github.com/ethyca/fides/pull/6345)

### Changed
- Viewer users can now view/complete their assigned manual tasks [#6329](https://github.com/ethyca/fides/pull/6329)
- Updated the attachment list to distinguish internal attachment and attachments for the access package [#6344](https://github.com/ethyca/fides/pull/6344)
- Changed behavior of beta feature flags to persist across user login sessions


### Developer Experience
- Migrate tabs to Ant Design [#6260](https://github.com/ethyca/fides/pull/6260)
- Refactored GPP utility functions to reduce code duplication and improve maintainability [#6318](https://github.com/ethyca/fides/pull/6318)
- Upgraded RollupJS to latest version for FidesJS builds [#6330](https://github.com/ethyca/fides/pull/6330)

### Fixed
- Fixed FidesJS GPP to use national section when a supported US state has no specific notices and approach is set to both. [#6307](https://github.com/ethyca/fides/pull/6307)
- Fixed taxonomy search behavior to include label and value text
- Fixed FidesJS to use consistent served_notice_history_id across all consent flows for improved analytics correlation [#6312](https://github.com/ethyca/fides/pull/6312)
- Fixed Detection & Discovery menu items showing in the UI to users without the required permissions [#6337](https://github.com/ethyca/fides/pull/6337)
- Fixed bug where FidesJS modals wouldn't scroll on very short screens [#6327](https://github.com/ethyca/fides/pull/6327)

## [2.65.2](https://github.com/ethyca/fides/compare/2.65.1...2.65.2)

### Fixed
- Fixed hanging test privacy requests by removing all logger calls from `get_cache` [#6328](https://github.com/ethyca/fides/pull/6328)

## [2.65.1](https://github.com/ethyca/fides/compare/2.65.0...2.65.1)

### Changed
- Improvements to Generic Erasure Email Integrations so email batch jobs run with a Redis lock and execution time is configurable [#6316](https://github.com/ethyca/fides/pull/6316)
- Privacy Center now only disables `custom-fides.css` polling when it receives a 404. It will continue to poll after receiving other HTTP Status Codes [#6319](https://github.com/ethyca/fides/pull/6319)
- Privacy Center now retries when it receives an error HTTP Status code while retrieving `custom-fides.css` [#6319](https://github.com/ethyca/fides/pull/6319)
- Manual tasks table will now filter by the logged in user by default [#6317](https://github.com/ethyca/fides/pull/6317)

## [2.65.0](https://github.com/ethyca/fides/compare/2.64.2...2.65.0)

### Added
- Added single select and multiselect custom field support to Privacy Center forms [#6232](https://github.com/ethyca/fides/pull/6232)
- Added ManualTaskInstance and ManualTaskSubmission models, foundational for manual DSRs [#6212](https://github.com/ethyca/fides/pull/6212) https://github.com/ethyca/fides/labels/db-migration
- Expose shopify() interface on Fides within docs [#6269](https://github.com/ethyca/fides/pull/6269)
- Added a new time-based partitioning spec to simplify BigQuery partition definitions [#6182](https://github.com/ethyca/fides/pull/6182)
- Added new Manual Tasks integration with UI for resolving manual tasks [#6290](https://github.com/ethyca/fides/pull/6290)
- Added manual tasks to DSR execution (Fidesplus) [#6261](https://github.com/ethyca/fides/pull/6261)
- Added an `extract_for_execution_log` postprocessor for SaaS integrations [#6201](https://github.com/ethyca/fides/pull/6201)
- Added Masking Strategy `preserve` for preserving original field values while adding them to masking payloads [#6295](https://github.com/ethyca/fides/pull/6295)
- Added `fides_legacy_event` configuration option to control deprecated event dispatching for backward compatibility [#6249](https://github.com/ethyca/fides/pull/6249)
- Added user_id field to the ManualTaskLog model and implemented request-scoped user tracking using contextvars [#6296](https://github.com/ethyca/fides/pull/6296)
- Ability to prefill Privacy Center fields with query parameters [#6271](https://github.com/ethyca/fides/pull/6271)


### Changed
- Update FastAPI to 0.115.2 for starlette 0.40.0 [#6244](https://github.com/ethyca/fides/pull/6244)
- Refactored fides-js SDK to use React Context for global state management and simplified consent updating method [#6257](https://github.com/ethyca/fides/pull/6257)
- Update Shopify integration so that we do not pass consent keys to Shopify with undefined values [#6270](https://github.com/ethyca/fides/pull/6270)
- Privacy Center visitors can get validation feedback by pressing submit [#6271](https://github.com/ethyca/fides/pull/6271)

### Developer Experience
- Updated SQLAlchemy models to match the contents of the Alembic migrations [#6262](https://github.com/ethyca/fides/pull/6262)

### Fixed
- Fixed an accessibility issue where tooltips could not be triggered by keyboard focus. [#6276](https://github.com/ethyca/fides/pull/6276)
- Fixed accessibility issues with text contrast and interactive Tags in Admin UI. [#6278](https://github.com/ethyca/fides/pull/6278)
- Improved FidesJS banner dialog accessibility by providing proper ARIA roles, states, and regions. [#6291](https://github.com/ethyca/fides/pull/6291)
- Improved FidesJS accessibility by giving HTML rendered links more prominent styling [#6293](https://github.com/ethyca/fides/pull/6293)
- Fixed an issue in FidesJS where "IAB TCF" badges were misaligned when translation changed from English. [#6294](https://github.com/ethyca/fides/pull/6294)
- Appropriately expose Shopify interface docs [#6284](https://github.com/ethyca/fides/pull/6284)
- Ensure dataset API serialization does not block main server thread [#6310](https://github.com/ethyca/fides/pull/6310)
- Update admin UI to query for `minimal` dataset representation when only minimal information is needed [#6310](https://github.com/ethyca/fides/pull/6310)

## [2.64.2](https://github.com/ethyca/fides/compare/2.64.1...2.64.2)

### Fixed
- Fixed a bug where number fields in integration forms were un-editable [#6275](https://github.com/ethyca/fides/pull/6275)

## [2.64.1](https://github.com/ethyca/fides/compare/2.64.0...2.64.1)

### Fixed
- Fixed Postgres Monitor's usage of SSL Mode [#6247](https://github.com/ethyca/fides/pull/6247)


## [2.64.0](https://github.com/ethyca/fides/compare/2.63.3...2.64.0)

### Added
- Added support for Salesforce custom object monitoring using Helios [#6096](https://github.com/ethyca/fides/pull/6096)
- Added ManualTaskConfig and ManualTaskConfigField models, foundational for for ManualDSRs [#6208](https://github.com/ethyca/fides/pull/6208) https://github.com/ethyca/fides/labels/db-migration
- Adds config for sale_of_data default in Fides Shopify integration [#6233](https://github.com/ethyca/fides/pull/6233)
- Added detailed trigger tracking to all FidesJS events including element type, label, and interaction origin [#6229](https://github.com/ethyca/fides/pull/6229)
- Added validation for URLs in website integration forms [#6230](https://github.com/ethyca/fides/pull/6230)
- Adds Janus SDK enum to PrivacyRequestSource [#6243](https://github.com/ethyca/fides/pull/6243)

### Changed
- Integrations detail page now includes a setup guide component. [#6096](https://github.com/ethyca/fides/pull/6096)
- Minor improvements to Redis read-only connections [#6227](https://github.com/ethyca/fides/pull/6227)

### Fixed
- Added missing "Awaiting email send" status to privacy request statuses [#6218](https://github.com/ethyca/fides/pull/6218)
- Fixed FidesJS AMD module loading conflicts when RequireJS or other AMD loaders are present [#6210](https://github.com/ethyca/fides/pull/6210)
- Fixed the system integration form formatting dataset references incorrectly [#6225](https://github.com/ethyca/fides/pull/6225)
- Fixed a bug with pagination on the action center tables [#6231](https://github.com/ethyca/fides/pull/6231)
- Ensured that property ID is always included when saving consent in fides.js [#6238](https://github.com/ethyca/fides/pull/6238)


## [2.63.3](https://github.com/ethyca/fides/compare/2.63.2...2.63.3)

### Changed
- Updated the `re-classify` button to avoid sending `monitored` fields back to classification [#6236](https://github.com/ethyca/fides/pull/6236)


## [2.63.2](https://github.com/ethyca/fides/compare/2.63.1...2.63.2)

### Added
- AWS SES notification service now supports assumed roles through environment variable configuration through `FIDES__CREDENTIALS__NOTIFICATIONS__AWS_SES_ASSUME_ROLE_ARN` [#6206](https://github.com/ethyca/fides/pull/6206)
- Added Fides-Client header to http logger middleware [#6195](https://github.com/ethyca/fides/pull/6195)
- Added settings for read-only Redis instance [#6217](https://github.com/ethyca/fides/pull/6217)

### Changed
- TCF Banners will no longer resurface on reload after dismissal [#6200](https://github.com/ethyca/fides/pull/6200)
- Earlier initialization strategy for Shopify integration [#6202](https://github.com/ethyca/fides/pull/6202)
- Upgraded GPP library to `3.1.7` and added support for Oregon section [#6215](https://github.com/ethyca/fides/pull/6215)


## [2.63.1](https://github.com/ethyca/fides/compare/2.63.0...2.63.1)
- Added support for large (>1GB) database columns by writing the contents to external storage [#6199](https://github.com/ethyca/fides/pull/6199)
- Added `MonitorTask` and `MonitorTaskExecutionLog` models and db tables [#6178](https://github.com/ethyca/fides/pull/6178) https://github.com/ethyca/fides/labels/db-migration
- Added ManualTask and ManualTaskReference models, foundational for for ManualDSRs [#6205](https://github.com/ethyca/fides/pull/6205) https://github.com/ethyca/fides/labels/db-migration

## [2.63.0](https://github.com/ethyca/fides/compare/2.62.0...2.63.0)

### Added
- Added ability to add internal comments to privacy requests [#6165](https://github.com/ethyca/fides/pull/6165)
- Attachments can now be stored with GCS [#6161](https://github.com/ethyca/fides/pull/6161)
- Attachments can now retrieve their content as well as their download urls [#6169 ](https://github.com/ethyca/fides/pull/6169)
- Added pagination support to integrations list page for better navigation with large datasets [#6184](https://github.com/ethyca/fides/pull/6184)
- Shared monitor config model [#6167](https://github.com/ethyca/fides/pull/6167)
- Added data_sales to Shopify consent_map [#6169](https://github.com/ethyca/fides/pull/6189)
- Added new user types respondent and external_respondent [#6177](https://github.com/ethyca/fides/pull/6177) https://github.com/ethyca/fides/labels/db-migration
- Added Execution logging for uploading Access Packages [#6191](https://github.com/ethyca/fides/pull/6191)
- Added UI for creating shared monitor configurations [#6188](https://github.com/ethyca/fides/pull/6188)
- Added StagedResourceAncestor table to support dynamic `child_diff_statuses` calculations [#6185](https://github.com/ethyca/fides/pull/6185) https://github.com/ethyca/fides/labels/high-risk https://github.com/ethyca/fides/labels/db-migration

### Changed
- Deprecated `FidesInitialized` event and added `FidesConsentLoaded` and `FidesReady` events for more granular initialization state handling [#6181](https://github.com/ethyca/fides/pull/6181)
- Changed GPC to support custom notices in TCF experiences [#6176](https://github.com/ethyca/fides/pull/6176)
- Removed `masking_strict` configuration for a better onboarding experience [#6180](https://github.com/ethyca/fides/pull/6180)
- Detection resources can no longer show a "Confirm" button and will always show "Monitor" [#6193](https://github.com/ethyca/fides/pull/6193)
- Integration secrets forms now show select inputs for enums and schemas with `options` [#6190](https://github.com/ethyca/fides/pull/6190/)

### Developer Experience
- Refactored FidesJS init logic for better clarity and TCF separation [#6173](https://github.com/ethyca/fides/pull/6173)

### Fixed
- Fixed Monitor button not appearing for tables with both classified fields and new discoveries in Data detection view [#6179](https://github.com/ethyca/fides/pull/6179)
- Fixed TCF banner incorrectly resurfacing when consent was previously set by override [#6186](https://github.com/ethyca/fides/pull/6186)

## [2.62.0](https://github.com/ethyca/fides/compare/2.61.1...2.62.0)

### Added
- Exposes configuration settings for the async db engine connection [#6128](https://github.com/ethyca/fides/pull/6128)
- Added support for uploading files as internal attachments to privacy requests [#6069](https://github.com/ethyca/fides/pull/6069)
- Implements Fallback Locations in CMP [#6158](https://github.com/ethyca/fides/pull/6158)
- Added dedicated Celery queues for discovery monitor operations (detection, classification, and promotion) [#6144](https://github.com/ethyca/fides/pull/6144)
- Added a new method to Fides object for updating user consent [#6151](https://github.com/ethyca/fides/pull/6151)
- Privacy Center log level support and additional logging [#6133](https://github.com/ethyca/fides/pull/6133)
- Privacy Center support for throwing an error when an experience could not be prefetched [#6133](https://github.com/ethyca/fides/pull/6133)
- Privacy Center support for retrying the experience prefetch when an error is encountered calling the API [#6133](https://github.com/ethyca/fides/pull/6133)

### Changed
- Attachment uploads now check for file extension types, retrieving and attachment also returns the file size. [#6124](https://github.com/ethyca/fides/pull/6124)
- Updated the AC string version from v1 to v2 format, which now includes a disclosed vendors section [#6155](https://github.com/ethyca/fides/pull/6155)
- Locked down the version for @iabtechlabtcf packages for better control [#6145](https://github.com/ethyca/fides/pull/6145)

### Developer Experience
- Refactored Fides initialization code to reduce duplication and improve maintainability. [#6143](https://github.com/ethyca/fides/pull/6143)
- Improved endpoint profiler to output all frames. [#6153](https://github.com/ethyca/fides/pull/6153)

### Fixed
- Fix Special-purpose vendors with restricted purposes not correctly encoded in TC string [#6145](https://github.com/ethyca/fides/pull/6145) https://github.com/ethyca/fides/labels/high-risk
- Fixed an issue where consent mechanism string values and/or non-applicable notices not applied to Fides.consent during initialization [#6157](https://github.com/ethyca/fides/pull/6157)
- Fixed vendor display when switching between consent and legitimate interest purposes in TCF UI [#6171](https://github.com/ethyca/fides/pull/6171)

## [2.61.1](https://github.com/ethyca/fides/compare/2.61.0...2.61.1)

### Fixed
- Added certifi to fix SSL CA Error [#6139](https://github.com/ethyca/fides/pull/6139)

## [2.61.0](https://github.com/ethyca/fides/compare/2.60.1...2.61.0)

### Added
- Added Recorded URL to Consent Report [#6077](https://github.com/ethyca/fides/pull/6077)
- Added support for consent mechanism string values and non-applicable notices in FidesJS [#6115](https://github.com/ethyca/fides/pull/6115)
- Added ConnectionType.okta, OktaSchema, OktaConnector as support for the Okta Monitor [#6078](https://github.com/ethyca/fides/pull/6078)
- Added "View" detail links to success toasts in action center [#6113](https://github.com/ethyca/fides/pull/6113)
- Setting to allow Admin UI errors to be surfaced to a toast. [#6121](https://github.com/ethyca/fides/pull/6121)

### Changed
- Abstract OT consent migration logic, allow write to Fides preferences api [#6099](https://github.com/ethyca/fides/pull/6099)
- Tweaked discovered assets table so rows remain selected after bulk actions [#6108](https://github.com/ethyca/fides/pull/6108)
- Migrated some dropdown menus to use Ant's Dropdown component [#6107](https://github.com/ethyca/fides/pull/6107)
- Refactor OT consent migration [#6099](https://github.com/ethyca/fides/pull/6126)

### Developer Experience
- Cleaning up test fixtures [#6008](https://github.com/ethyca/fides/pull/6008)
- Migrated last remaining Chakra icon button to Ant [#6127](https://github.com/ethyca/fides/pull/6127)

### Fixed
- Fixed handling of empty SSL mode in the MySQL connector [#6123](https://github.com/ethyca/fides/pull/6123)
- Suppressing SQLAlchemy logging related to caching queries [#6089](https://github.com/ethyca/fides/pull/6089)
- FidesJS css variable `--fides-overlay-container-border-width` now applies to banner (only applied to modal before) [#6097](https://github.com/ethyca/fides/pull/6097) https://github.com/ethyca/fides/labels/high-risk
- Fixed vendor restriction form validation and input handling [#6101](https://github.com/ethyca/fides/pull/6101)
- Fixed special purpose vendor check in Fides JS logic [#6118](https://github.com/ethyca/fides/pull/6118)
- Update Add Vendor tooltip to match navigation option [#6111](https://github.com/ethyca/fides/pull/6111)
- Fixed UX issues with action center tables [#6116](https://github.com/ethyca/fides/pull/6116)
- Fixed incorrect font styling on some table headers [#6129](https://github.com/ethyca/fides/pull/6129)
- Fixed a bug with refreshing or deep-linking to pages sometimes redirecting to homepage [#6125](https://github.com/ethyca/fides/pull/6125)
- Fixed a bug that prevented from showing all the integrations when on the system page [#6138](https://github.com/ethyca/fides/pull/6138)

### Removed
- Removed unused libxslt-dev dependency [#6119](https://github.com/ethyca/fides/pull/6119)

## [2.60.1](https://github.com/ethyca/fides/compare/2.60.0...2.60.1)

### Fixed
- Fixed GTM integration to properly handle duplicate notice keys [#6090](https://github.com/ethyca/fides/pull/6090)
- Fix Special-purpose only vendors not correctly encoded in TC string [#6086](https://github.com/ethyca/fides/pull/6086)

## [2.60.0](https://github.com/ethyca/fides/compare/2.59.2...2.60.0)

### Added
- Migrate `Cookies` resources to `Asset` resources of type `Cookie` [#5776](https://github.com/ethyca/fides/pull/5776) https://github.com/ethyca/fides/labels/db-migration https://github.com/ethyca/fides/labels/high-risk
- Added support for selecting TCF Publisher Override configuration when configuring Privacy Experience (behind beta feature flag) [#6033](https://github.com/ethyca/fides/pull/6033)
- Added Google Cloud Storage as a storage option [#6006](https://github.com/ethyca/fides/pull/6006)
- Update the Datahub Permissions section to include required permissions from Datahub [#6052](https://github.com/ethyca/fides/pull/6052)
- Added assumed role arn capabilities to aws Storage [#6027](https://github.com/ethyca/fides/pull/6027)
- Added the ability to create new TCF Experiences within Admin UI [#6055](https://github.com/ethyca/fides/pull/6055)
- PostgreSQL connection config now supports SSL Mode [#6068](https://github.com/ethyca/fides/pull/6068)
- Added ability to "restore" ignored assets in action center [#6080](https://github.com/ethyca/fides/pull/6080)
- Added support for TCF publisher restrictions in FidesJS [#6102](https://github.com/ethyca/fides/pull/6102)

### Changed
- Changed how TCF Publisher Overrides gets configured in consent settings (behind beta feature flag) [#6013](https://github.com/ethyca/fides/pull/6013)
- Frontend now do not generate `key` when creating a Website Monitor [#6041](https://github.com/ethyca/fides/pull/6041)
- Integrations manage modals now are cappable of showing a small description [#6037](https://github.com/ethyca/fides/pull/6037)
- UI now allows assigning of non-consent-category data uses to system assets [#6049](https://github.com/ethyca/fides/pull/6049)
- Updated bulk ignore assets toast message [#6043](https://github.com/ethyca/fides/pull/6043)
- Updated UI behavior for editing languages in the Experience config for consistency and clarity [#6055](https://github.com/ethyca/fides/pull/6055)
- Moved detection & discovery features out of beta [#6059](https://github.com/ethyca/fides/pull/6059)
- Show notice-only notices before other notices in modals of non-TCF experiences [#6074](https://github.com/ethyca/fides/pull/6074)

### Developer Experience
- Reduced animations on Cypress tests in Privacy Center for quicker results [#5976](https://github.com/ethyca/fides/pull/5976)
- Migrated Tooltip components to Ant Design across Admin UI [#6060](https://github.com/ethyca/fides/pull/6060)
- Added custom Typography component to FidesUI with configurable text sizes [#6062](https://github.com/ethyca/fides/pull/6062)
- Updated the Docker image used for MSSQL integration tests [#6063](https://github.com/ethyca/fides/pull/6063)
- Improved Docker image build times by using separate amd64/arm64 Github runners [#6073](https://github.com/ethyca/fides/pull/6073)
- Enhanced Fides.js demo pages with improved styling and JSON visualization [#6075](https://github.com/ethyca/fides/pull/6075)

### Fixed
- Fixed typo in Vermont US state name [#6029](https://github.com/ethyca/fides/pull/6029)
- Fixed two Georgia's in regions list and incorrect name for the state SD [#6036](https://github.com/ethyca/fides/pull/6036)
- Fixed performance issues in Data map report in Admin UI [#6046](https://github.com/ethyca/fides/pull/6046)
- Fixed details requirements in AWS SES setup [#6047](https://github.com/ethyca/fides/pull/6047)
- Addressed some performance issues with Experience configuration previews [#6055](https://github.com/ethyca/fides/pull/6055)
- Fixed icon sizing in request manager table [#6079](https://github.com/ethyca/fides/pull/6079)
- Fixed GCP SQL connection to support ip_type [#6065](https://github.com/ethyca/fides/pull/6065)
- TCF overlay option no longer an Experience option when TCF is not enabled [#6091](https://github.com/ethyca/fides/pull/6091)

## [2.59.2](https://github.com/ethyca/fides/compare/2.59.1...2.59.2)

### Added
- Added PostgreSQL connection config form to the "integrations" page to support use with discovery monitors [#6018](https://github.com/ethyca/fides/pull/6018)
- Added SSL Mode field for MySQL connections [#6048](https://github.com/ethyca/fides/pull/6048)

### Changed
- Removed `dbname` as a required field for PostgreSQL connection configs to support use with discovery monitors [#6018](https://github.com/ethyca/fides/pull/6018)
- Updated consent automation models to support echo detection in Fidesplus [#6054](https://github.com/ethyca/fides/pull/6054)

### Fixed
- Fixed Privacy Center issue where unconfigured fields (eg. phone) were being passed as null form values [#6045](https://github.com/ethyca/fides/pull/6045)
- Fixed startup issues with Celery workers [#6058](https://github.com/ethyca/fides/pull/6058)


## [2.59.1](https://github.com/ethyca/fides/compare/2.59.0...2.59.1)

### Added
- Adds embedded-consent route to Privacy Center [#6040](https://github.com/ethyca/fides/pull/6040)

## [2.59.0](https://github.com/ethyca/fides/compare/2.58.2...2.59.0)

### Added
- Added `reject_all_mechanism` to `PrivacyExperienceConfig` [#5952](https://github.com/ethyca/fides/pull/5952) https://github.com/ethyca/fides/labels/db-migration
- Added DataHub dataset sync functionality UI with feedback and error handling [#5949](https://github.com/ethyca/fides/pull/5949)
- Added support for TCF preview in Admin UI experience form [#5962](https://github.com/ethyca/fides/pull/5962)
- Added `opt_in_only` to `Layer1ButtonOption` [#5958](https://github.com/ethyca/fides/pull/5958)
- Added support for links in `<a>` tags on the custom HTML description [#5960](https://github.com/ethyca/fides/pull/5960)
- Added "Reject all" behavior and visibility options to TCF Experience config form [#5964](https://github.com/ethyca/fides/pull/5964)
- Added `TCFConfiguration` and `TCFPublisherRestriction` models [#5983](https://github.com/ethyca/fides/pull/5983) https://github.com/ethyca/fides/labels/db-migration
- Added tab navigation to action center system aggregate table [#6011](https://github.com/ethyca/fides/pull/6011)
- Support `Quarterly` and `Yearly` monitor scheduling [#5981](https://github.com/ethyca/fides/pull/5981)
- Adds integration tests for Enterprise Bigquery DSR nested fields [#5969](https://github.com/ethyca/fides/pull/5969)
- Added `tcf_configuration_id` to `PrivacyExperienceConfig` and fixes `TCFPublisherRestriction` validations [#6012](https://github.com/ethyca/fides/pull/6012) https://github.com/ethyca/fides/labels/db-migration
- Added a `--separate-files` flag to the `fides pull dataset` CLI command to pull each dataset into its own file [#6007](https://github.com/ethyca/fides/pull/6007)
- Added a `readonly_server` database setting to support specifying a read-only database [#6023](https://github.com/ethyca/fides/pull/6023)

### Changed
- Bumped Next.js for all frontend apps to latest patch versions. [#5946](https://github.com/ethyca/fides/pull/5946)
- Updating UI for Integrations, the tags now represent capabilities of the integrations [#5973](https://github.com/ethyca/fides/pull/5973)
- Changed action center result tables to use expandable cells for multi-value results [#5963](https://github.com/ethyca/fides/pull/5963)
- Changed action center homepage to use CSS grid layout [#5982](https://github.com/ethyca/fides/pull/5982)
- Updated the UI for the activity tab of the privacy request detail page [#6005](https://github.com/ethyca/fides/pull/6005)
- Unified frontend formatKey method, so its behavior is closer to the backend behavior [#6010](https://github.com/ethyca/fides/pull/6010)
- Action center table's checkboxes were improved, also improved change indications [#6021](https://github.com/ethyca/fides/pull/6021)

### Fixed
- Updated relationships for Comments, Attachments and PrivacyRequests to remove overlap sqlalchemy error. [#5929](https://github.com/ethyca/fides/pull/5929)
- Hide "Reclassify" option on fields in D&D tables [#5956](https://github.com/ethyca/fides/pull/5956)
- Fix D&D action errors not surfacing in UI [#5997](https://github.com/ethyca/fides/pull/5997)
- Fixes translation bug in TCF custom notices [#6003](https://github.com/ethyca/fides/pull/6003)
- Fixed issue with SaaS integration update payloads [#6001](https://github.com/ethyca/fides/pull/6001)
- Fix non-consent-category data uses showing up in system assets table [#5999](https://github.com/ethyca/fides/pull/5999)
- Fix `TCFConfiguration` relationship definitions [#6031](https://github.com/ethyca/fides/pull/6031)

### Removed
- Removed datasetClassificationUpdates flag from admin UI. [#5950](https://github.com/ethyca/fides/pull/5950)

## [2.58.2](https://github.com/ethyca/fides/compare/2.58.1...2.58.2)

### Changed
- Writes fides consent cookie during OT consent migration [#6009](https://github.com/ethyca/fides/pull/6009)

## [2.58.1](https://github.com/ethyca/fides/compare/2.58.0...2.58.1)

### Fixed
- Fixed an issue with banner dismisal resulting in resurfaced banner [#5979](https://github.com/ethyca/fides/pull/5979)

## [2.58.0](https://github.com/ethyca/fides/compare/2.57.1...2.58.0)

### Added
- Support for location based privacy center actions [#5803](https://github.com/ethyca/fides/pull/5803)
- Added `is_country` field on locations [#5885](https://github.com/ethyca/fides/pull/5885)
- Added `page` column to `Asset` table/model [#5898](https://github.com/ethyca/fides/pull/5898) https://github.com/ethyca/fides/labels/db-migration
- Added new `has_next` parameter for the `cursor` pagination strategy [#5888](https://github.com/ethyca/fides/pull/5888)
- Support `FIDES_PRIVACY_CENTER__FIDES_JS_MAX_AGE_SECONDS` configuration option for `fides-privacy-center` to override default cache duration for /fides.js [#5909](https://github.com/ethyca/fides/pull/5909)
- Add properties for user assigned systems/data_uses on staged resources [5841](https://github.com/ethyca/fides/pull/5841) https://github.com/ethyca/fides/labels/db-migration
- Added tooltips to the buttons in the dataset test UI [#5899](https://github.com/ethyca/fides/pull/5899)
- Added the ability to stop a test privacy request in the dataset test UI [#5901](https://github.com/ethyca/fides/pull/5901)
- Support setting publisher country code in Consent Settings [#5902](https://github.com/ethyca/fides/pull/5902)
- Added option for disabling consent notice toggles [#5872](https://github.com/ethyca/fides/pull/5872)
- Added UI to manually update Assets in the system asset view [#5914](https://github.com/ethyca/fides/pull/5914)
- Use the experience's `tcf_publisher_country_code` when building TC strings [#5921](https://github.com/ethyca/fides/pull/5921)
- Added size thresholds to S3 upload and retrieval methods for more efficient document processing. [#5922](https://github.com/ethyca/fides/pull/5922)
- Added support for Notice Consent String integration in Fides String [#5895](https://github.com/ethyca/fides/pull/5895)
- Added support for new options for Fides.gtm method [#5917](https://github.com/ethyca/fides/pull/5917)
- Added tab-based filtering and row persistence to web monitor assets table [#5933](https://github.com/ethyca/fides/pull/5933)
- Add inline editing for system assets table [#5940](https://github.com/ethyca/fides/pull/5940)

### Changed
- Privacy Center was updated to use React 19 and Nextjs 15 [#5803](https://github.com/ethyca/fides/pull/5803) https://github.com/ethyca/fides/labels/high-risk
- Change `Browser Request` values to `Browser request` in Asset and StagedResource models [#5898](https://github.com/ethyca/fides/pull/5898) https://github.com/ethyca/fides/labels/db-migration
- Changed discovered asset "system" cell to use `user_assigned_system_key` property [#5908](https://github.com/ethyca/fides/pull/5908)
- Changed Dataset endpoint, it now has `minimal` parameter, and can be filtered by `fides_meta.namespace.connection_type` [#5915](https://github.com/ethyca/fides/pull/5915)
- Datahub integration now allows datasets to be selected [#5926](https://github.com/ethyca/fides/pull/5926)
- Enable Consent Reporting screen by default. Update consent lookup table column. [#5936](https://github.com/ethyca/fides/pull/5936)

### Fixed
- Fixed UX issues with website monitor form [#5884](https://github.com/ethyca/fides/pull/5884)
- Fixed consent reporting table issues, add external id column [#5918](https://github.com/ethyca/fides/pull/5918)
- Removed excessive authorization debug logs [#5920](https://github.com/ethyca/fides/pull/5920)
- Fixed fix incorrect calls to TCF api update method [#5916](https://github.com/ethyca/fides/pull/5916)
- Fixed "unvisited edges" error when dealing with optional identities [#5923](https://github.com/ethyca/fides/pull/5923)
- Fixed issue where sometimes an experience translation couldn't be added [#5942](https://github.com/ethyca/fides/pull/5942)

### Removed
- Removed beta flag for Datahub feature [#5937](https://github.com/ethyca/fides/pull/5937)

## [2.57.1](https://github.com/ethyca/fides/compare/2.57.0...2.57.1)

### Changed
- Added extra debug logging and fixed handler time calculation [#5927](https://github.com/ethyca/fides/pull/5927)

## [2.57.0](https://github.com/ethyca/fides/compare/2.56.2...2.57.0)

### Added
- DB model support for Attachments [#5784](https://github.com/ethyca/fides/pull/5784) https://github.com/ethyca/fides/labels/db-migration
- DB migration to add `description` column to `asset` [#5822](https://github.com/ethyca/fides/pull/5822) https://github.com/ethyca/fides/labels/db-migration
- DB model support for messages on `MonitorExecution` records [#5846](https://github.com/ethyca/fides/pull/5846) https://github.com/ethyca/fides/labels/db-migration
- Added support for GPP String integration in Fides String [#5845](https://github.com/ethyca/fides/pull/5845)
- Attachments storage capabilities (S3 or local) [#5812](https://github.com/ethyca/fides/pull/5812) https://github.com/ethyca/fides/labels/db-migration
- DB model support for Comments [#5833](https://github.com/ethyca/fides/pull/5833/files) https://github.com/ethyca/fides/labels/db-migration
- Added UI for configuring website integrations and monitors [#5867](https://github.com/ethyca/fides/pull/5867)
- Adding support for BigQuery struct updates [#5849](https://github.com/ethyca/fides/pull/5849)
- Added support for OneTrust Consent Migration [#5873](https://github.com/ethyca/fides/pull/5873)

### Changed
- Bumped supported Python versions to `3.10.16` and `3.9.21` [#5840](https://github.com/ethyca/fides/pull/5840)
- Update the privacy request detail page to a new layout and improved styling [#5824](https://github.com/ethyca/fides/pull/5824)
- Updated privacy request handling to still succeed if not all identities are provided [#5836](https://github.com/ethyca/fides/pull/5836)
- Refactored privacy request processing to never re-use sessions [#5862](https://github.com/ethyca/fides/pull/5862)
- Updated hover state of menu items to be more visible [#5868](https://github.com/ethyca/fides/pull/5868)
- Use `gpp_settings.cmp_api_required` to determine if GPP CMP API should be included in bundle [#5883](https://github.com/ethyca/fides/pull/5883)
- Updates Fides interface docs to expose additional fields [#5878](https://github.com/ethyca/fides/pull/5878)

### Developer Experience
- Moved non-prod Admin UI dependencies to devDependencies [#5832](https://github.com/ethyca/fides/pull/5832)
- Prevent Admin UI and Privacy Center from starting when running `nox -s dev` with datastore params [#5843](https://github.com/ethyca/fides/pull/5843)
- Remove plotly (unused package) to reduce fides image size [#5852](https://github.com/ethyca/fides/pull/5852)
- Fixed issue where the log_context decorator didn't support positional arguments [#5866](https://github.com/ethyca/fides/pull/5866)

### Fixed
- Fixed pagination bugs on some tables [#5819](https://github.com/ethyca/fides/pull/5819)
- Fixed load_samples to wrap variables in quotes to prevent YAML parsing errors [#5857](https://github.com/ethyca/fides/pull/5857)
- Fixed incorrect value being set for `MonitorExecution.started` column [#5864](https://github.com/ethyca/fides/pull/5864)
- Improved the behavior and state management of MSPA-related settings [#5861](https://github.com/ethyca/fides/pull/5861)
- Fixed CORS origins handling to be more consistent across config (toml/env var) and API settings; allow `0.0.0.0` as an origin [#5853](https://github.com/ethyca/fides/pull/5853)
- Fixed an issue with the update payloads for select SaaS integrations [#5860](https://github.com/ethyca/fides/pull/5860)
- Fixed `/privacy-request/<id>/resubmit` endpoint so it doesn't queue the request twice [#5870](https://github.com/ethyca/fides/pull/5870)
- Fixed the system assets table being the wrong width [#5879](https://github.com/ethyca/fides/pull/5879)
- Fixed vendor override handling in FidesJS CMP [#5886](https://github.com/ethyca/fides/pull/5886)
- Fix `extraDetails.preference` on `FidesUIChanged` events from FidesJS SDK to include the correct `notice_key` when using custom purposes in TCF experience [#5892](https://github.com/ethyca/fides/pull/5892)

## [2.56.2](https://github.com/ethyca/fides/compare/2.56.1...2.56.2)

### Added
- Update FidesJS to push all `FidesEvent` types to GTM (except `FidesInitializing`) [#5821](https://github.com/ethyca/fides/pull/5821)
- Added a consent reporting table and consent lookup feature [#5839](https://github.com/ethyca/fides/pull/5839)
- Added a high-precision `timestamp` to all `FidesEvents` from FidesJS SDK [#5859](https://github.com/ethyca/fides/pull/5859)
- Added a `extraDetails.trigger` to `FidesUIChanged` events from FidesJS SDK with info about the UI element that triggered the event [#5859](https://github.com/ethyca/fides/pull/5859)
- Added a `extraDetails.preference` to `FidesUIChanged` events from FidesJS SDK with info about the preference that was changed (notice, TCF purpose, TCF vendor, etc.) [#5859](https://github.com/ethyca/fides/pull/5859)

### Fixed
- Addressed TCModel console error when opting into some purposes [#5850](https://github.com/ethyca/fides/pull/5850)
- Opt out of all in TCF no longer affects "notice only" notices [#5850](https://github.com/ethyca/fides/pull/5850)
- Corrected the Tag color for some columns of the Privacy requests table. [#5848](https://github.com/ethyca/fides/pull/5848)

## [2.56.1](https://github.com/ethyca/fides/compare/2.56.0...2.56.1)

### Changed
- Custom TCF purposes respect NOTICE_ONLY [#5830](https://github.com/ethyca/fides/pull/5830)

### Fixed
- Fixed usage of stale DB sessions when running privacy requests [#5834](https://github.com/ethyca/fides/pull/5834)

## [2.56.0](https://github.com/ethyca/fides/compare/2.55.4...2.56.0)

### Added
- DB model support for Web Monitoring [#5616](https://github.com/ethyca/fides/pull/5616) https://github.com/ethyca/fides/labels/db-migration
- Added support for queue-specific Celery workers [#5761](https://github.com/ethyca/fides/pull/5761)
- Added support for AWS SES as an email provider [#5804](https://github.com/ethyca/fides/pull/5804)
- Nested identity query support for BigQuery [#5814](https://github.com/ethyca/fides/pull/5814)
- Added job that automatically requeues interrupted tasks for in progress privacy requests [#5800](https://github.com/ethyca/fides/pull/5800)
- Added "Assets" tab on system view for web monitor assets [#5811](https://github.com/ethyca/fides/pull/5811)
- Support for MySQL Data Detection & Discovery Monitors [#5798](https://github.com/ethyca/fides/pull/5798)

### Changed
- Improved dataset validation for namespace metadata and dataset reachability [#5744](https://github.com/ethyca/fides/pull/5744)
- Taxonomy page can now be accessed by users with only read permissions [#5815](https://github.com/ethyca/fides/pull/5815)

### Developer Experience
- Modified Dependabot configuration to support monorepo security updates [#5810](https://github.com/ethyca/fides/pull/5810)
- Fix load_samples to correctly collect & load sample connections with "False" secret values [#5828](https://github.com/ethyca/fides/pull/5828)

### Docs
- Removed version pins in LDFLAGS & CFLAGS for local MSSQL builds [#5760](https://github.com/ethyca/fides/pull/5760)

### Fixed
- Fixed background color of the message indicating the rows selected [#5847](https://github.com/ethyca/fides/pull/5847)
- Fixed bug with D&D table column widths [#5813](https://github.com/ethyca/fides/pull/5813)
- Fixed `poll_for_exited_privacy_request_tasks` for DSR-processing improvements [#5820](https://github.com/ethyca/fides/pull/5820)

## [2.55.4](https://github.com/ethyca/fides/compare/2.55.3...2.55.4)

### Added
- Added setting to control fuzzy search for privacy requests [#5748](https://github.com/ethyca/fides/pull/5748)

### Fixed
- Fixed BQ partition clause validation to allow `-` characters in operands [#5796](https://github.com/ethyca/fides/pull/5796)

## [2.55.3](https://github.com/ethyca/fides/compare/2.55.2...2.55.3)

### Fixed
- Fixed BigQuery DSR integration generates invalid queries when having a dataset with nested fields [#5785](https://github.com/ethyca/fides/pull/5785)

## [2.55.2](https://github.com/ethyca/fides/compare/2.55.1...2.55.2)

### Changed
- Release version bump. No code changes.

## [2.55.1](https://github.com/ethyca/fides/compare/2.55.0...2.55.1)

### Fixed
- Fixed GPP string and section inconsistencies [#5765](https://github.com/ethyca/fides/pull/5765)
- Fixed sending of notifications for privacy request receipts [#5777](https://github.com/ethyca/fides/pull/5777)
- Fixed create systems with vendor_deleted_at field [#5786](https://github.com/ethyca/fides/pull/5786)

## [2.55.0](https://github.com/ethyca/fides/compare/2.54.0...2.55.0)

### Added
- Added editing support for categories of consent on discovered assets [#5739](https://github.com/ethyca/fides/pull/5739)
- Added a read-only consent category cell to Action Center aggregate system results table [#5737](https://github.com/ethyca/fides/pull/5737)
- Added detail trays to items in data catalog view [#5729](https://github.com/ethyca/fides/pull/5729)
- Support rendering and saving consent from custom notices in TCF Overlay [#5742](https://github.com/ethyca/fides/pull/5742)
- Added worker stats endpoint to monitor worker status and task queue length [#5725](https://github.com/ethyca/fides/pull/5725)
- New "Headless" experience type to support custom UI implementations [#5751](https://github.com/ethyca/fides/pull/5751)

### Changed
- Added frequency field to DataHubSchema integration config [#5716](https://github.com/ethyca/fides/pull/5716)
- Added glossary_node field to DataHubSchema integration config [#5734](https://github.com/ethyca/fides/pull/5734)
- Added initial support for upcoming "headless" CMP experience type [#5731](https://github.com/ethyca/fides/pull/5731)
- All Select dropdowns will now allow searching to narrow down the options by default [#5738](https://github.com/ethyca/fides/pull/5738)
- Exposes privacy notice picker for TCF components [#5730](https://github.com/ethyca/fides/pull/5730)
- Model changes to support new privacy center config options [5732](https://github.com/ethyca/fides/pull/5732)

### Fixed
- Fixed `fides annotate dataset` command enters incorrect value on the `direction` field. [#5727](https://github.com/ethyca/fides/pull/5727)
- Fixed Bigquery flakey tests. [#5713](https://github.com/ethyca/fides/pull/5713)
- Fixed breadcrumb navigation issues in data catalog view [#5717](https://github.com/ethyca/fides/pull/5717)
- Fixed `window.Fides.experience` of FidesJS to be a merged version of the minimal and full experience. [#5726](https://github.com/ethyca/fides/pull/5726)
- Fixed vendor count template string on FidesJS embedded layer 2 descriptions [#5736](https://github.com/ethyca/fides/pull/5736)
- Allowing a list with a single dataset in the YAML dataset editor [#5750](https://github.com/ethyca/fides/pull/5750)
- Fixed edge case translation string issue on FidesJS embedded layer 2 [#5749](https://github.com/ethyca/fides/pull/5749)
- Standardized taxonomy endpoint behavior for URLs with and without trailing slashes to ensure all endpoints properly enforce the latest data validation rules [#5753](https://github.com/ethyca/fides/pull/5753)

## [2.54.0](https://github.com/ethyca/fides/compare/2.53.0...2.54.0)

### Added
- Migration to add the `data_uses` column to `stagedresource` table, prereqs for Data Catalog work in Fidesplus [#5600](https://github.com/ethyca/fides/pull/5600/) https://github.com/ethyca/fides/labels/db-migration
- Added a new endpoint to fully resubmit any errored privacy requests [#5658](https://github.com/ethyca/fides/pull/5658) https://github.com/ethyca/fides/labels/db-migration
- Migration to add the `monitorexecution` table used by fidesplus to persist `MonitorExecution` records to DB [#5704](https://github.com/ethyca/fides/pull/5704) https://github.com/ethyca/fides/labels/db-migration

### Changed
- Updated UI colors to new brand. Update logo, homepage cards. [#5668](https://github.com/ethyca/fides/pull/5668)
- Privacy request status tags colors have been updated [#5699](https://github.com/ethyca/fides/pull/5699)
- The privacy declarations for a system are now sorted alphabetically by name. [#5683](https://github.com/ethyca/fides/pull/5683)
- Upgraded GPP library to `3.1.5` and added support for all available state sections (ustx, usde, usia, etc.) [#5696](https://github.com/ethyca/fides/pull/5696)
- Updating DSR execution to allow collections to be unreachable when they don't contain policy-relevant data categories [#5689](https://github.com/ethyca/fides/pull/5689)
- Added "All activity" root breadcrumb to D&D results tables [#5694](https://github.com/ethyca/fides/pull/5694)

### Developer Experience
- Migrated radio buttons and groups to Ant Design [#5681](https://github.com/ethyca/fides/pull/5681)

### Fixed
- Updating mongodb connectors so it can support usernames and password with URL encoded characters [#5682](https://github.com/ethyca/fides/pull/5682)
- After creating a new system, the url is now updated correctly to the new system edit page [#5701](https://github.com/ethyca/fides/pull/5701)
- Visual fixes for table header buttons [#5693](https://github.com/ethyca/fides/pull/5693)

## [2.53.0](https://github.com/ethyca/fides/compare/2.52.0...2.53.0)

### Added
- Added Action Center MVP behind new feature flag [#5622](https://github.com/ethyca/fides/pull/5622)
- Added Data Catalog MVP behind new feature flag [#5628](https://github.com/ethyca/fides/pull/5628)
- Added cache-clearing methods to the `DBCache` model to allow deleting cache entries [#5629](https://github.com/ethyca/fides/pull/5629)
- Adds partitioning, custom identities, multiple identities to test coverage for BigQuery Enterprise [#5618](https://github.com/ethyca/fides/pull/5618)
- Added Datahub groundwork required by Fidesplus [#5666](https://github.com/ethyca/fides/pull/5666)

### Changed
- Updated brand link url [#5656](https://github.com/ethyca/fides/pull/5656)
- Changed "Reclassify" D&D button to show in an overflow menu when row actions are overcrowded [#5655](https://github.com/ethyca/fides/pull/5655)
- Removed primary key requirements for BigQuery and Postgres erasures [#5591](https://github.com/ethyca/fides/pull/5591)
- Updated `DBCache` model so setting cache value always updates the updated_at field [#5669](https://github.com/ethyca/fides/pull/5669)
- Changed sizes of buttons in table headers [#5654](https://github.com/ethyca/fides/pull/5654)
- Adds new config for max number of rows in DSR download through Admin-UI [#5671](https://github.com/ethyca/fides/pull/5671)
- Added CSS variable to FidesJS: `--fides-base-font-size: 16px` for better consistency. Overriding this variable with "1rem" will mimic legacy behavior. [#5673](https://github.com/ethyca/fides/pull/5673) https://github.com/ethyca/fides/labels/high-risk

### Fixed
- Fixed issue where the custom report "reset" button was not working as expected [#5649](https://github.com/ethyca/fides/pull/5649)
- Fixed column ordering issue in the Data Map report [#5649](https://github.com/ethyca/fides/pull/5649)
- Fixed issue where the Data Map report filter dialog was missing an Accordion item label [#5649](https://github.com/ethyca/fides/pull/5649)
- Improved database session management for long running access request tasks [#5667](https://github.com/ethyca/fides/pull/5667)
- Ensured decode_password function properly handles plaintext but valid base64 passwords [#5698](https://github.com/ethyca/fides/pull/5698)

## [2.52.0](https://github.com/ethyca/fides/compare/2.51.2...2.52.0)

### Added
- New page in the Cookie House sample app to demonstrate the use of embedding the FidesJS SDK on the page [#5564](https://github.com/ethyca/fides/pull/5564)
- Added event based communication example to the Cookie House sample app [#5597](https://github.com/ethyca/fides/pull/5597)
- Added new erasure tests for BigQuery Enterprise [#5554](https://github.com/ethyca/fides/pull/5554)
- Added new `has_next` parameter for the `link` pagination strategy [#5596](https://github.com/ethyca/fides/pull/5596)
- Added a `DBCache` model for database-backed caching [#5613](https://github.com/ethyca/fides/pull/5613) https://github.com/ethyca/fides/labels/db-migration
- Adds "reclassify" button to discovery result tables [#5574](https://github.com/ethyca/fides/pull/5574)
- Added support for exporting datamaps with column renaming, reordering and visibility options [#5543](https://github.com/ethyca/fides/pull/5543)

### Changed
- Adjusted Ant's Select component colors and icon [#5594](https://github.com/ethyca/fides/pull/5594)
- Replaced taxonomies page with new UI based on an interactive tree visualization [#5602](https://github.com/ethyca/fides/pull/5602)
- Adjusted functionality around updating taxonomy active field, includes data migration to re-activate taxonomy nodes [#5617](https://github.com/ethyca/fides/pull/5617)
- Migrated breadcrumbs to Ant Design [#5610](https://github.com/ethyca/fides/pull/5610)
- Updated `CustomReportConfig` to be more intuitive on its contents [#5543](https://github.com/ethyca/fides/pull/5543)

### Fixed
- Fixing quickstart.py script [#5585](https://github.com/ethyca/fides/pull/5585)
- Removed unnecessary double notification when updating database integrations [#5612](https://github.com/ethyca/fides/pull/5612)

## [2.51.2](https://github.com/ethyca/fides/compare/2.51.1...2.51.2)

### Fixed
- Fixed miscellaneous performance issues with Systems and PrivacyDeclarations [#5601](https://github.com/ethyca/fides/pull/5601)

## [2.51.1](https://github.com/ethyca/fides/compare/2.51.0...2.51.1)

### Fixed
- SaaS integrations using `oauth_client_credentials` now properly update their access token when editing the secrets. [#5548](https://github.com/ethyca/fides/pull/5548)
- Saas integrations using `oauth_client_credentials` now properly refresh their access token when the current token expires [#5569](https://github.com/ethyca/fides/pull/5569)
- Adding `dsr_testing_tools_enabled` security setting [#5573](https://github.com/ethyca/fides/pull/5573)
- Reverted elimination of connection pool in worker tasks to prevent DB performance issues [#5592](https://github.com/ethyca/fides/pull/5592)

## [2.51.0](https://github.com/ethyca/fides/compare/2.50.0...2.51.0)

### Added
- Added new column for Action Type in privacy request event logs [#5546](https://github.com/ethyca/fides/pull/5546)
- Added `fides_consent_override` option in FidesJS SDK [#5541](https://github.com/ethyca/fides/pull/5541)
- Added new `script` ConsentMethod in FidesJS SDK for tracking automated consent [#5541](https://github.com/ethyca/fides/pull/5541)
- Added a new page under system integrations to run standalone dataset tests (Fidesplus) [#5549](https://github.com/ethyca/fides/pull/5549)

### Changed
- Adding hashes to system tab URLs [#5535](https://github.com/ethyca/fides/pull/5535)
- Boolean inputs will now show as a select with true/false values in the connection form [#5555](https://github.com/ethyca/fides/pull/5555)
- Updated Cookie House to be responsive [#5541](https://github.com/ethyca/fides/pull/5541)
- Updated `/system` endpoint to filter vendor deleted systems [#5553](https://github.com/ethyca/fides/pull/5553)

### Developer Experience
- Migrated remaining instances of Chakra's Select component to use Ant's Select component [#5502](https://github.com/ethyca/fides/pull/5502)

### Fixed
- Updating dataset PUT to allow deleting all datasets [#5524](https://github.com/ethyca/fides/pull/5524)
- Adds support for fides_key generation when parent_key is provided in Taxonomy create endpoints [#5542](https://github.com/ethyca/fides/pull/5542)
- An integration will no longer re-enable after saving the connection form [#5555](https://github.com/ethyca/fides/pull/5555)
- Fixed positioning of Fides brand link in privacy center [#5572](https://github.com/ethyca/fides/pull/5572)

### Removed
- Removed unnecessary debug logging from the load_file config helper [#5544](https://github.com/ethyca/fides/pull/5544)


## [2.50.0](https://github.com/ethyca/fides/compare/2.49.1...2.50.0)

### Added
- Added namespace support for Snowflake [#5486](https://github.com/ethyca/fides/pull/5486)
- Added support for field-level masking overrides [#5446](https://github.com/ethyca/fides/pull/5446)
- Added BigQuery Enterprise access request integration test [#5504](https://github.com/ethyca/fides/pull/5504)
- Added MD5 email hashing for Segment's Right to Forget endpoint requests [#5514](https://github.com/ethyca/fides/pull/5514)
- Added loading state to the toggle switches on the Privacy experiences page [#5529](https://github.com/ethyca/fides/pull/5529)
- Added new env variable to set a privacy center to default to a specific property  [#5532](https://github.com/ethyca/fides/pull/5532)

### Changed
- Allow hiding systems via a `hidden` parameter and add two flags on the `/system` api endpoint; `show_hidden` and `dnd_relevant`, to display only systems with integrations [#5484](https://github.com/ethyca/fides/pull/5484)
- The CMP override `fides_privacy_policy_url` will now apply even if the `fides_override_language` doesn't match [#5515](https://github.com/ethyca/fides/pull/5515)
- Updated POST taxonomy endpoints to handle creating resources without specifying fides_key [#5468](https://github.com/ethyca/fides/pull/5468)
- Disabled connection pooling for task workers and added retries and keep-alive configurations for database connections [#5448](https://github.com/ethyca/fides/pull/5448) https://github.com/ethyca/fides/labels/high-risk
- Added timeout handling in the UI for async discovery monitor-related queries [#5519](https://github.com/ethyca/fides/pull/5519)

### Developer Experience
- Migrated several instances of Chakra's Select component to use Ant's Select component [#5475](https://github.com/ethyca/fides/pull/5475)
- Fixing BigQuery integration tests [#5491](https://github.com/ethyca/fides/pull/5491)
- Enhanced logging for privacy requests [#5500](https://github.com/ethyca/fides/pull/5500)

### Docs
- Added docs for PrivacyNoticeRegion type [#5488](https://github.com/ethyca/fides/pull/5488)

### Fixed
- Fixed deletion of ConnectionConfigs that have related MonitorConfigs [#5478](https://github.com/ethyca/fides/pull/5478)
- Fixed extra delete icon on Domains page [#5513](https://github.com/ethyca/fides/pull/5513)
- Fixed incorrect display names on some D&D resources [#5498](https://github.com/ethyca/fides/pull/5498)
- Fixed position of "Integration" button on system detail page [#5497](https://github.com/ethyca/fides/pull/5497)
- Fixing issue where "privacy request received" emails would not be sent if the request had custom identities [#5518](https://github.com/ethyca/fides/pull/5518)
- Fixed issue with long-running privacy request tasks losing their connection to the database [#5500](https://github.com/ethyca/fides/pull/5500)
- Fixed missing "Manage privacy preferences" button label option in TCF experience translations [#5528](https://github.com/ethyca/fides/pull/5528)
- Fixed privacy center not fetching the correct experience when using custom property paths  [#5532](https://github.com/ethyca/fides/pull/5532)

### Security
 - Password Policy is now Enforced in Accept Invite API [CVE-2024-52008](https://github.com/ethyca/fides/security/advisories/GHSA-v7vm-rhmg-8j2r)

## [2.49.1](https://github.com/ethyca/fides/compare/2.49.0...2.49.1)

### Added
- Added support for GPP national string to be used alongside state-by-state using a new approach option [#5480](https://github.com/ethyca/fides/pull/5480)
- Added "Powered by" branding link to privacy center and Layer 2 CMP [#5483](https://github.com/ethyca/fides/pull/5483)
- Added loading state to the toggle switches on the Manage privacy notices page [#5489](https://github.com/ethyca/fides/pull/5489)
- Support BlueConic objectives [#5479](https://github.com/ethyca/fides/pull/5479)

### Fixed
- Use BlueConic Profile API correctly. [#5487](https://github.com/ethyca/fides/pull/5487)
- Fixed a bug where branding link was sometimes misaligned [#5496](https://github.com/ethyca/fides/pull/5496)

## [2.49.0](https://github.com/ethyca/fides/compare/2.48.2...2.49.0)

### Added
- Added DataHub integration config [#5401](https://github.com/ethyca/fides/pull/5401)
- Added keepalive settings to the Redshift integration [#5433](https://github.com/ethyca/fides/pull/5433)
- Remediation endpoint `/datasets/clean` to clean up dataset names generated with previous version of fides nested field support [#5461](https://github.com/ethyca/fides/pull/5461)

### Changed
- Migrated the base Select component for Vendor selection to Ant Design [#5459](https://github.com/ethyca/fides/pull/5459)
- Added a security setting that must be set to true to enable the access request download feature [#5451](https://github.com/ethyca/fides/pull/5451)
- Preventing erasures for the Zendesk integration if there are any open tickets [#5429](https://github.com/ethyca/fides/pull/5429)
- Updated look/feel of all badges in the Data map report [#5464](https://github.com/ethyca/fides/pull/5464)
- Allow adding data categories to nested fields [#5434](https://github.com/ethyca/fides/pull/5434)

### Fixed
 - Fix rendering of subfield names in D&D tables [#5439](https://github.com/ethyca/fides/pull/5439)
 - Fix "Save" button on system source/destination page not working [#5469](https://github.com/ethyca/fides/pull/5469)
 - Updating Salesforce erasure request with overrides so it properly passes validation. Removing Account endpoint since it does not contain user data [#5452](https://github.com/ethyca/fides/pull/5452)
 - Fix Pytest-Ctl-External tests [#5457](https://github.com/ethyca/fides/pull/5457)

### Developer Experience
- Added Carbon Icons to FidesUI [#5416](https://github.com/ethyca/fides/pull/5416)
- Apply new color palette as scss module [#5453](https://github.com/ethyca/fides/pull/5453)
- Fixing external SaaS connector tests [#5463](https://github.com/ethyca/fides/pull/5463)
- Updating Paramiko to version 3.4.1 to prevent warning during server startup [#5467](https://github.com/ethyca/fides/pull/5467)

## [2.48.2](https://github.com/ethyca/fides/compare/2.48.1...2.48.2)

### Fixed
- Fixed ValidationError for datasets with a connection_type [#5447](https://github.com/ethyca/fides/pull/5447)

## [2.48.1](https://github.com/ethyca/fides/compare/2.48.0...2.48.1)

### Fixed
 - API router sanitizer being too aggressive with NextJS Catch-all Segments [#5438](https://github.com/ethyca/fides/pull/5438)
 - Fix rendering of subfield names in D&D tables [#5439](https://github.com/ethyca/fides/pull/5439)
 - Fix BigQuery `partitioning` queries to properly support multiple identity clauses [#5432](https://github.com/ethyca/fides/pull/5432)

## [2.48.0](https://github.com/ethyca/fides/compare/2.47.1...2.48.0)

### Added
- Added Azure as an SSO provider. [#5402](https://github.com/ethyca/fides/pull/5402)
- Added endpoint to get privacy request access results urls [#5379](https://github.com/ethyca/fides/pull/5379)
- Added `connection_type` key in the `namespace` attribute of a Dataset's `fides_meta` [#5387](https://github.com/ethyca/fides/pull/5387)
- Added new RDS Postgres Connector [#5380](https://github.com/ethyca/fides/pull/5380)
- Added ability to customize column names in the Data Map report [#5400](https://github.com/ethyca/fides/pull/5400)
- Added Experience Config docs to the FidesJS documentation [#5405](https://github.com/ethyca/fides/pull/5405)
- Added UI for downloading privacy request access results [#5407](https://github.com/ethyca/fides/pull/5407)

### Fixed
- Fixed a bug where D&D tables were rendering stale data [#5372](https://github.com/ethyca/fides/pull/5372)
- Fixed issue where multiple login redirects could end up losing login return path [#5389](https://github.com/ethyca/fides/pull/5389)
- Fixed issue where Dataset with nested fields was unable to edit Categories [#5383](https://github.com/ethyca/fides/pull/5383)
- Fixed a visual bug where the "download" icon was off-center in some buttons [#5409](https://github.com/ethyca/fides/pull/5409)
- Fixed styling on "Dataset" field on system integration form [#5408](https://github.com/ethyca/fides/pull/5408)
- Fixed Snowflake DSR integration failing with syntax error [#5417](https://github.com/ethyca/fides/pull/5417)

### Changed
- The `Monitor` button trigger the same `confirmResourceMutation` (monitor, start classification) on muted parent resources as well as un-muted resources. Un-mute button for muted field resources which simply changes their status to `monitored`. [#5362](https://github.com/ethyca/fides/pull/5362)

### Developer Experience
- Fix warning messages from slowapi and docker [#5385](https://github.com/ethyca/fides/pull/5385)

## [2.47.1](https://github.com/ethyca/fides/compare/2.47.0...2.47.1)

### Added
- Adding access and erasure support for Gladly [#5346](https://github.com/ethyca/fides/pull/5346)
- Added icons for the Gladly, ShipStation, Microsoft Ads, and PowerReviews integrations [#5374](https://github.com/ethyca/fides/pull/5374)

### Changed
- Make the dbname in GoogleCloudSQLPostgresSchema optional [#5358](https://github.com/ethyca/fides/pull/5358)

### Fixed
- Fixed race condition where GPC being updated after FidesJS initialization caused Privacy Notices to be in the wrong state [#5384](https://github.com/ethyca/fides/pull/5384)
- Fixed issue where Dataset with nested fields was unable to edit Categories [#5383](https://github.com/ethyca/fides/pull/5383)
- Fixed button styling issues [#5386](https://github.com/ethyca/fides/pull/5386)
- Allow Responsys and Firebase connectors to ignore extra identities [#5388](https://github.com/ethyca/fides/pull/5388)
- Fixed cookies not deleting on opt-out [#5338](https://github.com/ethyca/fides/pull/5338)

## [2.47.0](https://github.com/ethyca/fides/compare/2.46.2...2.47.0)

### Added
- Make all "Description" table columns expandable in Admin UI tables [#5340](https://github.com/ethyca/fides/pull/5340)
- Added access support for Shipstation [#5343](https://github.com/ethyca/fides/pull/5343)
- Introduce custom reports to Data map report [#5352](https://github.com/ethyca/fides/pull/5352)
- Added models to support custom reports (Fidesplus) [#5344](https://github.com/ethyca/fides/pull/5344)

### Changed
- Updated the filter postprocessor (SaaS integration framework) to support dataset references [#5343](https://github.com/ethyca/fides/pull/5343)

### Developer Experience
- Migrate toggle switches from Chakra to Ant Design [#5323](https://github.com/ethyca/fides/pull/5323)
- Migrate buttons from Chakra to Ant Design [#5357](https://github.com/ethyca/fides/pull/5357)
- Replace `debugLog` with global scoped `fidesDebugger` for better debug experience and optimization of prod code [#5335](https://github.com/ethyca/fides/pull/5335)

### Fixed
- Updating the hash migration status check query to use the available indexes [#5336](https://github.com/ethyca/fides/pull/5336)
- Fixed column resize jank on all tables in Admin UI [#5340](https://github.com/ethyca/fides/pull/5340)
- Better handling of empty storage secrets in aws_util [#5347](https://github.com/ethyca/fides/pull/5347)
- Fix SSO Provider form saving when clicking the cancel button with a fully filled form [#5365](https://github.com/ethyca/fides/pull/5365)
- Fix bleedover of Data Categories into next column on Data map reporting [#5369](https://github.com/ethyca/fides/pull/5369)

### Removed
- Removing Adobe Campaign integration [#5364](https://github.com/ethyca/fides/pull/5364)

## [2.46.2](https://github.com/ethyca/fides/compare/2.46.1...2.46.2)

### Added
- Initial support for DSR requests against partitioned BigQuery tables [#5325](https://github.com/ethyca/fides/pull/5325)
- Added MySQL on RDS as a detection/discovery integration[#5275](https://github.com/ethyca/fides/pull/5275)
- Added new RDS MySQL Connector [#5343](https://github.com/ethyca/fides/pull/5343)

## [2.46.1](https://github.com/ethyca/fides/compare/2.46.0...2.46.1)

### Added
- Implement Soft Delete for PrivacyRequests [#5321](https://github.com/ethyca/fides/pull/5321/files)

### Removed
- Removing Shippo integration [#5349](https://github.com/ethyca/fides/pull/5349)

### Fixed
- Updated Attentive DSR integration [#5319](https://github.com/ethyca/fides/pull/5319)

## [2.46.0](https://github.com/ethyca/fides/compare/2.45.2...2.46.0)

### Fixed
- Ignore `400` errors from Talkable's `person` endpoint. [#5317](https://github.com/ethyca/fides/pull/5317)
- Fix Email Connector logs so they use configuration key instead of name [#5286](https://github.com/ethyca/fides/pull/5286)
- Updated Responsys and Firebase Auth integrations to allow multiple identities [#5318](https://github.com/ethyca/fides/pull/5318)
- Updated Shopify dataset in order to flag country, province, and other location values as read-only [#5282](https://github.com/ethyca/fides/pull/5282)
- Fix issues with cached or `window.fides_overrides` languages in the Minimal TCF banner [#5306](https://github.com/ethyca/fides/pull/5306)
- Fix issue with fides-js where the experience was incorrectly initialized as an empty object which appeared valid, when `undefined` was expected [#5309](https://github.com/ethyca/fides/pull/5309)
- Fix issue where newly added languages in Admin-UI were not being rendered in the preview [#5316](https://github.com/ethyca/fides/pull/5316)
- Fix bug where consent automation accordion shows for integrations that don't support consent automation [#5330](https://github.com/ethyca/fides/pull/5330)
- Fix issue where custom overrides (title, description, privacy policy url, etc.) were not being applied to the full TCF overlay [#5333](https://github.com/ethyca/fides/pull/5333)


### Added
- Added support for hierarchical notices in Privacy Center [#5291](https://github.com/ethyca/fides/pull/5291)
- Support row-level deletes for BigQuery and add erase_after support for database connectors [#5293](https://github.com/ethyca/fides/pull/5293)
- Added PUT endpoint for dataset configs [#5324](https://github.com/ethyca/fides/pull/5324)
- Namespace support for the BigQuery integration and datasets [#5294](https://github.com/ethyca/fides/pull/5294)
- Added ability to select multiple datasets on integrations in system integration view [#5327](https://github.com/ethyca/fides/pull/5327)
- Updated Fides.shopify() integration for Shopify Plus Consent [#5329](https://github.com/ethyca/fides/pull/5329)

### Changed
- Updated privacy notices to support notice hierarchies [#5272](https://github.com/ethyca/fides/pull/5272)
- Defaulting SecuritySettings.env to prod [#5326](https://github.com/ethyca/fides/pull/5326)

### Developer Experience
- Initialized Ant Design and Tailwindcss in Admin-UI to prepare for Design System migration [#5308](https://github.com/ethyca/fides/pull/5308)

## [2.45.2](https://github.com/ethyca/fides/compare/2.45.1...2.45.2)

### Fixed
- Updated the hash migration script to only run on tables with less than 1 million rows. [#5310](https://github.com/ethyca/fides/pull/5310)

## [2.45.1](https://github.com/ethyca/fides/compare/2.45.0...2.45.1)

### Added
- Support minimal GVL in minimal TCF response allowing Accept/Reject from banner before full GVL is loaded [#5298](https://github.com/ethyca/fides/pull/5298)

### Fixed
- Fixed discovery pagination [#5304](https://github.com/ethyca/fides/pull/5304)
- Fixed fides-no-scroll so it works in all browsers [#5299](https://github.com/ethyca/fides/pull/5299)

## [2.45.0](https://github.com/ethyca/fides/compare/2.44.0...2.45.0)

### Added
- Adding erasure support for PowerReviews [#5258](https://github.com/ethyca/fides/pull/5258)
- Adding erasure support for Attentive [#5258](https://github.com/ethyca/fides/pull/5261)
- Added a scheduled job to incrementally migrate from bcrypt hashes to SHA-256 hashes for stored identity values [#5256](https://github.com/ethyca/fides/pull/5256)
- Added the new Dynamic Erasure Email integrations [#5226](https://github.com/ethyca/fides/pull/5226)
- Add ability to edit dataset YAML from dataset view [#5262](https://github.com/ethyca/fides/pull/5262)
- Added support for "in progress" status in classification [#5248](https://github.com/ethyca/fides/pull/5248)
- Clarify GCP service account permissions when setting up Google Cloud SQL for Postgres in Admin-UI [#5245](https://github.com/ethyca/fides/pull/5266)
- Add onFidesEvent method for an alternative way to subscribe to Fides events [#5297](https://github.com/ethyca/fides/pull/5297)

### Changed
- Validate no path in `server_host` var for CLI config; if there is one then take only up until the first forward slash
- Update the Datamap report's Data categories column to support better expand/collapse behavior [#5265](https://github.com/ethyca/fides/pull/5265)
- Rename/refactor Privacy Notice Properties to support performance improvements [#5259](https://github.com/ethyca/fides/pull/5259)
- Improved logging and error visibility for TraversalErrors [#5263](https://github.com/ethyca/fides/pull/5263)

### Developer Experience
- Added performance mark timings to debug logs for fides.js [#5245](https://github.com/ethyca/fides/pull/5245)

### Fixed
- Fix wording in tooltip for Yotpo Reviews [#5274](https://github.com/ethyca/fides/pull/5274)
- Hardcode ConnectionConfigurationResponse.secrets [#5283](https://github.com/ethyca/fides/pull/5283)
- Fix Fides.shouldShouldShowExperience() to return false for modal-only experiences [#5281](https://github.com/ethyca/fides/pull/5281)

## [2.44.0](https://github.com/ethyca/fides/compare/2.43.1...2.44.0)

### Added
- Added Gzip Middleware for responses [#5225](https://github.com/ethyca/fides/pull/5225)
- Adding source and submitted_by fields to privacy requests (Fidesplus) [#5206](https://github.com/ethyca/fides/pull/5206)
- Added Action Required / Monitored / Unmonitored tabs to Data Detection & Discovery page [#5236](https://github.com/ethyca/fides/pull/5236)
- Adding erasure support for Microsoft Advertising [#5197](https://github.com/ethyca/fides/pull/5197)
- Implements fuzzy search for identities in Admin-UI Request Manager [#5232](https://github.com/ethyca/fides/pull/5232)
- New purpose header field for TCF banner [#5246](https://github.com/ethyca/fides/pull/5246)
- `fides` subcommand `pull` has resource name subcommands that take a `fides_key` argument allowing you to pull only one resource by name and type [#5260](https://github.com/ethyca/fides/pull/5260)

### Changed
- Removed unused `username` parameter from the Delighted integration configuration [#5220](https://github.com/ethyca/fides/pull/5220)
- Removed unused `ad_account_id` parameter from the Snap integration configuration [#5229](https://github.com/ethyca/fides/pull/5220)
- Updates to support consent signal processing (Fidesplus) [#5200](https://github.com/ethyca/fides/pull/5200)
- TCF Optimized for performance on initial load by offsetting most experience data until after banner is shown [#5230](https://github.com/ethyca/fides/pull/5230)
- Updates to support DynamoDB schema with Tokenless IAM auth [#5240](https://github.com/ethyca/fides/pull/5240)

### Developer Experience
- Sourcemaps are now working for fides-js in debug mode [#5222](https://github.com/ethyca/fides/pull/5222)

### Fixed
- Fix bug where Data Detection & Discovery table pagination fails to reset after navigating or searching  [#5234](https://github.com/ethyca/fides/pull/5234)
- Ignoring HTTP 400 error responses from the unsubscribe endpoint for HubSpot [#5237](https://github.com/ethyca/fides/pull/5237)
- Fix all `fides` API subcommands (`push`, `user`, etc) failing with an invalid server even when only passing `--help` [#5243](https://github.com/ethyca/fides/pull/5243)
- Fix bug where empty datasets / table wouldn't show a Monitor button  [#5249](https://github.com/ethyca/fides/pull/5249)

### Security
- Reduced timing differences in login endpoint [CVE-2024-45052](https://github.com/ethyca/fides/security/advisories/GHSA-2h46-8gf5-fmxv)
- Removed Jinja2 for email templates, the variables syntax changed from `{{variable_name}}` to `__VARIABLE_NAME__` [CVE-2024-45053](https://github.com/ethyca/fides/security/advisories/GHSA-c34r-238x-f7qx)


## [2.43.1](https://github.com/ethyca/fides/compare/2.43.0...2.43.1)

### Added
- Pydantic v1 -> Pydantic v2 upgrade [#5020](https://github.com/ethyca/fides/pull/5020)
- Added success toast on muting/ignoring resources in D&D tables [#5214](https://github.com/ethyca/fides/pull/5214)
- Added "data type" column to fields and subfields on D&D tables [#5218](https://github.com/ethyca/fides/pull/5218)
- Added support for navigating and editing nested fields in the Datasets page [#5216](https://github.com/ethyca/fides/pull/5216)

### Fixed
- Ignore `404` errors on Oracle Responsys deletions [#5203](https://github.com/ethyca/fides/pull/5203)
- Fix white screen issue when privacy request has null value for daysLeft [#5213](https://github.com/ethyca/fides/pull/5213)

### Changed
- Visual updates to badges in D&D result tables [#5212](https://github.com/ethyca/fides/pull/5212)
- Tweaked behavior of loading state on D&D table actions buttons [#5201](https://github.com/ethyca/fides/pull/5201)


## [2.43.0](https://github.com/ethyca/fides/compare/2.42.1...2.43.0)

### Added
- Added support for mapping a system's integration's consentable items to privacy notices [#5156](https://github.com/ethyca/fides/pull/5156)
- Added support for SSO Login with multiple providers (Fides Plus feature) [#5134](https://github.com/ethyca/fides/pull/5134)
- Adds user_read scope to approver role so that they can update their own password [#5178](https://github.com/ethyca/fides/pull/5178)
- Added PATCH endpoint for partially updating connection secrets [#5172](https://github.com/ethyca/fides/pull/5172)
- Add success toast on confirming classification in data discovery tables [#5182](https://github.com/ethyca/fides/pull/5182)
- Add function to return list of StagedResource objs according to list of URNs [#5192](https://github.com/ethyca/fides/pull/5192)
- Add DSR Support for ScyllaDB [#5140](https://github.com/ethyca/fides/pull/5140)
- Added support for nested fields in BigQuery in D&D result views [#5175](https://github.com/ethyca/fides/pull/5175)
- Added support for Vendor Count in Fides-JS overlay descriptions [#5210](https://github.com/ethyca/fides/pull/5210)

### Fixed
- Fixed the OAuth2 configuration for the Snap integration [#5158](https://github.com/ethyca/fides/pull/5158)
- Fixes a Marigold Sailthru error when a user does not exist [#5145](https://github.com/ethyca/fides/pull/5145)
- Fixed malformed HTML issue on switch components [#5166](https://github.com/ethyca/fides/pull/5166)
- Edit integration modal no longer requires reentering credentials when doing partial edits [#2436](https://github.com/ethyca/fides/pull/2436)
- Fixed a timing issue with tcf/gpp locator iframe naming [#5173](https://github.com/ethyca/fides/pull/5173)
- Detection & Discovery: The when column will now display the correct value with a tooltip showing the full date and time [#5177](https://github.com/ethyca/fides/pull/5177)
- Fixed minor issues with the SSO providers form [#5183](https://github.com/ethyca/fides/pull/5183)

### Changed
- Removed PRIVACY_REQUEST_READ scope from Viewer role [#5184](https://github.com/ethyca/fides/pull/5184)
- Asynchronously load GVL translations in FidesJS instead of blocking UI rendering [#5187](https://github.com/ethyca/fides/pull/5187)
- Model changes to support consent signals (Fidesplus) [#5190](https://github.com/ethyca/fides/pull/5190)
- Updated Datasets page with new UI for better usability and consistency with Detection and Discovery UI [#5191](https://github.com/ethyca/fides/pull/5191)
- Updated the Yotpo Reviews integration to use email and phone number identities instead of external ID [#5169](https://github.com/ethyca/fides/pull/5169)
- Update TCF banner button layout and styles [#5204](https://github.com/ethyca/fides/pull/5204)


### Developer Experience
- Fixes some ESLint configuration issues [#5176](https://github.com/ethyca/fides/pull/5176)

## [2.42.1](https://github.com/ethyca/fides/compare/2.42.0...2.42.1)

### Fixed
- Fixed language picker cut-off in mobile on CMP banner and modal [#5159](https://github.com/ethyca/fides/pull/5159)
- Fixed button sizes on CMP modal [#5161](https://github.com/ethyca/fides/pull/5161)

## [2.42.0](https://github.com/ethyca/fides/compare/2.41.0...2.42.0)

### Added
- Add AWS Tags in the meta field for Fides system when using `fides generate` [#4998](https://github.com/ethyca/fides/pull/4998)
- Added access and erasure support for Checkr integration [#5121](https://github.com/ethyca/fides/pull/5121)
- Added support for special characters in SaaS request payloads [#5099](https://github.com/ethyca/fides/pull/5099)
- Added support for displaying notices served in the Consent Banner [#5125](https://github.com/ethyca/fides/pull/5125)
- Added ability to choose whether to use Opt In/Out buttons or Acknowledge button in the Consent Banner [#5125](https://github.com/ethyca/fides/pull/5125)
- Add "status" field to detection & discovery tables [#5141](https://github.com/ethyca/fides/pull/5141)
- Added optional filters `exclude_saas_datasets` and `only_unlinked_datasets` to the list datasets endpoint [#5132](https://github.com/ethyca/fides/pull/5132)
- Add new config options to support notice-only banner and modal [#5136](https://github.com/ethyca/fides/pull/5136)
- Added models to support bidirectional consent (Fides Plus feature) [#5118](https://github.com/ethyca/fides/pull/5118)

### Changed
- Moving Privacy Center endpoint logging behind debug flag [#5103](https://github.com/ethyca/fides/pull/5103)
- Serve GVL languages as they are requested [#5112](https://github.com/ethyca/fides/pull/5112)
- Changed text on system integrations tab to direct to new integration management [#5097](https://github.com/ethyca/fides/pull/5097)
- Updates to consent experience styling [#5085](https://github.com/ethyca/fides/pull/5085)
- Updated the dataset page to display the new table and support pagination [#5130](https://github.com/ethyca/fides/pull/5130)
- Improve performance by removing the need to load every system into redux store [#5135](https://github.com/ethyca/fides/pull/5135)
- Use the `user_id` from a Segment Trait instead of an `email` when deleting a user in Segment [#5004](https://github.com/ethyca/fides/pull/5004)
- Moves some endpoints for property-specific messaging from OSS -> plus [#5069](https://github.com/ethyca/fides/pull/5069)
- Text changes in monitor config table and form [#5142](https://github.com/ethyca/fides/pull/5142)
- Improve API error messages when using is_default field on taxonomy resources [#5147](https://github.com/ethyca/fides/pull/5147)

### Developer Experience
- Add `.syncignore` to reduce file sync size with new volumes [#5104](https://github.com/ethyca/fides/pull/5104)
- Fix sourcemap generation in development version of FidesJS [#5119](https://github.com/ethyca/fides/pull/5119)
- Upgrade to Next.js v14 [#5111](https://github.com/ethyca/fides/pull/5111)
- Upgrade and consolidate linting and formatting tools [#5128](https://github.com/ethyca/fides/pull/5128)

### Fixed
- Resolved an issue pulling all blog authors for the Shopify integration [#5043](https://github.com/ethyca/fides/pull/5043)
- Fixed typo in the BigQuery integration description [#5120](https://github.com/ethyca/fides/pull/5120)
- Fixed default values of Experience config toggles [#5123](https://github.com/ethyca/fides/pull/5123)
- Skip indexing Custom Privacy Request Field array values [#5127](https://github.com/ethyca/fides/pull/5127)
- Fixed Admin UI issue where banner would disappear in Experience Preview with GPC enabled [#5131](https://github.com/ethyca/fides/pull/5131)
- Fixed not being able to edit a monitor from scheduled to not scheduled [#5114](https://github.com/ethyca/fides/pull/5114)
- Migrating missing Fideslang 2.0 data categories [#5073](https://github.com/ethyca/fides/pull/5073)
- Fixed wrong system count on Datamap page [#5151](https://github.com/ethyca/fides/pull/5151)
- Fixes some responsive styling issues in the consent banner on mobile sized screens [#5157](https://github.com/ethyca/fides/pull/5157)

## [2.41.0](https://github.com/ethyca/fides/compare/2.40.0...2.41.0)

### Added
- Added erasure support for Alchemer integration [#4925](https://github.com/ethyca/fides/pull/4925)
- Added new columns and action buttons to discovery monitors table [#5068](https://github.com/ethyca/fides/pull/5068)
- Added field to exclude databases on MonitorConfig [#5080](https://github.com/ethyca/fides/pull/5080)
- Added key pair authentication for the Snowflake integration [#5079](https://github.com/ethyca/fides/pull/5079)

### Changed
- Updated the sample dataset for the Amplitude integration [#5063](https://github.com/ethyca/fides/pull/5063)
- Updated System's page to display a table that uses a paginated endpoint [#5084](https://github.com/ethyca/fides/pull/5084)
- Messaging page now shows a notice if you have properties without any templates [#5077](https://github.com/ethyca/fides/pull/5077)
- Endpoints for listing systems (GET /system) and datasets (GET /dataset) now support optional pagination [#5071](https://github.com/ethyca/fides/pull/5071)
- Messaging page will now show a notice about using global mode [#5090](https://github.com/ethyca/fides/pull/5090)
- Changed behavior of project selection modal in discovery monitor form [#5092](https://github.com/ethyca/fides/pull/5092)
- Data category selector for Discovery results won't show disabled categories [#5102](https://github.com/ethyca/fides/pull/5102)

### Developer Experience
- Upgrade to React 18 and Chakra 2, including other dependencies [#5036](https://github.com/ethyca/fides/pull/5036)
- Added support for "output templates" in read SaaS requests [#5054](https://github.com/ethyca/fides/pull/5054)
- URL for deployment instructions when the webserver is running [#5088](https://github.com/ethyca/fides/pull/5088)
- Optimize TCF bundle with just-in-time GVL translations [#5074](https://github.com/ethyca/fides/pull/5074)
- Added `performance.mark()` to FidesJS events for performance testing. [#5105](https://github.com/ethyca/fides/pull/5105)

### Fixed
- Fixed bug with unescaped table names in mysql queries [#5072](https://github.com/ethyca/fides/pull/5072/)
- Fixed bug with unresponsive messaging ui [#5081](https://github.com/ethyca/fides/pull/5081/)
- Fixed FidesKey constructor bugs in CLI [#5113](https://github.com/ethyca/fides/pull/5113)


## [2.40.0](https://github.com/ethyca/fides/compare/2.39.2...2.40.0)

### Added
- Adds last_monitored and enabled attributes to MonitorConfig [#4991](https://github.com/ethyca/fides/pull/4991)
- New messaging page. Allows managing messaging templates for different properties. [#5005](https://github.com/ethyca/fides/pull/5005)
- Ability to configure "Enforcement Level" for Privacy Notices [#5025](https://github.com/ethyca/fides/pull/5025)
- BE cleanup for property-specific messaging [#5006](https://github.com/ethyca/fides/pull/5006)
- If property_id param was used, store it as part of the consent request [#4915](https://github.com/ethyca/fides/pull/4915)
- Invite users via email flow [#4539](https://github.com/ethyca/fides/pull/4539)
- Added new Google Cloud SQL for Postgres Connector [#5014](https://github.com/ethyca/fides/pull/5014)
- Added access and erasure support for the Twilio SMS integration [#4979](https://github.com/ethyca/fides/pull/4979)
- Added erasure support for Snap integration [#5011](https://github.com/ethyca/fides/pull/5011)

### Changed
- Navigation changes. 'Management' was renamed 'Settings'. Properties was moved to Settings section. [#5005](https://github.com/ethyca/fides/pull/5005)
- Changed discovery monitor form behavior around execution date/time selection [#5017](https://github.com/ethyca/fides/pull/5017)
- Changed integration form behavior when errors occur [#5023](https://github.com/ethyca/fides/pull/5023)
- Replaces typescript-cookie with js-cookie [#5022](https://github.com/ethyca/fides/pull/5022)
- Updated pymongo version to 4.7.3 [#5019](https://github.com/ethyca/fides/pull/5019)
- Upgraded Datamap instance of `react-table` to v8 [#5024](https://github.com/ethyca/fides/pull/5024)
- Updated create privacy request modal from admin-ui to include all custom fields  [#5029](https://github.com/ethyca/fides/pull/5029)
- Update name of Ingress/Egress columns in Datamap Report to Sources/Destinations [#5045](https://github.com/ethyca/fides/pull/5045)
- Datamap report now includes a 'cookies' column [#5052](https://github.com/ethyca/fides/pull/5052)
- Changed behavior of project selection UI in discovery monitor form [#5049](https://github.com/ethyca/fides/pull/5049)
- Updating DSR filtering to use collection-level data categories [#4999](https://github.com/ethyca/fides/pull/4999)
- Changed discovery monitor form to skip project selection UI when no projects exist [#5056](https://github.com/ethyca/fides/pull/5056)

### Fixed
- Fixed intermittent connection issues with Redshift by increasing timeout and preferring SSL in test connections [#4981](https://github.com/ethyca/fides/pull/4981)
- Fixed data detection & discovery results not displaying correctly across multiple pages[#5060](https://github.com/ethyca/fides/pull/5060)

### Developer Experience
- Fixed various environmental issues when running Cypress tests locally [#5040](https://github.com/ethyca/fides/pull/5040)

## [2.39.2](https://github.com/ethyca/fides/compare/2.39.1...2.39.2)

### Fixed
- Restrict Delete Systems API endpoint such that user must have "SYSTEM_DELETE" scope [#5037](https://github.com/ethyca/fides/pull/5037)

### Security
- Remove the SERVER_SIDE_FIDES_API_URL env variable from the client clientSettings [CVE-2024-31223](https://github.com/ethyca/fides/security/advisories/GHSA-53q7-4874-24qg)

## [2.39.1](https://github.com/ethyca/fides/compare/2.39.0...2.39.1)

### Fixed
- Fixed a bug where system information form was not loading for Viewer users [#5034](https://github.com/ethyca/fides/pull/5034)
- Fixed viewers being given the option to delete systems [#5035](https://github.com/ethyca/fides/pull/5035)
- Restrict Delete Systems API endpoint such that user must have "SYSTEM_DELETE" scope [#5037](https://github.com/ethyca/fides/pull/5037)

### Removed
- Removed the `fetch` polyfill from FidesJS [#5026](https://github.com/ethyca/fides/pull/5026)

### Security
- Removed FidesJS's exposure to `polyfill.io` supply chain attack [CVE-2024-38537](https://github.com/ethyca/fides/security/advisories/GHSA-cvw4-c69g-7v7m)

## [2.39.0](https://github.com/ethyca/fides/compare/2.38.1...2.39.0)

### Added
- Adds the start of the Scylla DB Integration [#4946](https://github.com/ethyca/fides/pull/4946)
- Added model and data migrations and CRUD-layer operations for property-specific messaging [#4901](https://github.com/ethyca/fides/pull/4901)
- Added option in FidesJS SDK to only disable notice-served API [#4965](https://github.com/ethyca/fides/pull/4965)
- External ID support for consent management [#4927](https://github.com/ethyca/fides/pull/4927)
- Added access and erasure support for the Greenhouse Harvest integration [#4945](https://github.com/ethyca/fides/pull/4945)
- Add an S3 connection type (currently used for discovery and detection only) [#4930](https://github.com/ethyca/fides/pull/4930)
- Support for Limited FIDES__CELERY__* Env Vars [#4980](https://github.com/ethyca/fides/pull/4980)
- Implement sending emails via property-specific messaging templates [#4950](https://github.com/ethyca/fides/pull/4950)
- New privacy request search to replace existing endpoint [#4987](https://github.com/ethyca/fides/pull/4987)
- Added new Google Cloud SQL for MySQL Connector [#4949](https://github.com/ethyca/fides/pull/4949)
- Add new options for integrations for discovery & detection [#5000](https://github.com/ethyca/fides/pull/5000)
- Add new `FidesInitializing` event for when FidesJS begins initialization [#5010](https://github.com/ethyca/fides/pull/5010)

### Changed
- Move new data map reporting table out of beta and remove old table from Data Lineage map. [#4963](https://github.com/ethyca/fides/pull/4963)
- Disable the 'connect to a database' button if the `dataDiscoveryAndDetection` feature flag is enabled [#1455](https://github.com/ethyca/fidesplus/pull/1455)
- Upgrade Privacy Request table to use FidesTable V2 [#4990](https://github.com/ethyca/fides/pull/4990)
- Add copy to project selection modal and tweak copy on discovery monitors table [#5007](https://github.com/ethyca/fides/pull/5007)

### Fixed
- Fixed an issue where the GPP signal status was prematurely set to `ready` in some scenarios [#4957](https://github.com/ethyca/fides/pull/4957)
- Removed exteraneous `/` from the several endpoint URLs [#4962](https://github.com/ethyca/fides/pull/4962)
- Fixed and optimized Database Icon SVGs used in Datamap [#4969](https://github.com/ethyca/fides/pull/4969)
- Masked "Keyfile credentials" input on integration config form [#4971](https://github.com/ethyca/fides/pull/4971)
- Fixed validations for privacy declaration taxonomy labels when creating/updating a System [#4982](https://github.com/ethyca/fides/pull/4982)
- Allow property-specific messaging to work with non-custom templates [#4986](https://github.com/ethyca/fides/pull/4986)
- Fixed an issue where config object was being passed twice to `fides.js` output [#5010](https://github.com/ethyca/fides/pull/5010)
- Disabling Fides initialization now also disables GPP initialization [#5010](https://github.com/ethyca/fides/pull/5010)
- Fixes Vendor table formatting [#5013](https://github.com/ethyca/fides/pull/5013)

## [2.38.1](https://github.com/ethyca/fides/compare/2.38.0...2.38.1)

### Changed
- Disable the 'connect to a database' button if the `dataDiscoveryAndDetection` feature flag is enabled [#4972](https://github.com/ethyca/fidesplus/pull/4972)
- Oracle Responsys: Include Profile Extension Tables in DSRs[#4937](https://github.com/ethyca/fides/pull/4937)

### Fixed
- Fixed "add" icons on some buttons being wrong size [#4975](https://github.com/ethyca/fides/pull/4975)
- Fixed ability to update consent preferences after they've previously been set [#4984](https://github.com/ethyca/fides/pull/4984)

## [2.38.0](https://github.com/ethyca/fides/compare/2.37.0...2.38.0)

### Added
- Deprecate LastServedNotice (lastservednoticev2) table [#4910](https://github.com/ethyca/fides/pull/4910)
- Added erasure support to the Recurly integration [#4891](https://github.com/ethyca/fides/pull/4891)
- Added UI for configuring integrations for detection/discovery [#4922](https://github.com/ethyca/fides/pull/4922)
- New queue for saving privacy preferences/notices served [#4931](https://github.com/ethyca/fides/pull/4931)
- Expose number of tasks in queue in worker health check [#4931](https://github.com/ethyca/fides/pull/4931)
- Track when preferences/notices served received [#4931](https://github.com/ethyca/fides/pull/4931)
- Request overrides for opt-in and opt-out consent requests [#4920](https://github.com/ethyca/fides/pull/4920)
- Added query_param_key to Privacy Center schema [#4939](https://github.com/ethyca/fides/pull/4939)
- Fill custom privacy request fields with query_param_key [#4948](https://github.com/ethyca/fides/pull/4948)
- Add `datasource_params` column to MonitorConfig DB model [#4951](https://github.com/ethyca/fides/pull/4951)
- Added ability to open system preview side panel from new data map table [#4944](https://github.com/ethyca/fides/pull/4944)
- Added success toast message after monitoring a resource [#4958](https://github.com/ethyca/fides/pull/4958)
- Added UI for displaying, adding and editing discovery monitors [#4954](https://github.com/ethyca/fides/pull/4954)

### Changed
- Set default ports for local development of client projects (:3001 for privacy center and :3000 for admin-ui) [#4912](https://github.com/ethyca/fides/pull/4912)
- Update privacy center port to :3001 for nox [#4918](https://github.com/ethyca/fides/pull/4918)
- Optimize speed by generating the uuids in the client side for consent requests [#4933](https://github.com/ethyca/fides/pull/4933)
- Update Privacy Center toast text for consistent capitalization [#4936](https://github.com/ethyca/fides/pull/4936)
- Update Custom Fields table and Domain Verification table to use FidesTable V2. Remove V1 components. [#4932](https://github.com/ethyca/fides/pull/4932)
- Updated how Fields are generated for DynamoDB, improved error handling [#4943](https://github.com/ethyca/fides/pull/4943)

### Fixed
- Fixed an issue where the test integration action failed for the Zendesk integration [#4929](https://github.com/ethyca/fides/pull/4929)
- Fixed an issue where language form field error message was not displaying properly [#4942](https://github.com/ethyca/fides/pull/4942)
- Fixed an issue where the consent cookie could not be set on multi-level root domain (e.g. co.uk, co.jp) [#4935](https://github.com/ethyca/fides/pull/4935)
- Fixed an issue where the unique device ID was not being retained when Fides.js was reinitialized [#4947](https://github.com/ethyca/fides/pull/4947)
- Fixed inconsistent font sizes on new integrations UI [#4959](https://github.com/ethyca/fides/pull/4959)

## [2.37.0](https://github.com/ethyca/fides/compare/2.36.0...2.37.0)

### Added
- Added initial version for Helios: Data Discovery and Detection [#4839](https://github.com/ethyca/fides/pull/4839)
- Added shouldShowExperience to the Fides global and FidesInitialized events [#4895](https://github.com/ethyca/fides/pull/4895)
- Enhancements to `MonitorConfig` DB model to support new functionality [#4888](https://github.com/ethyca/fides/pull/4888)
- Added developer option to disable auto-initialization on FidesJS bundles. [#4900](https://github.com/ethyca/fides/pull/4900)
- Adding property ID to served notice history and privacy preference history [#4886](https://github.com/ethyca/fides/pull/4886)
- Adding privacy_center_config and stylesheet fields to the Property model [#4879](https://github.com/ethyca/fides/pull/4879)
- Adds generic async callback integration support [#4865](https://github.com/ethyca/fides/pull/4865)
- Ability to `downgrade` the application DB through the `/admin/db` endpoint [#4893](https://github.com/ethyca/fides/pull/4893)
- Added support for custom property paths, configs and stylesheets for privacy center [#4907](https://github.com/ethyca/fides/pull/4907)
- Include the scopes required for a given action in `403` response when client does not have sufficient permissions [#4905](https://github.com/ethyca/fides/pull/4905)

### Changed
- Rename MinimalPrivacyExperience class and usages [#4889](https://github.com/ethyca/fides/pull/4889)
- Included fidesui as part of the monorepo [#4880](https://github.com/ethyca/fides/pull/4880)
- Improve `geolocation` and `property_id` error response to return 400 status instead of 500 server error on /fides.js endpoint [#4884](https://github.com/ethyca/fides/pull/4884)
- Fixing middleware logging in Fides.js to remove incorrect status codes and durations [#4885](https://github.com/ethyca/fides/pull/4885)
- Improve load performance and DOM monitoring for FidesJS [#4896](https://github.com/ethyca/fides/pull/4896)

### Fixed
- Fixed an issue with the Iterate connector returning at least one param_value references an invalid field for the 'update' request of user [#4528](https://github.com/ethyca/fides/pull/4528)
- Enhanced classification of the dataset used with Twilio [#4872](https://github.com/ethyca/fides/pull/4872)
- Reduce privacy center logging to not show response size limit when the /fides.js endpoint has a size bigger than 4MB [#4878](https://github.com/ethyca/fides/pull/4878)
- Fixed an issue where sourcemaps references were unintentionally included in the FidesJS bundle [#4887](https://github.com/ethyca/fides/pull/4887)
- Handle a 404 response from Segment when a user ID or email is not found [#4902](https://github.com/ethyca/fides/pull/4902)
- Fixed TCF styling issues [#4904](https://github.com/ethyca/fides/pull/4904)
- Fixed an issue where the Trigger Modal Link was not being populated correctly in the translation form [#4911](https://github.com/ethyca/fides/pull/4911)

### Security
- Escape SQLAlchemy passwords [CVE-2024-34715](https://github.com/ethyca/fides/security/advisories/GHSA-8cm5-jfj2-26q7)
- Properly mask nested BigQuery secrets in connection configuration endpoints [CVE-2024-35189](https://github.com/ethyca/fides/security/advisories/GHSA-rcvg-jj3g-rj7c)

## [2.36.0](https://github.com/ethyca/fides/compare/2.35.1...2.36.0)

### Added
- Added multiple language translations support for privacy center consent page [#4785](https://github.com/ethyca/fides/pull/4785)
- Added ability to export the contents of datamap report [#1545](https://ethyca.atlassian.net/browse/PROD-1545)
- Added `System` model support for new `vendor_deleted_date` field on Compass vendor records [#4818](https://github.com/ethyca/fides/pull/4818)
- Added custom JSON (de)serialization to shared DB engines to handle non-standard data types in JSONB columns [#4818](https://github.com/ethyca/fides/pull/4818)
- Added state persistence across sessions to the datamap report table [#4853](https://github.com/ethyca/fides/pull/4853)
- Removed currentprivacypreference and lastservednotice tables [#4846](https://github.com/ethyca/fides/pull/4846)
- Added initial version for Helios: Data Discovery and Detection [#4839](https://github.com/ethyca/fides/pull/4839)
- Adds new var to track fides js overlay types [#4869](https://github.com/ethyca/fides/pull/4869)

### Changed
- Changed filters on the data map report table to use checkbox collapsible tree view [#4864](https://github.com/ethyca/fides/pull/4864)

### Fixed
- Remove the extra 'white-space: normal' CSS for FidesJS HTML descriptions [#4850](https://github.com/ethyca/fides/pull/4850)
- Fixed data map report to display second level names from the taxonomy as primary (bold) label [#4856](https://github.com/ethyca/fides/pull/4856)
- Ignore invalid three-character country codes for FidesJS geolocation (e.g. "USA") [#4877](https://github.com/ethyca/fides/pull/4877)

### Developer Experience
- Update typedoc-plugin-markdown to 4.0.0 [#4870](https://github.com/ethyca/fides/pull/4870)

## [2.35.1](https://github.com/ethyca/fides/compare/2.35.0...2.35.1)

### Added
- Added access and erasure support for Marigold Engage by Sailthru integration [#4826](https://github.com/ethyca/fides/pull/4826)
- Update fides_disable_save_api option in FidesJS SDK to disable both privacy-preferences & notice-served APIs [#4860](https://github.com/ethyca/fides/pull/4860)

### Fixed
- Fixing issue where privacy requests not approved before upgrading to 2.34 couldn't be processed [#4855](https://github.com/ethyca/fides/pull/4855)
- Ensure only GVL vendors from Compass are labeled as such [#4857](https://github.com/ethyca/fides/pull/4857)
- Fix handling of some ISO-3166 geolocation edge cases in Privacy Center /fides.js endpoint [#4858](https://github.com/ethyca/fides/pull/4858)

### Changed
- Hydrates GTM datalayer to match supported FidesEvent Properties [#4847](https://github.com/ethyca/fides/pull/4847)
- Allows a SaaS integration request to process HTTP 204 No Content without erroring trying to unwrap the response. [#4834](https://github.com/ethyca/fides/pull/4834)
- Sets `sslmode` to prefer for Redshift connections when generating datasets [#4849](https://github.com/ethyca/fides/pull/4849)
- Included searching by `email` for the Segment integration [#4851](https://github.com/ethyca/fides/pull/4851)

## [2.35.0](https://github.com/ethyca/fides/compare/2.34.0...2.35.0)

### Added
- Added DSR 3.0 Scheduling which supports running DSR's in parallel with first-class request tasks [#4760](https://github.com/ethyca/fides/pull/4760)
- Added carets to collapsible sections in the overlay modal [#4793](https://github.com/ethyca/fides/pull/4793)
- Added erasure support for OpenWeb [#4735](https://github.com/ethyca/fides/pull/4735)
- Added support for configuration of pre-approval webhooks [#4795](https://github.com/ethyca/fides/pull/4795)
- Added fides_clear_cookie option to FidesJS SDK to load CMP without preferences on refresh [#4810](https://github.com/ethyca/fides/pull/4810)
- Added FidesUpdating event to FidesJS SDK [#4816](https://github.com/ethyca/fides/pull/4816)
- Added `reinitialize` method to FidesJS SDK [#4812](https://github.com/ethyca/fides/pull/4812)
- Added undeclared data category columns to data map report table [#4781](https://github.com/ethyca/fides/pull/4781)
- Fully implement pre-approval webhooks [#4822](https://github.com/ethyca/fides/pull/4822)
- Sync models and database for pre-approval webhooks [#4838](https://github.com/ethyca/fides/pull/4838)

### Changed
- Removed the Celery startup banner from the Fides worker logs [#4814](https://github.com/ethyca/fides/pull/4814)
- Improve performance of Snowflake schema generation [#4587](https://github.com/ethyca/fides/pull/4587)

### Fixed
- Fixed bug prevented adding new privacy center translations [#4786](https://github.com/ethyca/fides/pull/4786)
- Fixed bug where Privacy Policy links would be shown without a configured URL [#4801](https://github.com/ethyca/fides/pull/4801)
- Fixed bug prevented adding new privacy center translations [#4786](https://github.com/ethyca/fides/pull/4786)
- Fixed bug where Language selector button was overlapping other buttons when Privacy Policy wasn't present. [#4815](https://github.com/ethyca/fides/pull/4815)
- Fixed bug where icons of the Language selector were displayed too small on some sites [#4815](https://github.com/ethyca/fides/pull/4815)
- Fixed bug where GPP US National Section was incorrectly included when the State by State approach was selected [#4823]https://github.com/ethyca/fides/pull/4823
- Fixed DSR 3.0 Scheduling bug where Approved Privacy Requests that failed wouldn't change status [#4837](https://github.com/ethyca/fides/pull/4837)

## [2.34.0](https://github.com/ethyca/fides/compare/2.33.1...2.34.0)

### Added

- Added new field for modal trigger link translation [#4761](https://github.com/ethyca/fides/pull/4761)
- Added `getModalLinkLabel` method to global fides object [#4766](https://github.com/ethyca/fides/pull/4766)
- Added language switcher to fides overlay modal [#4773](https://github.com/ethyca/fides/pull/4773)
- Added modal link label to experience translation model [#4767](https://github.com/ethyca/fides/pull/4767)
- Added support for custom identities [#4764](https://github.com/ethyca/fides/pull/4764)
- Added developer option to force GPP API on FidesJS bundles [#4799](https://github.com/ethyca/fides/pull/4799)

### Changed

- Changed the Stripe integration for `Cards` to delete instead of update due to possible issues of a past expiration date [#4768](https://github.com/ethyca/fides/pull/4768)
- Changed display of Data Uses, Categories and Subjects to user friendly names in the Data map report [#4774](https://github.com/ethyca/fides/pull/4774)
- Update active disabled Fides.js toggle color to light grey [#4778](https://github.com/ethyca/fides/pull/4778)
- Update FidesJS fides_embed option to support embedding both banner & modal components [#4782](https://github.com/ethyca/fides/pull/4782)
- Add a few CSS classes to help with styling FidesJS button groups [#4789](https://github.com/ethyca/fides/pull/4789)
- Changed GPP extension to be pre-bundled in appropriate circumstances, as opposed to another fetch [#4780](https://github.com/ethyca/fides/pull/4780)

### Fixed

- Fixed select dropdowns being cut off by edges of modal forms [#4757](https://github.com/ethyca/fides/pull/4757)
- Changed "allow user to dismiss" toggle to show on config form for TCF experience [#4755](https://github.com/ethyca/fides/pull/4755)
- Fixed issue when loading the privacy request detail page [#4775](https://github.com/ethyca/fides/pull/4775)
- Fixed connection test for Aircall [#4756](https://github.com/ethyca/fides/pull/4756/pull)
- Fixed issues connecting to Redshift due to character encoding and SSL requirements [#4790](https://github.com/ethyca/fides/pull/4790)
- Fixed the way the name identity is handled in the Privacy Center [#4791](https://github.com/ethyca/fides/pull/4791)

### Developer Experience

- Build a `fides-types.d.ts` type declaration file to include alongside our FidesJS developer docs [#4772](https://github.com/ethyca/fides/pull/4772)

## [2.33.1](https://github.com/ethyca/fides/compare/2.33.0...2.33.1)

### Added

- Adds CUSTOM_OPTIONS_PATH to Privacy Center env vars [#4769](https://github.com/ethyca/fides/pull/4769)

## [2.33.0](https://github.com/ethyca/fides/compare/2.32.0...2.33.0)

### Added

- Added models for Privacy Center configuration (for plus users) [#4716](https://github.com/ethyca/fides/pull/4716)
- Added ability to delete properties [#4708](https://github.com/ethyca/fides/pull/4708)
- Add interface for submitting privacy requests in admin UI [#4738](https://github.com/ethyca/fides/pull/4738)
- Added language switching support to the FidesJS UI based on configured translations [#4737](https://github.com/ethyca/fides/pull/4737)
- Added ability to override some experience language and primary color [#4743](https://github.com/ethyca/fides/pull/4743)
- Generate FidesJS SDK Reference Docs from tsdoc comments [#4736](https://github.com/ethyca/fides/pull/4736)
- Added erasure support for Adyen [#4735](https://github.com/ethyca/fides/pull/4735)
- Added erasure support for Iterable [#4695](https://github.com/ethyca/fides/pull/4695)

### Changed

- Updated privacy notice & experience forms to hide translation UI when user doesn't have translation feature [#4728](https://github.com/ethyca/fides/pull/4728), [#4734](https://github.com/ethyca/fides/pull/4734)
- Custom privacy request fields now support list values [#4686](https://github.com/ethyca/fides/pull/4686)
- Update when GPP API reports signal status: ready [#4635](https://github.com/ethyca/fides/pull/4635)
- Update non-dismissable TCF and notice banners to show a black overlay and prevent scrolling [#4748](https://github.com/ethyca/fidesplus/pull/4748)
- Cleanup config vars for preview in Admin-UI [#4745](https://github.com/ethyca/fides/pull/4745)
- Show a "systems displayed" count on datamap map & table reporting page [#4752](https://github.com/ethyca/fides/pull/4752)
- Change default Canada Privacy Experience Config in migration to reference generic `ca` region [#4762](https://github.com/ethyca/fides/pull/4762)

### Fixed

- Fixed responsive issues with the buttons on the integration screen [#4729](https://github.com/ethyca/fides/pull/4729)
- Fixed hover/focus issues with the v2 tables [#4730](https://github.com/ethyca/fides/pull/4730)
- Disable editing of data use declaration name and type after creation [#4731](https://github.com/ethyca/fides/pull/4731)
- Cleaned up table borders [#4733](https://github.com/ethyca/fides/pull/4733)
- Initialization issues with ExperienceNotices (#4723)[https://github.com/ethyca/fides/pull/4723]
- Re-add CORS origin regex field to admin UI (#4742)[https://github.com/ethyca/fides/pull/4742]

### Developer Experience

- Added new script to allow recompiling of fides-js when the code changes [#4744](https://github.com/ethyca/fides/pull/4744)
- Update Cookie House to support for additional locations (Canada, Quebec, EEA) and a "property_id" override [#4750](https://github.com/ethyca/fides/pull/4750)

## [2.32.0](https://github.com/ethyca/fides/compare/2.31.1...2.32.0)

### Added

- Updated configuration pages for Experiences with live Preview of FidesJS banner & modal components [#4576](https://github.com/ethyca/fides/pull/4576)
- Added ability to configure multiple language translations for Notices & Experiences [#4576](https://github.com/ethyca/fides/pull/4576)
- Automatically localize all strings in FidesJS CMP UIs (banner, modal, and TCF overlay) based on user's locale and experience configuration [#4576](https://github.com/ethyca/fides/pull/4576)
- Added fides_locale option to override FidesJS locale detection [#4576](https://github.com/ethyca/fides/pull/4576)
- Update FidesJS to report notices served and preferences saved linked to the specific translations displayed [#4576](https://github.com/ethyca/fides/pull/4576)
- Added ability to prevent dismissal of FidesJS CMP UI via Experience configuration [#4576](https://github.com/ethyca/fides/pull/4576)
- Added ability to create & link Properties to support multiple Experiences in a single location [#4658](https://github.com/ethyca/fides/pull/4658)
- Added property_id query param to fides.js to filter experiences by Property when installed [#4676](https://github.com/ethyca/fides/pull/4676)
- Added Locations & Regulations pages to allow a wider selection of locations for consent [#4660](https://github.com/ethyca/fides/pull/4660)
- Erasure support for Simon Data [#4552](https://github.com/ethyca/fides/pull/4552)
- Added notice there will be no preview for Privacy Center types in the Experience preview [#4709](https://github.com/ethyca/fides/pull/4709)
- Removed properties beta flag [#4710](https://github.com/ethyca/fides/pull/4710)
- Add acknowledge button label to default Experience English form [#4714](https://github.com/ethyca/fides/pull/4714)
- Update FidesJS to support localizing CMP UI with configurable, non-English default locales [#4720](https://github.com/ethyca/fides/pull/4720)
- Add loading of template translations for notices and experiences [#4718](https://github.com/ethyca/fides/pull/4718)

### Changed

- Moved location-targeting from Notices to Experiences [#4576](https://github.com/ethyca/fides/pull/4576)
- Replaced previous default Notices & Experiences with new versions with updated locations, translations, etc. [#4576](https://github.com/ethyca/fides/pull/4576)
- Automatically migrate existing Notices & Experiences to updated model where possible [#4576](https://github.com/ethyca/fides/pull/4576)
- Replaced ability to configure banner "display configuration" to separate banner & modal components [#4576](https://github.com/ethyca/fides/pull/4576)
- Modify `fides user login` to not store plaintext password in `~/.fides-credentials` [#4661](https://github.com/ethyca/fides/pull/4661)
- Data model changes to support Notice and Experience-level translations [#4576](https://github.com/ethyca/fides/pull/4576)
- Data model changes to support Consent setup being Experience instead of Notice-driven [#4576](https://github.com/ethyca/fides/pull/4576)
- Build PrivacyNoticeRegion from locations and location groups [#4620](https://github.com/ethyca/fides/pull/4620)
- When saving locations, calculate and save location groups [#4620](https://github.com/ethyca/fides/pull/4620)
- Update privacy experiences page to use the new table component [#4652](https://github.com/ethyca/fides/pull/4652)
- Update privacy notices page to use the new table component [#4641](https://github.com/ethyca/fides/pull/4641)
- Bumped supported Python versions to `3.10.13`, `3.9.18`, and `3.8.18`. Bumped Debian base image from `-bullseye` to `-bookworm`. [#4630](https://github.com/ethyca/fides/pull/4630)
- Bumped Node.js base image from `16` to `20`. [#4684](https://github.com/ethyca/fides/pull/4684)

### Fixed

- Ignore 404 errors from Delighted and Kustomer when an erasure client is not found [#4593](https://github.com/ethyca/fides/pull/4593)
- Various FE fixes for Admin-UI experience config form [#4707](https://github.com/ethyca/fides/pull/4707)
- Fix modal preview in Admin-UI experience config form [#4712](https://github.com/ethyca/fides/pull/4712)
- Optimize FidesJS bundle size by only loading TCF static stings when needed [#4711](https://github.com/ethyca/fides/pull/4711)

## [2.31.0](https://github.com/ethyca/fides/compare/2.30.1...2.31.0)

### Added

- Add Great Britain as a consent option [#4628](https://github.com/ethyca/fides/pull/4628)
- Navbar update and new properties page [#4633](https://github.com/ethyca/fides/pull/4633)
- Access and erasure support for Oracle Responsys [#4618](https://github.com/ethyca/fides/pull/4618)

### Fixed

- Fix issue where "x" button on Fides.js components overwrites saved preferences [#4649](https://github.com/ethyca/fides/pull/4649)
- Initialize Fides.consent with default values from experience when saved consent cookie (fides_consent) does not exist [#4665](https://github.com/ethyca/fides/pull/4665)

### Changed

- Sets GPP applicableSections to -1 when a user visits from a state that is not part of the GPP [#4727](https://github.com/ethyca/fides/pull/4727)

## [2.30.1](https://github.com/ethyca/fides/compare/2.30.0...2.30.1)

### Fixed

- Configure logger correctly on worker initialization [#4624](https://github.com/ethyca/fides/pull/4624)

## [2.30.0](https://github.com/ethyca/fides/compare/2.29.0...2.30.0)

### Added

- Add enum and registry of supported languages [#4592](https://github.com/ethyca/fides/pull/4592)
- Access and erasure support for Talkable [#4589](https://github.com/ethyca/fides/pull/4589)
- Support temporary credentials in AWS generate + scan features [#4607](https://github.com/ethyca/fides/pull/4603), [#4608](https://github.com/ethyca/fides/pull/4608)
- Add ability to store and read Fides cookie in Base64 format [#4556](https://github.com/ethyca/fides/pull/4556)
- Structured logging for SaaS connector requests [#4594](https://github.com/ethyca/fides/pull/4594)
- Added Fides.showModal() to fides.js to allow programmatic opening of consent modals [#4617](https://github.com/ethyca/fides/pull/4617)

### Fixed

- Fixing issue when modifying Policies, Rules, or RuleTargets as a root user [#4582](https://github.com/ethyca/fides/pull/4582)

## [2.29.0](https://github.com/ethyca/fides/compare/2.28.0...2.29.0)

### Added

- View more modal to regulations page [#4574](https://github.com/ethyca/fides/pull/4574)
- Columns in data map reporting, adding multiple systems, and consent configuration tables can be resized. In the data map reporting table, fields with multiple values can show all or collapse all [#4569](https://github.com/ethyca/fides/pull/4569)
- Show custom fields in the data map report table [#4579](https://github.com/ethyca/fides/pull/4579)

### Changed

- Delay rendering the nav until all necessary queries are finished loading [#4571](https://github.com/ethyca/fides/pull/4571)
- Updating return value for crud.get_custom_fields_filtered [#4575](https://github.com/ethyca/fides/pull/4575)
- Updated user deletion confirmation flow to only require one confirmatory input [#4402](https://github.com/ethyca/fides/pull/4402)
- Moved `pymssl` to an optional dependency no longer installed by default with our python package [#4581](https://github.com/ethyca/fides/pull/4581)
- Fixed CORS domain update functionality [#4570](https://github.com/ethyca/fides/pull/4570)
- Update Domains page with ability to add/remove "organization" domains, view "administrator" domains set via security settings, and improve various UX bugs and copy [#4584](https://github.com/ethyca/fides/pull/4584)

### Fixed

- Fixed CORS domain update functionality [#4570](https://github.com/ethyca/fides/pull/4570)
- Completion emails are no longer attempted for consent requests [#4578](https://github.com/ethyca/fides/pull/4578)

## [2.28.0](https://github.com/ethyca/fides/compare/2.27.0...2.28.0)

### Added

- Erasure support for AppsFlyer [#4512](https://github.com/ethyca/fides/pull/4512)
- Datamap Reporting page [#4519](https://github.com/ethyca/fides/pull/4519)
- Consent support for Klaviyo [#4513](https://github.com/ethyca/fides/pull/4513)
- Form for configuring GPP settings [#4557](https://github.com/ethyca/fides/pull/4557)
- Custom privacy request field support for consent requests [#4546](https://github.com/ethyca/fides/pull/4546)
- Support GPP in privacy notices [#4554](https://github.com/ethyca/fides/pull/4554)

### Changed

- Redesigned nav bar for the admin UI [#4548](https://github.com/ethyca/fides/pull/4548)
- Fides.js GPP for US geographies now derives values from backend privacy notices [#4559](https://github.com/ethyca/fides/pull/4559)
- No longer generate the `vendors_disclosed` section of the TC string in `fides.js` [#4553](https://github.com/ethyca/fides/pull/4553)
- Changed consent management vendor add flow [#4550](https://github.com/ethyca/fides/pull/4550)

### Fixed

- Fixed an issue blocking Salesforce sandbox accounts from refreshing tokens [#4547](https://github.com/ethyca/fides/pull/4547)
- Fixed DSR zip packages to be unzippable on Windows [#4549](https://github.com/ethyca/fides/pull/4549)
- Fixed browser compatibility issues with Object.hasOwn [#4568](https://github.com/ethyca/fides/pull/4568)

### Developer Experience

- Switch to anyascii for unicode transliteration [#4550](https://github.com/ethyca/fides/pull/4564)

## [2.27.0](https://github.com/ethyca/fides/compare/2.26.0...2.27.0)

### Added

- Tooltip and styling for disabled rows in add multiple vendor view [#4498](https://github.com/ethyca/fides/pull/4498)
- Preliminary GPP support for US regions [#4498](https://github.com/ethyca/fides/pull/4504)
- Access and erasure support for Statsig Enterprise [#4429](https://github.com/ethyca/fides/pull/4429)
- New page for setting locations [#4517](https://github.com/ethyca/fides/pull/4517)
- New modal for setting granular locations [#4531](https://github.com/ethyca/fides/pull/4531)
- New page for setting regulations [#4530](https://github.com/ethyca/fides/pull/4530)
- Update fides.js to support multiple descriptions (banner, overlay) and render HTML descriptions [#4542](https://github.com/ethyca/fides/pull/4542)

### Fixed

- Fixed incorrect Compass button behavior in system form [#4508](https://github.com/ethyca/fides/pull/4508)
- Omit certain fields from system payload when empty [#4508](https://github.com/ethyca/fides/pull/4525)
- Fixed issues with Compass vendor selector behavior [#4521](https://github.com/ethyca/fides/pull/4521)
- Fixed an issue where the background overlay remained visible after saving consent preferences [#4515](https://github.com/ethyca/fides/pull/4515)
- Fixed system name being editable when editing GVL systems [#4533](https://github.com/ethyca/fides/pull/4533)
- Fixed an issue where a privacy policy link could not be removed from privacy experiences [#4542](https://github.com/ethyca/fides/pull/4542)

### Changed

- Upgrade to use Fideslang `3.0.0` and remove associated concepts [#4502](https://github.com/ethyca/fides/pull/4502)
- Model overhaul for saving privacy preferences and notices served [#4481](https://github.com/ethyca/fides/pull/4481)
- Moves served notice endpoints, consent reporting, purpose endpoints and TCF queries to plus [#4481](https://github.com/ethyca/fides/pull/4481)
- Moves served notice endpoints, consent reporting, and TCF queries to plus [#4481](https://github.com/ethyca/fides/pull/4481)
- Update frontend to account for changes to notices served and preferences saved APIs [#4518](https://github.com/ethyca/fides/pull/4518)
- `fides.js` now sets `supportsOOB` to `false` [#4516](https://github.com/ethyca/fides/pull/4516)
- Save consent method ("accept", "reject", "save", etc.) to `fides_consent` cookie as extra metadata [#4529](https://github.com/ethyca/fides/pull/4529)
- Allow CORS for privacy center `fides.js` and `fides-ext-gpp.js` endpoints
- Replace `GPP_EXT_PATH` env var in favor of a more flexible `FIDES_JS_BASE_URL` environment variable
- Change vendor add modal on consent configuration screen to use new vendor selector [#4532](https://github.com/ethyca/fides/pull/4532)
- Remove vendor add modal [#4535](https://github.com/ethyca/fides/pull/4535)

## [2.26.0](https://github.com/ethyca/fides/compare/2.25.0...main)

### Added

- Dynamic importing for GPP bundle [#4447](https://github.com/ethyca/fides/pull/4447)
- Paging to vendors in the TCF overlay [#4463](https://github.com/ethyca/fides/pull/4463)
- New purposes endpoint and indices to improve system lookups [#4452](https://github.com/ethyca/fides/pull/4452)
- Cypress tests for fides.js GPP extension [#4476](https://github.com/ethyca/fides/pull/4476)
- Add support for global TCF Purpose Overrides [#4464](https://github.com/ethyca/fides/pull/4464)
- TCF override management [#4484](https://github.com/ethyca/fides/pull/4484)
- Readonly consent management table and modal [#4456](https://github.com/ethyca/fides/pull/4456), [#4477](https://github.com/ethyca/fides/pull/4477)
- Access and erasure support for Gong [#4461](https://github.com/ethyca/fides/pull/4461)
- Add new UI for CSV consent reporting [#4488](https://github.com/ethyca/fides/pull/4488)
- Option to prevent the dismissal of the consent banner and modal [#4470](https://github.com/ethyca/fides/pull/4470)

### Changed

- Increased max number of preferences allowed in privacy preference API calls [#4469](https://github.com/ethyca/fides/pull/4469)
- Reduce size of tcf_consent payload in fides_consent cookie [#4480](https://github.com/ethyca/fides/pull/4480)
- Change log level for FidesUserPermission retrieval to `debug` [#4482](https://github.com/ethyca/fides/pull/4482)
- Remove Add Vendor button from the Manage your vendors page[#4509](https://github.com/ethyca/fides/pull/4509)

### Fixed

- Fix type errors when TCF vendors have no dataDeclaration [#4465](https://github.com/ethyca/fides/pull/4465)
- Fixed an error where editing an AC system would mistakenly lock it for GVL [#4471](https://github.com/ethyca/fides/pull/4471)
- Refactor custom Get Preferences function to occur after our CMP API initialization [#4466](https://github.com/ethyca/fides/pull/4466)
- Fix an error where a connector response value of None causes a DSR failure due to a missing value [#4483](https://github.com/ethyca/fides/pull/4483)
- Fixed system name being non-editable when locked for GVL [#4475](https://github.com/ethyca/fides/pull/4475)
- Fixed a bug with "null" values for retention period field on data uses [#4487](https://github.com/ethyca/fides/pull/4487)

## [2.25.0](https://github.com/ethyca/fides/compare/2.24.1...2.25.0)

### Added

- Stub for initial GPP support [#4431](https://github.com/ethyca/fides/pull/4431)
- Added confirmation modal on deleting a data use declaration [#4439](https://github.com/ethyca/fides/pull/4439)
- Added feature flag for separating system name and Compass vendor selector [#4437](https://github.com/ethyca/fides/pull/4437)
- Fire GPP events per spec [#4433](https://github.com/ethyca/fides/pull/4433)
- New override option `fides_tcf_gdpr_applies` for setting `gdprApplies` on the CMP API [#4453](https://github.com/ethyca/fides/pull/4453)

### Changed

- Improved bulk vendor adding table UX [#4425](https://github.com/ethyca/fides/pull/4425)
- Flexible legal basis for processing has a db default of True [#4434](https://github.com/ethyca/fides/pull/4434)
- Give contributor role access to config API, including cors origin updates [#4438](https://github.com/ethyca/fides/pull/4438)
- Disallow setting `*` and other non URL values for `security.cors_origins` config property via the API [#4438](https://github.com/ethyca/fides/pull/4438)
- Consent modal hides the opt-in/opt-out buttons if only one privacy notice is enabled [#4441](https://github.com/ethyca/fides/pull/4441)
- Initialize TCF stub earlier [#4453](https://github.com/ethyca/fides/pull/4453)
- Change focus outline color of form inputs [#4467](https://github.com/ethyca/fides/pull/4467)

### Fixed

- Fixed a bug where selected vendors in "configure consent" add vendor modal were unstyled [#4454](https://github.com/ethyca/fides/pull/4454)
- Use correct defaults when there is no associated preference in the cookie [#4451](https://github.com/ethyca/fides/pull/4451)
- IP Addresses behind load balancers for consent reporting [#4440](https://github.com/ethyca/fides/pull/4440)

## [2.24.1](https://github.com/ethyca/fides/compare/2.24.0...2.24.1)

### Added

- Logging when root user and client credentials are used [#4432](https://github.com/ethyca/fides/pull/4432)
- Allow for custom path at which to retrieve Fides override options [#4462](https://github.com/ethyca/fides/pull/4462)

### Changed

- Run fides with non-root user [#4421](https://github.com/ethyca/fides/pull/4421)

## [2.24.0](https://github.com/ethyca/fides/compare/2.23.3...2.24.0)

### Added

- Adds fides_disable_banner config option to Fides.js [#4378](https://github.com/ethyca/fides/pull/4378)
- Deletions that fail due to foreign key constraints will now be more clearly communicated [#4406](https://github.com/ethyca/fides/pull/4378)
- Added support for a custom get preferences API call provided through Fides.init [#4375](https://github.com/ethyca/fides/pull/4375)
- Hidden custom privacy request fields in the Privacy Center [#4370](https://github.com/ethyca/fides/pull/4370)
- Backend System-level Cookie Support [#4383](https://github.com/ethyca/fides/pull/4383)
- High Level Tracking of Compass System Sync [#4397](https://github.com/ethyca/fides/pull/4397)
- Erasure support for Qualtrics [#4371](https://github.com/ethyca/fides/pull/4371)
- Erasure support for Ada Chatbot [#4382](https://github.com/ethyca/fides/pull/4382)
- Erasure support for Typeform [#4366](https://github.com/ethyca/fides/pull/4366)
- Added notice that a system is GVL when adding/editing from system form [#4327](https://github.com/ethyca/fides/pull/4327)
- Added the ability to select the request types to enable per integration (for plus users) [#4374](https://github.com/ethyca/fides/pull/4374)
- Adds support for custom get experiences fn and custom patch notices served fn [#4410](https://github.com/ethyca/fides/pull/4410)
- Adds more granularity to tracking consent method, updates custom savePreferencesFn and FidesUpdated event to take consent method [#4419](https://github.com/ethyca/fides/pull/4419)

### Changed

- Add filtering and pagination to bulk vendor add table [#4351](https://github.com/ethyca/fides/pull/4351)
- Determine if the TCF overlay needs to surface based on backend calculated version hash [#4356](https://github.com/ethyca/fides/pull/4356)
- Moved Experiences and Preferences endpoints to Plus to take advantage of dynamic GVL [#4367](https://github.com/ethyca/fides/pull/4367)
- Add legal bases to Special Purpose schemas on the backend for display [#4387](https://github.com/ethyca/fides/pull/4387)
- "is_service_specific" default updated when building TC strings on the backend [#4377](https://github.com/ethyca/fides/pull/4377)
- "isServiceSpecific" default updated when building TC strings on the frontend [#4384](https://github.com/ethyca/fides/pull/4384)
- Redact cli, database, and redis configuration information from GET api/v1/config API request responses. [#4379](https://github.com/ethyca/fides/pull/4379)
- Button ordering in fides.js UI [#4407](https://github.com/ethyca/fides/pull/4407)
- Add different classnames to consent buttons for easier selection [#4411](https://github.com/ethyca/fides/pull/4411)
- Updates default consent preference to opt-out for TCF when fides_string exists [#4430](https://github.com/ethyca/fides/pull/4430)

### Fixed

- Persist bulk system add filter modal state [#4412](https://github.com/ethyca/fides/pull/4412)
- Fixing labels for request type field [#4414](https://github.com/ethyca/fides/pull/4414)
- User preferences from cookie should always override experience preferences [#4405](https://github.com/ethyca/fides/pull/4405)
- Allow fides_consent cookie to be set from a subdirectory [#4426](https://github.com/ethyca/fides/pull/4426)

### Security

-- Use a more cryptographically secure random function for security code generation

## [2.23.3](https://github.com/ethyca/fides/compare/2.23.2...2.23.3)

### Fixed

- Fix button arrangment and spacing for TCF and non-TCF consent overlay banner and modal [#4391](https://github.com/ethyca/fides/pull/4391)
- Replaced h1 element with div to use exisitng fides styles in consent modal [#4399](https://github.com/ethyca/fides/pull/4399)
- Fixed privacy policy alignment for non-TCF consent overlay banner and modal [#4403](https://github.com/ethyca/fides/pull/4403)
- Fix dynamic class name for TCF-variant of consent banner [#4404](https://github.com/ethyca/fides/pull/4403)

### Security

-- Fix an HTML Injection vulnerability in DSR Packages

## [2.23.2](https://github.com/ethyca/fides/compare/2.23.1...2.23.2)

### Fixed

- Fixed fides.css to vary banner width based on tcf [[#4381](https://github.com/ethyca/fides/issues/4381)]

## [2.23.1](https://github.com/ethyca/fides/compare/2.23.0...2.23.1)

### Changed

- Refactor Fides.js embedded modal to not use A11y dialog [#4355](https://github.com/ethyca/fides/pull/4355)
- Only call `FidesUpdated` when a preference has been saved, not during initialization [#4365](https://github.com/ethyca/fides/pull/4365)
- Updated double toggle styling in favor of single toggles with a radio group to select legal basis [#4376](https://github.com/ethyca/fides/pull/4376)

### Fixed

- Handle invalid `fides_string` when passed in as an override [#4350](https://github.com/ethyca/fides/pull/4350)
- Bug where vendor opt-ins would not initialize properly based on a `fides_string` in the TCF overlay [#4368](https://github.com/ethyca/fides/pull/4368)

## [2.23.0](https://github.com/ethyca/fides/compare/2.22.1...2.23.0)

### Added

- Added support for 3 additional config variables in Fides.js: fidesEmbed, fidesDisableSaveApi, and fidesTcString [#4262](https://github.com/ethyca/fides/pull/4262)
- Added support for fidesEmbed, fidesDisableSaveApi, and fidesTcString to be passed into Fides.js via query param, cookie, or window object [#4297](https://github.com/ethyca/fides/pull/4297)
- New privacy center environment variables `FIDES_PRIVACY_CENTER__IS_FORCED_TCF` which can make the privacy center always return the TCF bundle (`fides-tcf.js`) [#4312](https://github.com/ethyca/fides/pull/4312)
- Added a `FidesUIChanged` event to Fides.js to track when user preferences change without being saved [#4314](https://github.com/ethyca/fides/pull/4314) and [#4253](https://github.com/ethyca/fides/pull/4253)
- Add AC Systems to the TCF Overlay under Vendor Consents section [#4266](https://github.com/ethyca/fides/pull/4266/)
- Added bulk system/vendor creation component [#4309](https://github.com/ethyca/fides/pull/4309/)
- Support for passing in an AC string as part of a fides string for the TCF overlay [#4308](https://github.com/ethyca/fides/pull/4308)
- Added support for overriding the save user preferences API call with a custom fn provided through Fides.init [#4318](https://github.com/ethyca/fides/pull/4318)
- Return AC strings in GET Privacy Experience meta and allow saving preferences against AC strings [#4295](https://github.com/ethyca/fides/pull/4295)
- New GET Privacy Experience Meta Endpoint [#4328](https://github.com/ethyca/fides/pull/4328)
- Access and erasure support for SparkPost [#4328](https://github.com/ethyca/fides/pull/4238)
- Access and erasure support for Iterate [#4332](https://github.com/ethyca/fides/pull/4332)
- SSH Support for MySQL connections [#4310](https://github.com/ethyca/fides/pull/4310)
- Added served notice history IDs to the TCF privacy preference API calls [#4161](https://github.com/ethyca/fides/pull/4161)

### Fixed

- Cleans up CSS for fidesEmbed mode [#4306](https://github.com/ethyca/fides/pull/4306)
- Stacks that do not have any purposes will no longer render an empty purpose block [#4278](https://github.com/ethyca/fides/pull/4278)
- Forcing hidden sections to use display none [#4299](https://github.com/ethyca/fides/pull/4299)
- Handles Hubspot requiring and email to be formatted as email when processing an erasure [#4322](https://github.com/ethyca/fides/pull/4322)
- Minor CSS improvements for the consent/TCF banners and modals [#4334](https://github.com/ethyca/fides/pull/4334)
- Consistent font sizes for labels in the system form and data use forms in the Admin UI [#4346](https://github.com/ethyca/fides/pull/4346)
- Bug where not all system forms would appear to save when used with Compass [#4347](https://github.com/ethyca/fides/pull/4347)
- Restrict TCF Privacy Experience Config if TCF is disabled [#4348](https://github.com/ethyca/fides/pull/4348)
- Removes overflow styling for embedded modal in Fides.js [#4345](https://github.com/ethyca/fides/pull/4345)

### Changed

- Derive cookie storage info, privacy policy and legitimate interest disclosure URLs, and data retention data from the data map instead of directly from gvl.json [#4286](https://github.com/ethyca/fides/pull/4286)
- Updated TCF Version for backend consent reporting [#4305](https://github.com/ethyca/fides/pull/4305)
- Update Version Hash Contents [#4313](https://github.com/ethyca/fides/pull/4313)
- Change vendor selector on system information form to typeahead[#4333](https://github.com/ethyca/fides/pull/4333)
- Updates experience API calls from Fides.js to include new meta field [#4335](https://github.com/ethyca/fides/pull/4335)

## [2.22.1](https://github.com/ethyca/fides/compare/2.22.0...2.22.1)

### Added

- Custom fields are now included in system history change tracking [#4294](https://github.com/ethyca/fides/pull/4294)

### Security

- Added hostname checks for external SaaS connector URLs [CVE-2023-46124](https://github.com/ethyca/fides/security/advisories/GHSA-jq3w-9mgf-43m4)
- Use a Pydantic URL type for privacy policy URLs [CVE-2023-46126](https://github.com/ethyca/fides/security/advisories/GHSA-fgjj-5jmr-gh83)
- Remove the CONFIG_READ scope from the Viewer role [CVE-2023-46125](https://github.com/ethyca/fides/security/advisories/GHSA-rjxg-rpg3-9r89)

## [2.22.0](https://github.com/ethyca/fides/compare/2.21.0...2.22.0)

### Added

- Added an option to link to vendor tab from an experience config description [#4191](https://github.com/ethyca/fides/pull/4191)
- Added two toggles for vendors in the TCF overlay, one for Consent, and one for Legitimate Interest [#4189](https://github.com/ethyca/fides/pull/4189)
- Added two toggles for purposes in the TCF overlay, one for Consent, and one for Legitimate Interest [#4234](https://github.com/ethyca/fides/pull/4234)
- Added support for new TCF-related fields on `System` and `PrivacyDeclaration` models [#4228](https://github.com/ethyca/fides/pull/4228)
- Support for AC string to `fides-tcf` [#4244](https://github.com/ethyca/fides/pull/4244)
- Support for `gvl` prefixed vendor IDs [#4247](https://github.com/ethyca/fides/pull/4247)

### Changed

- Removed `TCF_ENABLED` environment variable from the privacy center in favor of dynamically figuring out which `fides-js` bundle to send [#4131](https://github.com/ethyca/fides/pull/4131)
- Updated copy of info boxes on each TCF tab [#4191](https://github.com/ethyca/fides/pull/4191)
- Clarified messages for error messages presented during connector upload [#4198](https://github.com/ethyca/fides/pull/4198)
- Refactor legal basis dimension regarding how TCF preferences are saved and how the experience is built [#4201](https://github.com/ethyca/fides/pull/4201/)
- Add saving privacy preferences via a TC string [#4221](https://github.com/ethyca/fides/pull/4221)
- Updated fides server to use an environment variable for turning TCF on and off [#4220](https://github.com/ethyca/fides/pull/4220)
- Update frontend to use new legal basis dimension on vendors [#4216](https://github.com/ethyca/fides/pull/4216)
- Updated privacy center patch preferences call to handle updated API response [#4235](https://github.com/ethyca/fides/pull/4235)
- Added our CMP ID [#4233](https://github.com/ethyca/fides/pull/4233)
- Allow Admin UI users to turn on Configure Consent flag [#4246](https://github.com/ethyca/fides/pull/4246)
- Styling improvements for the fides.js consent banners and modals [#4222](https://github.com/ethyca/fides/pull/4222)
- Update frontend to handle updated Compass schema [#4254](https://github.com/ethyca/fides/pull/4254)
- Assume Universal Vendor ID usage in TC String translation [#4256](https://github.com/ethyca/fides/pull/4256)
- Changed vendor form on configuring consent page to use two-part selection for consent uses [#4251](https://github.com/ethyca/fides/pull/4251)
- Updated system form to have new TCF fields [#4271](https://github.com/ethyca/fides/pull/4271)
- Vendors disclosed string is now narrowed to only the vendors shown in the UI, not the whole GVL [#4250](https://github.com/ethyca/fides/pull/4250)
- Changed naming convention "fides_string" instead of "tc_string" for developer friendly consent API's [#4267](https://github.com/ethyca/fides/pull/4267)

### Fixed

- TCF overlay can initialize its consent preferences from a cookie [#4124](https://github.com/ethyca/fides/pull/4124)
- Various improvements to the TCF modal such as vendor storage disclosures, vendor counts, privacy policies, etc. [#4167](https://github.com/ethyca/fides/pull/4167)
- An issue where Braze could not mask an email due to formatting [#4187](https://github.com/ethyca/fides/pull/4187)
- An issue where email was not being overridden correctly for Braze and Domo [#4196](https://github.com/ethyca/fides/pull/4196)
- Use `stdRetention` when there is not a specific value for a purpose's data retention [#4199](https://github.com/ethyca/fides/pull/4199)
- Updating the unflatten_dict util to accept flattened dict values [#4200](https://github.com/ethyca/fides/pull/4200)
- Minor CSS styling fixes for the consent modal [#4252](https://github.com/ethyca/fides/pull/4252)
- Additional styling fixes for issues caused by a CSS reset [#4268](https://github.com/ethyca/fides/pull/4268)
- Bug where vendor legitimate interests would not be set unless vendor consents were first set [#4250](https://github.com/ethyca/fides/pull/4250)
- Vendor count over-counting in TCF overlay [#4275](https://github.com/ethyca/fides/pull/4275)

## [2.21.0](https://github.com/ethyca/fides/compare/2.20.2...2.21.0)

### Added

- "Add a vendor" flow to configuring consent page [#4107](https://github.com/ethyca/fides/pull/4107)
- Initial TCF Backend Support [#3804](https://github.com/ethyca/fides/pull/3804)
- Add initial layer to TCF modal [#3956](https://github.com/ethyca/fides/pull/3956)
- Support for rendering in the TCF modal whether or not a vendor is part of the GVL [#3972](https://github.com/ethyca/fides/pull/3972)
- Features and legal bases dropdown for TCF modal [#3995](https://github.com/ethyca/fides/pull/3995)
- TCF CMP stub API [#4000](https://github.com/ethyca/fides/pull/4000)
- Fides-js can now display preliminary TCF data [#3879](https://github.com/ethyca/fides/pull/3879)
- Fides-js can persist TCF preferences to the backend [#3887](https://github.com/ethyca/fides/pull/3887)
- TCF modal now supports setting legitimate interest fields [#4037](https://github.com/ethyca/fides/pull/4037)
- Embed the GVL in the GET Experiences response [#4143](https://github.com/ethyca/fides/pull/4143)
- Button to view how many vendors and to open the vendor tab in the TCF modal [#4144](https://github.com/ethyca/fides/pull/4144)
- "Edit vendor" flow to configuring consent page [#4162](https://github.com/ethyca/fides/pull/4162)
- TCF overlay description updates [#4051] https://github.com/ethyca/fides/pull/4151
- Added developer-friendly TCF information under Experience meta [#4160](https://github.com/ethyca/fides/pull/4160/)
- Added fides.css customization for Plus users [#4136](https://github.com/ethyca/fides/pull/4136)

### Changed

- Added further config options to customize the privacy center [#4090](https://github.com/ethyca/fides/pull/4090)
- CORS configuration page [#4073](https://github.com/ethyca/fides/pull/4073)
- Refactored `fides.js` components so that they can take data structures that are not necessarily privacy notices [#3870](https://github.com/ethyca/fides/pull/3870)
- Use hosted GVL.json from the backend [#4159](https://github.com/ethyca/fides/pull/4159)
- Features and Special Purposes in the TCF modal do not render toggles [#4139](https://github.com/ethyca/fides/pull/4139)
- Moved the initial TCF layer to the banner [#4142](https://github.com/ethyca/fides/pull/4142)
- Misc copy changes for the system history table and modal [#4146](https://github.com/ethyca/fides/pull/4146)

### Fixed

- Allows CDN to cache empty experience responses from fides.js API [#4113](https://github.com/ethyca/fides/pull/4113)
- Fixed `identity_special_purpose` unique constraint definition [#4174](https://github.com/ethyca/fides/pull/4174/files)

## [2.20.2](https://github.com/ethyca/fides/compare/2.20.1...2.20.2)

### Fixed

- added version_added, version_deprecated, and replaced_by to data use, data subject, and data category APIs [#4135](https://github.com/ethyca/fides/pull/4135)
- Update fides.js to not fetch experience client-side if pre-fetched experience is empty [#4149](https://github.com/ethyca/fides/pull/4149)
- Erasure privacy requests now pause for input if there are any manual process integrations [#4115](https://github.com/ethyca/fides/pull/4115)
- Caching the values of authorization_required and user_guide on the connector templates to improve performance [#4128](https://github.com/ethyca/fides/pull/4128)

## [2.20.1](https://github.com/ethyca/fides/compare/2.20.0...2.20.1)

### Fixed

- Avoid un-optimized query pattern in bulk `GET /system` endpoint [#4120](https://github.com/ethyca/fides/pull/4120)

## [2.20.0](https://github.com/ethyca/fides/compare/2.19.1...2.20.0)

### Added

- Initial page for configuring consent [#4069](https://github.com/ethyca/fides/pull/4069)
- Vendor cookie table for configuring consent [#4082](https://github.com/ethyca/fides/pull/4082)

### Changed

- Refactor how multiplatform builds are handled [#4024](https://github.com/ethyca/fides/pull/4024)
- Added new Performance-related nox commands and included them as part of the CI suite [#3997](https://github.com/ethyca/fides/pull/3997)
- Added dictionary suggestions for data uses [4035](https://github.com/ethyca/fides/pull/4035)
- Privacy notice regions now render human readable names instead of country codes [#4029](https://github.com/ethyca/fides/pull/4029)
- Privacy notice templates are disabled by default [#4010](https://github.com/ethyca/fides/pull/4010)
- Added optional "skip_processing" flag to collections for DSR processing [#4047](https://github.com/ethyca/fides/pull/4047)
- Admin UI now shows all privacy notices with an indicator of whether they apply to any systems [#4010](https://github.com/ethyca/fides/pull/4010)
- Add case-insensitive privacy experience region filtering [#4058](https://github.com/ethyca/fides/pull/4058)
- Adds check for fetch before loading fetch polyfill for fides.js [#4074](https://github.com/ethyca/fides/pull/4074)
- Updated to support Fideslang 2.0, including data migrations [#3933](https://github.com/ethyca/fides/pull/3933)
- Disable notices that are not systems applicable to support new UI [#4094](https://github.com/ethyca/fides/issues/4094)

### Fixed

- Ensures that fides.js toggles are not hidden by other CSS libs [#4075](https://github.com/ethyca/fides/pull/4075)
- Migrate system > meta > vendor > id to system > meta [#4088](https://github.com/ethyca/fides/pull/4088)
- Enable toggles in various tables now render an error toast if an error occurs [#4095](https://github.com/ethyca/fides/pull/4095)
- Fixed a bug where an unsaved changes notification modal would appear even without unsaved changes [#4095](https://github.com/ethyca/fides/pull/4070)

## [2.19.1](https://github.com/ethyca/fides/compare/2.19.0...2.19.1)

### Fixed

- re-enable custom fields for new data use form [#4050](https://github.com/ethyca/fides/pull/4050)
- fix issue with saving source and destination systems [#4065](https://github.com/ethyca/fides/pull/4065)

### Added

- System history UI with diff modal [#4021](https://github.com/ethyca/fides/pull/4021)
- Relax system legal basis for transfers to be any string [#4049](https://github.com/ethyca/fides/pull/4049)

## [2.19.0](https://github.com/ethyca/fides/compare/2.18.0...2.19.0)

### Added

- Add dictionary suggestions [#3937](https://github.com/ethyca/fides/pull/3937), [#3988](https://github.com/ethyca/fides/pull/3988)
- Added new endpoints for healthchecks [#3947](https://github.com/ethyca/fides/pull/3947)
- Added vendor list dropdown [#3857](https://github.com/ethyca/fides/pull/3857)
- Access support for Adobe Sign [#3504](https://github.com/ethyca/fides/pull/3504)

### Fixed

- Fixed issue when generating masked values for invalid data paths [#3906](https://github.com/ethyca/fides/pull/3906)
- Code reload now works when running `nox -s dev` [#3914](https://github.com/ethyca/fides/pull/3914)
- Reduce verbosity of privacy center logging further [#3915](https://github.com/ethyca/fides/pull/3915)
- Resolved an issue where the integration dropdown input lost focus during typing. [#3917](https://github.com/ethyca/fides/pull/3917)
- Fixed dataset issue that was preventing the Vend connector from loading during server startup [#3923](https://github.com/ethyca/fides/pull/3923)
- Adding version check to version-dependent migration script [#3951](https://github.com/ethyca/fides/pull/3951)
- Fixed a bug where some fields were not saving correctly on the system form [#3975](https://github.com/ethyca/fides/pull/3975)
- Changed "retention period" field in privacy declaration form from number input to text input [#3980](https://github.com/ethyca/fides/pull/3980)
- Fixed issue where unsaved changes modal appears incorrectly [#4005](https://github.com/ethyca/fides/pull/4005)
- Fixed banner resurfacing after user consent for pre-fetch experience [#4009](https://github.com/ethyca/fides/pull/4009)

### Changed

- Systems and Privacy Declaration schema and data migration to support the Dictionary [#3901](https://github.com/ethyca/fides/pull/3901)
- The integration search dropdown is now case-insensitive [#3916](https://github.com/ethyca/fides/pull/3916)
- Removed deprecated fields from the taxonomy editor [#3909](https://github.com/ethyca/fides/pull/3909)
- Bump PyMSSQL version and remove workarounds [#3996](https://github.com/ethyca/fides/pull/3996)
- Removed reset suggestions button [#4007](https://github.com/ethyca/fides/pull/4007)
- Admin ui supports fides cloud config API [#4034](https://github.com/ethyca/fides/pull/4034)

### Security

- Resolve custom integration upload RCE vulnerability [CVE-2023-41319](https://github.com/ethyca/fides/security/advisories/GHSA-p6p2-qq95-vq5h)

## [2.18.0](https://github.com/ethyca/fides/compare/2.17.0...2.18.0)

### Added

- Additional consent reporting calls from `fides-js` [#3845](https://github.com/ethyca/fides/pull/3845)
- Additional consent reporting calls from privacy center [#3847](https://github.com/ethyca/fides/pull/3847)
- Access support for Recurly [#3595](https://github.com/ethyca/fides/pull/3595)
- HTTP Logging for the Privacy Center [#3783](https://github.com/ethyca/fides/pull/3783)
- UI support for OAuth2 authorization flow [#3819](https://github.com/ethyca/fides/pull/3819)
- Changes in the `data` directory now trigger a server reload (for local development) [#3874](https://github.com/ethyca/fides/pull/3874)

### Fixed

- Fix datamap zoom for low system counts [#3835](https://github.com/ethyca/fides/pull/3835)
- Fixed connector forms with external dataset reference fields [#3873](https://github.com/ethyca/fides/pull/3873)
- Fix ability to make server side API calls from privacy-center [#3895](https://github.com/ethyca/fides/pull/3895)

### Changed

- Simplified the file structure for HTML DSR packages [#3848](https://github.com/ethyca/fides/pull/3848)
- Simplified the database health check to improve `/health` performance [#3884](https://github.com/ethyca/fides/pull/3884)
- Changed max width of form components in "system information" form tab [#3864](https://github.com/ethyca/fides/pull/3864)
- Remove manual system selection screen [#3865](https://github.com/ethyca/fides/pull/3865)
- System and integration identifiers are now auto-generated [#3868](https://github.com/ethyca/fides/pull/3868)

## [2.17.0](https://github.com/ethyca/fides/compare/2.16.0...2.17.0)

### Added

- Tab component for `fides-js` [#3782](https://github.com/ethyca/fides/pull/3782)
- Added toast for successfully linking an existing integration to a system [#3826](https://github.com/ethyca/fides/pull/3826)
- Various other UI components for `fides-js` to support upcoming TCF modal [#3803](https://github.com/ethyca/fides/pull/3803)
- Allow items in taxonomy to be enabled or disabled [#3844](https://github.com/ethyca/fides/pull/3844)

### Developer Experience

- Changed where db-dependent routers were imported to avoid dependency issues [#3741](https://github.com/ethyca/fides/pull/3741)

### Changed

- Bumped supported Python versions to `3.10.12`, `3.9.17`, and `3.8.17` [#3733](https://github.com/ethyca/fides/pull/3733)
- Logging Updates [#3758](https://github.com/ethyca/fides/pull/3758)
- Add polyfill service to fides-js route [#3759](https://github.com/ethyca/fides/pull/3759)
- Show/hide integration values [#3775](https://github.com/ethyca/fides/pull/3775)
- Sort system cards alphabetically by name on "View systems" page [#3781](https://github.com/ethyca/fides/pull/3781)
- Update admin ui to use new integration delete route [#3785](https://github.com/ethyca/fides/pull/3785)
- Pinned `pymssql` and `cython` dependencies to avoid build issues on ARM machines [#3829](https://github.com/ethyca/fides/pull/3829)

### Removed

- Removed "Custom field(s) successfully saved" toast [#3779](https://github.com/ethyca/fides/pull/3779)

### Added

- Record when consent is served [#3777](https://github.com/ethyca/fides/pull/3777)
- Add an `active` property to taxonomy elements [#3784](https://github.com/ethyca/fides/pull/3784)
- Erasure support for Heap [#3599](https://github.com/ethyca/fides/pull/3599)

### Fixed

- Privacy notice UI's list of possible regions now matches the backend's list [#3787](https://github.com/ethyca/fides/pull/3787)
- Admin UI "property does not existing" build issue [#3831](https://github.com/ethyca/fides/pull/3831)
- Flagging sensitive inputs as passwords to mask values during entry [#3843](https://github.com/ethyca/fides/pull/3843)

## [2.16.0](https://github.com/ethyca/fides/compare/2.15.1...2.16.0)

### Added

- Empty state for when there are no relevant privacy notices in the privacy center [#3640](https://github.com/ethyca/fides/pull/3640)
- GPC indicators in fides-js banner and modal [#3673](https://github.com/ethyca/fides/pull/3673)
- Include `data_use` and `data_category` metadata in `upload` of access results [#3674](https://github.com/ethyca/fides/pull/3674)
- Add enable/disable toggle to integration tab [#3593] (https://github.com/ethyca/fides/pull/3593)

### Fixed

- Render linebreaks in the Fides.js overlay descriptions, etc. [#3665](https://github.com/ethyca/fides/pull/3665)
- Broken link to Fides docs site on the About Fides page in Admin UI [#3643](https://github.com/ethyca/fides/pull/3643)
- Add Systems Applicable Filter to Privacy Experience List [#3654](https://github.com/ethyca/fides/pull/3654)
- Privacy center and fides-js now pass in `Unescape-Safestr` as a header so that special characters can be rendered properly [#3706](https://github.com/ethyca/fides/pull/3706)
- Fixed ValidationError for saving PrivacyPreferences [#3719](https://github.com/ethyca/fides/pull/3719)
- Fixed issue preventing ConnectionConfigs with duplicate names from saving [#3770](https://github.com/ethyca/fides/pull/3770)
- Fixed creating and editing manual integrations [#3772](https://github.com/ethyca/fides/pull/3772)
- Fix lingering integration artifacts by cascading deletes from System [#3771](https://github.com/ethyca/fides/pull/3771)

### Developer Experience

- Reorganized some `api.api.v1` code to avoid circular dependencies on `quickstart` [#3692](https://github.com/ethyca/fides/pull/3692)
- Treat underscores as special characters in user passwords [#3717](https://github.com/ethyca/fides/pull/3717)
- Allow Privacy Notices banner and modal to scroll as needed [#3713](https://github.com/ethyca/fides/pull/3713)
- Make malicious url test more robust to environmental differences [#3748](https://github.com/ethyca/fides/pull/3748)
- Ignore type checker on click decorators to bypass known issue with `click` version `8.1.4` [#3746](https://github.com/ethyca/fides/pull/3746)

### Changed

- Moved GPC preferences slightly earlier in Fides.js lifecycle [#3561](https://github.com/ethyca/fides/pull/3561)
- Changed results from clicking "Test connection" to be a toast instead of statically displayed on the page [#3700](https://github.com/ethyca/fides/pull/3700)
- Moved "management" tab from nav into settings icon in top right [#3701](https://github.com/ethyca/fides/pull/3701)
- Remove name and description fields from integration form [#3684](https://github.com/ethyca/fides/pull/3684)
- Update EU PrivacyNoticeRegion codes and allow experience filtering to drop back to country filtering if region not found [#3630](https://github.com/ethyca/fides/pull/3630)
- Fields with default fields are now flagged as required in the front-end [#3694](https://github.com/ethyca/fides/pull/3694)
- In "view systems", system cards can now be clicked and link to that system's `configure/[id]` page [#3734](https://github.com/ethyca/fides/pull/3734)
- Enable privacy notice and privacy experience feature flags by default [#3773](https://github.com/ethyca/fides/pull/3773)

### Security

- Resolve Zip bomb file upload vulnerability [CVE-2023-37480](https://github.com/ethyca/fides/security/advisories/GHSA-g95c-2jgm-hqc6)
- Resolve SVG bomb (billion laughs) file upload vulnerability [CVE-2023-37481](https://github.com/ethyca/fides/security/advisories/GHSA-3rw2-wfc8-wmj5)

## [2.15.1](https://github.com/ethyca/fides/compare/2.15.0...2.15.1)

### Added

- Set `sslmode` to `prefer` if connecting to Redshift via ssh [#3685](https://github.com/ethyca/fides/pull/3685)

### Changed

- Privacy center action cards are now able to expand to accommodate longer text [#3669](https://github.com/ethyca/fides/pull/3669)
- Update integration endpoint permissions [#3707](https://github.com/ethyca/fides/pull/3707)

### Fixed

- Handle names with a double underscore when processing access and erasure requests [#3688](https://github.com/ethyca/fides/pull/3688)
- Allow Privacy Notices banner and modal to scroll as needed [#3713](https://github.com/ethyca/fides/pull/3713)

### Security

- Resolve path traversal vulnerability in webserver API [CVE-2023-36827](https://github.com/ethyca/fides/security/advisories/GHSA-r25m-cr6v-p9hq)

## [2.15.0](https://github.com/ethyca/fides/compare/2.14.1...2.15.0)

### Added

- Privacy center can now render its consent values based on Privacy Notices and Privacy Experiences [#3411](https://github.com/ethyca/fides/pull/3411)
- Add Google Tag Manager and Privacy Center ENV vars to sample app [#2949](https://github.com/ethyca/fides/pull/2949)
- Add `notice_key` field to Privacy Notice UI form [#3403](https://github.com/ethyca/fides/pull/3403)
- Add `identity` query param to the consent reporting API view [#3418](https://github.com/ethyca/fides/pull/3418)
- Use `rollup-plugin-postcss` to bundle and optimize the `fides.js` components CSS [#3411](https://github.com/ethyca/fides/pull/3411)
- Dispatch Fides.js lifecycle events on window (FidesInitialized, FidesUpdated) and cross-publish to Fides.gtm() integration [#3411](https://github.com/ethyca/fides/pull/3411)
- Added the ability to use custom CAs with Redis via TLS [#3451](https://github.com/ethyca/fides/pull/3451)
- Add default experience configs on startup [#3449](https://github.com/ethyca/fides/pull/3449)
- Load default privacy notices on startup [#3401](https://github.com/ethyca/fides/pull/3401)
- Add ability for users to pass in additional parameters for application database connection [#3450](https://github.com/ethyca/fides/pull/3450)
- Load default privacy notices on startup [#3401](https://github.com/ethyca/fides/pull/3401/files)
- Add ability for `fides-js` to make API calls to Fides [#3411](https://github.com/ethyca/fides/pull/3411)
- `fides-js` banner is now responsive across different viewport widths [#3411](https://github.com/ethyca/fides/pull/3411)
- Add ability to close `fides-js` banner and modal via a button or ESC [#3411](https://github.com/ethyca/fides/pull/3411)
- Add ability to open the `fides-js` modal from a link on the host site [#3411](https://github.com/ethyca/fides/pull/3411)
- GPC preferences are automatically applied via `fides-js` [#3411](https://github.com/ethyca/fides/pull/3411)
- Add new dataset route that has additional filters [#3558](https://github.com/ethyca/fides/pull/3558)
- Update dataset dropdown to use new api filter [#3565](https://github.com/ethyca/fides/pull/3565)
- Filter out saas datasets from the rest of the UI [#3568](https://github.com/ethyca/fides/pull/3568)
- Included optional env vars to have postgres or Redshift connected via bastion host [#3374](https://github.com/ethyca/fides/pull/3374/)
- Support for acknowledge button for notice-only Privacy Notices and to disable toggling them off [#3546](https://github.com/ethyca/fides/pull/3546)
- HTML format for privacy request storage destinations [#3427](https://github.com/ethyca/fides/pull/3427)
- Persistent message showing result and timestamp of last integration test to "Integrations" tab in system view [#3628](https://github.com/ethyca/fides/pull/3628)
- Access and erasure support for SurveyMonkey [#3590](https://github.com/ethyca/fides/pull/3590)
- New Cookies Table for storing cookies associated with systems and privacy declarations [#3572](https://github.com/ethyca/fides/pull/3572)
- `fides-js` and privacy center now delete cookies associated with notices that were opted out of [#3569](https://github.com/ethyca/fides/pull/3569)
- Cookie input field on system data use tab [#3571](https://github.com/ethyca/fides/pull/3571)

### Fixed

- Fix sample app `DATABASE_*` ENV vars for backwards compatibility [#3406](https://github.com/ethyca/fides/pull/3406)
- Fix overlay rendering issue by finding/creating a dedicated parent element for Preact [#3397](https://github.com/ethyca/fides/pull/3397)
- Fix the sample app privacy center link to be configurable [#3409](https://github.com/ethyca/fides/pull/3409)
- Fix CLI output showing a version warning for Snowflake [#3434](https://github.com/ethyca/fides/pull/3434)
- Flaky custom field Cypress test on systems page [#3408](https://github.com/ethyca/fides/pull/3408)
- Fix NextJS errors & warnings for Cookie House sample app [#3411](https://github.com/ethyca/fides/pull/3411)
- Fix bug where `fides-js` toggles were not reflecting changes from rejecting or accepting all notices [#3522](https://github.com/ethyca/fides/pull/3522)
- Remove the `fides-js` banner from tab order when it is hidden and move the overlay components to the top of the tab order. [#3510](https://github.com/ethyca/fides/pull/3510)
- Fix bug where `fides-js` toggle states did not always initialize properly [#3597](https://github.com/ethyca/fides/pull/3597)
- Fix race condition with consent modal link rendering [#3521](https://github.com/ethyca/fides/pull/3521)
- Hide custom fields section when there are no custom fields created [#3554](https://github.com/ethyca/fides/pull/3554)
- Disable connector dropdown in integration tab on save [#3552](https://github.com/ethyca/fides/pull/3552)
- Handles an edge case for non-existent identities with the Kustomer API [#3513](https://github.com/ethyca/fides/pull/3513)
- remove the configure privacy request tile from the home screen [#3555](https://github.com/ethyca/fides/pull/3555)
- Updated Privacy Experience Safe Strings Serialization [#3600](https://github.com/ethyca/fides/pull/3600/)
- Only create default experience configs on startup, not update [#3605](https://github.com/ethyca/fides/pull/3605)
- Update to latest asyncpg dependency to avoid build error [#3614](https://github.com/ethyca/fides/pull/3614)
- Fix bug where editing a data use on a system could delete existing data uses [#3627](https://github.com/ethyca/fides/pull/3627)
- Restrict Privacy Center debug logging to development-only [#3638](https://github.com/ethyca/fides/pull/3638)
- Fix bug where linking an integration would not update the tab when creating a new system [#3662](https://github.com/ethyca/fides/pull/3662)
- Fix dataset yaml not properly reflecting the dataset in the dropdown of system integrations tab [#3666](https://github.com/ethyca/fides/pull/3666)
- Fix privacy notices not being able to be edited via the UI after the addition of the `cookies` field [#3670](https://github.com/ethyca/fides/pull/3670)
- Add a transform in the case of `null` name fields in privacy declarations for the data use forms [#3683](https://github.com/ethyca/fides/pull/3683)

### Changed

- Enabled Privacy Experience beta flag [#3364](https://github.com/ethyca/fides/pull/3364)
- Reorganize CLI Command Source Files [#3491](https://github.com/ethyca/fides/pull/3491)
- Removed ExperienceConfig.delivery_mechanism constraint [#3387](https://github.com/ethyca/fides/pull/3387)
- Updated privacy experience UI forms to reflect updated experience config fields [#3402](https://github.com/ethyca/fides/pull/3402)
- Use a venv in the Dockerfile for installing Python deps [#3452](https://github.com/ethyca/fides/pull/3452)
- Bump SlowAPI Version [#3456](https://github.com/ethyca/fides/pull/3456)
- Bump Psycopg2-binary Version [#3473](https://github.com/ethyca/fides/pull/3473)
- Reduced duplication between PrivacyExperience and PrivacyExperienceConfig [#3470](https://github.com/ethyca/fides/pull/3470)
- Update privacy centre email and phone validation to allow for both to be blank [#3432](https://github.com/ethyca/fides/pull/3432)
- Moved connection configuration into the system portal [#3407](https://github.com/ethyca/fides/pull/3407)
- Update `fideslang` to `1.4.1` to allow arbitrary nested metadata on `System`s and `Dataset`s `meta` property [#3463](https://github.com/ethyca/fides/pull/3463)
- Remove form validation to allow both email & phone inputs for consent requests [#3529](https://github.com/ethyca/fides/pull/3529)
- Removed dataset dropdown from saas connector configuration [#3563](https://github.com/ethyca/fides/pull/3563)
- Removed `pyodbc` in favor of `pymssql` for handling SQL Server connections [#3435](https://github.com/ethyca/fides/pull/3435)
- Only create a PrivacyRequest when saving consent if at least one notice has system-wide enforcement [#3626](https://github.com/ethyca/fides/pull/3626)
- Increased the character limit for the `SafeStr` type from 500 to 32000 [#3647](https://github.com/ethyca/fides/pull/3647)
- Changed "connection" to "integration" on system view and edit pages [#3659](https://github.com/ethyca/fides/pull/3659)

### Developer Experience

- Add ability to pass ENV vars to both privacy center and sample app during `fides deploy` via `.env` [#2949](https://github.com/ethyca/fides/pull/2949)
- Handle an edge case when generating tags that finds them out of sequence [#3405](https://github.com/ethyca/fides/pull/3405)
- Add support for pushing `prerelease` and `rc` tagged images to Dockerhub [#3474](https://github.com/ethyca/fides/pull/3474)
- Optimize GitHub workflows used for docker image publishing [#3526](https://github.com/ethyca/fides/pull/3526)

### Removed

- Removed the deprecated `system_dependencies` from `System` resources, migrating to `egress` [#3285](https://github.com/ethyca/fides/pull/3285)

### Docs

- Updated developer docs for ARM platform users related to `pymssql` [#3615](https://github.com/ethyca/fides/pull/3615)

## [2.14.1](https://github.com/ethyca/fides/compare/2.14.0...2.14.1)

### Added

- Add `identity` query param to the consent reporting API view [#3418](https://github.com/ethyca/fides/pull/3418)
- Add privacy centre button text customisations [#3432](https://github.com/ethyca/fides/pull/3432)
- Add privacy centre favicon customisation [#3432](https://github.com/ethyca/fides/pull/3432)

### Changed

- Update privacy centre email and phone validation to allow for both to be blank [#3432](https://github.com/ethyca/fides/pull/3432)

## [2.14.0](https://github.com/ethyca/fides/compare/2.13.0...2.14.0)

### Added

- Add an automated test to check for `/fides-consent.js` backwards compatibility [#3289](https://github.com/ethyca/fides/pull/3289)
- Add infrastructure for "overlay" consent components (Preact, CSS bundling, etc.) and initial version of consent banner [#3191](https://github.com/ethyca/fides/pull/3191)
- Add the modal component of the "overlay" consent components [#3291](https://github.com/ethyca/fides/pull/3291)
- Added an `automigrate` database setting [#3220](https://github.com/ethyca/fides/pull/3220)
- Track Privacy Experience with Privacy Preferences [#3311](https://github.com/ethyca/fides/pull/3311)
- Add ability for `fides-js` to fetch its own geolocation [#3356](https://github.com/ethyca/fides/pull/3356)
- Add ability to select different locations in the "Cookie House" sample app [#3362](https://github.com/ethyca/fides/pull/3362)
- Added optional logging of resource changes on the server [#3331](https://github.com/ethyca/fides/pull/3331)

### Fixed

- Maintain casing differences within Snowflake datasets for proper DSR execution [#3245](https://github.com/ethyca/fides/pull/3245)
- Handle DynamoDB edge case where no attributes are defined [#3299](https://github.com/ethyca/fides/pull/3299)
- Support pseudonymous consent requests with `fides_user_device_id` for the new consent workflow [#3203](https://github.com/ethyca/fides/pull/3203)
- Fides user device id filter to GET Privacy Experience List endpoint to stash user preferences on embedded notices [#3302](https://github.com/ethyca/fides/pull/3302)
- Support for data categories on manual webhook fields [#3330](https://github.com/ethyca/fides/pull/3330)
- Added config-driven rendering to consent components [#3316](https://github.com/ethyca/fides/pull/3316)
- Pin `typing_extensions` dependency to `4.5.0` to work around a pydantic bug [#3357](https://github.com/ethyca/fides/pull/3357)

### Changed

- Explicitly escape/unescape certain fields instead of using SafeStr [#3144](https://github.com/ethyca/fides/pull/3144)
- Updated DynamoDB icon [#3296](https://github.com/ethyca/fides/pull/3296)
- Increased default page size for the connection type endpoint to 100 [#3298](https://github.com/ethyca/fides/pull/3298)
- Data model around PrivacyExperiences to better keep Privacy Notices and Experiences in sync [#3292](https://github.com/ethyca/fides/pull/3292)
- UI calls to support new PrivacyExperiences data model [#3313](https://github.com/ethyca/fides/pull/3313)
- Ensure email connectors respect the `notifications.notification_service_type` app config property if set [#3355](https://github.com/ethyca/fides/pull/3355)
- Rework Delighted connector so the `survey_response` endpoint depends on the `person` endpoint [3385](https://github.com/ethyca/fides/pull/3385)
- Remove logging within the Celery creation function [#3303](https://github.com/ethyca/fides/pull/3303)
- Update how generic endpoint generation works [#3304](https://github.com/ethyca/fides/pull/3304)
- Restrict strack-trace logging when not in Dev mode [#3081](https://github.com/ethyca/fides/pull/3081)
- Refactor CSS variables for `fides-js` to match brandable color palette [#3321](https://github.com/ethyca/fides/pull/3321)
- Moved all of the dirs from `fides.api.ops` into `fides.api` [#3318](https://github.com/ethyca/fides/pull/3318)
- Put global settings for fides.js on privacy center settings [#3333](https://github.com/ethyca/fides/pull/3333)
- Changed `fides db migrate` to `fides db upgrade` [#3342](https://github.com/ethyca/fides/pull/3342)
- Add required notice key to privacy notices [#3337](https://github.com/ethyca/fides/pull/3337)
- Make Privacy Experience List public, and separate public endpoint rate limiting [#3339](https://github.com/ethyca/fides/pull/3339)

### Developer Experience

- Add dispatch event when publishing a non-prod tag [#3317](https://github.com/ethyca/fides/pull/3317)
- Add OpenAPI (Swagger) documentation for Fides Privacy Center API endpoints (/fides.js) [#3341](https://github.com/ethyca/fides/pull/3341)

### Removed

- Remove `fides export` command and backing code [#3256](https://github.com/ethyca/fides/pull/3256)

## [2.13.0](https://github.com/ethyca/fides/compare/2.12.1...2.13.0)

### Added

- Connector for DynamoDB [#2998](https://github.com/ethyca/fides/pull/2998)
- Access and erasure support for Amplitude [#2569](https://github.com/ethyca/fides/pull/2569)
- Access and erasure support for Gorgias [#2444](https://github.com/ethyca/fides/pull/2444)
- Privacy Experience Bulk Create, Bulk Update, and Detail Endpoints [#3185](https://github.com/ethyca/fides/pull/3185)
- Initial privacy experience UI [#3186](https://github.com/ethyca/fides/pull/3186)
- A JavaScript modal to copy a script tag for `fides.js` [#3238](https://github.com/ethyca/fides/pull/3238)
- Access and erasure support for OneSignal [#3199](https://github.com/ethyca/fides/pull/3199)
- Add the ability to "inject" location into `/fides.js` bundles and cache responses for one hour [#3272](https://github.com/ethyca/fides/pull/3272)
- Prevent column sorts from resetting when data changes [#3290](https://github.com/ethyca/fides/pull/3290)

### Changed

- Merge instances of RTK `createApi` into one instance for better cache invalidation [#3059](https://github.com/ethyca/fides/pull/3059)
- Update custom field definition uniqueness to be case insensitive name per resource type [#3215](https://github.com/ethyca/fides/pull/3215)
- Restrict where privacy notices of certain consent mechanisms must be displayed [#3195](https://github.com/ethyca/fides/pull/3195)
- Merged the `lib` submodule into the `api.ops` submodule [#3134](https://github.com/ethyca/fides/pull/3134)
- Merged duplicate privacy declaration components [#3254](https://github.com/ethyca/fides/pull/3254)
- Refactor client applications into a monorepo with turborepo, extract fides-js into a standalone package, and improve privacy-center to load configuration at runtime [#3105](https://github.com/ethyca/fides/pull/3105)

### Fixed

- Prevent ability to unintentionally show "default" Privacy Center configuration, styles, etc. [#3242](https://github.com/ethyca/fides/pull/3242)
- Fix broken links to docs site pages in Admin UI [#3232](https://github.com/ethyca/fides/pull/3232)
- Repoint legacy docs site links to the new and improved docs site [#3167](https://github.com/ethyca/fides/pull/3167)
- Fix Cookie House Privacy Center styles for fides deploy [#3283](https://github.com/ethyca/fides/pull/3283)
- Maintain casing differences within Snowflake datasets for proper DSR execution [#3245](https://github.com/ethyca/fides/pull/3245)

### Developer Experience

- Use prettier to format _all_ source files in client packages [#3240](https://github.com/ethyca/fides/pull/3240)

### Deprecated

- Deprecate `fides export` CLI command as it is moving to `fidesplus` [#3264](https://github.com/ethyca/fides/pull/3264)

## [2.12.1](https://github.com/ethyca/fides/compare/2.12.0...2.12.1)

### Changed

- Updated how Docker version checks are handled and added an escape-hatch [#3218](https://github.com/ethyca/fides/pull/3218)

### Fixed

- Datamap export mitigation for deleted taxonomy elements referenced by declarations [#3214](https://github.com/ethyca/fides/pull/3214)
- Update datamap columns each time the page is visited [#3211](https://github.com/ethyca/fides/pull/3211)
- Ensure inactive custom fields are not returned for datamap response [#3223](https://github.com/ethyca/fides/pull/3223)

## [2.12.0](https://github.com/ethyca/fides/compare/2.11.0...2.12.0)

### Added

- Access and erasure support for Aircall [#2589](https://github.com/ethyca/fides/pull/2589)
- Access and erasure support for Klaviyo [#2501](https://github.com/ethyca/fides/pull/2501)
- Page to edit or add privacy notices [#3058](https://github.com/ethyca/fides/pull/3058)
- Side navigation bar can now also have children navigation links [#3099](https://github.com/ethyca/fides/pull/3099)
- Endpoints for consent reporting [#3095](https://github.com/ethyca/fides/pull/3095)
- Added manage custom fields page behind feature flag [#3089](https://github.com/ethyca/fides/pull/3089)
- Custom fields table [#3097](https://github.com/ethyca/fides/pull/3097)
- Custom fields form modal [#3165](https://github.com/ethyca/fides/pull/3165)
- Endpoints to save the new-style Privacy Preferences with respect to a fides user device id [#3132](https://github.com/ethyca/fides/pull/3132)
- Support `privacy_declaration` as a resource type for custom fields [#3149](https://github.com/ethyca/fides/pull/3149)
- Expose `id` field of embedded `privacy_declarations` on `system` API responses [#3157](https://github.com/ethyca/fides/pull/3157)
- Access and erasure support for Unbounce [#2697](https://github.com/ethyca/fides/pull/2697)
- Support pseudonymous consent requests with `fides_user_device_id` [#3158](https://github.com/ethyca/fides/pull/3158)
- Update `fides_consent` cookie format [#3158](https://github.com/ethyca/fides/pull/3158)
- Add custom fields to the data use declaration form [#3197](https://github.com/ethyca/fides/pull/3197)
- Added fides user device id as a ProvidedIdentityType [#3131](https://github.com/ethyca/fides/pull/3131)

### Changed

- The `cursor` pagination strategy now also searches for data outside of the `data_path` when determining the cursor value [#3068](https://github.com/ethyca/fides/pull/3068)
- Moved Privacy Declarations associated with Systems to their own DB table [#3098](https://github.com/ethyca/fides/pull/3098)
- More tests on data use validation for privacy notices within the same region [#3156](https://github.com/ethyca/fides/pull/3156)
- Improvements to export code for bugfixes and privacy declaration custom field support [#3184](https://github.com/ethyca/fides/pull/3184)
- Enabled privacy notice feature flag [#3192](https://github.com/ethyca/fides/pull/3192)
- Updated TS types - particularly with new privacy notices [#3054](https://github.com/ethyca/fides/pull/3054)
- Make name not required on privacy declaration [#3150](https://github.com/ethyca/fides/pull/3150)
- Let Rule Targets allow for custom data categories [#3147](https://github.com/ethyca/fides/pull/3147)

### Removed

- Removed the warning about access control migration [#3055](https://github.com/ethyca/fides/pull/3055)
- Remove `customFields` feature flag [#3080](https://github.com/ethyca/fides/pull/3080)
- Remove notification banner from the home page [#3088](https://github.com/ethyca/fides/pull/3088)

### Fixed

- Fix a typo in the Admin UI [#3166](https://github.com/ethyca/fides/pull/3166)
- The `--local` flag is now respected for the `scan dataset db` command [#3096](https://github.com/ethyca/fides/pull/3096)
- Fixing issue where connectors with external dataset references would fail to save [#3142](https://github.com/ethyca/fides/pull/3142)
- Ensure privacy declaration IDs are stable across updates through system API [#3188](https://github.com/ethyca/fides/pull/3188)
- Fixed unit tests for saas connector type endpoints now that we have >50 [#3101](https://github.com/ethyca/fides/pull/3101)
- Fixed nox docs link [#3121](https://github.com/ethyca/fides/pull/3121/files)

### Developer Experience

- Update fides deploy to use a new database.load_samples setting to initialize sample Systems, Datasets, and Connections for testing [#3102](https://github.com/ethyca/fides/pull/3102)
- Remove support for automatically configuring messaging (Mailgun) & storage (S3) using `.env` with `nox -s "fides_env(test)"` [#3102](https://github.com/ethyca/fides/pull/3102)
- Add smoke tests for consent management [#3158](https://github.com/ethyca/fides/pull/3158)
- Added nox command that opens dev docs [#3082](https://github.com/ethyca/fides/pull/3082)

## [2.11.0](https://github.com/ethyca/fides/compare/2.10.0...2.11.0)

### Added

- Access support for Shippo [#2484](https://github.com/ethyca/fides/pull/2484)
- Feature flags can be set such that they cannot be modified by the user [#2966](https://github.com/ethyca/fides/pull/2966)
- Added the datamap UI to make it open source [#2988](https://github.com/ethyca/fides/pull/2988)
- Introduced a `FixedLayout` component (from the datamap UI) for pages that need to be a fixed height and scroll within [#2992](https://github.com/ethyca/fides/pull/2992)
- Added preliminary privacy notice page [#2995](https://github.com/ethyca/fides/pull/2995)
- Table for privacy notices [#3001](https://github.com/ethyca/fides/pull/3001)
- Added connector template endpoint [#2946](https://github.com/ethyca/fides/pull/2946)
- Query params on connection type endpoint to filter by supported action type [#2996](https://github.com/ethyca/fides/pull/2996)
- Scope restrictions for privacy notice table in the UI [#3007](https://github.com/ethyca/fides/pull/3007)
- Toggle for enabling/disabling privacy notices in the UI [#3010](https://github.com/ethyca/fides/pull/3010)
- Add endpoint to retrieve privacy notices grouped by their associated data uses [#2956](https://github.com/ethyca/fides/pull/2956)
- Support for uploading custom connector templates via the UI [#2997](https://github.com/ethyca/fides/pull/2997)
- Add a backwards-compatible workflow for saving and propagating consent preferences with respect to Privacy Notices [#3016](https://github.com/ethyca/fides/pull/3016)
- Empty state for privacy notices [#3027](https://github.com/ethyca/fides/pull/3027)
- Added Data flow modal [#3008](https://github.com/ethyca/fides/pull/3008)
- Update datamap table export [#3038](https://github.com/ethyca/fides/pull/3038)
- Added more advanced privacy center styling [#2943](https://github.com/ethyca/fides/pull/2943)
- Backend privacy experiences foundation [#3146](https://github.com/ethyca/fides/pull/3146)

### Changed

- Set `privacyDeclarationDeprecatedFields` flags to false and set `userCannotModify` to true [2987](https://github.com/ethyca/fides/pull/2987)
- Restored `nav-config` back to the admin-ui [#2990](https://github.com/ethyca/fides/pull/2990)
- Bumped supported Python versions to 3.10.11, 3.9.16, and 3.8.14 [#2936](https://github.com/ethyca/fides/pull/2936)
- Modify privacy center default config to only request email identities, and add validation preventing requesting both email & phone identities [#2539](https://github.com/ethyca/fides/pull/2539)
- SaaS connector icons are now dynamically loaded from the connector templates [#3018](https://github.com/ethyca/fides/pull/3018)
- Updated consentmechanism Enum to rename "necessary" to "notice_only" [#3048](https://github.com/ethyca/fides/pull/3048)
- Updated test data for Mongo, CLI [#3011](https://github.com/ethyca/fides/pull/3011)
- Updated the check for if a user can assign owner roles to be scope-based instead of role-based [#2964](https://github.com/ethyca/fides/pull/2964)
- Replaced menu in user management table with delete icon [#2958](https://github.com/ethyca/fides/pull/2958)
- Added extra fields to webhook payloads [#2830](https://github.com/ethyca/fides/pull/2830)

### Removed

- Removed interzone navigation logic now that the datamap UI and admin UI are one app [#2990](https://github.com/ethyca/fides/pull/2990)
- Remove the `unknown` state for generated datasets displaying on fidesplus [#2957](https://github.com/ethyca/fides/pull/2957)
- Removed datamap export API [#2999](https://github.com/ethyca/fides/pull/2999)

### Developer Experience

- Nox commands for git tagging to support feature branch builds [#2979](https://github.com/ethyca/fides/pull/2979)
- Changed test environment (`nox -s fides_env`) to run `fides deploy` for local testing [#3071](https://github.com/ethyca/fides/pull/3017)
- Publish git-tag specific docker images [#3050](https://github.com/ethyca/fides/pull/3050)

## [2.10.0](https://github.com/ethyca/fides/compare/2.9.2...2.10.0)

### Added

- Allow users to configure their username and password via the config file [#2884](https://github.com/ethyca/fides/pull/2884)
- Add authentication to the `masking` endpoints as well as accompanying scopes [#2909](https://github.com/ethyca/fides/pull/2909)
- Add an Organization Management page (beta) [#2908](https://github.com/ethyca/fides/pull/2908)
- Adds assigned systems to user management table [#2922](https://github.com/ethyca/fides/pull/2922)
- APIs to support Privacy Notice management (create, read, update) [#2928](https://github.com/ethyca/fides/pull/2928)

### Changed

- Improved standard layout for large width screens and polished misc. pages [#2869](https://github.com/ethyca/fides/pull/2869)
- Changed UI paths in the admin-ui [#2869](https://github.com/ethyca/fides/pull/2892)
  - `/add-systems/new` --> `/add-systems/manual`
  - `/system` --> `/systems`
- Added individual ID routes for systems [#2902](https://github.com/ethyca/fides/pull/2902)
- Deprecated adding scopes to users directly; you can only add roles. [#2848](https://github.com/ethyca/fides/pull/2848/files)
- Changed About Fides page to say "Fides Core Version:" over "Version". [#2899](https://github.com/ethyca/fides/pull/2899)
- Polish Admin UI header & navigation [#2897](https://github.com/ethyca/fides/pull/2897)
- Give new users a "viewer" role by default [#2900](https://github.com/ethyca/fides/pull/2900)
- Tie together save states for user permissions and systems [#2913](https://github.com/ethyca/fides/pull/2913)
- Removing payment types from Stripe connector params [#2915](https://github.com/ethyca/fides/pull/2915)
- Viewer role can now access a restricted version of the user management page [#2933](https://github.com/ethyca/fides/pull/2933)
- Change Privacy Center email placeholder text [#2935](https://github.com/ethyca/fides/pull/2935)
- Restricted setting Approvers as System Managers [#2891](https://github.com/ethyca/fides/pull/2891)
- Adds confirmation modal when downgrading user to "approver" role via Admin UI [#2924](https://github.com/ethyca/fides/pull/2924)
- Changed the toast message for new users to include access control info [#2939](https://github.com/ethyca/fides/pull/2939)
- Add Data Stewards to datamap export [#2962](https://github.com/ethyca/fides/pull/2962)

### Fixed

- Restricted Contributors from being able to create Owners [#2888](https://github.com/ethyca/fides/pull/2888)
- Allow for dynamic aspect ratio for logo on Privacy Center 404 [#2895](https://github.com/ethyca/fides/pull/2895)
- Allow for dynamic aspect ratio for logo on consent page [#2895](https://github.com/ethyca/fides/pull/2895)
- Align role dscription drawer of Admin UI with top nav: [#2932](https://github.com/ethyca/fides/pull/2932)
- Fixed error message when a user is assigned to be an approver without any systems [#2953](https://github.com/ethyca/fides/pull/2953)

### Developer Experience

- Update frontend npm packages (admin-ui, privacy-center, cypress-e2e) [#2921](https://github.com/ethyca/fides/pull/2921)

## [2.9.2](https://github.com/ethyca/fides/compare/2.9.1...2.9.2)

### Fixed

- Allow multiple data uses as long as their processing activity name is different [#2905](https://github.com/ethyca/fides/pull/2905)
- use HTML property, not text, when dispatching Mailchimp Transactional emails [#2901](https://github.com/ethyca/fides/pull/2901)
- Remove policy key from Privacy Center submission modal [#2912](https://github.com/ethyca/fides/pull/2912)

## [2.9.1](https://github.com/ethyca/fides/compare/2.9.0...2.9.1)

### Added

- Added Attentive erasure email connector [#2782](https://github.com/ethyca/fides/pull/2782)

### Changed

- Removed dataset based email connectors [#2782](https://github.com/ethyca/fides/pull/2782)
- Changed Auth0's authentication strategy from `bearer` to `oauth2_client_credentials` [#2820](https://github.com/ethyca/fides/pull/2820)
- renamed the privacy declarations field "Privacy declaration name (deprecated)" to "Processing Activity" [#711](https://github.com/ethyca/fidesplus/issues/711)

### Fixed

- Fixed issue where the scopes list passed into FidesUserPermission could get mutated with the total_scopes call [#2883](https://github.com/ethyca/fides/pull/2883)

### Removed

- removed the `privacyDeclarationDeprecatedFields` flag [#711](https://github.com/ethyca/fidesplus/issues/711)

## [2.9.0](https://github.com/ethyca/fides/compare/2.8.3...2.9.0)

### Added

- The ability to assign users as system managers for a specific system [#2714](https://github.com/ethyca/fides/pull/2714)
- New endpoints to add and remove users as system managers [#2726](https://github.com/ethyca/fides/pull/2726)
- Warning about access control migration to the UI [#2842](https://github.com/ethyca/fides/pull/2842)
- Adds Role Assignment UI [#2739](https://github.com/ethyca/fides/pull/2739)
- Add an automated migration to give users a `viewer` role [#2821](https://github.com/ethyca/fides/pull/2821)

### Changed

- Removed "progressive" navigation that would hide Admin UI tabs until Systems / Connections were configured [#2762](https://github.com/ethyca/fides/pull/2762)
- Added `system.privacy_declaration.name` to datamap response [#2831](https://github.com/ethyca/fides/pull/2831/files)

### Developer Experience

- Retired legacy `navV2` feature flag [#2762](https://github.com/ethyca/fides/pull/2762)
- Update Admin UI Layout to fill viewport height [#2812](https://github.com/ethyca/fides/pull/2812)

### Fixed

- Fixed issue where unsaved changes warning would always show up when running fidesplus [#2788](https://github.com/ethyca/fides/issues/2788)
- Fixed problem in datamap export with datasets that had been updated via SaaS instantiation [#2841](https://github.com/ethyca/fides/pull/2841)
- Fixed problem in datamap export with inconsistent custom field ordering [#2859](https://github.com/ethyca/fides/pull/2859)

## [2.8.3](https://github.com/ethyca/fides/compare/2.8.2...2.8.3)

### Added

- Serialise `bson.ObjectId` types in SAR data packages [#2785](https://github.com/ethyca/fides/pull/2785)

### Fixed

- Fixed issue where more than 1 populated custom fields removed a system from the datamap export [#2825](https://github.com/ethyca/fides/pull/2825)

## [2.8.2](https://github.com/ethyca/fides/compare/2.8.1...2.8.2)

### Fixed

- Resolved a bug that stopped custom fields populating the visual datamap [#2775](https://github.com/ethyca/fides/pull/2775)
- Patch appconfig migration to handle existing db record [#2780](https://github.com/ethyca/fides/pull/2780)

## [2.8.1](https://github.com/ethyca/fides/compare/2.8.0...2.8.1)

### Fixed

- Disabled hiding Admin UI based on user scopes [#2771](https://github.com/ethyca/fides/pull/2771)

## [2.8.0](https://github.com/ethyca/fides/compare/2.7.1...2.8.0)

### Added

- Add API support for messaging config properties [#2551](https://github.com/ethyca/fides/pull/2551)
- Access and erasure support for Kustomer [#2520](https://github.com/ethyca/fides/pull/2520)
- Added the `erase_after` field on collections to be able to set the order for erasures [#2619](https://github.com/ethyca/fides/pull/2619)
- Add a toggle to filter the system classification to only return those with classification data [#2700](https://github.com/ethyca/fides/pull/2700)
- Added backend role-based permissions [#2671](https://github.com/ethyca/fides/pull/2671)
- Access and erasure for Vend SaaS Connector [#1869](https://github.com/ethyca/fides/issues/1869)
- Added endpoints for storage and messaging config setup status [#2690](https://github.com/ethyca/fides/pull/2690)
- Access and erasure for Jira SaaS Connector [#1871](https://github.com/ethyca/fides/issues/1871)
- Access and erasure support for Delighted [#2244](https://github.com/ethyca/fides/pull/2244)
- Improve "Upload a new dataset YAML" [#1531](https://github.com/ethyca/fides/pull/2258)
- Input validation and sanitization for Privacy Request fields [#2655](https://github.com/ethyca/fides/pull/2655)
- Access and erasure support for Yotpo [#2708](https://github.com/ethyca/fides/pull/2708)
- Custom Field Library Tab [#527](https://github.com/ethyca/fides/pull/2693)
- Allow SendGrid template usage [#2728](https://github.com/ethyca/fides/pull/2728)
- Added ConnectorRunner to simplify SaaS connector testing [#1795](https://github.com/ethyca/fides/pull/1795)
- Adds support for Mailchimp Transactional as a messaging config [#2742](https://github.com/ethyca/fides/pull/2742)

### Changed

- Admin UI
  - Add flow for selecting system types when manually creating a system [#2530](https://github.com/ethyca/fides/pull/2530)
  - Updated forms for privacy declarations [#2648](https://github.com/ethyca/fides/pull/2648)
  - Delete flow for privacy declarations [#2664](https://github.com/ethyca/fides/pull/2664)
  - Add framework to have UI elements respect the user's scopes [#2682](https://github.com/ethyca/fides/pull/2682)
  - "Manual Webhook" has been renamed to "Manual Process". [#2717](https://github.com/ethyca/fides/pull/2717)
- Convert all config values to Pydantic `Field` objects [#2613](https://github.com/ethyca/fides/pull/2613)
- Add warning to 'fides deploy' when installed outside of a virtual environment [#2641](https://github.com/ethyca/fides/pull/2641)
- Redesigned the default/init config file to be auto-documented. Also updates the `fides init` logic and analytics consent logic [#2694](https://github.com/ethyca/fides/pull/2694)
- Change how config creation/import is handled across the application [#2622](https://github.com/ethyca/fides/pull/2622)
- Update the CLI aesthetics & docstrings [#2703](https://github.com/ethyca/fides/pull/2703)
- Updates Roles->Scopes Mapping [#2744](https://github.com/ethyca/fides/pull/2744)
- Return user scopes as an enum, as well as total scopes [#2741](https://github.com/ethyca/fides/pull/2741)
- Update `MessagingServiceType` enum to be lowercased throughout [#2746](https://github.com/ethyca/fides/pull/2746)

### Developer Experience

- Set the security environment of the fides dev setup to `prod` instead of `dev` [#2588](https://github.com/ethyca/fides/pull/2588)
- Removed unexpected default Redis password [#2666](https://github.com/ethyca/fides/pull/2666)
- Privacy Center
  - Typechecking and validation of the `config.json` will be checked for backwards-compatibility. [#2661](https://github.com/ethyca/fides/pull/2661)
- Combined conftest.py files [#2669](https://github.com/ethyca/fides/pull/2669)

### Fixed

- Fix support for "redis.user" setting when authenticating to the Redis cache [#2666](https://github.com/ethyca/fides/pull/2666)
- Fix error with the classify dataset feature flag not writing the dataset to the server [#2675](https://github.com/ethyca/fides/pull/2675)
- Allow string dates to stay strings in cache decoding [#2695](https://github.com/ethyca/fides/pull/2695)
- Admin UI
  - Remove Identifiability (Data Qualifier) from taxonomy editor [2684](https://github.com/ethyca/fides/pull/2684)
- FE: Custom field selections binding issue on Taxonomy tabs [#2659](https://github.com/ethyca/fides/pull/2693/)
- Fix Privacy Request Status when submitting a consent request when identity verification is required [#2736](https://github.com/ethyca/fides/pull/2736)

## [2.7.1](https://github.com/ethyca/fides/compare/2.7.0...2.7.1)

- Fix error with the classify dataset feature flag not writing the dataset to the server [#2675](https://github.com/ethyca/fides/pull/2675)

## [2.7.0](https://github.com/ethyca/fides/compare/2.6.6...2.7.0)

- Fides API

  - Access and erasure support for Braintree [#2223](https://github.com/ethyca/fides/pull/2223)
  - Added route to send a test message [#2585](https://github.com/ethyca/fides/pull/2585)
  - Add default storage configuration functionality and associated APIs [#2438](https://github.com/ethyca/fides/pull/2438)

- Admin UI

  - Custom Metadata [#2536](https://github.com/ethyca/fides/pull/2536)
    - Create Custom Lists
    - Create Custom Field Definition
    - Create custom fields from a the taxonomy editor
    - Provide a custom field value in a resource
    - Bulk edit custom field values [#2612](https://github.com/ethyca/fides/issues/2612)
    - Custom metadata UI Polish [#2624](https://github.com/ethyca/fides/pull/2625)

- Privacy Center

  - The consent config default value can depend on whether Global Privacy Control is enabled. [#2341](https://github.com/ethyca/fides/pull/2341)
  - When GPC is enabled, the UI indicates which data uses are opted out by default. [#2596](https://github.com/ethyca/fides/pull/2596)
  - `inspectForBrowserIdentities` now also looks for `ljt_readerID`. [#2543](https://github.com/ethyca/fides/pull/2543)

### Added

- Added new Wunderkind Consent Saas Connector [#2600](https://github.com/ethyca/fides/pull/2600)
- Added new Sovrn Email Consent Connector [#2543](https://github.com/ethyca/fides/pull/2543/)
- Log Fides version at startup [#2566](https://github.com/ethyca/fides/pull/2566)

### Changed

- Update Admin UI to show all action types (access, erasure, consent, update) [#2523](https://github.com/ethyca/fides/pull/2523)
- Removes legacy `verify_oauth_client` function [#2527](https://github.com/ethyca/fides/pull/2527)
- Updated the UI for adding systems to a new design [#2490](https://github.com/ethyca/fides/pull/2490)
- Minor logging improvements [#2566](https://github.com/ethyca/fides/pull/2566)
- Various form components now take a `stacked` or `inline` variant [#2542](https://github.com/ethyca/fides/pull/2542)
- UX fixes for user management [#2537](https://github.com/ethyca/fides/pull/2537)
- Updating Firebase Auth connector to mask the user with a delete instead of an update [#2602](https://github.com/ethyca/fides/pull/2602)

### Fixed

- Fixed bug where refreshing a page in the UI would result in a 404 [#2502](https://github.com/ethyca/fides/pull/2502)
- Usernames are case insensitive now and prevent all duplicates [#2487](https://github.com/ethyca/fides/pull/2487)
  - This PR contains a migration that deletes duplicate users and keeps the oldest original account.
- Update Logos for shipped connectors [#2464](https://github.com/ethyca/fides/pull/2587)
- Search field on privacy request page isn't working [#2270](https://github.com/ethyca/fides/pull/2595)
- Fix connection dropdown in integration table to not be disabled add system creation [#3589](https://github.com/ethyca/fides/pull/3589)

### Developer Experience

- Added new Cypress E2E smoke tests [#2241](https://github.com/ethyca/fides/pull/2241)
- New command `nox -s e2e_test` which will spin up the test environment and run true E2E Cypress tests against it [#2417](https://github.com/ethyca/fides/pull/2417)
- Cypress E2E tests now run in CI and are reported to Cypress Cloud [#2417](https://github.com/ethyca/fides/pull/2417)
- Change from `randomint` to `uuid` in mongodb tests to reduce flakiness. [#2591](https://github.com/ethyca/fides/pull/2591)

### Removed

- Remove feature flagged config wizard stepper from Admin UI [#2553](https://github.com/ethyca/fides/pull/2553)

## [2.6.6](https://github.com/ethyca/fides/compare/2.6.5...2.6.6)

### Changed

- Improve Readability for Custom Masking Override Exceptions [#2593](https://github.com/ethyca/fides/pull/2593)

## [2.6.5](https://github.com/ethyca/fides/compare/2.6.4...2.6.5)

### Added

- Added config properties to override database Engine parameters [#2511](https://github.com/ethyca/fides/pull/2511)
- Increased default pool_size and max_overflow to 50 [#2560](https://github.com/ethyca/fides/pull/2560)

## [2.6.4](https://github.com/ethyca/fides/compare/2.6.3...2.6.4)

### Fixed

- Fixed bug for SMS completion notification not being sent [#2526](https://github.com/ethyca/fides/issues/2526)
- Fixed bug where refreshing a page in the UI would result in a 404 [#2502](https://github.com/ethyca/fides/pull/2502)

## [2.6.3](https://github.com/ethyca/fides/compare/2.6.2...2.6.3)

### Fixed

- Handle case where legacy dataset has meta: null [#2524](https://github.com/ethyca/fides/pull/2524)

## [2.6.2](https://github.com/ethyca/fides/compare/2.6.1...2.6.2)

### Fixed

- Issue addressing missing field in dataset migration [#2510](https://github.com/ethyca/fides/pull/2510)

## [2.6.1](https://github.com/ethyca/fides/compare/2.6.0...2.6.1)

### Fixed

- Fix errors when privacy requests execute concurrently without workers [#2489](https://github.com/ethyca/fides/pull/2489)
- Enable saas request overrides to run in worker runtime [#2489](https://github.com/ethyca/fides/pull/2489)

## [2.6.0](https://github.com/ethyca/fides/compare/2.5.1...2.6.0)

### Added

- Added the `env` option to the `security` configuration options to allow for users to completely secure the API endpoints [#2267](https://github.com/ethyca/fides/pull/2267)
- Unified Fides Resources
  - Added a dataset dropdown selector when configuring a connector to link an existing dataset to the connector configuration. [#2162](https://github.com/ethyca/fides/pull/2162)
  - Added new datasetconfig.ctl_dataset_id field to unify fides dataset resources [#2046](https://github.com/ethyca/fides/pull/2046)
- Add new connection config routes that couple them with systems [#2249](https://github.com/ethyca/fides/pull/2249)
- Add new select/deselect all permissions buttons [#2437](https://github.com/ethyca/fides/pull/2437)
- Endpoints to allow a user with the `user:password-reset` scope to reset users' passwords. In addition, users no longer require a scope to edit their own passwords. [#2373](https://github.com/ethyca/fides/pull/2373)
- New form to reset a user's password without knowing an old password [#2390](https://github.com/ethyca/fides/pull/2390)
- Approve & deny buttons on the "Request details" page. [#2473](https://github.com/ethyca/fides/pull/2473)
- Consent Propagation
  - Add the ability to execute Consent Requests via the Privacy Request Execution layer [#2125](https://github.com/ethyca/fides/pull/2125)
  - Add a Mailchimp Transactional Consent Connector [#2194](https://github.com/ethyca/fides/pull/2194)
  - Allow defining a list of opt-in and/or opt-out requests in consent connectors [#2315](https://github.com/ethyca/fides/pull/2315)
  - Add a Google Analytics Consent Connector for GA4 properties [#2302](https://github.com/ethyca/fides/pull/2302)
  - Pass the GA Cookie from the Privacy Center [#2337](https://github.com/ethyca/fides/pull/2337)
  - Rename "user_id" to more specific "ga_client_id" [#2356](https://github.com/ethyca/fides/pull/2356)
  - Patch Google Analytics Consent Connector to delete by client_id [#2355](https://github.com/ethyca/fides/pull/2355)
  - Add a "skip_param_values option" to optionally skip when we are missing param values in the body [#2384](https://github.com/ethyca/fides/pull/2384)
  - Adds a new Universal Analytics Connector that works with the UA Tracking Id
- Adds intake and storage of Global Privacy Control Signal props for Consent [#2599](https://github.com/ethyca/fides/pull/2599)

### Changed

- Unified Fides Resources
  - Removed several fidesops schemas for DSR's in favor of updated Fideslang schemas [#2009](https://github.com/ethyca/fides/pull/2009)
  - Removed DatasetConfig.dataset field [#2096](https://github.com/ethyca/fides/pull/2096)
  - Updated UI dataset config routes to use new unified routes [#2113](https://github.com/ethyca/fides/pull/2113)
  - Validate request body on crud endpoints on upsert. Validate dataset data categories before save. [#2134](https://github.com/ethyca/fides/pull/2134/)
  - Updated test env setup and quickstart to use new endpoints [#2225](https://github.com/ethyca/fides/pull/2225)
- Consent Propagation
  - Privacy Center consent options can now be marked as `executable` in order to propagate consent requests [#2193](https://github.com/ethyca/fides/pull/2193)
  - Add support for passing browser identities to consent request patches [#2304](https://github.com/ethyca/fides/pull/2304)
- Update fideslang to 1.3.3 [#2343](https://github.com/ethyca/fides/pull/2343)
- Display the request type instead of the policy name on the request table [#2382](https://github.com/ethyca/fides/pull/2382)
- Make denial reasons required [#2400](https://github.com/ethyca/fides/pull/2400)
- Display the policy key on the request details page [#2395](https://github.com/ethyca/fides/pull/2395)
- Updated CSV export [#2452](https://github.com/ethyca/fides/pull/2452)
- Privacy Request approval now uses a modal [#2443](https://github.com/ethyca/fides/pull/2443)

### Developer Experience

- `nox -s test_env` has been replaced with `nox -s "fides_env(dev)"`
- New command `nox -s "fides_env(test)"` creates a complete test environment with seed data (similar to `fides_env(dev)`) but with the production fides image so the built UI can be accessed at `localhost:8080` [#2399](https://github.com/ethyca/fides/pull/2399)
- Change from code climate to codecov for coverage reporting [#2402](https://github.com/ethyca/fides/pull/2402)

### Fixed

- Home screen header scaling and responsiveness issues [#2200](https://github.com/ethyca/fides/pull/2277)
- Privacy Center identity inputs validate even when they are optional. [#2308](https://github.com/ethyca/fides/pull/2308)
- The PII toggle defaults to false and PII will be hidden on page load [#2388](https://github.com/ethyca/fides/pull/2388)
- Fixed a CI bug caused by git security upgrades [#2441](https://github.com/ethyca/fides/pull/2441)
- Privacy Center
  - Identity inputs validate even when they are optional. [#2308](https://github.com/ethyca/fides/pull/2308)
  - Submit buttons show loading state and disable while submitting. [#2401](https://github.com/ethyca/fides/pull/2401)
  - Phone inputs no longer request country SVGs from external domain. [#2378](https://github.com/ethyca/fides/pull/2378)
  - Input validation errors no longer change the height of modals. [#2379](https://github.com/ethyca/fides/pull/2379)
- Patch masking strategies to better handle null and non-string inputs [#2307](https://github.com/ethyca/fides/pull/2377)
- Renamed prod pushes tag to be `latest` for privacy center and sample app [#2401](https://github.com/ethyca/fides/pull/2407)
- Update firebase connector to better handle non-existent users [#2439](https://github.com/ethyca/fides/pull/2439)

## [2.5.1](https://github.com/ethyca/fides/compare/2.5.0...2.5.1)

### Developer Experience

- Allow db resets only if `config.dev_mode` is `True` [#2321](https://github.com/ethyca/fides/pull/2321)

### Fixed

- Added a feature flag for the recent dataset classification UX changes [#2335](https://github.com/ethyca/fides/pull/2335)

### Security

- Add a check to the catchall path to prevent returning paths outside of the UI directory [#2330](https://github.com/ethyca/fides/pull/2330)

### Developer Experience

- Reduce size of local Docker images by fixing `.dockerignore` patterns [#2360](https://github.com/ethyca/fides/pull/2360)

## [2.5.0](https://github.com/ethyca/fides/compare/2.4.0...2.5.0)

### Docs

- Update the docs landing page and remove redundant docs [#2184](https://github.com/ethyca/fides/pull/2184)

### Added

- Added the `user` command group to the CLI. [#2153](https://github.com/ethyca/fides/pull/2153)
- Added `Code Climate` test coverage uploads. [#2198](https://github.com/ethyca/fides/pull/2198)
- Added the connection key to the execution log [#2100](https://github.com/ethyca/fides/pull/2100)
- Added endpoints to retrieve DSR `Rule`s and `Rule Target`s [#2116](https://github.com/ethyca/fides/pull/2116)
- Added Fides version number to account dropdown in the UI [#2140](https://github.com/ethyca/fides/pull/2140)
- Add link to Classify Systems page in nav side bar [#2128](https://github.com/ethyca/fides/pull/2128)
- Dataset classification UI now polls for results [#2123](https://github.com/ethyca/fides/pull/2123)
- Update Privacy Center Icons [#1800](https://github.com/ethyca/fides/pull/2139)
- Privacy Center `fides-consent.js`:
  - `Fides.shopify` integration function. [#2152](https://github.com/ethyca/fides/pull/2152)
  - Dedicated folder for integrations.
  - `Fides.meta` integration function (fbq). [#2217](https://github.com/ethyca/fides/pull/2217)
- Adds support for Twilio email service (Sendgrid) [#2154](https://github.com/ethyca/fides/pull/2154)
- Access and erasure support for Recharge [#1709](https://github.com/ethyca/fides/pull/1709)
- Access and erasure support for Friendbuy Nextgen [#2085](https://github.com/ethyca/fides/pull/2085)

### Changed

- Admin UI Feature Flags - [#2101](https://github.com/ethyca/fides/pull/2101)
  - Overrides can be saved in the browser.
  - Use `NEXT_PUBLIC_APP_ENV` for app-specific environment config.
  - No longer use `react-feature-flags` library.
  - Can have descriptions. [#2243](https://github.com/ethyca/fides/pull/2243)
- Made privacy declarations optional when adding systems manually - [#2173](https://github.com/ethyca/fides/pull/2173)
- Removed an unclear logging message. [#2266](https://github.com/ethyca/fides/pull/2266)
- Allow any user with `user:delete` scope to delete other users [#2148](https://github.com/ethyca/fides/pull/2148)
- Dynamic imports of custom overrides and SaaS test fixtures [#2169](https://github.com/ethyca/fides/pull/2169)
- Added `AuthenticatedClient` to custom request override interface [#2171](https://github.com/ethyca/fides/pull/2171)
- Only approve the specific collection instead of the entire dataset, display only top 1 classification by default [#2226](https://github.com/ethyca/fides/pull/2226)
- Update sample project resources for `fides evaluate` usage in `fides deploy` [#2253](https://github.com/ethyca/fides/pull/2253)

### Removed

- Removed unused object_name field on s3 storage config [#2133](https://github.com/ethyca/fides/pull/2133)

### Fixed

- Remove next-auth from privacy center to fix JS console error [#2090](https://github.com/ethyca/fides/pull/2090)
- Admin UI - Added Missing ability to assign `user:delete` in the permissions checkboxes [#2148](https://github.com/ethyca/fides/pull/2148)
- Nav bug: clicking on Privacy Request breadcrumb takes me to Home instead of /privacy-requests [#497](https://github.com/ethyca/fides/pull/2141)
- Side nav disappears when viewing request details [#2129](https://github.com/ethyca/fides/pull/2155)
- Remove usage of load dataset button and other dataset UI modifications [#2149](https://github.com/ethyca/fides/pull/2149)
- Improve readability for exceptions raised from custom request overrides [#2157](https://github.com/ethyca/fides/pull/2157)
- Importing custom request overrides on server startup [#2186](https://github.com/ethyca/fides/pull/2186)
- Remove warning when env vars default to blank strings in docker-compose [#2188](https://github.com/ethyca/fides/pull/2188)
- Fix Cookie House purchase modal flashing 'Error' in title [#2274](https://github.com/ethyca/fides/pull/2274)
- Stop dependency from upgrading `packaging` to version with known issue [#2273](https://github.com/ethyca/fides/pull/2273)
- Privacy center config no longer requires `identity_inputs` and will use `email` as a default [#2263](https://github.com/ethyca/fides/pull/2263)
- No longer display remaining days for privacy requests in terminal states [#2292](https://github.com/ethyca/fides/pull/2292)

### Removed

- Remove "Create New System" button when viewing systems. All systems can now be created via the "Add systems" button on the home page. [#2132](https://github.com/ethyca/fides/pull/2132)

## [2.4.0](https://github.com/ethyca/fides/compare/2.3.1...2.4.0)

### Developer Experience

- Include a pre-check workflow that collects the pytest suite [#2098](https://github.com/ethyca/fides/pull/2098)
- Write to the application db when running the app locally. Write to the test db when running pytest [#1731](https://github.com/ethyca/fides/pull/1731)

### Changed

- Move the `fides.ctl.core.` and `fides.ctl.connectors` modules into `fides.core` and `fides.connectors` respectively [#2097](https://github.com/ethyca/fides/pull/2097)
- Fides: Skip cypress tests due to nav bar 2.0 [#2102](https://github.com/ethyca/fides/pull/2103)

### Added

- Adds new erasure policy for complete user data masking [#1839](https://github.com/ethyca/fides/pull/1839)
- New Fides Home page [#1864](https://github.com/ethyca/fides/pull/2050)
- Nav 2.0 - Replace form flow side navs with top tabs [#2037](https://github.com/ethyca/fides/pull/2050)
- Adds new erasure policy for complete user data masking [#1839](https://github.com/ethyca/fides/pull/1839)
- Added ability to use Mailgun templates when sending emails. [#2039](https://github.com/ethyca/fides/pull/2039)
- Adds SMS id verification for consent [#2094](https://github.com/ethyca/fides/pull/2094)

### Fixed

- Store `fides_consent` cookie on the root domain of the Privacy Center [#2071](https://github.com/ethyca/fides/pull/2071)
- Properly set the expire-time for verification codes [#2105](https://github.com/ethyca/fides/pull/2105)

## [2.3.1](https://github.com/ethyca/fides/compare/2.3.0...2.3.1)

### Fixed

- Resolved an issue where the root_user was not being created [#2082](https://github.com/ethyca/fides/pull/2082)

### Added

- Nav redesign with sidebar groups. Feature flagged to only be visible in dev mode until release. [#2030](https://github.com/ethyca/fides/pull/2047)
- Improved error handling for incorrect app encryption key [#2089](https://github.com/ethyca/fides/pull/2089)
- Access and erasure support for Friendbuy API [#2019](https://github.com/ethyca/fides/pull/2019)

## [2.3.0](https://github.com/ethyca/fides/compare/2.2.2...2.3.0)

### Added

- Common Subscriptions for app-wide data and feature checks. [#2030](https://github.com/ethyca/fides/pull/2030)
- Send email alerts on privacy request failures once the specified threshold is reached. [#1793](https://github.com/ethyca/fides/pull/1793)
- DSR Notifications (toast) [#1895](https://github.com/ethyca/fides/pull/1895)
- DSR configure alerts btn [#1895](https://github.com/ethyca/fides/pull/1895)
- DSR configure alters (FE) [#1895](https://github.com/ethyca/fides/pull/1895)
- Add a `usage` session to Nox to print full session docstrings. [#2022](https://github.com/ethyca/fides/pull/2022)

### Added

- Adds notifications section to toml files [#2026](https://github.com/ethyca/fides/pull/2060)

### Changed

- Updated to use `loguru` logging library throughout codebase [#2031](https://github.com/ethyca/fides/pull/2031)
- Do not always create a `fides.toml` by default [#2023](https://github.com/ethyca/fides/pull/2023)
- The `fideslib` module has been merged into `fides`, code redundancies have been removed [#1859](https://github.com/ethyca/fides/pull/1859)
- Replace 'ingress' and 'egress' with 'sources' and 'destinations' across UI [#2044](https://github.com/ethyca/fides/pull/2044)
- Update the functionality of `fides pull -a <filename>` to include _all_ resource types. [#2083](https://github.com/ethyca/fides/pull/2083)

### Fixed

- Timing issues with bulk DSR reprocessing, specifically when analytics are enabled [#2015](https://github.com/ethyca/fides/pull/2015)
- Error caused by running erasure requests with disabled connectors [#2045](https://github.com/ethyca/fides/pull/2045)
- Changes the SlowAPI ratelimiter's backend to use memory instead of Redis [#2054](https://github.com/ethyca/fides/pull/2058)

## [2.2.2](https://github.com/ethyca/fides/compare/2.2.1...2.2.2)

### Docs

- Updated the readme to use new new [docs site](http://docs.ethyca.com) [#2020](https://github.com/ethyca/fides/pull/2020)

### Deprecated

- The documentation site hosted in the `/docs` directory has been deprecated. All documentation updates will be hosted at the new [docs site](http://docs.ethyca.com) [#2020](https://github.com/ethyca/fides/pull/2020)

### Fixed

- Fixed mypy and pylint errors [#2013](https://github.com/ethyca/fides/pull/2013)
- Update connection test endpoint to be effectively non-blocking [#2000](https://github.com/ethyca/fides/pull/2000)
- Update Fides connector to better handle children with no access results [#2012](https://github.com/ethyca/fides/pull/2012)

## [2.2.1](https://github.com/ethyca/fides/compare/2.2.0...2.2.1)

### Added

- Add health check indicator for data flow scanning option [#1973](https://github.com/ethyca/fides/pull/1973)

### Changed

- The `celery.toml` is no longer used, instead it is a subsection of the `fides.toml` file [#1990](https://github.com/ethyca/fides/pull/1990)
- Update sample project landing page copy to be version-agnostic [#1958](https://github.com/ethyca/fides/pull/1958)
- `get` and `ls` CLI commands now return valid `fides` object YAML [#1991](https://github.com/ethyca/fides/pull/1991)

### Developer Experience

- Remove duplicate fastapi-caching and pin version. [#1765](https://github.com/ethyca/fides/pull/1765)

## [2.2.0](https://github.com/ethyca/fides/compare/2.1.0...2.2.0)

### Added

- Send email alerts on privacy request failures once the specified threshold is reached. [#1793](https://github.com/ethyca/fides/pull/1793)
- Add authenticated privacy request route. [#1819](https://github.com/ethyca/fides/pull/1819)
- Enable the onboarding flow [#1836](https://github.com/ethyca/fides/pull/1836)
- Access and erasure support for Fullstory API [#1821](https://github.com/ethyca/fides/pull/1821)
- Add function to poll privacy request for completion [#1860](https://github.com/ethyca/fides/pull/1860)
- Added rescan flow for the data flow scanner [#1844](https://github.com/ethyca/fides/pull/1844)
- Add rescan flow for the data flow scanner [#1844](https://github.com/ethyca/fides/pull/1844)
- Add Fides connector to support parent-child Fides deployments [#1861](https://github.com/ethyca/fides/pull/1861)
- Classification UI now polls for updates to classifications [#1908](https://github.com/ethyca/fides/pull/1908)

### Changed

- The organization info form step is now skipped if the server already has organization info. [#1840](https://github.com/ethyca/fides/pull/1840)
- Removed the description column from the classify systems page. [#1867](https://github.com/ethyca/fides/pull/1867)
- Retrieve child results during fides connector execution [#1967](https://github.com/ethyca/fides/pull/1967)

### Fixed

- Fix error in parent user creation seeding. [#1832](https://github.com/ethyca/fides/issues/1832)
- Fix DSR error due to unfiltered empty identities [#1901](https://github.com/ethyca/fides/pull/1907)

### Docs

- Remove documentation about no-longer used connection string override [#1824](https://github.com/ethyca/fides/pull/1824)
- Fix typo in headings [#1824](https://github.com/ethyca/fides/pull/1824)
- Update documentation to reflect configs necessary for mailgun, twilio_sms and twilio_email service types [#1846](https://github.com/ethyca/fides/pull/1846)

...

## [2.1.0](https://github.com/ethyca/fides/compare/2.0.0...2.1.0)

### Added

- Classification flow for system data flows
- Classification is now triggered as part of data flow scanning
- Include `ingress` and `egress` fields on system export and `datamap/` endpoint [#1740](https://github.com/ethyca/fides/pull/1740)
- Repeatable unique identifier for dataset fides_keys and metadata [#1786](https://github.com/ethyca/fides/pull/1786)
- Adds SMS support for identity verification notifications [#1726](https://github.com/ethyca/fides/pull/1726)
- Added phone number validation in back-end and react phone number form in Privacy Center [#1745](https://github.com/ethyca/fides/pull/1745)
- Adds SMS message template for all subject notifications [#1743](https://github.com/ethyca/fides/pull/1743)
- Privacy-Center-Cypress workflow for CI checks of the Privacy Center. [#1722](https://github.com/ethyca/fides/pull/1722)
- Privacy Center `fides-consent.js` script for accessing consent on external pages. [Details](/clients/privacy-center/packages/fides-consent/README.md)
- Erasure support for Twilio Conversations API [#1673](https://github.com/ethyca/fides/pull/1673)
- Webserver port can now be configured via the CLI command [#1858](https://github.com/ethyca/fides/pull/1858)

### Changed

- Optional dependencies are no longer used for 3rd-party connectivity. Instead they are used to isolate dangerous dependencies. [#1679](https://github.com/ethyca/fides/pull/1679)
- All Next pages now automatically require login. [#1670](https://github.com/ethyca/fides/pull/1670)
- Running the `webserver` command no longer prompts the user to opt out/in to analytics[#1724](https://github.com/ethyca/fides/pull/1724)

### Developer Experience

- Admin-UI-Cypress tests that fail in CI will now upload screen recordings for debugging. [#1728](https://github.com/ethyca/fides/pull/1728/files/c23e62fea284f7910028c8483feff893903068b8#r1019491323)
- Enable remote debugging from VSCode of live dev app [#1780](https://github.com/ethyca/fides/pull/1780)

### Removed

- Removed the Privacy Center `cookieName` config introduced in 2.0.0. [#1756](https://github.com/ethyca/fides/pull/1756)

### Fixed

- Exceptions are no longer raised when sending analytics on Windows [#1666](https://github.com/ethyca/fides/pull/1666)
- Fixed wording on identity verification modal in the Privacy Center [#1674](https://github.com/ethyca/fides/pull/1674)
- Update system fides_key tooltip text [#1533](https://github.com/ethyca/fides/pull/1685)
- Removed local storage parsing that is redundant with redux-persist. [#1678](https://github.com/ethyca/fides/pull/1678)
- Show a helpful error message if Docker daemon is not running during "fides deploy" [#1694](https://github.com/ethyca/fides/pull/1694)
- Allow users to query their own permissions, including root user. [#1698](https://github.com/ethyca/fides/pull/1698)
- Single-select taxonomy fields legal basis and special category can be cleared. [#1712](https://github.com/ethyca/fides/pull/1712)
- Fixes the issue where the security config is not properly loading from environment variables. [#1718](https://github.com/ethyca/fides/pull/1718)
- Fixes the issue where the CLI can't run without the config values required by the webserver. [#1811](https://github.com/ethyca/fides/pull/1811)
- Correctly handle response from adobe jwt auth endpoint as milliseconds, rather than seconds. [#1754](https://github.com/ethyca/fides/pull/1754)
- Fixed styling issues with the `EditDrawer` component. [#1803](https://github.com/ethyca/fides/pull/1803)

### Security

- Bumped versions of packages that use OpenSSL [#1683](https://github.com/ethyca/fides/pull/1683)

## [2.0.0](https://github.com/ethyca/fides/compare/1.9.6...2.0.0)

### Added

- Allow delete-only SaaS connector endpoints [#1200](https://github.com/ethyca/fides/pull/1200)
- Privacy center consent choices store a browser cookie. [#1364](https://github.com/ethyca/fides/pull/1364)
  - The format is generic. A reasonable set of defaults will be added later: [#1444](https://github.com/ethyca/fides/issues/1444)
  - The cookie name defaults to `fides_consent` but can be configured under `config.json > consent > cookieName`.
  - Each consent option can provide an array of `cookieKeys`.
- Individually select and reprocess DSRs that have errored [#1203](https://github.com/ethyca/fides/pull/1489)
- Bulk select and reprocess DSRs that have errored [#1205](https://github.com/ethyca/fides/pull/1489)
- Config Wizard: AWS scan results populate in system review forms. [#1454](https://github.com/ethyca/fides/pull/1454)
- Integrate rate limiter with Saas Connectors. [#1433](https://github.com/ethyca/fides/pull/1433)
- Config Wizard: Added a column selector to the scan results page of the config wizard [#1590](https://github.com/ethyca/fides/pull/1590)
- Config Wizard: Flow for runtime scanner option [#1640](https://github.com/ethyca/fides/pull/1640)
- Access support for Twilio Conversations API [#1520](https://github.com/ethyca/fides/pull/1520)
- Message Config: Adds Twilio Email/SMS support [#1519](https://github.com/ethyca/fides/pull/1519)

### Changed

- Updated mypy to version 0.981 and Python to version 3.10.7 [#1448](https://github.com/ethyca/fides/pull/1448)

### Developer Experience

- Repository dispatch events are sent to fidesctl-plus and fidesops-plus [#1263](https://github.com/ethyca/fides/pull/1263)
- Only the `docs-authors` team members are specified as `CODEOWNERS` [#1446](https://github.com/ethyca/fides/pull/1446)
- Updates the default local configuration to not defer tasks to a worker node [#1552](https://github.com/ethyca/fides/pull/1552/)
- Updates the healthcheck to return health status of connected Celery workers [#1588](https://github.com/ethyca/fides/pull/1588)

### Docs

- Remove the tutorial to prepare for new update [#1543](https://github.com/ethyca/fides/pull/1543)
- Add system management via UI documentation [#1541](https://github.com/ethyca/fides/pull/1541)
- Added DSR quickstart docs, restructured docs navigation [#1651](https://github.com/ethyca/fides/pull/1651)
- Update privacy request execution overview docs [#1258](https://github.com/ethyca/fides/pull/1490)

### Fixed

- Fixed system dependencies appearing as "N/A" in the datamap endpoint when there are no privacy declarations [#1649](https://github.com/ethyca/fides/pull/1649)

## [1.9.6](https://github.com/ethyca/fides/compare/1.9.5...1.9.6)

### Fixed

- Include systems without a privacy declaration on data map [#1603](https://github.com/ethyca/fides/pull/1603)
- Handle malformed tokens [#1523](https://github.com/ethyca/fides/pull/1523)
- Remove thrown exception from getAllPrivacyRequests method [#1592](https://github.com/ethyca/fides/pull/1593)
- Include systems without a privacy declaration on data map [#1603](https://github.com/ethyca/fides/pull/1603)
- After editing a dataset, the table will stay on the previously selected collection instead of resetting to the first one. [#1511](https://github.com/ethyca/fides/pull/1511)
- Fix redis `db_index` config issue [#1647](https://github.com/ethyca/fides/pull/1647)

### Docs

- Add unlinked docs and fix any remaining broken links [#1266](https://github.com/ethyca/fides/pull/1266)
- Update privacy center docs to include consent information [#1537](https://github.com/ethyca/fides/pull/1537)
- Update UI docs to include DSR countdown information and additional descriptions/filtering [#1545](https://github.com/ethyca/fides/pull/1545)

### Changed

- Allow multiple masking strategies to be specified when using fides as a masking engine [#1647](https://github.com/ethyca/fides/pull/1647)

## [1.9.5](https://github.com/ethyca/fides/compare/1.9.4...1.9.5)

### Added

- The database includes a `plus_system_scans` relation, to track the status and results of System Scanner executions in fidesctl-plus [#1554](https://github.com/ethyca/fides/pull/1554)

## [1.9.4](https://github.com/ethyca/fides/compare/1.9.2...1.9.4)

### Fixed

- After editing a dataset, the table will stay on the previously selected collection instead of resetting to the first one. [#1511](https://github.com/ethyca/fides/pull/1511)

## [1.9.2](https://github.com/ethyca/fides/compare/1.9.1...1.9.2)

### Deprecated

- Added a deprecation warning for the entire package [#1244](https://github.com/ethyca/fides/pull/1244)

### Added

- Dataset generation enhancements using Fides Classify for Plus users:

  - Integrate Fides Plus API into placeholder features introduced in 1.9.0. [#1194](https://github.com/ethyca/fides/pull/1194)

- Fides Admin UI:

  - Configure Connector after creation [#1204](https://github.com/ethyca/fides/pull/1356)

### Fixed

- Privacy Center:
  - Handle error on startup if server isn't running [#1239](https://github.com/ethyca/fides/pull/1239)
  - Fix styling issue with cards [#1240](https://github.com/ethyca/fides/pull/1240)
  - Redirect to index on consent save [#1238](https://github.com/ethyca/fides/pull/1238)

## [1.9.1](https://github.com/ethyca/fides/compare/1.9.0...1.9.1)

### Changed

- Update fideslang to v1.3.1 [#1136](https://github.com/ethyca/fides/pull/1136)

### Changed

- Update fideslang to v1.3.1 [#1136](https://github.com/ethyca/fides/pull/1136)

## [1.9.0](https://github.com/ethyca/fides/compare/1.8.6...1.9.0) - 2022-09-29

### Added

- Dataset generation enhancements using Fides Classify for Plus users:
  - Added toggle for enabling classify during generation. [#1057](https://github.com/ethyca/fides/pull/1057)
  - Initial implementation of API request to kick off classify, with confirmation modal. [#1069](https://github.com/ethyca/fides/pull/1069)
  - Initial Classification & Review status for generated datasets. [#1074](https://github.com/ethyca/fides/pull/1074)
  - Component for choosing data categories based on classification results. [#1110](https://github.com/ethyca/fides/pull/1110)
  - The dataset fields table shows data categories from the classifier (if available). [#1088](https://github.com/ethyca/fides/pull/1088)
  - The "Approve" button can be used to update the dataset with the classifier's suggestions. [#1129](https://github.com/ethyca/fides/pull/1129)
- System management UI:
  - New page to add a system via yaml [#1062](https://github.com/ethyca/fides/pull/1062)
  - Skeleton of page to add a system manually [#1068](https://github.com/ethyca/fides/pull/1068)
  - Refactor config wizard system forms to be reused for system management [#1072](https://github.com/ethyca/fides/pull/1072)
  - Add additional optional fields to system management forms [#1082](https://github.com/ethyca/fides/pull/1082)
  - Delete a system through the UI [#1085](https://github.com/ethyca/fides/pull/1085)
  - Edit a system through the UI [#1096](https://github.com/ethyca/fides/pull/1096)
- Cypress component testing [#1106](https://github.com/ethyca/fides/pull/1106)

### Changed

- Changed behavior of `load_default_taxonomy` to append instead of upsert [#1040](https://github.com/ethyca/fides/pull/1040)
- Changed behavior of adding privacy declarations to decouple the actions of the "add" and "next" buttons [#1086](https://github.com/ethyca/fides/pull/1086)
- Moved system related UI components from the `config-wizard` directory to the `system` directory [#1097](https://github.com/ethyca/fides/pull/1097)
- Updated "type" on SaaS config to be a simple string type, not an enum [#1197](https://github.com/ethyca/fides/pull/1197)

### Developer Experience

- Optional dependencies may have their version defined only once, in `optional-requirements.txt` [#1171](https://github.com/ethyca/fides/pull/1171)

### Docs

- Updated the footer links [#1130](https://github.com/ethyca/fides/pull/1130)

### Fixed

- Fixed the "help" link in the UI header [#1078](https://github.com/ethyca/fides/pull/1078)
- Fixed a bug in Data Category Dropdowns where checking i.e. `user.biometric` would also check `user.biometric_health` [#1126](https://github.com/ethyca/fides/pull/1126)

### Security

- Upgraded pymysql to version `1.0.2` [#1094](https://github.com/ethyca/fides/pull/1094)

## [1.8.6](https://github.com/ethyca/fides/compare/1.8.5...1.8.6) - 2022-09-28

### Added

- Added classification tables for Plus users [#1060](https://github.com/ethyca/fides/pull/1060)

### Fixed

- Fixed a bug where rows were being excluded from a data map [#1124](https://github.com/ethyca/fides/pull/1124)

## [1.8.5](https://github.com/ethyca/fides/compare/1.8.4...1.8.5) - 2022-09-21

### Changed

- Update fideslang to v1.3.0 [#1103](https://github.com/ethyca/fides/pull/1103)

## [1.8.4](https://github.com/ethyca/fides/compare/1.8.3...1.8.4) - 2022-09-09

### Added

- Initial system management page [#1054](https://github.com/ethyca/fides/pull/1054)

### Changed

- Deleting a taxonomy field with children will now cascade delete all of its children as well. [#1042](https://github.com/ethyca/fides/pull/1042)

### Fixed

- Fixed navigating directly to frontend routes loading index page instead of the correct static page for the route.
- Fix truncated evaluation error messages [#1053](https://github.com/ethyca/fides/pull/1053)

## [1.8.3](https://github.com/ethyca/fides/compare/1.8.2...1.8.3) - 2022-09-06

### Added

- Added more taxonomy fields that can be edited via the UI [#1000](https://github.com/ethyca/fides/pull/1000) [#1028](https://github.com/ethyca/fides/pull/1028)
- Added the ability to add taxonomy fields via the UI [#1019](https://github.com/ethyca/fides/pull/1019)
- Added the ability to delete taxonomy fields via the UI [#1006](https://github.com/ethyca/fides/pull/1006)
  - Only non-default taxonomy entities can be deleted [#1023](https://github.com/ethyca/fides/pull/1023)
- Prevent deleting taxonomy `is_default` fields and from adding `is_default=True` fields via the API [#990](https://github.com/ethyca/fides/pull/990).
- Added a "Custom" tag to distinguish user defined taxonomy fields from default taxonomy fields in the UI [#1027](https://github.com/ethyca/fides/pull/1027)
- Added initial support for enabling Fides Plus [#1037](https://github.com/ethyca/fides/pull/1037)
  - The `useFeatures` hook can be used to check if `plus` is enabled.
  - Navigating to/from the Data Map page is gated behind this feature.
  - Plus endpoints are served from the private Plus image.

### Fixed

- Fixed failing mypy tests [#1030](https://github.com/ethyca/fides/pull/1030)
- Fixed an issue where `fides push --diff` would return a false positive diff [#1026](https://github.com/ethyca/fides/pull/1026)
- Pinned pydantic version to < 1.10.0 to fix an error in finding referenced fides keys [#1045](https://github.com/ethyca/fides/pull/1045)

### Fixed

- Fixed failing mypy tests [#1030](https://github.com/ethyca/fides/pull/1030)
- Fixed an issue where `fides push --diff` would return a false positive diff [#1026](https://github.com/ethyca/fides/pull/1026)

### Docs

- Minor formatting updates to [Policy Webhooks](https://ethyca.github.io/fidesops/guides/policy_webhooks/) documentation [#1114](https://github.com/ethyca/fidesops/pull/1114)

### Removed

- Removed create superuser [#1116](https://github.com/ethyca/fidesops/pull/1116)

## [1.8.2](https://github.com/ethyca/fides/compare/1.8.1...1.8.2) - 2022-08-18

### Added

- Added the ability to edit taxonomy fields via the UI [#977](https://github.com/ethyca/fides/pull/977) [#1028](https://github.com/ethyca/fides/pull/1028)
- New column `is_default` added to DataCategory, DataUse, DataSubject, and DataQualifier tables [#976](https://github.com/ethyca/fides/pull/976)
- Added the ability to add taxonomy fields via the UI [#1019](https://github.com/ethyca/fides/pull/1019)
- Added the ability to delete taxonomy fields via the UI [#1006](https://github.com/ethyca/fides/pull/1006)
  - Only non-default taxonomy entities can be deleted [#1023](https://github.com/ethyca/fides/pull/1023)
- Prevent deleting taxonomy `is_default` fields and from adding `is_default=True` fields via the API [#990](https://github.com/ethyca/fides/pull/990).
- Added a "Custom" tag to distinguish user defined taxonomy fields from default taxonomy fields in the UI [#1027](https://github.com/ethyca/fides/pull/1027)

### Changed

- Upgraded base Docker version to Python 3.9 and updated all other references from 3.8 -> 3.9 [#974](https://github.com/ethyca/fides/pull/974)
- Prepend all database tables with `ctl_` [#979](https://github.com/ethyca/fides/pull/979)
- Moved the `admin-ui` code down one level into a `ctl` subdir [#970](https://github.com/ethyca/fides/pull/970)
- Extended the `/datamap` endpoint to include extra metadata [#992](https://github.com/ethyca/fides/pull/992)

## [1.8.1](https://github.com/ethyca/fides/compare/1.8.0...1.8.1) - 2022-08-08

### Deprecated

- The following environment variables have been deprecated, and replaced with the new environment variable names indicated below. To avoid breaking existing workflows, the deprecated variables are still respected in v1.8.1. They will be removed in a future release.
  - `FIDESCTL__API__DATABASE_HOST` --> `FIDESCTL__DATABASE__SERVER`
  - `FIDESCTL__API__DATABASE_NAME` --> `FIDESCTL__DATABASE__DB`
  - `FIDESCTL__API__DATABASE_PASSWORD` --> `FIDESCTL__DATABASE__PASSWORD`
  - `FIDESCTL__API__DATABASE_PORT` --> `FIDESCTL__DATABASE__PORT`
  - `FIDESCTL__API__DATABASE_TEST_DATABASE_NAME` --> `FIDESCTL__DATABASE__TEST_DB`
  - `FIDESCTL__API__DATABASE_USER` --> `FIDESCTL__DATABASE__USER`

### Developer Experience

- The included `docker-compose.yml` no longer references outdated ENV variables [#964](https://github.com/ethyca/fides/pull/964)

### Docs

- Minor release documentation now reflects the desired patch release process [#955](https://github.com/ethyca/fides/pull/955)
- Updated references to ENV variables [#964](https://github.com/ethyca/fides/pull/964)

### Fixed

- Deprecated config options will continue to be respected when set via environment variables [#965](https://github.com/ethyca/fides/pull/965)
- The git cache is rebuilt within the Docker container [#962](https://github.com/ethyca/fides/pull/962)
- The `wheel` pypi build no longer has a dirty version tag [#962](https://github.com/ethyca/fides/pull/962)
- Add setuptools to dev-requirements to fix versioneer error [#983](https://github.com/ethyca/fides/pull/983)

## [1.8.0](https://github.com/ethyca/fides/compare/1.7.1...1.8.0) - 2022-08-04

### Added

- Initial configuration wizard UI view
  - System scanning step: AWS credentials form and initial `generate` API usage.
  - System scanning results: AWS systems are stored and can be selected for review
- CustomInput type "password" with show/hide icon.
- Pull CLI command now checks for untracked/unstaged files in the manifests dir [#869](https://github.com/ethyca/fides/pull/869)
- Pull CLI command has a flag to pull missing files from the server [#895](https://github.com/ethyca/fides/pull/895)
- Add BigQuery support for the `generate` command and `/generate` endpoint [#814](https://github.com/ethyca/fides/pull/814) & [#917](https://github.com/ethyca/fides/pull/917)
- Added user auth tables [915](https://github.com/ethyca/fides/pull/915)
- Standardized API error parsing under `~/types/errors`
- Added taxonomy page to UI [#902](https://github.com/ethyca/fides/pull/902)
  - Added a nested accordion component for displaying taxonomy data [#910](https://github.com/ethyca/fides/pull/910)
- Add lru cache to get_config [927](https://github.com/ethyca/fides/pull/927)
- Add support for deprecated API config values [#959](https://github.com/ethyca/fides/pull/959)
- `fides` is now an alias for `fidesctl` as a CLI entrypoint [#926](https://github.com/ethyca/fides/pull/926)
- Add user auth routes [929](https://github.com/ethyca/fides/pull/929)
- Bump fideslib to 3.0.1 and remove patch code[931](https://github.com/ethyca/fides/pull/931)
- Update the `fidesctl` python package to automatically serve the UI [#941](https://github.com/ethyca/fides/pull/941)
- Add `push` cli command alias for `apply` and deprecate `apply` [943](https://github.com/ethyca/fides/pull/943)
- Add resource groups tagging api as a source of system generation [939](https://github.com/ethyca/fides/pull/939)
- Add GitHub Action to publish the `fidesctl` package to testpypi on pushes to main [#951](https://github.com/ethyca/fides/pull/951)
- Added configWizardFlag to ui to hide the config wizard when false [[#1453](https://github.com/ethyca/fides/issues/1453)

### Changed

- Updated the `datamap` endpoint to return human-readable column names as the first response item [#779](https://github.com/ethyca/fides/pull/779)
- Remove the `obscure` requirement from the `generate` endpoint [#819](https://github.com/ethyca/fides/pull/819)
- Moved all files from `fidesapi` to `fidesctl/api` [#885](https://github.com/ethyca/fides/pull/885)
- Moved `scan` and `generate` to the list of commands that can be run in local mode [#841](https://github.com/ethyca/fides/pull/841)
- Upgraded the base docker images from Debian Buster to Bullseye [#958](https://github.com/ethyca/fides/pull/958)
- Removed `ipython` as a dev-requirement [#958](https://github.com/ethyca/fides/pull/958)
- Webserver dependencies now come as a standard part of the package [#881](https://github.com/ethyca/fides/pull/881)
- Initial configuration wizard UI view
  - Refactored step & form results management to use Redux Toolkit slice.
- Change `id` field in tables from an integer to a string [915](https://github.com/ethyca/fides/pull/915)
- Update `fideslang` to `1.1.0`, simplifying the default taxonomy and adding `tags` for resources [#865](https://github.com/ethyca/fides/pull/865)
- Merge existing configurations with `fideslib` library [#913](https://github.com/ethyca/fides/pull/913)
- Moved frontend static files to `src/fidesctl/ui-build/static` [#934](https://github.com/ethyca/fides/pull/934)
- Replicated the error response handling from the `/validate` endpoint to the `/generate` endpoint [#911](https://github.com/ethyca/fides/pull/911)

### Developer Experience

- Remove `API_PREFIX` from fidesctl/core/utils.py and change references to `API_PREFIX` in fidesctl/api/reoutes/util.py [922](https://github.com/ethyca/fides/pull/922)

### Fixed

- Dataset field columns show all columns by default in the UI [#898](https://github.com/ethyca/fides/pull/898)
- Fixed the missing `.fides./` directory when locating the default config [#933](https://github.com/ethyca/fides/pull/933)

## [1.7.1](https://github.com/ethyca/fides/compare/1.7.0...1.7.1) - 2022-07-28

### Added

- Add datasets via YAML in the UI [#813](https://github.com/ethyca/fides/pull/813)
- Add datasets via database connection [#834](https://github.com/ethyca/fides/pull/834) [#889](https://github.com/ethyca/fides/pull/889)
- Add delete confirmation when deleting a field or collection from a dataset [#809](https://github.com/ethyca/fides/pull/809)
- Add ability to delete datasets from the UI [#827](https://github.com/ethyca/fides/pull/827)
- Add Cypress for testing [713](https://github.com/ethyca/fides/pull/833)
- Add datasets via database connection (UI only) [#834](https://github.com/ethyca/fides/pull/834)
- Add Okta support to the `/generate` endpoint [#842](https://github.com/ethyca/fides/pull/842)
- Add db support to `/generate` endpoint [849](https://github.com/ethyca/fides/pull/849)
- Added OpenAPI TypeScript client generation for the UI app. See the [README](/clients/admin-ui/src/types/api/README.md) for more details.

### Changed

- Remove the `obscure` requirement from the `generate` endpoint [#819](https://github.com/ethyca/fides/pull/819)

### Developer Experience

- When releases are published, dispatch a repository webhook event to ethyca/fidesctl-plus [#938](https://github.com/ethyca/fides/pull/938)

### Docs

- recommend/replace pip installs with pipx [#874](https://github.com/ethyca/fides/pull/874)

### Fixed

- CustomSelect input tooltips appear next to selector instead of wrapping to a new row.
- Datasets without the `third_country_transfer` will not cause the editing dataset form to not render.
- Fixed a build issue causing an `unknown` version of `fidesctl` to be installed in published Docker images [#836](https://github.com/ethyca/fides/pull/836)
- Fixed an M1-related SQLAlchemy bug [#816](https://github.com/ethyca/fides/pull/891)
- Endpoints now work with or without a trailing slash. [#886](https://github.com/ethyca/fides/pull/886)
- Dataset field columns show all columns by default in the UI [#898](https://github.com/ethyca/fides/pull/898)
- Fixed the `tag` specific GitHub Action workflows for Docker and publishing docs. [#901](https://github.com/ethyca/fides/pull/901)

## [1.7.0](https://github.com/ethyca/fides/compare/1.6.1...1.7.0) - 2022-06-23

### Added

- Added dependabot to keep dependencies updated
- A warning now issues for any orphan datasets as part of the `apply` command [543](https://github.com/ethyca/fides/pull/543)
- Initial scaffolding of management UI [#561](https://github.com/ethyca/fides/pull/624)
- A new `audit` command for `system` and `organization` resources, checking data map attribute compliance [#548](https://github.com/ethyca/fides/pull/548)
- Static UI assets are now built with the docker container [#663](https://github.com/ethyca/fides/issues/663)
- Host static files via fidesapi [#621](https://github.com/ethyca/fides/pull/621)
- A new `generate` endpoint to enable capturing systems from infrastructure from the UI [#642](https://github.com/ethyca/fides/pull/642)
- A new `datamap` endpoint to enable visualizing a data map from the UI [#721](https://github.com/ethyca/fides/pull/721)
- Management UI navigation bar [#679](https://github.com/ethyca/fides/issues/679)
- Management UI integration [#736](https://github.com/ethyca/fides/pull/736)
  - Datasets
  - Systems
  - Taxonomy (data categories)
- Initial dataset UI view [#768](https://github.com/ethyca/fides/pull/768)
  - Add interaction for viewing a dataset collection
  - Add column picker
  - Add a data category checklist tree
  - Edit/delete dataset fields
  - Edit/delete dataset collections
  - Edit datasets
  - Add a component for Identifiability tags
  - Add tooltips for help on forms
  - Add geographic location (third_country_transfers) country selection. Supported by new dependency `i18n-iso-countries`.
- Okta, aws and database credentials can now come from `fidesctl.toml` config [#694](https://github.com/ethyca/fides/pull/694)
- New `validate` endpoint to test aws and okta credentials [#722](https://github.com/ethyca/fides/pull/722)
- Initial configuration wizard UI view
  - Manual entry steps added (name and describe organization, pick entry route, and describe system manually including privacy declarations)
- A new image tagged `ethyca/fidesctl:dev` is published on each push to `main` [781](https://github.com/ethyca/fides/pull/781)
- A new cli command (`fidesctl sync`) [#765](https://github.com/ethyca/fides/pull/765)

### Changed

- Comparing server and CLI versions ignores `.dirty` only differences, and is quiet on success when running general CLI commands [621](https://github.com/ethyca/fides/pull/621)
- All endpoints now prefixed by `/api/v1` [#623](https://github.com/ethyca/fides/issues/623)
- Allow AWS credentials to be passed to `generate system` via the API [#645](https://github.com/ethyca/fides/pull/645)
- Update the export of a datamap to load resources from the server instead of a manifest directory [#662](https://github.com/ethyca/fides/pull/662)
- Refactor `export` to remove CLI specific uses from the core modules and load resources[#725](https://github.com/ethyca/fides/pull/725)
- Bump version of FastAPI in `setup.py` to 0.77.1 to match `optional-requirements.txt` [#734](https://github.com/ethyca/fides/pull/734)
- Docker images are now only built and pushed on tags to match when released to pypi [#740](https://github.com/ethyca/fides/pull/740)
- Okta resource scanning and generation now works with systems instead of datasets [#751](https://github.com/ethyca/fides/pull/751)

### Developer Experience

- Replaced `make` with `nox` [#547](https://github.com/ethyca/fides/pull/547)
- Removed usage of `fideslang` module in favor of new [external package](https://github.com/ethyca/fideslang) shared across projects [#619](https://github.com/ethyca/fides/issues/619)
- Added a UI service to the docker-compose deployment [#757](https://github.com/ethyca/fides/pull/757)
- `TestClient` defined in and shared across test modules via `conftest.py` [#759](https://github.com/ethyca/fides/pull/759)

### Docs

- Replaced all references to `make` with `nox` [#547](https://github.com/ethyca/fides/pull/547)
- Removed config/schemas page [#613](https://github.com/ethyca/fides/issues/613)
- Dataset UI and config wizard docs added ([https://github.com/ethyca/fides/pull/697](https://github.com/ethyca/fides/pull/697))
- The fides README now walks through generating a datamap [#746](https://github.com/ethyca/fides/pull/746)

### Fixed

- Updated `fideslog` to v1.1.5, resolving an issue where some exceptions thrown by the SDK were not handled as expected [#609](https://github.com/ethyca/fides/issues/609)
- Updated the webserver so that it won't fail if the database is inaccessible [#649](https://github.com/ethyca/fides/pull/649)
- Updated external tests to handle complex characters [#661](https://github.com/ethyca/fides/pull/661)
- Evaluations now properly merge the default taxonomy into the user-defined taxonomy [#684](https://github.com/ethyca/fides/pull/684)
- The CLI can now be run without installing the webserver components [#715](https://github.com/ethyca/fides/pull/715)

## [1.6.1](https://github.com/ethyca/fides/compare/1.6.0...1.6.1) - 2022-06-15

### Docs

- Updated `Release Steps`

### Fixed

- Resolved a failure with populating applicable data subject rights to a data map
- Handle invalid characters when generating a `fides_key` [#761](https://github.com/ethyca/fides/pull/761)

## [1.6.0](https://github.com/ethyca/fides/compare/1.5.3...1.6.0) - 2022-05-02

### Added

- ESLint configuration changes [#514](https://github.com/ethyca/fidesops/pull/514)
- User creation, update and permissions in the Admin UI [#511](https://github.com/ethyca/fidesops/pull/511)
- Yaml support for dataset upload [#284](https://github.com/ethyca/fidesops/pull/284)

### Breaking Changes

- Update masking API to take multiple input values [#443](https://github.com/ethyca/fidesops/pull/443)

### Docs

- DRP feature documentation [#520](https://github.com/ethyca/fidesops/pull/520)

## [1.4.2](https://github.com/ethyca/fidesops/compare/1.4.1...1.4.2) - 2022-05-12

### Added

- GET routes for users [#405](https://github.com/ethyca/fidesops/pull/405)
- Username based search on GET route [#444](https://github.com/ethyca/fidesops/pull/444)
- FIDESOPS\_\_DEV_MODE for Easier SaaS Request Debugging [#363](https://github.com/ethyca/fidesops/pull/363)
- Track user privileges across sessions [#425](https://github.com/ethyca/fidesops/pull/425)
- Add first_name and last_name fields. Also add them along with created_at to FidesUser response [#465](https://github.com/ethyca/fidesops/pull/465)
- Denial reasons for DSR and user `AuditLog` [#463](https://github.com/ethyca/fidesops/pull/463)
- DRP action to Policy [#453](https://github.com/ethyca/fidesops/pull/453)
- `CHANGELOG.md` file[#484](https://github.com/ethyca/fidesops/pull/484)
- DRP status endpoint [#485](https://github.com/ethyca/fidesops/pull/485)
- DRP exerise endpoint [#496](https://github.com/ethyca/fidesops/pull/496)
- Frontend for privacy request denial reaons [#480](https://github.com/ethyca/fidesops/pull/480)
- Publish Fidesops to Pypi [#491](https://github.com/ethyca/fidesops/pull/491)
- DRP data rights endpoint [#526](https://github.com/ethyca/fidesops/pull/526)

### Changed

- Converted HTTP Status Codes to Starlette constant values [#438](https://github.com/ethyca/fidesops/pull/438)
- SaasConnector.send behavior on ignore_errors now returns raw response [#462](https://github.com/ethyca/fidesops/pull/462)
- Seed user permissions in `create_superuser.py` script [#468](https://github.com/ethyca/fidesops/pull/468)
- User API Endpoints (update fields and reset user passwords) [#471](https://github.com/ethyca/fidesops/pull/471)
- Format tests with `black` [#466](https://github.com/ethyca/fidesops/pull/466)
- Extract privacy request endpoint logic into separate service for DRP [#470](https://github.com/ethyca/fidesops/pull/470)
- Fixing inconsistent SaaS connector integration tests [#473](https://github.com/ethyca/fidesops/pull/473)
- Add user data to login response [#501](https://github.com/ethyca/fidesops/pull/501)

### Breaking Changes

- Update masking API to take multiple input values [#443](https://github.com/ethyca/fidesops/pull/443)

### Docs

- Added issue template for documentation updates [#442](https://github.com/ethyca/fidesops/pull/442)
- Clarify masking updates [#464](https://github.com/ethyca/fidesops/pull/464)
- Added dark mode [#476](https://github.com/ethyca/fidesops/pull/476)

### Fixed

- Removed miradb test warning [#436](https://github.com/ethyca/fidesops/pull/436)
- Added missing import [#448](https://github.com/ethyca/fidesops/pull/448)
- Removed pypi badge pointing to wrong package [#452](https://github.com/ethyca/fidesops/pull/452)
- Audit imports and references [#479](https://github.com/ethyca/fidesops/pull/479)
- Switch to using update method on PUT permission endpoint [#500](https://github.com/ethyca/fidesops/pull/500)

### Developer Experience

- added isort as a CI check
- Include `tests/` in all static code checks (e.g. `mypy`, `pylint`)

### Changed

- Published Docker image does a clean install of Fidesctl
- `with_analytics` is now a decorator

### Fixed

- Third-Country formatting on Data Map
- Potential Duplication on Data Map
- Exceptions are no longer raised when sending `AnalyticsEvent`s on Windows
- Running `fidesctl init` now generates a `server_host` and `server_protocol`
  rather than `server_url`<|MERGE_RESOLUTION|>--- conflicted
+++ resolved
@@ -25,11 +25,9 @@
 - Manual Tasks now check conditional dependencies and either skip or wait for input based on the evaluation.[#6440](https://github.com/ethyca/fides/pull/6440)
 - Changed Fides.js banner title attributes for better SEO + a11y support [#6470](https://github.com/ethyca/fides/pull/6470)
 - Test Website Monitors now show the brand image and a "test monitor" tag [#6476](https://github.com/ethyca/fides/pull/6476)
-<<<<<<< HEAD
-- Added async polling for API integrations [#6435](https://github.com/ethyca/fides/pull/6435)
-=======
 - Privacy Request runner will now also check for awaiting input tags as part of `poll_for_exited_privacy_request_tasks` [#6471](https://github.com/ethyca/fides/pull/6471)
->>>>>>> 5a6c9fd6
+- Added async polling queue for API integrations [#6435](https://github.com/ethyca/fides/pull/6435)
+
 
 ## [2.68.0](https://github.com/ethyca/fides/compare/2.67.2...2.68.0)
 
