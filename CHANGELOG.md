--- conflicted
+++ resolved
@@ -32,15 +32,12 @@
 * Unified Fides Resources: Updated test env setup and quickstart to use new endpoints [#2225](https://github.com/ethyca/fides/pull/2225)
 * Update fideslang to 1.3.3 [#2343](https://github.com/ethyca/fides/pull/2343)
 * Display the request type instead of the policy name on the request table [#2382](https://github.com/ethyca/fides/pull/2382)
-<<<<<<< HEAD
 * Make denial reasons required [#2400](https://github.com/ethyca/fides/pull/2400)
-=======
 * Display the policy key on the request details page [#2395](https://github.com/ethyca/fides/pull/2395)
 
 ### Developer Experience
 
 * Change from code climate to codecov for coverage reporting [#2402](https://github.com/ethyca/fides/pull/2402)
->>>>>>> f944aa9d
 
 ### Fixed
 
