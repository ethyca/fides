# Changelog

All notable changes to this project will be documented in this file.

The format is based on [Keep a Changelog](https://keepachangelog.com/en/)

The types of changes are:

- `Added` for new features.
- `Changed` for changes in existing functionality.
- `Developer Experience` for changes in developer workflow or tooling.
- `Deprecated` for soon-to-be removed features.
- `Docs` for documentation only changes.
- `Removed` for now removed features.
- `Fixed` for any bug fixes.
- `Security` in case of vulnerabilities.

## [Unreleased](https://github.com/ethyca/fides/compare/2.16.0...main)

### Added

- Tab component for `fides-js` [#3782](https://github.com/ethyca/fides/pull/3782)
<<<<<<< HEAD
- Various other UI components for `fides-js` to support upcoming TCF modal [#3803](https://github.com/ethyca/fides/pull/3803)
=======
- Prefetches API calls as part of Fides.js [#3698](https://github.com/ethyca/fides/pull/3698)

>>>>>>> 9d5acdbc
### Developer Experience

- Changed where db-dependent routers were imported to avoid dependency issues [#3741](https://github.com/ethyca/fides/pull/3741)

### Changed

- Bumped supported Python versions to `3.10.12`, `3.9.17`, and `3.8.17` [#3733](https://github.com/ethyca/fides/pull/3733)
- Logging Updates [#3758](https://github.com/ethyca/fides/pull/3758)
- Add polyfill service to fides-js route [#3759](https://github.com/ethyca/fides/pull/3759)
- Show/hide integration values [#3775](https://github.com/ethyca/fides/pull/3775)
- Sort system cards alphabetically by name on "View systems" page [#3781](https://github.com/ethyca/fides/pull/3781)
- Update admin ui to use new integration delete route [#3785](https://github.com/ethyca/fides/pull/3785)

### Removed

- Removed "Custom field(s) successfully saved" toast [#3779](https://github.com/ethyca/fides/pull/3779)

### Added

- Record when consent is served [#3777](https://github.com/ethyca/fides/pull/3777)
- Add an `active` property to taxonomy elements [#3784](https://github.com/ethyca/fides/pull/3784)

### Fixed
- Privacy notice UI's list of possible regions now matches the backend's list [#3787](https://github.com/ethyca/fides/pull/3787)
- Admin UI "property does not existing" build issue [#3831](https://github.com/ethyca/fides/pull/3831)

## [2.16.0](https://github.com/ethyca/fides/compare/2.15.1...2.16.0)

### Added

- Empty state for when there are no relevant privacy notices in the privacy center [#3640](https://github.com/ethyca/fides/pull/3640)
- GPC indicators in fides-js banner and modal [#3673](https://github.com/ethyca/fides/pull/3673)
- Include `data_use` and `data_category` metadata in `upload` of access results [#3674](https://github.com/ethyca/fides/pull/3674)
- Add enable/disable toggle to integration tab [#3593] (https://github.com/ethyca/fides/pull/3593)

### Fixed

- Render linebreaks in the Fides.js overlay descriptions, etc. [#3665](https://github.com/ethyca/fides/pull/3665)
- Broken link to Fides docs site on the About Fides page in Admin UI [#3643](https://github.com/ethyca/fides/pull/3643)
- Add Systems Applicable Filter to Privacy Experience List [#3654](https://github.com/ethyca/fides/pull/3654)
- Privacy center and fides-js now pass in `Unescape-Safestr` as a header so that special characters can be rendered properly [#3706](https://github.com/ethyca/fides/pull/3706)
- Fixed ValidationError for saving PrivacyPreferences [#3719](https://github.com/ethyca/fides/pull/3719)
- Fixed issue preventing ConnectionConfigs with duplicate names from saving [#3770](https://github.com/ethyca/fides/pull/3770)
- Fixed creating and editing manual integrations [#3772](https://github.com/ethyca/fides/pull/3772) 
- Fix lingering integration artifacts by cascading deletes from System [#3771](https://github.com/ethyca/fides/pull/3771)

### Developer Experience

- Reorganized some `api.api.v1` code to avoid circular dependencies on `quickstart` [#3692](https://github.com/ethyca/fides/pull/3692)
- Treat underscores as special characters in user passwords [#3717](https://github.com/ethyca/fides/pull/3717)
- Allow Privacy Notices banner and modal to scroll as needed [#3713](https://github.com/ethyca/fides/pull/3713)
- Make malicious url test more robust to environmental differences [#3748](https://github.com/ethyca/fides/pull/3748)
- Ignore type checker on click decorators to bypass known issue with `click` version `8.1.4` [#3746](https://github.com/ethyca/fides/pull/3746)

### Changed

- Moved GPC preferences slightly earlier in Fides.js lifecycle [#3561](https://github.com/ethyca/fides/pull/3561)
- Changed results from clicking "Test connection" to be a toast instead of statically displayed on the page [#3700](https://github.com/ethyca/fides/pull/3700)
- Moved "management" tab from nav into settings icon in top right [#3701](https://github.com/ethyca/fides/pull/3701)
- Remove name and description fields from integration form [#3684](https://github.com/ethyca/fides/pull/3684)
- Update EU PrivacyNoticeRegion codes and allow experience filtering to drop back to country filtering if region not found [#3630](https://github.com/ethyca/fides/pull/3630)
- Fields with default fields are now flagged as required in the front-end [#3694](https://github.com/ethyca/fides/pull/3694)
- In "view systems", system cards can now be clicked and link to that system's `configure/[id]` page [#3734](https://github.com/ethyca/fides/pull/3734)
- Enable privacy notice and privacy experience feature flags by default [#3773](https://github.com/ethyca/fides/pull/3773)

### Security
- Resolve Zip bomb file upload vulnerability [CVE-2023-37480](https://github.com/ethyca/fides/security/advisories/GHSA-g95c-2jgm-hqc6)
- Resolve SVG bomb (billion laughs) file upload vulnerability [CVE-2023-37481](https://github.com/ethyca/fides/security/advisories/GHSA-3rw2-wfc8-wmj5)

## [2.15.1](https://github.com/ethyca/fides/compare/2.15.0...2.15.1)

### Added
- Set `sslmode` to `prefer` if connecting to Redshift via ssh [#3685](https://github.com/ethyca/fides/pull/3685)

### Changed
- Privacy center action cards are now able to expand to accommodate longer text [#3669](https://github.com/ethyca/fides/pull/3669)
- Update integration endpoint permissions [#3707](https://github.com/ethyca/fides/pull/3707)

### Fixed
- Handle names with a double underscore when processing access and erasure requests [#3688](https://github.com/ethyca/fides/pull/3688)
- Allow Privacy Notices banner and modal to scroll as needed [#3713](https://github.com/ethyca/fides/pull/3713)

### Security
- Resolve path traversal vulnerability in webserver API [CVE-2023-36827](https://github.com/ethyca/fides/security/advisories/GHSA-r25m-cr6v-p9hq)

## [2.15.0](https://github.com/ethyca/fides/compare/2.14.1...2.15.0)

### Added

- Privacy center can now render its consent values based on Privacy Notices and Privacy Experiences [#3411](https://github.com/ethyca/fides/pull/3411)
- Add Google Tag Manager and Privacy Center ENV vars to sample app [#2949](https://github.com/ethyca/fides/pull/2949)
- Add `notice_key` field to Privacy Notice UI form [#3403](https://github.com/ethyca/fides/pull/3403)
- Add `identity` query param to the consent reporting API view [#3418](https://github.com/ethyca/fides/pull/3418)
- Use `rollup-plugin-postcss` to bundle and optimize the `fides.js` components CSS [#3411](https://github.com/ethyca/fides/pull/3411)
- Dispatch Fides.js lifecycle events on window (FidesInitialized, FidesUpdated) and cross-publish to Fides.gtm() integration [#3411](https://github.com/ethyca/fides/pull/3411)
- Added the ability to use custom CAs with Redis via TLS [#3451](https://github.com/ethyca/fides/pull/3451)
- Add default experience configs on startup [#3449](https://github.com/ethyca/fides/pull/3449)
- Load default privacy notices on startup [#3401](https://github.com/ethyca/fides/pull/3401)
- Add ability for users to pass in additional parameters for application database connection [#3450](https://github.com/ethyca/fides/pull/3450)
- Load default privacy notices on startup [#3401](https://github.com/ethyca/fides/pull/3401/files)
- Add ability for `fides-js` to make API calls to Fides [#3411](https://github.com/ethyca/fides/pull/3411)
- `fides-js` banner is now responsive across different viewport widths [#3411](https://github.com/ethyca/fides/pull/3411)
- Add ability to close `fides-js` banner and modal via a button or ESC [#3411](https://github.com/ethyca/fides/pull/3411)
- Add ability to open the `fides-js` modal from a link on the host site [#3411](https://github.com/ethyca/fides/pull/3411)
- GPC preferences are automatically applied via `fides-js` [#3411](https://github.com/ethyca/fides/pull/3411)
- Add new dataset route that has additional filters [#3558](https://github.com/ethyca/fides/pull/3558)
- Update dataset dropdown to use new api filter [#3565](https://github.com/ethyca/fides/pull/3565)
- Filter out saas datasets from the rest of the UI [#3568](https://github.com/ethyca/fides/pull/3568)
- Included optional env vars to have postgres or Redshift connected via bastion host [#3374](https://github.com/ethyca/fides/pull/3374/)
- Support for acknowledge button for notice-only Privacy Notices and to disable toggling them off [#3546](https://github.com/ethyca/fides/pull/3546)
- HTML format for privacy request storage destinations [#3427](https://github.com/ethyca/fides/pull/3427)
- Persistent message showing result and timestamp of last integration test to "Integrations" tab in system view [#3628](https://github.com/ethyca/fides/pull/3628)
- Access and erasure support for SurveyMonkey [#3590](https://github.com/ethyca/fides/pull/3590)
- New Cookies Table for storing cookies associated with systems and privacy declarations [#3572](https://github.com/ethyca/fides/pull/3572)
- `fides-js` and privacy center now delete cookies associated with notices that were opted out of [#3569](https://github.com/ethyca/fides/pull/3569)
- Cookie input field on system data use tab [#3571](https://github.com/ethyca/fides/pull/3571)

### Fixed

- Fix sample app `DATABASE_*` ENV vars for backwards compatibility [#3406](https://github.com/ethyca/fides/pull/3406)
- Fix overlay rendering issue by finding/creating a dedicated parent element for Preact [#3397](https://github.com/ethyca/fides/pull/3397)
- Fix the sample app privacy center link to be configurable [#3409](https://github.com/ethyca/fides/pull/3409)
- Fix CLI output showing a version warning for Snowflake [#3434](https://github.com/ethyca/fides/pull/3434)
- Flaky custom field Cypress test on systems page [#3408](https://github.com/ethyca/fides/pull/3408)
- Fix NextJS errors & warnings for Cookie House sample app [#3411](https://github.com/ethyca/fides/pull/3411)
- Fix bug where `fides-js` toggles were not reflecting changes from rejecting or accepting all notices [#3522](https://github.com/ethyca/fides/pull/3522)
- Remove the `fides-js` banner from tab order when it is hidden and move the overlay components to the top of the tab order. [#3510](https://github.com/ethyca/fides/pull/3510)
- Fix bug where `fides-js` toggle states did not always initialize properly [#3597](https://github.com/ethyca/fides/pull/3597)
- Fix race condition with consent modal link rendering [#3521](https://github.com/ethyca/fides/pull/3521)
- Hide custom fields section when there are no custom fields created [#3554](https://github.com/ethyca/fides/pull/3554)
- Disable connector dropdown in integration tab on save [#3552](https://github.com/ethyca/fides/pull/3552)
- Handles an edge case for non-existent identities with the Kustomer API [#3513](https://github.com/ethyca/fides/pull/3513)
- remove the configure privacy request tile from the home screen [#3555](https://github.com/ethyca/fides/pull/3555)
- Updated Privacy Experience Safe Strings Serialization [#3600](https://github.com/ethyca/fides/pull/3600/)
- Only create default experience configs on startup, not update [#3605](https://github.com/ethyca/fides/pull/3605)
- Update to latest asyncpg dependency to avoid build error [#3614](https://github.com/ethyca/fides/pull/3614)
- Fix bug where editing a data use on a system could delete existing data uses [#3627](https://github.com/ethyca/fides/pull/3627)
- Restrict Privacy Center debug logging to development-only [#3638](https://github.com/ethyca/fides/pull/3638)
- Fix bug where linking an integration would not update the tab when creating a new system [#3662](https://github.com/ethyca/fides/pull/3662)
- Fix dataset yaml not properly reflecting the dataset in the dropdown of system integrations tab [#3666](https://github.com/ethyca/fides/pull/3666)
- Fix privacy notices not being able to be edited via the UI after the addition of the `cookies` field [#3670](https://github.com/ethyca/fides/pull/3670)
- Add a transform in the case of `null` name fields in privacy declarations for the data use forms [#3683](https://github.com/ethyca/fides/pull/3683)

### Changed

- Enabled Privacy Experience beta flag [#3364](https://github.com/ethyca/fides/pull/3364)
- Reorganize CLI Command Source Files [#3491](https://github.com/ethyca/fides/pull/3491)
- Removed ExperienceConfig.delivery_mechanism constraint [#3387](https://github.com/ethyca/fides/pull/3387)
- Updated privacy experience UI forms to reflect updated experience config fields [#3402](https://github.com/ethyca/fides/pull/3402)
- Use a venv in the Dockerfile for installing Python deps [#3452](https://github.com/ethyca/fides/pull/3452)
- Bump SlowAPI Version [#3456](https://github.com/ethyca/fides/pull/3456)
- Bump Psycopg2-binary Version [#3473](https://github.com/ethyca/fides/pull/3473)
- Reduced duplication between PrivacyExperience and PrivacyExperienceConfig [#3470](https://github.com/ethyca/fides/pull/3470)
- Update privacy centre email and phone validation to allow for both to be blank [#3432](https://github.com/ethyca/fides/pull/3432)
- Moved connection configuration into the system portal [#3407](https://github.com/ethyca/fides/pull/3407)
- Update `fideslang` to `1.4.1` to allow arbitrary nested metadata on `System`s and `Dataset`s `meta` property [#3463](https://github.com/ethyca/fides/pull/3463)
- Remove form validation to allow both email & phone inputs for consent requests [#3529](https://github.com/ethyca/fides/pull/3529)
- Removed dataset dropdown from saas connector configuration [#3563](https://github.com/ethyca/fides/pull/3563)
- Removed `pyodbc` in favor of `pymssql` for handling SQL Server connections [#3435](https://github.com/ethyca/fides/pull/3435)
- Only create a PrivacyRequest when saving consent if at least one notice has system-wide enforcement [#3626](https://github.com/ethyca/fides/pull/3626)
- Increased the character limit for the `SafeStr` type from 500 to 32000 [#3647](https://github.com/ethyca/fides/pull/3647)
- Changed "connection" to "integration" on system view and edit pages [#3659](https://github.com/ethyca/fides/pull/3659)

### Developer Experience

- Add ability to pass ENV vars to both privacy center and sample app during `fides deploy` via `.env` [#2949](https://github.com/ethyca/fides/pull/2949)
- Handle an edge case when generating tags that finds them out of sequence [#3405](https://github.com/ethyca/fides/pull/3405)
- Add support for pushing `prerelease` and `rc` tagged images to Dockerhub [#3474](https://github.com/ethyca/fides/pull/3474)
- Optimize GitHub workflows used for docker image publishing [#3526](https://github.com/ethyca/fides/pull/3526)

### Removed

- Removed the deprecated `system_dependencies` from `System` resources, migrating to `egress` [#3285](https://github.com/ethyca/fides/pull/3285)

### Docs

- Updated developer docs for ARM platform users related to `pymssql` [#3615](https://github.com/ethyca/fides/pull/3615)

## [2.14.1](https://github.com/ethyca/fides/compare/2.14.0...2.14.1)

### Added

- Add `identity` query param to the consent reporting API view [#3418](https://github.com/ethyca/fides/pull/3418)
- Add privacy centre button text customisations [#3432](https://github.com/ethyca/fides/pull/3432)
- Add privacy centre favicon customisation [#3432](https://github.com/ethyca/fides/pull/3432)

### Changed

- Update privacy centre email and phone validation to allow for both to be blank [#3432](https://github.com/ethyca/fides/pull/3432)

## [2.14.0](https://github.com/ethyca/fides/compare/2.13.0...2.14.0)

### Added

- Add an automated test to check for `/fides-consent.js` backwards compatibility [#3289](https://github.com/ethyca/fides/pull/3289)
- Add infrastructure for "overlay" consent components (Preact, CSS bundling, etc.) and initial version of consent banner [#3191](https://github.com/ethyca/fides/pull/3191)
- Add the modal component of the "overlay" consent components [#3291](https://github.com/ethyca/fides/pull/3291)
- Added an `automigrate` database setting [#3220](https://github.com/ethyca/fides/pull/3220)
- Track Privacy Experience with Privacy Preferences [#3311](https://github.com/ethyca/fides/pull/3311)
- Add ability for `fides-js` to fetch its own geolocation [#3356](https://github.com/ethyca/fides/pull/3356)
- Add ability to select different locations in the "Cookie House" sample app [#3362](https://github.com/ethyca/fides/pull/3362)
- Added optional logging of resource changes on the server [#3331](https://github.com/ethyca/fides/pull/3331)

### Fixed

- Maintain casing differences within Snowflake datasets for proper DSR execution [#3245](https://github.com/ethyca/fides/pull/3245)
- Handle DynamoDB edge case where no attributes are defined [#3299](https://github.com/ethyca/fides/pull/3299)
- Support pseudonymous consent requests with `fides_user_device_id` for the new consent workflow [#3203](https://github.com/ethyca/fides/pull/3203)
- Fides user device id filter to GET Privacy Experience List endpoint to stash user preferences on embedded notices [#3302](https://github.com/ethyca/fides/pull/3302)
- Support for data categories on manual webhook fields [#3330](https://github.com/ethyca/fides/pull/3330)
- Added config-driven rendering to consent components [#3316](https://github.com/ethyca/fides/pull/3316)
- Pin `typing_extensions` dependency to `4.5.0` to work around a pydantic bug [#3357](https://github.com/ethyca/fides/pull/3357)

### Changed

- Explicitly escape/unescape certain fields instead of using SafeStr [#3144](https://github.com/ethyca/fides/pull/3144)
- Updated DynamoDB icon [#3296](https://github.com/ethyca/fides/pull/3296)
- Increased default page size for the connection type endpoint to 100 [#3298](https://github.com/ethyca/fides/pull/3298)
- Data model around PrivacyExperiences to better keep Privacy Notices and Experiences in sync [#3292](https://github.com/ethyca/fides/pull/3292)
- UI calls to support new PrivacyExperiences data model [#3313](https://github.com/ethyca/fides/pull/3313)
- Ensure email connectors respect the `notifications.notification_service_type` app config property if set [#3355](https://github.com/ethyca/fides/pull/3355)
- Rework Delighted connector so the `survey_response` endpoint depends on the `person` endpoint [3385](https://github.com/ethyca/fides/pull/3385)
- Remove logging within the Celery creation function [#3303](https://github.com/ethyca/fides/pull/3303)
- Update how generic endpoint generation works [#3304](https://github.com/ethyca/fides/pull/3304)
- Restrict strack-trace logging when not in Dev mode [#3081](https://github.com/ethyca/fides/pull/3081)
- Refactor CSS variables for `fides-js` to match brandable color palette [#3321](https://github.com/ethyca/fides/pull/3321)
- Moved all of the dirs from `fides.api.ops` into `fides.api` [#3318](https://github.com/ethyca/fides/pull/3318)
- Put global settings for fides.js on privacy center settings [#3333](https://github.com/ethyca/fides/pull/3333)
- Changed `fides db migrate` to `fides db upgrade` [#3342](https://github.com/ethyca/fides/pull/3342)
- Add required notice key to privacy notices [#3337](https://github.com/ethyca/fides/pull/3337)
- Make Privacy Experience List public, and separate public endpoint rate limiting [#3339](https://github.com/ethyca/fides/pull/3339)

### Developer Experience

- Add dispatch event when publishing a non-prod tag [#3317](https://github.com/ethyca/fides/pull/3317)
- Add OpenAPI (Swagger) documentation for Fides Privacy Center API endpoints (/fides.js) [#3341](https://github.com/ethyca/fides/pull/3341)

### Removed

- Remove `fides export` command and backing code [#3256](https://github.com/ethyca/fides/pull/3256)

## [2.13.0](https://github.com/ethyca/fides/compare/2.12.1...2.13.0)

### Added

- Connector for DynamoDB [#2998](https://github.com/ethyca/fides/pull/2998)
- Access and erasure support for Amplitude [#2569](https://github.com/ethyca/fides/pull/2569)
- Access and erasure support for Gorgias [#2444](https://github.com/ethyca/fides/pull/2444)
- Privacy Experience Bulk Create, Bulk Update, and Detail Endpoints [#3185](https://github.com/ethyca/fides/pull/3185)
- Initial privacy experience UI [#3186](https://github.com/ethyca/fides/pull/3186)
- A JavaScript modal to copy a script tag for `fides.js` [#3238](https://github.com/ethyca/fides/pull/3238)
- Access and erasure support for OneSignal [#3199](https://github.com/ethyca/fides/pull/3199)
- Add the ability to "inject" location into `/fides.js` bundles and cache responses for one hour [#3272](https://github.com/ethyca/fides/pull/3272)

### Changed

- Merge instances of RTK `createApi` into one instance for better cache invalidation [#3059](https://github.com/ethyca/fides/pull/3059)
- Update custom field definition uniqueness to be case insensitive name per resource type [#3215](https://github.com/ethyca/fides/pull/3215)
- Restrict where privacy notices of certain consent mechanisms must be displayed [#3195](https://github.com/ethyca/fides/pull/3195)
- Merged the `lib` submodule into the `api.ops` submodule [#3134](https://github.com/ethyca/fides/pull/3134)
- Merged duplicate privacy declaration components [#3254](https://github.com/ethyca/fides/pull/3254)
- Refactor client applications into a monorepo with turborepo, extract fides-js into a standalone package, and improve privacy-center to load configuration at runtime [#3105](https://github.com/ethyca/fides/pull/3105)

### Fixed

- Prevent ability to unintentionally show "default" Privacy Center configuration, styles, etc. [#3242](https://github.com/ethyca/fides/pull/3242)
- Fix broken links to docs site pages in Admin UI [#3232](https://github.com/ethyca/fides/pull/3232)
- Repoint legacy docs site links to the new and improved docs site [#3167](https://github.com/ethyca/fides/pull/3167)
- Fix Cookie House Privacy Center styles for fides deploy [#3283](https://github.com/ethyca/fides/pull/3283)
- Maintain casing differences within Snowflake datasets for proper DSR execution [#3245](https://github.com/ethyca/fides/pull/3245)

### Developer Experience

- Use prettier to format _all_ source files in client packages [#3240](https://github.com/ethyca/fides/pull/3240)

### Deprecated

- Deprecate `fides export` CLI command as it is moving to `fidesplus` [#3264](https://github.com/ethyca/fides/pull/3264)

## [2.12.1](https://github.com/ethyca/fides/compare/2.12.0...2.12.1)

### Changed

- Updated how Docker version checks are handled and added an escape-hatch [#3218](https://github.com/ethyca/fides/pull/3218)

### Fixed

- Datamap export mitigation for deleted taxonomy elements referenced by declarations [#3214](https://github.com/ethyca/fides/pull/3214)
- Update datamap columns each time the page is visited [#3211](https://github.com/ethyca/fides/pull/3211)
- Ensure inactive custom fields are not returned for datamap response [#3223](https://github.com/ethyca/fides/pull/3223)

## [2.12.0](https://github.com/ethyca/fides/compare/2.11.0...2.12.0)

### Added

- Access and erasure support for Aircall [#2589](https://github.com/ethyca/fides/pull/2589)
- Access and erasure support for Klaviyo [#2501](https://github.com/ethyca/fides/pull/2501)
- Page to edit or add privacy notices [#3058](https://github.com/ethyca/fides/pull/3058)
- Side navigation bar can now also have children navigation links [#3099](https://github.com/ethyca/fides/pull/3099)
- Endpoints for consent reporting [#3095](https://github.com/ethyca/fides/pull/3095)
- Added manage custom fields page behind feature flag [#3089](https://github.com/ethyca/fides/pull/3089)
- Custom fields table [#3097](https://github.com/ethyca/fides/pull/3097)
- Custom fields form modal [#3165](https://github.com/ethyca/fides/pull/3165)
- Endpoints to save the new-style Privacy Preferences with respect to a fides user device id [#3132](https://github.com/ethyca/fides/pull/3132)
- Support `privacy_declaration` as a resource type for custom fields [#3149](https://github.com/ethyca/fides/pull/3149)
- Expose `id` field of embedded `privacy_declarations` on `system` API responses [#3157](https://github.com/ethyca/fides/pull/3157)
- Access and erasure support for Unbounce [#2697](https://github.com/ethyca/fides/pull/2697)
- Support pseudonymous consent requests with `fides_user_device_id` [#3158](https://github.com/ethyca/fides/pull/3158)
- Update `fides_consent` cookie format [#3158](https://github.com/ethyca/fides/pull/3158)
- Add custom fields to the data use declaration form [#3197](https://github.com/ethyca/fides/pull/3197)
- Added fides user device id as a ProvidedIdentityType [#3131](https://github.com/ethyca/fides/pull/3131)

### Changed

- The `cursor` pagination strategy now also searches for data outside of the `data_path` when determining the cursor value [#3068](https://github.com/ethyca/fides/pull/3068)
- Moved Privacy Declarations associated with Systems to their own DB table [#3098](https://github.com/ethyca/fides/pull/3098)
- More tests on data use validation for privacy notices within the same region [#3156](https://github.com/ethyca/fides/pull/3156)
- Improvements to export code for bugfixes and privacy declaration custom field support [#3184](https://github.com/ethyca/fides/pull/3184)
- Enabled privacy notice feature flag [#3192](https://github.com/ethyca/fides/pull/3192)
- Updated TS types - particularly with new privacy notices [#3054](https://github.com/ethyca/fides/pull/3054)
- Make name not required on privacy declaration [#3150](https://github.com/ethyca/fides/pull/3150)
- Let Rule Targets allow for custom data categories [#3147](https://github.com/ethyca/fides/pull/3147)

### Removed

- Removed the warning about access control migration [#3055](https://github.com/ethyca/fides/pull/3055)
- Remove `customFields` feature flag [#3080](https://github.com/ethyca/fides/pull/3080)
- Remove notification banner from the home page [#3088](https://github.com/ethyca/fides/pull/3088)

### Fixed

- Fix a typo in the Admin UI [#3166](https://github.com/ethyca/fides/pull/3166)
- The `--local` flag is now respected for the `scan dataset db` command [#3096](https://github.com/ethyca/fides/pull/3096)
- Fixing issue where connectors with external dataset references would fail to save [#3142](https://github.com/ethyca/fides/pull/3142)
- Ensure privacy declaration IDs are stable across updates through system API [#3188](https://github.com/ethyca/fides/pull/3188)
- Fixed unit tests for saas connector type endpoints now that we have >50 [#3101](https://github.com/ethyca/fides/pull/3101)
- Fixed nox docs link [#3121](https://github.com/ethyca/fides/pull/3121/files)

### Developer Experience

- Update fides deploy to use a new database.load_samples setting to initialize sample Systems, Datasets, and Connections for testing [#3102](https://github.com/ethyca/fides/pull/3102)
- Remove support for automatically configuring messaging (Mailgun) & storage (S3) using `.env` with `nox -s "fides_env(test)"` [#3102](https://github.com/ethyca/fides/pull/3102)
- Add smoke tests for consent management [#3158](https://github.com/ethyca/fides/pull/3158)
- Added nox command that opens dev docs [#3082](https://github.com/ethyca/fides/pull/3082)

## [2.11.0](https://github.com/ethyca/fides/compare/2.10.0...2.11.0)

### Added

- Access support for Shippo [#2484](https://github.com/ethyca/fides/pull/2484)
- Feature flags can be set such that they cannot be modified by the user [#2966](https://github.com/ethyca/fides/pull/2966)
- Added the datamap UI to make it open source [#2988](https://github.com/ethyca/fides/pull/2988)
- Introduced a `FixedLayout` component (from the datamap UI) for pages that need to be a fixed height and scroll within [#2992](https://github.com/ethyca/fides/pull/2992)
- Added preliminary privacy notice page [#2995](https://github.com/ethyca/fides/pull/2995)
- Table for privacy notices [#3001](https://github.com/ethyca/fides/pull/3001)
- Added connector template endpoint [#2946](https://github.com/ethyca/fides/pull/2946)
- Query params on connection type endpoint to filter by supported action type [#2996](https://github.com/ethyca/fides/pull/2996)
- Scope restrictions for privacy notice table in the UI [#3007](https://github.com/ethyca/fides/pull/3007)
- Toggle for enabling/disabling privacy notices in the UI [#3010](https://github.com/ethyca/fides/pull/3010)
- Add endpoint to retrieve privacy notices grouped by their associated data uses [#2956](https://github.com/ethyca/fides/pull/2956)
- Support for uploading custom connector templates via the UI [#2997](https://github.com/ethyca/fides/pull/2997)
- Add a backwards-compatible workflow for saving and propagating consent preferences with respect to Privacy Notices [#3016](https://github.com/ethyca/fides/pull/3016)
- Empty state for privacy notices [#3027](https://github.com/ethyca/fides/pull/3027)
- Added Data flow modal [#3008](https://github.com/ethyca/fides/pull/3008)
- Update datamap table export [#3038](https://github.com/ethyca/fides/pull/3038)
- Added more advanced privacy center styling [#2943](https://github.com/ethyca/fides/pull/2943)
- Backend privacy experiences foundation [#3146](https://github.com/ethyca/fides/pull/3146)

### Changed

- Set `privacyDeclarationDeprecatedFields` flags to false and set `userCannotModify` to true [2987](https://github.com/ethyca/fides/pull/2987)
- Restored `nav-config` back to the admin-ui [#2990](https://github.com/ethyca/fides/pull/2990)
- Bumped supported Python versions to 3.10.11, 3.9.16, and 3.8.14 [#2936](https://github.com/ethyca/fides/pull/2936)
- Modify privacy center default config to only request email identities, and add validation preventing requesting both email & phone identities [#2539](https://github.com/ethyca/fides/pull/2539)
- SaaS connector icons are now dynamically loaded from the connector templates [#3018](https://github.com/ethyca/fides/pull/3018)
- Updated consentmechanism Enum to rename "necessary" to "notice_only" [#3048](https://github.com/ethyca/fides/pull/3048)
- Updated test data for Mongo, CLI [#3011](https://github.com/ethyca/fides/pull/3011)
- Updated the check for if a user can assign owner roles to be scope-based instead of role-based [#2964](https://github.com/ethyca/fides/pull/2964)
- Replaced menu in user management table with delete icon [#2958](https://github.com/ethyca/fides/pull/2958)
- Added extra fields to webhook payloads [#2830](https://github.com/ethyca/fides/pull/2830)

### Removed

- Removed interzone navigation logic now that the datamap UI and admin UI are one app [#2990](https://github.com/ethyca/fides/pull/2990)
- Remove the `unknown` state for generated datasets displaying on fidesplus [#2957](https://github.com/ethyca/fides/pull/2957)
- Removed datamap export API [#2999](https://github.com/ethyca/fides/pull/2999)

### Developer Experience

- Nox commands for git tagging to support feature branch builds [#2979](https://github.com/ethyca/fides/pull/2979)
- Changed test environment (`nox -s fides_env`) to run `fides deploy` for local testing [#3071](https://github.com/ethyca/fides/pull/3017)
- Publish git-tag specific docker images [#3050](https://github.com/ethyca/fides/pull/3050)

## [2.10.0](https://github.com/ethyca/fides/compare/2.9.2...2.10.0)

### Added

- Allow users to configure their username and password via the config file [#2884](https://github.com/ethyca/fides/pull/2884)
- Add authentication to the `masking` endpoints as well as accompanying scopes [#2909](https://github.com/ethyca/fides/pull/2909)
- Add an Organization Management page (beta) [#2908](https://github.com/ethyca/fides/pull/2908)
- Adds assigned systems to user management table [#2922](https://github.com/ethyca/fides/pull/2922)
- APIs to support Privacy Notice management (create, read, update) [#2928](https://github.com/ethyca/fides/pull/2928)

### Changed

- Improved standard layout for large width screens and polished misc. pages [#2869](https://github.com/ethyca/fides/pull/2869)
- Changed UI paths in the admin-ui [#2869](https://github.com/ethyca/fides/pull/2892)
  - `/add-systems/new` --> `/add-systems/manual`
  - `/system` --> `/systems`
- Added individual ID routes for systems [#2902](https://github.com/ethyca/fides/pull/2902)
- Deprecated adding scopes to users directly; you can only add roles. [#2848](https://github.com/ethyca/fides/pull/2848/files)
- Changed About Fides page to say "Fides Core Version:" over "Version". [#2899](https://github.com/ethyca/fides/pull/2899)
- Polish Admin UI header & navigation [#2897](https://github.com/ethyca/fides/pull/2897)
- Give new users a "viewer" role by default [#2900](https://github.com/ethyca/fides/pull/2900)
- Tie together save states for user permissions and systems [#2913](https://github.com/ethyca/fides/pull/2913)
- Removing payment types from Stripe connector params [#2915](https://github.com/ethyca/fides/pull/2915)
- Viewer role can now access a restricted version of the user management page [#2933](https://github.com/ethyca/fides/pull/2933)
- Change Privacy Center email placeholder text [#2935](https://github.com/ethyca/fides/pull/2935)
- Restricted setting Approvers as System Managers [#2891](https://github.com/ethyca/fides/pull/2891)
- Adds confirmation modal when downgrading user to "approver" role via Admin UI [#2924](https://github.com/ethyca/fides/pull/2924)
- Changed the toast message for new users to include access control info [#2939](https://github.com/ethyca/fides/pull/2939)
- Add Data Stewards to datamap export [#2962](https://github.com/ethyca/fides/pull/2962)

### Fixed

- Restricted Contributors from being able to create Owners [#2888](https://github.com/ethyca/fides/pull/2888)
- Allow for dynamic aspect ratio for logo on Privacy Center 404 [#2895](https://github.com/ethyca/fides/pull/2895)
- Allow for dynamic aspect ratio for logo on consent page [#2895](https://github.com/ethyca/fides/pull/2895)
- Align role dscription drawer of Admin UI with top nav: [#2932](https://github.com/ethyca/fides/pull/2932)
- Fixed error message when a user is assigned to be an approver without any systems [#2953](https://github.com/ethyca/fides/pull/2953)

### Developer Experience

- Update frontend npm packages (admin-ui, privacy-center, cypress-e2e) [#2921](https://github.com/ethyca/fides/pull/2921)

## [2.9.2](https://github.com/ethyca/fides/compare/2.9.1...2.9.2)

### Fixed

- Allow multiple data uses as long as their processing activity name is different [#2905](https://github.com/ethyca/fides/pull/2905)
- use HTML property, not text, when dispatching Mailchimp Transactional emails [#2901](https://github.com/ethyca/fides/pull/2901)
- Remove policy key from Privacy Center submission modal [#2912](https://github.com/ethyca/fides/pull/2912)

## [2.9.1](https://github.com/ethyca/fides/compare/2.9.0...2.9.1)

### Added

- Added Attentive erasure email connector [#2782](https://github.com/ethyca/fides/pull/2782)

### Changed

- Removed dataset based email connectors [#2782](https://github.com/ethyca/fides/pull/2782)
- Changed Auth0's authentication strategy from `bearer` to `oauth2_client_credentials` [#2820](https://github.com/ethyca/fides/pull/2820)
- renamed the privacy declarations field "Privacy declaration name (deprecated)" to "Processing Activity" [#711](https://github.com/ethyca/fidesplus/issues/711)

### Fixed

- Fixed issue where the scopes list passed into FidesUserPermission could get mutated with the total_scopes call [#2883](https://github.com/ethyca/fides/pull/2883)

### Removed

- removed the `privacyDeclarationDeprecatedFields` flag [#711](https://github.com/ethyca/fidesplus/issues/711)

## [2.9.0](https://github.com/ethyca/fides/compare/2.8.3...2.9.0)

### Added

- The ability to assign users as system managers for a specific system [#2714](https://github.com/ethyca/fides/pull/2714)
- New endpoints to add and remove users as system managers [#2726](https://github.com/ethyca/fides/pull/2726)
- Warning about access control migration to the UI [#2842](https://github.com/ethyca/fides/pull/2842)
- Adds Role Assignment UI [#2739](https://github.com/ethyca/fides/pull/2739)
- Add an automated migration to give users a `viewer` role [#2821](https://github.com/ethyca/fides/pull/2821)

### Changed

- Removed "progressive" navigation that would hide Admin UI tabs until Systems / Connections were configured [#2762](https://github.com/ethyca/fides/pull/2762)
- Added `system.privacy_declaration.name` to datamap response [#2831](https://github.com/ethyca/fides/pull/2831/files)

### Developer Experience

- Retired legacy `navV2` feature flag [#2762](https://github.com/ethyca/fides/pull/2762)
- Update Admin UI Layout to fill viewport height [#2812](https://github.com/ethyca/fides/pull/2812)

### Fixed

- Fixed issue where unsaved changes warning would always show up when running fidesplus [#2788](https://github.com/ethyca/fides/issues/2788)
- Fixed problem in datamap export with datasets that had been updated via SaaS instantiation [#2841](https://github.com/ethyca/fides/pull/2841)
- Fixed problem in datamap export with inconsistent custom field ordering [#2859](https://github.com/ethyca/fides/pull/2859)

## [2.8.3](https://github.com/ethyca/fides/compare/2.8.2...2.8.3)

### Added

- Serialise `bson.ObjectId` types in SAR data packages [#2785](https://github.com/ethyca/fides/pull/2785)

### Fixed

- Fixed issue where more than 1 populated custom fields removed a system from the datamap export [#2825](https://github.com/ethyca/fides/pull/2825)

## [2.8.2](https://github.com/ethyca/fides/compare/2.8.1...2.8.2)

### Fixed

- Resolved a bug that stopped custom fields populating the visual datamap [#2775](https://github.com/ethyca/fides/pull/2775)
- Patch appconfig migration to handle existing db record [#2780](https://github.com/ethyca/fides/pull/2780)

## [2.8.1](https://github.com/ethyca/fides/compare/2.8.0...2.8.1)

### Fixed

- Disabled hiding Admin UI based on user scopes [#2771](https://github.com/ethyca/fides/pull/2771)

## [2.8.0](https://github.com/ethyca/fides/compare/2.7.1...2.8.0)

### Added

- Add API support for messaging config properties [#2551](https://github.com/ethyca/fides/pull/2551)
- Access and erasure support for Kustomer [#2520](https://github.com/ethyca/fides/pull/2520)
- Added the `erase_after` field on collections to be able to set the order for erasures [#2619](https://github.com/ethyca/fides/pull/2619)
- Add a toggle to filter the system classification to only return those with classification data [#2700](https://github.com/ethyca/fides/pull/2700)
- Added backend role-based permissions [#2671](https://github.com/ethyca/fides/pull/2671)
- Access and erasure for Vend SaaS Connector [#1869](https://github.com/ethyca/fides/issues/1869)
- Added endpoints for storage and messaging config setup status [#2690](https://github.com/ethyca/fides/pull/2690)
- Access and erasure for Jira SaaS Connector [#1871](https://github.com/ethyca/fides/issues/1871)
- Access and erasure support for Delighted [#2244](https://github.com/ethyca/fides/pull/2244)
- Improve "Upload a new dataset YAML" [#1531](https://github.com/ethyca/fides/pull/2258)
- Input validation and sanitization for Privacy Request fields [#2655](https://github.com/ethyca/fides/pull/2655)
- Access and erasure support for Yotpo [#2708](https://github.com/ethyca/fides/pull/2708)
- Custom Field Library Tab [#527](https://github.com/ethyca/fides/pull/2693)
- Allow SendGrid template usage [#2728](https://github.com/ethyca/fides/pull/2728)
- Added ConnectorRunner to simplify SaaS connector testing [#1795](https://github.com/ethyca/fides/pull/1795)
- Adds support for Mailchimp Transactional as a messaging config [#2742](https://github.com/ethyca/fides/pull/2742)

### Changed

- Admin UI
  - Add flow for selecting system types when manually creating a system [#2530](https://github.com/ethyca/fides/pull/2530)
  - Updated forms for privacy declarations [#2648](https://github.com/ethyca/fides/pull/2648)
  - Delete flow for privacy declarations [#2664](https://github.com/ethyca/fides/pull/2664)
  - Add framework to have UI elements respect the user's scopes [#2682](https://github.com/ethyca/fides/pull/2682)
  - "Manual Webhook" has been renamed to "Manual Process". [#2717](https://github.com/ethyca/fides/pull/2717)
- Convert all config values to Pydantic `Field` objects [#2613](https://github.com/ethyca/fides/pull/2613)
- Add warning to 'fides deploy' when installed outside of a virtual environment [#2641](https://github.com/ethyca/fides/pull/2641)
- Redesigned the default/init config file to be auto-documented. Also updates the `fides init` logic and analytics consent logic [#2694](https://github.com/ethyca/fides/pull/2694)
- Change how config creation/import is handled across the application [#2622](https://github.com/ethyca/fides/pull/2622)
- Update the CLI aesthetics & docstrings [#2703](https://github.com/ethyca/fides/pull/2703)
- Updates Roles->Scopes Mapping [#2744](https://github.com/ethyca/fides/pull/2744)
- Return user scopes as an enum, as well as total scopes [#2741](https://github.com/ethyca/fides/pull/2741)
- Update `MessagingServiceType` enum to be lowercased throughout [#2746](https://github.com/ethyca/fides/pull/2746)

### Developer Experience

- Set the security environment of the fides dev setup to `prod` instead of `dev` [#2588](https://github.com/ethyca/fides/pull/2588)
- Removed unexpected default Redis password [#2666](https://github.com/ethyca/fides/pull/2666)
- Privacy Center
  - Typechecking and validation of the `config.json` will be checked for backwards-compatibility. [#2661](https://github.com/ethyca/fides/pull/2661)
- Combined conftest.py files [#2669](https://github.com/ethyca/fides/pull/2669)

### Fixed

- Fix support for "redis.user" setting when authenticating to the Redis cache [#2666](https://github.com/ethyca/fides/pull/2666)
- Fix error with the classify dataset feature flag not writing the dataset to the server [#2675](https://github.com/ethyca/fides/pull/2675)
- Allow string dates to stay strings in cache decoding [#2695](https://github.com/ethyca/fides/pull/2695)
- Admin UI
  - Remove Identifiability (Data Qualifier) from taxonomy editor [2684](https://github.com/ethyca/fides/pull/2684)
- FE: Custom field selections binding issue on Taxonomy tabs [#2659](https://github.com/ethyca/fides/pull/2693/)
- Fix Privacy Request Status when submitting a consent request when identity verification is required [#2736](https://github.com/ethyca/fides/pull/2736)

## [2.7.1](https://github.com/ethyca/fides/compare/2.7.0...2.7.1)

- Fix error with the classify dataset feature flag not writing the dataset to the server [#2675](https://github.com/ethyca/fides/pull/2675)

## [2.7.0](https://github.com/ethyca/fides/compare/2.6.6...2.7.0)

- Fides API

  - Access and erasure support for Braintree [#2223](https://github.com/ethyca/fides/pull/2223)
  - Added route to send a test message [#2585](https://github.com/ethyca/fides/pull/2585)
  - Add default storage configuration functionality and associated APIs [#2438](https://github.com/ethyca/fides/pull/2438)

- Admin UI

  - Custom Metadata [#2536](https://github.com/ethyca/fides/pull/2536)
    - Create Custom Lists
    - Create Custom Field Definition
    - Create custom fields from a the taxonomy editor
    - Provide a custom field value in a resource
    - Bulk edit custom field values [#2612](https://github.com/ethyca/fides/issues/2612)
    - Custom metadata UI Polish [#2624](https://github.com/ethyca/fides/pull/2625)

- Privacy Center

  - The consent config default value can depend on whether Global Privacy Control is enabled. [#2341](https://github.com/ethyca/fides/pull/2341)
  - When GPC is enabled, the UI indicates which data uses are opted out by default. [#2596](https://github.com/ethyca/fides/pull/2596)
  - `inspectForBrowserIdentities` now also looks for `ljt_readerID`. [#2543](https://github.com/ethyca/fides/pull/2543)

### Added

- Added new Wunderkind Consent Saas Connector [#2600](https://github.com/ethyca/fides/pull/2600)
- Added new Sovrn Email Consent Connector [#2543](https://github.com/ethyca/fides/pull/2543/)
- Log Fides version at startup [#2566](https://github.com/ethyca/fides/pull/2566)

### Changed

- Update Admin UI to show all action types (access, erasure, consent, update) [#2523](https://github.com/ethyca/fides/pull/2523)
- Removes legacy `verify_oauth_client` function [#2527](https://github.com/ethyca/fides/pull/2527)
- Updated the UI for adding systems to a new design [#2490](https://github.com/ethyca/fides/pull/2490)
- Minor logging improvements [#2566](https://github.com/ethyca/fides/pull/2566)
- Various form components now take a `stacked` or `inline` variant [#2542](https://github.com/ethyca/fides/pull/2542)
- UX fixes for user management [#2537](https://github.com/ethyca/fides/pull/2537)
- Updating Firebase Auth connector to mask the user with a delete instead of an update [#2602](https://github.com/ethyca/fides/pull/2602)

### Fixed

- Fixed bug where refreshing a page in the UI would result in a 404 [#2502](https://github.com/ethyca/fides/pull/2502)
- Usernames are case insensitive now and prevent all duplicates [#2487](https://github.com/ethyca/fides/pull/2487)
  - This PR contains a migration that deletes duplicate users and keeps the oldest original account.
- Update Logos for shipped connectors [#2464](https://github.com/ethyca/fides/pull/2587)
- Search field on privacy request page isn't working [#2270](https://github.com/ethyca/fides/pull/2595)
- Fix connection dropdown in integration table to not be disabled add system creation [#3589](https://github.com/ethyca/fides/pull/3589)

### Developer Experience

- Added new Cypress E2E smoke tests [#2241](https://github.com/ethyca/fides/pull/2241)
- New command `nox -s e2e_test` which will spin up the test environment and run true E2E Cypress tests against it [#2417](https://github.com/ethyca/fides/pull/2417)
- Cypress E2E tests now run in CI and are reported to Cypress Cloud [#2417](https://github.com/ethyca/fides/pull/2417)
- Change from `randomint` to `uuid` in mongodb tests to reduce flakiness. [#2591](https://github.com/ethyca/fides/pull/2591)

### Removed

- Remove feature flagged config wizard stepper from Admin UI [#2553](https://github.com/ethyca/fides/pull/2553)

## [2.6.6](https://github.com/ethyca/fides/compare/2.6.5...2.6.6)

### Changed

- Improve Readability for Custom Masking Override Exceptions [#2593](https://github.com/ethyca/fides/pull/2593)

## [2.6.5](https://github.com/ethyca/fides/compare/2.6.4...2.6.5)

### Added

- Added config properties to override database Engine parameters [#2511](https://github.com/ethyca/fides/pull/2511)
- Increased default pool_size and max_overflow to 50 [#2560](https://github.com/ethyca/fides/pull/2560)

## [2.6.4](https://github.com/ethyca/fides/compare/2.6.3...2.6.4)

### Fixed

- Fixed bug for SMS completion notification not being sent [#2526](https://github.com/ethyca/fides/issues/2526)
- Fixed bug where refreshing a page in the UI would result in a 404 [#2502](https://github.com/ethyca/fides/pull/2502)

## [2.6.3](https://github.com/ethyca/fides/compare/2.6.2...2.6.3)

### Fixed

- Handle case where legacy dataset has meta: null [#2524](https://github.com/ethyca/fides/pull/2524)

## [2.6.2](https://github.com/ethyca/fides/compare/2.6.1...2.6.2)

### Fixed

- Issue addressing missing field in dataset migration [#2510](https://github.com/ethyca/fides/pull/2510)

## [2.6.1](https://github.com/ethyca/fides/compare/2.6.0...2.6.1)

### Fixed

- Fix errors when privacy requests execute concurrently without workers [#2489](https://github.com/ethyca/fides/pull/2489)
- Enable saas request overrides to run in worker runtime [#2489](https://github.com/ethyca/fides/pull/2489)

## [2.6.0](https://github.com/ethyca/fides/compare/2.5.1...2.6.0)

### Added

- Added the `env` option to the `security` configuration options to allow for users to completely secure the API endpoints [#2267](https://github.com/ethyca/fides/pull/2267)
- Unified Fides Resources
  - Added a dataset dropdown selector when configuring a connector to link an existing dataset to the connector configuration. [#2162](https://github.com/ethyca/fides/pull/2162)
  - Added new datasetconfig.ctl_dataset_id field to unify fides dataset resources [#2046](https://github.com/ethyca/fides/pull/2046)
- Add new connection config routes that couple them with systems [#2249](https://github.com/ethyca/fides/pull/2249)
- Add new select/deselect all permissions buttons [#2437](https://github.com/ethyca/fides/pull/2437)
- Endpoints to allow a user with the `user:password-reset` scope to reset users' passwords. In addition, users no longer require a scope to edit their own passwords. [#2373](https://github.com/ethyca/fides/pull/2373)
- New form to reset a user's password without knowing an old password [#2390](https://github.com/ethyca/fides/pull/2390)
- Approve & deny buttons on the "Request details" page. [#2473](https://github.com/ethyca/fides/pull/2473)
- Consent Propagation
  - Add the ability to execute Consent Requests via the Privacy Request Execution layer [#2125](https://github.com/ethyca/fides/pull/2125)
  - Add a Mailchimp Transactional Consent Connector [#2194](https://github.com/ethyca/fides/pull/2194)
  - Allow defining a list of opt-in and/or opt-out requests in consent connectors [#2315](https://github.com/ethyca/fides/pull/2315)
  - Add a Google Analytics Consent Connector for GA4 properties [#2302](https://github.com/ethyca/fides/pull/2302)
  - Pass the GA Cookie from the Privacy Center [#2337](https://github.com/ethyca/fides/pull/2337)
  - Rename "user_id" to more specific "ga_client_id" [#2356](https://github.com/ethyca/fides/pull/2356)
  - Patch Google Analytics Consent Connector to delete by client_id [#2355](https://github.com/ethyca/fides/pull/2355)
  - Add a "skip_param_values option" to optionally skip when we are missing param values in the body [#2384](https://github.com/ethyca/fides/pull/2384)
  - Adds a new Universal Analytics Connector that works with the UA Tracking Id
- Adds intake and storage of Global Privacy Control Signal props for Consent [#2599](https://github.com/ethyca/fides/pull/2599)

### Changed

- Unified Fides Resources
  - Removed several fidesops schemas for DSR's in favor of updated Fideslang schemas [#2009](https://github.com/ethyca/fides/pull/2009)
  - Removed DatasetConfig.dataset field [#2096](https://github.com/ethyca/fides/pull/2096)
  - Updated UI dataset config routes to use new unified routes [#2113](https://github.com/ethyca/fides/pull/2113)
  - Validate request body on crud endpoints on upsert. Validate dataset data categories before save. [#2134](https://github.com/ethyca/fides/pull/2134/)
  - Updated test env setup and quickstart to use new endpoints [#2225](https://github.com/ethyca/fides/pull/2225)
- Consent Propagation
  - Privacy Center consent options can now be marked as `executable` in order to propagate consent requests [#2193](https://github.com/ethyca/fides/pull/2193)
  - Add support for passing browser identities to consent request patches [#2304](https://github.com/ethyca/fides/pull/2304)
- Update fideslang to 1.3.3 [#2343](https://github.com/ethyca/fides/pull/2343)
- Display the request type instead of the policy name on the request table [#2382](https://github.com/ethyca/fides/pull/2382)
- Make denial reasons required [#2400](https://github.com/ethyca/fides/pull/2400)
- Display the policy key on the request details page [#2395](https://github.com/ethyca/fides/pull/2395)
- Updated CSV export [#2452](https://github.com/ethyca/fides/pull/2452)
- Privacy Request approval now uses a modal [#2443](https://github.com/ethyca/fides/pull/2443)

### Developer Experience

- `nox -s test_env` has been replaced with `nox -s "fides_env(dev)"`
- New command `nox -s "fides_env(test)"` creates a complete test environment with seed data (similar to `fides_env(dev)`) but with the production fides image so the built UI can be accessed at `localhost:8080` [#2399](https://github.com/ethyca/fides/pull/2399)
- Change from code climate to codecov for coverage reporting [#2402](https://github.com/ethyca/fides/pull/2402)

### Fixed

- Home screen header scaling and responsiveness issues [#2200](https://github.com/ethyca/fides/pull/2277)
- Privacy Center identity inputs validate even when they are optional. [#2308](https://github.com/ethyca/fides/pull/2308)
- The PII toggle defaults to false and PII will be hidden on page load [#2388](https://github.com/ethyca/fides/pull/2388)
- Fixed a CI bug caused by git security upgrades [#2441](https://github.com/ethyca/fides/pull/2441)
- Privacy Center
  - Identity inputs validate even when they are optional. [#2308](https://github.com/ethyca/fides/pull/2308)
  - Submit buttons show loading state and disable while submitting. [#2401](https://github.com/ethyca/fides/pull/2401)
  - Phone inputs no longer request country SVGs from external domain. [#2378](https://github.com/ethyca/fides/pull/2378)
  - Input validation errors no longer change the height of modals. [#2379](https://github.com/ethyca/fides/pull/2379)
- Patch masking strategies to better handle null and non-string inputs [#2307](https://github.com/ethyca/fides/pull/2377)
- Renamed prod pushes tag to be `latest` for privacy center and sample app [#2401](https://github.com/ethyca/fides/pull/2407)
- Update firebase connector to better handle non-existent users [#2439](https://github.com/ethyca/fides/pull/2439)

## [2.5.1](https://github.com/ethyca/fides/compare/2.5.0...2.5.1)

### Developer Experience

- Allow db resets only if `config.dev_mode` is `True` [#2321](https://github.com/ethyca/fides/pull/2321)

### Fixed

- Added a feature flag for the recent dataset classification UX changes [#2335](https://github.com/ethyca/fides/pull/2335)

### Security

- Add a check to the catchall path to prevent returning paths outside of the UI directory [#2330](https://github.com/ethyca/fides/pull/2330)

### Developer Experience

- Reduce size of local Docker images by fixing `.dockerignore` patterns [#2360](https://github.com/ethyca/fides/pull/2360)

## [2.5.0](https://github.com/ethyca/fides/compare/2.4.0...2.5.0)

### Docs

- Update the docs landing page and remove redundant docs [#2184](https://github.com/ethyca/fides/pull/2184)

### Added

- Added the `user` command group to the CLI. [#2153](https://github.com/ethyca/fides/pull/2153)
- Added `Code Climate` test coverage uploads. [#2198](https://github.com/ethyca/fides/pull/2198)
- Added the connection key to the execution log [#2100](https://github.com/ethyca/fides/pull/2100)
- Added endpoints to retrieve DSR `Rule`s and `Rule Target`s [#2116](https://github.com/ethyca/fides/pull/2116)
- Added Fides version number to account dropdown in the UI [#2140](https://github.com/ethyca/fides/pull/2140)
- Add link to Classify Systems page in nav side bar [#2128](https://github.com/ethyca/fides/pull/2128)
- Dataset classification UI now polls for results [#2123](https://github.com/ethyca/fides/pull/2123)
- Update Privacy Center Icons [#1800](https://github.com/ethyca/fides/pull/2139)
- Privacy Center `fides-consent.js`:
  - `Fides.shopify` integration function. [#2152](https://github.com/ethyca/fides/pull/2152)
  - Dedicated folder for integrations.
  - `Fides.meta` integration function (fbq). [#2217](https://github.com/ethyca/fides/pull/2217)
- Adds support for Twilio email service (Sendgrid) [#2154](https://github.com/ethyca/fides/pull/2154)
- Access and erasure support for Recharge [#1709](https://github.com/ethyca/fides/pull/1709)
- Access and erasure support for Friendbuy Nextgen [#2085](https://github.com/ethyca/fides/pull/2085)

### Changed

- Admin UI Feature Flags - [#2101](https://github.com/ethyca/fides/pull/2101)
  - Overrides can be saved in the browser.
  - Use `NEXT_PUBLIC_APP_ENV` for app-specific environment config.
  - No longer use `react-feature-flags` library.
  - Can have descriptions. [#2243](https://github.com/ethyca/fides/pull/2243)
- Made privacy declarations optional when adding systems manually - [#2173](https://github.com/ethyca/fides/pull/2173)
- Removed an unclear logging message. [#2266](https://github.com/ethyca/fides/pull/2266)
- Allow any user with `user:delete` scope to delete other users [#2148](https://github.com/ethyca/fides/pull/2148)
- Dynamic imports of custom overrides and SaaS test fixtures [#2169](https://github.com/ethyca/fides/pull/2169)
- Added `AuthenticatedClient` to custom request override interface [#2171](https://github.com/ethyca/fides/pull/2171)
- Only approve the specific collection instead of the entire dataset, display only top 1 classification by default [#2226](https://github.com/ethyca/fides/pull/2226)
- Update sample project resources for `fides evaluate` usage in `fides deploy` [#2253](https://github.com/ethyca/fides/pull/2253)

### Removed

- Removed unused object_name field on s3 storage config [#2133](https://github.com/ethyca/fides/pull/2133)

### Fixed

- Remove next-auth from privacy center to fix JS console error [#2090](https://github.com/ethyca/fides/pull/2090)
- Admin UI - Added Missing ability to assign `user:delete` in the permissions checkboxes [#2148](https://github.com/ethyca/fides/pull/2148)
- Nav bug: clicking on Privacy Request breadcrumb takes me to Home instead of /privacy-requests [#497](https://github.com/ethyca/fides/pull/2141)
- Side nav disappears when viewing request details [#2129](https://github.com/ethyca/fides/pull/2155)
- Remove usage of load dataset button and other dataset UI modifications [#2149](https://github.com/ethyca/fides/pull/2149)
- Improve readability for exceptions raised from custom request overrides [#2157](https://github.com/ethyca/fides/pull/2157)
- Importing custom request overrides on server startup [#2186](https://github.com/ethyca/fides/pull/2186)
- Remove warning when env vars default to blank strings in docker-compose [#2188](https://github.com/ethyca/fides/pull/2188)
- Fix Cookie House purchase modal flashing 'Error' in title [#2274](https://github.com/ethyca/fides/pull/2274)
- Stop dependency from upgrading `packaging` to version with known issue [#2273](https://github.com/ethyca/fides/pull/2273)
- Privacy center config no longer requires `identity_inputs` and will use `email` as a default [#2263](https://github.com/ethyca/fides/pull/2263)
- No longer display remaining days for privacy requests in terminal states [#2292](https://github.com/ethyca/fides/pull/2292)

### Removed

- Remove "Create New System" button when viewing systems. All systems can now be created via the "Add systems" button on the home page. [#2132](https://github.com/ethyca/fides/pull/2132)

## [2.4.0](https://github.com/ethyca/fides/compare/2.3.1...2.4.0)

### Developer Experience

- Include a pre-check workflow that collects the pytest suite [#2098](https://github.com/ethyca/fides/pull/2098)
- Write to the application db when running the app locally. Write to the test db when running pytest [#1731](https://github.com/ethyca/fides/pull/1731)

### Changed

- Move the `fides.ctl.core.` and `fides.ctl.connectors` modules into `fides.core` and `fides.connectors` respectively [#2097](https://github.com/ethyca/fides/pull/2097)
- Fides: Skip cypress tests due to nav bar 2.0 [#2102](https://github.com/ethyca/fides/pull/2103)

### Added

- Adds new erasure policy for complete user data masking [#1839](https://github.com/ethyca/fides/pull/1839)
- New Fides Home page [#1864](https://github.com/ethyca/fides/pull/2050)
- Nav 2.0 - Replace form flow side navs with top tabs [#2037](https://github.com/ethyca/fides/pull/2050)
- Adds new erasure policy for complete user data masking [#1839](https://github.com/ethyca/fides/pull/1839)
- Added ability to use Mailgun templates when sending emails. [#2039](https://github.com/ethyca/fides/pull/2039)
- Adds SMS id verification for consent [#2094](https://github.com/ethyca/fides/pull/2094)

### Fixed

- Store `fides_consent` cookie on the root domain of the Privacy Center [#2071](https://github.com/ethyca/fides/pull/2071)
- Properly set the expire-time for verification codes [#2105](https://github.com/ethyca/fides/pull/2105)

## [2.3.1](https://github.com/ethyca/fides/compare/2.3.0...2.3.1)

### Fixed

- Resolved an issue where the root_user was not being created [#2082](https://github.com/ethyca/fides/pull/2082)

### Added

- Nav redesign with sidebar groups. Feature flagged to only be visible in dev mode until release. [#2030](https://github.com/ethyca/fides/pull/2047)
- Improved error handling for incorrect app encryption key [#2089](https://github.com/ethyca/fides/pull/2089)
- Access and erasure support for Friendbuy API [#2019](https://github.com/ethyca/fides/pull/2019)

## [2.3.0](https://github.com/ethyca/fides/compare/2.2.2...2.3.0)

### Added

- Common Subscriptions for app-wide data and feature checks. [#2030](https://github.com/ethyca/fides/pull/2030)
- Send email alerts on privacy request failures once the specified threshold is reached. [#1793](https://github.com/ethyca/fides/pull/1793)
- DSR Notifications (toast) [#1895](https://github.com/ethyca/fides/pull/1895)
- DSR configure alerts btn [#1895](https://github.com/ethyca/fides/pull/1895)
- DSR configure alters (FE) [#1895](https://github.com/ethyca/fides/pull/1895)
- Add a `usage` session to Nox to print full session docstrings. [#2022](https://github.com/ethyca/fides/pull/2022)

### Added

- Adds notifications section to toml files [#2026](https://github.com/ethyca/fides/pull/2060)

### Changed

- Updated to use `loguru` logging library throughout codebase [#2031](https://github.com/ethyca/fides/pull/2031)
- Do not always create a `fides.toml` by default [#2023](https://github.com/ethyca/fides/pull/2023)
- The `fideslib` module has been merged into `fides`, code redundancies have been removed [#1859](https://github.com/ethyca/fides/pull/1859)
- Replace 'ingress' and 'egress' with 'sources' and 'destinations' across UI [#2044](https://github.com/ethyca/fides/pull/2044)
- Update the functionality of `fides pull -a <filename>` to include _all_ resource types. [#2083](https://github.com/ethyca/fides/pull/2083)

### Fixed

- Timing issues with bulk DSR reprocessing, specifically when analytics are enabled [#2015](https://github.com/ethyca/fides/pull/2015)
- Error caused by running erasure requests with disabled connectors [#2045](https://github.com/ethyca/fides/pull/2045)
- Changes the SlowAPI ratelimiter's backend to use memory instead of Redis [#2054](https://github.com/ethyca/fides/pull/2058)

## [2.2.2](https://github.com/ethyca/fides/compare/2.2.1...2.2.2)

### Docs

- Updated the readme to use new new [docs site](http://docs.ethyca.com) [#2020](https://github.com/ethyca/fides/pull/2020)

### Deprecated

- The documentation site hosted in the `/docs` directory has been deprecated. All documentation updates will be hosted at the new [docs site](http://docs.ethyca.com) [#2020](https://github.com/ethyca/fides/pull/2020)

### Fixed

- Fixed mypy and pylint errors [#2013](https://github.com/ethyca/fides/pull/2013)
- Update connection test endpoint to be effectively non-blocking [#2000](https://github.com/ethyca/fides/pull/2000)
- Update Fides connector to better handle children with no access results [#2012](https://github.com/ethyca/fides/pull/2012)

## [2.2.1](https://github.com/ethyca/fides/compare/2.2.0...2.2.1)

### Added

- Add health check indicator for data flow scanning option [#1973](https://github.com/ethyca/fides/pull/1973)

### Changed

- The `celery.toml` is no longer used, instead it is a subsection of the `fides.toml` file [#1990](https://github.com/ethyca/fides/pull/1990)
- Update sample project landing page copy to be version-agnostic [#1958](https://github.com/ethyca/fides/pull/1958)
- `get` and `ls` CLI commands now return valid `fides` object YAML [#1991](https://github.com/ethyca/fides/pull/1991)

### Developer Experience

- Remove duplicate fastapi-caching and pin version. [#1765](https://github.com/ethyca/fides/pull/1765)

## [2.2.0](https://github.com/ethyca/fides/compare/2.1.0...2.2.0)

### Added

- Send email alerts on privacy request failures once the specified threshold is reached. [#1793](https://github.com/ethyca/fides/pull/1793)
- Add authenticated privacy request route. [#1819](https://github.com/ethyca/fides/pull/1819)
- Enable the onboarding flow [#1836](https://github.com/ethyca/fides/pull/1836)
- Access and erasure support for Fullstory API [#1821](https://github.com/ethyca/fides/pull/1821)
- Add function to poll privacy request for completion [#1860](https://github.com/ethyca/fides/pull/1860)
- Added rescan flow for the data flow scanner [#1844](https://github.com/ethyca/fides/pull/1844)
- Add rescan flow for the data flow scanner [#1844](https://github.com/ethyca/fides/pull/1844)
- Add Fides connector to support parent-child Fides deployments [#1861](https://github.com/ethyca/fides/pull/1861)
- Classification UI now polls for updates to classifications [#1908](https://github.com/ethyca/fides/pull/1908)

### Changed

- The organization info form step is now skipped if the server already has organization info. [#1840](https://github.com/ethyca/fides/pull/1840)
- Removed the description column from the classify systems page. [#1867](https://github.com/ethyca/fides/pull/1867)
- Retrieve child results during fides connector execution [#1967](https://github.com/ethyca/fides/pull/1967)

### Fixed

- Fix error in parent user creation seeding. [#1832](https://github.com/ethyca/fides/issues/1832)
- Fix DSR error due to unfiltered empty identities [#1901](https://github.com/ethyca/fides/pull/1907)

### Docs

- Remove documentation about no-longer used connection string override [#1824](https://github.com/ethyca/fides/pull/1824)
- Fix typo in headings [#1824](https://github.com/ethyca/fides/pull/1824)
- Update documentation to reflect configs necessary for mailgun, twilio_sms and twilio_email service types [#1846](https://github.com/ethyca/fides/pull/1846)

...

## [2.1.0](https://github.com/ethyca/fides/compare/2.0.0...2.1.0)

### Added

- Classification flow for system data flows
- Classification is now triggered as part of data flow scanning
- Include `ingress` and `egress` fields on system export and `datamap/` endpoint [#1740](https://github.com/ethyca/fides/pull/1740)
- Repeatable unique identifier for dataset fides_keys and metadata [#1786](https://github.com/ethyca/fides/pull/1786)
- Adds SMS support for identity verification notifications [#1726](https://github.com/ethyca/fides/pull/1726)
- Added phone number validation in back-end and react phone number form in Privacy Center [#1745](https://github.com/ethyca/fides/pull/1745)
- Adds SMS message template for all subject notifications [#1743](https://github.com/ethyca/fides/pull/1743)
- Privacy-Center-Cypress workflow for CI checks of the Privacy Center. [#1722](https://github.com/ethyca/fides/pull/1722)
- Privacy Center `fides-consent.js` script for accessing consent on external pages. [Details](/clients/privacy-center/packages/fides-consent/README.md)
- Erasure support for Twilio Conversations API [#1673](https://github.com/ethyca/fides/pull/1673)
- Webserver port can now be configured via the CLI command [#1858](https://github.com/ethyca/fides/pull/1858)

### Changed

- Optional dependencies are no longer used for 3rd-party connectivity. Instead they are used to isolate dangerous dependencies. [#1679](https://github.com/ethyca/fides/pull/1679)
- All Next pages now automatically require login. [#1670](https://github.com/ethyca/fides/pull/1670)
- Running the `webserver` command no longer prompts the user to opt out/in to analytics[#1724](https://github.com/ethyca/fides/pull/1724)

### Developer Experience

- Admin-UI-Cypress tests that fail in CI will now upload screen recordings for debugging. [#1728](https://github.com/ethyca/fides/pull/1728/files/c23e62fea284f7910028c8483feff893903068b8#r1019491323)
- Enable remote debugging from VSCode of live dev app [#1780](https://github.com/ethyca/fides/pull/1780)

### Removed

- Removed the Privacy Center `cookieName` config introduced in 2.0.0. [#1756](https://github.com/ethyca/fides/pull/1756)

### Fixed

- Exceptions are no longer raised when sending analytics on Windows [#1666](https://github.com/ethyca/fides/pull/1666)
- Fixed wording on identity verification modal in the Privacy Center [#1674](https://github.com/ethyca/fides/pull/1674)
- Update system fides_key tooltip text [#1533](https://github.com/ethyca/fides/pull/1685)
- Removed local storage parsing that is redundant with redux-persist. [#1678](https://github.com/ethyca/fides/pull/1678)
- Show a helpful error message if Docker daemon is not running during "fides deploy" [#1694](https://github.com/ethyca/fides/pull/1694)
- Allow users to query their own permissions, including root user. [#1698](https://github.com/ethyca/fides/pull/1698)
- Single-select taxonomy fields legal basis and special category can be cleared. [#1712](https://github.com/ethyca/fides/pull/1712)
- Fixes the issue where the security config is not properly loading from environment variables. [#1718](https://github.com/ethyca/fides/pull/1718)
- Fixes the issue where the CLI can't run without the config values required by the webserver. [#1811](https://github.com/ethyca/fides/pull/1811)
- Correctly handle response from adobe jwt auth endpoint as milliseconds, rather than seconds. [#1754](https://github.com/ethyca/fides/pull/1754)
- Fixed styling issues with the `EditDrawer` component. [#1803](https://github.com/ethyca/fides/pull/1803)

### Security

- Bumped versions of packages that use OpenSSL [#1683](https://github.com/ethyca/fides/pull/1683)

## [2.0.0](https://github.com/ethyca/fides/compare/1.9.6...2.0.0)

### Added

- Allow delete-only SaaS connector endpoints [#1200](https://github.com/ethyca/fides/pull/1200)
- Privacy center consent choices store a browser cookie. [#1364](https://github.com/ethyca/fides/pull/1364)
  - The format is generic. A reasonable set of defaults will be added later: [#1444](https://github.com/ethyca/fides/issues/1444)
  - The cookie name defaults to `fides_consent` but can be configured under `config.json > consent > cookieName`.
  - Each consent option can provide an array of `cookieKeys`.
- Individually select and reprocess DSRs that have errored [#1203](https://github.com/ethyca/fides/pull/1489)
- Bulk select and reprocess DSRs that have errored [#1205](https://github.com/ethyca/fides/pull/1489)
- Config Wizard: AWS scan results populate in system review forms. [#1454](https://github.com/ethyca/fides/pull/1454)
- Integrate rate limiter with Saas Connectors. [#1433](https://github.com/ethyca/fides/pull/1433)
- Config Wizard: Added a column selector to the scan results page of the config wizard [#1590](https://github.com/ethyca/fides/pull/1590)
- Config Wizard: Flow for runtime scanner option [#1640](https://github.com/ethyca/fides/pull/1640)
- Access support for Twilio Conversations API [#1520](https://github.com/ethyca/fides/pull/1520)
- Message Config: Adds Twilio Email/SMS support [#1519](https://github.com/ethyca/fides/pull/1519)

### Changed

- Updated mypy to version 0.981 and Python to version 3.10.7 [#1448](https://github.com/ethyca/fides/pull/1448)

### Developer Experience

- Repository dispatch events are sent to fidesctl-plus and fidesops-plus [#1263](https://github.com/ethyca/fides/pull/1263)
- Only the `docs-authors` team members are specified as `CODEOWNERS` [#1446](https://github.com/ethyca/fides/pull/1446)
- Updates the default local configuration to not defer tasks to a worker node [#1552](https://github.com/ethyca/fides/pull/1552/)
- Updates the healthcheck to return health status of connected Celery workers [#1588](https://github.com/ethyca/fides/pull/1588)

### Docs

- Remove the tutorial to prepare for new update [#1543](https://github.com/ethyca/fides/pull/1543)
- Add system management via UI documentation [#1541](https://github.com/ethyca/fides/pull/1541)
- Added DSR quickstart docs, restructured docs navigation [#1651](https://github.com/ethyca/fides/pull/1651)
- Update privacy request execution overview docs [#1258](https://github.com/ethyca/fides/pull/1490)

### Fixed

- Fixed system dependencies appearing as "N/A" in the datamap endpoint when there are no privacy declarations [#1649](https://github.com/ethyca/fides/pull/1649)

## [1.9.6](https://github.com/ethyca/fides/compare/1.9.5...1.9.6)

### Fixed

- Include systems without a privacy declaration on data map [#1603](https://github.com/ethyca/fides/pull/1603)
- Handle malformed tokens [#1523](https://github.com/ethyca/fides/pull/1523)
- Remove thrown exception from getAllPrivacyRequests method [#1592](https://github.com/ethyca/fides/pull/1593)
- Include systems without a privacy declaration on data map [#1603](https://github.com/ethyca/fides/pull/1603)
- After editing a dataset, the table will stay on the previously selected collection instead of resetting to the first one. [#1511](https://github.com/ethyca/fides/pull/1511)
- Fix redis `db_index` config issue [#1647](https://github.com/ethyca/fides/pull/1647)

### Docs

- Add unlinked docs and fix any remaining broken links [#1266](https://github.com/ethyca/fides/pull/1266)
- Update privacy center docs to include consent information [#1537](https://github.com/ethyca/fides/pull/1537)
- Update UI docs to include DSR countdown information and additional descriptions/filtering [#1545](https://github.com/ethyca/fides/pull/1545)

### Changed

- Allow multiple masking strategies to be specified when using fides as a masking engine [#1647](https://github.com/ethyca/fides/pull/1647)

## [1.9.5](https://github.com/ethyca/fides/compare/1.9.4...1.9.5)

### Added

- The database includes a `plus_system_scans` relation, to track the status and results of System Scanner executions in fidesctl-plus [#1554](https://github.com/ethyca/fides/pull/1554)

## [1.9.4](https://github.com/ethyca/fides/compare/1.9.2...1.9.4)

### Fixed

- After editing a dataset, the table will stay on the previously selected collection instead of resetting to the first one. [#1511](https://github.com/ethyca/fides/pull/1511)

## [1.9.2](https://github.com/ethyca/fides/compare/1.9.1...1.9.2)

### Deprecated

- Added a deprecation warning for the entire package [#1244](https://github.com/ethyca/fides/pull/1244)

### Added

- Dataset generation enhancements using Fides Classify for Plus users:

  - Integrate Fides Plus API into placeholder features introduced in 1.9.0. [#1194](https://github.com/ethyca/fides/pull/1194)

- Fides Admin UI:

  - Configure Connector after creation [#1204](https://github.com/ethyca/fides/pull/1356)

### Fixed

- Privacy Center:
  - Handle error on startup if server isn't running [#1239](https://github.com/ethyca/fides/pull/1239)
  - Fix styling issue with cards [#1240](https://github.com/ethyca/fides/pull/1240)
  - Redirect to index on consent save [#1238](https://github.com/ethyca/fides/pull/1238)

## [1.9.1](https://github.com/ethyca/fides/compare/1.9.0...1.9.1)

### Changed

- Update fideslang to v1.3.1 [#1136](https://github.com/ethyca/fides/pull/1136)

### Changed

- Update fideslang to v1.3.1 [#1136](https://github.com/ethyca/fides/pull/1136)

## [1.9.0](https://github.com/ethyca/fides/compare/1.8.6...1.9.0) - 2022-09-29

### Added

- Dataset generation enhancements using Fides Classify for Plus users:
  - Added toggle for enabling classify during generation. [#1057](https://github.com/ethyca/fides/pull/1057)
  - Initial implementation of API request to kick off classify, with confirmation modal. [#1069](https://github.com/ethyca/fides/pull/1069)
  - Initial Classification & Review status for generated datasets. [#1074](https://github.com/ethyca/fides/pull/1074)
  - Component for choosing data categories based on classification results. [#1110](https://github.com/ethyca/fides/pull/1110)
  - The dataset fields table shows data categories from the classifier (if available). [#1088](https://github.com/ethyca/fides/pull/1088)
  - The "Approve" button can be used to update the dataset with the classifier's suggestions. [#1129](https://github.com/ethyca/fides/pull/1129)
- System management UI:
  - New page to add a system via yaml [#1062](https://github.com/ethyca/fides/pull/1062)
  - Skeleton of page to add a system manually [#1068](https://github.com/ethyca/fides/pull/1068)
  - Refactor config wizard system forms to be reused for system management [#1072](https://github.com/ethyca/fides/pull/1072)
  - Add additional optional fields to system management forms [#1082](https://github.com/ethyca/fides/pull/1082)
  - Delete a system through the UI [#1085](https://github.com/ethyca/fides/pull/1085)
  - Edit a system through the UI [#1096](https://github.com/ethyca/fides/pull/1096)
- Cypress component testing [#1106](https://github.com/ethyca/fides/pull/1106)

### Changed

- Changed behavior of `load_default_taxonomy` to append instead of upsert [#1040](https://github.com/ethyca/fides/pull/1040)
- Changed behavior of adding privacy declarations to decouple the actions of the "add" and "next" buttons [#1086](https://github.com/ethyca/fides/pull/1086)
- Moved system related UI components from the `config-wizard` directory to the `system` directory [#1097](https://github.com/ethyca/fides/pull/1097)
- Updated "type" on SaaS config to be a simple string type, not an enum [#1197](https://github.com/ethyca/fides/pull/1197)

### Developer Experience

- Optional dependencies may have their version defined only once, in `optional-requirements.txt` [#1171](https://github.com/ethyca/fides/pull/1171)

### Docs

- Updated the footer links [#1130](https://github.com/ethyca/fides/pull/1130)

### Fixed

- Fixed the "help" link in the UI header [#1078](https://github.com/ethyca/fides/pull/1078)
- Fixed a bug in Data Category Dropdowns where checking i.e. `user.biometric` would also check `user.biometric_health` [#1126](https://github.com/ethyca/fides/pull/1126)

### Security

- Upgraded pymysql to version `1.0.2` [#1094](https://github.com/ethyca/fides/pull/1094)

## [1.8.6](https://github.com/ethyca/fides/compare/1.8.5...1.8.6) - 2022-09-28

### Added

- Added classification tables for Plus users [#1060](https://github.com/ethyca/fides/pull/1060)

### Fixed

- Fixed a bug where rows were being excluded from a data map [#1124](https://github.com/ethyca/fides/pull/1124)

## [1.8.5](https://github.com/ethyca/fides/compare/1.8.4...1.8.5) - 2022-09-21

### Changed

- Update fideslang to v1.3.0 [#1103](https://github.com/ethyca/fides/pull/1103)

## [1.8.4](https://github.com/ethyca/fides/compare/1.8.3...1.8.4) - 2022-09-09

### Added

- Initial system management page [#1054](https://github.com/ethyca/fides/pull/1054)

### Changed

- Deleting a taxonomy field with children will now cascade delete all of its children as well. [#1042](https://github.com/ethyca/fides/pull/1042)

### Fixed

- Fixed navigating directly to frontend routes loading index page instead of the correct static page for the route.
- Fix truncated evaluation error messages [#1053](https://github.com/ethyca/fides/pull/1053)

## [1.8.3](https://github.com/ethyca/fides/compare/1.8.2...1.8.3) - 2022-09-06

### Added

- Added more taxonomy fields that can be edited via the UI [#1000](https://github.com/ethyca/fides/pull/1000) [#1028](https://github.com/ethyca/fides/pull/1028)
- Added the ability to add taxonomy fields via the UI [#1019](https://github.com/ethyca/fides/pull/1019)
- Added the ability to delete taxonomy fields via the UI [#1006](https://github.com/ethyca/fides/pull/1006)
  - Only non-default taxonomy entities can be deleted [#1023](https://github.com/ethyca/fides/pull/1023)
- Prevent deleting taxonomy `is_default` fields and from adding `is_default=True` fields via the API [#990](https://github.com/ethyca/fides/pull/990).
- Added a "Custom" tag to distinguish user defined taxonomy fields from default taxonomy fields in the UI [#1027](https://github.com/ethyca/fides/pull/1027)
- Added initial support for enabling Fides Plus [#1037](https://github.com/ethyca/fides/pull/1037)
  - The `useFeatures` hook can be used to check if `plus` is enabled.
  - Navigating to/from the Data Map page is gated behind this feature.
  - Plus endpoints are served from the private Plus image.

### Fixed

- Fixed failing mypy tests [#1030](https://github.com/ethyca/fides/pull/1030)
- Fixed an issue where `fides push --diff` would return a false positive diff [#1026](https://github.com/ethyca/fides/pull/1026)
- Pinned pydantic version to < 1.10.0 to fix an error in finding referenced fides keys [#1045](https://github.com/ethyca/fides/pull/1045)

### Fixed

- Fixed failing mypy tests [#1030](https://github.com/ethyca/fides/pull/1030)
- Fixed an issue where `fides push --diff` would return a false positive diff [#1026](https://github.com/ethyca/fides/pull/1026)

### Docs

- Minor formatting updates to [Policy Webhooks](https://ethyca.github.io/fidesops/guides/policy_webhooks/) documentation [#1114](https://github.com/ethyca/fidesops/pull/1114)

### Removed

- Removed create superuser [#1116](https://github.com/ethyca/fidesops/pull/1116)

## [1.8.2](https://github.com/ethyca/fides/compare/1.8.1...1.8.2) - 2022-08-18

### Added

- Added the ability to edit taxonomy fields via the UI [#977](https://github.com/ethyca/fides/pull/977) [#1028](https://github.com/ethyca/fides/pull/1028)
- New column `is_default` added to DataCategory, DataUse, DataSubject, and DataQualifier tables [#976](https://github.com/ethyca/fides/pull/976)
- Added the ability to add taxonomy fields via the UI [#1019](https://github.com/ethyca/fides/pull/1019)
- Added the ability to delete taxonomy fields via the UI [#1006](https://github.com/ethyca/fides/pull/1006)
  - Only non-default taxonomy entities can be deleted [#1023](https://github.com/ethyca/fides/pull/1023)
- Prevent deleting taxonomy `is_default` fields and from adding `is_default=True` fields via the API [#990](https://github.com/ethyca/fides/pull/990).
- Added a "Custom" tag to distinguish user defined taxonomy fields from default taxonomy fields in the UI [#1027](https://github.com/ethyca/fides/pull/1027)

### Changed

- Upgraded base Docker version to Python 3.9 and updated all other references from 3.8 -> 3.9 [#974](https://github.com/ethyca/fides/pull/974)
- Prepend all database tables with `ctl_` [#979](https://github.com/ethyca/fides/pull/979)
- Moved the `admin-ui` code down one level into a `ctl` subdir [#970](https://github.com/ethyca/fides/pull/970)
- Extended the `/datamap` endpoint to include extra metadata [#992](https://github.com/ethyca/fides/pull/992)

## [1.8.1](https://github.com/ethyca/fides/compare/1.8.0...1.8.1) - 2022-08-08

### Deprecated

- The following environment variables have been deprecated, and replaced with the new environment variable names indicated below. To avoid breaking existing workflows, the deprecated variables are still respected in v1.8.1. They will be removed in a future release.
  - `FIDESCTL__API__DATABASE_HOST` --> `FIDESCTL__DATABASE__SERVER`
  - `FIDESCTL__API__DATABASE_NAME` --> `FIDESCTL__DATABASE__DB`
  - `FIDESCTL__API__DATABASE_PASSWORD` --> `FIDESCTL__DATABASE__PASSWORD`
  - `FIDESCTL__API__DATABASE_PORT` --> `FIDESCTL__DATABASE__PORT`
  - `FIDESCTL__API__DATABASE_TEST_DATABASE_NAME` --> `FIDESCTL__DATABASE__TEST_DB`
  - `FIDESCTL__API__DATABASE_USER` --> `FIDESCTL__DATABASE__USER`

### Developer Experience

- The included `docker-compose.yml` no longer references outdated ENV variables [#964](https://github.com/ethyca/fides/pull/964)

### Docs

- Minor release documentation now reflects the desired patch release process [#955](https://github.com/ethyca/fides/pull/955)
- Updated references to ENV variables [#964](https://github.com/ethyca/fides/pull/964)

### Fixed

- Deprecated config options will continue to be respected when set via environment variables [#965](https://github.com/ethyca/fides/pull/965)
- The git cache is rebuilt within the Docker container [#962](https://github.com/ethyca/fides/pull/962)
- The `wheel` pypi build no longer has a dirty version tag [#962](https://github.com/ethyca/fides/pull/962)
- Add setuptools to dev-requirements to fix versioneer error [#983](https://github.com/ethyca/fides/pull/983)

## [1.8.0](https://github.com/ethyca/fides/compare/1.7.1...1.8.0) - 2022-08-04

### Added

- Initial configuration wizard UI view
  - System scanning step: AWS credentials form and initial `generate` API usage.
  - System scanning results: AWS systems are stored and can be selected for review
- CustomInput type "password" with show/hide icon.
- Pull CLI command now checks for untracked/unstaged files in the manifests dir [#869](https://github.com/ethyca/fides/pull/869)
- Pull CLI command has a flag to pull missing files from the server [#895](https://github.com/ethyca/fides/pull/895)
- Add BigQuery support for the `generate` command and `/generate` endpoint [#814](https://github.com/ethyca/fides/pull/814) & [#917](https://github.com/ethyca/fides/pull/917)
- Added user auth tables [915](https://github.com/ethyca/fides/pull/915)
- Standardized API error parsing under `~/types/errors`
- Added taxonomy page to UI [#902](https://github.com/ethyca/fides/pull/902)
  - Added a nested accordion component for displaying taxonomy data [#910](https://github.com/ethyca/fides/pull/910)
- Add lru cache to get_config [927](https://github.com/ethyca/fides/pull/927)
- Add support for deprecated API config values [#959](https://github.com/ethyca/fides/pull/959)
- `fides` is now an alias for `fidesctl` as a CLI entrypoint [#926](https://github.com/ethyca/fides/pull/926)
- Add user auth routes [929](https://github.com/ethyca/fides/pull/929)
- Bump fideslib to 3.0.1 and remove patch code[931](https://github.com/ethyca/fides/pull/931)
- Update the `fidesctl` python package to automatically serve the UI [#941](https://github.com/ethyca/fides/pull/941)
- Add `push` cli command alias for `apply` and deprecate `apply` [943](https://github.com/ethyca/fides/pull/943)
- Add resource groups tagging api as a source of system generation [939](https://github.com/ethyca/fides/pull/939)
- Add GitHub Action to publish the `fidesctl` package to testpypi on pushes to main [#951](https://github.com/ethyca/fides/pull/951)
- Added configWizardFlag to ui to hide the config wizard when false [[#1453](https://github.com/ethyca/fides/issues/1453)

### Changed

- Updated the `datamap` endpoint to return human-readable column names as the first response item [#779](https://github.com/ethyca/fides/pull/779)
- Remove the `obscure` requirement from the `generate` endpoint [#819](https://github.com/ethyca/fides/pull/819)
- Moved all files from `fidesapi` to `fidesctl/api` [#885](https://github.com/ethyca/fides/pull/885)
- Moved `scan` and `generate` to the list of commands that can be run in local mode [#841](https://github.com/ethyca/fides/pull/841)
- Upgraded the base docker images from Debian Buster to Bullseye [#958](https://github.com/ethyca/fides/pull/958)
- Removed `ipython` as a dev-requirement [#958](https://github.com/ethyca/fides/pull/958)
- Webserver dependencies now come as a standard part of the package [#881](https://github.com/ethyca/fides/pull/881)
- Initial configuration wizard UI view
  - Refactored step & form results management to use Redux Toolkit slice.
- Change `id` field in tables from an integer to a string [915](https://github.com/ethyca/fides/pull/915)
- Update `fideslang` to `1.1.0`, simplifying the default taxonomy and adding `tags` for resources [#865](https://github.com/ethyca/fides/pull/865)
- Merge existing configurations with `fideslib` library [#913](https://github.com/ethyca/fides/pull/913)
- Moved frontend static files to `src/fidesctl/ui-build/static` [#934](https://github.com/ethyca/fides/pull/934)
- Replicated the error response handling from the `/validate` endpoint to the `/generate` endpoint [#911](https://github.com/ethyca/fides/pull/911)

### Developer Experience

- Remove `API_PREFIX` from fidesctl/core/utils.py and change references to `API_PREFIX` in fidesctl/api/reoutes/util.py [922](https://github.com/ethyca/fides/pull/922)

### Fixed

- Dataset field columns show all columns by default in the UI [#898](https://github.com/ethyca/fides/pull/898)
- Fixed the missing `.fides./` directory when locating the default config [#933](https://github.com/ethyca/fides/pull/933)

## [1.7.1](https://github.com/ethyca/fides/compare/1.7.0...1.7.1) - 2022-07-28

### Added

- Add datasets via YAML in the UI [#813](https://github.com/ethyca/fides/pull/813)
- Add datasets via database connection [#834](https://github.com/ethyca/fides/pull/834) [#889](https://github.com/ethyca/fides/pull/889)
- Add delete confirmation when deleting a field or collection from a dataset [#809](https://github.com/ethyca/fides/pull/809)
- Add ability to delete datasets from the UI [#827](https://github.com/ethyca/fides/pull/827)
- Add Cypress for testing [713](https://github.com/ethyca/fides/pull/833)
- Add datasets via database connection (UI only) [#834](https://github.com/ethyca/fides/pull/834)
- Add Okta support to the `/generate` endpoint [#842](https://github.com/ethyca/fides/pull/842)
- Add db support to `/generate` endpoint [849](https://github.com/ethyca/fides/pull/849)
- Added OpenAPI TypeScript client generation for the UI app. See the [README](/clients/admin-ui/src/types/api/README.md) for more details.

### Changed

- Remove the `obscure` requirement from the `generate` endpoint [#819](https://github.com/ethyca/fides/pull/819)

### Developer Experience

- When releases are published, dispatch a repository webhook event to ethyca/fidesctl-plus [#938](https://github.com/ethyca/fides/pull/938)

### Docs

- recommend/replace pip installs with pipx [#874](https://github.com/ethyca/fides/pull/874)

### Fixed

- CustomSelect input tooltips appear next to selector instead of wrapping to a new row.
- Datasets without the `third_country_transfer` will not cause the editing dataset form to not render.
- Fixed a build issue causing an `unknown` version of `fidesctl` to be installed in published Docker images [#836](https://github.com/ethyca/fides/pull/836)
- Fixed an M1-related SQLAlchemy bug [#816](https://github.com/ethyca/fides/pull/891)
- Endpoints now work with or without a trailing slash. [#886](https://github.com/ethyca/fides/pull/886)
- Dataset field columns show all columns by default in the UI [#898](https://github.com/ethyca/fides/pull/898)
- Fixed the `tag` specific GitHub Action workflows for Docker and publishing docs. [#901](https://github.com/ethyca/fides/pull/901)

## [1.7.0](https://github.com/ethyca/fides/compare/1.6.1...1.7.0) - 2022-06-23

### Added

- Added dependabot to keep dependencies updated
- A warning now issues for any orphan datasets as part of the `apply` command [543](https://github.com/ethyca/fides/pull/543)
- Initial scaffolding of management UI [#561](https://github.com/ethyca/fides/pull/624)
- A new `audit` command for `system` and `organization` resources, checking data map attribute compliance [#548](https://github.com/ethyca/fides/pull/548)
- Static UI assets are now built with the docker container [#663](https://github.com/ethyca/fides/issues/663)
- Host static files via fidesapi [#621](https://github.com/ethyca/fides/pull/621)
- A new `generate` endpoint to enable capturing systems from infrastructure from the UI [#642](https://github.com/ethyca/fides/pull/642)
- A new `datamap` endpoint to enable visualizing a data map from the UI [#721](https://github.com/ethyca/fides/pull/721)
- Management UI navigation bar [#679](https://github.com/ethyca/fides/issues/679)
- Management UI integration [#736](https://github.com/ethyca/fides/pull/736)
  - Datasets
  - Systems
  - Taxonomy (data categories)
- Initial dataset UI view [#768](https://github.com/ethyca/fides/pull/768)
  - Add interaction for viewing a dataset collection
  - Add column picker
  - Add a data category checklist tree
  - Edit/delete dataset fields
  - Edit/delete dataset collections
  - Edit datasets
  - Add a component for Identifiability tags
  - Add tooltips for help on forms
  - Add geographic location (third_country_transfers) country selection. Supported by new dependency `i18n-iso-countries`.
- Okta, aws and database credentials can now come from `fidesctl.toml` config [#694](https://github.com/ethyca/fides/pull/694)
- New `validate` endpoint to test aws and okta credentials [#722](https://github.com/ethyca/fides/pull/722)
- Initial configuration wizard UI view
  - Manual entry steps added (name and describe organization, pick entry route, and describe system manually including privacy declarations)
- A new image tagged `ethyca/fidesctl:dev` is published on each push to `main` [781](https://github.com/ethyca/fides/pull/781)
- A new cli command (`fidesctl sync`) [#765](https://github.com/ethyca/fides/pull/765)

### Changed

- Comparing server and CLI versions ignores `.dirty` only differences, and is quiet on success when running general CLI commands [621](https://github.com/ethyca/fides/pull/621)
- All endpoints now prefixed by `/api/v1` [#623](https://github.com/ethyca/fides/issues/623)
- Allow AWS credentials to be passed to `generate system` via the API [#645](https://github.com/ethyca/fides/pull/645)
- Update the export of a datamap to load resources from the server instead of a manifest directory [#662](https://github.com/ethyca/fides/pull/662)
- Refactor `export` to remove CLI specific uses from the core modules and load resources[#725](https://github.com/ethyca/fides/pull/725)
- Bump version of FastAPI in `setup.py` to 0.77.1 to match `optional-requirements.txt` [#734](https://github.com/ethyca/fides/pull/734)
- Docker images are now only built and pushed on tags to match when released to pypi [#740](https://github.com/ethyca/fides/pull/740)
- Okta resource scanning and generation now works with systems instead of datasets [#751](https://github.com/ethyca/fides/pull/751)

### Developer Experience

- Replaced `make` with `nox` [#547](https://github.com/ethyca/fides/pull/547)
- Removed usage of `fideslang` module in favor of new [external package](https://github.com/ethyca/fideslang) shared across projects [#619](https://github.com/ethyca/fides/issues/619)
- Added a UI service to the docker-compose deployment [#757](https://github.com/ethyca/fides/pull/757)
- `TestClient` defined in and shared across test modules via `conftest.py` [#759](https://github.com/ethyca/fides/pull/759)

### Docs

- Replaced all references to `make` with `nox` [#547](https://github.com/ethyca/fides/pull/547)
- Removed config/schemas page [#613](https://github.com/ethyca/fides/issues/613)
- Dataset UI and config wizard docs added ([https://github.com/ethyca/fides/pull/697](https://github.com/ethyca/fides/pull/697))
- The fides README now walks through generating a datamap [#746](https://github.com/ethyca/fides/pull/746)

### Fixed

- Updated `fideslog` to v1.1.5, resolving an issue where some exceptions thrown by the SDK were not handled as expected [#609](https://github.com/ethyca/fides/issues/609)
- Updated the webserver so that it won't fail if the database is inaccessible [#649](https://github.com/ethyca/fides/pull/649)
- Updated external tests to handle complex characters [#661](https://github.com/ethyca/fides/pull/661)
- Evaluations now properly merge the default taxonomy into the user-defined taxonomy [#684](https://github.com/ethyca/fides/pull/684)
- The CLI can now be run without installing the webserver components [#715](https://github.com/ethyca/fides/pull/715)

## [1.6.1](https://github.com/ethyca/fides/compare/1.6.0...1.6.1) - 2022-06-15

### Docs

- Updated `Release Steps`

### Fixed

- Resolved a failure with populating applicable data subject rights to a data map
- Handle invalid characters when generating a `fides_key` [#761](https://github.com/ethyca/fides/pull/761)

## [1.6.0](https://github.com/ethyca/fides/compare/1.5.3...1.6.0) - 2022-05-02

### Added

- ESLint configuration changes [#514](https://github.com/ethyca/fidesops/pull/514)
- User creation, update and permissions in the Admin UI [#511](https://github.com/ethyca/fidesops/pull/511)
- Yaml support for dataset upload [#284](https://github.com/ethyca/fidesops/pull/284)

### Breaking Changes

- Update masking API to take multiple input values [#443](https://github.com/ethyca/fidesops/pull/443)

### Docs

- DRP feature documentation [#520](https://github.com/ethyca/fidesops/pull/520)

## [1.4.2](https://github.com/ethyca/fidesops/compare/1.4.1...1.4.2) - 2022-05-12

### Added

- GET routes for users [#405](https://github.com/ethyca/fidesops/pull/405)
- Username based search on GET route [#444](https://github.com/ethyca/fidesops/pull/444)
- FIDESOPS\_\_DEV_MODE for Easier SaaS Request Debugging [#363](https://github.com/ethyca/fidesops/pull/363)
- Track user privileges across sessions [#425](https://github.com/ethyca/fidesops/pull/425)
- Add first_name and last_name fields. Also add them along with created_at to FidesUser response [#465](https://github.com/ethyca/fidesops/pull/465)
- Denial reasons for DSR and user `AuditLog` [#463](https://github.com/ethyca/fidesops/pull/463)
- DRP action to Policy [#453](https://github.com/ethyca/fidesops/pull/453)
- `CHANGELOG.md` file[#484](https://github.com/ethyca/fidesops/pull/484)
- DRP status endpoint [#485](https://github.com/ethyca/fidesops/pull/485)
- DRP exerise endpoint [#496](https://github.com/ethyca/fidesops/pull/496)
- Frontend for privacy request denial reaons [#480](https://github.com/ethyca/fidesops/pull/480)
- Publish Fidesops to Pypi [#491](https://github.com/ethyca/fidesops/pull/491)
- DRP data rights endpoint [#526](https://github.com/ethyca/fidesops/pull/526)

### Changed

- Converted HTTP Status Codes to Starlette constant values [#438](https://github.com/ethyca/fidesops/pull/438)
- SaasConnector.send behavior on ignore_errors now returns raw response [#462](https://github.com/ethyca/fidesops/pull/462)
- Seed user permissions in `create_superuser.py` script [#468](https://github.com/ethyca/fidesops/pull/468)
- User API Endpoints (update fields and reset user passwords) [#471](https://github.com/ethyca/fidesops/pull/471)
- Format tests with `black` [#466](https://github.com/ethyca/fidesops/pull/466)
- Extract privacy request endpoint logic into separate service for DRP [#470](https://github.com/ethyca/fidesops/pull/470)
- Fixing inconsistent SaaS connector integration tests [#473](https://github.com/ethyca/fidesops/pull/473)
- Add user data to login response [#501](https://github.com/ethyca/fidesops/pull/501)

### Breaking Changes

- Update masking API to take multiple input values [#443](https://github.com/ethyca/fidesops/pull/443)

### Docs

- Added issue template for documentation updates [#442](https://github.com/ethyca/fidesops/pull/442)
- Clarify masking updates [#464](https://github.com/ethyca/fidesops/pull/464)
- Added dark mode [#476](https://github.com/ethyca/fidesops/pull/476)

### Fixed

- Removed miradb test warning [#436](https://github.com/ethyca/fidesops/pull/436)
- Added missing import [#448](https://github.com/ethyca/fidesops/pull/448)
- Removed pypi badge pointing to wrong package [#452](https://github.com/ethyca/fidesops/pull/452)
- Audit imports and references [#479](https://github.com/ethyca/fidesops/pull/479)
- Switch to using update method on PUT permission endpoint [#500](https://github.com/ethyca/fidesops/pull/500)

### Developer Experience

- added isort as a CI check
- Include `tests/` in all static code checks (e.g. `mypy`, `pylint`)

### Changed

- Published Docker image does a clean install of Fidesctl
- `with_analytics` is now a decorator

### Fixed

- Third-Country formatting on Data Map
- Potential Duplication on Data Map
- Exceptions are no longer raised when sending `AnalyticsEvent`s on Windows
- Running `fidesctl init` now generates a `server_host` and `server_protocol`
  rather than `server_url`<|MERGE_RESOLUTION|>--- conflicted
+++ resolved
@@ -20,12 +20,9 @@
 ### Added
 
 - Tab component for `fides-js` [#3782](https://github.com/ethyca/fides/pull/3782)
-<<<<<<< HEAD
 - Various other UI components for `fides-js` to support upcoming TCF modal [#3803](https://github.com/ethyca/fides/pull/3803)
-=======
 - Prefetches API calls as part of Fides.js [#3698](https://github.com/ethyca/fides/pull/3698)
 
->>>>>>> 9d5acdbc
 ### Developer Experience
 
 - Changed where db-dependent routers were imported to avoid dependency issues [#3741](https://github.com/ethyca/fides/pull/3741)
