--- conflicted
+++ resolved
@@ -22,11 +22,8 @@
 * Serialise `bson.ObjectId` types in SAR data packages [#2785](https://github.com/ethyca/fides/pull/2785)
 * The ability to assign users as system managers for a specific system [#2714](https://github.com/ethyca/fides/pull/2714)
 * New endpoints to add and remove users as system managers [#2726](https://github.com/ethyca/fides/pull/2726)
-<<<<<<< HEAD
 * Warning about access control migration to the UI [#2842](https://github.com/ethyca/fides/pull/2842)
-=======
 * Adds Role Assignment UI [#2739](https://github.com/ethyca/fides/pull/2739)
->>>>>>> d0d6b3c0
 
 ### Changed
 
