--- conflicted
+++ resolved
@@ -18,27 +18,28 @@
 ## [Unreleased](https://github.com/ethyca/fides/compare/2.27.0...main)
 
 ### Added
+
 - Erasure support for AppsFlyer [#4512](https://github.com/ethyca/fides/pull/4512)
 - Consent support for Klaviyo [#4513](https://github.com/ethyca/fides/pull/4513)
 
 ### Changed
+
 - Redesigned nav bar for the admin UI [#4548](https://github.com/ethyca/fides/pull/4548)
 
 ### Fixed
+
 - Fixed an issue blocking Salesforce sandbox accounts from refreshing tokens [#4547](https://github.com/ethyca/fides/pull/4547)
 - Fixed DSR zip packages to be unzippable on Windows [#4549](https://github.com/ethyca/fides/pull/4549)
 
 ### Changed
-<<<<<<< HEAD
+
+- No longer generate the `vendors_disclosed` section of the TC string in `fides.js` [#4553](https://github.com/ethyca/fides/pull/4553)
 - Changed consent management vendor add flow [#4550](https://github.com/ethyca/fides/pull/4550)
-=======
-- No longer generate the `vendors_disclosed` section of the TC string in `fides.js` [#4553](https://github.com/ethyca/fides/pull/4553)
->>>>>>> 7efe458a
-
 
 ## [2.27.0](https://github.com/ethyca/fides/compare/2.26.0...2.27.0)
 
 ### Added
+
 - Tooltip and styling for disabled rows in add multiple vendor view [#4498](https://github.com/ethyca/fides/pull/4498)
 - Preliminary GPP support for US regions [#4498](https://github.com/ethyca/fides/pull/4504)
 - Access and erasure support for Statsig Enterprise [#4429](https://github.com/ethyca/fides/pull/4429)
@@ -48,14 +49,16 @@
 - Update fides.js to support multiple descriptions (banner, overlay) and render HTML descriptions [#4542](https://github.com/ethyca/fides/pull/4542)
 
 ### Fixed
+
 - Fixed incorrect Compass button behavior in system form [#4508](https://github.com/ethyca/fides/pull/4508)
-- Omit certain fields from system payload when empty  [#4508](https://github.com/ethyca/fides/pull/4525)
+- Omit certain fields from system payload when empty [#4508](https://github.com/ethyca/fides/pull/4525)
 - Fixed issues with Compass vendor selector behavior [#4521](https://github.com/ethyca/fides/pull/4521)
 - Fixed an issue where the background overlay remained visible after saving consent preferences [#4515](https://github.com/ethyca/fides/pull/4515)
 - Fixed system name being editable when editing GVL systems [#4533](https://github.com/ethyca/fides/pull/4533)
 - Fixed an issue where a privacy policy link could not be removed from privacy experiences [#4542](https://github.com/ethyca/fides/pull/4542)
 
 ### Changed
+
 - Upgrade to use Fideslang `3.0.0` and remove associated concepts [#4502](https://github.com/ethyca/fides/pull/4502)
 - Model overhaul for saving privacy preferences and notices served [#4481](https://github.com/ethyca/fides/pull/4481)
 - Moves served notice endpoints, consent reporting, purpose endpoints and TCF queries to plus [#4481](https://github.com/ethyca/fides/pull/4481)
@@ -71,6 +74,7 @@
 ## [2.26.0](https://github.com/ethyca/fides/compare/2.25.0...main)
 
 ### Added
+
 - Dynamic importing for GPP bundle [#4447](https://github.com/ethyca/fides/pull/4447)
 - Paging to vendors in the TCF overlay [#4463](https://github.com/ethyca/fides/pull/4463)
 - New purposes endpoint and indices to improve system lookups [#4452](https://github.com/ethyca/fides/pull/4452)
@@ -83,12 +87,14 @@
 - Option to prevent the dismissal of the consent banner and modal [#4470](https://github.com/ethyca/fides/pull/4470)
 
 ### Changed
+
 - Increased max number of preferences allowed in privacy preference API calls [#4469](https://github.com/ethyca/fides/pull/4469)
 - Reduce size of tcf_consent payload in fides_consent cookie [#4480](https://github.com/ethyca/fides/pull/4480)
 - Change log level for FidesUserPermission retrieval to `debug` [#4482](https://github.com/ethyca/fides/pull/4482)
 - Remove Add Vendor button from the Manage your vendors page[#4509](https://github.com/ethyca/fides/pull/4509)
 
 ### Fixed
+
 - Fix type errors when TCF vendors have no dataDeclaration [#4465](https://github.com/ethyca/fides/pull/4465)
 - Fixed an error where editing an AC system would mistakenly lock it for GVL [#4471](https://github.com/ethyca/fides/pull/4471)
 - Refactor custom Get Preferences function to occur after our CMP API initialization [#4466](https://github.com/ethyca/fides/pull/4466)
@@ -100,6 +106,7 @@
 ## [2.25.0](https://github.com/ethyca/fides/compare/2.24.1...2.25.0)
 
 ### Added
+
 - Stub for initial GPP support [#4431](https://github.com/ethyca/fides/pull/4431)
 - Added confirmation modal on deleting a data use declaration [#4439](https://github.com/ethyca/fides/pull/4439)
 - Added feature flag for separating system name and Compass vendor selector [#4437](https://github.com/ethyca/fides/pull/4437)
@@ -107,6 +114,7 @@
 - New override option `fides_tcf_gdpr_applies` for setting `gdprApplies` on the CMP API [#4453](https://github.com/ethyca/fides/pull/4453)
 
 ### Changed
+
 - Improved bulk vendor adding table UX [#4425](https://github.com/ethyca/fides/pull/4425)
 - Flexible legal basis for processing has a db default of True [#4434](https://github.com/ethyca/fides/pull/4434)
 - Give contributor role access to config API, including cors origin updates [#4438](https://github.com/ethyca/fides/pull/4438)
@@ -116,6 +124,7 @@
 - Change focus outline color of form inputs [#4467](https://github.com/ethyca/fides/pull/4467)
 
 ### Fixed
+
 - Fixed a bug where selected vendors in "configure consent" add vendor modal were unstyled [#4454](https://github.com/ethyca/fides/pull/4454)
 - Use correct defaults when there is no associated preference in the cookie [#4451](https://github.com/ethyca/fides/pull/4451)
 - IP Addresses behind load balancers for consent reporting [#4440](https://github.com/ethyca/fides/pull/4440)
@@ -123,10 +132,12 @@
 ## [2.24.1](https://github.com/ethyca/fides/compare/2.24.0...2.24.1)
 
 ### Added
+
 - Logging when root user and client credentials are used [#4432](https://github.com/ethyca/fides/pull/4432)
 - Allow for custom path at which to retrieve Fides override options [#4462](https://github.com/ethyca/fides/pull/4462)
 
 ### Changed
+
 - Run fides with non-root user [#4421](https://github.com/ethyca/fides/pull/4421)
 
 ## [2.24.0](https://github.com/ethyca/fides/compare/2.23.3...2.24.0)
@@ -151,7 +162,7 @@
 
 - Add filtering and pagination to bulk vendor add table [#4351](https://github.com/ethyca/fides/pull/4351)
 - Determine if the TCF overlay needs to surface based on backend calculated version hash [#4356](https://github.com/ethyca/fides/pull/4356)
-- Moved Experiences and Preferences endpoints to Plus to take advantage of dynamic GVL  [#4367](https://github.com/ethyca/fides/pull/4367)
+- Moved Experiences and Preferences endpoints to Plus to take advantage of dynamic GVL [#4367](https://github.com/ethyca/fides/pull/4367)
 - Add legal bases to Special Purpose schemas on the backend for display [#4387](https://github.com/ethyca/fides/pull/4387)
 - "is_service_specific" default updated when building TC strings on the backend [#4377](https://github.com/ethyca/fides/pull/4377)
 - "isServiceSpecific" default updated when building TC strings on the frontend [#4384](https://github.com/ethyca/fides/pull/4384)
@@ -161,33 +172,39 @@
 - Updates default consent preference to opt-out for TCF when fides_string exists [#4430](https://github.com/ethyca/fides/pull/4430)
 
 ### Fixed
+
 - Persist bulk system add filter modal state [#4412](https://github.com/ethyca/fides/pull/4412)
 - Fixing labels for request type field [#4414](https://github.com/ethyca/fides/pull/4414)
 - User preferences from cookie should always override experience preferences [#4405](https://github.com/ethyca/fides/pull/4405)
 - Allow fides_consent cookie to be set from a subdirectory [#4426](https://github.com/ethyca/fides/pull/4426)
 
 ### Security
+
 -- Use a more cryptographically secure random function for security code generation
 
 ## [2.23.3](https://github.com/ethyca/fides/compare/2.23.2...2.23.3)
 
 ### Fixed
+
 - Fix button arrangment and spacing for TCF and non-TCF consent overlay banner and modal [#4391](https://github.com/ethyca/fides/pull/4391)
 - Replaced h1 element with div to use exisitng fides styles in consent modal [#4399](https://github.com/ethyca/fides/pull/4399)
 - Fixed privacy policy alignment for non-TCF consent overlay banner and modal [#4403](https://github.com/ethyca/fides/pull/4403)
 - Fix dynamic class name for TCF-variant of consent banner [#4404](https://github.com/ethyca/fides/pull/4403)
 
 ### Security
+
 -- Fix an HTML Injection vulnerability in DSR Packages
 
 ## [2.23.2](https://github.com/ethyca/fides/compare/2.23.1...2.23.2)
 
 ### Fixed
+
 - Fixed fides.css to vary banner width based on tcf [[#4381](https://github.com/ethyca/fides/issues/4381)]
 
 ## [2.23.1](https://github.com/ethyca/fides/compare/2.23.0...2.23.1)
 
 ### Changed
+
 - Refactor Fides.js embedded modal to not use A11y dialog [#4355](https://github.com/ethyca/fides/pull/4355)
 - Only call `FidesUpdated` when a preference has been saved, not during initialization [#4365](https://github.com/ethyca/fides/pull/4365)
 - Updated double toggle styling in favor of single toggles with a radio group to select legal basis [#4376](https://github.com/ethyca/fides/pull/4376)
