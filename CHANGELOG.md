--- conflicted
+++ resolved
@@ -34,11 +34,8 @@
 - Update privacy center port to :3001 for nox [#4918](https://github.com/ethyca/fides/pull/4918)
 - Optimize speed by generating the uuids in the client side for consent requests [#4933](https://github.com/ethyca/fides/pull/4933)
 - Update Privacy Center toast text for consistent capitalization [#4936](https://github.com/ethyca/fides/pull/4936)
-<<<<<<< HEAD
 - Update Custom Fields table and Domain Verification table to use FidesTable V2. Remove V1 components. [#4932](https://github.com/ethyca/fides/pull/4932)
-=======
 - Updated how Fields are generated for DynamoDB, improved error handling [#4943](https://github.com/ethyca/fides/pull/4943)
->>>>>>> d21eef59
 
 ### Fixed
 - Fixed an issue where the test integration action failed for the Zendesk integration [#4929](https://github.com/ethyca/fides/pull/4929)
