--- conflicted
+++ resolved
@@ -20,6 +20,9 @@
 - https://github.com/ethyca/fides/labels/db-migration: to indicate that a given change includes a DB migration
 
 ## [Unreleased](https://github.com/ethyca/fides/compare/2.74.0..main)
+
+### Changed
+- Changed name of main file in DSR package from welcome.html to clickme.html [#6923](https://github.com/ethyca/fides/pull/6923)
 
 ### Developer Experience
 - Improved pluralization handling throughout Admin UI with centralized utility function [#6930](https://github.com/ethyca/fides/pull/6930)
@@ -47,11 +50,7 @@
 - Allowing pending (new) requests to be resubmitted [#6916](https://github.com/ethyca/fides/pull/6916)
 - Allowing dynamic Celery environment variables to be loaded if they match the `FIDES__CELERY__` prefix [#6916](https://github.com/ethyca/fides/pull/6916)
 - PrivacyRequest cache now falls back to the db for identity and custom fields [#6896](https://github.com/ethyca/fides/pull/6896)
-<<<<<<< HEAD
-- Changed name of main file in DSR package from welcome.html to clickme.html [#6923](https://github.com/ethyca/fides/pull/6923)
-=======
 - `fides.js` now dispatches a sythetic `FidesReady` event when `Fides.gtm()` is called after Fides has already been initialized. [#6915](https://github.com/ethyca/fides/pull/6915)
->>>>>>> af4f6f00
 
 ### Developer Experience
 - Added keyboard navigation to CustomList component [#6903](https://github.com/ethyca/fides/pull/6903)
