# Changelog

All notable changes to this project will be documented in this file.

The format is based on [Keep a Changelog](https://keepachangelog.com/en/)

The types of changes are:

- `Added` for new features.
- `Changed` for changes in existing functionality.
- `Developer Experience` for changes in developer workflow or tooling.
- `Deprecated` for soon-to-be removed features.
- `Docs` for documentation only changes.
- `Removed` for now removed features.
- `Fixed` for any bug fixes.
- `Security` in case of vulnerabilities.

Changes can also be flagged with a GitHub label for tracking purposes. The URL of the label should be put at the end of the entry. The possible labels are:
- https://github.com/ethyca/fides/labels/high-risk: to indicate that a change is a "high-risk" change that could potentially lead to unanticipated regressions or degradations
- https://github.com/ethyca/fides/labels/db-migration: to indicate that a given change includes a DB migration

## [Unreleased](https://github.com/ethyca/fides/compare/2.65.2...main)

### Changed
- Changed behavior of beta feature flags to persist across user login sessions

### Added
- Replaced Asset's `with_consent` field with the enum `consent_status` field and added indexes to the `StagedResource` table [#6287](https://github.com/ethyca/fides/pull/6287)
<<<<<<< HEAD
- New 'Internal Respondent' user role that only has access to complete their assigned manual tasks [#6329](https://github.com/ethyca/fides/pull/6329)

### Changed
- Viewer users can now view/complete their assigned manual tasks [#6329](https://github.com/ethyca/fides/pull/6329)
=======
- Added consent status to the Action Center, including a new discovery status column and a details modal for assets detected without consent [#6283](https://github.com/ethyca/fides/pull/6283)
>>>>>>> ed6630ed

### Developer Experience
- Migrate tabs to Ant Design [#6260](https://github.com/ethyca/fides/pull/6260)
- Refactored GPP utility functions to reduce code duplication and improve maintainability [#6318](https://github.com/ethyca/fides/pull/6318)
- Upgraded RollupJS to latest version for FidesJS builds [#6330](https://github.com/ethyca/fides/pull/6330)

### Fixed
- Fixed FidesJS GPP to use national section when a supported US state has no specific notices and approach is set to both. [#6307](https://github.com/ethyca/fides/pull/6307)
- Fixed taxonomy search behavior to include label and value text
- Fixed FidesJS to use consistent served_notice_history_id across all consent flows for improved analytics correlation [#6312](https://github.com/ethyca/fides/pull/6312)

## [2.65.2](https://github.com/ethyca/fides/compare/2.65.1...2.65.2)

### Fixed
- Fixed hanging test privacy requests by removing all logger calls from `get_cache` [#6328](https://github.com/ethyca/fides/pull/6328)

## [2.65.1](https://github.com/ethyca/fides/compare/2.65.0...2.65.1)

### Changed
- Improvements to Generic Erasure Email Integrations so email batch jobs run with a Redis lock and execution time is configurable [#6316](https://github.com/ethyca/fides/pull/6316)
- Privacy Center now only disables `custom-fides.css` polling when it receives a 404. It will continue to poll after receiving other HTTP Status Codes [#6319](https://github.com/ethyca/fides/pull/6319)
- Privacy Center now retries when it receives an error HTTP Status code while retrieving `custom-fides.css` [#6319](https://github.com/ethyca/fides/pull/6319)
- Manual tasks table will now filter by the logged in user by default [#6317](https://github.com/ethyca/fides/pull/6317)

## [2.65.0](https://github.com/ethyca/fides/compare/2.64.2...2.65.0)

### Added
- Added single select and multiselect custom field support to Privacy Center forms [#6232](https://github.com/ethyca/fides/pull/6232)
- Added ManualTaskInstance and ManualTaskSubmission models, foundational for manual DSRs [#6212](https://github.com/ethyca/fides/pull/6212) https://github.com/ethyca/fides/labels/db-migration
- Expose shopify() interface on Fides within docs [#6269](https://github.com/ethyca/fides/pull/6269)
- Added a new time-based partitioning spec to simplify BigQuery partition definitions [#6182](https://github.com/ethyca/fides/pull/6182)
- Added new Manual Tasks integration with UI for resolving manual tasks [#6290](https://github.com/ethyca/fides/pull/6290)
- Added manual tasks to DSR execution (Fidesplus) [#6261](https://github.com/ethyca/fides/pull/6261)
- Added an `extract_for_execution_log` postprocessor for SaaS integrations [#6201](https://github.com/ethyca/fides/pull/6201)
- Added Masking Strategy `preserve` for preserving original field values while adding them to masking payloads [#6295](https://github.com/ethyca/fides/pull/6295)
- Added `fides_legacy_event` configuration option to control deprecated event dispatching for backward compatibility [#6249](https://github.com/ethyca/fides/pull/6249)
- Added user_id field to the ManualTaskLog model and implemented request-scoped user tracking using contextvars [#6296](https://github.com/ethyca/fides/pull/6296)
- Ability to prefill Privacy Center fields with query parameters [#6271](https://github.com/ethyca/fides/pull/6271)


### Changed
- Update FastAPI to 0.115.2 for starlette 0.40.0 [#6244](https://github.com/ethyca/fides/pull/6244)
- Refactored fides-js SDK to use React Context for global state management and simplified consent updating method [#6257](https://github.com/ethyca/fides/pull/6257)
- Update Shopify integration so that we do not pass consent keys to Shopify with undefined values [#6270](https://github.com/ethyca/fides/pull/6270)
- Privacy Center visitors can get validation feedback by pressing submit [#6271](https://github.com/ethyca/fides/pull/6271)

### Developer Experience
- Updated SQLAlchemy models to match the contents of the Alembic migrations [#6262](https://github.com/ethyca/fides/pull/6262)

### Fixed
- Fixed an accessibility issue where tooltips could not be triggered by keyboard focus. [#6276](https://github.com/ethyca/fides/pull/6276)
- Fixed accessibility issues with text contrast and interactive Tags in Admin UI. [#6278](https://github.com/ethyca/fides/pull/6278)
- Improved FidesJS banner dialog accessibility by providing proper ARIA roles, states, and regions. [#6291](https://github.com/ethyca/fides/pull/6291)
- Improved FidesJS accessibility by giving HTML rendered links more prominent styling [#6293](https://github.com/ethyca/fides/pull/6293)
- Fixed an issue in FidesJS where "IAB TCF" badges were misaligned when translation changed from English. [#6294](https://github.com/ethyca/fides/pull/6294)
- Appropriately expose Shopify interface docs [#6284](https://github.com/ethyca/fides/pull/6284)
- Ensure dataset API serialization does not block main server thread [#6310](https://github.com/ethyca/fides/pull/6310)
- Update admin UI to query for `minimal` dataset representation when only minimal information is needed [#6310](https://github.com/ethyca/fides/pull/6310)

## [2.64.2](https://github.com/ethyca/fides/compare/2.64.1...2.64.2)

### Fixed
- Fixed a bug where number fields in integration forms were un-editable [#6275](https://github.com/ethyca/fides/pull/6275)

## [2.64.1](https://github.com/ethyca/fides/compare/2.64.0...2.64.1)

### Fixed
- Fixed Postgres Monitor's usage of SSL Mode [#6247](https://github.com/ethyca/fides/pull/6247)


## [2.64.0](https://github.com/ethyca/fides/compare/2.63.3...2.64.0)

### Added
- Added support for Salesforce custom object monitoring using Helios [#6096](https://github.com/ethyca/fides/pull/6096)
- Added ManualTaskConfig and ManualTaskConfigField models, foundational for for ManualDSRs [#6208](https://github.com/ethyca/fides/pull/6208) https://github.com/ethyca/fides/labels/db-migration
- Adds config for sale_of_data default in Fides Shopify integration [#6233](https://github.com/ethyca/fides/pull/6233)
- Added detailed trigger tracking to all FidesJS events including element type, label, and interaction origin [#6229](https://github.com/ethyca/fides/pull/6229)
- Added validation for URLs in website integration forms [#6230](https://github.com/ethyca/fides/pull/6230)
- Adds Janus SDK enum to PrivacyRequestSource [#6243](https://github.com/ethyca/fides/pull/6243)

### Changed
- Integrations detail page now includes a setup guide component. [#6096](https://github.com/ethyca/fides/pull/6096)
- Minor improvements to Redis read-only connections [#6227](https://github.com/ethyca/fides/pull/6227)

### Fixed
- Added missing "Awaiting email send" status to privacy request statuses [#6218](https://github.com/ethyca/fides/pull/6218)
- Fixed FidesJS AMD module loading conflicts when RequireJS or other AMD loaders are present [#6210](https://github.com/ethyca/fides/pull/6210)
- Fixed the system integration form formatting dataset references incorrectly [#6225](https://github.com/ethyca/fides/pull/6225)
- Fixed a bug with pagination on the action center tables [#6231](https://github.com/ethyca/fides/pull/6231)
- Ensured that property ID is always included when saving consent in fides.js [#6238](https://github.com/ethyca/fides/pull/6238)


## [2.63.3](https://github.com/ethyca/fides/compare/2.63.2...2.63.3)

### Changed
- Updated the `re-classify` button to avoid sending `monitored` fields back to classification [#6236](https://github.com/ethyca/fides/pull/6236)


## [2.63.2](https://github.com/ethyca/fides/compare/2.63.1...2.63.2)

### Added
- AWS SES notification service now supports assumed roles through environment variable configuration through `FIDES__CREDENTIALS__NOTIFICATIONS__AWS_SES_ASSUME_ROLE_ARN` [#6206](https://github.com/ethyca/fides/pull/6206)
- Added Fides-Client header to http logger middleware [#6195](https://github.com/ethyca/fides/pull/6195)
- Added settings for read-only Redis instance [#6217](https://github.com/ethyca/fides/pull/6217)

### Changed
- TCF Banners will no longer resurface on reload after dismissal [#6200](https://github.com/ethyca/fides/pull/6200)
- Earlier initialization strategy for Shopify integration [#6202](https://github.com/ethyca/fides/pull/6202)
- Upgraded GPP library to `3.1.7` and added support for Oregon section [#6215](https://github.com/ethyca/fides/pull/6215)


## [2.63.1](https://github.com/ethyca/fides/compare/2.63.0...2.63.1)
- Added support for large (>1GB) database columns by writing the contents to external storage [#6199](https://github.com/ethyca/fides/pull/6199)
- Added `MonitorTask` and `MonitorTaskExecutionLog` models and db tables [#6178](https://github.com/ethyca/fides/pull/6178) https://github.com/ethyca/fides/labels/db-migration
- Added ManualTask and ManualTaskReference models, foundational for for ManualDSRs [#6205](https://github.com/ethyca/fides/pull/6205) https://github.com/ethyca/fides/labels/db-migration

## [2.63.0](https://github.com/ethyca/fides/compare/2.62.0...2.63.0)

### Added
- Added ability to add internal comments to privacy requests [#6165](https://github.com/ethyca/fides/pull/6165)
- Attachments can now be stored with GCS [#6161](https://github.com/ethyca/fides/pull/6161)
- Attachments can now retrieve their content as well as their download urls [#6169 ](https://github.com/ethyca/fides/pull/6169)
- Added pagination support to integrations list page for better navigation with large datasets [#6184](https://github.com/ethyca/fides/pull/6184)
- Shared monitor config model [#6167](https://github.com/ethyca/fides/pull/6167)
- Added data_sales to Shopify consent_map [#6169](https://github.com/ethyca/fides/pull/6189)
- Added new user types respondent and external_respondent [#6177](https://github.com/ethyca/fides/pull/6177) https://github.com/ethyca/fides/labels/db-migration
- Added Execution logging for uploading Access Packages [#6191](https://github.com/ethyca/fides/pull/6191)
- Added UI for creating shared monitor configurations [#6188](https://github.com/ethyca/fides/pull/6188)
- Added StagedResourceAncestor table to support dynamic `child_diff_statuses` calculations [#6185](https://github.com/ethyca/fides/pull/6185) https://github.com/ethyca/fides/labels/high-risk https://github.com/ethyca/fides/labels/db-migration

### Changed
- Deprecated `FidesInitialized` event and added `FidesConsentLoaded` and `FidesReady` events for more granular initialization state handling [#6181](https://github.com/ethyca/fides/pull/6181)
- Changed GPC to support custom notices in TCF experiences [#6176](https://github.com/ethyca/fides/pull/6176)
- Removed `masking_strict` configuration for a better onboarding experience [#6180](https://github.com/ethyca/fides/pull/6180)
- Detection resources can no longer show a "Confirm" button and will always show "Monitor" [#6193](https://github.com/ethyca/fides/pull/6193)
- Integration secrets forms now show select inputs for enums and schemas with `options` [#6190](https://github.com/ethyca/fides/pull/6190/)

### Developer Experience
- Refactored FidesJS init logic for better clarity and TCF separation [#6173](https://github.com/ethyca/fides/pull/6173)

### Fixed
- Fixed Monitor button not appearing for tables with both classified fields and new discoveries in Data detection view [#6179](https://github.com/ethyca/fides/pull/6179)
- Fixed TCF banner incorrectly resurfacing when consent was previously set by override [#6186](https://github.com/ethyca/fides/pull/6186)

## [2.62.0](https://github.com/ethyca/fides/compare/2.61.1...2.62.0)

### Added
- Exposes configuration settings for the async db engine connection [#6128](https://github.com/ethyca/fides/pull/6128)
- Added support for uploading files as internal attachments to privacy requests [#6069](https://github.com/ethyca/fides/pull/6069)
- Implements Fallback Locations in CMP [#6158](https://github.com/ethyca/fides/pull/6158)
- Added dedicated Celery queues for discovery monitor operations (detection, classification, and promotion) [#6144](https://github.com/ethyca/fides/pull/6144)
- Added a new method to Fides object for updating user consent [#6151](https://github.com/ethyca/fides/pull/6151)
- Privacy Center log level support and additional logging [#6133](https://github.com/ethyca/fides/pull/6133)
- Privacy Center support for throwing an error when an experience could not be prefetched [#6133](https://github.com/ethyca/fides/pull/6133)
- Privacy Center support for retrying the experience prefetch when an error is encountered calling the API [#6133](https://github.com/ethyca/fides/pull/6133)

### Changed
- Attachment uploads now check for file extension types, retrieving and attachment also returns the file size. [#6124](https://github.com/ethyca/fides/pull/6124)
- Updated the AC string version from v1 to v2 format, which now includes a disclosed vendors section [#6155](https://github.com/ethyca/fides/pull/6155)
- Locked down the version for @iabtechlabtcf packages for better control [#6145](https://github.com/ethyca/fides/pull/6145)

### Developer Experience
- Refactored Fides initialization code to reduce duplication and improve maintainability. [#6143](https://github.com/ethyca/fides/pull/6143)
- Improved endpoint profiler to output all frames. [#6153](https://github.com/ethyca/fides/pull/6153)

### Fixed
- Fix Special-purpose vendors with restricted purposes not correctly encoded in TC string [#6145](https://github.com/ethyca/fides/pull/6145) https://github.com/ethyca/fides/labels/high-risk
- Fixed an issue where consent mechanism string values and/or non-applicable notices not applied to Fides.consent during initialization [#6157](https://github.com/ethyca/fides/pull/6157)
- Fixed vendor display when switching between consent and legitimate interest purposes in TCF UI [#6171](https://github.com/ethyca/fides/pull/6171)

## [2.61.1](https://github.com/ethyca/fides/compare/2.61.0...2.61.1)

### Fixed
- Added certifi to fix SSL CA Error [#6139](https://github.com/ethyca/fides/pull/6139)

## [2.61.0](https://github.com/ethyca/fides/compare/2.60.1...2.61.0)

### Added
- Added Recorded URL to Consent Report [#6077](https://github.com/ethyca/fides/pull/6077)
- Added support for consent mechanism string values and non-applicable notices in FidesJS [#6115](https://github.com/ethyca/fides/pull/6115)
- Added ConnectionType.okta, OktaSchema, OktaConnector as support for the Okta Monitor [#6078](https://github.com/ethyca/fides/pull/6078)
- Added "View" detail links to success toasts in action center [#6113](https://github.com/ethyca/fides/pull/6113)
- Setting to allow Admin UI errors to be surfaced to a toast. [#6121](https://github.com/ethyca/fides/pull/6121)

### Changed
- Abstract OT consent migration logic, allow write to Fides preferences api [#6099](https://github.com/ethyca/fides/pull/6099)
- Tweaked discovered assets table so rows remain selected after bulk actions [#6108](https://github.com/ethyca/fides/pull/6108)
- Migrated some dropdown menus to use Ant's Dropdown component [#6107](https://github.com/ethyca/fides/pull/6107)
- Refactor OT consent migration [#6099](https://github.com/ethyca/fides/pull/6126)

### Developer Experience
- Cleaning up test fixtures [#6008](https://github.com/ethyca/fides/pull/6008)
- Migrated last remaining Chakra icon button to Ant [#6127](https://github.com/ethyca/fides/pull/6127)

### Fixed
- Fixed handling of empty SSL mode in the MySQL connector [#6123](https://github.com/ethyca/fides/pull/6123)
- Suppressing SQLAlchemy logging related to caching queries [#6089](https://github.com/ethyca/fides/pull/6089)
- FidesJS css variable `--fides-overlay-container-border-width` now applies to banner (only applied to modal before) [#6097](https://github.com/ethyca/fides/pull/6097) https://github.com/ethyca/fides/labels/high-risk
- Fixed vendor restriction form validation and input handling [#6101](https://github.com/ethyca/fides/pull/6101)
- Fixed special purpose vendor check in Fides JS logic [#6118](https://github.com/ethyca/fides/pull/6118)
- Update Add Vendor tooltip to match navigation option [#6111](https://github.com/ethyca/fides/pull/6111)
- Fixed UX issues with action center tables [#6116](https://github.com/ethyca/fides/pull/6116)
- Fixed incorrect font styling on some table headers [#6129](https://github.com/ethyca/fides/pull/6129)
- Fixed a bug with refreshing or deep-linking to pages sometimes redirecting to homepage [#6125](https://github.com/ethyca/fides/pull/6125)
- Fixed a bug that prevented from showing all the integrations when on the system page [#6138](https://github.com/ethyca/fides/pull/6138)

### Removed
- Removed unused libxslt-dev dependency [#6119](https://github.com/ethyca/fides/pull/6119)

## [2.60.1](https://github.com/ethyca/fides/compare/2.60.0...2.60.1)

### Fixed
- Fixed GTM integration to properly handle duplicate notice keys [#6090](https://github.com/ethyca/fides/pull/6090)
- Fix Special-purpose only vendors not correctly encoded in TC string [#6086](https://github.com/ethyca/fides/pull/6086)

## [2.60.0](https://github.com/ethyca/fides/compare/2.59.2...2.60.0)

### Added
- Migrate `Cookies` resources to `Asset` resources of type `Cookie` [#5776](https://github.com/ethyca/fides/pull/5776) https://github.com/ethyca/fides/labels/db-migration https://github.com/ethyca/fides/labels/high-risk
- Added support for selecting TCF Publisher Override configuration when configuring Privacy Experience (behind beta feature flag) [#6033](https://github.com/ethyca/fides/pull/6033)
- Added Google Cloud Storage as a storage option [#6006](https://github.com/ethyca/fides/pull/6006)
- Update the Datahub Permissions section to include required permissions from Datahub [#6052](https://github.com/ethyca/fides/pull/6052)
- Added assumed role arn capabilities to aws Storage [#6027](https://github.com/ethyca/fides/pull/6027)
- Added the ability to create new TCF Experiences within Admin UI [#6055](https://github.com/ethyca/fides/pull/6055)
- PostgreSQL connection config now supports SSL Mode [#6068](https://github.com/ethyca/fides/pull/6068)
- Added ability to "restore" ignored assets in action center [#6080](https://github.com/ethyca/fides/pull/6080)
- Added support for TCF publisher restrictions in FidesJS [#6102](https://github.com/ethyca/fides/pull/6102)

### Changed
- Changed how TCF Publisher Overrides gets configured in consent settings (behind beta feature flag) [#6013](https://github.com/ethyca/fides/pull/6013)
- Frontend now do not generate `key` when creating a Website Monitor [#6041](https://github.com/ethyca/fides/pull/6041)
- Integrations manage modals now are cappable of showing a small description [#6037](https://github.com/ethyca/fides/pull/6037)
- UI now allows assigning of non-consent-category data uses to system assets [#6049](https://github.com/ethyca/fides/pull/6049)
- Updated bulk ignore assets toast message [#6043](https://github.com/ethyca/fides/pull/6043)
- Updated UI behavior for editing languages in the Experience config for consistency and clarity [#6055](https://github.com/ethyca/fides/pull/6055)
- Moved detection & discovery features out of beta [#6059](https://github.com/ethyca/fides/pull/6059)
- Show notice-only notices before other notices in modals of non-TCF experiences [#6074](https://github.com/ethyca/fides/pull/6074)

### Developer Experience
- Reduced animations on Cypress tests in Privacy Center for quicker results [#5976](https://github.com/ethyca/fides/pull/5976)
- Migrated Tooltip components to Ant Design across Admin UI [#6060](https://github.com/ethyca/fides/pull/6060)
- Added custom Typography component to FidesUI with configurable text sizes [#6062](https://github.com/ethyca/fides/pull/6062)
- Updated the Docker image used for MSSQL integration tests [#6063](https://github.com/ethyca/fides/pull/6063)
- Improved Docker image build times by using separate amd64/arm64 Github runners [#6073](https://github.com/ethyca/fides/pull/6073)
- Enhanced Fides.js demo pages with improved styling and JSON visualization [#6075](https://github.com/ethyca/fides/pull/6075)

### Fixed
- Fixed typo in Vermont US state name [#6029](https://github.com/ethyca/fides/pull/6029)
- Fixed two Georgia's in regions list and incorrect name for the state SD [#6036](https://github.com/ethyca/fides/pull/6036)
- Fixed performance issues in Data map report in Admin UI [#6046](https://github.com/ethyca/fides/pull/6046)
- Fixed details requirements in AWS SES setup [#6047](https://github.com/ethyca/fides/pull/6047)
- Addressed some performance issues with Experience configuration previews [#6055](https://github.com/ethyca/fides/pull/6055)
- Fixed icon sizing in request manager table [#6079](https://github.com/ethyca/fides/pull/6079)
- Fixed GCP SQL connection to support ip_type [#6065](https://github.com/ethyca/fides/pull/6065)
- TCF overlay option no longer an Experience option when TCF is not enabled [#6091](https://github.com/ethyca/fides/pull/6091)

## [2.59.2](https://github.com/ethyca/fides/compare/2.59.1...2.59.2)

### Added
- Added PostgreSQL connection config form to the "integrations" page to support use with discovery monitors [#6018](https://github.com/ethyca/fides/pull/6018)
- Added SSL Mode field for MySQL connections [#6048](https://github.com/ethyca/fides/pull/6048)

### Changed
- Removed `dbname` as a required field for PostgreSQL connection configs to support use with discovery monitors [#6018](https://github.com/ethyca/fides/pull/6018)
- Updated consent automation models to support echo detection in Fidesplus [#6054](https://github.com/ethyca/fides/pull/6054)

### Fixed
- Fixed Privacy Center issue where unconfigured fields (eg. phone) were being passed as null form values [#6045](https://github.com/ethyca/fides/pull/6045)
- Fixed startup issues with Celery workers [#6058](https://github.com/ethyca/fides/pull/6058)


## [2.59.1](https://github.com/ethyca/fides/compare/2.59.0...2.59.1)

### Added
- Adds embedded-consent route to Privacy Center [#6040](https://github.com/ethyca/fides/pull/6040)

## [2.59.0](https://github.com/ethyca/fides/compare/2.58.2...2.59.0)

### Added
- Added `reject_all_mechanism` to `PrivacyExperienceConfig` [#5952](https://github.com/ethyca/fides/pull/5952) https://github.com/ethyca/fides/labels/db-migration
- Added DataHub dataset sync functionality UI with feedback and error handling [#5949](https://github.com/ethyca/fides/pull/5949)
- Added support for TCF preview in Admin UI experience form [#5962](https://github.com/ethyca/fides/pull/5962)
- Added `opt_in_only` to `Layer1ButtonOption` [#5958](https://github.com/ethyca/fides/pull/5958)
- Added support for links in `<a>` tags on the custom HTML description [#5960](https://github.com/ethyca/fides/pull/5960)
- Added "Reject all" behavior and visibility options to TCF Experience config form [#5964](https://github.com/ethyca/fides/pull/5964)
- Added `TCFConfiguration` and `TCFPublisherRestriction` models [#5983](https://github.com/ethyca/fides/pull/5983) https://github.com/ethyca/fides/labels/db-migration
- Added tab navigation to action center system aggregate table [#6011](https://github.com/ethyca/fides/pull/6011)
- Support `Quarterly` and `Yearly` monitor scheduling [#5981](https://github.com/ethyca/fides/pull/5981)
- Adds integration tests for Enterprise Bigquery DSR nested fields [#5969](https://github.com/ethyca/fides/pull/5969)
- Added `tcf_configuration_id` to `PrivacyExperienceConfig` and fixes `TCFPublisherRestriction` validations [#6012](https://github.com/ethyca/fides/pull/6012) https://github.com/ethyca/fides/labels/db-migration
- Added a `--separate-files` flag to the `fides pull dataset` CLI command to pull each dataset into its own file [#6007](https://github.com/ethyca/fides/pull/6007)
- Added a `readonly_server` database setting to support specifying a read-only database [#6023](https://github.com/ethyca/fides/pull/6023)

### Changed
- Bumped Next.js for all frontend apps to latest patch versions. [#5946](https://github.com/ethyca/fides/pull/5946)
- Updating UI for Integrations, the tags now represent capabilities of the integrations [#5973](https://github.com/ethyca/fides/pull/5973)
- Changed action center result tables to use expandable cells for multi-value results [#5963](https://github.com/ethyca/fides/pull/5963)
- Changed action center homepage to use CSS grid layout [#5982](https://github.com/ethyca/fides/pull/5982)
- Updated the UI for the activity tab of the privacy request detail page [#6005](https://github.com/ethyca/fides/pull/6005)
- Unified frontend formatKey method, so its behavior is closer to the backend behavior [#6010](https://github.com/ethyca/fides/pull/6010)
- Action center table's checkboxes were improved, also improved change indications [#6021](https://github.com/ethyca/fides/pull/6021)

### Fixed
- Updated relationships for Comments, Attachments and PrivacyRequests to remove overlap sqlalchemy error. [#5929](https://github.com/ethyca/fides/pull/5929)
- Hide "Reclassify" option on fields in D&D tables [#5956](https://github.com/ethyca/fides/pull/5956)
- Fix D&D action errors not surfacing in UI [#5997](https://github.com/ethyca/fides/pull/5997)
- Fixes translation bug in TCF custom notices [#6003](https://github.com/ethyca/fides/pull/6003)
- Fixed issue with SaaS integration update payloads [#6001](https://github.com/ethyca/fides/pull/6001)
- Fix non-consent-category data uses showing up in system assets table [#5999](https://github.com/ethyca/fides/pull/5999)
- Fix `TCFConfiguration` relationship definitions [#6031](https://github.com/ethyca/fides/pull/6031)

### Removed
- Removed datasetClassificationUpdates flag from admin UI. [#5950](https://github.com/ethyca/fides/pull/5950)

## [2.58.2](https://github.com/ethyca/fides/compare/2.58.1...2.58.2)

### Changed
- Writes fides consent cookie during OT consent migration [#6009](https://github.com/ethyca/fides/pull/6009)

## [2.58.1](https://github.com/ethyca/fides/compare/2.58.0...2.58.1)

### Fixed
- Fixed an issue with banner dismisal resulting in resurfaced banner [#5979](https://github.com/ethyca/fides/pull/5979)

## [2.58.0](https://github.com/ethyca/fides/compare/2.57.1...2.58.0)

### Added
- Support for location based privacy center actions [#5803](https://github.com/ethyca/fides/pull/5803)
- Added `is_country` field on locations [#5885](https://github.com/ethyca/fides/pull/5885)
- Added `page` column to `Asset` table/model [#5898](https://github.com/ethyca/fides/pull/5898) https://github.com/ethyca/fides/labels/db-migration
- Added new `has_next` parameter for the `cursor` pagination strategy [#5888](https://github.com/ethyca/fides/pull/5888)
- Support `FIDES_PRIVACY_CENTER__FIDES_JS_MAX_AGE_SECONDS` configuration option for `fides-privacy-center` to override default cache duration for /fides.js [#5909](https://github.com/ethyca/fides/pull/5909)
- Add properties for user assigned systems/data_uses on staged resources [5841](https://github.com/ethyca/fides/pull/5841) https://github.com/ethyca/fides/labels/db-migration
- Added tooltips to the buttons in the dataset test UI [#5899](https://github.com/ethyca/fides/pull/5899)
- Added the ability to stop a test privacy request in the dataset test UI [#5901](https://github.com/ethyca/fides/pull/5901)
- Support setting publisher country code in Consent Settings [#5902](https://github.com/ethyca/fides/pull/5902)
- Added option for disabling consent notice toggles [#5872](https://github.com/ethyca/fides/pull/5872)
- Added UI to manually update Assets in the system asset view [#5914](https://github.com/ethyca/fides/pull/5914)
- Use the experience's `tcf_publisher_country_code` when building TC strings [#5921](https://github.com/ethyca/fides/pull/5921)
- Added size thresholds to S3 upload and retrieval methods for more efficient document processing. [#5922](https://github.com/ethyca/fides/pull/5922)
- Added support for Notice Consent String integration in Fides String [#5895](https://github.com/ethyca/fides/pull/5895)
- Added support for new options for Fides.gtm method [#5917](https://github.com/ethyca/fides/pull/5917)
- Added tab-based filtering and row persistence to web monitor assets table [#5933](https://github.com/ethyca/fides/pull/5933)
- Add inline editing for system assets table [#5940](https://github.com/ethyca/fides/pull/5940)

### Changed
- Privacy Center was updated to use React 19 and Nextjs 15 [#5803](https://github.com/ethyca/fides/pull/5803) https://github.com/ethyca/fides/labels/high-risk
- Change `Browser Request` values to `Browser request` in Asset and StagedResource models [#5898](https://github.com/ethyca/fides/pull/5898) https://github.com/ethyca/fides/labels/db-migration
- Changed discovered asset "system" cell to use `user_assigned_system_key` property [#5908](https://github.com/ethyca/fides/pull/5908)
- Changed Dataset endpoint, it now has `minimal` parameter, and can be filtered by `fides_meta.namespace.connection_type` [#5915](https://github.com/ethyca/fides/pull/5915)
- Datahub integration now allows datasets to be selected [#5926](https://github.com/ethyca/fides/pull/5926)
- Enable Consent Reporting screen by default. Update consent lookup table column. [#5936](https://github.com/ethyca/fides/pull/5936)

### Fixed
- Fixed UX issues with website monitor form [#5884](https://github.com/ethyca/fides/pull/5884)
- Fixed consent reporting table issues, add external id column [#5918](https://github.com/ethyca/fides/pull/5918)
- Removed excessive authorization debug logs [#5920](https://github.com/ethyca/fides/pull/5920)
- Fixed fix incorrect calls to TCF api update method [#5916](https://github.com/ethyca/fides/pull/5916)
- Fixed "unvisited edges" error when dealing with optional identities [#5923](https://github.com/ethyca/fides/pull/5923)
- Fixed issue where sometimes an experience translation couldn't be added [#5942](https://github.com/ethyca/fides/pull/5942)

### Removed
- Removed beta flag for Datahub feature [#5937](https://github.com/ethyca/fides/pull/5937)

## [2.57.1](https://github.com/ethyca/fides/compare/2.57.0...2.57.1)

### Changed
- Added extra debug logging and fixed handler time calculation [#5927](https://github.com/ethyca/fides/pull/5927)

## [2.57.0](https://github.com/ethyca/fides/compare/2.56.2...2.57.0)

### Added
- DB model support for Attachments [#5784](https://github.com/ethyca/fides/pull/5784) https://github.com/ethyca/fides/labels/db-migration
- DB migration to add `description` column to `asset` [#5822](https://github.com/ethyca/fides/pull/5822) https://github.com/ethyca/fides/labels/db-migration
- DB model support for messages on `MonitorExecution` records [#5846](https://github.com/ethyca/fides/pull/5846) https://github.com/ethyca/fides/labels/db-migration
- Added support for GPP String integration in Fides String [#5845](https://github.com/ethyca/fides/pull/5845)
- Attachments storage capabilities (S3 or local) [#5812](https://github.com/ethyca/fides/pull/5812) https://github.com/ethyca/fides/labels/db-migration
- DB model support for Comments [#5833](https://github.com/ethyca/fides/pull/5833/files) https://github.com/ethyca/fides/labels/db-migration
- Added UI for configuring website integrations and monitors [#5867](https://github.com/ethyca/fides/pull/5867)
- Adding support for BigQuery struct updates [#5849](https://github.com/ethyca/fides/pull/5849)
- Added support for OneTrust Consent Migration [#5873](https://github.com/ethyca/fides/pull/5873)

### Changed
- Bumped supported Python versions to `3.10.16` and `3.9.21` [#5840](https://github.com/ethyca/fides/pull/5840)
- Update the privacy request detail page to a new layout and improved styling [#5824](https://github.com/ethyca/fides/pull/5824)
- Updated privacy request handling to still succeed if not all identities are provided [#5836](https://github.com/ethyca/fides/pull/5836)
- Refactored privacy request processing to never re-use sessions [#5862](https://github.com/ethyca/fides/pull/5862)
- Updated hover state of menu items to be more visible [#5868](https://github.com/ethyca/fides/pull/5868)
- Use `gpp_settings.cmp_api_required` to determine if GPP CMP API should be included in bundle [#5883](https://github.com/ethyca/fides/pull/5883)
- Updates Fides interface docs to expose additional fields [#5878](https://github.com/ethyca/fides/pull/5878)

### Developer Experience
- Moved non-prod Admin UI dependencies to devDependencies [#5832](https://github.com/ethyca/fides/pull/5832)
- Prevent Admin UI and Privacy Center from starting when running `nox -s dev` with datastore params [#5843](https://github.com/ethyca/fides/pull/5843)
- Remove plotly (unused package) to reduce fides image size [#5852](https://github.com/ethyca/fides/pull/5852)
- Fixed issue where the log_context decorator didn't support positional arguments [#5866](https://github.com/ethyca/fides/pull/5866)

### Fixed
- Fixed pagination bugs on some tables [#5819](https://github.com/ethyca/fides/pull/5819)
- Fixed load_samples to wrap variables in quotes to prevent YAML parsing errors [#5857](https://github.com/ethyca/fides/pull/5857)
- Fixed incorrect value being set for `MonitorExecution.started` column [#5864](https://github.com/ethyca/fides/pull/5864)
- Improved the behavior and state management of MSPA-related settings [#5861](https://github.com/ethyca/fides/pull/5861)
- Fixed CORS origins handling to be more consistent across config (toml/env var) and API settings; allow `0.0.0.0` as an origin [#5853](https://github.com/ethyca/fides/pull/5853)
- Fixed an issue with the update payloads for select SaaS integrations [#5860](https://github.com/ethyca/fides/pull/5860)
- Fixed `/privacy-request/<id>/resubmit` endpoint so it doesn't queue the request twice [#5870](https://github.com/ethyca/fides/pull/5870)
- Fixed the system assets table being the wrong width [#5879](https://github.com/ethyca/fides/pull/5879)
- Fixed vendor override handling in FidesJS CMP [#5886](https://github.com/ethyca/fides/pull/5886)
- Fix `extraDetails.preference` on `FidesUIChanged` events from FidesJS SDK to include the correct `notice_key` when using custom purposes in TCF experience [#5892](https://github.com/ethyca/fides/pull/5892)

## [2.56.2](https://github.com/ethyca/fides/compare/2.56.1...2.56.2)

### Added
- Update FidesJS to push all `FidesEvent` types to GTM (except `FidesInitializing`) [#5821](https://github.com/ethyca/fides/pull/5821)
- Added a consent reporting table and consent lookup feature [#5839](https://github.com/ethyca/fides/pull/5839)
- Added a high-precision `timestamp` to all `FidesEvents` from FidesJS SDK [#5859](https://github.com/ethyca/fides/pull/5859)
- Added a `extraDetails.trigger` to `FidesUIChanged` events from FidesJS SDK with info about the UI element that triggered the event [#5859](https://github.com/ethyca/fides/pull/5859)
- Added a `extraDetails.preference` to `FidesUIChanged` events from FidesJS SDK with info about the preference that was changed (notice, TCF purpose, TCF vendor, etc.) [#5859](https://github.com/ethyca/fides/pull/5859)

### Fixed
- Addressed TCModel console error when opting into some purposes [#5850](https://github.com/ethyca/fides/pull/5850)
- Opt out of all in TCF no longer affects "notice only" notices [#5850](https://github.com/ethyca/fides/pull/5850)
- Corrected the Tag color for some columns of the Privacy requests table. [#5848](https://github.com/ethyca/fides/pull/5848)

## [2.56.1](https://github.com/ethyca/fides/compare/2.56.0...2.56.1)

### Changed
- Custom TCF purposes respect NOTICE_ONLY [#5830](https://github.com/ethyca/fides/pull/5830)

### Fixed
- Fixed usage of stale DB sessions when running privacy requests [#5834](https://github.com/ethyca/fides/pull/5834)

## [2.56.0](https://github.com/ethyca/fides/compare/2.55.4...2.56.0)

### Added
- DB model support for Web Monitoring [#5616](https://github.com/ethyca/fides/pull/5616) https://github.com/ethyca/fides/labels/db-migration
- Added support for queue-specific Celery workers [#5761](https://github.com/ethyca/fides/pull/5761)
- Added support for AWS SES as an email provider [#5804](https://github.com/ethyca/fides/pull/5804)
- Nested identity query support for BigQuery [#5814](https://github.com/ethyca/fides/pull/5814)
- Added job that automatically requeues interrupted tasks for in progress privacy requests [#5800](https://github.com/ethyca/fides/pull/5800)
- Added "Assets" tab on system view for web monitor assets [#5811](https://github.com/ethyca/fides/pull/5811)
- Support for MySQL Data Detection & Discovery Monitors [#5798](https://github.com/ethyca/fides/pull/5798)

### Changed
- Improved dataset validation for namespace metadata and dataset reachability [#5744](https://github.com/ethyca/fides/pull/5744)
- Taxonomy page can now be accessed by users with only read permissions [#5815](https://github.com/ethyca/fides/pull/5815)

### Developer Experience
- Modified Dependabot configuration to support monorepo security updates [#5810](https://github.com/ethyca/fides/pull/5810)
- Fix load_samples to correctly collect & load sample connections with "False" secret values [#5828](https://github.com/ethyca/fides/pull/5828)

### Docs
- Removed version pins in LDFLAGS & CFLAGS for local MSSQL builds [#5760](https://github.com/ethyca/fides/pull/5760)

### Fixed
- Fixed background color of the message indicating the rows selected [#5847](https://github.com/ethyca/fides/pull/5847)
- Fixed bug with D&D table column widths [#5813](https://github.com/ethyca/fides/pull/5813)
- Fixed `poll_for_exited_privacy_request_tasks` for DSR-processing improvements [#5820](https://github.com/ethyca/fides/pull/5820)

## [2.55.4](https://github.com/ethyca/fides/compare/2.55.3...2.55.4)

### Added
- Added setting to control fuzzy search for privacy requests [#5748](https://github.com/ethyca/fides/pull/5748)

### Fixed
- Fixed BQ partition clause validation to allow `-` characters in operands [#5796](https://github.com/ethyca/fides/pull/5796)

## [2.55.3](https://github.com/ethyca/fides/compare/2.55.2...2.55.3)

### Fixed
- Fixed BigQuery DSR integration generates invalid queries when having a dataset with nested fields [#5785](https://github.com/ethyca/fides/pull/5785)

## [2.55.2](https://github.com/ethyca/fides/compare/2.55.1...2.55.2)

### Changed
- Release version bump. No code changes.

## [2.55.1](https://github.com/ethyca/fides/compare/2.55.0...2.55.1)

### Fixed
- Fixed GPP string and section inconsistencies [#5765](https://github.com/ethyca/fides/pull/5765)
- Fixed sending of notifications for privacy request receipts [#5777](https://github.com/ethyca/fides/pull/5777)
- Fixed create systems with vendor_deleted_at field [#5786](https://github.com/ethyca/fides/pull/5786)

## [2.55.0](https://github.com/ethyca/fides/compare/2.54.0...2.55.0)

### Added
- Added editing support for categories of consent on discovered assets [#5739](https://github.com/ethyca/fides/pull/5739)
- Added a read-only consent category cell to Action Center aggregate system results table [#5737](https://github.com/ethyca/fides/pull/5737)
- Added detail trays to items in data catalog view [#5729](https://github.com/ethyca/fides/pull/5729)
- Support rendering and saving consent from custom notices in TCF Overlay [#5742](https://github.com/ethyca/fides/pull/5742)
- Added worker stats endpoint to monitor worker status and task queue length [#5725](https://github.com/ethyca/fides/pull/5725)
- New "Headless" experience type to support custom UI implementations [#5751](https://github.com/ethyca/fides/pull/5751)

### Changed
- Added frequency field to DataHubSchema integration config [#5716](https://github.com/ethyca/fides/pull/5716)
- Added glossary_node field to DataHubSchema integration config [#5734](https://github.com/ethyca/fides/pull/5734)
- Added initial support for upcoming "headless" CMP experience type [#5731](https://github.com/ethyca/fides/pull/5731)
- All Select dropdowns will now allow searching to narrow down the options by default [#5738](https://github.com/ethyca/fides/pull/5738)
- Exposes privacy notice picker for TCF components [#5730](https://github.com/ethyca/fides/pull/5730)
- Model changes to support new privacy center config options [5732](https://github.com/ethyca/fides/pull/5732)

### Fixed
- Fixed `fides annotate dataset` command enters incorrect value on the `direction` field. [#5727](https://github.com/ethyca/fides/pull/5727)
- Fixed Bigquery flakey tests. [#5713](https://github.com/ethyca/fides/pull/5713)
- Fixed breadcrumb navigation issues in data catalog view [#5717](https://github.com/ethyca/fides/pull/5717)
- Fixed `window.Fides.experience` of FidesJS to be a merged version of the minimal and full experience. [#5726](https://github.com/ethyca/fides/pull/5726)
- Fixed vendor count template string on FidesJS embedded layer 2 descriptions [#5736](https://github.com/ethyca/fides/pull/5736)
- Allowing a list with a single dataset in the YAML dataset editor [#5750](https://github.com/ethyca/fides/pull/5750)
- Fixed edge case translation string issue on FidesJS embedded layer 2 [#5749](https://github.com/ethyca/fides/pull/5749)
- Standardized taxonomy endpoint behavior for URLs with and without trailing slashes to ensure all endpoints properly enforce the latest data validation rules [#5753](https://github.com/ethyca/fides/pull/5753)

## [2.54.0](https://github.com/ethyca/fides/compare/2.53.0...2.54.0)

### Added
- Migration to add the `data_uses` column to `stagedresource` table, prereqs for Data Catalog work in Fidesplus [#5600](https://github.com/ethyca/fides/pull/5600/) https://github.com/ethyca/fides/labels/db-migration
- Added a new endpoint to fully resubmit any errored privacy requests [#5658](https://github.com/ethyca/fides/pull/5658) https://github.com/ethyca/fides/labels/db-migration
- Migration to add the `monitorexecution` table used by fidesplus to persist `MonitorExecution` records to DB [#5704](https://github.com/ethyca/fides/pull/5704) https://github.com/ethyca/fides/labels/db-migration

### Changed
- Updated UI colors to new brand. Update logo, homepage cards. [#5668](https://github.com/ethyca/fides/pull/5668)
- Privacy request status tags colors have been updated [#5699](https://github.com/ethyca/fides/pull/5699)
- The privacy declarations for a system are now sorted alphabetically by name. [#5683](https://github.com/ethyca/fides/pull/5683)
- Upgraded GPP library to `3.1.5` and added support for all available state sections (ustx, usde, usia, etc.) [#5696](https://github.com/ethyca/fides/pull/5696)
- Updating DSR execution to allow collections to be unreachable when they don't contain policy-relevant data categories [#5689](https://github.com/ethyca/fides/pull/5689)
- Added "All activity" root breadcrumb to D&D results tables [#5694](https://github.com/ethyca/fides/pull/5694)

### Developer Experience
- Migrated radio buttons and groups to Ant Design [#5681](https://github.com/ethyca/fides/pull/5681)

### Fixed
- Updating mongodb connectors so it can support usernames and password with URL encoded characters [#5682](https://github.com/ethyca/fides/pull/5682)
- After creating a new system, the url is now updated correctly to the new system edit page [#5701](https://github.com/ethyca/fides/pull/5701)
- Visual fixes for table header buttons [#5693](https://github.com/ethyca/fides/pull/5693)

## [2.53.0](https://github.com/ethyca/fides/compare/2.52.0...2.53.0)

### Added
- Added Action Center MVP behind new feature flag [#5622](https://github.com/ethyca/fides/pull/5622)
- Added Data Catalog MVP behind new feature flag [#5628](https://github.com/ethyca/fides/pull/5628)
- Added cache-clearing methods to the `DBCache` model to allow deleting cache entries [#5629](https://github.com/ethyca/fides/pull/5629)
- Adds partitioning, custom identities, multiple identities to test coverage for BigQuery Enterprise [#5618](https://github.com/ethyca/fides/pull/5618)
- Added Datahub groundwork required by Fidesplus [#5666](https://github.com/ethyca/fides/pull/5666)

### Changed
- Updated brand link url [#5656](https://github.com/ethyca/fides/pull/5656)
- Changed "Reclassify" D&D button to show in an overflow menu when row actions are overcrowded [#5655](https://github.com/ethyca/fides/pull/5655)
- Removed primary key requirements for BigQuery and Postgres erasures [#5591](https://github.com/ethyca/fides/pull/5591)
- Updated `DBCache` model so setting cache value always updates the updated_at field [#5669](https://github.com/ethyca/fides/pull/5669)
- Changed sizes of buttons in table headers [#5654](https://github.com/ethyca/fides/pull/5654)
- Adds new config for max number of rows in DSR download through Admin-UI [#5671](https://github.com/ethyca/fides/pull/5671)
- Added CSS variable to FidesJS: `--fides-base-font-size: 16px` for better consistency. Overriding this variable with "1rem" will mimic legacy behavior. [#5673](https://github.com/ethyca/fides/pull/5673) https://github.com/ethyca/fides/labels/high-risk

### Fixed
- Fixed issue where the custom report "reset" button was not working as expected [#5649](https://github.com/ethyca/fides/pull/5649)
- Fixed column ordering issue in the Data Map report [#5649](https://github.com/ethyca/fides/pull/5649)
- Fixed issue where the Data Map report filter dialog was missing an Accordion item label [#5649](https://github.com/ethyca/fides/pull/5649)
- Improved database session management for long running access request tasks [#5667](https://github.com/ethyca/fides/pull/5667)
- Ensured decode_password function properly handles plaintext but valid base64 passwords [#5698](https://github.com/ethyca/fides/pull/5698)

## [2.52.0](https://github.com/ethyca/fides/compare/2.51.2...2.52.0)

### Added
- New page in the Cookie House sample app to demonstrate the use of embedding the FidesJS SDK on the page [#5564](https://github.com/ethyca/fides/pull/5564)
- Added event based communication example to the Cookie House sample app [#5597](https://github.com/ethyca/fides/pull/5597)
- Added new erasure tests for BigQuery Enterprise [#5554](https://github.com/ethyca/fides/pull/5554)
- Added new `has_next` parameter for the `link` pagination strategy [#5596](https://github.com/ethyca/fides/pull/5596)
- Added a `DBCache` model for database-backed caching [#5613](https://github.com/ethyca/fides/pull/5613) https://github.com/ethyca/fides/labels/db-migration
- Adds "reclassify" button to discovery result tables [#5574](https://github.com/ethyca/fides/pull/5574)
- Added support for exporting datamaps with column renaming, reordering and visibility options [#5543](https://github.com/ethyca/fides/pull/5543)

### Changed
- Adjusted Ant's Select component colors and icon [#5594](https://github.com/ethyca/fides/pull/5594)
- Replaced taxonomies page with new UI based on an interactive tree visualization [#5602](https://github.com/ethyca/fides/pull/5602)
- Adjusted functionality around updating taxonomy active field, includes data migration to re-activate taxonomy nodes [#5617](https://github.com/ethyca/fides/pull/5617)
- Migrated breadcrumbs to Ant Design [#5610](https://github.com/ethyca/fides/pull/5610)
- Updated `CustomReportConfig` to be more intuitive on its contents [#5543](https://github.com/ethyca/fides/pull/5543)

### Fixed
- Fixing quickstart.py script [#5585](https://github.com/ethyca/fides/pull/5585)
- Removed unnecessary double notification when updating database integrations [#5612](https://github.com/ethyca/fides/pull/5612)

## [2.51.2](https://github.com/ethyca/fides/compare/2.51.1...2.51.2)

### Fixed
- Fixed miscellaneous performance issues with Systems and PrivacyDeclarations [#5601](https://github.com/ethyca/fides/pull/5601)

## [2.51.1](https://github.com/ethyca/fides/compare/2.51.0...2.51.1)

### Fixed
- SaaS integrations using `oauth_client_credentials` now properly update their access token when editing the secrets. [#5548](https://github.com/ethyca/fides/pull/5548)
- Saas integrations using `oauth_client_credentials` now properly refresh their access token when the current token expires [#5569](https://github.com/ethyca/fides/pull/5569)
- Adding `dsr_testing_tools_enabled` security setting [#5573](https://github.com/ethyca/fides/pull/5573)
- Reverted elimination of connection pool in worker tasks to prevent DB performance issues [#5592](https://github.com/ethyca/fides/pull/5592)

## [2.51.0](https://github.com/ethyca/fides/compare/2.50.0...2.51.0)

### Added
- Added new column for Action Type in privacy request event logs [#5546](https://github.com/ethyca/fides/pull/5546)
- Added `fides_consent_override` option in FidesJS SDK [#5541](https://github.com/ethyca/fides/pull/5541)
- Added new `script` ConsentMethod in FidesJS SDK for tracking automated consent [#5541](https://github.com/ethyca/fides/pull/5541)
- Added a new page under system integrations to run standalone dataset tests (Fidesplus) [#5549](https://github.com/ethyca/fides/pull/5549)

### Changed
- Adding hashes to system tab URLs [#5535](https://github.com/ethyca/fides/pull/5535)
- Boolean inputs will now show as a select with true/false values in the connection form [#5555](https://github.com/ethyca/fides/pull/5555)
- Updated Cookie House to be responsive [#5541](https://github.com/ethyca/fides/pull/5541)
- Updated `/system` endpoint to filter vendor deleted systems [#5553](https://github.com/ethyca/fides/pull/5553)

### Developer Experience
- Migrated remaining instances of Chakra's Select component to use Ant's Select component [#5502](https://github.com/ethyca/fides/pull/5502)

### Fixed
- Updating dataset PUT to allow deleting all datasets [#5524](https://github.com/ethyca/fides/pull/5524)
- Adds support for fides_key generation when parent_key is provided in Taxonomy create endpoints [#5542](https://github.com/ethyca/fides/pull/5542)
- An integration will no longer re-enable after saving the connection form [#5555](https://github.com/ethyca/fides/pull/5555)
- Fixed positioning of Fides brand link in privacy center [#5572](https://github.com/ethyca/fides/pull/5572)

### Removed
- Removed unnecessary debug logging from the load_file config helper [#5544](https://github.com/ethyca/fides/pull/5544)


## [2.50.0](https://github.com/ethyca/fides/compare/2.49.1...2.50.0)

### Added
- Added namespace support for Snowflake [#5486](https://github.com/ethyca/fides/pull/5486)
- Added support for field-level masking overrides [#5446](https://github.com/ethyca/fides/pull/5446)
- Added BigQuery Enterprise access request integration test [#5504](https://github.com/ethyca/fides/pull/5504)
- Added MD5 email hashing for Segment's Right to Forget endpoint requests [#5514](https://github.com/ethyca/fides/pull/5514)
- Added loading state to the toggle switches on the Privacy experiences page [#5529](https://github.com/ethyca/fides/pull/5529)
- Added new env variable to set a privacy center to default to a specific property  [#5532](https://github.com/ethyca/fides/pull/5532)

### Changed
- Allow hiding systems via a `hidden` parameter and add two flags on the `/system` api endpoint; `show_hidden` and `dnd_relevant`, to display only systems with integrations [#5484](https://github.com/ethyca/fides/pull/5484)
- The CMP override `fides_privacy_policy_url` will now apply even if the `fides_override_language` doesn't match [#5515](https://github.com/ethyca/fides/pull/5515)
- Updated POST taxonomy endpoints to handle creating resources without specifying fides_key [#5468](https://github.com/ethyca/fides/pull/5468)
- Disabled connection pooling for task workers and added retries and keep-alive configurations for database connections [#5448](https://github.com/ethyca/fides/pull/5448) https://github.com/ethyca/fides/labels/high-risk
- Added timeout handling in the UI for async discovery monitor-related queries [#5519](https://github.com/ethyca/fides/pull/5519)

### Developer Experience
- Migrated several instances of Chakra's Select component to use Ant's Select component [#5475](https://github.com/ethyca/fides/pull/5475)
- Fixing BigQuery integration tests [#5491](https://github.com/ethyca/fides/pull/5491)
- Enhanced logging for privacy requests [#5500](https://github.com/ethyca/fides/pull/5500)

### Docs
- Added docs for PrivacyNoticeRegion type [#5488](https://github.com/ethyca/fides/pull/5488)

### Fixed
- Fixed deletion of ConnectionConfigs that have related MonitorConfigs [#5478](https://github.com/ethyca/fides/pull/5478)
- Fixed extra delete icon on Domains page [#5513](https://github.com/ethyca/fides/pull/5513)
- Fixed incorrect display names on some D&D resources [#5498](https://github.com/ethyca/fides/pull/5498)
- Fixed position of "Integration" button on system detail page [#5497](https://github.com/ethyca/fides/pull/5497)
- Fixing issue where "privacy request received" emails would not be sent if the request had custom identities [#5518](https://github.com/ethyca/fides/pull/5518)
- Fixed issue with long-running privacy request tasks losing their connection to the database [#5500](https://github.com/ethyca/fides/pull/5500)
- Fixed missing "Manage privacy preferences" button label option in TCF experience translations [#5528](https://github.com/ethyca/fides/pull/5528)
- Fixed privacy center not fetching the correct experience when using custom property paths  [#5532](https://github.com/ethyca/fides/pull/5532)

### Security
 - Password Policy is now Enforced in Accept Invite API [CVE-2024-52008](https://github.com/ethyca/fides/security/advisories/GHSA-v7vm-rhmg-8j2r)

## [2.49.1](https://github.com/ethyca/fides/compare/2.49.0...2.49.1)

### Added
- Added support for GPP national string to be used alongside state-by-state using a new approach option [#5480](https://github.com/ethyca/fides/pull/5480)
- Added "Powered by" branding link to privacy center and Layer 2 CMP [#5483](https://github.com/ethyca/fides/pull/5483)
- Added loading state to the toggle switches on the Manage privacy notices page [#5489](https://github.com/ethyca/fides/pull/5489)
- Support BlueConic objectives [#5479](https://github.com/ethyca/fides/pull/5479)

### Fixed
- Use BlueConic Profile API correctly. [#5487](https://github.com/ethyca/fides/pull/5487)
- Fixed a bug where branding link was sometimes misaligned [#5496](https://github.com/ethyca/fides/pull/5496)

## [2.49.0](https://github.com/ethyca/fides/compare/2.48.2...2.49.0)

### Added
- Added DataHub integration config [#5401](https://github.com/ethyca/fides/pull/5401)
- Added keepalive settings to the Redshift integration [#5433](https://github.com/ethyca/fides/pull/5433)
- Remediation endpoint `/datasets/clean` to clean up dataset names generated with previous version of fides nested field support [#5461](https://github.com/ethyca/fides/pull/5461)

### Changed
- Migrated the base Select component for Vendor selection to Ant Design [#5459](https://github.com/ethyca/fides/pull/5459)
- Added a security setting that must be set to true to enable the access request download feature [#5451](https://github.com/ethyca/fides/pull/5451)
- Preventing erasures for the Zendesk integration if there are any open tickets [#5429](https://github.com/ethyca/fides/pull/5429)
- Updated look/feel of all badges in the Data map report [#5464](https://github.com/ethyca/fides/pull/5464)
- Allow adding data categories to nested fields [#5434](https://github.com/ethyca/fides/pull/5434)

### Fixed
 - Fix rendering of subfield names in D&D tables [#5439](https://github.com/ethyca/fides/pull/5439)
 - Fix "Save" button on system source/destination page not working [#5469](https://github.com/ethyca/fides/pull/5469)
 - Updating Salesforce erasure request with overrides so it properly passes validation. Removing Account endpoint since it does not contain user data [#5452](https://github.com/ethyca/fides/pull/5452)
 - Fix Pytest-Ctl-External tests [#5457](https://github.com/ethyca/fides/pull/5457)

### Developer Experience
- Added Carbon Icons to FidesUI [#5416](https://github.com/ethyca/fides/pull/5416)
- Apply new color palette as scss module [#5453](https://github.com/ethyca/fides/pull/5453)
- Fixing external SaaS connector tests [#5463](https://github.com/ethyca/fides/pull/5463)
- Updating Paramiko to version 3.4.1 to prevent warning during server startup [#5467](https://github.com/ethyca/fides/pull/5467)

## [2.48.2](https://github.com/ethyca/fides/compare/2.48.1...2.48.2)

### Fixed
- Fixed ValidationError for datasets with a connection_type [#5447](https://github.com/ethyca/fides/pull/5447)

## [2.48.1](https://github.com/ethyca/fides/compare/2.48.0...2.48.1)

### Fixed
 - API router sanitizer being too aggressive with NextJS Catch-all Segments [#5438](https://github.com/ethyca/fides/pull/5438)
 - Fix rendering of subfield names in D&D tables [#5439](https://github.com/ethyca/fides/pull/5439)
 - Fix BigQuery `partitioning` queries to properly support multiple identity clauses [#5432](https://github.com/ethyca/fides/pull/5432)

## [2.48.0](https://github.com/ethyca/fides/compare/2.47.1...2.48.0)

### Added
- Added Azure as an SSO provider. [#5402](https://github.com/ethyca/fides/pull/5402)
- Added endpoint to get privacy request access results urls [#5379](https://github.com/ethyca/fides/pull/5379)
- Added `connection_type` key in the `namespace` attribute of a Dataset's `fides_meta` [#5387](https://github.com/ethyca/fides/pull/5387)
- Added new RDS Postgres Connector [#5380](https://github.com/ethyca/fides/pull/5380)
- Added ability to customize column names in the Data Map report [#5400](https://github.com/ethyca/fides/pull/5400)
- Added Experience Config docs to the FidesJS documentation [#5405](https://github.com/ethyca/fides/pull/5405)
- Added UI for downloading privacy request access results [#5407](https://github.com/ethyca/fides/pull/5407)

### Fixed
- Fixed a bug where D&D tables were rendering stale data [#5372](https://github.com/ethyca/fides/pull/5372)
- Fixed issue where multiple login redirects could end up losing login return path [#5389](https://github.com/ethyca/fides/pull/5389)
- Fixed issue where Dataset with nested fields was unable to edit Categories [#5383](https://github.com/ethyca/fides/pull/5383)
- Fixed a visual bug where the "download" icon was off-center in some buttons [#5409](https://github.com/ethyca/fides/pull/5409)
- Fixed styling on "Dataset" field on system integration form [#5408](https://github.com/ethyca/fides/pull/5408)
- Fixed Snowflake DSR integration failing with syntax error [#5417](https://github.com/ethyca/fides/pull/5417)

### Changed
- The `Monitor` button trigger the same `confirmResourceMutation` (monitor, start classification) on muted parent resources as well as un-muted resources. Un-mute button for muted field resources which simply changes their status to `monitored`. [#5362](https://github.com/ethyca/fides/pull/5362)

### Developer Experience
- Fix warning messages from slowapi and docker [#5385](https://github.com/ethyca/fides/pull/5385)

## [2.47.1](https://github.com/ethyca/fides/compare/2.47.0...2.47.1)

### Added
- Adding access and erasure support for Gladly [#5346](https://github.com/ethyca/fides/pull/5346)
- Added icons for the Gladly, ShipStation, Microsoft Ads, and PowerReviews integrations [#5374](https://github.com/ethyca/fides/pull/5374)

### Changed
- Make the dbname in GoogleCloudSQLPostgresSchema optional [#5358](https://github.com/ethyca/fides/pull/5358)

### Fixed
- Fixed race condition where GPC being updated after FidesJS initialization caused Privacy Notices to be in the wrong state [#5384](https://github.com/ethyca/fides/pull/5384)
- Fixed issue where Dataset with nested fields was unable to edit Categories [#5383](https://github.com/ethyca/fides/pull/5383)
- Fixed button styling issues [#5386](https://github.com/ethyca/fides/pull/5386)
- Allow Responsys and Firebase connectors to ignore extra identities [#5388](https://github.com/ethyca/fides/pull/5388)
- Fixed cookies not deleting on opt-out [#5338](https://github.com/ethyca/fides/pull/5338)

## [2.47.0](https://github.com/ethyca/fides/compare/2.46.2...2.47.0)

### Added
- Make all "Description" table columns expandable in Admin UI tables [#5340](https://github.com/ethyca/fides/pull/5340)
- Added access support for Shipstation [#5343](https://github.com/ethyca/fides/pull/5343)
- Introduce custom reports to Data map report [#5352](https://github.com/ethyca/fides/pull/5352)
- Added models to support custom reports (Fidesplus) [#5344](https://github.com/ethyca/fides/pull/5344)

### Changed
- Updated the filter postprocessor (SaaS integration framework) to support dataset references [#5343](https://github.com/ethyca/fides/pull/5343)

### Developer Experience
- Migrate toggle switches from Chakra to Ant Design [#5323](https://github.com/ethyca/fides/pull/5323)
- Migrate buttons from Chakra to Ant Design [#5357](https://github.com/ethyca/fides/pull/5357)
- Replace `debugLog` with global scoped `fidesDebugger` for better debug experience and optimization of prod code [#5335](https://github.com/ethyca/fides/pull/5335)

### Fixed
- Updating the hash migration status check query to use the available indexes [#5336](https://github.com/ethyca/fides/pull/5336)
- Fixed column resize jank on all tables in Admin UI [#5340](https://github.com/ethyca/fides/pull/5340)
- Better handling of empty storage secrets in aws_util [#5347](https://github.com/ethyca/fides/pull/5347)
- Fix SSO Provider form saving when clicking the cancel button with a fully filled form [#5365](https://github.com/ethyca/fides/pull/5365)
- Fix bleedover of Data Categories into next column on Data map reporting [#5369](https://github.com/ethyca/fides/pull/5369)

### Removed
- Removing Adobe Campaign integration [#5364](https://github.com/ethyca/fides/pull/5364)

## [2.46.2](https://github.com/ethyca/fides/compare/2.46.1...2.46.2)

### Added
- Initial support for DSR requests against partitioned BigQuery tables [#5325](https://github.com/ethyca/fides/pull/5325)
- Added MySQL on RDS as a detection/discovery integration[#5275](https://github.com/ethyca/fides/pull/5275)
- Added new RDS MySQL Connector [#5343](https://github.com/ethyca/fides/pull/5343)

## [2.46.1](https://github.com/ethyca/fides/compare/2.46.0...2.46.1)

### Added
- Implement Soft Delete for PrivacyRequests [#5321](https://github.com/ethyca/fides/pull/5321/files)

### Removed
- Removing Shippo integration [#5349](https://github.com/ethyca/fides/pull/5349)

### Fixed
- Updated Attentive DSR integration [#5319](https://github.com/ethyca/fides/pull/5319)

## [2.46.0](https://github.com/ethyca/fides/compare/2.45.2...2.46.0)

### Fixed
- Ignore `400` errors from Talkable's `person` endpoint. [#5317](https://github.com/ethyca/fides/pull/5317)
- Fix Email Connector logs so they use configuration key instead of name [#5286](https://github.com/ethyca/fides/pull/5286)
- Updated Responsys and Firebase Auth integrations to allow multiple identities [#5318](https://github.com/ethyca/fides/pull/5318)
- Updated Shopify dataset in order to flag country, province, and other location values as read-only [#5282](https://github.com/ethyca/fides/pull/5282)
- Fix issues with cached or `window.fides_overrides` languages in the Minimal TCF banner [#5306](https://github.com/ethyca/fides/pull/5306)
- Fix issue with fides-js where the experience was incorrectly initialized as an empty object which appeared valid, when `undefined` was expected [#5309](https://github.com/ethyca/fides/pull/5309)
- Fix issue where newly added languages in Admin-UI were not being rendered in the preview [#5316](https://github.com/ethyca/fides/pull/5316)
- Fix bug where consent automation accordion shows for integrations that don't support consent automation [#5330](https://github.com/ethyca/fides/pull/5330)
- Fix issue where custom overrides (title, description, privacy policy url, etc.) were not being applied to the full TCF overlay [#5333](https://github.com/ethyca/fides/pull/5333)


### Added
- Added support for hierarchical notices in Privacy Center [#5291](https://github.com/ethyca/fides/pull/5291)
- Support row-level deletes for BigQuery and add erase_after support for database connectors [#5293](https://github.com/ethyca/fides/pull/5293)
- Added PUT endpoint for dataset configs [#5324](https://github.com/ethyca/fides/pull/5324)
- Namespace support for the BigQuery integration and datasets [#5294](https://github.com/ethyca/fides/pull/5294)
- Added ability to select multiple datasets on integrations in system integration view [#5327](https://github.com/ethyca/fides/pull/5327)
- Updated Fides.shopify() integration for Shopify Plus Consent [#5329](https://github.com/ethyca/fides/pull/5329)

### Changed
- Updated privacy notices to support notice hierarchies [#5272](https://github.com/ethyca/fides/pull/5272)
- Defaulting SecuritySettings.env to prod [#5326](https://github.com/ethyca/fides/pull/5326)

### Developer Experience
- Initialized Ant Design and Tailwindcss in Admin-UI to prepare for Design System migration [#5308](https://github.com/ethyca/fides/pull/5308)

## [2.45.2](https://github.com/ethyca/fides/compare/2.45.1...2.45.2)

### Fixed
- Updated the hash migration script to only run on tables with less than 1 million rows. [#5310](https://github.com/ethyca/fides/pull/5310)

## [2.45.1](https://github.com/ethyca/fides/compare/2.45.0...2.45.1)

### Added
- Support minimal GVL in minimal TCF response allowing Accept/Reject from banner before full GVL is loaded [#5298](https://github.com/ethyca/fides/pull/5298)

### Fixed
- Fixed discovery pagination [#5304](https://github.com/ethyca/fides/pull/5304)
- Fixed fides-no-scroll so it works in all browsers [#5299](https://github.com/ethyca/fides/pull/5299)

## [2.45.0](https://github.com/ethyca/fides/compare/2.44.0...2.45.0)

### Added
- Adding erasure support for PowerReviews [#5258](https://github.com/ethyca/fides/pull/5258)
- Adding erasure support for Attentive [#5258](https://github.com/ethyca/fides/pull/5261)
- Added a scheduled job to incrementally migrate from bcrypt hashes to SHA-256 hashes for stored identity values [#5256](https://github.com/ethyca/fides/pull/5256)
- Added the new Dynamic Erasure Email integrations [#5226](https://github.com/ethyca/fides/pull/5226)
- Add ability to edit dataset YAML from dataset view [#5262](https://github.com/ethyca/fides/pull/5262)
- Added support for "in progress" status in classification [#5248](https://github.com/ethyca/fides/pull/5248)
- Clarify GCP service account permissions when setting up Google Cloud SQL for Postgres in Admin-UI [#5245](https://github.com/ethyca/fides/pull/5266)
- Add onFidesEvent method for an alternative way to subscribe to Fides events [#5297](https://github.com/ethyca/fides/pull/5297)

### Changed
- Validate no path in `server_host` var for CLI config; if there is one then take only up until the first forward slash
- Update the Datamap report's Data categories column to support better expand/collapse behavior [#5265](https://github.com/ethyca/fides/pull/5265)
- Rename/refactor Privacy Notice Properties to support performance improvements [#5259](https://github.com/ethyca/fides/pull/5259)
- Improved logging and error visibility for TraversalErrors [#5263](https://github.com/ethyca/fides/pull/5263)

### Developer Experience
- Added performance mark timings to debug logs for fides.js [#5245](https://github.com/ethyca/fides/pull/5245)

### Fixed
- Fix wording in tooltip for Yotpo Reviews [#5274](https://github.com/ethyca/fides/pull/5274)
- Hardcode ConnectionConfigurationResponse.secrets [#5283](https://github.com/ethyca/fides/pull/5283)
- Fix Fides.shouldShouldShowExperience() to return false for modal-only experiences [#5281](https://github.com/ethyca/fides/pull/5281)

## [2.44.0](https://github.com/ethyca/fides/compare/2.43.1...2.44.0)

### Added
- Added Gzip Middleware for responses [#5225](https://github.com/ethyca/fides/pull/5225)
- Adding source and submitted_by fields to privacy requests (Fidesplus) [#5206](https://github.com/ethyca/fides/pull/5206)
- Added Action Required / Monitored / Unmonitored tabs to Data Detection & Discovery page [#5236](https://github.com/ethyca/fides/pull/5236)
- Adding erasure support for Microsoft Advertising [#5197](https://github.com/ethyca/fides/pull/5197)
- Implements fuzzy search for identities in Admin-UI Request Manager [#5232](https://github.com/ethyca/fides/pull/5232)
- New purpose header field for TCF banner [#5246](https://github.com/ethyca/fides/pull/5246)
- `fides` subcommand `pull` has resource name subcommands that take a `fides_key` argument allowing you to pull only one resource by name and type [#5260](https://github.com/ethyca/fides/pull/5260)

### Changed
- Removed unused `username` parameter from the Delighted integration configuration [#5220](https://github.com/ethyca/fides/pull/5220)
- Removed unused `ad_account_id` parameter from the Snap integration configuration [#5229](https://github.com/ethyca/fides/pull/5220)
- Updates to support consent signal processing (Fidesplus) [#5200](https://github.com/ethyca/fides/pull/5200)
- TCF Optimized for performance on initial load by offsetting most experience data until after banner is shown [#5230](https://github.com/ethyca/fides/pull/5230)
- Updates to support DynamoDB schema with Tokenless IAM auth [#5240](https://github.com/ethyca/fides/pull/5240)

### Developer Experience
- Sourcemaps are now working for fides-js in debug mode [#5222](https://github.com/ethyca/fides/pull/5222)

### Fixed
- Fix bug where Data Detection & Discovery table pagination fails to reset after navigating or searching  [#5234](https://github.com/ethyca/fides/pull/5234)
- Ignoring HTTP 400 error responses from the unsubscribe endpoint for HubSpot [#5237](https://github.com/ethyca/fides/pull/5237)
- Fix all `fides` API subcommands (`push`, `user`, etc) failing with an invalid server even when only passing `--help` [#5243](https://github.com/ethyca/fides/pull/5243)
- Fix bug where empty datasets / table wouldn't show a Monitor button  [#5249](https://github.com/ethyca/fides/pull/5249)

### Security
- Reduced timing differences in login endpoint [CVE-2024-45052](https://github.com/ethyca/fides/security/advisories/GHSA-2h46-8gf5-fmxv)
- Removed Jinja2 for email templates, the variables syntax changed from `{{variable_name}}` to `__VARIABLE_NAME__` [CVE-2024-45053](https://github.com/ethyca/fides/security/advisories/GHSA-c34r-238x-f7qx)


## [2.43.1](https://github.com/ethyca/fides/compare/2.43.0...2.43.1)

### Added
- Pydantic v1 -> Pydantic v2 upgrade [#5020](https://github.com/ethyca/fides/pull/5020)
- Added success toast on muting/ignoring resources in D&D tables [#5214](https://github.com/ethyca/fides/pull/5214)
- Added "data type" column to fields and subfields on D&D tables [#5218](https://github.com/ethyca/fides/pull/5218)
- Added support for navigating and editing nested fields in the Datasets page [#5216](https://github.com/ethyca/fides/pull/5216)

### Fixed
- Ignore `404` errors on Oracle Responsys deletions [#5203](https://github.com/ethyca/fides/pull/5203)
- Fix white screen issue when privacy request has null value for daysLeft [#5213](https://github.com/ethyca/fides/pull/5213)

### Changed
- Visual updates to badges in D&D result tables [#5212](https://github.com/ethyca/fides/pull/5212)
- Tweaked behavior of loading state on D&D table actions buttons [#5201](https://github.com/ethyca/fides/pull/5201)


## [2.43.0](https://github.com/ethyca/fides/compare/2.42.1...2.43.0)

### Added
- Added support for mapping a system's integration's consentable items to privacy notices [#5156](https://github.com/ethyca/fides/pull/5156)
- Added support for SSO Login with multiple providers (Fides Plus feature) [#5134](https://github.com/ethyca/fides/pull/5134)
- Adds user_read scope to approver role so that they can update their own password [#5178](https://github.com/ethyca/fides/pull/5178)
- Added PATCH endpoint for partially updating connection secrets [#5172](https://github.com/ethyca/fides/pull/5172)
- Add success toast on confirming classification in data discovery tables [#5182](https://github.com/ethyca/fides/pull/5182)
- Add function to return list of StagedResource objs according to list of URNs [#5192](https://github.com/ethyca/fides/pull/5192)
- Add DSR Support for ScyllaDB [#5140](https://github.com/ethyca/fides/pull/5140)
- Added support for nested fields in BigQuery in D&D result views [#5175](https://github.com/ethyca/fides/pull/5175)
- Added support for Vendor Count in Fides-JS overlay descriptions [#5210](https://github.com/ethyca/fides/pull/5210)

### Fixed
- Fixed the OAuth2 configuration for the Snap integration [#5158](https://github.com/ethyca/fides/pull/5158)
- Fixes a Marigold Sailthru error when a user does not exist [#5145](https://github.com/ethyca/fides/pull/5145)
- Fixed malformed HTML issue on switch components [#5166](https://github.com/ethyca/fides/pull/5166)
- Edit integration modal no longer requires reentering credentials when doing partial edits [#2436](https://github.com/ethyca/fides/pull/2436)
- Fixed a timing issue with tcf/gpp locator iframe naming [#5173](https://github.com/ethyca/fides/pull/5173)
- Detection & Discovery: The when column will now display the correct value with a tooltip showing the full date and time [#5177](https://github.com/ethyca/fides/pull/5177)
- Fixed minor issues with the SSO providers form [#5183](https://github.com/ethyca/fides/pull/5183)

### Changed
- Removed PRIVACY_REQUEST_READ scope from Viewer role [#5184](https://github.com/ethyca/fides/pull/5184)
- Asynchronously load GVL translations in FidesJS instead of blocking UI rendering [#5187](https://github.com/ethyca/fides/pull/5187)
- Model changes to support consent signals (Fidesplus) [#5190](https://github.com/ethyca/fides/pull/5190)
- Updated Datasets page with new UI for better usability and consistency with Detection and Discovery UI [#5191](https://github.com/ethyca/fides/pull/5191)
- Updated the Yotpo Reviews integration to use email and phone number identities instead of external ID [#5169](https://github.com/ethyca/fides/pull/5169)
- Update TCF banner button layout and styles [#5204](https://github.com/ethyca/fides/pull/5204)


### Developer Experience
- Fixes some ESLint configuration issues [#5176](https://github.com/ethyca/fides/pull/5176)

## [2.42.1](https://github.com/ethyca/fides/compare/2.42.0...2.42.1)

### Fixed
- Fixed language picker cut-off in mobile on CMP banner and modal [#5159](https://github.com/ethyca/fides/pull/5159)
- Fixed button sizes on CMP modal [#5161](https://github.com/ethyca/fides/pull/5161)

## [2.42.0](https://github.com/ethyca/fides/compare/2.41.0...2.42.0)

### Added
- Add AWS Tags in the meta field for Fides system when using `fides generate` [#4998](https://github.com/ethyca/fides/pull/4998)
- Added access and erasure support for Checkr integration [#5121](https://github.com/ethyca/fides/pull/5121)
- Added support for special characters in SaaS request payloads [#5099](https://github.com/ethyca/fides/pull/5099)
- Added support for displaying notices served in the Consent Banner [#5125](https://github.com/ethyca/fides/pull/5125)
- Added ability to choose whether to use Opt In/Out buttons or Acknowledge button in the Consent Banner [#5125](https://github.com/ethyca/fides/pull/5125)
- Add "status" field to detection & discovery tables [#5141](https://github.com/ethyca/fides/pull/5141)
- Added optional filters `exclude_saas_datasets` and `only_unlinked_datasets` to the list datasets endpoint [#5132](https://github.com/ethyca/fides/pull/5132)
- Add new config options to support notice-only banner and modal [#5136](https://github.com/ethyca/fides/pull/5136)
- Added models to support bidirectional consent (Fides Plus feature) [#5118](https://github.com/ethyca/fides/pull/5118)

### Changed
- Moving Privacy Center endpoint logging behind debug flag [#5103](https://github.com/ethyca/fides/pull/5103)
- Serve GVL languages as they are requested [#5112](https://github.com/ethyca/fides/pull/5112)
- Changed text on system integrations tab to direct to new integration management [#5097](https://github.com/ethyca/fides/pull/5097)
- Updates to consent experience styling [#5085](https://github.com/ethyca/fides/pull/5085)
- Updated the dataset page to display the new table and support pagination [#5130](https://github.com/ethyca/fides/pull/5130)
- Improve performance by removing the need to load every system into redux store [#5135](https://github.com/ethyca/fides/pull/5135)
- Use the `user_id` from a Segment Trait instead of an `email` when deleting a user in Segment [#5004](https://github.com/ethyca/fides/pull/5004)
- Moves some endpoints for property-specific messaging from OSS -> plus [#5069](https://github.com/ethyca/fides/pull/5069)
- Text changes in monitor config table and form [#5142](https://github.com/ethyca/fides/pull/5142)
- Improve API error messages when using is_default field on taxonomy resources [#5147](https://github.com/ethyca/fides/pull/5147)

### Developer Experience
- Add `.syncignore` to reduce file sync size with new volumes [#5104](https://github.com/ethyca/fides/pull/5104)
- Fix sourcemap generation in development version of FidesJS [#5119](https://github.com/ethyca/fides/pull/5119)
- Upgrade to Next.js v14 [#5111](https://github.com/ethyca/fides/pull/5111)
- Upgrade and consolidate linting and formatting tools [#5128](https://github.com/ethyca/fides/pull/5128)

### Fixed
- Resolved an issue pulling all blog authors for the Shopify integration [#5043](https://github.com/ethyca/fides/pull/5043)
- Fixed typo in the BigQuery integration description [#5120](https://github.com/ethyca/fides/pull/5120)
- Fixed default values of Experience config toggles [#5123](https://github.com/ethyca/fides/pull/5123)
- Skip indexing Custom Privacy Request Field array values [#5127](https://github.com/ethyca/fides/pull/5127)
- Fixed Admin UI issue where banner would disappear in Experience Preview with GPC enabled [#5131](https://github.com/ethyca/fides/pull/5131)
- Fixed not being able to edit a monitor from scheduled to not scheduled [#5114](https://github.com/ethyca/fides/pull/5114)
- Migrating missing Fideslang 2.0 data categories [#5073](https://github.com/ethyca/fides/pull/5073)
- Fixed wrong system count on Datamap page [#5151](https://github.com/ethyca/fides/pull/5151)
- Fixes some responsive styling issues in the consent banner on mobile sized screens [#5157](https://github.com/ethyca/fides/pull/5157)

## [2.41.0](https://github.com/ethyca/fides/compare/2.40.0...2.41.0)

### Added
- Added erasure support for Alchemer integration [#4925](https://github.com/ethyca/fides/pull/4925)
- Added new columns and action buttons to discovery monitors table [#5068](https://github.com/ethyca/fides/pull/5068)
- Added field to exclude databases on MonitorConfig [#5080](https://github.com/ethyca/fides/pull/5080)
- Added key pair authentication for the Snowflake integration [#5079](https://github.com/ethyca/fides/pull/5079)

### Changed
- Updated the sample dataset for the Amplitude integration [#5063](https://github.com/ethyca/fides/pull/5063)
- Updated System's page to display a table that uses a paginated endpoint [#5084](https://github.com/ethyca/fides/pull/5084)
- Messaging page now shows a notice if you have properties without any templates [#5077](https://github.com/ethyca/fides/pull/5077)
- Endpoints for listing systems (GET /system) and datasets (GET /dataset) now support optional pagination [#5071](https://github.com/ethyca/fides/pull/5071)
- Messaging page will now show a notice about using global mode [#5090](https://github.com/ethyca/fides/pull/5090)
- Changed behavior of project selection modal in discovery monitor form [#5092](https://github.com/ethyca/fides/pull/5092)
- Data category selector for Discovery results won't show disabled categories [#5102](https://github.com/ethyca/fides/pull/5102)

### Developer Experience
- Upgrade to React 18 and Chakra 2, including other dependencies [#5036](https://github.com/ethyca/fides/pull/5036)
- Added support for "output templates" in read SaaS requests [#5054](https://github.com/ethyca/fides/pull/5054)
- URL for deployment instructions when the webserver is running [#5088](https://github.com/ethyca/fides/pull/5088)
- Optimize TCF bundle with just-in-time GVL translations [#5074](https://github.com/ethyca/fides/pull/5074)
- Added `performance.mark()` to FidesJS events for performance testing. [#5105](https://github.com/ethyca/fides/pull/5105)

### Fixed
- Fixed bug with unescaped table names in mysql queries [#5072](https://github.com/ethyca/fides/pull/5072/)
- Fixed bug with unresponsive messaging ui [#5081](https://github.com/ethyca/fides/pull/5081/)
- Fixed FidesKey constructor bugs in CLI [#5113](https://github.com/ethyca/fides/pull/5113)


## [2.40.0](https://github.com/ethyca/fides/compare/2.39.2...2.40.0)

### Added
- Adds last_monitored and enabled attributes to MonitorConfig [#4991](https://github.com/ethyca/fides/pull/4991)
- New messaging page. Allows managing messaging templates for different properties. [#5005](https://github.com/ethyca/fides/pull/5005)
- Ability to configure "Enforcement Level" for Privacy Notices [#5025](https://github.com/ethyca/fides/pull/5025)
- BE cleanup for property-specific messaging [#5006](https://github.com/ethyca/fides/pull/5006)
- If property_id param was used, store it as part of the consent request [#4915](https://github.com/ethyca/fides/pull/4915)
- Invite users via email flow [#4539](https://github.com/ethyca/fides/pull/4539)
- Added new Google Cloud SQL for Postgres Connector [#5014](https://github.com/ethyca/fides/pull/5014)
- Added access and erasure support for the Twilio SMS integration [#4979](https://github.com/ethyca/fides/pull/4979)
- Added erasure support for Snap integration [#5011](https://github.com/ethyca/fides/pull/5011)

### Changed
- Navigation changes. 'Management' was renamed 'Settings'. Properties was moved to Settings section. [#5005](https://github.com/ethyca/fides/pull/5005)
- Changed discovery monitor form behavior around execution date/time selection [#5017](https://github.com/ethyca/fides/pull/5017)
- Changed integration form behavior when errors occur [#5023](https://github.com/ethyca/fides/pull/5023)
- Replaces typescript-cookie with js-cookie [#5022](https://github.com/ethyca/fides/pull/5022)
- Updated pymongo version to 4.7.3 [#5019](https://github.com/ethyca/fides/pull/5019)
- Upgraded Datamap instance of `react-table` to v8 [#5024](https://github.com/ethyca/fides/pull/5024)
- Updated create privacy request modal from admin-ui to include all custom fields  [#5029](https://github.com/ethyca/fides/pull/5029)
- Update name of Ingress/Egress columns in Datamap Report to Sources/Destinations [#5045](https://github.com/ethyca/fides/pull/5045)
- Datamap report now includes a 'cookies' column [#5052](https://github.com/ethyca/fides/pull/5052)
- Changed behavior of project selection UI in discovery monitor form [#5049](https://github.com/ethyca/fides/pull/5049)
- Updating DSR filtering to use collection-level data categories [#4999](https://github.com/ethyca/fides/pull/4999)
- Changed discovery monitor form to skip project selection UI when no projects exist [#5056](https://github.com/ethyca/fides/pull/5056)

### Fixed
- Fixed intermittent connection issues with Redshift by increasing timeout and preferring SSL in test connections [#4981](https://github.com/ethyca/fides/pull/4981)
- Fixed data detection & discovery results not displaying correctly across multiple pages[#5060](https://github.com/ethyca/fides/pull/5060)

### Developer Experience
- Fixed various environmental issues when running Cypress tests locally [#5040](https://github.com/ethyca/fides/pull/5040)

## [2.39.2](https://github.com/ethyca/fides/compare/2.39.1...2.39.2)

### Fixed
- Restrict Delete Systems API endpoint such that user must have "SYSTEM_DELETE" scope [#5037](https://github.com/ethyca/fides/pull/5037)

### Security
- Remove the SERVER_SIDE_FIDES_API_URL env variable from the client clientSettings [CVE-2024-31223](https://github.com/ethyca/fides/security/advisories/GHSA-53q7-4874-24qg)

## [2.39.1](https://github.com/ethyca/fides/compare/2.39.0...2.39.1)

### Fixed
- Fixed a bug where system information form was not loading for Viewer users [#5034](https://github.com/ethyca/fides/pull/5034)
- Fixed viewers being given the option to delete systems [#5035](https://github.com/ethyca/fides/pull/5035)
- Restrict Delete Systems API endpoint such that user must have "SYSTEM_DELETE" scope [#5037](https://github.com/ethyca/fides/pull/5037)

### Removed
- Removed the `fetch` polyfill from FidesJS [#5026](https://github.com/ethyca/fides/pull/5026)

### Security
- Removed FidesJS's exposure to `polyfill.io` supply chain attack [CVE-2024-38537](https://github.com/ethyca/fides/security/advisories/GHSA-cvw4-c69g-7v7m)

## [2.39.0](https://github.com/ethyca/fides/compare/2.38.1...2.39.0)

### Added
- Adds the start of the Scylla DB Integration [#4946](https://github.com/ethyca/fides/pull/4946)
- Added model and data migrations and CRUD-layer operations for property-specific messaging [#4901](https://github.com/ethyca/fides/pull/4901)
- Added option in FidesJS SDK to only disable notice-served API [#4965](https://github.com/ethyca/fides/pull/4965)
- External ID support for consent management [#4927](https://github.com/ethyca/fides/pull/4927)
- Added access and erasure support for the Greenhouse Harvest integration [#4945](https://github.com/ethyca/fides/pull/4945)
- Add an S3 connection type (currently used for discovery and detection only) [#4930](https://github.com/ethyca/fides/pull/4930)
- Support for Limited FIDES__CELERY__* Env Vars [#4980](https://github.com/ethyca/fides/pull/4980)
- Implement sending emails via property-specific messaging templates [#4950](https://github.com/ethyca/fides/pull/4950)
- New privacy request search to replace existing endpoint [#4987](https://github.com/ethyca/fides/pull/4987)
- Added new Google Cloud SQL for MySQL Connector [#4949](https://github.com/ethyca/fides/pull/4949)
- Add new options for integrations for discovery & detection [#5000](https://github.com/ethyca/fides/pull/5000)
- Add new `FidesInitializing` event for when FidesJS begins initialization [#5010](https://github.com/ethyca/fides/pull/5010)

### Changed
- Move new data map reporting table out of beta and remove old table from Data Lineage map. [#4963](https://github.com/ethyca/fides/pull/4963)
- Disable the 'connect to a database' button if the `dataDiscoveryAndDetection` feature flag is enabled [#1455](https://github.com/ethyca/fidesplus/pull/1455)
- Upgrade Privacy Request table to use FidesTable V2 [#4990](https://github.com/ethyca/fides/pull/4990)
- Add copy to project selection modal and tweak copy on discovery monitors table [#5007](https://github.com/ethyca/fides/pull/5007)

### Fixed
- Fixed an issue where the GPP signal status was prematurely set to `ready` in some scenarios [#4957](https://github.com/ethyca/fides/pull/4957)
- Removed exteraneous `/` from the several endpoint URLs [#4962](https://github.com/ethyca/fides/pull/4962)
- Fixed and optimized Database Icon SVGs used in Datamap [#4969](https://github.com/ethyca/fides/pull/4969)
- Masked "Keyfile credentials" input on integration config form [#4971](https://github.com/ethyca/fides/pull/4971)
- Fixed validations for privacy declaration taxonomy labels when creating/updating a System [#4982](https://github.com/ethyca/fides/pull/4982)
- Allow property-specific messaging to work with non-custom templates [#4986](https://github.com/ethyca/fides/pull/4986)
- Fixed an issue where config object was being passed twice to `fides.js` output [#5010](https://github.com/ethyca/fides/pull/5010)
- Disabling Fides initialization now also disables GPP initialization [#5010](https://github.com/ethyca/fides/pull/5010)
- Fixes Vendor table formatting [#5013](https://github.com/ethyca/fides/pull/5013)

## [2.38.1](https://github.com/ethyca/fides/compare/2.38.0...2.38.1)

### Changed
- Disable the 'connect to a database' button if the `dataDiscoveryAndDetection` feature flag is enabled [#4972](https://github.com/ethyca/fidesplus/pull/4972)
- Oracle Responsys: Include Profile Extension Tables in DSRs[#4937](https://github.com/ethyca/fides/pull/4937)

### Fixed
- Fixed "add" icons on some buttons being wrong size [#4975](https://github.com/ethyca/fides/pull/4975)
- Fixed ability to update consent preferences after they've previously been set [#4984](https://github.com/ethyca/fides/pull/4984)

## [2.38.0](https://github.com/ethyca/fides/compare/2.37.0...2.38.0)

### Added
- Deprecate LastServedNotice (lastservednoticev2) table [#4910](https://github.com/ethyca/fides/pull/4910)
- Added erasure support to the Recurly integration [#4891](https://github.com/ethyca/fides/pull/4891)
- Added UI for configuring integrations for detection/discovery [#4922](https://github.com/ethyca/fides/pull/4922)
- New queue for saving privacy preferences/notices served [#4931](https://github.com/ethyca/fides/pull/4931)
- Expose number of tasks in queue in worker health check [#4931](https://github.com/ethyca/fides/pull/4931)
- Track when preferences/notices served received [#4931](https://github.com/ethyca/fides/pull/4931)
- Request overrides for opt-in and opt-out consent requests [#4920](https://github.com/ethyca/fides/pull/4920)
- Added query_param_key to Privacy Center schema [#4939](https://github.com/ethyca/fides/pull/4939)
- Fill custom privacy request fields with query_param_key [#4948](https://github.com/ethyca/fides/pull/4948)
- Add `datasource_params` column to MonitorConfig DB model [#4951](https://github.com/ethyca/fides/pull/4951)
- Added ability to open system preview side panel from new data map table [#4944](https://github.com/ethyca/fides/pull/4944)
- Added success toast message after monitoring a resource [#4958](https://github.com/ethyca/fides/pull/4958)
- Added UI for displaying, adding and editing discovery monitors [#4954](https://github.com/ethyca/fides/pull/4954)

### Changed
- Set default ports for local development of client projects (:3001 for privacy center and :3000 for admin-ui) [#4912](https://github.com/ethyca/fides/pull/4912)
- Update privacy center port to :3001 for nox [#4918](https://github.com/ethyca/fides/pull/4918)
- Optimize speed by generating the uuids in the client side for consent requests [#4933](https://github.com/ethyca/fides/pull/4933)
- Update Privacy Center toast text for consistent capitalization [#4936](https://github.com/ethyca/fides/pull/4936)
- Update Custom Fields table and Domain Verification table to use FidesTable V2. Remove V1 components. [#4932](https://github.com/ethyca/fides/pull/4932)
- Updated how Fields are generated for DynamoDB, improved error handling [#4943](https://github.com/ethyca/fides/pull/4943)

### Fixed
- Fixed an issue where the test integration action failed for the Zendesk integration [#4929](https://github.com/ethyca/fides/pull/4929)
- Fixed an issue where language form field error message was not displaying properly [#4942](https://github.com/ethyca/fides/pull/4942)
- Fixed an issue where the consent cookie could not be set on multi-level root domain (e.g. co.uk, co.jp) [#4935](https://github.com/ethyca/fides/pull/4935)
- Fixed an issue where the unique device ID was not being retained when Fides.js was reinitialized [#4947](https://github.com/ethyca/fides/pull/4947)
- Fixed inconsistent font sizes on new integrations UI [#4959](https://github.com/ethyca/fides/pull/4959)

## [2.37.0](https://github.com/ethyca/fides/compare/2.36.0...2.37.0)

### Added
- Added initial version for Helios: Data Discovery and Detection [#4839](https://github.com/ethyca/fides/pull/4839)
- Added shouldShowExperience to the Fides global and FidesInitialized events [#4895](https://github.com/ethyca/fides/pull/4895)
- Enhancements to `MonitorConfig` DB model to support new functionality [#4888](https://github.com/ethyca/fides/pull/4888)
- Added developer option to disable auto-initialization on FidesJS bundles. [#4900](https://github.com/ethyca/fides/pull/4900)
- Adding property ID to served notice history and privacy preference history [#4886](https://github.com/ethyca/fides/pull/4886)
- Adding privacy_center_config and stylesheet fields to the Property model [#4879](https://github.com/ethyca/fides/pull/4879)
- Adds generic async callback integration support [#4865](https://github.com/ethyca/fides/pull/4865)
- Ability to `downgrade` the application DB through the `/admin/db` endpoint [#4893](https://github.com/ethyca/fides/pull/4893)
- Added support for custom property paths, configs and stylesheets for privacy center [#4907](https://github.com/ethyca/fides/pull/4907)
- Include the scopes required for a given action in `403` response when client does not have sufficient permissions [#4905](https://github.com/ethyca/fides/pull/4905)

### Changed
- Rename MinimalPrivacyExperience class and usages [#4889](https://github.com/ethyca/fides/pull/4889)
- Included fidesui as part of the monorepo [#4880](https://github.com/ethyca/fides/pull/4880)
- Improve `geolocation` and `property_id` error response to return 400 status instead of 500 server error on /fides.js endpoint [#4884](https://github.com/ethyca/fides/pull/4884)
- Fixing middleware logging in Fides.js to remove incorrect status codes and durations [#4885](https://github.com/ethyca/fides/pull/4885)
- Improve load performance and DOM monitoring for FidesJS [#4896](https://github.com/ethyca/fides/pull/4896)

### Fixed
- Fixed an issue with the Iterate connector returning at least one param_value references an invalid field for the 'update' request of user [#4528](https://github.com/ethyca/fides/pull/4528)
- Enhanced classification of the dataset used with Twilio [#4872](https://github.com/ethyca/fides/pull/4872)
- Reduce privacy center logging to not show response size limit when the /fides.js endpoint has a size bigger than 4MB [#4878](https://github.com/ethyca/fides/pull/4878)
- Fixed an issue where sourcemaps references were unintentionally included in the FidesJS bundle [#4887](https://github.com/ethyca/fides/pull/4887)
- Handle a 404 response from Segment when a user ID or email is not found [#4902](https://github.com/ethyca/fides/pull/4902)
- Fixed TCF styling issues [#4904](https://github.com/ethyca/fides/pull/4904)
- Fixed an issue where the Trigger Modal Link was not being populated correctly in the translation form [#4911](https://github.com/ethyca/fides/pull/4911)

### Security
- Escape SQLAlchemy passwords [CVE-2024-34715](https://github.com/ethyca/fides/security/advisories/GHSA-8cm5-jfj2-26q7)
- Properly mask nested BigQuery secrets in connection configuration endpoints [CVE-2024-35189](https://github.com/ethyca/fides/security/advisories/GHSA-rcvg-jj3g-rj7c)

## [2.36.0](https://github.com/ethyca/fides/compare/2.35.1...2.36.0)

### Added
- Added multiple language translations support for privacy center consent page [#4785](https://github.com/ethyca/fides/pull/4785)
- Added ability to export the contents of datamap report [#1545](https://ethyca.atlassian.net/browse/PROD-1545)
- Added `System` model support for new `vendor_deleted_date` field on Compass vendor records [#4818](https://github.com/ethyca/fides/pull/4818)
- Added custom JSON (de)serialization to shared DB engines to handle non-standard data types in JSONB columns [#4818](https://github.com/ethyca/fides/pull/4818)
- Added state persistence across sessions to the datamap report table [#4853](https://github.com/ethyca/fides/pull/4853)
- Removed currentprivacypreference and lastservednotice tables [#4846](https://github.com/ethyca/fides/pull/4846)
- Added initial version for Helios: Data Discovery and Detection [#4839](https://github.com/ethyca/fides/pull/4839)
- Adds new var to track fides js overlay types [#4869](https://github.com/ethyca/fides/pull/4869)

### Changed
- Changed filters on the data map report table to use checkbox collapsible tree view [#4864](https://github.com/ethyca/fides/pull/4864)

### Fixed
- Remove the extra 'white-space: normal' CSS for FidesJS HTML descriptions [#4850](https://github.com/ethyca/fides/pull/4850)
- Fixed data map report to display second level names from the taxonomy as primary (bold) label [#4856](https://github.com/ethyca/fides/pull/4856)
- Ignore invalid three-character country codes for FidesJS geolocation (e.g. "USA") [#4877](https://github.com/ethyca/fides/pull/4877)

### Developer Experience
- Update typedoc-plugin-markdown to 4.0.0 [#4870](https://github.com/ethyca/fides/pull/4870)

## [2.35.1](https://github.com/ethyca/fides/compare/2.35.0...2.35.1)

### Added
- Added access and erasure support for Marigold Engage by Sailthru integration [#4826](https://github.com/ethyca/fides/pull/4826)
- Update fides_disable_save_api option in FidesJS SDK to disable both privacy-preferences & notice-served APIs [#4860](https://github.com/ethyca/fides/pull/4860)

### Fixed
- Fixing issue where privacy requests not approved before upgrading to 2.34 couldn't be processed [#4855](https://github.com/ethyca/fides/pull/4855)
- Ensure only GVL vendors from Compass are labeled as such [#4857](https://github.com/ethyca/fides/pull/4857)
- Fix handling of some ISO-3166 geolocation edge cases in Privacy Center /fides.js endpoint [#4858](https://github.com/ethyca/fides/pull/4858)

### Changed
- Hydrates GTM datalayer to match supported FidesEvent Properties [#4847](https://github.com/ethyca/fides/pull/4847)
- Allows a SaaS integration request to process HTTP 204 No Content without erroring trying to unwrap the response. [#4834](https://github.com/ethyca/fides/pull/4834)
- Sets `sslmode` to prefer for Redshift connections when generating datasets [#4849](https://github.com/ethyca/fides/pull/4849)
- Included searching by `email` for the Segment integration [#4851](https://github.com/ethyca/fides/pull/4851)

## [2.35.0](https://github.com/ethyca/fides/compare/2.34.0...2.35.0)

### Added
- Added DSR 3.0 Scheduling which supports running DSR's in parallel with first-class request tasks [#4760](https://github.com/ethyca/fides/pull/4760)
- Added carets to collapsible sections in the overlay modal [#4793](https://github.com/ethyca/fides/pull/4793)
- Added erasure support for OpenWeb [#4735](https://github.com/ethyca/fides/pull/4735)
- Added support for configuration of pre-approval webhooks [#4795](https://github.com/ethyca/fides/pull/4795)
- Added fides_clear_cookie option to FidesJS SDK to load CMP without preferences on refresh [#4810](https://github.com/ethyca/fides/pull/4810)
- Added FidesUpdating event to FidesJS SDK [#4816](https://github.com/ethyca/fides/pull/4816)
- Added `reinitialize` method to FidesJS SDK [#4812](https://github.com/ethyca/fides/pull/4812)
- Added undeclared data category columns to data map report table [#4781](https://github.com/ethyca/fides/pull/4781)
- Fully implement pre-approval webhooks [#4822](https://github.com/ethyca/fides/pull/4822)
- Sync models and database for pre-approval webhooks [#4838](https://github.com/ethyca/fides/pull/4838)

### Changed
- Removed the Celery startup banner from the Fides worker logs [#4814](https://github.com/ethyca/fides/pull/4814)
- Improve performance of Snowflake schema generation [#4587](https://github.com/ethyca/fides/pull/4587)

### Fixed
- Fixed bug prevented adding new privacy center translations [#4786](https://github.com/ethyca/fides/pull/4786)
- Fixed bug where Privacy Policy links would be shown without a configured URL [#4801](https://github.com/ethyca/fides/pull/4801)
- Fixed bug prevented adding new privacy center translations [#4786](https://github.com/ethyca/fides/pull/4786)
- Fixed bug where Language selector button was overlapping other buttons when Privacy Policy wasn't present. [#4815](https://github.com/ethyca/fides/pull/4815)
- Fixed bug where icons of the Language selector were displayed too small on some sites [#4815](https://github.com/ethyca/fides/pull/4815)
- Fixed bug where GPP US National Section was incorrectly included when the State by State approach was selected [#4823]https://github.com/ethyca/fides/pull/4823
- Fixed DSR 3.0 Scheduling bug where Approved Privacy Requests that failed wouldn't change status [#4837](https://github.com/ethyca/fides/pull/4837)

## [2.34.0](https://github.com/ethyca/fides/compare/2.33.1...2.34.0)

### Added

- Added new field for modal trigger link translation [#4761](https://github.com/ethyca/fides/pull/4761)
- Added `getModalLinkLabel` method to global fides object [#4766](https://github.com/ethyca/fides/pull/4766)
- Added language switcher to fides overlay modal [#4773](https://github.com/ethyca/fides/pull/4773)
- Added modal link label to experience translation model [#4767](https://github.com/ethyca/fides/pull/4767)
- Added support for custom identities [#4764](https://github.com/ethyca/fides/pull/4764)
- Added developer option to force GPP API on FidesJS bundles [#4799](https://github.com/ethyca/fides/pull/4799)

### Changed

- Changed the Stripe integration for `Cards` to delete instead of update due to possible issues of a past expiration date [#4768](https://github.com/ethyca/fides/pull/4768)
- Changed display of Data Uses, Categories and Subjects to user friendly names in the Data map report [#4774](https://github.com/ethyca/fides/pull/4774)
- Update active disabled Fides.js toggle color to light grey [#4778](https://github.com/ethyca/fides/pull/4778)
- Update FidesJS fides_embed option to support embedding both banner & modal components [#4782](https://github.com/ethyca/fides/pull/4782)
- Add a few CSS classes to help with styling FidesJS button groups [#4789](https://github.com/ethyca/fides/pull/4789)
- Changed GPP extension to be pre-bundled in appropriate circumstances, as opposed to another fetch [#4780](https://github.com/ethyca/fides/pull/4780)

### Fixed

- Fixed select dropdowns being cut off by edges of modal forms [#4757](https://github.com/ethyca/fides/pull/4757)
- Changed "allow user to dismiss" toggle to show on config form for TCF experience [#4755](https://github.com/ethyca/fides/pull/4755)
- Fixed issue when loading the privacy request detail page [#4775](https://github.com/ethyca/fides/pull/4775)
- Fixed connection test for Aircall [#4756](https://github.com/ethyca/fides/pull/4756/pull)
- Fixed issues connecting to Redshift due to character encoding and SSL requirements [#4790](https://github.com/ethyca/fides/pull/4790)
- Fixed the way the name identity is handled in the Privacy Center [#4791](https://github.com/ethyca/fides/pull/4791)

### Developer Experience

- Build a `fides-types.d.ts` type declaration file to include alongside our FidesJS developer docs [#4772](https://github.com/ethyca/fides/pull/4772)

## [2.33.1](https://github.com/ethyca/fides/compare/2.33.0...2.33.1)

### Added

- Adds CUSTOM_OPTIONS_PATH to Privacy Center env vars [#4769](https://github.com/ethyca/fides/pull/4769)

## [2.33.0](https://github.com/ethyca/fides/compare/2.32.0...2.33.0)

### Added

- Added models for Privacy Center configuration (for plus users) [#4716](https://github.com/ethyca/fides/pull/4716)
- Added ability to delete properties [#4708](https://github.com/ethyca/fides/pull/4708)
- Add interface for submitting privacy requests in admin UI [#4738](https://github.com/ethyca/fides/pull/4738)
- Added language switching support to the FidesJS UI based on configured translations [#4737](https://github.com/ethyca/fides/pull/4737)
- Added ability to override some experience language and primary color [#4743](https://github.com/ethyca/fides/pull/4743)
- Generate FidesJS SDK Reference Docs from tsdoc comments [#4736](https://github.com/ethyca/fides/pull/4736)
- Added erasure support for Adyen [#4735](https://github.com/ethyca/fides/pull/4735)
- Added erasure support for Iterable [#4695](https://github.com/ethyca/fides/pull/4695)

### Changed

- Updated privacy notice & experience forms to hide translation UI when user doesn't have translation feature [#4728](https://github.com/ethyca/fides/pull/4728), [#4734](https://github.com/ethyca/fides/pull/4734)
- Custom privacy request fields now support list values [#4686](https://github.com/ethyca/fides/pull/4686)
- Update when GPP API reports signal status: ready [#4635](https://github.com/ethyca/fides/pull/4635)
- Update non-dismissable TCF and notice banners to show a black overlay and prevent scrolling [#4748](https://github.com/ethyca/fidesplus/pull/4748)
- Cleanup config vars for preview in Admin-UI [#4745](https://github.com/ethyca/fides/pull/4745)
- Show a "systems displayed" count on datamap map & table reporting page [#4752](https://github.com/ethyca/fides/pull/4752)
- Change default Canada Privacy Experience Config in migration to reference generic `ca` region [#4762](https://github.com/ethyca/fides/pull/4762)

### Fixed

- Fixed responsive issues with the buttons on the integration screen [#4729](https://github.com/ethyca/fides/pull/4729)
- Fixed hover/focus issues with the v2 tables [#4730](https://github.com/ethyca/fides/pull/4730)
- Disable editing of data use declaration name and type after creation [#4731](https://github.com/ethyca/fides/pull/4731)
- Cleaned up table borders [#4733](https://github.com/ethyca/fides/pull/4733)
- Initialization issues with ExperienceNotices (#4723)[https://github.com/ethyca/fides/pull/4723]
- Re-add CORS origin regex field to admin UI (#4742)[https://github.com/ethyca/fides/pull/4742]

### Developer Experience

- Added new script to allow recompiling of fides-js when the code changes [#4744](https://github.com/ethyca/fides/pull/4744)
- Update Cookie House to support for additional locations (Canada, Quebec, EEA) and a "property_id" override [#4750](https://github.com/ethyca/fides/pull/4750)

## [2.32.0](https://github.com/ethyca/fides/compare/2.31.1...2.32.0)

### Added

- Updated configuration pages for Experiences with live Preview of FidesJS banner & modal components [#4576](https://github.com/ethyca/fides/pull/4576)
- Added ability to configure multiple language translations for Notices & Experiences [#4576](https://github.com/ethyca/fides/pull/4576)
- Automatically localize all strings in FidesJS CMP UIs (banner, modal, and TCF overlay) based on user's locale and experience configuration [#4576](https://github.com/ethyca/fides/pull/4576)
- Added fides_locale option to override FidesJS locale detection [#4576](https://github.com/ethyca/fides/pull/4576)
- Update FidesJS to report notices served and preferences saved linked to the specific translations displayed [#4576](https://github.com/ethyca/fides/pull/4576)
- Added ability to prevent dismissal of FidesJS CMP UI via Experience configuration [#4576](https://github.com/ethyca/fides/pull/4576)
- Added ability to create & link Properties to support multiple Experiences in a single location [#4658](https://github.com/ethyca/fides/pull/4658)
- Added property_id query param to fides.js to filter experiences by Property when installed [#4676](https://github.com/ethyca/fides/pull/4676)
- Added Locations & Regulations pages to allow a wider selection of locations for consent [#4660](https://github.com/ethyca/fides/pull/4660)
- Erasure support for Simon Data [#4552](https://github.com/ethyca/fides/pull/4552)
- Added notice there will be no preview for Privacy Center types in the Experience preview [#4709](https://github.com/ethyca/fides/pull/4709)
- Removed properties beta flag [#4710](https://github.com/ethyca/fides/pull/4710)
- Add acknowledge button label to default Experience English form [#4714](https://github.com/ethyca/fides/pull/4714)
- Update FidesJS to support localizing CMP UI with configurable, non-English default locales [#4720](https://github.com/ethyca/fides/pull/4720)
- Add loading of template translations for notices and experiences [#4718](https://github.com/ethyca/fides/pull/4718)

### Changed

- Moved location-targeting from Notices to Experiences [#4576](https://github.com/ethyca/fides/pull/4576)
- Replaced previous default Notices & Experiences with new versions with updated locations, translations, etc. [#4576](https://github.com/ethyca/fides/pull/4576)
- Automatically migrate existing Notices & Experiences to updated model where possible [#4576](https://github.com/ethyca/fides/pull/4576)
- Replaced ability to configure banner "display configuration" to separate banner & modal components [#4576](https://github.com/ethyca/fides/pull/4576)
- Modify `fides user login` to not store plaintext password in `~/.fides-credentials` [#4661](https://github.com/ethyca/fides/pull/4661)
- Data model changes to support Notice and Experience-level translations [#4576](https://github.com/ethyca/fides/pull/4576)
- Data model changes to support Consent setup being Experience instead of Notice-driven [#4576](https://github.com/ethyca/fides/pull/4576)
- Build PrivacyNoticeRegion from locations and location groups [#4620](https://github.com/ethyca/fides/pull/4620)
- When saving locations, calculate and save location groups [#4620](https://github.com/ethyca/fides/pull/4620)
- Update privacy experiences page to use the new table component [#4652](https://github.com/ethyca/fides/pull/4652)
- Update privacy notices page to use the new table component [#4641](https://github.com/ethyca/fides/pull/4641)
- Bumped supported Python versions to `3.10.13`, `3.9.18`, and `3.8.18`. Bumped Debian base image from `-bullseye` to `-bookworm`. [#4630](https://github.com/ethyca/fides/pull/4630)
- Bumped Node.js base image from `16` to `20`. [#4684](https://github.com/ethyca/fides/pull/4684)

### Fixed

- Ignore 404 errors from Delighted and Kustomer when an erasure client is not found [#4593](https://github.com/ethyca/fides/pull/4593)
- Various FE fixes for Admin-UI experience config form [#4707](https://github.com/ethyca/fides/pull/4707)
- Fix modal preview in Admin-UI experience config form [#4712](https://github.com/ethyca/fides/pull/4712)
- Optimize FidesJS bundle size by only loading TCF static stings when needed [#4711](https://github.com/ethyca/fides/pull/4711)

## [2.31.0](https://github.com/ethyca/fides/compare/2.30.1...2.31.0)

### Added

- Add Great Britain as a consent option [#4628](https://github.com/ethyca/fides/pull/4628)
- Navbar update and new properties page [#4633](https://github.com/ethyca/fides/pull/4633)
- Access and erasure support for Oracle Responsys [#4618](https://github.com/ethyca/fides/pull/4618)

### Fixed

- Fix issue where "x" button on Fides.js components overwrites saved preferences [#4649](https://github.com/ethyca/fides/pull/4649)
- Initialize Fides.consent with default values from experience when saved consent cookie (fides_consent) does not exist [#4665](https://github.com/ethyca/fides/pull/4665)

### Changed

- Sets GPP applicableSections to -1 when a user visits from a state that is not part of the GPP [#4727](https://github.com/ethyca/fides/pull/4727)

## [2.30.1](https://github.com/ethyca/fides/compare/2.30.0...2.30.1)

### Fixed

- Configure logger correctly on worker initialization [#4624](https://github.com/ethyca/fides/pull/4624)

## [2.30.0](https://github.com/ethyca/fides/compare/2.29.0...2.30.0)

### Added

- Add enum and registry of supported languages [#4592](https://github.com/ethyca/fides/pull/4592)
- Access and erasure support for Talkable [#4589](https://github.com/ethyca/fides/pull/4589)
- Support temporary credentials in AWS generate + scan features [#4607](https://github.com/ethyca/fides/pull/4603), [#4608](https://github.com/ethyca/fides/pull/4608)
- Add ability to store and read Fides cookie in Base64 format [#4556](https://github.com/ethyca/fides/pull/4556)
- Structured logging for SaaS connector requests [#4594](https://github.com/ethyca/fides/pull/4594)
- Added Fides.showModal() to fides.js to allow programmatic opening of consent modals [#4617](https://github.com/ethyca/fides/pull/4617)

### Fixed

- Fixing issue when modifying Policies, Rules, or RuleTargets as a root user [#4582](https://github.com/ethyca/fides/pull/4582)

## [2.29.0](https://github.com/ethyca/fides/compare/2.28.0...2.29.0)

### Added

- View more modal to regulations page [#4574](https://github.com/ethyca/fides/pull/4574)
- Columns in data map reporting, adding multiple systems, and consent configuration tables can be resized. In the data map reporting table, fields with multiple values can show all or collapse all [#4569](https://github.com/ethyca/fides/pull/4569)
- Show custom fields in the data map report table [#4579](https://github.com/ethyca/fides/pull/4579)

### Changed

- Delay rendering the nav until all necessary queries are finished loading [#4571](https://github.com/ethyca/fides/pull/4571)
- Updating return value for crud.get_custom_fields_filtered [#4575](https://github.com/ethyca/fides/pull/4575)
- Updated user deletion confirmation flow to only require one confirmatory input [#4402](https://github.com/ethyca/fides/pull/4402)
- Moved `pymssl` to an optional dependency no longer installed by default with our python package [#4581](https://github.com/ethyca/fides/pull/4581)
- Fixed CORS domain update functionality [#4570](https://github.com/ethyca/fides/pull/4570)
- Update Domains page with ability to add/remove "organization" domains, view "administrator" domains set via security settings, and improve various UX bugs and copy [#4584](https://github.com/ethyca/fides/pull/4584)

### Fixed

- Fixed CORS domain update functionality [#4570](https://github.com/ethyca/fides/pull/4570)
- Completion emails are no longer attempted for consent requests [#4578](https://github.com/ethyca/fides/pull/4578)

## [2.28.0](https://github.com/ethyca/fides/compare/2.27.0...2.28.0)

### Added

- Erasure support for AppsFlyer [#4512](https://github.com/ethyca/fides/pull/4512)
- Datamap Reporting page [#4519](https://github.com/ethyca/fides/pull/4519)
- Consent support for Klaviyo [#4513](https://github.com/ethyca/fides/pull/4513)
- Form for configuring GPP settings [#4557](https://github.com/ethyca/fides/pull/4557)
- Custom privacy request field support for consent requests [#4546](https://github.com/ethyca/fides/pull/4546)
- Support GPP in privacy notices [#4554](https://github.com/ethyca/fides/pull/4554)

### Changed

- Redesigned nav bar for the admin UI [#4548](https://github.com/ethyca/fides/pull/4548)
- Fides.js GPP for US geographies now derives values from backend privacy notices [#4559](https://github.com/ethyca/fides/pull/4559)
- No longer generate the `vendors_disclosed` section of the TC string in `fides.js` [#4553](https://github.com/ethyca/fides/pull/4553)
- Changed consent management vendor add flow [#4550](https://github.com/ethyca/fides/pull/4550)

### Fixed

- Fixed an issue blocking Salesforce sandbox accounts from refreshing tokens [#4547](https://github.com/ethyca/fides/pull/4547)
- Fixed DSR zip packages to be unzippable on Windows [#4549](https://github.com/ethyca/fides/pull/4549)
- Fixed browser compatibility issues with Object.hasOwn [#4568](https://github.com/ethyca/fides/pull/4568)

### Developer Experience

- Switch to anyascii for unicode transliteration [#4550](https://github.com/ethyca/fides/pull/4564)

## [2.27.0](https://github.com/ethyca/fides/compare/2.26.0...2.27.0)

### Added

- Tooltip and styling for disabled rows in add multiple vendor view [#4498](https://github.com/ethyca/fides/pull/4498)
- Preliminary GPP support for US regions [#4498](https://github.com/ethyca/fides/pull/4504)
- Access and erasure support for Statsig Enterprise [#4429](https://github.com/ethyca/fides/pull/4429)
- New page for setting locations [#4517](https://github.com/ethyca/fides/pull/4517)
- New modal for setting granular locations [#4531](https://github.com/ethyca/fides/pull/4531)
- New page for setting regulations [#4530](https://github.com/ethyca/fides/pull/4530)
- Update fides.js to support multiple descriptions (banner, overlay) and render HTML descriptions [#4542](https://github.com/ethyca/fides/pull/4542)

### Fixed

- Fixed incorrect Compass button behavior in system form [#4508](https://github.com/ethyca/fides/pull/4508)
- Omit certain fields from system payload when empty [#4508](https://github.com/ethyca/fides/pull/4525)
- Fixed issues with Compass vendor selector behavior [#4521](https://github.com/ethyca/fides/pull/4521)
- Fixed an issue where the background overlay remained visible after saving consent preferences [#4515](https://github.com/ethyca/fides/pull/4515)
- Fixed system name being editable when editing GVL systems [#4533](https://github.com/ethyca/fides/pull/4533)
- Fixed an issue where a privacy policy link could not be removed from privacy experiences [#4542](https://github.com/ethyca/fides/pull/4542)

### Changed

- Upgrade to use Fideslang `3.0.0` and remove associated concepts [#4502](https://github.com/ethyca/fides/pull/4502)
- Model overhaul for saving privacy preferences and notices served [#4481](https://github.com/ethyca/fides/pull/4481)
- Moves served notice endpoints, consent reporting, purpose endpoints and TCF queries to plus [#4481](https://github.com/ethyca/fides/pull/4481)
- Moves served notice endpoints, consent reporting, and TCF queries to plus [#4481](https://github.com/ethyca/fides/pull/4481)
- Update frontend to account for changes to notices served and preferences saved APIs [#4518](https://github.com/ethyca/fides/pull/4518)
- `fides.js` now sets `supportsOOB` to `false` [#4516](https://github.com/ethyca/fides/pull/4516)
- Save consent method ("accept", "reject", "save", etc.) to `fides_consent` cookie as extra metadata [#4529](https://github.com/ethyca/fides/pull/4529)
- Allow CORS for privacy center `fides.js` and `fides-ext-gpp.js` endpoints
- Replace `GPP_EXT_PATH` env var in favor of a more flexible `FIDES_JS_BASE_URL` environment variable
- Change vendor add modal on consent configuration screen to use new vendor selector [#4532](https://github.com/ethyca/fides/pull/4532)
- Remove vendor add modal [#4535](https://github.com/ethyca/fides/pull/4535)

## [2.26.0](https://github.com/ethyca/fides/compare/2.25.0...main)

### Added

- Dynamic importing for GPP bundle [#4447](https://github.com/ethyca/fides/pull/4447)
- Paging to vendors in the TCF overlay [#4463](https://github.com/ethyca/fides/pull/4463)
- New purposes endpoint and indices to improve system lookups [#4452](https://github.com/ethyca/fides/pull/4452)
- Cypress tests for fides.js GPP extension [#4476](https://github.com/ethyca/fides/pull/4476)
- Add support for global TCF Purpose Overrides [#4464](https://github.com/ethyca/fides/pull/4464)
- TCF override management [#4484](https://github.com/ethyca/fides/pull/4484)
- Readonly consent management table and modal [#4456](https://github.com/ethyca/fides/pull/4456), [#4477](https://github.com/ethyca/fides/pull/4477)
- Access and erasure support for Gong [#4461](https://github.com/ethyca/fides/pull/4461)
- Add new UI for CSV consent reporting [#4488](https://github.com/ethyca/fides/pull/4488)
- Option to prevent the dismissal of the consent banner and modal [#4470](https://github.com/ethyca/fides/pull/4470)

### Changed

- Increased max number of preferences allowed in privacy preference API calls [#4469](https://github.com/ethyca/fides/pull/4469)
- Reduce size of tcf_consent payload in fides_consent cookie [#4480](https://github.com/ethyca/fides/pull/4480)
- Change log level for FidesUserPermission retrieval to `debug` [#4482](https://github.com/ethyca/fides/pull/4482)
- Remove Add Vendor button from the Manage your vendors page[#4509](https://github.com/ethyca/fides/pull/4509)

### Fixed

- Fix type errors when TCF vendors have no dataDeclaration [#4465](https://github.com/ethyca/fides/pull/4465)
- Fixed an error where editing an AC system would mistakenly lock it for GVL [#4471](https://github.com/ethyca/fides/pull/4471)
- Refactor custom Get Preferences function to occur after our CMP API initialization [#4466](https://github.com/ethyca/fides/pull/4466)
- Fix an error where a connector response value of None causes a DSR failure due to a missing value [#4483](https://github.com/ethyca/fides/pull/4483)
- Fixed system name being non-editable when locked for GVL [#4475](https://github.com/ethyca/fides/pull/4475)
- Fixed a bug with "null" values for retention period field on data uses [#4487](https://github.com/ethyca/fides/pull/4487)

## [2.25.0](https://github.com/ethyca/fides/compare/2.24.1...2.25.0)

### Added

- Stub for initial GPP support [#4431](https://github.com/ethyca/fides/pull/4431)
- Added confirmation modal on deleting a data use declaration [#4439](https://github.com/ethyca/fides/pull/4439)
- Added feature flag for separating system name and Compass vendor selector [#4437](https://github.com/ethyca/fides/pull/4437)
- Fire GPP events per spec [#4433](https://github.com/ethyca/fides/pull/4433)
- New override option `fides_tcf_gdpr_applies` for setting `gdprApplies` on the CMP API [#4453](https://github.com/ethyca/fides/pull/4453)

### Changed

- Improved bulk vendor adding table UX [#4425](https://github.com/ethyca/fides/pull/4425)
- Flexible legal basis for processing has a db default of True [#4434](https://github.com/ethyca/fides/pull/4434)
- Give contributor role access to config API, including cors origin updates [#4438](https://github.com/ethyca/fides/pull/4438)
- Disallow setting `*` and other non URL values for `security.cors_origins` config property via the API [#4438](https://github.com/ethyca/fides/pull/4438)
- Consent modal hides the opt-in/opt-out buttons if only one privacy notice is enabled [#4441](https://github.com/ethyca/fides/pull/4441)
- Initialize TCF stub earlier [#4453](https://github.com/ethyca/fides/pull/4453)
- Change focus outline color of form inputs [#4467](https://github.com/ethyca/fides/pull/4467)

### Fixed

- Fixed a bug where selected vendors in "configure consent" add vendor modal were unstyled [#4454](https://github.com/ethyca/fides/pull/4454)
- Use correct defaults when there is no associated preference in the cookie [#4451](https://github.com/ethyca/fides/pull/4451)
- IP Addresses behind load balancers for consent reporting [#4440](https://github.com/ethyca/fides/pull/4440)

## [2.24.1](https://github.com/ethyca/fides/compare/2.24.0...2.24.1)

### Added

- Logging when root user and client credentials are used [#4432](https://github.com/ethyca/fides/pull/4432)
- Allow for custom path at which to retrieve Fides override options [#4462](https://github.com/ethyca/fides/pull/4462)

### Changed

- Run fides with non-root user [#4421](https://github.com/ethyca/fides/pull/4421)

## [2.24.0](https://github.com/ethyca/fides/compare/2.23.3...2.24.0)

### Added

- Adds fides_disable_banner config option to Fides.js [#4378](https://github.com/ethyca/fides/pull/4378)
- Deletions that fail due to foreign key constraints will now be more clearly communicated [#4406](https://github.com/ethyca/fides/pull/4378)
- Added support for a custom get preferences API call provided through Fides.init [#4375](https://github.com/ethyca/fides/pull/4375)
- Hidden custom privacy request fields in the Privacy Center [#4370](https://github.com/ethyca/fides/pull/4370)
- Backend System-level Cookie Support [#4383](https://github.com/ethyca/fides/pull/4383)
- High Level Tracking of Compass System Sync [#4397](https://github.com/ethyca/fides/pull/4397)
- Erasure support for Qualtrics [#4371](https://github.com/ethyca/fides/pull/4371)
- Erasure support for Ada Chatbot [#4382](https://github.com/ethyca/fides/pull/4382)
- Erasure support for Typeform [#4366](https://github.com/ethyca/fides/pull/4366)
- Added notice that a system is GVL when adding/editing from system form [#4327](https://github.com/ethyca/fides/pull/4327)
- Added the ability to select the request types to enable per integration (for plus users) [#4374](https://github.com/ethyca/fides/pull/4374)
- Adds support for custom get experiences fn and custom patch notices served fn [#4410](https://github.com/ethyca/fides/pull/4410)
- Adds more granularity to tracking consent method, updates custom savePreferencesFn and FidesUpdated event to take consent method [#4419](https://github.com/ethyca/fides/pull/4419)

### Changed

- Add filtering and pagination to bulk vendor add table [#4351](https://github.com/ethyca/fides/pull/4351)
- Determine if the TCF overlay needs to surface based on backend calculated version hash [#4356](https://github.com/ethyca/fides/pull/4356)
- Moved Experiences and Preferences endpoints to Plus to take advantage of dynamic GVL [#4367](https://github.com/ethyca/fides/pull/4367)
- Add legal bases to Special Purpose schemas on the backend for display [#4387](https://github.com/ethyca/fides/pull/4387)
- "is_service_specific" default updated when building TC strings on the backend [#4377](https://github.com/ethyca/fides/pull/4377)
- "isServiceSpecific" default updated when building TC strings on the frontend [#4384](https://github.com/ethyca/fides/pull/4384)
- Redact cli, database, and redis configuration information from GET api/v1/config API request responses. [#4379](https://github.com/ethyca/fides/pull/4379)
- Button ordering in fides.js UI [#4407](https://github.com/ethyca/fides/pull/4407)
- Add different classnames to consent buttons for easier selection [#4411](https://github.com/ethyca/fides/pull/4411)
- Updates default consent preference to opt-out for TCF when fides_string exists [#4430](https://github.com/ethyca/fides/pull/4430)

### Fixed

- Persist bulk system add filter modal state [#4412](https://github.com/ethyca/fides/pull/4412)
- Fixing labels for request type field [#4414](https://github.com/ethyca/fides/pull/4414)
- User preferences from cookie should always override experience preferences [#4405](https://github.com/ethyca/fides/pull/4405)
- Allow fides_consent cookie to be set from a subdirectory [#4426](https://github.com/ethyca/fides/pull/4426)

### Security

-- Use a more cryptographically secure random function for security code generation

## [2.23.3](https://github.com/ethyca/fides/compare/2.23.2...2.23.3)

### Fixed

- Fix button arrangment and spacing for TCF and non-TCF consent overlay banner and modal [#4391](https://github.com/ethyca/fides/pull/4391)
- Replaced h1 element with div to use exisitng fides styles in consent modal [#4399](https://github.com/ethyca/fides/pull/4399)
- Fixed privacy policy alignment for non-TCF consent overlay banner and modal [#4403](https://github.com/ethyca/fides/pull/4403)
- Fix dynamic class name for TCF-variant of consent banner [#4404](https://github.com/ethyca/fides/pull/4403)

### Security

-- Fix an HTML Injection vulnerability in DSR Packages

## [2.23.2](https://github.com/ethyca/fides/compare/2.23.1...2.23.2)

### Fixed

- Fixed fides.css to vary banner width based on tcf [[#4381](https://github.com/ethyca/fides/issues/4381)]

## [2.23.1](https://github.com/ethyca/fides/compare/2.23.0...2.23.1)

### Changed

- Refactor Fides.js embedded modal to not use A11y dialog [#4355](https://github.com/ethyca/fides/pull/4355)
- Only call `FidesUpdated` when a preference has been saved, not during initialization [#4365](https://github.com/ethyca/fides/pull/4365)
- Updated double toggle styling in favor of single toggles with a radio group to select legal basis [#4376](https://github.com/ethyca/fides/pull/4376)

### Fixed

- Handle invalid `fides_string` when passed in as an override [#4350](https://github.com/ethyca/fides/pull/4350)
- Bug where vendor opt-ins would not initialize properly based on a `fides_string` in the TCF overlay [#4368](https://github.com/ethyca/fides/pull/4368)

## [2.23.0](https://github.com/ethyca/fides/compare/2.22.1...2.23.0)

### Added

- Added support for 3 additional config variables in Fides.js: fidesEmbed, fidesDisableSaveApi, and fidesTcString [#4262](https://github.com/ethyca/fides/pull/4262)
- Added support for fidesEmbed, fidesDisableSaveApi, and fidesTcString to be passed into Fides.js via query param, cookie, or window object [#4297](https://github.com/ethyca/fides/pull/4297)
- New privacy center environment variables `FIDES_PRIVACY_CENTER__IS_FORCED_TCF` which can make the privacy center always return the TCF bundle (`fides-tcf.js`) [#4312](https://github.com/ethyca/fides/pull/4312)
- Added a `FidesUIChanged` event to Fides.js to track when user preferences change without being saved [#4314](https://github.com/ethyca/fides/pull/4314) and [#4253](https://github.com/ethyca/fides/pull/4253)
- Add AC Systems to the TCF Overlay under Vendor Consents section [#4266](https://github.com/ethyca/fides/pull/4266/)
- Added bulk system/vendor creation component [#4309](https://github.com/ethyca/fides/pull/4309/)
- Support for passing in an AC string as part of a fides string for the TCF overlay [#4308](https://github.com/ethyca/fides/pull/4308)
- Added support for overriding the save user preferences API call with a custom fn provided through Fides.init [#4318](https://github.com/ethyca/fides/pull/4318)
- Return AC strings in GET Privacy Experience meta and allow saving preferences against AC strings [#4295](https://github.com/ethyca/fides/pull/4295)
- New GET Privacy Experience Meta Endpoint [#4328](https://github.com/ethyca/fides/pull/4328)
- Access and erasure support for SparkPost [#4328](https://github.com/ethyca/fides/pull/4238)
- Access and erasure support for Iterate [#4332](https://github.com/ethyca/fides/pull/4332)
- SSH Support for MySQL connections [#4310](https://github.com/ethyca/fides/pull/4310)
- Added served notice history IDs to the TCF privacy preference API calls [#4161](https://github.com/ethyca/fides/pull/4161)

### Fixed

- Cleans up CSS for fidesEmbed mode [#4306](https://github.com/ethyca/fides/pull/4306)
- Stacks that do not have any purposes will no longer render an empty purpose block [#4278](https://github.com/ethyca/fides/pull/4278)
- Forcing hidden sections to use display none [#4299](https://github.com/ethyca/fides/pull/4299)
- Handles Hubspot requiring and email to be formatted as email when processing an erasure [#4322](https://github.com/ethyca/fides/pull/4322)
- Minor CSS improvements for the consent/TCF banners and modals [#4334](https://github.com/ethyca/fides/pull/4334)
- Consistent font sizes for labels in the system form and data use forms in the Admin UI [#4346](https://github.com/ethyca/fides/pull/4346)
- Bug where not all system forms would appear to save when used with Compass [#4347](https://github.com/ethyca/fides/pull/4347)
- Restrict TCF Privacy Experience Config if TCF is disabled [#4348](https://github.com/ethyca/fides/pull/4348)
- Removes overflow styling for embedded modal in Fides.js [#4345](https://github.com/ethyca/fides/pull/4345)

### Changed

- Derive cookie storage info, privacy policy and legitimate interest disclosure URLs, and data retention data from the data map instead of directly from gvl.json [#4286](https://github.com/ethyca/fides/pull/4286)
- Updated TCF Version for backend consent reporting [#4305](https://github.com/ethyca/fides/pull/4305)
- Update Version Hash Contents [#4313](https://github.com/ethyca/fides/pull/4313)
- Change vendor selector on system information form to typeahead[#4333](https://github.com/ethyca/fides/pull/4333)
- Updates experience API calls from Fides.js to include new meta field [#4335](https://github.com/ethyca/fides/pull/4335)

## [2.22.1](https://github.com/ethyca/fides/compare/2.22.0...2.22.1)

### Added

- Custom fields are now included in system history change tracking [#4294](https://github.com/ethyca/fides/pull/4294)

### Security

- Added hostname checks for external SaaS connector URLs [CVE-2023-46124](https://github.com/ethyca/fides/security/advisories/GHSA-jq3w-9mgf-43m4)
- Use a Pydantic URL type for privacy policy URLs [CVE-2023-46126](https://github.com/ethyca/fides/security/advisories/GHSA-fgjj-5jmr-gh83)
- Remove the CONFIG_READ scope from the Viewer role [CVE-2023-46125](https://github.com/ethyca/fides/security/advisories/GHSA-rjxg-rpg3-9r89)

## [2.22.0](https://github.com/ethyca/fides/compare/2.21.0...2.22.0)

### Added

- Added an option to link to vendor tab from an experience config description [#4191](https://github.com/ethyca/fides/pull/4191)
- Added two toggles for vendors in the TCF overlay, one for Consent, and one for Legitimate Interest [#4189](https://github.com/ethyca/fides/pull/4189)
- Added two toggles for purposes in the TCF overlay, one for Consent, and one for Legitimate Interest [#4234](https://github.com/ethyca/fides/pull/4234)
- Added support for new TCF-related fields on `System` and `PrivacyDeclaration` models [#4228](https://github.com/ethyca/fides/pull/4228)
- Support for AC string to `fides-tcf` [#4244](https://github.com/ethyca/fides/pull/4244)
- Support for `gvl` prefixed vendor IDs [#4247](https://github.com/ethyca/fides/pull/4247)

### Changed

- Removed `TCF_ENABLED` environment variable from the privacy center in favor of dynamically figuring out which `fides-js` bundle to send [#4131](https://github.com/ethyca/fides/pull/4131)
- Updated copy of info boxes on each TCF tab [#4191](https://github.com/ethyca/fides/pull/4191)
- Clarified messages for error messages presented during connector upload [#4198](https://github.com/ethyca/fides/pull/4198)
- Refactor legal basis dimension regarding how TCF preferences are saved and how the experience is built [#4201](https://github.com/ethyca/fides/pull/4201/)
- Add saving privacy preferences via a TC string [#4221](https://github.com/ethyca/fides/pull/4221)
- Updated fides server to use an environment variable for turning TCF on and off [#4220](https://github.com/ethyca/fides/pull/4220)
- Update frontend to use new legal basis dimension on vendors [#4216](https://github.com/ethyca/fides/pull/4216)
- Updated privacy center patch preferences call to handle updated API response [#4235](https://github.com/ethyca/fides/pull/4235)
- Added our CMP ID [#4233](https://github.com/ethyca/fides/pull/4233)
- Allow Admin UI users to turn on Configure Consent flag [#4246](https://github.com/ethyca/fides/pull/4246)
- Styling improvements for the fides.js consent banners and modals [#4222](https://github.com/ethyca/fides/pull/4222)
- Update frontend to handle updated Compass schema [#4254](https://github.com/ethyca/fides/pull/4254)
- Assume Universal Vendor ID usage in TC String translation [#4256](https://github.com/ethyca/fides/pull/4256)
- Changed vendor form on configuring consent page to use two-part selection for consent uses [#4251](https://github.com/ethyca/fides/pull/4251)
- Updated system form to have new TCF fields [#4271](https://github.com/ethyca/fides/pull/4271)
- Vendors disclosed string is now narrowed to only the vendors shown in the UI, not the whole GVL [#4250](https://github.com/ethyca/fides/pull/4250)
- Changed naming convention "fides_string" instead of "tc_string" for developer friendly consent API's [#4267](https://github.com/ethyca/fides/pull/4267)

### Fixed

- TCF overlay can initialize its consent preferences from a cookie [#4124](https://github.com/ethyca/fides/pull/4124)
- Various improvements to the TCF modal such as vendor storage disclosures, vendor counts, privacy policies, etc. [#4167](https://github.com/ethyca/fides/pull/4167)
- An issue where Braze could not mask an email due to formatting [#4187](https://github.com/ethyca/fides/pull/4187)
- An issue where email was not being overridden correctly for Braze and Domo [#4196](https://github.com/ethyca/fides/pull/4196)
- Use `stdRetention` when there is not a specific value for a purpose's data retention [#4199](https://github.com/ethyca/fides/pull/4199)
- Updating the unflatten_dict util to accept flattened dict values [#4200](https://github.com/ethyca/fides/pull/4200)
- Minor CSS styling fixes for the consent modal [#4252](https://github.com/ethyca/fides/pull/4252)
- Additional styling fixes for issues caused by a CSS reset [#4268](https://github.com/ethyca/fides/pull/4268)
- Bug where vendor legitimate interests would not be set unless vendor consents were first set [#4250](https://github.com/ethyca/fides/pull/4250)
- Vendor count over-counting in TCF overlay [#4275](https://github.com/ethyca/fides/pull/4275)

## [2.21.0](https://github.com/ethyca/fides/compare/2.20.2...2.21.0)

### Added

- "Add a vendor" flow to configuring consent page [#4107](https://github.com/ethyca/fides/pull/4107)
- Initial TCF Backend Support [#3804](https://github.com/ethyca/fides/pull/3804)
- Add initial layer to TCF modal [#3956](https://github.com/ethyca/fides/pull/3956)
- Support for rendering in the TCF modal whether or not a vendor is part of the GVL [#3972](https://github.com/ethyca/fides/pull/3972)
- Features and legal bases dropdown for TCF modal [#3995](https://github.com/ethyca/fides/pull/3995)
- TCF CMP stub API [#4000](https://github.com/ethyca/fides/pull/4000)
- Fides-js can now display preliminary TCF data [#3879](https://github.com/ethyca/fides/pull/3879)
- Fides-js can persist TCF preferences to the backend [#3887](https://github.com/ethyca/fides/pull/3887)
- TCF modal now supports setting legitimate interest fields [#4037](https://github.com/ethyca/fides/pull/4037)
- Embed the GVL in the GET Experiences response [#4143](https://github.com/ethyca/fides/pull/4143)
- Button to view how many vendors and to open the vendor tab in the TCF modal [#4144](https://github.com/ethyca/fides/pull/4144)
- "Edit vendor" flow to configuring consent page [#4162](https://github.com/ethyca/fides/pull/4162)
- TCF overlay description updates [#4051] https://github.com/ethyca/fides/pull/4151
- Added developer-friendly TCF information under Experience meta [#4160](https://github.com/ethyca/fides/pull/4160/)
- Added fides.css customization for Plus users [#4136](https://github.com/ethyca/fides/pull/4136)

### Changed

- Added further config options to customize the privacy center [#4090](https://github.com/ethyca/fides/pull/4090)
- CORS configuration page [#4073](https://github.com/ethyca/fides/pull/4073)
- Refactored `fides.js` components so that they can take data structures that are not necessarily privacy notices [#3870](https://github.com/ethyca/fides/pull/3870)
- Use hosted GVL.json from the backend [#4159](https://github.com/ethyca/fides/pull/4159)
- Features and Special Purposes in the TCF modal do not render toggles [#4139](https://github.com/ethyca/fides/pull/4139)
- Moved the initial TCF layer to the banner [#4142](https://github.com/ethyca/fides/pull/4142)
- Misc copy changes for the system history table and modal [#4146](https://github.com/ethyca/fides/pull/4146)

### Fixed

- Allows CDN to cache empty experience responses from fides.js API [#4113](https://github.com/ethyca/fides/pull/4113)
- Fixed `identity_special_purpose` unique constraint definition [#4174](https://github.com/ethyca/fides/pull/4174/files)

## [2.20.2](https://github.com/ethyca/fides/compare/2.20.1...2.20.2)

### Fixed

- added version_added, version_deprecated, and replaced_by to data use, data subject, and data category APIs [#4135](https://github.com/ethyca/fides/pull/4135)
- Update fides.js to not fetch experience client-side if pre-fetched experience is empty [#4149](https://github.com/ethyca/fides/pull/4149)
- Erasure privacy requests now pause for input if there are any manual process integrations [#4115](https://github.com/ethyca/fides/pull/4115)
- Caching the values of authorization_required and user_guide on the connector templates to improve performance [#4128](https://github.com/ethyca/fides/pull/4128)

## [2.20.1](https://github.com/ethyca/fides/compare/2.20.0...2.20.1)

### Fixed

- Avoid un-optimized query pattern in bulk `GET /system` endpoint [#4120](https://github.com/ethyca/fides/pull/4120)

## [2.20.0](https://github.com/ethyca/fides/compare/2.19.1...2.20.0)

### Added

- Initial page for configuring consent [#4069](https://github.com/ethyca/fides/pull/4069)
- Vendor cookie table for configuring consent [#4082](https://github.com/ethyca/fides/pull/4082)

### Changed

- Refactor how multiplatform builds are handled [#4024](https://github.com/ethyca/fides/pull/4024)
- Added new Performance-related nox commands and included them as part of the CI suite [#3997](https://github.com/ethyca/fides/pull/3997)
- Added dictionary suggestions for data uses [4035](https://github.com/ethyca/fides/pull/4035)
- Privacy notice regions now render human readable names instead of country codes [#4029](https://github.com/ethyca/fides/pull/4029)
- Privacy notice templates are disabled by default [#4010](https://github.com/ethyca/fides/pull/4010)
- Added optional "skip_processing" flag to collections for DSR processing [#4047](https://github.com/ethyca/fides/pull/4047)
- Admin UI now shows all privacy notices with an indicator of whether they apply to any systems [#4010](https://github.com/ethyca/fides/pull/4010)
- Add case-insensitive privacy experience region filtering [#4058](https://github.com/ethyca/fides/pull/4058)
- Adds check for fetch before loading fetch polyfill for fides.js [#4074](https://github.com/ethyca/fides/pull/4074)
- Updated to support Fideslang 2.0, including data migrations [#3933](https://github.com/ethyca/fides/pull/3933)
- Disable notices that are not systems applicable to support new UI [#4094](https://github.com/ethyca/fides/issues/4094)

### Fixed

- Ensures that fides.js toggles are not hidden by other CSS libs [#4075](https://github.com/ethyca/fides/pull/4075)
- Migrate system > meta > vendor > id to system > meta [#4088](https://github.com/ethyca/fides/pull/4088)
- Enable toggles in various tables now render an error toast if an error occurs [#4095](https://github.com/ethyca/fides/pull/4095)
- Fixed a bug where an unsaved changes notification modal would appear even without unsaved changes [#4095](https://github.com/ethyca/fides/pull/4070)

## [2.19.1](https://github.com/ethyca/fides/compare/2.19.0...2.19.1)

### Fixed

- re-enable custom fields for new data use form [#4050](https://github.com/ethyca/fides/pull/4050)
- fix issue with saving source and destination systems [#4065](https://github.com/ethyca/fides/pull/4065)

### Added

- System history UI with diff modal [#4021](https://github.com/ethyca/fides/pull/4021)
- Relax system legal basis for transfers to be any string [#4049](https://github.com/ethyca/fides/pull/4049)

## [2.19.0](https://github.com/ethyca/fides/compare/2.18.0...2.19.0)

### Added

- Add dictionary suggestions [#3937](https://github.com/ethyca/fides/pull/3937), [#3988](https://github.com/ethyca/fides/pull/3988)
- Added new endpoints for healthchecks [#3947](https://github.com/ethyca/fides/pull/3947)
- Added vendor list dropdown [#3857](https://github.com/ethyca/fides/pull/3857)
- Access support for Adobe Sign [#3504](https://github.com/ethyca/fides/pull/3504)

### Fixed

- Fixed issue when generating masked values for invalid data paths [#3906](https://github.com/ethyca/fides/pull/3906)
- Code reload now works when running `nox -s dev` [#3914](https://github.com/ethyca/fides/pull/3914)
- Reduce verbosity of privacy center logging further [#3915](https://github.com/ethyca/fides/pull/3915)
- Resolved an issue where the integration dropdown input lost focus during typing. [#3917](https://github.com/ethyca/fides/pull/3917)
- Fixed dataset issue that was preventing the Vend connector from loading during server startup [#3923](https://github.com/ethyca/fides/pull/3923)
- Adding version check to version-dependent migration script [#3951](https://github.com/ethyca/fides/pull/3951)
- Fixed a bug where some fields were not saving correctly on the system form [#3975](https://github.com/ethyca/fides/pull/3975)
- Changed "retention period" field in privacy declaration form from number input to text input [#3980](https://github.com/ethyca/fides/pull/3980)
- Fixed issue where unsaved changes modal appears incorrectly [#4005](https://github.com/ethyca/fides/pull/4005)
- Fixed banner resurfacing after user consent for pre-fetch experience [#4009](https://github.com/ethyca/fides/pull/4009)

### Changed

- Systems and Privacy Declaration schema and data migration to support the Dictionary [#3901](https://github.com/ethyca/fides/pull/3901)
- The integration search dropdown is now case-insensitive [#3916](https://github.com/ethyca/fides/pull/3916)
- Removed deprecated fields from the taxonomy editor [#3909](https://github.com/ethyca/fides/pull/3909)
- Bump PyMSSQL version and remove workarounds [#3996](https://github.com/ethyca/fides/pull/3996)
- Removed reset suggestions button [#4007](https://github.com/ethyca/fides/pull/4007)
- Admin ui supports fides cloud config API [#4034](https://github.com/ethyca/fides/pull/4034)

### Security

- Resolve custom integration upload RCE vulnerability [CVE-2023-41319](https://github.com/ethyca/fides/security/advisories/GHSA-p6p2-qq95-vq5h)

## [2.18.0](https://github.com/ethyca/fides/compare/2.17.0...2.18.0)

### Added

- Additional consent reporting calls from `fides-js` [#3845](https://github.com/ethyca/fides/pull/3845)
- Additional consent reporting calls from privacy center [#3847](https://github.com/ethyca/fides/pull/3847)
- Access support for Recurly [#3595](https://github.com/ethyca/fides/pull/3595)
- HTTP Logging for the Privacy Center [#3783](https://github.com/ethyca/fides/pull/3783)
- UI support for OAuth2 authorization flow [#3819](https://github.com/ethyca/fides/pull/3819)
- Changes in the `data` directory now trigger a server reload (for local development) [#3874](https://github.com/ethyca/fides/pull/3874)

### Fixed

- Fix datamap zoom for low system counts [#3835](https://github.com/ethyca/fides/pull/3835)
- Fixed connector forms with external dataset reference fields [#3873](https://github.com/ethyca/fides/pull/3873)
- Fix ability to make server side API calls from privacy-center [#3895](https://github.com/ethyca/fides/pull/3895)

### Changed

- Simplified the file structure for HTML DSR packages [#3848](https://github.com/ethyca/fides/pull/3848)
- Simplified the database health check to improve `/health` performance [#3884](https://github.com/ethyca/fides/pull/3884)
- Changed max width of form components in "system information" form tab [#3864](https://github.com/ethyca/fides/pull/3864)
- Remove manual system selection screen [#3865](https://github.com/ethyca/fides/pull/3865)
- System and integration identifiers are now auto-generated [#3868](https://github.com/ethyca/fides/pull/3868)

## [2.17.0](https://github.com/ethyca/fides/compare/2.16.0...2.17.0)

### Added

- Tab component for `fides-js` [#3782](https://github.com/ethyca/fides/pull/3782)
- Added toast for successfully linking an existing integration to a system [#3826](https://github.com/ethyca/fides/pull/3826)
- Various other UI components for `fides-js` to support upcoming TCF modal [#3803](https://github.com/ethyca/fides/pull/3803)
- Allow items in taxonomy to be enabled or disabled [#3844](https://github.com/ethyca/fides/pull/3844)

### Developer Experience

- Changed where db-dependent routers were imported to avoid dependency issues [#3741](https://github.com/ethyca/fides/pull/3741)

### Changed

- Bumped supported Python versions to `3.10.12`, `3.9.17`, and `3.8.17` [#3733](https://github.com/ethyca/fides/pull/3733)
- Logging Updates [#3758](https://github.com/ethyca/fides/pull/3758)
- Add polyfill service to fides-js route [#3759](https://github.com/ethyca/fides/pull/3759)
- Show/hide integration values [#3775](https://github.com/ethyca/fides/pull/3775)
- Sort system cards alphabetically by name on "View systems" page [#3781](https://github.com/ethyca/fides/pull/3781)
- Update admin ui to use new integration delete route [#3785](https://github.com/ethyca/fides/pull/3785)
- Pinned `pymssql` and `cython` dependencies to avoid build issues on ARM machines [#3829](https://github.com/ethyca/fides/pull/3829)

### Removed

- Removed "Custom field(s) successfully saved" toast [#3779](https://github.com/ethyca/fides/pull/3779)

### Added

- Record when consent is served [#3777](https://github.com/ethyca/fides/pull/3777)
- Add an `active` property to taxonomy elements [#3784](https://github.com/ethyca/fides/pull/3784)
- Erasure support for Heap [#3599](https://github.com/ethyca/fides/pull/3599)

### Fixed

- Privacy notice UI's list of possible regions now matches the backend's list [#3787](https://github.com/ethyca/fides/pull/3787)
- Admin UI "property does not existing" build issue [#3831](https://github.com/ethyca/fides/pull/3831)
- Flagging sensitive inputs as passwords to mask values during entry [#3843](https://github.com/ethyca/fides/pull/3843)

## [2.16.0](https://github.com/ethyca/fides/compare/2.15.1...2.16.0)

### Added

- Empty state for when there are no relevant privacy notices in the privacy center [#3640](https://github.com/ethyca/fides/pull/3640)
- GPC indicators in fides-js banner and modal [#3673](https://github.com/ethyca/fides/pull/3673)
- Include `data_use` and `data_category` metadata in `upload` of access results [#3674](https://github.com/ethyca/fides/pull/3674)
- Add enable/disable toggle to integration tab [#3593] (https://github.com/ethyca/fides/pull/3593)

### Fixed

- Render linebreaks in the Fides.js overlay descriptions, etc. [#3665](https://github.com/ethyca/fides/pull/3665)
- Broken link to Fides docs site on the About Fides page in Admin UI [#3643](https://github.com/ethyca/fides/pull/3643)
- Add Systems Applicable Filter to Privacy Experience List [#3654](https://github.com/ethyca/fides/pull/3654)
- Privacy center and fides-js now pass in `Unescape-Safestr` as a header so that special characters can be rendered properly [#3706](https://github.com/ethyca/fides/pull/3706)
- Fixed ValidationError for saving PrivacyPreferences [#3719](https://github.com/ethyca/fides/pull/3719)
- Fixed issue preventing ConnectionConfigs with duplicate names from saving [#3770](https://github.com/ethyca/fides/pull/3770)
- Fixed creating and editing manual integrations [#3772](https://github.com/ethyca/fides/pull/3772)
- Fix lingering integration artifacts by cascading deletes from System [#3771](https://github.com/ethyca/fides/pull/3771)

### Developer Experience

- Reorganized some `api.api.v1` code to avoid circular dependencies on `quickstart` [#3692](https://github.com/ethyca/fides/pull/3692)
- Treat underscores as special characters in user passwords [#3717](https://github.com/ethyca/fides/pull/3717)
- Allow Privacy Notices banner and modal to scroll as needed [#3713](https://github.com/ethyca/fides/pull/3713)
- Make malicious url test more robust to environmental differences [#3748](https://github.com/ethyca/fides/pull/3748)
- Ignore type checker on click decorators to bypass known issue with `click` version `8.1.4` [#3746](https://github.com/ethyca/fides/pull/3746)

### Changed

- Moved GPC preferences slightly earlier in Fides.js lifecycle [#3561](https://github.com/ethyca/fides/pull/3561)
- Changed results from clicking "Test connection" to be a toast instead of statically displayed on the page [#3700](https://github.com/ethyca/fides/pull/3700)
- Moved "management" tab from nav into settings icon in top right [#3701](https://github.com/ethyca/fides/pull/3701)
- Remove name and description fields from integration form [#3684](https://github.com/ethyca/fides/pull/3684)
- Update EU PrivacyNoticeRegion codes and allow experience filtering to drop back to country filtering if region not found [#3630](https://github.com/ethyca/fides/pull/3630)
- Fields with default fields are now flagged as required in the front-end [#3694](https://github.com/ethyca/fides/pull/3694)
- In "view systems", system cards can now be clicked and link to that system's `configure/[id]` page [#3734](https://github.com/ethyca/fides/pull/3734)
- Enable privacy notice and privacy experience feature flags by default [#3773](https://github.com/ethyca/fides/pull/3773)

### Security

- Resolve Zip bomb file upload vulnerability [CVE-2023-37480](https://github.com/ethyca/fides/security/advisories/GHSA-g95c-2jgm-hqc6)
- Resolve SVG bomb (billion laughs) file upload vulnerability [CVE-2023-37481](https://github.com/ethyca/fides/security/advisories/GHSA-3rw2-wfc8-wmj5)

## [2.15.1](https://github.com/ethyca/fides/compare/2.15.0...2.15.1)

### Added

- Set `sslmode` to `prefer` if connecting to Redshift via ssh [#3685](https://github.com/ethyca/fides/pull/3685)

### Changed

- Privacy center action cards are now able to expand to accommodate longer text [#3669](https://github.com/ethyca/fides/pull/3669)
- Update integration endpoint permissions [#3707](https://github.com/ethyca/fides/pull/3707)

### Fixed

- Handle names with a double underscore when processing access and erasure requests [#3688](https://github.com/ethyca/fides/pull/3688)
- Allow Privacy Notices banner and modal to scroll as needed [#3713](https://github.com/ethyca/fides/pull/3713)

### Security

- Resolve path traversal vulnerability in webserver API [CVE-2023-36827](https://github.com/ethyca/fides/security/advisories/GHSA-r25m-cr6v-p9hq)

## [2.15.0](https://github.com/ethyca/fides/compare/2.14.1...2.15.0)

### Added

- Privacy center can now render its consent values based on Privacy Notices and Privacy Experiences [#3411](https://github.com/ethyca/fides/pull/3411)
- Add Google Tag Manager and Privacy Center ENV vars to sample app [#2949](https://github.com/ethyca/fides/pull/2949)
- Add `notice_key` field to Privacy Notice UI form [#3403](https://github.com/ethyca/fides/pull/3403)
- Add `identity` query param to the consent reporting API view [#3418](https://github.com/ethyca/fides/pull/3418)
- Use `rollup-plugin-postcss` to bundle and optimize the `fides.js` components CSS [#3411](https://github.com/ethyca/fides/pull/3411)
- Dispatch Fides.js lifecycle events on window (FidesInitialized, FidesUpdated) and cross-publish to Fides.gtm() integration [#3411](https://github.com/ethyca/fides/pull/3411)
- Added the ability to use custom CAs with Redis via TLS [#3451](https://github.com/ethyca/fides/pull/3451)
- Add default experience configs on startup [#3449](https://github.com/ethyca/fides/pull/3449)
- Load default privacy notices on startup [#3401](https://github.com/ethyca/fides/pull/3401)
- Add ability for users to pass in additional parameters for application database connection [#3450](https://github.com/ethyca/fides/pull/3450)
- Load default privacy notices on startup [#3401](https://github.com/ethyca/fides/pull/3401/files)
- Add ability for `fides-js` to make API calls to Fides [#3411](https://github.com/ethyca/fides/pull/3411)
- `fides-js` banner is now responsive across different viewport widths [#3411](https://github.com/ethyca/fides/pull/3411)
- Add ability to close `fides-js` banner and modal via a button or ESC [#3411](https://github.com/ethyca/fides/pull/3411)
- Add ability to open the `fides-js` modal from a link on the host site [#3411](https://github.com/ethyca/fides/pull/3411)
- GPC preferences are automatically applied via `fides-js` [#3411](https://github.com/ethyca/fides/pull/3411)
- Add new dataset route that has additional filters [#3558](https://github.com/ethyca/fides/pull/3558)
- Update dataset dropdown to use new api filter [#3565](https://github.com/ethyca/fides/pull/3565)
- Filter out saas datasets from the rest of the UI [#3568](https://github.com/ethyca/fides/pull/3568)
- Included optional env vars to have postgres or Redshift connected via bastion host [#3374](https://github.com/ethyca/fides/pull/3374/)
- Support for acknowledge button for notice-only Privacy Notices and to disable toggling them off [#3546](https://github.com/ethyca/fides/pull/3546)
- HTML format for privacy request storage destinations [#3427](https://github.com/ethyca/fides/pull/3427)
- Persistent message showing result and timestamp of last integration test to "Integrations" tab in system view [#3628](https://github.com/ethyca/fides/pull/3628)
- Access and erasure support for SurveyMonkey [#3590](https://github.com/ethyca/fides/pull/3590)
- New Cookies Table for storing cookies associated with systems and privacy declarations [#3572](https://github.com/ethyca/fides/pull/3572)
- `fides-js` and privacy center now delete cookies associated with notices that were opted out of [#3569](https://github.com/ethyca/fides/pull/3569)
- Cookie input field on system data use tab [#3571](https://github.com/ethyca/fides/pull/3571)

### Fixed

- Fix sample app `DATABASE_*` ENV vars for backwards compatibility [#3406](https://github.com/ethyca/fides/pull/3406)
- Fix overlay rendering issue by finding/creating a dedicated parent element for Preact [#3397](https://github.com/ethyca/fides/pull/3397)
- Fix the sample app privacy center link to be configurable [#3409](https://github.com/ethyca/fides/pull/3409)
- Fix CLI output showing a version warning for Snowflake [#3434](https://github.com/ethyca/fides/pull/3434)
- Flaky custom field Cypress test on systems page [#3408](https://github.com/ethyca/fides/pull/3408)
- Fix NextJS errors & warnings for Cookie House sample app [#3411](https://github.com/ethyca/fides/pull/3411)
- Fix bug where `fides-js` toggles were not reflecting changes from rejecting or accepting all notices [#3522](https://github.com/ethyca/fides/pull/3522)
- Remove the `fides-js` banner from tab order when it is hidden and move the overlay components to the top of the tab order. [#3510](https://github.com/ethyca/fides/pull/3510)
- Fix bug where `fides-js` toggle states did not always initialize properly [#3597](https://github.com/ethyca/fides/pull/3597)
- Fix race condition with consent modal link rendering [#3521](https://github.com/ethyca/fides/pull/3521)
- Hide custom fields section when there are no custom fields created [#3554](https://github.com/ethyca/fides/pull/3554)
- Disable connector dropdown in integration tab on save [#3552](https://github.com/ethyca/fides/pull/3552)
- Handles an edge case for non-existent identities with the Kustomer API [#3513](https://github.com/ethyca/fides/pull/3513)
- remove the configure privacy request tile from the home screen [#3555](https://github.com/ethyca/fides/pull/3555)
- Updated Privacy Experience Safe Strings Serialization [#3600](https://github.com/ethyca/fides/pull/3600/)
- Only create default experience configs on startup, not update [#3605](https://github.com/ethyca/fides/pull/3605)
- Update to latest asyncpg dependency to avoid build error [#3614](https://github.com/ethyca/fides/pull/3614)
- Fix bug where editing a data use on a system could delete existing data uses [#3627](https://github.com/ethyca/fides/pull/3627)
- Restrict Privacy Center debug logging to development-only [#3638](https://github.com/ethyca/fides/pull/3638)
- Fix bug where linking an integration would not update the tab when creating a new system [#3662](https://github.com/ethyca/fides/pull/3662)
- Fix dataset yaml not properly reflecting the dataset in the dropdown of system integrations tab [#3666](https://github.com/ethyca/fides/pull/3666)
- Fix privacy notices not being able to be edited via the UI after the addition of the `cookies` field [#3670](https://github.com/ethyca/fides/pull/3670)
- Add a transform in the case of `null` name fields in privacy declarations for the data use forms [#3683](https://github.com/ethyca/fides/pull/3683)

### Changed

- Enabled Privacy Experience beta flag [#3364](https://github.com/ethyca/fides/pull/3364)
- Reorganize CLI Command Source Files [#3491](https://github.com/ethyca/fides/pull/3491)
- Removed ExperienceConfig.delivery_mechanism constraint [#3387](https://github.com/ethyca/fides/pull/3387)
- Updated privacy experience UI forms to reflect updated experience config fields [#3402](https://github.com/ethyca/fides/pull/3402)
- Use a venv in the Dockerfile for installing Python deps [#3452](https://github.com/ethyca/fides/pull/3452)
- Bump SlowAPI Version [#3456](https://github.com/ethyca/fides/pull/3456)
- Bump Psycopg2-binary Version [#3473](https://github.com/ethyca/fides/pull/3473)
- Reduced duplication between PrivacyExperience and PrivacyExperienceConfig [#3470](https://github.com/ethyca/fides/pull/3470)
- Update privacy centre email and phone validation to allow for both to be blank [#3432](https://github.com/ethyca/fides/pull/3432)
- Moved connection configuration into the system portal [#3407](https://github.com/ethyca/fides/pull/3407)
- Update `fideslang` to `1.4.1` to allow arbitrary nested metadata on `System`s and `Dataset`s `meta` property [#3463](https://github.com/ethyca/fides/pull/3463)
- Remove form validation to allow both email & phone inputs for consent requests [#3529](https://github.com/ethyca/fides/pull/3529)
- Removed dataset dropdown from saas connector configuration [#3563](https://github.com/ethyca/fides/pull/3563)
- Removed `pyodbc` in favor of `pymssql` for handling SQL Server connections [#3435](https://github.com/ethyca/fides/pull/3435)
- Only create a PrivacyRequest when saving consent if at least one notice has system-wide enforcement [#3626](https://github.com/ethyca/fides/pull/3626)
- Increased the character limit for the `SafeStr` type from 500 to 32000 [#3647](https://github.com/ethyca/fides/pull/3647)
- Changed "connection" to "integration" on system view and edit pages [#3659](https://github.com/ethyca/fides/pull/3659)

### Developer Experience

- Add ability to pass ENV vars to both privacy center and sample app during `fides deploy` via `.env` [#2949](https://github.com/ethyca/fides/pull/2949)
- Handle an edge case when generating tags that finds them out of sequence [#3405](https://github.com/ethyca/fides/pull/3405)
- Add support for pushing `prerelease` and `rc` tagged images to Dockerhub [#3474](https://github.com/ethyca/fides/pull/3474)
- Optimize GitHub workflows used for docker image publishing [#3526](https://github.com/ethyca/fides/pull/3526)

### Removed

- Removed the deprecated `system_dependencies` from `System` resources, migrating to `egress` [#3285](https://github.com/ethyca/fides/pull/3285)

### Docs

- Updated developer docs for ARM platform users related to `pymssql` [#3615](https://github.com/ethyca/fides/pull/3615)

## [2.14.1](https://github.com/ethyca/fides/compare/2.14.0...2.14.1)

### Added

- Add `identity` query param to the consent reporting API view [#3418](https://github.com/ethyca/fides/pull/3418)
- Add privacy centre button text customisations [#3432](https://github.com/ethyca/fides/pull/3432)
- Add privacy centre favicon customisation [#3432](https://github.com/ethyca/fides/pull/3432)

### Changed

- Update privacy centre email and phone validation to allow for both to be blank [#3432](https://github.com/ethyca/fides/pull/3432)

## [2.14.0](https://github.com/ethyca/fides/compare/2.13.0...2.14.0)

### Added

- Add an automated test to check for `/fides-consent.js` backwards compatibility [#3289](https://github.com/ethyca/fides/pull/3289)
- Add infrastructure for "overlay" consent components (Preact, CSS bundling, etc.) and initial version of consent banner [#3191](https://github.com/ethyca/fides/pull/3191)
- Add the modal component of the "overlay" consent components [#3291](https://github.com/ethyca/fides/pull/3291)
- Added an `automigrate` database setting [#3220](https://github.com/ethyca/fides/pull/3220)
- Track Privacy Experience with Privacy Preferences [#3311](https://github.com/ethyca/fides/pull/3311)
- Add ability for `fides-js` to fetch its own geolocation [#3356](https://github.com/ethyca/fides/pull/3356)
- Add ability to select different locations in the "Cookie House" sample app [#3362](https://github.com/ethyca/fides/pull/3362)
- Added optional logging of resource changes on the server [#3331](https://github.com/ethyca/fides/pull/3331)

### Fixed

- Maintain casing differences within Snowflake datasets for proper DSR execution [#3245](https://github.com/ethyca/fides/pull/3245)
- Handle DynamoDB edge case where no attributes are defined [#3299](https://github.com/ethyca/fides/pull/3299)
- Support pseudonymous consent requests with `fides_user_device_id` for the new consent workflow [#3203](https://github.com/ethyca/fides/pull/3203)
- Fides user device id filter to GET Privacy Experience List endpoint to stash user preferences on embedded notices [#3302](https://github.com/ethyca/fides/pull/3302)
- Support for data categories on manual webhook fields [#3330](https://github.com/ethyca/fides/pull/3330)
- Added config-driven rendering to consent components [#3316](https://github.com/ethyca/fides/pull/3316)
- Pin `typing_extensions` dependency to `4.5.0` to work around a pydantic bug [#3357](https://github.com/ethyca/fides/pull/3357)

### Changed

- Explicitly escape/unescape certain fields instead of using SafeStr [#3144](https://github.com/ethyca/fides/pull/3144)
- Updated DynamoDB icon [#3296](https://github.com/ethyca/fides/pull/3296)
- Increased default page size for the connection type endpoint to 100 [#3298](https://github.com/ethyca/fides/pull/3298)
- Data model around PrivacyExperiences to better keep Privacy Notices and Experiences in sync [#3292](https://github.com/ethyca/fides/pull/3292)
- UI calls to support new PrivacyExperiences data model [#3313](https://github.com/ethyca/fides/pull/3313)
- Ensure email connectors respect the `notifications.notification_service_type` app config property if set [#3355](https://github.com/ethyca/fides/pull/3355)
- Rework Delighted connector so the `survey_response` endpoint depends on the `person` endpoint [3385](https://github.com/ethyca/fides/pull/3385)
- Remove logging within the Celery creation function [#3303](https://github.com/ethyca/fides/pull/3303)
- Update how generic endpoint generation works [#3304](https://github.com/ethyca/fides/pull/3304)
- Restrict strack-trace logging when not in Dev mode [#3081](https://github.com/ethyca/fides/pull/3081)
- Refactor CSS variables for `fides-js` to match brandable color palette [#3321](https://github.com/ethyca/fides/pull/3321)
- Moved all of the dirs from `fides.api.ops` into `fides.api` [#3318](https://github.com/ethyca/fides/pull/3318)
- Put global settings for fides.js on privacy center settings [#3333](https://github.com/ethyca/fides/pull/3333)
- Changed `fides db migrate` to `fides db upgrade` [#3342](https://github.com/ethyca/fides/pull/3342)
- Add required notice key to privacy notices [#3337](https://github.com/ethyca/fides/pull/3337)
- Make Privacy Experience List public, and separate public endpoint rate limiting [#3339](https://github.com/ethyca/fides/pull/3339)

### Developer Experience

- Add dispatch event when publishing a non-prod tag [#3317](https://github.com/ethyca/fides/pull/3317)
- Add OpenAPI (Swagger) documentation for Fides Privacy Center API endpoints (/fides.js) [#3341](https://github.com/ethyca/fides/pull/3341)

### Removed

- Remove `fides export` command and backing code [#3256](https://github.com/ethyca/fides/pull/3256)

## [2.13.0](https://github.com/ethyca/fides/compare/2.12.1...2.13.0)

### Added

- Connector for DynamoDB [#2998](https://github.com/ethyca/fides/pull/2998)
- Access and erasure support for Amplitude [#2569](https://github.com/ethyca/fides/pull/2569)
- Access and erasure support for Gorgias [#2444](https://github.com/ethyca/fides/pull/2444)
- Privacy Experience Bulk Create, Bulk Update, and Detail Endpoints [#3185](https://github.com/ethyca/fides/pull/3185)
- Initial privacy experience UI [#3186](https://github.com/ethyca/fides/pull/3186)
- A JavaScript modal to copy a script tag for `fides.js` [#3238](https://github.com/ethyca/fides/pull/3238)
- Access and erasure support for OneSignal [#3199](https://github.com/ethyca/fides/pull/3199)
- Add the ability to "inject" location into `/fides.js` bundles and cache responses for one hour [#3272](https://github.com/ethyca/fides/pull/3272)
- Prevent column sorts from resetting when data changes [#3290](https://github.com/ethyca/fides/pull/3290)

### Changed

- Merge instances of RTK `createApi` into one instance for better cache invalidation [#3059](https://github.com/ethyca/fides/pull/3059)
- Update custom field definition uniqueness to be case insensitive name per resource type [#3215](https://github.com/ethyca/fides/pull/3215)
- Restrict where privacy notices of certain consent mechanisms must be displayed [#3195](https://github.com/ethyca/fides/pull/3195)
- Merged the `lib` submodule into the `api.ops` submodule [#3134](https://github.com/ethyca/fides/pull/3134)
- Merged duplicate privacy declaration components [#3254](https://github.com/ethyca/fides/pull/3254)
- Refactor client applications into a monorepo with turborepo, extract fides-js into a standalone package, and improve privacy-center to load configuration at runtime [#3105](https://github.com/ethyca/fides/pull/3105)

### Fixed

- Prevent ability to unintentionally show "default" Privacy Center configuration, styles, etc. [#3242](https://github.com/ethyca/fides/pull/3242)
- Fix broken links to docs site pages in Admin UI [#3232](https://github.com/ethyca/fides/pull/3232)
- Repoint legacy docs site links to the new and improved docs site [#3167](https://github.com/ethyca/fides/pull/3167)
- Fix Cookie House Privacy Center styles for fides deploy [#3283](https://github.com/ethyca/fides/pull/3283)
- Maintain casing differences within Snowflake datasets for proper DSR execution [#3245](https://github.com/ethyca/fides/pull/3245)

### Developer Experience

- Use prettier to format _all_ source files in client packages [#3240](https://github.com/ethyca/fides/pull/3240)

### Deprecated

- Deprecate `fides export` CLI command as it is moving to `fidesplus` [#3264](https://github.com/ethyca/fides/pull/3264)

## [2.12.1](https://github.com/ethyca/fides/compare/2.12.0...2.12.1)

### Changed

- Updated how Docker version checks are handled and added an escape-hatch [#3218](https://github.com/ethyca/fides/pull/3218)

### Fixed

- Datamap export mitigation for deleted taxonomy elements referenced by declarations [#3214](https://github.com/ethyca/fides/pull/3214)
- Update datamap columns each time the page is visited [#3211](https://github.com/ethyca/fides/pull/3211)
- Ensure inactive custom fields are not returned for datamap response [#3223](https://github.com/ethyca/fides/pull/3223)

## [2.12.0](https://github.com/ethyca/fides/compare/2.11.0...2.12.0)

### Added

- Access and erasure support for Aircall [#2589](https://github.com/ethyca/fides/pull/2589)
- Access and erasure support for Klaviyo [#2501](https://github.com/ethyca/fides/pull/2501)
- Page to edit or add privacy notices [#3058](https://github.com/ethyca/fides/pull/3058)
- Side navigation bar can now also have children navigation links [#3099](https://github.com/ethyca/fides/pull/3099)
- Endpoints for consent reporting [#3095](https://github.com/ethyca/fides/pull/3095)
- Added manage custom fields page behind feature flag [#3089](https://github.com/ethyca/fides/pull/3089)
- Custom fields table [#3097](https://github.com/ethyca/fides/pull/3097)
- Custom fields form modal [#3165](https://github.com/ethyca/fides/pull/3165)
- Endpoints to save the new-style Privacy Preferences with respect to a fides user device id [#3132](https://github.com/ethyca/fides/pull/3132)
- Support `privacy_declaration` as a resource type for custom fields [#3149](https://github.com/ethyca/fides/pull/3149)
- Expose `id` field of embedded `privacy_declarations` on `system` API responses [#3157](https://github.com/ethyca/fides/pull/3157)
- Access and erasure support for Unbounce [#2697](https://github.com/ethyca/fides/pull/2697)
- Support pseudonymous consent requests with `fides_user_device_id` [#3158](https://github.com/ethyca/fides/pull/3158)
- Update `fides_consent` cookie format [#3158](https://github.com/ethyca/fides/pull/3158)
- Add custom fields to the data use declaration form [#3197](https://github.com/ethyca/fides/pull/3197)
- Added fides user device id as a ProvidedIdentityType [#3131](https://github.com/ethyca/fides/pull/3131)

### Changed

- The `cursor` pagination strategy now also searches for data outside of the `data_path` when determining the cursor value [#3068](https://github.com/ethyca/fides/pull/3068)
- Moved Privacy Declarations associated with Systems to their own DB table [#3098](https://github.com/ethyca/fides/pull/3098)
- More tests on data use validation for privacy notices within the same region [#3156](https://github.com/ethyca/fides/pull/3156)
- Improvements to export code for bugfixes and privacy declaration custom field support [#3184](https://github.com/ethyca/fides/pull/3184)
- Enabled privacy notice feature flag [#3192](https://github.com/ethyca/fides/pull/3192)
- Updated TS types - particularly with new privacy notices [#3054](https://github.com/ethyca/fides/pull/3054)
- Make name not required on privacy declaration [#3150](https://github.com/ethyca/fides/pull/3150)
- Let Rule Targets allow for custom data categories [#3147](https://github.com/ethyca/fides/pull/3147)

### Removed

- Removed the warning about access control migration [#3055](https://github.com/ethyca/fides/pull/3055)
- Remove `customFields` feature flag [#3080](https://github.com/ethyca/fides/pull/3080)
- Remove notification banner from the home page [#3088](https://github.com/ethyca/fides/pull/3088)

### Fixed

- Fix a typo in the Admin UI [#3166](https://github.com/ethyca/fides/pull/3166)
- The `--local` flag is now respected for the `scan dataset db` command [#3096](https://github.com/ethyca/fides/pull/3096)
- Fixing issue where connectors with external dataset references would fail to save [#3142](https://github.com/ethyca/fides/pull/3142)
- Ensure privacy declaration IDs are stable across updates through system API [#3188](https://github.com/ethyca/fides/pull/3188)
- Fixed unit tests for saas connector type endpoints now that we have >50 [#3101](https://github.com/ethyca/fides/pull/3101)
- Fixed nox docs link [#3121](https://github.com/ethyca/fides/pull/3121/files)

### Developer Experience

- Update fides deploy to use a new database.load_samples setting to initialize sample Systems, Datasets, and Connections for testing [#3102](https://github.com/ethyca/fides/pull/3102)
- Remove support for automatically configuring messaging (Mailgun) & storage (S3) using `.env` with `nox -s "fides_env(test)"` [#3102](https://github.com/ethyca/fides/pull/3102)
- Add smoke tests for consent management [#3158](https://github.com/ethyca/fides/pull/3158)
- Added nox command that opens dev docs [#3082](https://github.com/ethyca/fides/pull/3082)

## [2.11.0](https://github.com/ethyca/fides/compare/2.10.0...2.11.0)

### Added

- Access support for Shippo [#2484](https://github.com/ethyca/fides/pull/2484)
- Feature flags can be set such that they cannot be modified by the user [#2966](https://github.com/ethyca/fides/pull/2966)
- Added the datamap UI to make it open source [#2988](https://github.com/ethyca/fides/pull/2988)
- Introduced a `FixedLayout` component (from the datamap UI) for pages that need to be a fixed height and scroll within [#2992](https://github.com/ethyca/fides/pull/2992)
- Added preliminary privacy notice page [#2995](https://github.com/ethyca/fides/pull/2995)
- Table for privacy notices [#3001](https://github.com/ethyca/fides/pull/3001)
- Added connector template endpoint [#2946](https://github.com/ethyca/fides/pull/2946)
- Query params on connection type endpoint to filter by supported action type [#2996](https://github.com/ethyca/fides/pull/2996)
- Scope restrictions for privacy notice table in the UI [#3007](https://github.com/ethyca/fides/pull/3007)
- Toggle for enabling/disabling privacy notices in the UI [#3010](https://github.com/ethyca/fides/pull/3010)
- Add endpoint to retrieve privacy notices grouped by their associated data uses [#2956](https://github.com/ethyca/fides/pull/2956)
- Support for uploading custom connector templates via the UI [#2997](https://github.com/ethyca/fides/pull/2997)
- Add a backwards-compatible workflow for saving and propagating consent preferences with respect to Privacy Notices [#3016](https://github.com/ethyca/fides/pull/3016)
- Empty state for privacy notices [#3027](https://github.com/ethyca/fides/pull/3027)
- Added Data flow modal [#3008](https://github.com/ethyca/fides/pull/3008)
- Update datamap table export [#3038](https://github.com/ethyca/fides/pull/3038)
- Added more advanced privacy center styling [#2943](https://github.com/ethyca/fides/pull/2943)
- Backend privacy experiences foundation [#3146](https://github.com/ethyca/fides/pull/3146)

### Changed

- Set `privacyDeclarationDeprecatedFields` flags to false and set `userCannotModify` to true [2987](https://github.com/ethyca/fides/pull/2987)
- Restored `nav-config` back to the admin-ui [#2990](https://github.com/ethyca/fides/pull/2990)
- Bumped supported Python versions to 3.10.11, 3.9.16, and 3.8.14 [#2936](https://github.com/ethyca/fides/pull/2936)
- Modify privacy center default config to only request email identities, and add validation preventing requesting both email & phone identities [#2539](https://github.com/ethyca/fides/pull/2539)
- SaaS connector icons are now dynamically loaded from the connector templates [#3018](https://github.com/ethyca/fides/pull/3018)
- Updated consentmechanism Enum to rename "necessary" to "notice_only" [#3048](https://github.com/ethyca/fides/pull/3048)
- Updated test data for Mongo, CLI [#3011](https://github.com/ethyca/fides/pull/3011)
- Updated the check for if a user can assign owner roles to be scope-based instead of role-based [#2964](https://github.com/ethyca/fides/pull/2964)
- Replaced menu in user management table with delete icon [#2958](https://github.com/ethyca/fides/pull/2958)
- Added extra fields to webhook payloads [#2830](https://github.com/ethyca/fides/pull/2830)

### Removed

- Removed interzone navigation logic now that the datamap UI and admin UI are one app [#2990](https://github.com/ethyca/fides/pull/2990)
- Remove the `unknown` state for generated datasets displaying on fidesplus [#2957](https://github.com/ethyca/fides/pull/2957)
- Removed datamap export API [#2999](https://github.com/ethyca/fides/pull/2999)

### Developer Experience

- Nox commands for git tagging to support feature branch builds [#2979](https://github.com/ethyca/fides/pull/2979)
- Changed test environment (`nox -s fides_env`) to run `fides deploy` for local testing [#3071](https://github.com/ethyca/fides/pull/3017)
- Publish git-tag specific docker images [#3050](https://github.com/ethyca/fides/pull/3050)

## [2.10.0](https://github.com/ethyca/fides/compare/2.9.2...2.10.0)

### Added

- Allow users to configure their username and password via the config file [#2884](https://github.com/ethyca/fides/pull/2884)
- Add authentication to the `masking` endpoints as well as accompanying scopes [#2909](https://github.com/ethyca/fides/pull/2909)
- Add an Organization Management page (beta) [#2908](https://github.com/ethyca/fides/pull/2908)
- Adds assigned systems to user management table [#2922](https://github.com/ethyca/fides/pull/2922)
- APIs to support Privacy Notice management (create, read, update) [#2928](https://github.com/ethyca/fides/pull/2928)

### Changed

- Improved standard layout for large width screens and polished misc. pages [#2869](https://github.com/ethyca/fides/pull/2869)
- Changed UI paths in the admin-ui [#2869](https://github.com/ethyca/fides/pull/2892)
  - `/add-systems/new` --> `/add-systems/manual`
  - `/system` --> `/systems`
- Added individual ID routes for systems [#2902](https://github.com/ethyca/fides/pull/2902)
- Deprecated adding scopes to users directly; you can only add roles. [#2848](https://github.com/ethyca/fides/pull/2848/files)
- Changed About Fides page to say "Fides Core Version:" over "Version". [#2899](https://github.com/ethyca/fides/pull/2899)
- Polish Admin UI header & navigation [#2897](https://github.com/ethyca/fides/pull/2897)
- Give new users a "viewer" role by default [#2900](https://github.com/ethyca/fides/pull/2900)
- Tie together save states for user permissions and systems [#2913](https://github.com/ethyca/fides/pull/2913)
- Removing payment types from Stripe connector params [#2915](https://github.com/ethyca/fides/pull/2915)
- Viewer role can now access a restricted version of the user management page [#2933](https://github.com/ethyca/fides/pull/2933)
- Change Privacy Center email placeholder text [#2935](https://github.com/ethyca/fides/pull/2935)
- Restricted setting Approvers as System Managers [#2891](https://github.com/ethyca/fides/pull/2891)
- Adds confirmation modal when downgrading user to "approver" role via Admin UI [#2924](https://github.com/ethyca/fides/pull/2924)
- Changed the toast message for new users to include access control info [#2939](https://github.com/ethyca/fides/pull/2939)
- Add Data Stewards to datamap export [#2962](https://github.com/ethyca/fides/pull/2962)

### Fixed

- Restricted Contributors from being able to create Owners [#2888](https://github.com/ethyca/fides/pull/2888)
- Allow for dynamic aspect ratio for logo on Privacy Center 404 [#2895](https://github.com/ethyca/fides/pull/2895)
- Allow for dynamic aspect ratio for logo on consent page [#2895](https://github.com/ethyca/fides/pull/2895)
- Align role dscription drawer of Admin UI with top nav: [#2932](https://github.com/ethyca/fides/pull/2932)
- Fixed error message when a user is assigned to be an approver without any systems [#2953](https://github.com/ethyca/fides/pull/2953)

### Developer Experience

- Update frontend npm packages (admin-ui, privacy-center, cypress-e2e) [#2921](https://github.com/ethyca/fides/pull/2921)

## [2.9.2](https://github.com/ethyca/fides/compare/2.9.1...2.9.2)

### Fixed

- Allow multiple data uses as long as their processing activity name is different [#2905](https://github.com/ethyca/fides/pull/2905)
- use HTML property, not text, when dispatching Mailchimp Transactional emails [#2901](https://github.com/ethyca/fides/pull/2901)
- Remove policy key from Privacy Center submission modal [#2912](https://github.com/ethyca/fides/pull/2912)

## [2.9.1](https://github.com/ethyca/fides/compare/2.9.0...2.9.1)

### Added

- Added Attentive erasure email connector [#2782](https://github.com/ethyca/fides/pull/2782)

### Changed

- Removed dataset based email connectors [#2782](https://github.com/ethyca/fides/pull/2782)
- Changed Auth0's authentication strategy from `bearer` to `oauth2_client_credentials` [#2820](https://github.com/ethyca/fides/pull/2820)
- renamed the privacy declarations field "Privacy declaration name (deprecated)" to "Processing Activity" [#711](https://github.com/ethyca/fidesplus/issues/711)

### Fixed

- Fixed issue where the scopes list passed into FidesUserPermission could get mutated with the total_scopes call [#2883](https://github.com/ethyca/fides/pull/2883)

### Removed

- removed the `privacyDeclarationDeprecatedFields` flag [#711](https://github.com/ethyca/fidesplus/issues/711)

## [2.9.0](https://github.com/ethyca/fides/compare/2.8.3...2.9.0)

### Added

- The ability to assign users as system managers for a specific system [#2714](https://github.com/ethyca/fides/pull/2714)
- New endpoints to add and remove users as system managers [#2726](https://github.com/ethyca/fides/pull/2726)
- Warning about access control migration to the UI [#2842](https://github.com/ethyca/fides/pull/2842)
- Adds Role Assignment UI [#2739](https://github.com/ethyca/fides/pull/2739)
- Add an automated migration to give users a `viewer` role [#2821](https://github.com/ethyca/fides/pull/2821)

### Changed

- Removed "progressive" navigation that would hide Admin UI tabs until Systems / Connections were configured [#2762](https://github.com/ethyca/fides/pull/2762)
- Added `system.privacy_declaration.name` to datamap response [#2831](https://github.com/ethyca/fides/pull/2831/files)

### Developer Experience

- Retired legacy `navV2` feature flag [#2762](https://github.com/ethyca/fides/pull/2762)
- Update Admin UI Layout to fill viewport height [#2812](https://github.com/ethyca/fides/pull/2812)

### Fixed

- Fixed issue where unsaved changes warning would always show up when running fidesplus [#2788](https://github.com/ethyca/fides/issues/2788)
- Fixed problem in datamap export with datasets that had been updated via SaaS instantiation [#2841](https://github.com/ethyca/fides/pull/2841)
- Fixed problem in datamap export with inconsistent custom field ordering [#2859](https://github.com/ethyca/fides/pull/2859)

## [2.8.3](https://github.com/ethyca/fides/compare/2.8.2...2.8.3)

### Added

- Serialise `bson.ObjectId` types in SAR data packages [#2785](https://github.com/ethyca/fides/pull/2785)

### Fixed

- Fixed issue where more than 1 populated custom fields removed a system from the datamap export [#2825](https://github.com/ethyca/fides/pull/2825)

## [2.8.2](https://github.com/ethyca/fides/compare/2.8.1...2.8.2)

### Fixed

- Resolved a bug that stopped custom fields populating the visual datamap [#2775](https://github.com/ethyca/fides/pull/2775)
- Patch appconfig migration to handle existing db record [#2780](https://github.com/ethyca/fides/pull/2780)

## [2.8.1](https://github.com/ethyca/fides/compare/2.8.0...2.8.1)

### Fixed

- Disabled hiding Admin UI based on user scopes [#2771](https://github.com/ethyca/fides/pull/2771)

## [2.8.0](https://github.com/ethyca/fides/compare/2.7.1...2.8.0)

### Added

- Add API support for messaging config properties [#2551](https://github.com/ethyca/fides/pull/2551)
- Access and erasure support for Kustomer [#2520](https://github.com/ethyca/fides/pull/2520)
- Added the `erase_after` field on collections to be able to set the order for erasures [#2619](https://github.com/ethyca/fides/pull/2619)
- Add a toggle to filter the system classification to only return those with classification data [#2700](https://github.com/ethyca/fides/pull/2700)
- Added backend role-based permissions [#2671](https://github.com/ethyca/fides/pull/2671)
- Access and erasure for Vend SaaS Connector [#1869](https://github.com/ethyca/fides/issues/1869)
- Added endpoints for storage and messaging config setup status [#2690](https://github.com/ethyca/fides/pull/2690)
- Access and erasure for Jira SaaS Connector [#1871](https://github.com/ethyca/fides/issues/1871)
- Access and erasure support for Delighted [#2244](https://github.com/ethyca/fides/pull/2244)
- Improve "Upload a new dataset YAML" [#1531](https://github.com/ethyca/fides/pull/2258)
- Input validation and sanitization for Privacy Request fields [#2655](https://github.com/ethyca/fides/pull/2655)
- Access and erasure support for Yotpo [#2708](https://github.com/ethyca/fides/pull/2708)
- Custom Field Library Tab [#527](https://github.com/ethyca/fides/pull/2693)
- Allow SendGrid template usage [#2728](https://github.com/ethyca/fides/pull/2728)
- Added ConnectorRunner to simplify SaaS connector testing [#1795](https://github.com/ethyca/fides/pull/1795)
- Adds support for Mailchimp Transactional as a messaging config [#2742](https://github.com/ethyca/fides/pull/2742)

### Changed

- Admin UI
  - Add flow for selecting system types when manually creating a system [#2530](https://github.com/ethyca/fides/pull/2530)
  - Updated forms for privacy declarations [#2648](https://github.com/ethyca/fides/pull/2648)
  - Delete flow for privacy declarations [#2664](https://github.com/ethyca/fides/pull/2664)
  - Add framework to have UI elements respect the user's scopes [#2682](https://github.com/ethyca/fides/pull/2682)
  - "Manual Webhook" has been renamed to "Manual Process". [#2717](https://github.com/ethyca/fides/pull/2717)
- Convert all config values to Pydantic `Field` objects [#2613](https://github.com/ethyca/fides/pull/2613)
- Add warning to 'fides deploy' when installed outside of a virtual environment [#2641](https://github.com/ethyca/fides/pull/2641)
- Redesigned the default/init config file to be auto-documented. Also updates the `fides init` logic and analytics consent logic [#2694](https://github.com/ethyca/fides/pull/2694)
- Change how config creation/import is handled across the application [#2622](https://github.com/ethyca/fides/pull/2622)
- Update the CLI aesthetics & docstrings [#2703](https://github.com/ethyca/fides/pull/2703)
- Updates Roles->Scopes Mapping [#2744](https://github.com/ethyca/fides/pull/2744)
- Return user scopes as an enum, as well as total scopes [#2741](https://github.com/ethyca/fides/pull/2741)
- Update `MessagingServiceType` enum to be lowercased throughout [#2746](https://github.com/ethyca/fides/pull/2746)

### Developer Experience

- Set the security environment of the fides dev setup to `prod` instead of `dev` [#2588](https://github.com/ethyca/fides/pull/2588)
- Removed unexpected default Redis password [#2666](https://github.com/ethyca/fides/pull/2666)
- Privacy Center
  - Typechecking and validation of the `config.json` will be checked for backwards-compatibility. [#2661](https://github.com/ethyca/fides/pull/2661)
- Combined conftest.py files [#2669](https://github.com/ethyca/fides/pull/2669)

### Fixed

- Fix support for "redis.user" setting when authenticating to the Redis cache [#2666](https://github.com/ethyca/fides/pull/2666)
- Fix error with the classify dataset feature flag not writing the dataset to the server [#2675](https://github.com/ethyca/fides/pull/2675)
- Allow string dates to stay strings in cache decoding [#2695](https://github.com/ethyca/fides/pull/2695)
- Admin UI
  - Remove Identifiability (Data Qualifier) from taxonomy editor [2684](https://github.com/ethyca/fides/pull/2684)
- FE: Custom field selections binding issue on Taxonomy tabs [#2659](https://github.com/ethyca/fides/pull/2693/)
- Fix Privacy Request Status when submitting a consent request when identity verification is required [#2736](https://github.com/ethyca/fides/pull/2736)

## [2.7.1](https://github.com/ethyca/fides/compare/2.7.0...2.7.1)

- Fix error with the classify dataset feature flag not writing the dataset to the server [#2675](https://github.com/ethyca/fides/pull/2675)

## [2.7.0](https://github.com/ethyca/fides/compare/2.6.6...2.7.0)

- Fides API

  - Access and erasure support for Braintree [#2223](https://github.com/ethyca/fides/pull/2223)
  - Added route to send a test message [#2585](https://github.com/ethyca/fides/pull/2585)
  - Add default storage configuration functionality and associated APIs [#2438](https://github.com/ethyca/fides/pull/2438)

- Admin UI

  - Custom Metadata [#2536](https://github.com/ethyca/fides/pull/2536)
    - Create Custom Lists
    - Create Custom Field Definition
    - Create custom fields from a the taxonomy editor
    - Provide a custom field value in a resource
    - Bulk edit custom field values [#2612](https://github.com/ethyca/fides/issues/2612)
    - Custom metadata UI Polish [#2624](https://github.com/ethyca/fides/pull/2625)

- Privacy Center

  - The consent config default value can depend on whether Global Privacy Control is enabled. [#2341](https://github.com/ethyca/fides/pull/2341)
  - When GPC is enabled, the UI indicates which data uses are opted out by default. [#2596](https://github.com/ethyca/fides/pull/2596)
  - `inspectForBrowserIdentities` now also looks for `ljt_readerID`. [#2543](https://github.com/ethyca/fides/pull/2543)

### Added

- Added new Wunderkind Consent Saas Connector [#2600](https://github.com/ethyca/fides/pull/2600)
- Added new Sovrn Email Consent Connector [#2543](https://github.com/ethyca/fides/pull/2543/)
- Log Fides version at startup [#2566](https://github.com/ethyca/fides/pull/2566)

### Changed

- Update Admin UI to show all action types (access, erasure, consent, update) [#2523](https://github.com/ethyca/fides/pull/2523)
- Removes legacy `verify_oauth_client` function [#2527](https://github.com/ethyca/fides/pull/2527)
- Updated the UI for adding systems to a new design [#2490](https://github.com/ethyca/fides/pull/2490)
- Minor logging improvements [#2566](https://github.com/ethyca/fides/pull/2566)
- Various form components now take a `stacked` or `inline` variant [#2542](https://github.com/ethyca/fides/pull/2542)
- UX fixes for user management [#2537](https://github.com/ethyca/fides/pull/2537)
- Updating Firebase Auth connector to mask the user with a delete instead of an update [#2602](https://github.com/ethyca/fides/pull/2602)

### Fixed

- Fixed bug where refreshing a page in the UI would result in a 404 [#2502](https://github.com/ethyca/fides/pull/2502)
- Usernames are case insensitive now and prevent all duplicates [#2487](https://github.com/ethyca/fides/pull/2487)
  - This PR contains a migration that deletes duplicate users and keeps the oldest original account.
- Update Logos for shipped connectors [#2464](https://github.com/ethyca/fides/pull/2587)
- Search field on privacy request page isn't working [#2270](https://github.com/ethyca/fides/pull/2595)
- Fix connection dropdown in integration table to not be disabled add system creation [#3589](https://github.com/ethyca/fides/pull/3589)

### Developer Experience

- Added new Cypress E2E smoke tests [#2241](https://github.com/ethyca/fides/pull/2241)
- New command `nox -s e2e_test` which will spin up the test environment and run true E2E Cypress tests against it [#2417](https://github.com/ethyca/fides/pull/2417)
- Cypress E2E tests now run in CI and are reported to Cypress Cloud [#2417](https://github.com/ethyca/fides/pull/2417)
- Change from `randomint` to `uuid` in mongodb tests to reduce flakiness. [#2591](https://github.com/ethyca/fides/pull/2591)

### Removed

- Remove feature flagged config wizard stepper from Admin UI [#2553](https://github.com/ethyca/fides/pull/2553)

## [2.6.6](https://github.com/ethyca/fides/compare/2.6.5...2.6.6)

### Changed

- Improve Readability for Custom Masking Override Exceptions [#2593](https://github.com/ethyca/fides/pull/2593)

## [2.6.5](https://github.com/ethyca/fides/compare/2.6.4...2.6.5)

### Added

- Added config properties to override database Engine parameters [#2511](https://github.com/ethyca/fides/pull/2511)
- Increased default pool_size and max_overflow to 50 [#2560](https://github.com/ethyca/fides/pull/2560)

## [2.6.4](https://github.com/ethyca/fides/compare/2.6.3...2.6.4)

### Fixed

- Fixed bug for SMS completion notification not being sent [#2526](https://github.com/ethyca/fides/issues/2526)
- Fixed bug where refreshing a page in the UI would result in a 404 [#2502](https://github.com/ethyca/fides/pull/2502)

## [2.6.3](https://github.com/ethyca/fides/compare/2.6.2...2.6.3)

### Fixed

- Handle case where legacy dataset has meta: null [#2524](https://github.com/ethyca/fides/pull/2524)

## [2.6.2](https://github.com/ethyca/fides/compare/2.6.1...2.6.2)

### Fixed

- Issue addressing missing field in dataset migration [#2510](https://github.com/ethyca/fides/pull/2510)

## [2.6.1](https://github.com/ethyca/fides/compare/2.6.0...2.6.1)

### Fixed

- Fix errors when privacy requests execute concurrently without workers [#2489](https://github.com/ethyca/fides/pull/2489)
- Enable saas request overrides to run in worker runtime [#2489](https://github.com/ethyca/fides/pull/2489)

## [2.6.0](https://github.com/ethyca/fides/compare/2.5.1...2.6.0)

### Added

- Added the `env` option to the `security` configuration options to allow for users to completely secure the API endpoints [#2267](https://github.com/ethyca/fides/pull/2267)
- Unified Fides Resources
  - Added a dataset dropdown selector when configuring a connector to link an existing dataset to the connector configuration. [#2162](https://github.com/ethyca/fides/pull/2162)
  - Added new datasetconfig.ctl_dataset_id field to unify fides dataset resources [#2046](https://github.com/ethyca/fides/pull/2046)
- Add new connection config routes that couple them with systems [#2249](https://github.com/ethyca/fides/pull/2249)
- Add new select/deselect all permissions buttons [#2437](https://github.com/ethyca/fides/pull/2437)
- Endpoints to allow a user with the `user:password-reset` scope to reset users' passwords. In addition, users no longer require a scope to edit their own passwords. [#2373](https://github.com/ethyca/fides/pull/2373)
- New form to reset a user's password without knowing an old password [#2390](https://github.com/ethyca/fides/pull/2390)
- Approve & deny buttons on the "Request details" page. [#2473](https://github.com/ethyca/fides/pull/2473)
- Consent Propagation
  - Add the ability to execute Consent Requests via the Privacy Request Execution layer [#2125](https://github.com/ethyca/fides/pull/2125)
  - Add a Mailchimp Transactional Consent Connector [#2194](https://github.com/ethyca/fides/pull/2194)
  - Allow defining a list of opt-in and/or opt-out requests in consent connectors [#2315](https://github.com/ethyca/fides/pull/2315)
  - Add a Google Analytics Consent Connector for GA4 properties [#2302](https://github.com/ethyca/fides/pull/2302)
  - Pass the GA Cookie from the Privacy Center [#2337](https://github.com/ethyca/fides/pull/2337)
  - Rename "user_id" to more specific "ga_client_id" [#2356](https://github.com/ethyca/fides/pull/2356)
  - Patch Google Analytics Consent Connector to delete by client_id [#2355](https://github.com/ethyca/fides/pull/2355)
  - Add a "skip_param_values option" to optionally skip when we are missing param values in the body [#2384](https://github.com/ethyca/fides/pull/2384)
  - Adds a new Universal Analytics Connector that works with the UA Tracking Id
- Adds intake and storage of Global Privacy Control Signal props for Consent [#2599](https://github.com/ethyca/fides/pull/2599)

### Changed

- Unified Fides Resources
  - Removed several fidesops schemas for DSR's in favor of updated Fideslang schemas [#2009](https://github.com/ethyca/fides/pull/2009)
  - Removed DatasetConfig.dataset field [#2096](https://github.com/ethyca/fides/pull/2096)
  - Updated UI dataset config routes to use new unified routes [#2113](https://github.com/ethyca/fides/pull/2113)
  - Validate request body on crud endpoints on upsert. Validate dataset data categories before save. [#2134](https://github.com/ethyca/fides/pull/2134/)
  - Updated test env setup and quickstart to use new endpoints [#2225](https://github.com/ethyca/fides/pull/2225)
- Consent Propagation
  - Privacy Center consent options can now be marked as `executable` in order to propagate consent requests [#2193](https://github.com/ethyca/fides/pull/2193)
  - Add support for passing browser identities to consent request patches [#2304](https://github.com/ethyca/fides/pull/2304)
- Update fideslang to 1.3.3 [#2343](https://github.com/ethyca/fides/pull/2343)
- Display the request type instead of the policy name on the request table [#2382](https://github.com/ethyca/fides/pull/2382)
- Make denial reasons required [#2400](https://github.com/ethyca/fides/pull/2400)
- Display the policy key on the request details page [#2395](https://github.com/ethyca/fides/pull/2395)
- Updated CSV export [#2452](https://github.com/ethyca/fides/pull/2452)
- Privacy Request approval now uses a modal [#2443](https://github.com/ethyca/fides/pull/2443)

### Developer Experience

- `nox -s test_env` has been replaced with `nox -s "fides_env(dev)"`
- New command `nox -s "fides_env(test)"` creates a complete test environment with seed data (similar to `fides_env(dev)`) but with the production fides image so the built UI can be accessed at `localhost:8080` [#2399](https://github.com/ethyca/fides/pull/2399)
- Change from code climate to codecov for coverage reporting [#2402](https://github.com/ethyca/fides/pull/2402)

### Fixed

- Home screen header scaling and responsiveness issues [#2200](https://github.com/ethyca/fides/pull/2277)
- Privacy Center identity inputs validate even when they are optional. [#2308](https://github.com/ethyca/fides/pull/2308)
- The PII toggle defaults to false and PII will be hidden on page load [#2388](https://github.com/ethyca/fides/pull/2388)
- Fixed a CI bug caused by git security upgrades [#2441](https://github.com/ethyca/fides/pull/2441)
- Privacy Center
  - Identity inputs validate even when they are optional. [#2308](https://github.com/ethyca/fides/pull/2308)
  - Submit buttons show loading state and disable while submitting. [#2401](https://github.com/ethyca/fides/pull/2401)
  - Phone inputs no longer request country SVGs from external domain. [#2378](https://github.com/ethyca/fides/pull/2378)
  - Input validation errors no longer change the height of modals. [#2379](https://github.com/ethyca/fides/pull/2379)
- Patch masking strategies to better handle null and non-string inputs [#2307](https://github.com/ethyca/fides/pull/2377)
- Renamed prod pushes tag to be `latest` for privacy center and sample app [#2401](https://github.com/ethyca/fides/pull/2407)
- Update firebase connector to better handle non-existent users [#2439](https://github.com/ethyca/fides/pull/2439)

## [2.5.1](https://github.com/ethyca/fides/compare/2.5.0...2.5.1)

### Developer Experience

- Allow db resets only if `config.dev_mode` is `True` [#2321](https://github.com/ethyca/fides/pull/2321)

### Fixed

- Added a feature flag for the recent dataset classification UX changes [#2335](https://github.com/ethyca/fides/pull/2335)

### Security

- Add a check to the catchall path to prevent returning paths outside of the UI directory [#2330](https://github.com/ethyca/fides/pull/2330)

### Developer Experience

- Reduce size of local Docker images by fixing `.dockerignore` patterns [#2360](https://github.com/ethyca/fides/pull/2360)

## [2.5.0](https://github.com/ethyca/fides/compare/2.4.0...2.5.0)

### Docs

- Update the docs landing page and remove redundant docs [#2184](https://github.com/ethyca/fides/pull/2184)

### Added

- Added the `user` command group to the CLI. [#2153](https://github.com/ethyca/fides/pull/2153)
- Added `Code Climate` test coverage uploads. [#2198](https://github.com/ethyca/fides/pull/2198)
- Added the connection key to the execution log [#2100](https://github.com/ethyca/fides/pull/2100)
- Added endpoints to retrieve DSR `Rule`s and `Rule Target`s [#2116](https://github.com/ethyca/fides/pull/2116)
- Added Fides version number to account dropdown in the UI [#2140](https://github.com/ethyca/fides/pull/2140)
- Add link to Classify Systems page in nav side bar [#2128](https://github.com/ethyca/fides/pull/2128)
- Dataset classification UI now polls for results [#2123](https://github.com/ethyca/fides/pull/2123)
- Update Privacy Center Icons [#1800](https://github.com/ethyca/fides/pull/2139)
- Privacy Center `fides-consent.js`:
  - `Fides.shopify` integration function. [#2152](https://github.com/ethyca/fides/pull/2152)
  - Dedicated folder for integrations.
  - `Fides.meta` integration function (fbq). [#2217](https://github.com/ethyca/fides/pull/2217)
- Adds support for Twilio email service (Sendgrid) [#2154](https://github.com/ethyca/fides/pull/2154)
- Access and erasure support for Recharge [#1709](https://github.com/ethyca/fides/pull/1709)
- Access and erasure support for Friendbuy Nextgen [#2085](https://github.com/ethyca/fides/pull/2085)

### Changed

- Admin UI Feature Flags - [#2101](https://github.com/ethyca/fides/pull/2101)
  - Overrides can be saved in the browser.
  - Use `NEXT_PUBLIC_APP_ENV` for app-specific environment config.
  - No longer use `react-feature-flags` library.
  - Can have descriptions. [#2243](https://github.com/ethyca/fides/pull/2243)
- Made privacy declarations optional when adding systems manually - [#2173](https://github.com/ethyca/fides/pull/2173)
- Removed an unclear logging message. [#2266](https://github.com/ethyca/fides/pull/2266)
- Allow any user with `user:delete` scope to delete other users [#2148](https://github.com/ethyca/fides/pull/2148)
- Dynamic imports of custom overrides and SaaS test fixtures [#2169](https://github.com/ethyca/fides/pull/2169)
- Added `AuthenticatedClient` to custom request override interface [#2171](https://github.com/ethyca/fides/pull/2171)
- Only approve the specific collection instead of the entire dataset, display only top 1 classification by default [#2226](https://github.com/ethyca/fides/pull/2226)
- Update sample project resources for `fides evaluate` usage in `fides deploy` [#2253](https://github.com/ethyca/fides/pull/2253)

### Removed

- Removed unused object_name field on s3 storage config [#2133](https://github.com/ethyca/fides/pull/2133)

### Fixed

- Remove next-auth from privacy center to fix JS console error [#2090](https://github.com/ethyca/fides/pull/2090)
- Admin UI - Added Missing ability to assign `user:delete` in the permissions checkboxes [#2148](https://github.com/ethyca/fides/pull/2148)
- Nav bug: clicking on Privacy Request breadcrumb takes me to Home instead of /privacy-requests [#497](https://github.com/ethyca/fides/pull/2141)
- Side nav disappears when viewing request details [#2129](https://github.com/ethyca/fides/pull/2155)
- Remove usage of load dataset button and other dataset UI modifications [#2149](https://github.com/ethyca/fides/pull/2149)
- Improve readability for exceptions raised from custom request overrides [#2157](https://github.com/ethyca/fides/pull/2157)
- Importing custom request overrides on server startup [#2186](https://github.com/ethyca/fides/pull/2186)
- Remove warning when env vars default to blank strings in docker-compose [#2188](https://github.com/ethyca/fides/pull/2188)
- Fix Cookie House purchase modal flashing 'Error' in title [#2274](https://github.com/ethyca/fides/pull/2274)
- Stop dependency from upgrading `packaging` to version with known issue [#2273](https://github.com/ethyca/fides/pull/2273)
- Privacy center config no longer requires `identity_inputs` and will use `email` as a default [#2263](https://github.com/ethyca/fides/pull/2263)
- No longer display remaining days for privacy requests in terminal states [#2292](https://github.com/ethyca/fides/pull/2292)

### Removed

- Remove "Create New System" button when viewing systems. All systems can now be created via the "Add systems" button on the home page. [#2132](https://github.com/ethyca/fides/pull/2132)

## [2.4.0](https://github.com/ethyca/fides/compare/2.3.1...2.4.0)

### Developer Experience

- Include a pre-check workflow that collects the pytest suite [#2098](https://github.com/ethyca/fides/pull/2098)
- Write to the application db when running the app locally. Write to the test db when running pytest [#1731](https://github.com/ethyca/fides/pull/1731)

### Changed

- Move the `fides.ctl.core.` and `fides.ctl.connectors` modules into `fides.core` and `fides.connectors` respectively [#2097](https://github.com/ethyca/fides/pull/2097)
- Fides: Skip cypress tests due to nav bar 2.0 [#2102](https://github.com/ethyca/fides/pull/2103)

### Added

- Adds new erasure policy for complete user data masking [#1839](https://github.com/ethyca/fides/pull/1839)
- New Fides Home page [#1864](https://github.com/ethyca/fides/pull/2050)
- Nav 2.0 - Replace form flow side navs with top tabs [#2037](https://github.com/ethyca/fides/pull/2050)
- Adds new erasure policy for complete user data masking [#1839](https://github.com/ethyca/fides/pull/1839)
- Added ability to use Mailgun templates when sending emails. [#2039](https://github.com/ethyca/fides/pull/2039)
- Adds SMS id verification for consent [#2094](https://github.com/ethyca/fides/pull/2094)

### Fixed

- Store `fides_consent` cookie on the root domain of the Privacy Center [#2071](https://github.com/ethyca/fides/pull/2071)
- Properly set the expire-time for verification codes [#2105](https://github.com/ethyca/fides/pull/2105)

## [2.3.1](https://github.com/ethyca/fides/compare/2.3.0...2.3.1)

### Fixed

- Resolved an issue where the root_user was not being created [#2082](https://github.com/ethyca/fides/pull/2082)

### Added

- Nav redesign with sidebar groups. Feature flagged to only be visible in dev mode until release. [#2030](https://github.com/ethyca/fides/pull/2047)
- Improved error handling for incorrect app encryption key [#2089](https://github.com/ethyca/fides/pull/2089)
- Access and erasure support for Friendbuy API [#2019](https://github.com/ethyca/fides/pull/2019)

## [2.3.0](https://github.com/ethyca/fides/compare/2.2.2...2.3.0)

### Added

- Common Subscriptions for app-wide data and feature checks. [#2030](https://github.com/ethyca/fides/pull/2030)
- Send email alerts on privacy request failures once the specified threshold is reached. [#1793](https://github.com/ethyca/fides/pull/1793)
- DSR Notifications (toast) [#1895](https://github.com/ethyca/fides/pull/1895)
- DSR configure alerts btn [#1895](https://github.com/ethyca/fides/pull/1895)
- DSR configure alters (FE) [#1895](https://github.com/ethyca/fides/pull/1895)
- Add a `usage` session to Nox to print full session docstrings. [#2022](https://github.com/ethyca/fides/pull/2022)

### Added

- Adds notifications section to toml files [#2026](https://github.com/ethyca/fides/pull/2060)

### Changed

- Updated to use `loguru` logging library throughout codebase [#2031](https://github.com/ethyca/fides/pull/2031)
- Do not always create a `fides.toml` by default [#2023](https://github.com/ethyca/fides/pull/2023)
- The `fideslib` module has been merged into `fides`, code redundancies have been removed [#1859](https://github.com/ethyca/fides/pull/1859)
- Replace 'ingress' and 'egress' with 'sources' and 'destinations' across UI [#2044](https://github.com/ethyca/fides/pull/2044)
- Update the functionality of `fides pull -a <filename>` to include _all_ resource types. [#2083](https://github.com/ethyca/fides/pull/2083)

### Fixed

- Timing issues with bulk DSR reprocessing, specifically when analytics are enabled [#2015](https://github.com/ethyca/fides/pull/2015)
- Error caused by running erasure requests with disabled connectors [#2045](https://github.com/ethyca/fides/pull/2045)
- Changes the SlowAPI ratelimiter's backend to use memory instead of Redis [#2054](https://github.com/ethyca/fides/pull/2058)

## [2.2.2](https://github.com/ethyca/fides/compare/2.2.1...2.2.2)

### Docs

- Updated the readme to use new new [docs site](http://docs.ethyca.com) [#2020](https://github.com/ethyca/fides/pull/2020)

### Deprecated

- The documentation site hosted in the `/docs` directory has been deprecated. All documentation updates will be hosted at the new [docs site](http://docs.ethyca.com) [#2020](https://github.com/ethyca/fides/pull/2020)

### Fixed

- Fixed mypy and pylint errors [#2013](https://github.com/ethyca/fides/pull/2013)
- Update connection test endpoint to be effectively non-blocking [#2000](https://github.com/ethyca/fides/pull/2000)
- Update Fides connector to better handle children with no access results [#2012](https://github.com/ethyca/fides/pull/2012)

## [2.2.1](https://github.com/ethyca/fides/compare/2.2.0...2.2.1)

### Added

- Add health check indicator for data flow scanning option [#1973](https://github.com/ethyca/fides/pull/1973)

### Changed

- The `celery.toml` is no longer used, instead it is a subsection of the `fides.toml` file [#1990](https://github.com/ethyca/fides/pull/1990)
- Update sample project landing page copy to be version-agnostic [#1958](https://github.com/ethyca/fides/pull/1958)
- `get` and `ls` CLI commands now return valid `fides` object YAML [#1991](https://github.com/ethyca/fides/pull/1991)

### Developer Experience

- Remove duplicate fastapi-caching and pin version. [#1765](https://github.com/ethyca/fides/pull/1765)

## [2.2.0](https://github.com/ethyca/fides/compare/2.1.0...2.2.0)

### Added

- Send email alerts on privacy request failures once the specified threshold is reached. [#1793](https://github.com/ethyca/fides/pull/1793)
- Add authenticated privacy request route. [#1819](https://github.com/ethyca/fides/pull/1819)
- Enable the onboarding flow [#1836](https://github.com/ethyca/fides/pull/1836)
- Access and erasure support for Fullstory API [#1821](https://github.com/ethyca/fides/pull/1821)
- Add function to poll privacy request for completion [#1860](https://github.com/ethyca/fides/pull/1860)
- Added rescan flow for the data flow scanner [#1844](https://github.com/ethyca/fides/pull/1844)
- Add rescan flow for the data flow scanner [#1844](https://github.com/ethyca/fides/pull/1844)
- Add Fides connector to support parent-child Fides deployments [#1861](https://github.com/ethyca/fides/pull/1861)
- Classification UI now polls for updates to classifications [#1908](https://github.com/ethyca/fides/pull/1908)

### Changed

- The organization info form step is now skipped if the server already has organization info. [#1840](https://github.com/ethyca/fides/pull/1840)
- Removed the description column from the classify systems page. [#1867](https://github.com/ethyca/fides/pull/1867)
- Retrieve child results during fides connector execution [#1967](https://github.com/ethyca/fides/pull/1967)

### Fixed

- Fix error in parent user creation seeding. [#1832](https://github.com/ethyca/fides/issues/1832)
- Fix DSR error due to unfiltered empty identities [#1901](https://github.com/ethyca/fides/pull/1907)

### Docs

- Remove documentation about no-longer used connection string override [#1824](https://github.com/ethyca/fides/pull/1824)
- Fix typo in headings [#1824](https://github.com/ethyca/fides/pull/1824)
- Update documentation to reflect configs necessary for mailgun, twilio_sms and twilio_email service types [#1846](https://github.com/ethyca/fides/pull/1846)

...

## [2.1.0](https://github.com/ethyca/fides/compare/2.0.0...2.1.0)

### Added

- Classification flow for system data flows
- Classification is now triggered as part of data flow scanning
- Include `ingress` and `egress` fields on system export and `datamap/` endpoint [#1740](https://github.com/ethyca/fides/pull/1740)
- Repeatable unique identifier for dataset fides_keys and metadata [#1786](https://github.com/ethyca/fides/pull/1786)
- Adds SMS support for identity verification notifications [#1726](https://github.com/ethyca/fides/pull/1726)
- Added phone number validation in back-end and react phone number form in Privacy Center [#1745](https://github.com/ethyca/fides/pull/1745)
- Adds SMS message template for all subject notifications [#1743](https://github.com/ethyca/fides/pull/1743)
- Privacy-Center-Cypress workflow for CI checks of the Privacy Center. [#1722](https://github.com/ethyca/fides/pull/1722)
- Privacy Center `fides-consent.js` script for accessing consent on external pages. [Details](/clients/privacy-center/packages/fides-consent/README.md)
- Erasure support for Twilio Conversations API [#1673](https://github.com/ethyca/fides/pull/1673)
- Webserver port can now be configured via the CLI command [#1858](https://github.com/ethyca/fides/pull/1858)

### Changed

- Optional dependencies are no longer used for 3rd-party connectivity. Instead they are used to isolate dangerous dependencies. [#1679](https://github.com/ethyca/fides/pull/1679)
- All Next pages now automatically require login. [#1670](https://github.com/ethyca/fides/pull/1670)
- Running the `webserver` command no longer prompts the user to opt out/in to analytics[#1724](https://github.com/ethyca/fides/pull/1724)

### Developer Experience

- Admin-UI-Cypress tests that fail in CI will now upload screen recordings for debugging. [#1728](https://github.com/ethyca/fides/pull/1728/files/c23e62fea284f7910028c8483feff893903068b8#r1019491323)
- Enable remote debugging from VSCode of live dev app [#1780](https://github.com/ethyca/fides/pull/1780)

### Removed

- Removed the Privacy Center `cookieName` config introduced in 2.0.0. [#1756](https://github.com/ethyca/fides/pull/1756)

### Fixed

- Exceptions are no longer raised when sending analytics on Windows [#1666](https://github.com/ethyca/fides/pull/1666)
- Fixed wording on identity verification modal in the Privacy Center [#1674](https://github.com/ethyca/fides/pull/1674)
- Update system fides_key tooltip text [#1533](https://github.com/ethyca/fides/pull/1685)
- Removed local storage parsing that is redundant with redux-persist. [#1678](https://github.com/ethyca/fides/pull/1678)
- Show a helpful error message if Docker daemon is not running during "fides deploy" [#1694](https://github.com/ethyca/fides/pull/1694)
- Allow users to query their own permissions, including root user. [#1698](https://github.com/ethyca/fides/pull/1698)
- Single-select taxonomy fields legal basis and special category can be cleared. [#1712](https://github.com/ethyca/fides/pull/1712)
- Fixes the issue where the security config is not properly loading from environment variables. [#1718](https://github.com/ethyca/fides/pull/1718)
- Fixes the issue where the CLI can't run without the config values required by the webserver. [#1811](https://github.com/ethyca/fides/pull/1811)
- Correctly handle response from adobe jwt auth endpoint as milliseconds, rather than seconds. [#1754](https://github.com/ethyca/fides/pull/1754)
- Fixed styling issues with the `EditDrawer` component. [#1803](https://github.com/ethyca/fides/pull/1803)

### Security

- Bumped versions of packages that use OpenSSL [#1683](https://github.com/ethyca/fides/pull/1683)

## [2.0.0](https://github.com/ethyca/fides/compare/1.9.6...2.0.0)

### Added

- Allow delete-only SaaS connector endpoints [#1200](https://github.com/ethyca/fides/pull/1200)
- Privacy center consent choices store a browser cookie. [#1364](https://github.com/ethyca/fides/pull/1364)
  - The format is generic. A reasonable set of defaults will be added later: [#1444](https://github.com/ethyca/fides/issues/1444)
  - The cookie name defaults to `fides_consent` but can be configured under `config.json > consent > cookieName`.
  - Each consent option can provide an array of `cookieKeys`.
- Individually select and reprocess DSRs that have errored [#1203](https://github.com/ethyca/fides/pull/1489)
- Bulk select and reprocess DSRs that have errored [#1205](https://github.com/ethyca/fides/pull/1489)
- Config Wizard: AWS scan results populate in system review forms. [#1454](https://github.com/ethyca/fides/pull/1454)
- Integrate rate limiter with Saas Connectors. [#1433](https://github.com/ethyca/fides/pull/1433)
- Config Wizard: Added a column selector to the scan results page of the config wizard [#1590](https://github.com/ethyca/fides/pull/1590)
- Config Wizard: Flow for runtime scanner option [#1640](https://github.com/ethyca/fides/pull/1640)
- Access support for Twilio Conversations API [#1520](https://github.com/ethyca/fides/pull/1520)
- Message Config: Adds Twilio Email/SMS support [#1519](https://github.com/ethyca/fides/pull/1519)

### Changed

- Updated mypy to version 0.981 and Python to version 3.10.7 [#1448](https://github.com/ethyca/fides/pull/1448)

### Developer Experience

- Repository dispatch events are sent to fidesctl-plus and fidesops-plus [#1263](https://github.com/ethyca/fides/pull/1263)
- Only the `docs-authors` team members are specified as `CODEOWNERS` [#1446](https://github.com/ethyca/fides/pull/1446)
- Updates the default local configuration to not defer tasks to a worker node [#1552](https://github.com/ethyca/fides/pull/1552/)
- Updates the healthcheck to return health status of connected Celery workers [#1588](https://github.com/ethyca/fides/pull/1588)

### Docs

- Remove the tutorial to prepare for new update [#1543](https://github.com/ethyca/fides/pull/1543)
- Add system management via UI documentation [#1541](https://github.com/ethyca/fides/pull/1541)
- Added DSR quickstart docs, restructured docs navigation [#1651](https://github.com/ethyca/fides/pull/1651)
- Update privacy request execution overview docs [#1258](https://github.com/ethyca/fides/pull/1490)

### Fixed

- Fixed system dependencies appearing as "N/A" in the datamap endpoint when there are no privacy declarations [#1649](https://github.com/ethyca/fides/pull/1649)

## [1.9.6](https://github.com/ethyca/fides/compare/1.9.5...1.9.6)

### Fixed

- Include systems without a privacy declaration on data map [#1603](https://github.com/ethyca/fides/pull/1603)
- Handle malformed tokens [#1523](https://github.com/ethyca/fides/pull/1523)
- Remove thrown exception from getAllPrivacyRequests method [#1592](https://github.com/ethyca/fides/pull/1593)
- Include systems without a privacy declaration on data map [#1603](https://github.com/ethyca/fides/pull/1603)
- After editing a dataset, the table will stay on the previously selected collection instead of resetting to the first one. [#1511](https://github.com/ethyca/fides/pull/1511)
- Fix redis `db_index` config issue [#1647](https://github.com/ethyca/fides/pull/1647)

### Docs

- Add unlinked docs and fix any remaining broken links [#1266](https://github.com/ethyca/fides/pull/1266)
- Update privacy center docs to include consent information [#1537](https://github.com/ethyca/fides/pull/1537)
- Update UI docs to include DSR countdown information and additional descriptions/filtering [#1545](https://github.com/ethyca/fides/pull/1545)

### Changed

- Allow multiple masking strategies to be specified when using fides as a masking engine [#1647](https://github.com/ethyca/fides/pull/1647)

## [1.9.5](https://github.com/ethyca/fides/compare/1.9.4...1.9.5)

### Added

- The database includes a `plus_system_scans` relation, to track the status and results of System Scanner executions in fidesctl-plus [#1554](https://github.com/ethyca/fides/pull/1554)

## [1.9.4](https://github.com/ethyca/fides/compare/1.9.2...1.9.4)

### Fixed

- After editing a dataset, the table will stay on the previously selected collection instead of resetting to the first one. [#1511](https://github.com/ethyca/fides/pull/1511)

## [1.9.2](https://github.com/ethyca/fides/compare/1.9.1...1.9.2)

### Deprecated

- Added a deprecation warning for the entire package [#1244](https://github.com/ethyca/fides/pull/1244)

### Added

- Dataset generation enhancements using Fides Classify for Plus users:

  - Integrate Fides Plus API into placeholder features introduced in 1.9.0. [#1194](https://github.com/ethyca/fides/pull/1194)

- Fides Admin UI:

  - Configure Connector after creation [#1204](https://github.com/ethyca/fides/pull/1356)

### Fixed

- Privacy Center:
  - Handle error on startup if server isn't running [#1239](https://github.com/ethyca/fides/pull/1239)
  - Fix styling issue with cards [#1240](https://github.com/ethyca/fides/pull/1240)
  - Redirect to index on consent save [#1238](https://github.com/ethyca/fides/pull/1238)

## [1.9.1](https://github.com/ethyca/fides/compare/1.9.0...1.9.1)

### Changed

- Update fideslang to v1.3.1 [#1136](https://github.com/ethyca/fides/pull/1136)

### Changed

- Update fideslang to v1.3.1 [#1136](https://github.com/ethyca/fides/pull/1136)

## [1.9.0](https://github.com/ethyca/fides/compare/1.8.6...1.9.0) - 2022-09-29

### Added

- Dataset generation enhancements using Fides Classify for Plus users:
  - Added toggle for enabling classify during generation. [#1057](https://github.com/ethyca/fides/pull/1057)
  - Initial implementation of API request to kick off classify, with confirmation modal. [#1069](https://github.com/ethyca/fides/pull/1069)
  - Initial Classification & Review status for generated datasets. [#1074](https://github.com/ethyca/fides/pull/1074)
  - Component for choosing data categories based on classification results. [#1110](https://github.com/ethyca/fides/pull/1110)
  - The dataset fields table shows data categories from the classifier (if available). [#1088](https://github.com/ethyca/fides/pull/1088)
  - The "Approve" button can be used to update the dataset with the classifier's suggestions. [#1129](https://github.com/ethyca/fides/pull/1129)
- System management UI:
  - New page to add a system via yaml [#1062](https://github.com/ethyca/fides/pull/1062)
  - Skeleton of page to add a system manually [#1068](https://github.com/ethyca/fides/pull/1068)
  - Refactor config wizard system forms to be reused for system management [#1072](https://github.com/ethyca/fides/pull/1072)
  - Add additional optional fields to system management forms [#1082](https://github.com/ethyca/fides/pull/1082)
  - Delete a system through the UI [#1085](https://github.com/ethyca/fides/pull/1085)
  - Edit a system through the UI [#1096](https://github.com/ethyca/fides/pull/1096)
- Cypress component testing [#1106](https://github.com/ethyca/fides/pull/1106)

### Changed

- Changed behavior of `load_default_taxonomy` to append instead of upsert [#1040](https://github.com/ethyca/fides/pull/1040)
- Changed behavior of adding privacy declarations to decouple the actions of the "add" and "next" buttons [#1086](https://github.com/ethyca/fides/pull/1086)
- Moved system related UI components from the `config-wizard` directory to the `system` directory [#1097](https://github.com/ethyca/fides/pull/1097)
- Updated "type" on SaaS config to be a simple string type, not an enum [#1197](https://github.com/ethyca/fides/pull/1197)

### Developer Experience

- Optional dependencies may have their version defined only once, in `optional-requirements.txt` [#1171](https://github.com/ethyca/fides/pull/1171)

### Docs

- Updated the footer links [#1130](https://github.com/ethyca/fides/pull/1130)

### Fixed

- Fixed the "help" link in the UI header [#1078](https://github.com/ethyca/fides/pull/1078)
- Fixed a bug in Data Category Dropdowns where checking i.e. `user.biometric` would also check `user.biometric_health` [#1126](https://github.com/ethyca/fides/pull/1126)

### Security

- Upgraded pymysql to version `1.0.2` [#1094](https://github.com/ethyca/fides/pull/1094)

## [1.8.6](https://github.com/ethyca/fides/compare/1.8.5...1.8.6) - 2022-09-28

### Added

- Added classification tables for Plus users [#1060](https://github.com/ethyca/fides/pull/1060)

### Fixed

- Fixed a bug where rows were being excluded from a data map [#1124](https://github.com/ethyca/fides/pull/1124)

## [1.8.5](https://github.com/ethyca/fides/compare/1.8.4...1.8.5) - 2022-09-21

### Changed

- Update fideslang to v1.3.0 [#1103](https://github.com/ethyca/fides/pull/1103)

## [1.8.4](https://github.com/ethyca/fides/compare/1.8.3...1.8.4) - 2022-09-09

### Added

- Initial system management page [#1054](https://github.com/ethyca/fides/pull/1054)

### Changed

- Deleting a taxonomy field with children will now cascade delete all of its children as well. [#1042](https://github.com/ethyca/fides/pull/1042)

### Fixed

- Fixed navigating directly to frontend routes loading index page instead of the correct static page for the route.
- Fix truncated evaluation error messages [#1053](https://github.com/ethyca/fides/pull/1053)

## [1.8.3](https://github.com/ethyca/fides/compare/1.8.2...1.8.3) - 2022-09-06

### Added

- Added more taxonomy fields that can be edited via the UI [#1000](https://github.com/ethyca/fides/pull/1000) [#1028](https://github.com/ethyca/fides/pull/1028)
- Added the ability to add taxonomy fields via the UI [#1019](https://github.com/ethyca/fides/pull/1019)
- Added the ability to delete taxonomy fields via the UI [#1006](https://github.com/ethyca/fides/pull/1006)
  - Only non-default taxonomy entities can be deleted [#1023](https://github.com/ethyca/fides/pull/1023)
- Prevent deleting taxonomy `is_default` fields and from adding `is_default=True` fields via the API [#990](https://github.com/ethyca/fides/pull/990).
- Added a "Custom" tag to distinguish user defined taxonomy fields from default taxonomy fields in the UI [#1027](https://github.com/ethyca/fides/pull/1027)
- Added initial support for enabling Fides Plus [#1037](https://github.com/ethyca/fides/pull/1037)
  - The `useFeatures` hook can be used to check if `plus` is enabled.
  - Navigating to/from the Data Map page is gated behind this feature.
  - Plus endpoints are served from the private Plus image.

### Fixed

- Fixed failing mypy tests [#1030](https://github.com/ethyca/fides/pull/1030)
- Fixed an issue where `fides push --diff` would return a false positive diff [#1026](https://github.com/ethyca/fides/pull/1026)
- Pinned pydantic version to < 1.10.0 to fix an error in finding referenced fides keys [#1045](https://github.com/ethyca/fides/pull/1045)

### Fixed

- Fixed failing mypy tests [#1030](https://github.com/ethyca/fides/pull/1030)
- Fixed an issue where `fides push --diff` would return a false positive diff [#1026](https://github.com/ethyca/fides/pull/1026)

### Docs

- Minor formatting updates to [Policy Webhooks](https://ethyca.github.io/fidesops/guides/policy_webhooks/) documentation [#1114](https://github.com/ethyca/fidesops/pull/1114)

### Removed

- Removed create superuser [#1116](https://github.com/ethyca/fidesops/pull/1116)

## [1.8.2](https://github.com/ethyca/fides/compare/1.8.1...1.8.2) - 2022-08-18

### Added

- Added the ability to edit taxonomy fields via the UI [#977](https://github.com/ethyca/fides/pull/977) [#1028](https://github.com/ethyca/fides/pull/1028)
- New column `is_default` added to DataCategory, DataUse, DataSubject, and DataQualifier tables [#976](https://github.com/ethyca/fides/pull/976)
- Added the ability to add taxonomy fields via the UI [#1019](https://github.com/ethyca/fides/pull/1019)
- Added the ability to delete taxonomy fields via the UI [#1006](https://github.com/ethyca/fides/pull/1006)
  - Only non-default taxonomy entities can be deleted [#1023](https://github.com/ethyca/fides/pull/1023)
- Prevent deleting taxonomy `is_default` fields and from adding `is_default=True` fields via the API [#990](https://github.com/ethyca/fides/pull/990).
- Added a "Custom" tag to distinguish user defined taxonomy fields from default taxonomy fields in the UI [#1027](https://github.com/ethyca/fides/pull/1027)

### Changed

- Upgraded base Docker version to Python 3.9 and updated all other references from 3.8 -> 3.9 [#974](https://github.com/ethyca/fides/pull/974)
- Prepend all database tables with `ctl_` [#979](https://github.com/ethyca/fides/pull/979)
- Moved the `admin-ui` code down one level into a `ctl` subdir [#970](https://github.com/ethyca/fides/pull/970)
- Extended the `/datamap` endpoint to include extra metadata [#992](https://github.com/ethyca/fides/pull/992)

## [1.8.1](https://github.com/ethyca/fides/compare/1.8.0...1.8.1) - 2022-08-08

### Deprecated

- The following environment variables have been deprecated, and replaced with the new environment variable names indicated below. To avoid breaking existing workflows, the deprecated variables are still respected in v1.8.1. They will be removed in a future release.
  - `FIDESCTL__API__DATABASE_HOST` --> `FIDESCTL__DATABASE__SERVER`
  - `FIDESCTL__API__DATABASE_NAME` --> `FIDESCTL__DATABASE__DB`
  - `FIDESCTL__API__DATABASE_PASSWORD` --> `FIDESCTL__DATABASE__PASSWORD`
  - `FIDESCTL__API__DATABASE_PORT` --> `FIDESCTL__DATABASE__PORT`
  - `FIDESCTL__API__DATABASE_TEST_DATABASE_NAME` --> `FIDESCTL__DATABASE__TEST_DB`
  - `FIDESCTL__API__DATABASE_USER` --> `FIDESCTL__DATABASE__USER`

### Developer Experience

- The included `docker-compose.yml` no longer references outdated ENV variables [#964](https://github.com/ethyca/fides/pull/964)

### Docs

- Minor release documentation now reflects the desired patch release process [#955](https://github.com/ethyca/fides/pull/955)
- Updated references to ENV variables [#964](https://github.com/ethyca/fides/pull/964)

### Fixed

- Deprecated config options will continue to be respected when set via environment variables [#965](https://github.com/ethyca/fides/pull/965)
- The git cache is rebuilt within the Docker container [#962](https://github.com/ethyca/fides/pull/962)
- The `wheel` pypi build no longer has a dirty version tag [#962](https://github.com/ethyca/fides/pull/962)
- Add setuptools to dev-requirements to fix versioneer error [#983](https://github.com/ethyca/fides/pull/983)

## [1.8.0](https://github.com/ethyca/fides/compare/1.7.1...1.8.0) - 2022-08-04

### Added

- Initial configuration wizard UI view
  - System scanning step: AWS credentials form and initial `generate` API usage.
  - System scanning results: AWS systems are stored and can be selected for review
- CustomInput type "password" with show/hide icon.
- Pull CLI command now checks for untracked/unstaged files in the manifests dir [#869](https://github.com/ethyca/fides/pull/869)
- Pull CLI command has a flag to pull missing files from the server [#895](https://github.com/ethyca/fides/pull/895)
- Add BigQuery support for the `generate` command and `/generate` endpoint [#814](https://github.com/ethyca/fides/pull/814) & [#917](https://github.com/ethyca/fides/pull/917)
- Added user auth tables [915](https://github.com/ethyca/fides/pull/915)
- Standardized API error parsing under `~/types/errors`
- Added taxonomy page to UI [#902](https://github.com/ethyca/fides/pull/902)
  - Added a nested accordion component for displaying taxonomy data [#910](https://github.com/ethyca/fides/pull/910)
- Add lru cache to get_config [927](https://github.com/ethyca/fides/pull/927)
- Add support for deprecated API config values [#959](https://github.com/ethyca/fides/pull/959)
- `fides` is now an alias for `fidesctl` as a CLI entrypoint [#926](https://github.com/ethyca/fides/pull/926)
- Add user auth routes [929](https://github.com/ethyca/fides/pull/929)
- Bump fideslib to 3.0.1 and remove patch code[931](https://github.com/ethyca/fides/pull/931)
- Update the `fidesctl` python package to automatically serve the UI [#941](https://github.com/ethyca/fides/pull/941)
- Add `push` cli command alias for `apply` and deprecate `apply` [943](https://github.com/ethyca/fides/pull/943)
- Add resource groups tagging api as a source of system generation [939](https://github.com/ethyca/fides/pull/939)
- Add GitHub Action to publish the `fidesctl` package to testpypi on pushes to main [#951](https://github.com/ethyca/fides/pull/951)
- Added configWizardFlag to ui to hide the config wizard when false [[#1453](https://github.com/ethyca/fides/issues/1453)

### Changed

- Updated the `datamap` endpoint to return human-readable column names as the first response item [#779](https://github.com/ethyca/fides/pull/779)
- Remove the `obscure` requirement from the `generate` endpoint [#819](https://github.com/ethyca/fides/pull/819)
- Moved all files from `fidesapi` to `fidesctl/api` [#885](https://github.com/ethyca/fides/pull/885)
- Moved `scan` and `generate` to the list of commands that can be run in local mode [#841](https://github.com/ethyca/fides/pull/841)
- Upgraded the base docker images from Debian Buster to Bullseye [#958](https://github.com/ethyca/fides/pull/958)
- Removed `ipython` as a dev-requirement [#958](https://github.com/ethyca/fides/pull/958)
- Webserver dependencies now come as a standard part of the package [#881](https://github.com/ethyca/fides/pull/881)
- Initial configuration wizard UI view
  - Refactored step & form results management to use Redux Toolkit slice.
- Change `id` field in tables from an integer to a string [915](https://github.com/ethyca/fides/pull/915)
- Update `fideslang` to `1.1.0`, simplifying the default taxonomy and adding `tags` for resources [#865](https://github.com/ethyca/fides/pull/865)
- Merge existing configurations with `fideslib` library [#913](https://github.com/ethyca/fides/pull/913)
- Moved frontend static files to `src/fidesctl/ui-build/static` [#934](https://github.com/ethyca/fides/pull/934)
- Replicated the error response handling from the `/validate` endpoint to the `/generate` endpoint [#911](https://github.com/ethyca/fides/pull/911)

### Developer Experience

- Remove `API_PREFIX` from fidesctl/core/utils.py and change references to `API_PREFIX` in fidesctl/api/reoutes/util.py [922](https://github.com/ethyca/fides/pull/922)

### Fixed

- Dataset field columns show all columns by default in the UI [#898](https://github.com/ethyca/fides/pull/898)
- Fixed the missing `.fides./` directory when locating the default config [#933](https://github.com/ethyca/fides/pull/933)

## [1.7.1](https://github.com/ethyca/fides/compare/1.7.0...1.7.1) - 2022-07-28

### Added

- Add datasets via YAML in the UI [#813](https://github.com/ethyca/fides/pull/813)
- Add datasets via database connection [#834](https://github.com/ethyca/fides/pull/834) [#889](https://github.com/ethyca/fides/pull/889)
- Add delete confirmation when deleting a field or collection from a dataset [#809](https://github.com/ethyca/fides/pull/809)
- Add ability to delete datasets from the UI [#827](https://github.com/ethyca/fides/pull/827)
- Add Cypress for testing [713](https://github.com/ethyca/fides/pull/833)
- Add datasets via database connection (UI only) [#834](https://github.com/ethyca/fides/pull/834)
- Add Okta support to the `/generate` endpoint [#842](https://github.com/ethyca/fides/pull/842)
- Add db support to `/generate` endpoint [849](https://github.com/ethyca/fides/pull/849)
- Added OpenAPI TypeScript client generation for the UI app. See the [README](/clients/admin-ui/src/types/api/README.md) for more details.

### Changed

- Remove the `obscure` requirement from the `generate` endpoint [#819](https://github.com/ethyca/fides/pull/819)

### Developer Experience

- When releases are published, dispatch a repository webhook event to ethyca/fidesctl-plus [#938](https://github.com/ethyca/fides/pull/938)

### Docs

- recommend/replace pip installs with pipx [#874](https://github.com/ethyca/fides/pull/874)

### Fixed

- CustomSelect input tooltips appear next to selector instead of wrapping to a new row.
- Datasets without the `third_country_transfer` will not cause the editing dataset form to not render.
- Fixed a build issue causing an `unknown` version of `fidesctl` to be installed in published Docker images [#836](https://github.com/ethyca/fides/pull/836)
- Fixed an M1-related SQLAlchemy bug [#816](https://github.com/ethyca/fides/pull/891)
- Endpoints now work with or without a trailing slash. [#886](https://github.com/ethyca/fides/pull/886)
- Dataset field columns show all columns by default in the UI [#898](https://github.com/ethyca/fides/pull/898)
- Fixed the `tag` specific GitHub Action workflows for Docker and publishing docs. [#901](https://github.com/ethyca/fides/pull/901)

## [1.7.0](https://github.com/ethyca/fides/compare/1.6.1...1.7.0) - 2022-06-23

### Added

- Added dependabot to keep dependencies updated
- A warning now issues for any orphan datasets as part of the `apply` command [543](https://github.com/ethyca/fides/pull/543)
- Initial scaffolding of management UI [#561](https://github.com/ethyca/fides/pull/624)
- A new `audit` command for `system` and `organization` resources, checking data map attribute compliance [#548](https://github.com/ethyca/fides/pull/548)
- Static UI assets are now built with the docker container [#663](https://github.com/ethyca/fides/issues/663)
- Host static files via fidesapi [#621](https://github.com/ethyca/fides/pull/621)
- A new `generate` endpoint to enable capturing systems from infrastructure from the UI [#642](https://github.com/ethyca/fides/pull/642)
- A new `datamap` endpoint to enable visualizing a data map from the UI [#721](https://github.com/ethyca/fides/pull/721)
- Management UI navigation bar [#679](https://github.com/ethyca/fides/issues/679)
- Management UI integration [#736](https://github.com/ethyca/fides/pull/736)
  - Datasets
  - Systems
  - Taxonomy (data categories)
- Initial dataset UI view [#768](https://github.com/ethyca/fides/pull/768)
  - Add interaction for viewing a dataset collection
  - Add column picker
  - Add a data category checklist tree
  - Edit/delete dataset fields
  - Edit/delete dataset collections
  - Edit datasets
  - Add a component for Identifiability tags
  - Add tooltips for help on forms
  - Add geographic location (third_country_transfers) country selection. Supported by new dependency `i18n-iso-countries`.
- Okta, aws and database credentials can now come from `fidesctl.toml` config [#694](https://github.com/ethyca/fides/pull/694)
- New `validate` endpoint to test aws and okta credentials [#722](https://github.com/ethyca/fides/pull/722)
- Initial configuration wizard UI view
  - Manual entry steps added (name and describe organization, pick entry route, and describe system manually including privacy declarations)
- A new image tagged `ethyca/fidesctl:dev` is published on each push to `main` [781](https://github.com/ethyca/fides/pull/781)
- A new cli command (`fidesctl sync`) [#765](https://github.com/ethyca/fides/pull/765)

### Changed

- Comparing server and CLI versions ignores `.dirty` only differences, and is quiet on success when running general CLI commands [621](https://github.com/ethyca/fides/pull/621)
- All endpoints now prefixed by `/api/v1` [#623](https://github.com/ethyca/fides/issues/623)
- Allow AWS credentials to be passed to `generate system` via the API [#645](https://github.com/ethyca/fides/pull/645)
- Update the export of a datamap to load resources from the server instead of a manifest directory [#662](https://github.com/ethyca/fides/pull/662)
- Refactor `export` to remove CLI specific uses from the core modules and load resources[#725](https://github.com/ethyca/fides/pull/725)
- Bump version of FastAPI in `setup.py` to 0.77.1 to match `optional-requirements.txt` [#734](https://github.com/ethyca/fides/pull/734)
- Docker images are now only built and pushed on tags to match when released to pypi [#740](https://github.com/ethyca/fides/pull/740)
- Okta resource scanning and generation now works with systems instead of datasets [#751](https://github.com/ethyca/fides/pull/751)

### Developer Experience

- Replaced `make` with `nox` [#547](https://github.com/ethyca/fides/pull/547)
- Removed usage of `fideslang` module in favor of new [external package](https://github.com/ethyca/fideslang) shared across projects [#619](https://github.com/ethyca/fides/issues/619)
- Added a UI service to the docker-compose deployment [#757](https://github.com/ethyca/fides/pull/757)
- `TestClient` defined in and shared across test modules via `conftest.py` [#759](https://github.com/ethyca/fides/pull/759)

### Docs

- Replaced all references to `make` with `nox` [#547](https://github.com/ethyca/fides/pull/547)
- Removed config/schemas page [#613](https://github.com/ethyca/fides/issues/613)
- Dataset UI and config wizard docs added ([https://github.com/ethyca/fides/pull/697](https://github.com/ethyca/fides/pull/697))
- The fides README now walks through generating a datamap [#746](https://github.com/ethyca/fides/pull/746)

### Fixed

- Updated `fideslog` to v1.1.5, resolving an issue where some exceptions thrown by the SDK were not handled as expected [#609](https://github.com/ethyca/fides/issues/609)
- Updated the webserver so that it won't fail if the database is inaccessible [#649](https://github.com/ethyca/fides/pull/649)
- Updated external tests to handle complex characters [#661](https://github.com/ethyca/fides/pull/661)
- Evaluations now properly merge the default taxonomy into the user-defined taxonomy [#684](https://github.com/ethyca/fides/pull/684)
- The CLI can now be run without installing the webserver components [#715](https://github.com/ethyca/fides/pull/715)

## [1.6.1](https://github.com/ethyca/fides/compare/1.6.0...1.6.1) - 2022-06-15

### Docs

- Updated `Release Steps`

### Fixed

- Resolved a failure with populating applicable data subject rights to a data map
- Handle invalid characters when generating a `fides_key` [#761](https://github.com/ethyca/fides/pull/761)

## [1.6.0](https://github.com/ethyca/fides/compare/1.5.3...1.6.0) - 2022-05-02

### Added

- ESLint configuration changes [#514](https://github.com/ethyca/fidesops/pull/514)
- User creation, update and permissions in the Admin UI [#511](https://github.com/ethyca/fidesops/pull/511)
- Yaml support for dataset upload [#284](https://github.com/ethyca/fidesops/pull/284)

### Breaking Changes

- Update masking API to take multiple input values [#443](https://github.com/ethyca/fidesops/pull/443)

### Docs

- DRP feature documentation [#520](https://github.com/ethyca/fidesops/pull/520)

## [1.4.2](https://github.com/ethyca/fidesops/compare/1.4.1...1.4.2) - 2022-05-12

### Added

- GET routes for users [#405](https://github.com/ethyca/fidesops/pull/405)
- Username based search on GET route [#444](https://github.com/ethyca/fidesops/pull/444)
- FIDESOPS\_\_DEV_MODE for Easier SaaS Request Debugging [#363](https://github.com/ethyca/fidesops/pull/363)
- Track user privileges across sessions [#425](https://github.com/ethyca/fidesops/pull/425)
- Add first_name and last_name fields. Also add them along with created_at to FidesUser response [#465](https://github.com/ethyca/fidesops/pull/465)
- Denial reasons for DSR and user `AuditLog` [#463](https://github.com/ethyca/fidesops/pull/463)
- DRP action to Policy [#453](https://github.com/ethyca/fidesops/pull/453)
- `CHANGELOG.md` file[#484](https://github.com/ethyca/fidesops/pull/484)
- DRP status endpoint [#485](https://github.com/ethyca/fidesops/pull/485)
- DRP exerise endpoint [#496](https://github.com/ethyca/fidesops/pull/496)
- Frontend for privacy request denial reaons [#480](https://github.com/ethyca/fidesops/pull/480)
- Publish Fidesops to Pypi [#491](https://github.com/ethyca/fidesops/pull/491)
- DRP data rights endpoint [#526](https://github.com/ethyca/fidesops/pull/526)

### Changed

- Converted HTTP Status Codes to Starlette constant values [#438](https://github.com/ethyca/fidesops/pull/438)
- SaasConnector.send behavior on ignore_errors now returns raw response [#462](https://github.com/ethyca/fidesops/pull/462)
- Seed user permissions in `create_superuser.py` script [#468](https://github.com/ethyca/fidesops/pull/468)
- User API Endpoints (update fields and reset user passwords) [#471](https://github.com/ethyca/fidesops/pull/471)
- Format tests with `black` [#466](https://github.com/ethyca/fidesops/pull/466)
- Extract privacy request endpoint logic into separate service for DRP [#470](https://github.com/ethyca/fidesops/pull/470)
- Fixing inconsistent SaaS connector integration tests [#473](https://github.com/ethyca/fidesops/pull/473)
- Add user data to login response [#501](https://github.com/ethyca/fidesops/pull/501)

### Breaking Changes

- Update masking API to take multiple input values [#443](https://github.com/ethyca/fidesops/pull/443)

### Docs

- Added issue template for documentation updates [#442](https://github.com/ethyca/fidesops/pull/442)
- Clarify masking updates [#464](https://github.com/ethyca/fidesops/pull/464)
- Added dark mode [#476](https://github.com/ethyca/fidesops/pull/476)

### Fixed

- Removed miradb test warning [#436](https://github.com/ethyca/fidesops/pull/436)
- Added missing import [#448](https://github.com/ethyca/fidesops/pull/448)
- Removed pypi badge pointing to wrong package [#452](https://github.com/ethyca/fidesops/pull/452)
- Audit imports and references [#479](https://github.com/ethyca/fidesops/pull/479)
- Switch to using update method on PUT permission endpoint [#500](https://github.com/ethyca/fidesops/pull/500)

### Developer Experience

- added isort as a CI check
- Include `tests/` in all static code checks (e.g. `mypy`, `pylint`)

### Changed

- Published Docker image does a clean install of Fidesctl
- `with_analytics` is now a decorator

### Fixed

- Third-Country formatting on Data Map
- Potential Duplication on Data Map
- Exceptions are no longer raised when sending `AnalyticsEvent`s on Windows
- Running `fidesctl init` now generates a `server_host` and `server_protocol`
  rather than `server_url`<|MERGE_RESOLUTION|>--- conflicted
+++ resolved
@@ -26,14 +26,11 @@
 
 ### Added
 - Replaced Asset's `with_consent` field with the enum `consent_status` field and added indexes to the `StagedResource` table [#6287](https://github.com/ethyca/fides/pull/6287)
-<<<<<<< HEAD
 - New 'Internal Respondent' user role that only has access to complete their assigned manual tasks [#6329](https://github.com/ethyca/fides/pull/6329)
+- Added consent status to the Action Center, including a new discovery status column and a details modal for assets detected without consent [#6283](https://github.com/ethyca/fides/pull/6283)
 
 ### Changed
 - Viewer users can now view/complete their assigned manual tasks [#6329](https://github.com/ethyca/fides/pull/6329)
-=======
-- Added consent status to the Action Center, including a new discovery status column and a details modal for assets detected without consent [#6283](https://github.com/ethyca/fides/pull/6283)
->>>>>>> ed6630ed
 
 ### Developer Experience
 - Migrate tabs to Ant Design [#6260](https://github.com/ethyca/fides/pull/6260)
