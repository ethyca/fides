--- conflicted
+++ resolved
@@ -29,12 +29,9 @@
 
 ### Fixed
 - Fixed an issue where users were unable to cancel out of the Add New System dialog in Action Center [#6651](https://github.com/ethyca/fides/pull/6651)
-<<<<<<< HEAD
 - Fixed an issue where using pagination on the consent issues modal affects the results of the page [#6665](https://github.com/ethyca/fides/pull/6665)
-=======
 - Fixed Action Center modal not closing after successfully adding a Compass System [#6669](https://github.com/ethyca/fides/pull/6669)
 - Returning a user-friendly message when attempting to delete datasets linked to an integration [#6663](https://github.com/ethyca/fides/pull/6663)
->>>>>>> 830e0075
 
 ## [2.71.0](https://github.com/ethyca/fides/compare/2.70.5...2.71.0)
 
