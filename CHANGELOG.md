# Changelog

All notable changes to this project will be documented in this file.

The format is based on [Keep a Changelog](https://keepachangelog.com/en/)

The types of changes are:

- `Added` for new features.
- `Changed` for changes in existing functionality.
- `Developer Experience` for changes in developer workflow or tooling.
- `Deprecated` for soon-to-be removed features.
- `Docs` for documentation only changes.
- `Removed` for now removed features.
- `Fixed` for any bug fixes.
- `Security` in case of vulnerabilities.

Changes can also be flagged with a GitHub label for tracking purposes. The URL of the label should be put at the end of the entry. The possible labels are:
- https://github.com/ethyca/fides/labels/high-risk: to indicate that a change is a "high-risk" change that could potentially lead to unanticipated regressions or degradations
- https://github.com/ethyca/fides/labels/db-migration: to indicate that a given change includes a DB migration

## [Unreleased](https://github.com/ethyca/fides/compare/2.73.1..main)

### Added
- Added a duplicate group table with deterministic ids [#6881](https://github.com/ethyca/fides/pull/6881) https://github.com/ethyca/fides/labels/db-migration
- Added replace mode for decoding context loggers to avoid decode errors with zip files[#6899](https://github.com/ethyca/fides/pull/6899/files)
- Added keyboard shortcuts for bulk select/deselect in Action Center fields [#6911](https://github.com/ethyca/fides/pull/6911)
- Added endpoint to bulk cancel requests [#6916](https://github.com/ethyca/fides/pull/6916)
- Added a memory dump output to the logs when the memory watchdog hits the 90% memory limit [#6916](https://github.com/ethyca/fides/pull/6916)

### Changed
- Restricted monitor tree selection to only classifiable resource types [#6900](https://github.com/ethyca/fides/pull/6900)
- Updated filter modal in new privacy request screen to store filters as query params in url [#6818](https://github.com/ethyca/fides/pull/6818)
- Improve Privacy Center FidesJS performance and reliability by caching bundles in memory and adding `stale-while-revalidate` and `stale-if-error` cache headers for improved CDN performance and origin failure resilience [#6689](https://github.com/ethyca/fides/pull/6689)
- Limit action center tree expansion to 4 levels (Database/Schema/Table/Field) by treating fields as leaf nodes [#6907](https://github.com/ethyca/fides/pull/6907)
- Allowing pending (new) requests to be resubmitted [#6916](https://github.com/ethyca/fides/pull/6916)
- Allowing dynamic Celery environment variables to be loaded if they match the `FIDES__CELERY__` prefix [#6916](https://github.com/ethyca/fides/pull/6916)

### Developer Experience
- Added keyboard navigation to CustomList component [#6903](https://github.com/ethyca/fides/pull/6903)
- Added explicit label property to feature flags configuration for flexible display names [#6889](https://github.com/ethyca/fides/pull/6889)
- Added Cypress command to override feature flags in tests without UI interaction [#6890](https://github.com/ethyca/fides/pull/6890)

### Fixed
- Fixed race condition causing gdprApplies to flip during TCF initialization [#6895](https://github.com/ethyca/fides/pull/6895)
<<<<<<< HEAD
- Fixed handling of really long values in the new request manager [#6917](https://github.com/ethyca/fides/pull/6917)
=======
- Fixed Filter component bug that caused values to clear when searching through available filters [#6914](https://github.com/ethyca/fides/pull/6914)
>>>>>>> 951dbbe3

## [2.73.1](https://github.com/ethyca/fides/compare/2.73.0..2.73.1)

### Added
- Added automatic refresh of monitor tree ancestor statuses after field actions [#6853](https://github.com/ethyca/fides/pull/6853)
- Added database model for identity definitions [#6852](https://github.com/ethyca/fides/pull/6852) https://github.com/ethyca/fides/labels/db-migration
- Added config proxy settings for duplicate DSR detection[#6811](https://github.com/ethyca/fides/pull/6811) https://github.com/ethyca/fides/labels/db-migration
- Added privacy preferences database model [#6875](https://github.com/ethyca/fides/pull/6875)
- Added beta feature flag for LLM classifier [#6880](https://github.com/ethyca/fides/pull/6880)

### Changed
- Updated border radius on our design system theme [#6512](https://github.com/ethyca/fides/pull/6512)
- Simplified data category selection logic in monitor field list items by replacing `user_assigned_data_categories` with unified `preferred_data_categories` field [#6817](https://github.com/ethyca/fides/pull/6817)
- Custom fields are now shown in the list view of the new request manager [#6849](https://github.com/ethyca/fides/pull/6849)
- Improved action center filters with tree-based UI and nested data categories [#6855](https://github.com/ethyca/fides/pull/6855)
- Updates legacy taxonomy consts for custom taxonomy API [#6824](https://github.com/ethyca/fides/pull/6824)


### Developer Experience
- Reorganized FidesUI components into logical directories by design system and function [#6844](https://github.com/ethyca/fides/pull/6844)
- Added reusable Filter component with optional search and tree-based filtering to FidesUI design system [#6845](https://github.com/ethyca/fides/pull/6845)
- Added Privacy Notice Sandbox for Consent v3 development and demos [#6841](https://github.com/ethyca/fides/pull/6841)
- Added strict equality ESLint rule to prevent type coercion bugs [#6879](https://github.com/ethyca/fides/pull/6879)

## [2.73.0](https://github.com/ethyca/fides/compare/2.72.3..2.73.0)

### Added
- Added support for new experience config to delete cookie based on host domain [#6706](https://github.com/ethyca/fides/pull/6706)
- Adding support for references outside the collection on update and delete endpoints for SaaS integrations [#6719](https://github.com/ethyca/fides/pull/6719)
- Added support for bulk actions in the new request manager page [#6773](https://github.com/ethyca/fides/pull/6773)
- Added `tagging_instructions` field to `DataCategory` model for LLM classification customization [#6736](https://github.com/ethyca/fides/pull/6736) https://github.com/ethyca/fides/labels/db-migration
- Added monitor result display variations for web and datastore monitors [#6750](https://github.com/ethyca/fides/pull/6750)
- Added gated fields for LLM classifier config in monitor config form [#6761](https://github.com/ethyca/fides/pull/6761)
- Added status indicators to schema explorer tree with color-coded change indicators [#6785](https://github.com/ethyca/fides/pull/6785)
- Added confirmation modals for bulk actions on the new privacy requests page [#6784](https://github.com/ethyca/fides/pull/6784)
- Added CSV export button to manual tasks tables [#6806](https://github.com/ethyca/fides/pull/6806)
- Added "Clear filters" button to privacy request manager [#6815](https://github.com/ethyca/fides/pull/6815)
- Added database model for the v3 consent documents [#6790](https://github.com/ethyca/fides/pull/6790) https://github.com/ethyca/fides/labels/db-migration

### Developer Experience
- Split FidesJS and Privacy Center Cypress test runs [#6733](https://github.com/ethyca/fides/pull/6733)
- Improved cypress test reliability [#6748](https://github.com/ethyca/fides/pull/6748)
- Added new CustomList component to fidesui with selection support [#6759](https://github.com/ethyca/fides/pull/6759)
- Update integration logos to use Ant components [#6755](https://github.com/ethyca/fides/pull/6755)
- Adds a reusable form modal hook for confirmation modals [#6789](https://github.com/ethyca/fides/pull/6789)
- Added fullHeight prop to FixedLayout component for full viewport usage [#6787](https://github.com/ethyca/fides/pull/6787)
- Replaced custom tag color strings with new CUSTOM_TAG_COLOR enum for type safety [#6801](https://github.com/ethyca/fides/pull/6801)

### Fixed
- Fixed an issue where the FidesJS would sometimes incorrectly display "GPC Overridden" on initial load. [#6728](https://github.com/ethyca/fides/pull/6728)
- Allow external provider consent migration to get saved to BE [#6747](https://github.com/ethyca/fides/pull/6747)
- Fixed action center routing to prevent empty page when reloading data explorer [#6791](https://github.com/ethyca/fides/pull/6791)
- Fixed a bug where the "Request manager" navigation item wouldn't return users to the main request view [#6814](https://github.com/ethyca/fides/pull/6814)
- Fixed incorrect positioning on "Add system" button on system inventory page when Compass was disabled [#6812](https://github.com/ethyca/fides/pull/6812)
- Fixed missing reference value validation in SaaS requests to apply to all access requests [#6782](https://github.com/ethyca/fides/pull/6782)
- Fixed an issue where some Special purpose vendors were displaying incorrectly in the TCF modal [#6830](https://github.com/ethyca/fides/pull/6830)
- Added action guards on polling requests to avoid running access polling requests on erasure tasks [#6827](https://github.com/ethyca/fides/pull/6827)

### Changed
- Switch to use `classify_params.llm_model_override` instead of `classify_params.model_override` in monitor config form [#6805](https://github.com/ethyca/fides/pull/6805)

## [2.72.3](https://github.com/ethyca/fides/compare/2.72.2...2.72.3)

### Fixed
- Support fields in "Approved" status in D&D [#6794](https://github.com/ethyca/fides/pull/6794)

## [2.72.2](https://github.com/ethyca/fides/compare/2.72.1...2.72.2)

### Changed
- Added `collection` to privacy request logging metadata [#6753](https://github.com/ethyca/fides/pull/6753)
- Removed PII filtering from request task error logging [#6753](https://github.com/ethyca/fides/pull/6753)

### Fixed
- Added `has_table` checks for BigQuery erasures [#6760](https://github.com/ethyca/fides/pull/6760)
- Using correct data select types in alpha fields [#6758](https://github.com/ethyca/fides/pull/6758)
- Redirected users from invalid system detail pages in Action Center [#6795](https://github.com/ethyca/fides/pull/6795)

## [2.72.1](https://github.com/ethyca/fides/compare/2.72.0...2.72.1)

### Fixed
- Request overrides connection exceptions are now correctly handled [#6726](https://github.com/ethyca/fides/pull/6726)

## [2.72.0](https://github.com/ethyca/fides/compare/2.71.1...2.72.0)

### Added
- Added digest worker task model [#6688](https://github.com/ethyca/fides/pull/6688) https://github.com/ethyca/fides/labels/db-migration
- Added Manual Task Digest email templates and dispatch [#6691](https://github.com/ethyca/fides/pull/6691)
- Added UI to manage email digests [#6710](https://github.com/ethyca/fides/pull/6710)
- Event Auditing for Connections And Connection Secrets [#6681](https://github.com/ethyca/fides/pull/6681)
- Support for detection phase in new classifier screen [#6711](https://github.com/ethyca/fides/pull/6711)
- Field Level Actions for New Classifier Screen [#6707](https://github.com/ethyca/fides/pull/6707)
- Added new beta privacy request manager screen [#6725](https://github.com/ethyca/fides/pull/6725)

### Changed
- Bumped `fideslog` dependency to `1.2.14` [#6635](https://github.com/ethyca/fides/pull/6635)
- Update UI to support for different consent compliance issues [#6680](https://github.com/ethyca/fides/pull/6680)
- Updated calls to `/mute` endpoint so they use request body instead of query params [#6702](https://github.com/ethyca/fides/pull/6702)
- Changed default sort order for discovered assets from compliance status to asset name [#6704](https://github.com/ethyca/fides/pull/6704)
- Moved 'Messaging' and 'Messaging Providers' pages to a single Settings > Notifications page [#6710](https://github.com/ethyca/fides/pull/6710)
- Break system table actions out of overflow menu [#6696](https://github.com/ethyca/fides/pull/6696)
- Tweaks to system table UX [#6712](https://github.com/ethyca/fides/pull/6712)
- Added error handling to the privacy_request.save_filtered_access_results in the DSR process [#6718](https://github.com/ethyca/fides/pull/6718)

### Developer Experience
- Improved accessibility configuration for ESLint jsx-a11y plugin with Ant Design component support [#6699](https://github.com/ethyca/fides/pull/6699)
- Upgraded Cypress version to latest and made additional changes to help speed up Admin UI test runs [#6705](https://github.com/ethyca/fides/pull/6705)

### Fixed
- Fixed an issue where users were unable to cancel out of the Add New System dialog in Action Center [#6651](https://github.com/ethyca/fides/pull/6651)
- Fixed an issue where using pagination on the consent issues modal affects the results of the page [#6665](https://github.com/ethyca/fides/pull/6665)
- Fixed Action Center modal not closing after successfully adding a Compass System [#6669](https://github.com/ethyca/fides/pull/6669)
- Prevent stale data issues by clearing row selections when underlying data changes in Action Center tables [#6673](https://github.com/ethyca/fides/pull/6673)
- Returning a user-friendly message when attempting to delete datasets linked to an integration [#6663](https://github.com/ethyca/fides/pull/6663)
- Fixed an issue where updating an Experience in Admin UI could potentially result in a browser error [#6676](https://github.com/ethyca/fides/pull/6676)
- Fixed a bug that prevented users from removing categories of consent from web monitor resources [#6679](https://github.com/ethyca/fides/pull/6679)
- Fixed some toast notifications in Action Center to truncate long asset and system names [#6692](https://github.com/ethyca/fides/pull/6692)
- Fixed an issue where columns were inconsistent in the Integrations' Monitor table [#6682](https://github.com/ethyca/fides/pull/6682)
- Fixed custom fields on the system data use form being nonfunctional [#6657](https://github.com/ethyca/fides/pull/6657)
- Fixed expanded categories of consent table cells auto-collapsing in Action Center when adding new values [#6690](https://github.com/ethyca/fides/pull/6690)
- Fixed an issue where adding a category of consent moved the item off-page in Action Center [#6704](https://github.com/ethyca/fides/pull/6704)
- Fixed several accessibility issues discovered in Admin UI using the new linting rules [#6699](https://github.com/ethyca/fides/pull/6699)

## [2.71.1](https://github.com/ethyca/fides/compare/2.71.0...2.71.1)

### Added
- Added digest conditional dependency SQL model [#6627](https://github.com/ethyca/fides/pull/6627) https://github.com/ethyca/fides/labels/db-migration
- Adds support for dynamic vendor disclosure in Fides UI [#6593](https://github.com/ethyca/fides/pull/6593) https://github.com/ethyca/fides/labels/db-migration
- Added async polling for SaaS integrations [#6566](https://github.com/ethyca/fides/pull/6566) https://github.com/ethyca/fides/labels/db-migration

### Changed
- Updated `StagedResource.user_assigned_data_uses` to be nullable and have a null default [#6674](https://github.com/ethyca/fides/pull/6674) https://github.com/ethyca/fides/labels/db-migration
- Allow selecting from all data uses for discovered assets in Action Center [#6668](https://github.com/ethyca/fides/pull/6668)

### Fixed
- Fix compliance issue warning button showing when you don't have the Consent status featured flag enabled [#6677](https://github.com/ethyca/fides/pull/6677)

### Developer Experience
- Added `disableUrlState` option to pagination, sorting, table state, and search hooks to support in-memory state management without URL synchronization [#6685](https://github.com/ethyca/fides/pull/6685)

## [2.71.0](https://github.com/ethyca/fides/compare/2.70.5...2.71.0)

### Added
- Added `Not applicable` and `Pre-consent` as new `ConsentStatus` labels in the UI [#6571](https://github.com/ethyca/fides/pull/6571)
- Add indexes for classifications and user_assigned_data_categories columns from stagedresource table [#6612](https://github.com/ethyca/fides/pull/6612) https://github.com/ethyca/fides/labels/db-migration
- Added a ConditionalDependency base class that Manual tasks now inherits from. This sets up a base for digest conditional dependencies. [#6613](https://github.com/ethyca/fides/pull/6613)
- Added condition to sql orm translator functionality. [#6578](https://github.com/ethyca/fides/pull/6578)
- Added model for digest configuration. [#6616](https://github.com/ethyca/fides/pull/6616) https://github.com/ethyca/fides/labels/db-migration
- Added Deadline, Completed On, Last Updated to Privacy Request CSV [#6621](https://github.com/ethyca/fides/pull/6621)
- Add OAuth2 support for connection configurations [#6614](https://github.com/ethyca/fides/pull/6614)
- Added new classifier alpha screen [6639](https://github.com/ethyca/fides/pull/6639)

### Changed
- Update `pymssql` dependency from 2.3.4 to 2.3.7 [#6601](https://github.com/ethyca/fides/pull/6601)
- Systems inventory page now displays GVL deleted systems [#6602](https://github.com/ethyca/fides/pull/6602)
- After creating a new integration it now redirects you to the integration detail page [#6605](https://github.com/ethyca/fides/pull/6605)
- Add permission for "Approver" role to create privacy requests and show as "Submitted by" in the Admin UI [#6606](https://github.com/ethyca/fides/pull/6606)
- Updated consent compliance issue labels & tooltips. Improved the way the consent issue modal is opened. [#6615](https://github.com/ethyca/fides/pull/6615)
- Updated manual task configuration UI from a table to a list view [#6632](https://github.com/ethyca/fides/pull/6632)
- Action type column of Privacy Request CSV to show all request policy types separated by `+` [6621](https://github.com/ethyca/fides/pull/6621)
- Privacy Center now supports certain HTML if `FIDES_PRIVACY_CENTER__ALLOW_HTML_DESCRIPTION` is set [#6643](https://github.com/ethyca/fides/pull/6643)

### Developer Experience
- Trigger fidesplus CI actions on pushes to `main` in Fides [#6592](https://github.com/ethyca/fides/pull/6592)
- Improved readability and maintainability around DSR packages and improved test coverage [#6540](https://github.com/ethyca/fides/pull/6540)

### Fixed
- Fixed FidesJS banner's Acknowledge button incorrectly overriding GPC settings [#6660](https://github.com/ethyca/fides/pull/6660)
- Fix an issue where approver users wouldn't see the manual tasks associated with a privacy request from the detail view [#6638](https://github.com/ethyca/fides/pull/6638)

## [2.70.5](https://github.com/ethyca/fides/compare/2.70.3...2.70.5)

### Fixed
- Encode GPC subsection in GPP string whenever supported by the section (e.g. usnat, usca) [#6633](https://github.com/ethyca/fides/pull/6633)
- Enforce required location validation on privacy-request POST when configured via Privacy Center/property config [#6646](https://github.com/ethyca/fides/pull/6646)

## [2.70.4](https://github.com/ethyca/fides/compare/2.70.3...2.70.4)

### Fixed
- Fixed query to retrieve a `PrivacyNotice`'s cookies [#6636](https://github.com/ethyca/fides/pull/6636)

## [2.70.3](https://github.com/ethyca/fides/compare/2.70.2...2.70.3)

### Fixed
- Fixed an error on trying to submit optional integer fields in the integration form [#6626](https://github.com/ethyca/fides/pull/6626)

### [2.70.2](https://github.com/ethyca/fides/compare/2.70.1...2.70.2)

- This tag is intentionally skipped. Changes intended for this version are included in 2.70.3.

## [2.70.1](https://github.com/ethyca/fides/compare/2.70.0...2.70.1)

### Added
- Added SRV and SSL support for MongoDB [#6590](https://github.com/ethyca/fides/pull/6590)

### Fixed
- Location field submission and display for privacy requests [#6619](https://github.com/ethyca/fides/pull/6619)
- Fix column sizing bug [#6620](https://github.com/ethyca/fides/pull/6620)
- Fixed an issue that allowed new taxonomy items to be submitted multiple times [#6609](https://github.com/ethyca/fides/pull/6609)
- Fix misc location displays [#6600](https://github.com/ethyca/fides/pull/6600)
- Incorrect location display in system inventory screen [#6598](https://github.com/ethyca/fides/pull/6598)
- Inconsistent location values displayed on action center [#6599](https://github.com/ethyca/fides/pull/6599)

## [2.70.0](https://github.com/ethyca/fides/compare/2.69.2...2.70.0)

### Added
- Added new `WebMonitorGroupJob` model and table to store web monitor scan data [#6542](https://github.com/ethyca/fides/pull/6542) https://github.com/ethyca/fides/labels/db-migration
- Added new values to `ConsentStatus` enum [#6562](https://github.com/ethyca/fides/pull/6562) https://github.com/ethyca/fides/labels/db-migration
- Added a messaging provider configuration page to the Admin UI [#6213](https://github.com/ethyca/fides/pull/6213)
- Added event audits for taxonomy actions [#6564](https://github.com/ethyca/fides/pull/6564)
- Added `ClassificationBenchmark` model and table to store classification benchmark records [#6569](https://github.com/ethyca/fides/pull/6569) https://github.com/ethyca/fides/labels/db-migration

### Changed
- Changed "Recent activity" tab to "Added" in Action Center for improved clarity [#6565](https://github.com/ethyca/fides/pull/6565)
- Request manager screen now shows loader while waiting for sets of results [#6552](https://github.com/ethyca/fides/pull/6552)
- Request manager screen now persists pagination parameters to URL [#6552](https://github.com/ethyca/fides/pull/6552)
- Request manager screen no longer persists search to local storage and instead populates URL parameters [#6552](https://github.com/ethyca/fides/pull/6552)
- Request manager CSV Download now flattens the subject identity object to comma separated columns [#6563](https://github.com/ethyca/fides/pull/6563)
- Request manager CSV Download now flattens the custom privacy request fields object to comma separated columns [#6563](https://github.com/ethyca/fides/pull/6563)

### Deprecated
- DSR 2.0 is deprecated. New requests will be created using DSR 3.0 only. Existing DSR 2.0 requests will continue to process until completion. [#6458](https://github.com/ethyca/fides/pull/6458)

### Fixed
- Fix search within language picker in admin-ui [#6550](https://github.com/ethyca/fides/pull/6550)
- Fix translations for TCF not loading correctly in certain cases [#6557](https://github.com/ethyca/fides/pull/6557) [#6587](https://github.com/ethyca/fides/pull/6587)
- Removed unnecessary ability to link systems with website integrations. [#6554](https://github.com/ethyca/fides/pull/6554)
- Better TCF overlay behavior when no vendors are configured [#6556](https://github.com/ethyca/fides/pull/6556)
- Fix bug in oauth authorization success toast [#6572](https://github.com/ethyca/fides/pull/6572)
- Fix expadable tag cell for locations in notices page of admin-ui [#6559](https://github.com/ethyca/fides/pull/6559)
- Request manager screen date range now respects timezones [#6552](https://github.com/ethyca/fides/pull/6552)
- Request manager screen will no longer silently filter results by prior searches [#6552](https://github.com/ethyca/fides/pull/6552)
- Request manager CSV download link is now cleaned up making memory leaks in Admin UI less likely [#6552](https://github.com/ethyca/fides/pull/6552)
- Fix custom logos in external task portal [#6573](https://github.com/ethyca/fides/pull/6573)
- TCF alert rendering incorrectly during react lifecycle [#6582](https://github.com/ethyca/fides/pull/6582)

### Removed
- Remove "expand/collapse all" menu on privacy notice locations [#6581](https://github.com/ethyca/fides/pull/6581)

## [2.69.2](https://github.com/ethyca/fides/compare/2.69.1...2.69.2)

### Fixed
- Decode S3 storage URLs when building object keys for streaming attachments into download packages [#6541](https://github.com/ethyca/fides/pull/6541)
- Enables the exclude domains field in the website monitor config. [#6544](https://github.com/ethyca/fides/pull/6544)
- Region table value displayed correctly and Location select only allowing valid values [#6545](https://github.com/ethyca/fides/pull/6545)
- Adds safeguards when encountering rate limit errors upon instantiation [#6546](https://github.com/ethyca/fides/pull/6546)

## [2.69.1](https://github.com/ethyca/fides/compare/2.69.0...2.69.1)

### Added
- Added the ability to selectively redact dataset, collection, and field names in DSR packages [#6487](https://github.com/ethyca/fides/pull/6487)
- Added system group functionality to systems table [#6453](https://github.com/ethyca/fides/pull/6453)

### Security
- Changed session invalidation logic to end all sessions for a user when their password has been changed [CVE-2025-57766](https://github.com/ethyca/fides/security/advisories/GHSA-rpw8-82v9-3q87)
- Fixed OAuth scope privilege escalation vulnerability that allowed clients to create or update other OAuth clients with unauthorized scopes [CVE-2025-57817](https://github.com/ethyca/fides/security/advisories/GHSA-hjfh-p8f5-24wr)
- Added stricter rate limiting to authentication endpoints to mitigate against brute force attacks. [CVE-2025-57815](https://github.com/ethyca/fides/security/advisories/GHSA-7q62-r88r-j5gw)
- Adds Redis-driven rate limiting across all endpoints [CVE-2025-57816](https://github.com/ethyca/fides/security/advisories/GHSA-fq34-xw6c-fphf)


### Changed
- Improved column width handling in Action Center tables [#6496](https://github.com/ethyca/fides/pull/6496)

## [2.69.0](https://github.com/ethyca/fides/compare/2.68.0...2.69.0)

### Added
- Added models for generic taxonomy support (Fidesplus) [#6421](https://github.com/ethyca/fides/pull/6421)
- Added LocationSelect component and additional utilities for displaying location [#6478](https://github.com/ethyca/fides/pull/6478)
- Added UI for conditional manual task creation feature [#6431](https://github.com/ethyca/fides/pull/6431)
- Added streaming attachment capabilities for access packages. [#6474](https://github.com/ethyca/fides/pull/6474)
- Added tokenized redirect for streaming enabled access package downloads. [#6489](https://github.com/ethyca/fides/pull/6489)
- Pagination is persisted to the URL on the Consent Report Page [#6504](https://github.com/ethyca/fides/pull/6504)

### Changed
- Manual Tasks now check conditional dependencies and either skip or wait for input based on the evaluation.[#6440](https://github.com/ethyca/fides/pull/6440)
- Changed Fides.js banner title attributes for better SEO + a11y support [#6470](https://github.com/ethyca/fides/pull/6470)
- Test Website Monitors now show the brand image and a "test monitor" tag [#6476](https://github.com/ethyca/fides/pull/6476)
- Privacy Request runner will now also check for awaiting input tags as part of `poll_for_exited_privacy_request_tasks` [#6471](https://github.com/ethyca/fides/pull/6471)
- Added async polling queue for API integrations [#6435](https://github.com/ethyca/fides/pull/6435)
- Updated Admin UI to poll during non-terminal task statuses [#6493](https://github.com/ethyca/fides/pull/6493)
- Moved Organization Management and SSO out of beta [#6495](https://github.com/ethyca/fides/pull/6494)
- Updated data lineage nodes styling to use neutral color scheme for improved visual consistency [#6505](https://github.com/ethyca/fides/pull/6505)
- Removed total from Consent Report page until Cursor Pagination is added, this solves broken loads when there is a large amount of consent data [#6504](https://github.com/ethyca/fides/pull/6504)

### Fixed
- Erasure Request finalization [#6493](https://github.com/ethyca/fides/pull/6493)
- DSR finalization UI tweaks [#6514](https://github.com/ethyca/fides/pull/6514)
- Account for Timezone on Consent Report page [#6504](https://github.com/ethyca/fides/pull/6504)

### Developer Experience
- Refactored table column header menu functionality to use column-level menu property instead of custom header cell components [#6481](https://github.com/ethyca/fides/pull/6481)
- Migrated Popover components from Chakra to Ant Design in Admin UI [#6488](https://github.com/ethyca/fides/pull/6488)
- Added new npm task for Admin UI that enables optimized Cypress testing with API server connectivity during local development [#6483](https://github.com/ethyca/fides/pull/6483)
- Added reusable table system with URL synchronization and Ant Design integration for standardized table behavior and deep linking support [#6447](https://github.com/ethyca/fides/pull/6447)
- Refactored Action Center tables to use new standardized table state management hooks [#6349](https://github.com/ethyca/fides/pull/6349)

### Fixed
- Fixed bug with non-applicable notices being saved as opted in in Fides.js [#6490](https://github.com/ethyca/fides/pull/6490)
- Handle missing GVL in TCF experience by displaying an error message instead of infinite spinners. [#6472](https://github.com/ethyca/fides/pull/6472)
- Prevent edits for assets that have been ignored in the Action Center [#6485](https://github.com/ethyca/fides/pull/6485)

## [2.68.0](https://github.com/ethyca/fides/compare/2.67.2...2.68.0)

### Added
- Improved logging of underlying errors when raising generic exceptions [#6420](https://github.com/ethyca/fides/pull/6420)
- Manual Task Graph Tasks now receive data from any nodes referenced by their conditional dependencies. [#6402](https://github.com/ethyca/fides/pull/6402)
- Added PrivacyCenterSettings to the config. [#6349](https://github.com/ethyca/fides/pull/6439)
- Added DSR task conditional operators list types and data type/operator compatibility [#6429](https://github.com/ethyca/fides/pull/6429)
- Added visual checkmark feedback and screen reader announcements for consent button interactions [#6451](https://github.com/ethyca/fides/pull/6451)
- Added field to privacy center configuration to support location collection in privacy center actions [#6432](https://github.com/ethyca/fides/pull/6432)
- Added execution log when DSR enters awaiting_email_send status [#6462](https://github.com/ethyca/fides/pull/6462)

### Changed
- Improved data extraction for object fields to return complete data structures instead of empty containers in data package when no nested fields where specified [#6424](https://github.com/ethyca/fides/pull/6424)
- Replaced some duplicated data formatting functionality with a single utility function. Additional maintainability updates on Manual Tasks. [#6390](https://github.com/ethyca/fides/pull/6390)
- Improved privacy request detail UI in smaller screens [#6437](https://github.com/ethyca/fides/pull/6437)
- Refactored ancestor links creation to support bulk creation for multiple staged resources in a single operation [#6426](https://github.com/ethyca/fides/pull/6426)
- Optimized StagedResource ancestors() and descendants() methods [#6444](https://github.com/ethyca/fides/pull/6444)
- Improved UI for manual task configuration & manual tasks table [#6454](https://github.com/ethyca/fides/pull/6454)
- Data migration to update `.` in `MonitorConfig.key`s to `_` and update all references to these values [#6441](https://github.com/ethyca/fides/pull/6441) https://github.com/ethyca/fides/labels/db-migration https://github.com/ethyca/fides/labels/high-risk
- Standardized DB engine config and allowed `pool_pre_ping` to be configurable on all engines, with default of `True` [#6434](https://github.com/ethyca/fides/pull/6434)

### Developer Experience
- Switching from Vault to 1password for SaaS test credentials [#6363](https://github.com/ethyca/fides/pull/6363)
- Add `nox -s dev -- workers-all` and rename `worker-other` [#6445](https://github.com/ethyca/fides/pull/6445)
- Upgraded PostgreSQL from version 12 to 16 and Redis from version 6.2 to 8.0 in local development and test environments [#6456](https://github.com/ethyca/fides/pull/6456)

### Fixed
- Fixed an issue with the preview while creating a new TCF Experience in the AdminUI [#6428](https://github.com/ethyca/fides/pull/6428)
- Fixed link in Manage Secure Access modal [#6436](https://github.com/ethyca/fides/pull/6436)
- Fixed some CI testing gaps [#6419](https://github.com/ethyca/fides/pull/6419)
- Fixed a bug where providing an invalid `fides_string` as an override caused GPP to fail to initialize [#6452](https://github.com/ethyca/fides/pull/6452)
- Fixed encoding of privacy request filters and CSV export parameters. [#6449](https://github.com/ethyca/fides/pull/6449)


## [2.67.2](https://github.com/ethyca/fides/compare/2.67.1...2.67.2)

### Changed
- Configured AWS S3 role assumption in client creation code so that all uses support role assumption [#6443](https://github.com/ethyca/fides/pull/6443)



## [2.67.1](https://github.com/ethyca/fides/compare/2.67.0...2.67.1)

### Added
- Added protection against multiple FidesJS script loading on the same page with configurable override option [#6416](https://github.com/ethyca/fides/pull/6416)

### Fixed
- Fix default tab not being set in the integration detail page for Manual Tasks integrations [#6417](https://github.com/ethyca/fides/pull/6417)


## [2.67.0](https://github.com/ethyca/fides/compare/2.66.2...2.67.0)

### Added
- Added the ability to edit more fields for GVL vendors [#6341](https://github.com/ethyca/fides/pull/6341)
- Added `release_version` to the global `window.Fides` object in FidesJS [#6239](https://github.com/ethyca/fides/pull/6239)
- Added new Conditional Dependencies and Evaluator data structures for eventual use with Manual Tasks on DSRs. [#6354](https://github.com/ethyca/fides/pull/6354)
- Added a memory watcher for Celery tasks on Privacy Requests and a configuration to enable (memory_watchdog_enabled) [#6375](https://github.com/ethyca/fides/pull/6375)
- Added display of special-purpose-only vendors in a separate list within the FidesJS overlay. [#6358](https://github.com/ethyca/fides/pull/6358)
- Added Manual Task Conditional Dependencies table [#6356](https://github.com/ethyca/fides/pull/6356)
- Added record counts to the privacy request event log entries in the Admin UI [#6374](https://github.com/ethyca/fides/pull/6374)
- Added traditional Chinese support to FidesJS [#6372](https://github.com/ethyca/fides/pull/6372)
- Added support for Internal Respondent users to manage their own profile and change password [#6377] (https://github.com/ethyca/fides/pull/6377)
- Introduce manual finalization step in privacy request lifecycle [#6301](https://github.com/ethyca/fides/pull/6301) https://github.com/ethyca/fides/labels/db-migration
- Added vendor id to the vendors page [#6348](https://github.com/ethyca/fides/pull/6348)
- Added filtering and sorting capabilities to discovered assets table in action center [#6401](https://github.com/ethyca/fides/pull/6401)

### Changed
- Removes `data-testid` attributes from FidesJS production builds [#6351](https://github.com/ethyca/fides/pull/6351)
- Optimized BigQuery deletions by issuing only a single delete statement per partition [#6340](https://github.com/ethyca/fides/pull/6340)
- Increased the limit for dataset configurations from 50 to 1000 on the integration config page [#6367](https://github.com/ethyca/fides/pull/6367)
- Updates the API so respondents will only be able to see their own user info [#6368](https://github.com/ethyca/fides/pull/6368)
- Moved masking secrets from Redis to database [#6002](https://github.com/ethyca/fides/pull/6002)
- Pass `IS_TEST` build parameter to Dockfile for dev builds to preserve dev `data-testid` attributes [#6382] (https://github.com/ethyca/fides/pull/6382)
- Migrated datamap lineage visualization from Cytoscape.js to ReactFlow with Dagre layout engine [#6381](https://github.com/ethyca/fides/pull/6381)
- Created new module for ManualTaskAddress and updated ManualTaskGraphTask functionality using unique constraints on ManualTask parent_entity. [#6383](https://github.com/ethyca/fides/pull/6383)
- Enhanced privacy request handling with retry limits and cancellation logic for interrupted tasks [#6396](https://github.com/ethyca/fides/pull/6396)
- Collections with missing tables are now skipped instead of causing privacy requests to error [#6397](https://github.com/ethyca/fides/pull/6397)


### Developer Experience
- Migrated Action Center tables to Ant Design [#6349](https://github.com/ethyca/fides/pull/6349)

### Fixed
- Fixed an issue where row selections in Action Center tables did not persist across pages [#6357](https://github.com/ethyca/fides/pull/6357)
- Fixed bug where an error toast appeared in a privacy request page when running Fides OSS [#6364](https://github.com/ethyca/fides/pull/6364)
- Enhanced TCF API loading and failure handling [#6387](https://github.com/ethyca/fides/pull/6387)
- Escaping column names with spaces for BigQuery [#6380](https://github.com/ethyca/fides/pull/6380)
- Fixed horizontal scroll appearing in the privacy request detail page when datasets with very long names are used [#6389](https://github.com/ethyca/fides/pull/6389)
- Fixed performance issues with large dataset traversals [#6353](https://github.com/ethyca/fides/pull/6353)
- Fixing S3 KMS presigned URLs by configuring signature version 4 for all S3 client connections [#6365](https://github.com/ethyca/fides/pull/6365)

## [2.66.2](https://github.com/ethyca/fides/compare/2.66.1...2.66.2)

### Fixed
- Fixed an issue where the Data Detection & Discovery pages were missing some filter parameters for the results [#6394](https://github.com/ethyca/fides/pull/6394)

## [2.66.1](https://github.com/ethyca/fides/compare/2.66.0...2.66.1)

### Added
- Added traditional Chinese support to FidesJS [#6372](https://github.com/ethyca/fides/pull/6372)

## [2.66.0](https://github.com/ethyca/fides/compare/2.65.2...2.66.0)

### Added
- Replaced Asset's `with_consent` field with the enum `consent_status` field and added indexes to the `StagedResource` table [#6287](https://github.com/ethyca/fides/pull/6287)
- New 'Internal Respondent' user role that only has access to complete their assigned manual tasks [#6329](https://github.com/ethyca/fides/pull/6329)
- Added consent status to the Action Center, including a new discovery status column and a details modal for assets detected without consent [#6283](https://github.com/ethyca/fides/pull/6283)
- Added new option to FidesJS to change default tab in TCF modal [#6338](https://github.com/ethyca/fides/pull/6338)
- Added new entries for manual task completion in the activity tab of a privacy request [#6345](https://github.com/ethyca/fides/pull/6345)

### Changed
- Viewer users can now view/complete their assigned manual tasks [#6329](https://github.com/ethyca/fides/pull/6329)
- Updated the attachment list to distinguish internal attachment and attachments for the access package [#6344](https://github.com/ethyca/fides/pull/6344)
- Changed behavior of beta feature flags to persist across user login sessions


### Developer Experience
- Migrate tabs to Ant Design [#6260](https://github.com/ethyca/fides/pull/6260)
- Refactored GPP utility functions to reduce code duplication and improve maintainability [#6318](https://github.com/ethyca/fides/pull/6318)
- Upgraded RollupJS to latest version for FidesJS builds [#6330](https://github.com/ethyca/fides/pull/6330)

### Fixed
- Fixed FidesJS GPP to use national section when a supported US state has no specific notices and approach is set to both. [#6307](https://github.com/ethyca/fides/pull/6307)
- Fixed taxonomy search behavior to include label and value text
- Fixed FidesJS to use consistent served_notice_history_id across all consent flows for improved analytics correlation [#6312](https://github.com/ethyca/fides/pull/6312)
- Fixed Detection & Discovery menu items showing in the UI to users without the required permissions [#6337](https://github.com/ethyca/fides/pull/6337)
- Fixed bug where FidesJS modals wouldn't scroll on very short screens [#6327](https://github.com/ethyca/fides/pull/6327)

## [2.65.2](https://github.com/ethyca/fides/compare/2.65.1...2.65.2)

### Fixed
- Fixed hanging test privacy requests by removing all logger calls from `get_cache` [#6328](https://github.com/ethyca/fides/pull/6328)

## [2.65.1](https://github.com/ethyca/fides/compare/2.65.0...2.65.1)

### Changed
- Improvements to Generic Erasure Email Integrations so email batch jobs run with a Redis lock and execution time is configurable [#6316](https://github.com/ethyca/fides/pull/6316)
- Privacy Center now only disables `custom-fides.css` polling when it receives a 404. It will continue to poll after receiving other HTTP Status Codes [#6319](https://github.com/ethyca/fides/pull/6319)
- Privacy Center now retries when it receives an error HTTP Status code while retrieving `custom-fides.css` [#6319](https://github.com/ethyca/fides/pull/6319)
- Manual tasks table will now filter by the logged in user by default [#6317](https://github.com/ethyca/fides/pull/6317)

## [2.65.0](https://github.com/ethyca/fides/compare/2.64.2...2.65.0)

### Added
- Added single select and multiselect custom field support to Privacy Center forms [#6232](https://github.com/ethyca/fides/pull/6232)
- Added ManualTaskInstance and ManualTaskSubmission models, foundational for manual DSRs [#6212](https://github.com/ethyca/fides/pull/6212) https://github.com/ethyca/fides/labels/db-migration
- Expose shopify() interface on Fides within docs [#6269](https://github.com/ethyca/fides/pull/6269)
- Added a new time-based partitioning spec to simplify BigQuery partition definitions [#6182](https://github.com/ethyca/fides/pull/6182)
- Added new Manual Tasks integration with UI for resolving manual tasks [#6290](https://github.com/ethyca/fides/pull/6290)
- Added manual tasks to DSR execution (Fidesplus) [#6261](https://github.com/ethyca/fides/pull/6261)
- Added an `extract_for_execution_log` postprocessor for SaaS integrations [#6201](https://github.com/ethyca/fides/pull/6201)
- Added Masking Strategy `preserve` for preserving original field values while adding them to masking payloads [#6295](https://github.com/ethyca/fides/pull/6295)
- Added `fides_legacy_event` configuration option to control deprecated event dispatching for backward compatibility [#6249](https://github.com/ethyca/fides/pull/6249)
- Added user_id field to the ManualTaskLog model and implemented request-scoped user tracking using contextvars [#6296](https://github.com/ethyca/fides/pull/6296)
- Ability to prefill Privacy Center fields with query parameters [#6271](https://github.com/ethyca/fides/pull/6271)


### Changed
- Update FastAPI to 0.115.2 for starlette 0.40.0 [#6244](https://github.com/ethyca/fides/pull/6244)
- Refactored fides-js SDK to use React Context for global state management and simplified consent updating method [#6257](https://github.com/ethyca/fides/pull/6257)
- Update Shopify integration so that we do not pass consent keys to Shopify with undefined values [#6270](https://github.com/ethyca/fides/pull/6270)
- Privacy Center visitors can get validation feedback by pressing submit [#6271](https://github.com/ethyca/fides/pull/6271)

### Developer Experience
- Updated SQLAlchemy models to match the contents of the Alembic migrations [#6262](https://github.com/ethyca/fides/pull/6262)

### Fixed
- Fixed an accessibility issue where tooltips could not be triggered by keyboard focus. [#6276](https://github.com/ethyca/fides/pull/6276)
- Fixed accessibility issues with text contrast and interactive Tags in Admin UI. [#6278](https://github.com/ethyca/fides/pull/6278)
- Improved FidesJS banner dialog accessibility by providing proper ARIA roles, states, and regions. [#6291](https://github.com/ethyca/fides/pull/6291)
- Improved FidesJS accessibility by giving HTML rendered links more prominent styling [#6293](https://github.com/ethyca/fides/pull/6293)
- Fixed an issue in FidesJS where "IAB TCF" badges were misaligned when translation changed from English. [#6294](https://github.com/ethyca/fides/pull/6294)
- Appropriately expose Shopify interface docs [#6284](https://github.com/ethyca/fides/pull/6284)
- Ensure dataset API serialization does not block main server thread [#6310](https://github.com/ethyca/fides/pull/6310)
- Update admin UI to query for `minimal` dataset representation when only minimal information is needed [#6310](https://github.com/ethyca/fides/pull/6310)

## [2.64.2](https://github.com/ethyca/fides/compare/2.64.1...2.64.2)

### Fixed
- Fixed a bug where number fields in integration forms were un-editable [#6275](https://github.com/ethyca/fides/pull/6275)

## [2.64.1](https://github.com/ethyca/fides/compare/2.64.0...2.64.1)

### Fixed
- Fixed Postgres Monitor's usage of SSL Mode [#6247](https://github.com/ethyca/fides/pull/6247)


## [2.64.0](https://github.com/ethyca/fides/compare/2.63.3...2.64.0)

### Added
- Added support for Salesforce custom object monitoring using Helios [#6096](https://github.com/ethyca/fides/pull/6096)
- Added ManualTaskConfig and ManualTaskConfigField models, foundational for for ManualDSRs [#6208](https://github.com/ethyca/fides/pull/6208) https://github.com/ethyca/fides/labels/db-migration
- Adds config for sale_of_data default in Fides Shopify integration [#6233](https://github.com/ethyca/fides/pull/6233)
- Added detailed trigger tracking to all FidesJS events including element type, label, and interaction origin [#6229](https://github.com/ethyca/fides/pull/6229)
- Added validation for URLs in website integration forms [#6230](https://github.com/ethyca/fides/pull/6230)
- Adds Janus SDK enum to PrivacyRequestSource [#6243](https://github.com/ethyca/fides/pull/6243)

### Changed
- Integrations detail page now includes a setup guide component. [#6096](https://github.com/ethyca/fides/pull/6096)
- Minor improvements to Redis read-only connections [#6227](https://github.com/ethyca/fides/pull/6227)

### Fixed
- Added missing "Awaiting email send" status to privacy request statuses [#6218](https://github.com/ethyca/fides/pull/6218)
- Fixed FidesJS AMD module loading conflicts when RequireJS or other AMD loaders are present [#6210](https://github.com/ethyca/fides/pull/6210)
- Fixed the system integration form formatting dataset references incorrectly [#6225](https://github.com/ethyca/fides/pull/6225)
- Fixed a bug with pagination on the action center tables [#6231](https://github.com/ethyca/fides/pull/6231)
- Ensured that property ID is always included when saving consent in fides.js [#6238](https://github.com/ethyca/fides/pull/6238)


## [2.63.3](https://github.com/ethyca/fides/compare/2.63.2...2.63.3)

### Changed
- Updated the `re-classify` button to avoid sending `monitored` fields back to classification [#6236](https://github.com/ethyca/fides/pull/6236)


## [2.63.2](https://github.com/ethyca/fides/compare/2.63.1...2.63.2)

### Added
- AWS SES notification service now supports assumed roles through environment variable configuration through `FIDES__CREDENTIALS__NOTIFICATIONS__AWS_SES_ASSUME_ROLE_ARN` [#6206](https://github.com/ethyca/fides/pull/6206)
- Added Fides-Client header to http logger middleware [#6195](https://github.com/ethyca/fides/pull/6195)
- Added settings for read-only Redis instance [#6217](https://github.com/ethyca/fides/pull/6217)

### Changed
- TCF Banners will no longer resurface on reload after dismissal [#6200](https://github.com/ethyca/fides/pull/6200)
- Earlier initialization strategy for Shopify integration [#6202](https://github.com/ethyca/fides/pull/6202)
- Upgraded GPP library to `3.1.7` and added support for Oregon section [#6215](https://github.com/ethyca/fides/pull/6215)


## [2.63.1](https://github.com/ethyca/fides/compare/2.63.0...2.63.1)
- Added support for large (>1GB) database columns by writing the contents to external storage [#6199](https://github.com/ethyca/fides/pull/6199)
- Added `MonitorTask` and `MonitorTaskExecutionLog` models and db tables [#6178](https://github.com/ethyca/fides/pull/6178) https://github.com/ethyca/fides/labels/db-migration
- Added ManualTask and ManualTaskReference models, foundational for for ManualDSRs [#6205](https://github.com/ethyca/fides/pull/6205) https://github.com/ethyca/fides/labels/db-migration

## [2.63.0](https://github.com/ethyca/fides/compare/2.62.0...2.63.0)

### Added
- Added ability to add internal comments to privacy requests [#6165](https://github.com/ethyca/fides/pull/6165)
- Attachments can now be stored with GCS [#6161](https://github.com/ethyca/fides/pull/6161)
- Attachments can now retrieve their content as well as their download urls [#6169 ](https://github.com/ethyca/fides/pull/6169)
- Added pagination support to integrations list page for better navigation with large datasets [#6184](https://github.com/ethyca/fides/pull/6184)
- Shared monitor config model [#6167](https://github.com/ethyca/fides/pull/6167)
- Added data_sales to Shopify consent_map [#6169](https://github.com/ethyca/fides/pull/6189)
- Added new user types respondent and external_respondent [#6177](https://github.com/ethyca/fides/pull/6177) https://github.com/ethyca/fides/labels/db-migration
- Added Execution logging for uploading Access Packages [#6191](https://github.com/ethyca/fides/pull/6191)
- Added UI for creating shared monitor configurations [#6188](https://github.com/ethyca/fides/pull/6188)
- Added StagedResourceAncestor table to support dynamic `child_diff_statuses` calculations [#6185](https://github.com/ethyca/fides/pull/6185) https://github.com/ethyca/fides/labels/high-risk https://github.com/ethyca/fides/labels/db-migration

### Changed
- Deprecated `FidesInitialized` event and added `FidesConsentLoaded` and `FidesReady` events for more granular initialization state handling [#6181](https://github.com/ethyca/fides/pull/6181)
- Changed GPC to support custom notices in TCF experiences [#6176](https://github.com/ethyca/fides/pull/6176)
- Removed `masking_strict` configuration for a better onboarding experience [#6180](https://github.com/ethyca/fides/pull/6180)
- Detection resources can no longer show a "Confirm" button and will always show "Monitor" [#6193](https://github.com/ethyca/fides/pull/6193)
- Integration secrets forms now show select inputs for enums and schemas with `options` [#6190](https://github.com/ethyca/fides/pull/6190/)

### Developer Experience
- Refactored FidesJS init logic for better clarity and TCF separation [#6173](https://github.com/ethyca/fides/pull/6173)

### Fixed
- Fixed Monitor button not appearing for tables with both classified fields and new discoveries in Data detection view [#6179](https://github.com/ethyca/fides/pull/6179)
- Fixed TCF banner incorrectly resurfacing when consent was previously set by override [#6186](https://github.com/ethyca/fides/pull/6186)

## [2.62.0](https://github.com/ethyca/fides/compare/2.61.1...2.62.0)

### Added
- Exposes configuration settings for the async db engine connection [#6128](https://github.com/ethyca/fides/pull/6128)
- Added support for uploading files as internal attachments to privacy requests [#6069](https://github.com/ethyca/fides/pull/6069)
- Implements Fallback Locations in CMP [#6158](https://github.com/ethyca/fides/pull/6158)
- Added dedicated Celery queues for discovery monitor operations (detection, classification, and promotion) [#6144](https://github.com/ethyca/fides/pull/6144)
- Added a new method to Fides object for updating user consent [#6151](https://github.com/ethyca/fides/pull/6151)
- Privacy Center log level support and additional logging [#6133](https://github.com/ethyca/fides/pull/6133)
- Privacy Center support for throwing an error when an experience could not be prefetched [#6133](https://github.com/ethyca/fides/pull/6133)
- Privacy Center support for retrying the experience prefetch when an error is encountered calling the API [#6133](https://github.com/ethyca/fides/pull/6133)

### Changed
- Attachment uploads now check for file extension types, retrieving and attachment also returns the file size. [#6124](https://github.com/ethyca/fides/pull/6124)
- Updated the AC string version from v1 to v2 format, which now includes a disclosed vendors section [#6155](https://github.com/ethyca/fides/pull/6155)
- Locked down the version for @iabtechlabtcf packages for better control [#6145](https://github.com/ethyca/fides/pull/6145)

### Developer Experience
- Refactored Fides initialization code to reduce duplication and improve maintainability. [#6143](https://github.com/ethyca/fides/pull/6143)
- Improved endpoint profiler to output all frames. [#6153](https://github.com/ethyca/fides/pull/6153)

### Fixed
- Fix Special-purpose vendors with restricted purposes not correctly encoded in TC string [#6145](https://github.com/ethyca/fides/pull/6145) https://github.com/ethyca/fides/labels/high-risk
- Fixed an issue where consent mechanism string values and/or non-applicable notices not applied to Fides.consent during initialization [#6157](https://github.com/ethyca/fides/pull/6157)
- Fixed vendor display when switching between consent and legitimate interest purposes in TCF UI [#6171](https://github.com/ethyca/fides/pull/6171)

## [2.61.1](https://github.com/ethyca/fides/compare/2.61.0...2.61.1)

### Fixed
- Added certifi to fix SSL CA Error [#6139](https://github.com/ethyca/fides/pull/6139)

## [2.61.0](https://github.com/ethyca/fides/compare/2.60.1...2.61.0)

### Added
- Added Recorded URL to Consent Report [#6077](https://github.com/ethyca/fides/pull/6077)
- Added support for consent mechanism string values and non-applicable notices in FidesJS [#6115](https://github.com/ethyca/fides/pull/6115)
- Added ConnectionType.okta, OktaSchema, OktaConnector as support for the Okta Monitor [#6078](https://github.com/ethyca/fides/pull/6078)
- Added "View" detail links to success toasts in action center [#6113](https://github.com/ethyca/fides/pull/6113)
- Setting to allow Admin UI errors to be surfaced to a toast. [#6121](https://github.com/ethyca/fides/pull/6121)

### Changed
- Abstract OT consent migration logic, allow write to Fides preferences api [#6099](https://github.com/ethyca/fides/pull/6099)
- Tweaked discovered assets table so rows remain selected after bulk actions [#6108](https://github.com/ethyca/fides/pull/6108)
- Migrated some dropdown menus to use Ant's Dropdown component [#6107](https://github.com/ethyca/fides/pull/6107)
- Refactor OT consent migration [#6099](https://github.com/ethyca/fides/pull/6126)

### Developer Experience
- Cleaning up test fixtures [#6008](https://github.com/ethyca/fides/pull/6008)
- Migrated last remaining Chakra icon button to Ant [#6127](https://github.com/ethyca/fides/pull/6127)

### Fixed
- Fixed handling of empty SSL mode in the MySQL connector [#6123](https://github.com/ethyca/fides/pull/6123)
- Suppressing SQLAlchemy logging related to caching queries [#6089](https://github.com/ethyca/fides/pull/6089)
- FidesJS css variable `--fides-overlay-container-border-width` now applies to banner (only applied to modal before) [#6097](https://github.com/ethyca/fides/pull/6097) https://github.com/ethyca/fides/labels/high-risk
- Fixed vendor restriction form validation and input handling [#6101](https://github.com/ethyca/fides/pull/6101)
- Fixed special purpose vendor check in Fides JS logic [#6118](https://github.com/ethyca/fides/pull/6118)
- Update Add Vendor tooltip to match navigation option [#6111](https://github.com/ethyca/fides/pull/6111)
- Fixed UX issues with action center tables [#6116](https://github.com/ethyca/fides/pull/6116)
- Fixed incorrect font styling on some table headers [#6129](https://github.com/ethyca/fides/pull/6129)
- Fixed a bug with refreshing or deep-linking to pages sometimes redirecting to homepage [#6125](https://github.com/ethyca/fides/pull/6125)
- Fixed a bug that prevented from showing all the integrations when on the system page [#6138](https://github.com/ethyca/fides/pull/6138)

### Removed
- Removed unused libxslt-dev dependency [#6119](https://github.com/ethyca/fides/pull/6119)

## [2.60.1](https://github.com/ethyca/fides/compare/2.60.0...2.60.1)

### Fixed
- Fixed GTM integration to properly handle duplicate notice keys [#6090](https://github.com/ethyca/fides/pull/6090)
- Fix Special-purpose only vendors not correctly encoded in TC string [#6086](https://github.com/ethyca/fides/pull/6086)

## [2.60.0](https://github.com/ethyca/fides/compare/2.59.2...2.60.0)

### Added
- Migrate `Cookies` resources to `Asset` resources of type `Cookie` [#5776](https://github.com/ethyca/fides/pull/5776) https://github.com/ethyca/fides/labels/db-migration https://github.com/ethyca/fides/labels/high-risk
- Added support for selecting TCF Publisher Override configuration when configuring Privacy Experience (behind beta feature flag) [#6033](https://github.com/ethyca/fides/pull/6033)
- Added Google Cloud Storage as a storage option [#6006](https://github.com/ethyca/fides/pull/6006)
- Update the Datahub Permissions section to include required permissions from Datahub [#6052](https://github.com/ethyca/fides/pull/6052)
- Added assumed role arn capabilities to aws Storage [#6027](https://github.com/ethyca/fides/pull/6027)
- Added the ability to create new TCF Experiences within Admin UI [#6055](https://github.com/ethyca/fides/pull/6055)
- PostgreSQL connection config now supports SSL Mode [#6068](https://github.com/ethyca/fides/pull/6068)
- Added ability to "restore" ignored assets in action center [#6080](https://github.com/ethyca/fides/pull/6080)
- Added support for TCF publisher restrictions in FidesJS [#6102](https://github.com/ethyca/fides/pull/6102)

### Changed
- Changed how TCF Publisher Overrides gets configured in consent settings (behind beta feature flag) [#6013](https://github.com/ethyca/fides/pull/6013)
- Frontend now do not generate `key` when creating a Website Monitor [#6041](https://github.com/ethyca/fides/pull/6041)
- Integrations manage modals now are cappable of showing a small description [#6037](https://github.com/ethyca/fides/pull/6037)
- UI now allows assigning of non-consent-category data uses to system assets [#6049](https://github.com/ethyca/fides/pull/6049)
- Updated bulk ignore assets toast message [#6043](https://github.com/ethyca/fides/pull/6043)
- Updated UI behavior for editing languages in the Experience config for consistency and clarity [#6055](https://github.com/ethyca/fides/pull/6055)
- Moved detection & discovery features out of beta [#6059](https://github.com/ethyca/fides/pull/6059)
- Show notice-only notices before other notices in modals of non-TCF experiences [#6074](https://github.com/ethyca/fides/pull/6074)

### Developer Experience
- Reduced animations on Cypress tests in Privacy Center for quicker results [#5976](https://github.com/ethyca/fides/pull/5976)
- Migrated Tooltip components to Ant Design across Admin UI [#6060](https://github.com/ethyca/fides/pull/6060)
- Added custom Typography component to FidesUI with configurable text sizes [#6062](https://github.com/ethyca/fides/pull/6062)
- Updated the Docker image used for MSSQL integration tests [#6063](https://github.com/ethyca/fides/pull/6063)
- Improved Docker image build times by using separate amd64/arm64 Github runners [#6073](https://github.com/ethyca/fides/pull/6073)
- Enhanced Fides.js demo pages with improved styling and JSON visualization [#6075](https://github.com/ethyca/fides/pull/6075)

### Fixed
- Fixed typo in Vermont US state name [#6029](https://github.com/ethyca/fides/pull/6029)
- Fixed two Georgia's in regions list and incorrect name for the state SD [#6036](https://github.com/ethyca/fides/pull/6036)
- Fixed performance issues in Data map report in Admin UI [#6046](https://github.com/ethyca/fides/pull/6046)
- Fixed details requirements in AWS SES setup [#6047](https://github.com/ethyca/fides/pull/6047)
- Addressed some performance issues with Experience configuration previews [#6055](https://github.com/ethyca/fides/pull/6055)
- Fixed icon sizing in request manager table [#6079](https://github.com/ethyca/fides/pull/6079)
- Fixed GCP SQL connection to support ip_type [#6065](https://github.com/ethyca/fides/pull/6065)
- TCF overlay option no longer an Experience option when TCF is not enabled [#6091](https://github.com/ethyca/fides/pull/6091)

## [2.59.2](https://github.com/ethyca/fides/compare/2.59.1...2.59.2)

### Added
- Added PostgreSQL connection config form to the "integrations" page to support use with discovery monitors [#6018](https://github.com/ethyca/fides/pull/6018)
- Added SSL Mode field for MySQL connections [#6048](https://github.com/ethyca/fides/pull/6048)

### Changed
- Removed `dbname` as a required field for PostgreSQL connection configs to support use with discovery monitors [#6018](https://github.com/ethyca/fides/pull/6018)
- Updated consent automation models to support echo detection in Fidesplus [#6054](https://github.com/ethyca/fides/pull/6054)

### Fixed
- Fixed Privacy Center issue where unconfigured fields (eg. phone) were being passed as null form values [#6045](https://github.com/ethyca/fides/pull/6045)
- Fixed startup issues with Celery workers [#6058](https://github.com/ethyca/fides/pull/6058)


## [2.59.1](https://github.com/ethyca/fides/compare/2.59.0...2.59.1)

### Added
- Adds embedded-consent route to Privacy Center [#6040](https://github.com/ethyca/fides/pull/6040)

## [2.59.0](https://github.com/ethyca/fides/compare/2.58.2...2.59.0)

### Added
- Added `reject_all_mechanism` to `PrivacyExperienceConfig` [#5952](https://github.com/ethyca/fides/pull/5952) https://github.com/ethyca/fides/labels/db-migration
- Added DataHub dataset sync functionality UI with feedback and error handling [#5949](https://github.com/ethyca/fides/pull/5949)
- Added support for TCF preview in Admin UI experience form [#5962](https://github.com/ethyca/fides/pull/5962)
- Added `opt_in_only` to `Layer1ButtonOption` [#5958](https://github.com/ethyca/fides/pull/5958)
- Added support for links in `<a>` tags on the custom HTML description [#5960](https://github.com/ethyca/fides/pull/5960)
- Added "Reject all" behavior and visibility options to TCF Experience config form [#5964](https://github.com/ethyca/fides/pull/5964)
- Added `TCFConfiguration` and `TCFPublisherRestriction` models [#5983](https://github.com/ethyca/fides/pull/5983) https://github.com/ethyca/fides/labels/db-migration
- Added tab navigation to action center system aggregate table [#6011](https://github.com/ethyca/fides/pull/6011)
- Support `Quarterly` and `Yearly` monitor scheduling [#5981](https://github.com/ethyca/fides/pull/5981)
- Adds integration tests for Enterprise Bigquery DSR nested fields [#5969](https://github.com/ethyca/fides/pull/5969)
- Added `tcf_configuration_id` to `PrivacyExperienceConfig` and fixes `TCFPublisherRestriction` validations [#6012](https://github.com/ethyca/fides/pull/6012) https://github.com/ethyca/fides/labels/db-migration
- Added a `--separate-files` flag to the `fides pull dataset` CLI command to pull each dataset into its own file [#6007](https://github.com/ethyca/fides/pull/6007)
- Added a `readonly_server` database setting to support specifying a read-only database [#6023](https://github.com/ethyca/fides/pull/6023)

### Changed
- Bumped Next.js for all frontend apps to latest patch versions. [#5946](https://github.com/ethyca/fides/pull/5946)
- Updating UI for Integrations, the tags now represent capabilities of the integrations [#5973](https://github.com/ethyca/fides/pull/5973)
- Changed action center result tables to use expandable cells for multi-value results [#5963](https://github.com/ethyca/fides/pull/5963)
- Changed action center homepage to use CSS grid layout [#5982](https://github.com/ethyca/fides/pull/5982)
- Updated the UI for the activity tab of the privacy request detail page [#6005](https://github.com/ethyca/fides/pull/6005)
- Unified frontend formatKey method, so its behavior is closer to the backend behavior [#6010](https://github.com/ethyca/fides/pull/6010)
- Action center table's checkboxes were improved, also improved change indications [#6021](https://github.com/ethyca/fides/pull/6021)

### Fixed
- Updated relationships for Comments, Attachments and PrivacyRequests to remove overlap sqlalchemy error. [#5929](https://github.com/ethyca/fides/pull/5929)
- Hide "Reclassify" option on fields in D&D tables [#5956](https://github.com/ethyca/fides/pull/5956)
- Fix D&D action errors not surfacing in UI [#5997](https://github.com/ethyca/fides/pull/5997)
- Fixes translation bug in TCF custom notices [#6003](https://github.com/ethyca/fides/pull/6003)
- Fixed issue with SaaS integration update payloads [#6001](https://github.com/ethyca/fides/pull/6001)
- Fix non-consent-category data uses showing up in system assets table [#5999](https://github.com/ethyca/fides/pull/5999)
- Fix `TCFConfiguration` relationship definitions [#6031](https://github.com/ethyca/fides/pull/6031)

### Removed
- Removed datasetClassificationUpdates flag from admin UI. [#5950](https://github.com/ethyca/fides/pull/5950)

## [2.58.2](https://github.com/ethyca/fides/compare/2.58.1...2.58.2)

### Changed
- Writes fides consent cookie during OT consent migration [#6009](https://github.com/ethyca/fides/pull/6009)

## [2.58.1](https://github.com/ethyca/fides/compare/2.58.0...2.58.1)

### Fixed
- Fixed an issue with banner dismisal resulting in resurfaced banner [#5979](https://github.com/ethyca/fides/pull/5979)

## [2.58.0](https://github.com/ethyca/fides/compare/2.57.1...2.58.0)

### Added
- Support for location based privacy center actions [#5803](https://github.com/ethyca/fides/pull/5803)
- Added `is_country` field on locations [#5885](https://github.com/ethyca/fides/pull/5885)
- Added `page` column to `Asset` table/model [#5898](https://github.com/ethyca/fides/pull/5898) https://github.com/ethyca/fides/labels/db-migration
- Added new `has_next` parameter for the `cursor` pagination strategy [#5888](https://github.com/ethyca/fides/pull/5888)
- Support `FIDES_PRIVACY_CENTER__FIDES_JS_MAX_AGE_SECONDS` configuration option for `fides-privacy-center` to override default cache duration for /fides.js [#5909](https://github.com/ethyca/fides/pull/5909)
- Add properties for user assigned systems/data_uses on staged resources [5841](https://github.com/ethyca/fides/pull/5841) https://github.com/ethyca/fides/labels/db-migration
- Added tooltips to the buttons in the dataset test UI [#5899](https://github.com/ethyca/fides/pull/5899)
- Added the ability to stop a test privacy request in the dataset test UI [#5901](https://github.com/ethyca/fides/pull/5901)
- Support setting publisher country code in Consent Settings [#5902](https://github.com/ethyca/fides/pull/5902)
- Added option for disabling consent notice toggles [#5872](https://github.com/ethyca/fides/pull/5872)
- Added UI to manually update Assets in the system asset view [#5914](https://github.com/ethyca/fides/pull/5914)
- Use the experience's `tcf_publisher_country_code` when building TC strings [#5921](https://github.com/ethyca/fides/pull/5921)
- Added size thresholds to S3 upload and retrieval methods for more efficient document processing. [#5922](https://github.com/ethyca/fides/pull/5922)
- Added support for Notice Consent String integration in Fides String [#5895](https://github.com/ethyca/fides/pull/5895)
- Added support for new options for Fides.gtm method [#5917](https://github.com/ethyca/fides/pull/5917)
- Added tab-based filtering and row persistence to web monitor assets table [#5933](https://github.com/ethyca/fides/pull/5933)
- Add inline editing for system assets table [#5940](https://github.com/ethyca/fides/pull/5940)

### Changed
- Privacy Center was updated to use React 19 and Nextjs 15 [#5803](https://github.com/ethyca/fides/pull/5803) https://github.com/ethyca/fides/labels/high-risk
- Change `Browser Request` values to `Browser request` in Asset and StagedResource models [#5898](https://github.com/ethyca/fides/pull/5898) https://github.com/ethyca/fides/labels/db-migration
- Changed discovered asset "system" cell to use `user_assigned_system_key` property [#5908](https://github.com/ethyca/fides/pull/5908)
- Changed Dataset endpoint, it now has `minimal` parameter, and can be filtered by `fides_meta.namespace.connection_type` [#5915](https://github.com/ethyca/fides/pull/5915)
- Datahub integration now allows datasets to be selected [#5926](https://github.com/ethyca/fides/pull/5926)
- Enable Consent Reporting screen by default. Update consent lookup table column. [#5936](https://github.com/ethyca/fides/pull/5936)

### Fixed
- Fixed UX issues with website monitor form [#5884](https://github.com/ethyca/fides/pull/5884)
- Fixed consent reporting table issues, add external id column [#5918](https://github.com/ethyca/fides/pull/5918)
- Removed excessive authorization debug logs [#5920](https://github.com/ethyca/fides/pull/5920)
- Fixed fix incorrect calls to TCF api update method [#5916](https://github.com/ethyca/fides/pull/5916)
- Fixed "unvisited edges" error when dealing with optional identities [#5923](https://github.com/ethyca/fides/pull/5923)
- Fixed issue where sometimes an experience translation couldn't be added [#5942](https://github.com/ethyca/fides/pull/5942)

### Removed
- Removed beta flag for Datahub feature [#5937](https://github.com/ethyca/fides/pull/5937)

## [2.57.1](https://github.com/ethyca/fides/compare/2.57.0...2.57.1)

### Changed
- Added extra debug logging and fixed handler time calculation [#5927](https://github.com/ethyca/fides/pull/5927)

## [2.57.0](https://github.com/ethyca/fides/compare/2.56.2...2.57.0)

### Added
- DB model support for Attachments [#5784](https://github.com/ethyca/fides/pull/5784) https://github.com/ethyca/fides/labels/db-migration
- DB migration to add `description` column to `asset` [#5822](https://github.com/ethyca/fides/pull/5822) https://github.com/ethyca/fides/labels/db-migration
- DB model support for messages on `MonitorExecution` records [#5846](https://github.com/ethyca/fides/pull/5846) https://github.com/ethyca/fides/labels/db-migration
- Added support for GPP String integration in Fides String [#5845](https://github.com/ethyca/fides/pull/5845)
- Attachments storage capabilities (S3 or local) [#5812](https://github.com/ethyca/fides/pull/5812) https://github.com/ethyca/fides/labels/db-migration
- DB model support for Comments [#5833](https://github.com/ethyca/fides/pull/5833/files) https://github.com/ethyca/fides/labels/db-migration
- Added UI for configuring website integrations and monitors [#5867](https://github.com/ethyca/fides/pull/5867)
- Adding support for BigQuery struct updates [#5849](https://github.com/ethyca/fides/pull/5849)
- Added support for OneTrust Consent Migration [#5873](https://github.com/ethyca/fides/pull/5873)

### Changed
- Bumped supported Python versions to `3.10.16` and `3.9.21` [#5840](https://github.com/ethyca/fides/pull/5840)
- Update the privacy request detail page to a new layout and improved styling [#5824](https://github.com/ethyca/fides/pull/5824)
- Updated privacy request handling to still succeed if not all identities are provided [#5836](https://github.com/ethyca/fides/pull/5836)
- Refactored privacy request processing to never re-use sessions [#5862](https://github.com/ethyca/fides/pull/5862)
- Updated hover state of menu items to be more visible [#5868](https://github.com/ethyca/fides/pull/5868)
- Use `gpp_settings.cmp_api_required` to determine if GPP CMP API should be included in bundle [#5883](https://github.com/ethyca/fides/pull/5883)
- Updates Fides interface docs to expose additional fields [#5878](https://github.com/ethyca/fides/pull/5878)

### Developer Experience
- Moved non-prod Admin UI dependencies to devDependencies [#5832](https://github.com/ethyca/fides/pull/5832)
- Prevent Admin UI and Privacy Center from starting when running `nox -s dev` with datastore params [#5843](https://github.com/ethyca/fides/pull/5843)
- Remove plotly (unused package) to reduce fides image size [#5852](https://github.com/ethyca/fides/pull/5852)
- Fixed issue where the log_context decorator didn't support positional arguments [#5866](https://github.com/ethyca/fides/pull/5866)

### Fixed
- Fixed pagination bugs on some tables [#5819](https://github.com/ethyca/fides/pull/5819)
- Fixed load_samples to wrap variables in quotes to prevent YAML parsing errors [#5857](https://github.com/ethyca/fides/pull/5857)
- Fixed incorrect value being set for `MonitorExecution.started` column [#5864](https://github.com/ethyca/fides/pull/5864)
- Improved the behavior and state management of MSPA-related settings [#5861](https://github.com/ethyca/fides/pull/5861)
- Fixed CORS origins handling to be more consistent across config (toml/env var) and API settings; allow `0.0.0.0` as an origin [#5853](https://github.com/ethyca/fides/pull/5853)
- Fixed an issue with the update payloads for select SaaS integrations [#5860](https://github.com/ethyca/fides/pull/5860)
- Fixed `/privacy-request/<id>/resubmit` endpoint so it doesn't queue the request twice [#5870](https://github.com/ethyca/fides/pull/5870)
- Fixed the system assets table being the wrong width [#5879](https://github.com/ethyca/fides/pull/5879)
- Fixed vendor override handling in FidesJS CMP [#5886](https://github.com/ethyca/fides/pull/5886)
- Fix `extraDetails.preference` on `FidesUIChanged` events from FidesJS SDK to include the correct `notice_key` when using custom purposes in TCF experience [#5892](https://github.com/ethyca/fides/pull/5892)

## [2.56.2](https://github.com/ethyca/fides/compare/2.56.1...2.56.2)

### Added
- Update FidesJS to push all `FidesEvent` types to GTM (except `FidesInitializing`) [#5821](https://github.com/ethyca/fides/pull/5821)
- Added a consent reporting table and consent lookup feature [#5839](https://github.com/ethyca/fides/pull/5839)
- Added a high-precision `timestamp` to all `FidesEvents` from FidesJS SDK [#5859](https://github.com/ethyca/fides/pull/5859)
- Added a `extraDetails.trigger` to `FidesUIChanged` events from FidesJS SDK with info about the UI element that triggered the event [#5859](https://github.com/ethyca/fides/pull/5859)
- Added a `extraDetails.preference` to `FidesUIChanged` events from FidesJS SDK with info about the preference that was changed (notice, TCF purpose, TCF vendor, etc.) [#5859](https://github.com/ethyca/fides/pull/5859)

### Fixed
- Addressed TCModel console error when opting into some purposes [#5850](https://github.com/ethyca/fides/pull/5850)
- Opt out of all in TCF no longer affects "notice only" notices [#5850](https://github.com/ethyca/fides/pull/5850)
- Corrected the Tag color for some columns of the Privacy requests table. [#5848](https://github.com/ethyca/fides/pull/5848)

## [2.56.1](https://github.com/ethyca/fides/compare/2.56.0...2.56.1)

### Changed
- Custom TCF purposes respect NOTICE_ONLY [#5830](https://github.com/ethyca/fides/pull/5830)

### Fixed
- Fixed usage of stale DB sessions when running privacy requests [#5834](https://github.com/ethyca/fides/pull/5834)

## [2.56.0](https://github.com/ethyca/fides/compare/2.55.4...2.56.0)

### Added
- DB model support for Web Monitoring [#5616](https://github.com/ethyca/fides/pull/5616) https://github.com/ethyca/fides/labels/db-migration
- Added support for queue-specific Celery workers [#5761](https://github.com/ethyca/fides/pull/5761)
- Added support for AWS SES as an email provider [#5804](https://github.com/ethyca/fides/pull/5804)
- Nested identity query support for BigQuery [#5814](https://github.com/ethyca/fides/pull/5814)
- Added job that automatically requeues interrupted tasks for in progress privacy requests [#5800](https://github.com/ethyca/fides/pull/5800)
- Added "Assets" tab on system view for web monitor assets [#5811](https://github.com/ethyca/fides/pull/5811)
- Support for MySQL Data Detection & Discovery Monitors [#5798](https://github.com/ethyca/fides/pull/5798)

### Changed
- Improved dataset validation for namespace metadata and dataset reachability [#5744](https://github.com/ethyca/fides/pull/5744)
- Taxonomy page can now be accessed by users with only read permissions [#5815](https://github.com/ethyca/fides/pull/5815)

### Developer Experience
- Modified Dependabot configuration to support monorepo security updates [#5810](https://github.com/ethyca/fides/pull/5810)
- Fix load_samples to correctly collect & load sample connections with "False" secret values [#5828](https://github.com/ethyca/fides/pull/5828)

### Docs
- Removed version pins in LDFLAGS & CFLAGS for local MSSQL builds [#5760](https://github.com/ethyca/fides/pull/5760)

### Fixed
- Fixed background color of the message indicating the rows selected [#5847](https://github.com/ethyca/fides/pull/5847)
- Fixed bug with D&D table column widths [#5813](https://github.com/ethyca/fides/pull/5813)
- Fixed `poll_for_exited_privacy_request_tasks` for DSR-processing improvements [#5820](https://github.com/ethyca/fides/pull/5820)

## [2.55.4](https://github.com/ethyca/fides/compare/2.55.3...2.55.4)

### Added
- Added setting to control fuzzy search for privacy requests [#5748](https://github.com/ethyca/fides/pull/5748)

### Fixed
- Fixed BQ partition clause validation to allow `-` characters in operands [#5796](https://github.com/ethyca/fides/pull/5796)

## [2.55.3](https://github.com/ethyca/fides/compare/2.55.2...2.55.3)

### Fixed
- Fixed BigQuery DSR integration generates invalid queries when having a dataset with nested fields [#5785](https://github.com/ethyca/fides/pull/5785)

## [2.55.2](https://github.com/ethyca/fides/compare/2.55.1...2.55.2)

### Changed
- Release version bump. No code changes.

## [2.55.1](https://github.com/ethyca/fides/compare/2.55.0...2.55.1)

### Fixed
- Fixed GPP string and section inconsistencies [#5765](https://github.com/ethyca/fides/pull/5765)
- Fixed sending of notifications for privacy request receipts [#5777](https://github.com/ethyca/fides/pull/5777)
- Fixed create systems with vendor_deleted_at field [#5786](https://github.com/ethyca/fides/pull/5786)

## [2.55.0](https://github.com/ethyca/fides/compare/2.54.0...2.55.0)

### Added
- Added editing support for categories of consent on discovered assets [#5739](https://github.com/ethyca/fides/pull/5739)
- Added a read-only consent category cell to Action Center aggregate system results table [#5737](https://github.com/ethyca/fides/pull/5737)
- Added detail trays to items in data catalog view [#5729](https://github.com/ethyca/fides/pull/5729)
- Support rendering and saving consent from custom notices in TCF Overlay [#5742](https://github.com/ethyca/fides/pull/5742)
- Added worker stats endpoint to monitor worker status and task queue length [#5725](https://github.com/ethyca/fides/pull/5725)
- New "Headless" experience type to support custom UI implementations [#5751](https://github.com/ethyca/fides/pull/5751)

### Changed
- Added frequency field to DataHubSchema integration config [#5716](https://github.com/ethyca/fides/pull/5716)
- Added glossary_node field to DataHubSchema integration config [#5734](https://github.com/ethyca/fides/pull/5734)
- Added initial support for upcoming "headless" CMP experience type [#5731](https://github.com/ethyca/fides/pull/5731)
- All Select dropdowns will now allow searching to narrow down the options by default [#5738](https://github.com/ethyca/fides/pull/5738)
- Exposes privacy notice picker for TCF components [#5730](https://github.com/ethyca/fides/pull/5730)
- Model changes to support new privacy center config options [5732](https://github.com/ethyca/fides/pull/5732)

### Fixed
- Fixed `fides annotate dataset` command enters incorrect value on the `direction` field. [#5727](https://github.com/ethyca/fides/pull/5727)
- Fixed Bigquery flakey tests. [#5713](https://github.com/ethyca/fides/pull/5713)
- Fixed breadcrumb navigation issues in data catalog view [#5717](https://github.com/ethyca/fides/pull/5717)
- Fixed `window.Fides.experience` of FidesJS to be a merged version of the minimal and full experience. [#5726](https://github.com/ethyca/fides/pull/5726)
- Fixed vendor count template string on FidesJS embedded layer 2 descriptions [#5736](https://github.com/ethyca/fides/pull/5736)
- Allowing a list with a single dataset in the YAML dataset editor [#5750](https://github.com/ethyca/fides/pull/5750)
- Fixed edge case translation string issue on FidesJS embedded layer 2 [#5749](https://github.com/ethyca/fides/pull/5749)
- Standardized taxonomy endpoint behavior for URLs with and without trailing slashes to ensure all endpoints properly enforce the latest data validation rules [#5753](https://github.com/ethyca/fides/pull/5753)

## [2.54.0](https://github.com/ethyca/fides/compare/2.53.0...2.54.0)

### Added
- Migration to add the `data_uses` column to `stagedresource` table, prereqs for Data Catalog work in Fidesplus [#5600](https://github.com/ethyca/fides/pull/5600/) https://github.com/ethyca/fides/labels/db-migration
- Added a new endpoint to fully resubmit any errored privacy requests [#5658](https://github.com/ethyca/fides/pull/5658) https://github.com/ethyca/fides/labels/db-migration
- Migration to add the `monitorexecution` table used by fidesplus to persist `MonitorExecution` records to DB [#5704](https://github.com/ethyca/fides/pull/5704) https://github.com/ethyca/fides/labels/db-migration

### Changed
- Updated UI colors to new brand. Update logo, homepage cards. [#5668](https://github.com/ethyca/fides/pull/5668)
- Privacy request status tags colors have been updated [#5699](https://github.com/ethyca/fides/pull/5699)
- The privacy declarations for a system are now sorted alphabetically by name. [#5683](https://github.com/ethyca/fides/pull/5683)
- Upgraded GPP library to `3.1.5` and added support for all available state sections (ustx, usde, usia, etc.) [#5696](https://github.com/ethyca/fides/pull/5696)
- Updating DSR execution to allow collections to be unreachable when they don't contain policy-relevant data categories [#5689](https://github.com/ethyca/fides/pull/5689)
- Added "All activity" root breadcrumb to D&D results tables [#5694](https://github.com/ethyca/fides/pull/5694)

### Developer Experience
- Migrated radio buttons and groups to Ant Design [#5681](https://github.com/ethyca/fides/pull/5681)

### Fixed
- Updating mongodb connectors so it can support usernames and password with URL encoded characters [#5682](https://github.com/ethyca/fides/pull/5682)
- After creating a new system, the url is now updated correctly to the new system edit page [#5701](https://github.com/ethyca/fides/pull/5701)
- Visual fixes for table header buttons [#5693](https://github.com/ethyca/fides/pull/5693)

## [2.53.0](https://github.com/ethyca/fides/compare/2.52.0...2.53.0)

### Added
- Added Action Center MVP behind new feature flag [#5622](https://github.com/ethyca/fides/pull/5622)
- Added Data Catalog MVP behind new feature flag [#5628](https://github.com/ethyca/fides/pull/5628)
- Added cache-clearing methods to the `DBCache` model to allow deleting cache entries [#5629](https://github.com/ethyca/fides/pull/5629)
- Adds partitioning, custom identities, multiple identities to test coverage for BigQuery Enterprise [#5618](https://github.com/ethyca/fides/pull/5618)
- Added Datahub groundwork required by Fidesplus [#5666](https://github.com/ethyca/fides/pull/5666)

### Changed
- Updated brand link url [#5656](https://github.com/ethyca/fides/pull/5656)
- Changed "Reclassify" D&D button to show in an overflow menu when row actions are overcrowded [#5655](https://github.com/ethyca/fides/pull/5655)
- Removed primary key requirements for BigQuery and Postgres erasures [#5591](https://github.com/ethyca/fides/pull/5591)
- Updated `DBCache` model so setting cache value always updates the updated_at field [#5669](https://github.com/ethyca/fides/pull/5669)
- Changed sizes of buttons in table headers [#5654](https://github.com/ethyca/fides/pull/5654)
- Adds new config for max number of rows in DSR download through Admin-UI [#5671](https://github.com/ethyca/fides/pull/5671)
- Added CSS variable to FidesJS: `--fides-base-font-size: 16px` for better consistency. Overriding this variable with "1rem" will mimic legacy behavior. [#5673](https://github.com/ethyca/fides/pull/5673) https://github.com/ethyca/fides/labels/high-risk

### Fixed
- Fixed issue where the custom report "reset" button was not working as expected [#5649](https://github.com/ethyca/fides/pull/5649)
- Fixed column ordering issue in the Data Map report [#5649](https://github.com/ethyca/fides/pull/5649)
- Fixed issue where the Data Map report filter dialog was missing an Accordion item label [#5649](https://github.com/ethyca/fides/pull/5649)
- Improved database session management for long running access request tasks [#5667](https://github.com/ethyca/fides/pull/5667)
- Ensured decode_password function properly handles plaintext but valid base64 passwords [#5698](https://github.com/ethyca/fides/pull/5698)

## [2.52.0](https://github.com/ethyca/fides/compare/2.51.2...2.52.0)

### Added
- New page in the Cookie House sample app to demonstrate the use of embedding the FidesJS SDK on the page [#5564](https://github.com/ethyca/fides/pull/5564)
- Added event based communication example to the Cookie House sample app [#5597](https://github.com/ethyca/fides/pull/5597)
- Added new erasure tests for BigQuery Enterprise [#5554](https://github.com/ethyca/fides/pull/5554)
- Added new `has_next` parameter for the `link` pagination strategy [#5596](https://github.com/ethyca/fides/pull/5596)
- Added a `DBCache` model for database-backed caching [#5613](https://github.com/ethyca/fides/pull/5613) https://github.com/ethyca/fides/labels/db-migration
- Adds "reclassify" button to discovery result tables [#5574](https://github.com/ethyca/fides/pull/5574)
- Added support for exporting datamaps with column renaming, reordering and visibility options [#5543](https://github.com/ethyca/fides/pull/5543)

### Changed
- Adjusted Ant's Select component colors and icon [#5594](https://github.com/ethyca/fides/pull/5594)
- Replaced taxonomies page with new UI based on an interactive tree visualization [#5602](https://github.com/ethyca/fides/pull/5602)
- Adjusted functionality around updating taxonomy active field, includes data migration to re-activate taxonomy nodes [#5617](https://github.com/ethyca/fides/pull/5617)
- Migrated breadcrumbs to Ant Design [#5610](https://github.com/ethyca/fides/pull/5610)
- Updated `CustomReportConfig` to be more intuitive on its contents [#5543](https://github.com/ethyca/fides/pull/5543)

### Fixed
- Fixing quickstart.py script [#5585](https://github.com/ethyca/fides/pull/5585)
- Removed unnecessary double notification when updating database integrations [#5612](https://github.com/ethyca/fides/pull/5612)

## [2.51.2](https://github.com/ethyca/fides/compare/2.51.1...2.51.2)

### Fixed
- Fixed miscellaneous performance issues with Systems and PrivacyDeclarations [#5601](https://github.com/ethyca/fides/pull/5601)

## [2.51.1](https://github.com/ethyca/fides/compare/2.51.0...2.51.1)

### Fixed
- SaaS integrations using `oauth_client_credentials` now properly update their access token when editing the secrets. [#5548](https://github.com/ethyca/fides/pull/5548)
- Saas integrations using `oauth_client_credentials` now properly refresh their access token when the current token expires [#5569](https://github.com/ethyca/fides/pull/5569)
- Adding `dsr_testing_tools_enabled` security setting [#5573](https://github.com/ethyca/fides/pull/5573)
- Reverted elimination of connection pool in worker tasks to prevent DB performance issues [#5592](https://github.com/ethyca/fides/pull/5592)

## [2.51.0](https://github.com/ethyca/fides/compare/2.50.0...2.51.0)

### Added
- Added new column for Action Type in privacy request event logs [#5546](https://github.com/ethyca/fides/pull/5546)
- Added `fides_consent_override` option in FidesJS SDK [#5541](https://github.com/ethyca/fides/pull/5541)
- Added new `script` ConsentMethod in FidesJS SDK for tracking automated consent [#5541](https://github.com/ethyca/fides/pull/5541)
- Added a new page under system integrations to run standalone dataset tests (Fidesplus) [#5549](https://github.com/ethyca/fides/pull/5549)

### Changed
- Adding hashes to system tab URLs [#5535](https://github.com/ethyca/fides/pull/5535)
- Boolean inputs will now show as a select with true/false values in the connection form [#5555](https://github.com/ethyca/fides/pull/5555)
- Updated Cookie House to be responsive [#5541](https://github.com/ethyca/fides/pull/5541)
- Updated `/system` endpoint to filter vendor deleted systems [#5553](https://github.com/ethyca/fides/pull/5553)

### Developer Experience
- Migrated remaining instances of Chakra's Select component to use Ant's Select component [#5502](https://github.com/ethyca/fides/pull/5502)

### Fixed
- Updating dataset PUT to allow deleting all datasets [#5524](https://github.com/ethyca/fides/pull/5524)
- Adds support for fides_key generation when parent_key is provided in Taxonomy create endpoints [#5542](https://github.com/ethyca/fides/pull/5542)
- An integration will no longer re-enable after saving the connection form [#5555](https://github.com/ethyca/fides/pull/5555)
- Fixed positioning of Fides brand link in privacy center [#5572](https://github.com/ethyca/fides/pull/5572)

### Removed
- Removed unnecessary debug logging from the load_file config helper [#5544](https://github.com/ethyca/fides/pull/5544)


## [2.50.0](https://github.com/ethyca/fides/compare/2.49.1...2.50.0)

### Added
- Added namespace support for Snowflake [#5486](https://github.com/ethyca/fides/pull/5486)
- Added support for field-level masking overrides [#5446](https://github.com/ethyca/fides/pull/5446)
- Added BigQuery Enterprise access request integration test [#5504](https://github.com/ethyca/fides/pull/5504)
- Added MD5 email hashing for Segment's Right to Forget endpoint requests [#5514](https://github.com/ethyca/fides/pull/5514)
- Added loading state to the toggle switches on the Privacy experiences page [#5529](https://github.com/ethyca/fides/pull/5529)
- Added new env variable to set a privacy center to default to a specific property  [#5532](https://github.com/ethyca/fides/pull/5532)

### Changed
- Allow hiding systems via a `hidden` parameter and add two flags on the `/system` api endpoint; `show_hidden` and `dnd_relevant`, to display only systems with integrations [#5484](https://github.com/ethyca/fides/pull/5484)
- The CMP override `fides_privacy_policy_url` will now apply even if the `fides_override_language` doesn't match [#5515](https://github.com/ethyca/fides/pull/5515)
- Updated POST taxonomy endpoints to handle creating resources without specifying fides_key [#5468](https://github.com/ethyca/fides/pull/5468)
- Disabled connection pooling for task workers and added retries and keep-alive configurations for database connections [#5448](https://github.com/ethyca/fides/pull/5448) https://github.com/ethyca/fides/labels/high-risk
- Added timeout handling in the UI for async discovery monitor-related queries [#5519](https://github.com/ethyca/fides/pull/5519)

### Developer Experience
- Migrated several instances of Chakra's Select component to use Ant's Select component [#5475](https://github.com/ethyca/fides/pull/5475)
- Fixing BigQuery integration tests [#5491](https://github.com/ethyca/fides/pull/5491)
- Enhanced logging for privacy requests [#5500](https://github.com/ethyca/fides/pull/5500)

### Docs
- Added docs for PrivacyNoticeRegion type [#5488](https://github.com/ethyca/fides/pull/5488)

### Fixed
- Fixed deletion of ConnectionConfigs that have related MonitorConfigs [#5478](https://github.com/ethyca/fides/pull/5478)
- Fixed extra delete icon on Domains page [#5513](https://github.com/ethyca/fides/pull/5513)
- Fixed incorrect display names on some D&D resources [#5498](https://github.com/ethyca/fides/pull/5498)
- Fixed position of "Integration" button on system detail page [#5497](https://github.com/ethyca/fides/pull/5497)
- Fixing issue where "privacy request received" emails would not be sent if the request had custom identities [#5518](https://github.com/ethyca/fides/pull/5518)
- Fixed issue with long-running privacy request tasks losing their connection to the database [#5500](https://github.com/ethyca/fides/pull/5500)
- Fixed missing "Manage privacy preferences" button label option in TCF experience translations [#5528](https://github.com/ethyca/fides/pull/5528)
- Fixed privacy center not fetching the correct experience when using custom property paths  [#5532](https://github.com/ethyca/fides/pull/5532)

### Security
 - Password Policy is now Enforced in Accept Invite API [CVE-2024-52008](https://github.com/ethyca/fides/security/advisories/GHSA-v7vm-rhmg-8j2r)

## [2.49.1](https://github.com/ethyca/fides/compare/2.49.0...2.49.1)

### Added
- Added support for GPP national string to be used alongside state-by-state using a new approach option [#5480](https://github.com/ethyca/fides/pull/5480)
- Added "Powered by" branding link to privacy center and Layer 2 CMP [#5483](https://github.com/ethyca/fides/pull/5483)
- Added loading state to the toggle switches on the Manage privacy notices page [#5489](https://github.com/ethyca/fides/pull/5489)
- Support BlueConic objectives [#5479](https://github.com/ethyca/fides/pull/5479)

### Fixed
- Use BlueConic Profile API correctly. [#5487](https://github.com/ethyca/fides/pull/5487)
- Fixed a bug where branding link was sometimes misaligned [#5496](https://github.com/ethyca/fides/pull/5496)

## [2.49.0](https://github.com/ethyca/fides/compare/2.48.2...2.49.0)

### Added
- Added DataHub integration config [#5401](https://github.com/ethyca/fides/pull/5401)
- Added keepalive settings to the Redshift integration [#5433](https://github.com/ethyca/fides/pull/5433)
- Remediation endpoint `/datasets/clean` to clean up dataset names generated with previous version of fides nested field support [#5461](https://github.com/ethyca/fides/pull/5461)

### Changed
- Migrated the base Select component for Vendor selection to Ant Design [#5459](https://github.com/ethyca/fides/pull/5459)
- Added a security setting that must be set to true to enable the access request download feature [#5451](https://github.com/ethyca/fides/pull/5451)
- Preventing erasures for the Zendesk integration if there are any open tickets [#5429](https://github.com/ethyca/fides/pull/5429)
- Updated look/feel of all badges in the Data map report [#5464](https://github.com/ethyca/fides/pull/5464)
- Allow adding data categories to nested fields [#5434](https://github.com/ethyca/fides/pull/5434)

### Fixed
 - Fix rendering of subfield names in D&D tables [#5439](https://github.com/ethyca/fides/pull/5439)
 - Fix "Save" button on system source/destination page not working [#5469](https://github.com/ethyca/fides/pull/5469)
 - Updating Salesforce erasure request with overrides so it properly passes validation. Removing Account endpoint since it does not contain user data [#5452](https://github.com/ethyca/fides/pull/5452)
 - Fix Pytest-Ctl-External tests [#5457](https://github.com/ethyca/fides/pull/5457)

### Developer Experience
- Added Carbon Icons to FidesUI [#5416](https://github.com/ethyca/fides/pull/5416)
- Apply new color palette as scss module [#5453](https://github.com/ethyca/fides/pull/5453)
- Fixing external SaaS connector tests [#5463](https://github.com/ethyca/fides/pull/5463)
- Updating Paramiko to version 3.4.1 to prevent warning during server startup [#5467](https://github.com/ethyca/fides/pull/5467)

## [2.48.2](https://github.com/ethyca/fides/compare/2.48.1...2.48.2)

### Fixed
- Fixed ValidationError for datasets with a connection_type [#5447](https://github.com/ethyca/fides/pull/5447)

## [2.48.1](https://github.com/ethyca/fides/compare/2.48.0...2.48.1)

### Fixed
 - API router sanitizer being too aggressive with NextJS Catch-all Segments [#5438](https://github.com/ethyca/fides/pull/5438)
 - Fix rendering of subfield names in D&D tables [#5439](https://github.com/ethyca/fides/pull/5439)
 - Fix BigQuery `partitioning` queries to properly support multiple identity clauses [#5432](https://github.com/ethyca/fides/pull/5432)

## [2.48.0](https://github.com/ethyca/fides/compare/2.47.1...2.48.0)

### Added
- Added Azure as an SSO provider. [#5402](https://github.com/ethyca/fides/pull/5402)
- Added endpoint to get privacy request access results urls [#5379](https://github.com/ethyca/fides/pull/5379)
- Added `connection_type` key in the `namespace` attribute of a Dataset's `fides_meta` [#5387](https://github.com/ethyca/fides/pull/5387)
- Added new RDS Postgres Connector [#5380](https://github.com/ethyca/fides/pull/5380)
- Added ability to customize column names in the Data Map report [#5400](https://github.com/ethyca/fides/pull/5400)
- Added Experience Config docs to the FidesJS documentation [#5405](https://github.com/ethyca/fides/pull/5405)
- Added UI for downloading privacy request access results [#5407](https://github.com/ethyca/fides/pull/5407)

### Fixed
- Fixed a bug where D&D tables were rendering stale data [#5372](https://github.com/ethyca/fides/pull/5372)
- Fixed issue where multiple login redirects could end up losing login return path [#5389](https://github.com/ethyca/fides/pull/5389)
- Fixed issue where Dataset with nested fields was unable to edit Categories [#5383](https://github.com/ethyca/fides/pull/5383)
- Fixed a visual bug where the "download" icon was off-center in some buttons [#5409](https://github.com/ethyca/fides/pull/5409)
- Fixed styling on "Dataset" field on system integration form [#5408](https://github.com/ethyca/fides/pull/5408)
- Fixed Snowflake DSR integration failing with syntax error [#5417](https://github.com/ethyca/fides/pull/5417)

### Changed
- The `Monitor` button trigger the same `confirmResourceMutation` (monitor, start classification) on muted parent resources as well as un-muted resources. Un-mute button for muted field resources which simply changes their status to `monitored`. [#5362](https://github.com/ethyca/fides/pull/5362)

### Developer Experience
- Fix warning messages from slowapi and docker [#5385](https://github.com/ethyca/fides/pull/5385)

## [2.47.1](https://github.com/ethyca/fides/compare/2.47.0...2.47.1)

### Added
- Adding access and erasure support for Gladly [#5346](https://github.com/ethyca/fides/pull/5346)
- Added icons for the Gladly, ShipStation, Microsoft Ads, and PowerReviews integrations [#5374](https://github.com/ethyca/fides/pull/5374)

### Changed
- Make the dbname in GoogleCloudSQLPostgresSchema optional [#5358](https://github.com/ethyca/fides/pull/5358)

### Fixed
- Fixed race condition where GPC being updated after FidesJS initialization caused Privacy Notices to be in the wrong state [#5384](https://github.com/ethyca/fides/pull/5384)
- Fixed issue where Dataset with nested fields was unable to edit Categories [#5383](https://github.com/ethyca/fides/pull/5383)
- Fixed button styling issues [#5386](https://github.com/ethyca/fides/pull/5386)
- Allow Responsys and Firebase connectors to ignore extra identities [#5388](https://github.com/ethyca/fides/pull/5388)
- Fixed cookies not deleting on opt-out [#5338](https://github.com/ethyca/fides/pull/5338)

## [2.47.0](https://github.com/ethyca/fides/compare/2.46.2...2.47.0)

### Added
- Make all "Description" table columns expandable in Admin UI tables [#5340](https://github.com/ethyca/fides/pull/5340)
- Added access support for Shipstation [#5343](https://github.com/ethyca/fides/pull/5343)
- Introduce custom reports to Data map report [#5352](https://github.com/ethyca/fides/pull/5352)
- Added models to support custom reports (Fidesplus) [#5344](https://github.com/ethyca/fides/pull/5344)

### Changed
- Updated the filter postprocessor (SaaS integration framework) to support dataset references [#5343](https://github.com/ethyca/fides/pull/5343)

### Developer Experience
- Migrate toggle switches from Chakra to Ant Design [#5323](https://github.com/ethyca/fides/pull/5323)
- Migrate buttons from Chakra to Ant Design [#5357](https://github.com/ethyca/fides/pull/5357)
- Replace `debugLog` with global scoped `fidesDebugger` for better debug experience and optimization of prod code [#5335](https://github.com/ethyca/fides/pull/5335)

### Fixed
- Updating the hash migration status check query to use the available indexes [#5336](https://github.com/ethyca/fides/pull/5336)
- Fixed column resize jank on all tables in Admin UI [#5340](https://github.com/ethyca/fides/pull/5340)
- Better handling of empty storage secrets in aws_util [#5347](https://github.com/ethyca/fides/pull/5347)
- Fix SSO Provider form saving when clicking the cancel button with a fully filled form [#5365](https://github.com/ethyca/fides/pull/5365)
- Fix bleedover of Data Categories into next column on Data map reporting [#5369](https://github.com/ethyca/fides/pull/5369)

### Removed
- Removing Adobe Campaign integration [#5364](https://github.com/ethyca/fides/pull/5364)

## [2.46.2](https://github.com/ethyca/fides/compare/2.46.1...2.46.2)

### Added
- Initial support for DSR requests against partitioned BigQuery tables [#5325](https://github.com/ethyca/fides/pull/5325)
- Added MySQL on RDS as a detection/discovery integration[#5275](https://github.com/ethyca/fides/pull/5275)
- Added new RDS MySQL Connector [#5343](https://github.com/ethyca/fides/pull/5343)

## [2.46.1](https://github.com/ethyca/fides/compare/2.46.0...2.46.1)

### Added
- Implement Soft Delete for PrivacyRequests [#5321](https://github.com/ethyca/fides/pull/5321/files)

### Removed
- Removing Shippo integration [#5349](https://github.com/ethyca/fides/pull/5349)

### Fixed
- Updated Attentive DSR integration [#5319](https://github.com/ethyca/fides/pull/5319)

## [2.46.0](https://github.com/ethyca/fides/compare/2.45.2...2.46.0)

### Fixed
- Ignore `400` errors from Talkable's `person` endpoint. [#5317](https://github.com/ethyca/fides/pull/5317)
- Fix Email Connector logs so they use configuration key instead of name [#5286](https://github.com/ethyca/fides/pull/5286)
- Updated Responsys and Firebase Auth integrations to allow multiple identities [#5318](https://github.com/ethyca/fides/pull/5318)
- Updated Shopify dataset in order to flag country, province, and other location values as read-only [#5282](https://github.com/ethyca/fides/pull/5282)
- Fix issues with cached or `window.fides_overrides` languages in the Minimal TCF banner [#5306](https://github.com/ethyca/fides/pull/5306)
- Fix issue with fides-js where the experience was incorrectly initialized as an empty object which appeared valid, when `undefined` was expected [#5309](https://github.com/ethyca/fides/pull/5309)
- Fix issue where newly added languages in Admin-UI were not being rendered in the preview [#5316](https://github.com/ethyca/fides/pull/5316)
- Fix bug where consent automation accordion shows for integrations that don't support consent automation [#5330](https://github.com/ethyca/fides/pull/5330)
- Fix issue where custom overrides (title, description, privacy policy url, etc.) were not being applied to the full TCF overlay [#5333](https://github.com/ethyca/fides/pull/5333)


### Added
- Added support for hierarchical notices in Privacy Center [#5291](https://github.com/ethyca/fides/pull/5291)
- Support row-level deletes for BigQuery and add erase_after support for database connectors [#5293](https://github.com/ethyca/fides/pull/5293)
- Added PUT endpoint for dataset configs [#5324](https://github.com/ethyca/fides/pull/5324)
- Namespace support for the BigQuery integration and datasets [#5294](https://github.com/ethyca/fides/pull/5294)
- Added ability to select multiple datasets on integrations in system integration view [#5327](https://github.com/ethyca/fides/pull/5327)
- Updated Fides.shopify() integration for Shopify Plus Consent [#5329](https://github.com/ethyca/fides/pull/5329)

### Changed
- Updated privacy notices to support notice hierarchies [#5272](https://github.com/ethyca/fides/pull/5272)
- Defaulting SecuritySettings.env to prod [#5326](https://github.com/ethyca/fides/pull/5326)

### Developer Experience
- Initialized Ant Design and Tailwindcss in Admin-UI to prepare for Design System migration [#5308](https://github.com/ethyca/fides/pull/5308)

## [2.45.2](https://github.com/ethyca/fides/compare/2.45.1...2.45.2)

### Fixed
- Updated the hash migration script to only run on tables with less than 1 million rows. [#5310](https://github.com/ethyca/fides/pull/5310)

## [2.45.1](https://github.com/ethyca/fides/compare/2.45.0...2.45.1)

### Added
- Support minimal GVL in minimal TCF response allowing Accept/Reject from banner before full GVL is loaded [#5298](https://github.com/ethyca/fides/pull/5298)

### Fixed
- Fixed discovery pagination [#5304](https://github.com/ethyca/fides/pull/5304)
- Fixed fides-no-scroll so it works in all browsers [#5299](https://github.com/ethyca/fides/pull/5299)

## [2.45.0](https://github.com/ethyca/fides/compare/2.44.0...2.45.0)

### Added
- Adding erasure support for PowerReviews [#5258](https://github.com/ethyca/fides/pull/5258)
- Adding erasure support for Attentive [#5258](https://github.com/ethyca/fides/pull/5261)
- Added a scheduled job to incrementally migrate from bcrypt hashes to SHA-256 hashes for stored identity values [#5256](https://github.com/ethyca/fides/pull/5256)
- Added the new Dynamic Erasure Email integrations [#5226](https://github.com/ethyca/fides/pull/5226)
- Add ability to edit dataset YAML from dataset view [#5262](https://github.com/ethyca/fides/pull/5262)
- Added support for "in progress" status in classification [#5248](https://github.com/ethyca/fides/pull/5248)
- Clarify GCP service account permissions when setting up Google Cloud SQL for Postgres in Admin-UI [#5245](https://github.com/ethyca/fides/pull/5266)
- Add onFidesEvent method for an alternative way to subscribe to Fides events [#5297](https://github.com/ethyca/fides/pull/5297)

### Changed
- Validate no path in `server_host` var for CLI config; if there is one then take only up until the first forward slash
- Update the Datamap report's Data categories column to support better expand/collapse behavior [#5265](https://github.com/ethyca/fides/pull/5265)
- Rename/refactor Privacy Notice Properties to support performance improvements [#5259](https://github.com/ethyca/fides/pull/5259)
- Improved logging and error visibility for TraversalErrors [#5263](https://github.com/ethyca/fides/pull/5263)

### Developer Experience
- Added performance mark timings to debug logs for fides.js [#5245](https://github.com/ethyca/fides/pull/5245)

### Fixed
- Fix wording in tooltip for Yotpo Reviews [#5274](https://github.com/ethyca/fides/pull/5274)
- Hardcode ConnectionConfigurationResponse.secrets [#5283](https://github.com/ethyca/fides/pull/5283)
- Fix Fides.shouldShouldShowExperience() to return false for modal-only experiences [#5281](https://github.com/ethyca/fides/pull/5281)

## [2.44.0](https://github.com/ethyca/fides/compare/2.43.1...2.44.0)

### Added
- Added Gzip Middleware for responses [#5225](https://github.com/ethyca/fides/pull/5225)
- Adding source and submitted_by fields to privacy requests (Fidesplus) [#5206](https://github.com/ethyca/fides/pull/5206)
- Added Action Required / Monitored / Unmonitored tabs to Data Detection & Discovery page [#5236](https://github.com/ethyca/fides/pull/5236)
- Adding erasure support for Microsoft Advertising [#5197](https://github.com/ethyca/fides/pull/5197)
- Implements fuzzy search for identities in Admin-UI Request Manager [#5232](https://github.com/ethyca/fides/pull/5232)
- New purpose header field for TCF banner [#5246](https://github.com/ethyca/fides/pull/5246)
- `fides` subcommand `pull` has resource name subcommands that take a `fides_key` argument allowing you to pull only one resource by name and type [#5260](https://github.com/ethyca/fides/pull/5260)

### Changed
- Removed unused `username` parameter from the Delighted integration configuration [#5220](https://github.com/ethyca/fides/pull/5220)
- Removed unused `ad_account_id` parameter from the Snap integration configuration [#5229](https://github.com/ethyca/fides/pull/5220)
- Updates to support consent signal processing (Fidesplus) [#5200](https://github.com/ethyca/fides/pull/5200)
- TCF Optimized for performance on initial load by offsetting most experience data until after banner is shown [#5230](https://github.com/ethyca/fides/pull/5230)
- Updates to support DynamoDB schema with Tokenless IAM auth [#5240](https://github.com/ethyca/fides/pull/5240)

### Developer Experience
- Sourcemaps are now working for fides-js in debug mode [#5222](https://github.com/ethyca/fides/pull/5222)

### Fixed
- Fix bug where Data Detection & Discovery table pagination fails to reset after navigating or searching  [#5234](https://github.com/ethyca/fides/pull/5234)
- Ignoring HTTP 400 error responses from the unsubscribe endpoint for HubSpot [#5237](https://github.com/ethyca/fides/pull/5237)
- Fix all `fides` API subcommands (`push`, `user`, etc) failing with an invalid server even when only passing `--help` [#5243](https://github.com/ethyca/fides/pull/5243)
- Fix bug where empty datasets / table wouldn't show a Monitor button  [#5249](https://github.com/ethyca/fides/pull/5249)

### Security
- Reduced timing differences in login endpoint [CVE-2024-45052](https://github.com/ethyca/fides/security/advisories/GHSA-2h46-8gf5-fmxv)
- Removed Jinja2 for email templates, the variables syntax changed from `{{variable_name}}` to `__VARIABLE_NAME__` [CVE-2024-45053](https://github.com/ethyca/fides/security/advisories/GHSA-c34r-238x-f7qx)


## [2.43.1](https://github.com/ethyca/fides/compare/2.43.0...2.43.1)

### Added
- Pydantic v1 -> Pydantic v2 upgrade [#5020](https://github.com/ethyca/fides/pull/5020)
- Added success toast on muting/ignoring resources in D&D tables [#5214](https://github.com/ethyca/fides/pull/5214)
- Added "data type" column to fields and subfields on D&D tables [#5218](https://github.com/ethyca/fides/pull/5218)
- Added support for navigating and editing nested fields in the Datasets page [#5216](https://github.com/ethyca/fides/pull/5216)

### Fixed
- Ignore `404` errors on Oracle Responsys deletions [#5203](https://github.com/ethyca/fides/pull/5203)
- Fix white screen issue when privacy request has null value for daysLeft [#5213](https://github.com/ethyca/fides/pull/5213)

### Changed
- Visual updates to badges in D&D result tables [#5212](https://github.com/ethyca/fides/pull/5212)
- Tweaked behavior of loading state on D&D table actions buttons [#5201](https://github.com/ethyca/fides/pull/5201)


## [2.43.0](https://github.com/ethyca/fides/compare/2.42.1...2.43.0)

### Added
- Added support for mapping a system's integration's consentable items to privacy notices [#5156](https://github.com/ethyca/fides/pull/5156)
- Added support for SSO Login with multiple providers (Fides Plus feature) [#5134](https://github.com/ethyca/fides/pull/5134)
- Adds user_read scope to approver role so that they can update their own password [#5178](https://github.com/ethyca/fides/pull/5178)
- Added PATCH endpoint for partially updating connection secrets [#5172](https://github.com/ethyca/fides/pull/5172)
- Add success toast on confirming classification in data discovery tables [#5182](https://github.com/ethyca/fides/pull/5182)
- Add function to return list of StagedResource objs according to list of URNs [#5192](https://github.com/ethyca/fides/pull/5192)
- Add DSR Support for ScyllaDB [#5140](https://github.com/ethyca/fides/pull/5140)
- Added support for nested fields in BigQuery in D&D result views [#5175](https://github.com/ethyca/fides/pull/5175)
- Added support for Vendor Count in Fides-JS overlay descriptions [#5210](https://github.com/ethyca/fides/pull/5210)

### Fixed
- Fixed the OAuth2 configuration for the Snap integration [#5158](https://github.com/ethyca/fides/pull/5158)
- Fixes a Marigold Sailthru error when a user does not exist [#5145](https://github.com/ethyca/fides/pull/5145)
- Fixed malformed HTML issue on switch components [#5166](https://github.com/ethyca/fides/pull/5166)
- Edit integration modal no longer requires reentering credentials when doing partial edits [#2436](https://github.com/ethyca/fides/pull/2436)
- Fixed a timing issue with tcf/gpp locator iframe naming [#5173](https://github.com/ethyca/fides/pull/5173)
- Detection & Discovery: The when column will now display the correct value with a tooltip showing the full date and time [#5177](https://github.com/ethyca/fides/pull/5177)
- Fixed minor issues with the SSO providers form [#5183](https://github.com/ethyca/fides/pull/5183)

### Changed
- Removed PRIVACY_REQUEST_READ scope from Viewer role [#5184](https://github.com/ethyca/fides/pull/5184)
- Asynchronously load GVL translations in FidesJS instead of blocking UI rendering [#5187](https://github.com/ethyca/fides/pull/5187)
- Model changes to support consent signals (Fidesplus) [#5190](https://github.com/ethyca/fides/pull/5190)
- Updated Datasets page with new UI for better usability and consistency with Detection and Discovery UI [#5191](https://github.com/ethyca/fides/pull/5191)
- Updated the Yotpo Reviews integration to use email and phone number identities instead of external ID [#5169](https://github.com/ethyca/fides/pull/5169)
- Update TCF banner button layout and styles [#5204](https://github.com/ethyca/fides/pull/5204)


### Developer Experience
- Fixes some ESLint configuration issues [#5176](https://github.com/ethyca/fides/pull/5176)

## [2.42.1](https://github.com/ethyca/fides/compare/2.42.0...2.42.1)

### Fixed
- Fixed language picker cut-off in mobile on CMP banner and modal [#5159](https://github.com/ethyca/fides/pull/5159)
- Fixed button sizes on CMP modal [#5161](https://github.com/ethyca/fides/pull/5161)

## [2.42.0](https://github.com/ethyca/fides/compare/2.41.0...2.42.0)

### Added
- Add AWS Tags in the meta field for Fides system when using `fides generate` [#4998](https://github.com/ethyca/fides/pull/4998)
- Added access and erasure support for Checkr integration [#5121](https://github.com/ethyca/fides/pull/5121)
- Added support for special characters in SaaS request payloads [#5099](https://github.com/ethyca/fides/pull/5099)
- Added support for displaying notices served in the Consent Banner [#5125](https://github.com/ethyca/fides/pull/5125)
- Added ability to choose whether to use Opt In/Out buttons or Acknowledge button in the Consent Banner [#5125](https://github.com/ethyca/fides/pull/5125)
- Add "status" field to detection & discovery tables [#5141](https://github.com/ethyca/fides/pull/5141)
- Added optional filters `exclude_saas_datasets` and `only_unlinked_datasets` to the list datasets endpoint [#5132](https://github.com/ethyca/fides/pull/5132)
- Add new config options to support notice-only banner and modal [#5136](https://github.com/ethyca/fides/pull/5136)
- Added models to support bidirectional consent (Fides Plus feature) [#5118](https://github.com/ethyca/fides/pull/5118)

### Changed
- Moving Privacy Center endpoint logging behind debug flag [#5103](https://github.com/ethyca/fides/pull/5103)
- Serve GVL languages as they are requested [#5112](https://github.com/ethyca/fides/pull/5112)
- Changed text on system integrations tab to direct to new integration management [#5097](https://github.com/ethyca/fides/pull/5097)
- Updates to consent experience styling [#5085](https://github.com/ethyca/fides/pull/5085)
- Updated the dataset page to display the new table and support pagination [#5130](https://github.com/ethyca/fides/pull/5130)
- Improve performance by removing the need to load every system into redux store [#5135](https://github.com/ethyca/fides/pull/5135)
- Use the `user_id` from a Segment Trait instead of an `email` when deleting a user in Segment [#5004](https://github.com/ethyca/fides/pull/5004)
- Moves some endpoints for property-specific messaging from OSS -> plus [#5069](https://github.com/ethyca/fides/pull/5069)
- Text changes in monitor config table and form [#5142](https://github.com/ethyca/fides/pull/5142)
- Improve API error messages when using is_default field on taxonomy resources [#5147](https://github.com/ethyca/fides/pull/5147)

### Developer Experience
- Add `.syncignore` to reduce file sync size with new volumes [#5104](https://github.com/ethyca/fides/pull/5104)
- Fix sourcemap generation in development version of FidesJS [#5119](https://github.com/ethyca/fides/pull/5119)
- Upgrade to Next.js v14 [#5111](https://github.com/ethyca/fides/pull/5111)
- Upgrade and consolidate linting and formatting tools [#5128](https://github.com/ethyca/fides/pull/5128)

### Fixed
- Resolved an issue pulling all blog authors for the Shopify integration [#5043](https://github.com/ethyca/fides/pull/5043)
- Fixed typo in the BigQuery integration description [#5120](https://github.com/ethyca/fides/pull/5120)
- Fixed default values of Experience config toggles [#5123](https://github.com/ethyca/fides/pull/5123)
- Skip indexing Custom Privacy Request Field array values [#5127](https://github.com/ethyca/fides/pull/5127)
- Fixed Admin UI issue where banner would disappear in Experience Preview with GPC enabled [#5131](https://github.com/ethyca/fides/pull/5131)
- Fixed not being able to edit a monitor from scheduled to not scheduled [#5114](https://github.com/ethyca/fides/pull/5114)
- Migrating missing Fideslang 2.0 data categories [#5073](https://github.com/ethyca/fides/pull/5073)
- Fixed wrong system count on Datamap page [#5151](https://github.com/ethyca/fides/pull/5151)
- Fixes some responsive styling issues in the consent banner on mobile sized screens [#5157](https://github.com/ethyca/fides/pull/5157)

## [2.41.0](https://github.com/ethyca/fides/compare/2.40.0...2.41.0)

### Added
- Added erasure support for Alchemer integration [#4925](https://github.com/ethyca/fides/pull/4925)
- Added new columns and action buttons to discovery monitors table [#5068](https://github.com/ethyca/fides/pull/5068)
- Added field to exclude databases on MonitorConfig [#5080](https://github.com/ethyca/fides/pull/5080)
- Added key pair authentication for the Snowflake integration [#5079](https://github.com/ethyca/fides/pull/5079)

### Changed
- Updated the sample dataset for the Amplitude integration [#5063](https://github.com/ethyca/fides/pull/5063)
- Updated System's page to display a table that uses a paginated endpoint [#5084](https://github.com/ethyca/fides/pull/5084)
- Messaging page now shows a notice if you have properties without any templates [#5077](https://github.com/ethyca/fides/pull/5077)
- Endpoints for listing systems (GET /system) and datasets (GET /dataset) now support optional pagination [#5071](https://github.com/ethyca/fides/pull/5071)
- Messaging page will now show a notice about using global mode [#5090](https://github.com/ethyca/fides/pull/5090)
- Changed behavior of project selection modal in discovery monitor form [#5092](https://github.com/ethyca/fides/pull/5092)
- Data category selector for Discovery results won't show disabled categories [#5102](https://github.com/ethyca/fides/pull/5102)

### Developer Experience
- Upgrade to React 18 and Chakra 2, including other dependencies [#5036](https://github.com/ethyca/fides/pull/5036)
- Added support for "output templates" in read SaaS requests [#5054](https://github.com/ethyca/fides/pull/5054)
- URL for deployment instructions when the webserver is running [#5088](https://github.com/ethyca/fides/pull/5088)
- Optimize TCF bundle with just-in-time GVL translations [#5074](https://github.com/ethyca/fides/pull/5074)
- Added `performance.mark()` to FidesJS events for performance testing. [#5105](https://github.com/ethyca/fides/pull/5105)

### Fixed
- Fixed bug with unescaped table names in mysql queries [#5072](https://github.com/ethyca/fides/pull/5072/)
- Fixed bug with unresponsive messaging ui [#5081](https://github.com/ethyca/fides/pull/5081/)
- Fixed FidesKey constructor bugs in CLI [#5113](https://github.com/ethyca/fides/pull/5113)


## [2.40.0](https://github.com/ethyca/fides/compare/2.39.2...2.40.0)

### Added
- Adds last_monitored and enabled attributes to MonitorConfig [#4991](https://github.com/ethyca/fides/pull/4991)
- New messaging page. Allows managing messaging templates for different properties. [#5005](https://github.com/ethyca/fides/pull/5005)
- Ability to configure "Enforcement Level" for Privacy Notices [#5025](https://github.com/ethyca/fides/pull/5025)
- BE cleanup for property-specific messaging [#5006](https://github.com/ethyca/fides/pull/5006)
- If property_id param was used, store it as part of the consent request [#4915](https://github.com/ethyca/fides/pull/4915)
- Invite users via email flow [#4539](https://github.com/ethyca/fides/pull/4539)
- Added new Google Cloud SQL for Postgres Connector [#5014](https://github.com/ethyca/fides/pull/5014)
- Added access and erasure support for the Twilio SMS integration [#4979](https://github.com/ethyca/fides/pull/4979)
- Added erasure support for Snap integration [#5011](https://github.com/ethyca/fides/pull/5011)

### Changed
- Navigation changes. 'Management' was renamed 'Settings'. Properties was moved to Settings section. [#5005](https://github.com/ethyca/fides/pull/5005)
- Changed discovery monitor form behavior around execution date/time selection [#5017](https://github.com/ethyca/fides/pull/5017)
- Changed integration form behavior when errors occur [#5023](https://github.com/ethyca/fides/pull/5023)
- Replaces typescript-cookie with js-cookie [#5022](https://github.com/ethyca/fides/pull/5022)
- Updated pymongo version to 4.7.3 [#5019](https://github.com/ethyca/fides/pull/5019)
- Upgraded Datamap instance of `react-table` to v8 [#5024](https://github.com/ethyca/fides/pull/5024)
- Updated create privacy request modal from admin-ui to include all custom fields  [#5029](https://github.com/ethyca/fides/pull/5029)
- Update name of Ingress/Egress columns in Datamap Report to Sources/Destinations [#5045](https://github.com/ethyca/fides/pull/5045)
- Datamap report now includes a 'cookies' column [#5052](https://github.com/ethyca/fides/pull/5052)
- Changed behavior of project selection UI in discovery monitor form [#5049](https://github.com/ethyca/fides/pull/5049)
- Updating DSR filtering to use collection-level data categories [#4999](https://github.com/ethyca/fides/pull/4999)
- Changed discovery monitor form to skip project selection UI when no projects exist [#5056](https://github.com/ethyca/fides/pull/5056)

### Fixed
- Fixed intermittent connection issues with Redshift by increasing timeout and preferring SSL in test connections [#4981](https://github.com/ethyca/fides/pull/4981)
- Fixed data detection & discovery results not displaying correctly across multiple pages[#5060](https://github.com/ethyca/fides/pull/5060)

### Developer Experience
- Fixed various environmental issues when running Cypress tests locally [#5040](https://github.com/ethyca/fides/pull/5040)

## [2.39.2](https://github.com/ethyca/fides/compare/2.39.1...2.39.2)

### Fixed
- Restrict Delete Systems API endpoint such that user must have "SYSTEM_DELETE" scope [#5037](https://github.com/ethyca/fides/pull/5037)

### Security
- Remove the SERVER_SIDE_FIDES_API_URL env variable from the client clientSettings [CVE-2024-31223](https://github.com/ethyca/fides/security/advisories/GHSA-53q7-4874-24qg)

## [2.39.1](https://github.com/ethyca/fides/compare/2.39.0...2.39.1)

### Fixed
- Fixed a bug where system information form was not loading for Viewer users [#5034](https://github.com/ethyca/fides/pull/5034)
- Fixed viewers being given the option to delete systems [#5035](https://github.com/ethyca/fides/pull/5035)
- Restrict Delete Systems API endpoint such that user must have "SYSTEM_DELETE" scope [#5037](https://github.com/ethyca/fides/pull/5037)

### Removed
- Removed the `fetch` polyfill from FidesJS [#5026](https://github.com/ethyca/fides/pull/5026)

### Security
- Removed FidesJS's exposure to `polyfill.io` supply chain attack [CVE-2024-38537](https://github.com/ethyca/fides/security/advisories/GHSA-cvw4-c69g-7v7m)

## [2.39.0](https://github.com/ethyca/fides/compare/2.38.1...2.39.0)

### Added
- Adds the start of the Scylla DB Integration [#4946](https://github.com/ethyca/fides/pull/4946)
- Added model and data migrations and CRUD-layer operations for property-specific messaging [#4901](https://github.com/ethyca/fides/pull/4901)
- Added option in FidesJS SDK to only disable notice-served API [#4965](https://github.com/ethyca/fides/pull/4965)
- External ID support for consent management [#4927](https://github.com/ethyca/fides/pull/4927)
- Added access and erasure support for the Greenhouse Harvest integration [#4945](https://github.com/ethyca/fides/pull/4945)
- Add an S3 connection type (currently used for discovery and detection only) [#4930](https://github.com/ethyca/fides/pull/4930)
- Support for Limited FIDES__CELERY__* Env Vars [#4980](https://github.com/ethyca/fides/pull/4980)
- Implement sending emails via property-specific messaging templates [#4950](https://github.com/ethyca/fides/pull/4950)
- New privacy request search to replace existing endpoint [#4987](https://github.com/ethyca/fides/pull/4987)
- Added new Google Cloud SQL for MySQL Connector [#4949](https://github.com/ethyca/fides/pull/4949)
- Add new options for integrations for discovery & detection [#5000](https://github.com/ethyca/fides/pull/5000)
- Add new `FidesInitializing` event for when FidesJS begins initialization [#5010](https://github.com/ethyca/fides/pull/5010)

### Changed
- Move new data map reporting table out of beta and remove old table from Data Lineage map. [#4963](https://github.com/ethyca/fides/pull/4963)
- Disable the 'connect to a database' button if the `dataDiscoveryAndDetection` feature flag is enabled [#1455](https://github.com/ethyca/fidesplus/pull/1455)
- Upgrade Privacy Request table to use FidesTable V2 [#4990](https://github.com/ethyca/fides/pull/4990)
- Add copy to project selection modal and tweak copy on discovery monitors table [#5007](https://github.com/ethyca/fides/pull/5007)

### Fixed
- Fixed an issue where the GPP signal status was prematurely set to `ready` in some scenarios [#4957](https://github.com/ethyca/fides/pull/4957)
- Removed exteraneous `/` from the several endpoint URLs [#4962](https://github.com/ethyca/fides/pull/4962)
- Fixed and optimized Database Icon SVGs used in Datamap [#4969](https://github.com/ethyca/fides/pull/4969)
- Masked "Keyfile credentials" input on integration config form [#4971](https://github.com/ethyca/fides/pull/4971)
- Fixed validations for privacy declaration taxonomy labels when creating/updating a System [#4982](https://github.com/ethyca/fides/pull/4982)
- Allow property-specific messaging to work with non-custom templates [#4986](https://github.com/ethyca/fides/pull/4986)
- Fixed an issue where config object was being passed twice to `fides.js` output [#5010](https://github.com/ethyca/fides/pull/5010)
- Disabling Fides initialization now also disables GPP initialization [#5010](https://github.com/ethyca/fides/pull/5010)
- Fixes Vendor table formatting [#5013](https://github.com/ethyca/fides/pull/5013)

## [2.38.1](https://github.com/ethyca/fides/compare/2.38.0...2.38.1)

### Changed
- Disable the 'connect to a database' button if the `dataDiscoveryAndDetection` feature flag is enabled [#4972](https://github.com/ethyca/fidesplus/pull/4972)
- Oracle Responsys: Include Profile Extension Tables in DSRs[#4937](https://github.com/ethyca/fides/pull/4937)

### Fixed
- Fixed "add" icons on some buttons being wrong size [#4975](https://github.com/ethyca/fides/pull/4975)
- Fixed ability to update consent preferences after they've previously been set [#4984](https://github.com/ethyca/fides/pull/4984)

## [2.38.0](https://github.com/ethyca/fides/compare/2.37.0...2.38.0)

### Added
- Deprecate LastServedNotice (lastservednoticev2) table [#4910](https://github.com/ethyca/fides/pull/4910)
- Added erasure support to the Recurly integration [#4891](https://github.com/ethyca/fides/pull/4891)
- Added UI for configuring integrations for detection/discovery [#4922](https://github.com/ethyca/fides/pull/4922)
- New queue for saving privacy preferences/notices served [#4931](https://github.com/ethyca/fides/pull/4931)
- Expose number of tasks in queue in worker health check [#4931](https://github.com/ethyca/fides/pull/4931)
- Track when preferences/notices served received [#4931](https://github.com/ethyca/fides/pull/4931)
- Request overrides for opt-in and opt-out consent requests [#4920](https://github.com/ethyca/fides/pull/4920)
- Added query_param_key to Privacy Center schema [#4939](https://github.com/ethyca/fides/pull/4939)
- Fill custom privacy request fields with query_param_key [#4948](https://github.com/ethyca/fides/pull/4948)
- Add `datasource_params` column to MonitorConfig DB model [#4951](https://github.com/ethyca/fides/pull/4951)
- Added ability to open system preview side panel from new data map table [#4944](https://github.com/ethyca/fides/pull/4944)
- Added success toast message after monitoring a resource [#4958](https://github.com/ethyca/fides/pull/4958)
- Added UI for displaying, adding and editing discovery monitors [#4954](https://github.com/ethyca/fides/pull/4954)

### Changed
- Set default ports for local development of client projects (:3001 for privacy center and :3000 for admin-ui) [#4912](https://github.com/ethyca/fides/pull/4912)
- Update privacy center port to :3001 for nox [#4918](https://github.com/ethyca/fides/pull/4918)
- Optimize speed by generating the uuids in the client side for consent requests [#4933](https://github.com/ethyca/fides/pull/4933)
- Update Privacy Center toast text for consistent capitalization [#4936](https://github.com/ethyca/fides/pull/4936)
- Update Custom Fields table and Domain Verification table to use FidesTable V2. Remove V1 components. [#4932](https://github.com/ethyca/fides/pull/4932)
- Updated how Fields are generated for DynamoDB, improved error handling [#4943](https://github.com/ethyca/fides/pull/4943)

### Fixed
- Fixed an issue where the test integration action failed for the Zendesk integration [#4929](https://github.com/ethyca/fides/pull/4929)
- Fixed an issue where language form field error message was not displaying properly [#4942](https://github.com/ethyca/fides/pull/4942)
- Fixed an issue where the consent cookie could not be set on multi-level root domain (e.g. co.uk, co.jp) [#4935](https://github.com/ethyca/fides/pull/4935)
- Fixed an issue where the unique device ID was not being retained when Fides.js was reinitialized [#4947](https://github.com/ethyca/fides/pull/4947)
- Fixed inconsistent font sizes on new integrations UI [#4959](https://github.com/ethyca/fides/pull/4959)

## [2.37.0](https://github.com/ethyca/fides/compare/2.36.0...2.37.0)

### Added
- Added initial version for Helios: Data Discovery and Detection [#4839](https://github.com/ethyca/fides/pull/4839)
- Added shouldShowExperience to the Fides global and FidesInitialized events [#4895](https://github.com/ethyca/fides/pull/4895)
- Enhancements to `MonitorConfig` DB model to support new functionality [#4888](https://github.com/ethyca/fides/pull/4888)
- Added developer option to disable auto-initialization on FidesJS bundles. [#4900](https://github.com/ethyca/fides/pull/4900)
- Adding property ID to served notice history and privacy preference history [#4886](https://github.com/ethyca/fides/pull/4886)
- Adding privacy_center_config and stylesheet fields to the Property model [#4879](https://github.com/ethyca/fides/pull/4879)
- Adds generic async callback integration support [#4865](https://github.com/ethyca/fides/pull/4865)
- Ability to `downgrade` the application DB through the `/admin/db` endpoint [#4893](https://github.com/ethyca/fides/pull/4893)
- Added support for custom property paths, configs and stylesheets for privacy center [#4907](https://github.com/ethyca/fides/pull/4907)
- Include the scopes required for a given action in `403` response when client does not have sufficient permissions [#4905](https://github.com/ethyca/fides/pull/4905)

### Changed
- Rename MinimalPrivacyExperience class and usages [#4889](https://github.com/ethyca/fides/pull/4889)
- Included fidesui as part of the monorepo [#4880](https://github.com/ethyca/fides/pull/4880)
- Improve `geolocation` and `property_id` error response to return 400 status instead of 500 server error on /fides.js endpoint [#4884](https://github.com/ethyca/fides/pull/4884)
- Fixing middleware logging in Fides.js to remove incorrect status codes and durations [#4885](https://github.com/ethyca/fides/pull/4885)
- Improve load performance and DOM monitoring for FidesJS [#4896](https://github.com/ethyca/fides/pull/4896)

### Fixed
- Fixed an issue with the Iterate connector returning at least one param_value references an invalid field for the 'update' request of user [#4528](https://github.com/ethyca/fides/pull/4528)
- Enhanced classification of the dataset used with Twilio [#4872](https://github.com/ethyca/fides/pull/4872)
- Reduce privacy center logging to not show response size limit when the /fides.js endpoint has a size bigger than 4MB [#4878](https://github.com/ethyca/fides/pull/4878)
- Fixed an issue where sourcemaps references were unintentionally included in the FidesJS bundle [#4887](https://github.com/ethyca/fides/pull/4887)
- Handle a 404 response from Segment when a user ID or email is not found [#4902](https://github.com/ethyca/fides/pull/4902)
- Fixed TCF styling issues [#4904](https://github.com/ethyca/fides/pull/4904)
- Fixed an issue where the Trigger Modal Link was not being populated correctly in the translation form [#4911](https://github.com/ethyca/fides/pull/4911)

### Security
- Escape SQLAlchemy passwords [CVE-2024-34715](https://github.com/ethyca/fides/security/advisories/GHSA-8cm5-jfj2-26q7)
- Properly mask nested BigQuery secrets in connection configuration endpoints [CVE-2024-35189](https://github.com/ethyca/fides/security/advisories/GHSA-rcvg-jj3g-rj7c)

## [2.36.0](https://github.com/ethyca/fides/compare/2.35.1...2.36.0)

### Added
- Added multiple language translations support for privacy center consent page [#4785](https://github.com/ethyca/fides/pull/4785)
- Added ability to export the contents of datamap report [#1545](https://ethyca.atlassian.net/browse/PROD-1545)
- Added `System` model support for new `vendor_deleted_date` field on Compass vendor records [#4818](https://github.com/ethyca/fides/pull/4818)
- Added custom JSON (de)serialization to shared DB engines to handle non-standard data types in JSONB columns [#4818](https://github.com/ethyca/fides/pull/4818)
- Added state persistence across sessions to the datamap report table [#4853](https://github.com/ethyca/fides/pull/4853)
- Removed currentprivacypreference and lastservednotice tables [#4846](https://github.com/ethyca/fides/pull/4846)
- Added initial version for Helios: Data Discovery and Detection [#4839](https://github.com/ethyca/fides/pull/4839)
- Adds new var to track fides js overlay types [#4869](https://github.com/ethyca/fides/pull/4869)

### Changed
- Changed filters on the data map report table to use checkbox collapsible tree view [#4864](https://github.com/ethyca/fides/pull/4864)

### Fixed
- Remove the extra 'white-space: normal' CSS for FidesJS HTML descriptions [#4850](https://github.com/ethyca/fides/pull/4850)
- Fixed data map report to display second level names from the taxonomy as primary (bold) label [#4856](https://github.com/ethyca/fides/pull/4856)
- Ignore invalid three-character country codes for FidesJS geolocation (e.g. "USA") [#4877](https://github.com/ethyca/fides/pull/4877)

### Developer Experience
- Update typedoc-plugin-markdown to 4.0.0 [#4870](https://github.com/ethyca/fides/pull/4870)

## [2.35.1](https://github.com/ethyca/fides/compare/2.35.0...2.35.1)

### Added
- Added access and erasure support for Marigold Engage by Sailthru integration [#4826](https://github.com/ethyca/fides/pull/4826)
- Update fides_disable_save_api option in FidesJS SDK to disable both privacy-preferences & notice-served APIs [#4860](https://github.com/ethyca/fides/pull/4860)

### Fixed
- Fixing issue where privacy requests not approved before upgrading to 2.34 couldn't be processed [#4855](https://github.com/ethyca/fides/pull/4855)
- Ensure only GVL vendors from Compass are labeled as such [#4857](https://github.com/ethyca/fides/pull/4857)
- Fix handling of some ISO-3166 geolocation edge cases in Privacy Center /fides.js endpoint [#4858](https://github.com/ethyca/fides/pull/4858)

### Changed
- Hydrates GTM datalayer to match supported FidesEvent Properties [#4847](https://github.com/ethyca/fides/pull/4847)
- Allows a SaaS integration request to process HTTP 204 No Content without erroring trying to unwrap the response. [#4834](https://github.com/ethyca/fides/pull/4834)
- Sets `sslmode` to prefer for Redshift connections when generating datasets [#4849](https://github.com/ethyca/fides/pull/4849)
- Included searching by `email` for the Segment integration [#4851](https://github.com/ethyca/fides/pull/4851)

## [2.35.0](https://github.com/ethyca/fides/compare/2.34.0...2.35.0)

### Added
- Added DSR 3.0 Scheduling which supports running DSR's in parallel with first-class request tasks [#4760](https://github.com/ethyca/fides/pull/4760)
- Added carets to collapsible sections in the overlay modal [#4793](https://github.com/ethyca/fides/pull/4793)
- Added erasure support for OpenWeb [#4735](https://github.com/ethyca/fides/pull/4735)
- Added support for configuration of pre-approval webhooks [#4795](https://github.com/ethyca/fides/pull/4795)
- Added fides_clear_cookie option to FidesJS SDK to load CMP without preferences on refresh [#4810](https://github.com/ethyca/fides/pull/4810)
- Added FidesUpdating event to FidesJS SDK [#4816](https://github.com/ethyca/fides/pull/4816)
- Added `reinitialize` method to FidesJS SDK [#4812](https://github.com/ethyca/fides/pull/4812)
- Added undeclared data category columns to data map report table [#4781](https://github.com/ethyca/fides/pull/4781)
- Fully implement pre-approval webhooks [#4822](https://github.com/ethyca/fides/pull/4822)
- Sync models and database for pre-approval webhooks [#4838](https://github.com/ethyca/fides/pull/4838)

### Changed
- Removed the Celery startup banner from the Fides worker logs [#4814](https://github.com/ethyca/fides/pull/4814)
- Improve performance of Snowflake schema generation [#4587](https://github.com/ethyca/fides/pull/4587)

### Fixed
- Fixed bug prevented adding new privacy center translations [#4786](https://github.com/ethyca/fides/pull/4786)
- Fixed bug where Privacy Policy links would be shown without a configured URL [#4801](https://github.com/ethyca/fides/pull/4801)
- Fixed bug prevented adding new privacy center translations [#4786](https://github.com/ethyca/fides/pull/4786)
- Fixed bug where Language selector button was overlapping other buttons when Privacy Policy wasn't present. [#4815](https://github.com/ethyca/fides/pull/4815)
- Fixed bug where icons of the Language selector were displayed too small on some sites [#4815](https://github.com/ethyca/fides/pull/4815)
- Fixed bug where GPP US National Section was incorrectly included when the State by State approach was selected [#4823]https://github.com/ethyca/fides/pull/4823
- Fixed DSR 3.0 Scheduling bug where Approved Privacy Requests that failed wouldn't change status [#4837](https://github.com/ethyca/fides/pull/4837)

## [2.34.0](https://github.com/ethyca/fides/compare/2.33.1...2.34.0)

### Added

- Added new field for modal trigger link translation [#4761](https://github.com/ethyca/fides/pull/4761)
- Added `getModalLinkLabel` method to global fides object [#4766](https://github.com/ethyca/fides/pull/4766)
- Added language switcher to fides overlay modal [#4773](https://github.com/ethyca/fides/pull/4773)
- Added modal link label to experience translation model [#4767](https://github.com/ethyca/fides/pull/4767)
- Added support for custom identities [#4764](https://github.com/ethyca/fides/pull/4764)
- Added developer option to force GPP API on FidesJS bundles [#4799](https://github.com/ethyca/fides/pull/4799)

### Changed

- Changed the Stripe integration for `Cards` to delete instead of update due to possible issues of a past expiration date [#4768](https://github.com/ethyca/fides/pull/4768)
- Changed display of Data Uses, Categories and Subjects to user friendly names in the Data map report [#4774](https://github.com/ethyca/fides/pull/4774)
- Update active disabled Fides.js toggle color to light grey [#4778](https://github.com/ethyca/fides/pull/4778)
- Update FidesJS fides_embed option to support embedding both banner & modal components [#4782](https://github.com/ethyca/fides/pull/4782)
- Add a few CSS classes to help with styling FidesJS button groups [#4789](https://github.com/ethyca/fides/pull/4789)
- Changed GPP extension to be pre-bundled in appropriate circumstances, as opposed to another fetch [#4780](https://github.com/ethyca/fides/pull/4780)

### Fixed

- Fixed select dropdowns being cut off by edges of modal forms [#4757](https://github.com/ethyca/fides/pull/4757)
- Changed "allow user to dismiss" toggle to show on config form for TCF experience [#4755](https://github.com/ethyca/fides/pull/4755)
- Fixed issue when loading the privacy request detail page [#4775](https://github.com/ethyca/fides/pull/4775)
- Fixed connection test for Aircall [#4756](https://github.com/ethyca/fides/pull/4756/pull)
- Fixed issues connecting to Redshift due to character encoding and SSL requirements [#4790](https://github.com/ethyca/fides/pull/4790)
- Fixed the way the name identity is handled in the Privacy Center [#4791](https://github.com/ethyca/fides/pull/4791)

### Developer Experience

- Build a `fides-types.d.ts` type declaration file to include alongside our FidesJS developer docs [#4772](https://github.com/ethyca/fides/pull/4772)

## [2.33.1](https://github.com/ethyca/fides/compare/2.33.0...2.33.1)

### Added

- Adds CUSTOM_OPTIONS_PATH to Privacy Center env vars [#4769](https://github.com/ethyca/fides/pull/4769)

## [2.33.0](https://github.com/ethyca/fides/compare/2.32.0...2.33.0)

### Added

- Added models for Privacy Center configuration (for plus users) [#4716](https://github.com/ethyca/fides/pull/4716)
- Added ability to delete properties [#4708](https://github.com/ethyca/fides/pull/4708)
- Add interface for submitting privacy requests in admin UI [#4738](https://github.com/ethyca/fides/pull/4738)
- Added language switching support to the FidesJS UI based on configured translations [#4737](https://github.com/ethyca/fides/pull/4737)
- Added ability to override some experience language and primary color [#4743](https://github.com/ethyca/fides/pull/4743)
- Generate FidesJS SDK Reference Docs from tsdoc comments [#4736](https://github.com/ethyca/fides/pull/4736)
- Added erasure support for Adyen [#4735](https://github.com/ethyca/fides/pull/4735)
- Added erasure support for Iterable [#4695](https://github.com/ethyca/fides/pull/4695)

### Changed

- Updated privacy notice & experience forms to hide translation UI when user doesn't have translation feature [#4728](https://github.com/ethyca/fides/pull/4728), [#4734](https://github.com/ethyca/fides/pull/4734)
- Custom privacy request fields now support list values [#4686](https://github.com/ethyca/fides/pull/4686)
- Update when GPP API reports signal status: ready [#4635](https://github.com/ethyca/fides/pull/4635)
- Update non-dismissable TCF and notice banners to show a black overlay and prevent scrolling [#4748](https://github.com/ethyca/fidesplus/pull/4748)
- Cleanup config vars for preview in Admin-UI [#4745](https://github.com/ethyca/fides/pull/4745)
- Show a "systems displayed" count on datamap map & table reporting page [#4752](https://github.com/ethyca/fides/pull/4752)
- Change default Canada Privacy Experience Config in migration to reference generic `ca` region [#4762](https://github.com/ethyca/fides/pull/4762)

### Fixed

- Fixed responsive issues with the buttons on the integration screen [#4729](https://github.com/ethyca/fides/pull/4729)
- Fixed hover/focus issues with the v2 tables [#4730](https://github.com/ethyca/fides/pull/4730)
- Disable editing of data use declaration name and type after creation [#4731](https://github.com/ethyca/fides/pull/4731)
- Cleaned up table borders [#4733](https://github.com/ethyca/fides/pull/4733)
- Initialization issues with ExperienceNotices (#4723)[https://github.com/ethyca/fides/pull/4723]
- Re-add CORS origin regex field to admin UI (#4742)[https://github.com/ethyca/fides/pull/4742]

### Developer Experience

- Added new script to allow recompiling of fides-js when the code changes [#4744](https://github.com/ethyca/fides/pull/4744)
- Update Cookie House to support for additional locations (Canada, Quebec, EEA) and a "property_id" override [#4750](https://github.com/ethyca/fides/pull/4750)

## [2.32.0](https://github.com/ethyca/fides/compare/2.31.1...2.32.0)

### Added

- Updated configuration pages for Experiences with live Preview of FidesJS banner & modal components [#4576](https://github.com/ethyca/fides/pull/4576)
- Added ability to configure multiple language translations for Notices & Experiences [#4576](https://github.com/ethyca/fides/pull/4576)
- Automatically localize all strings in FidesJS CMP UIs (banner, modal, and TCF overlay) based on user's locale and experience configuration [#4576](https://github.com/ethyca/fides/pull/4576)
- Added fides_locale option to override FidesJS locale detection [#4576](https://github.com/ethyca/fides/pull/4576)
- Update FidesJS to report notices served and preferences saved linked to the specific translations displayed [#4576](https://github.com/ethyca/fides/pull/4576)
- Added ability to prevent dismissal of FidesJS CMP UI via Experience configuration [#4576](https://github.com/ethyca/fides/pull/4576)
- Added ability to create & link Properties to support multiple Experiences in a single location [#4658](https://github.com/ethyca/fides/pull/4658)
- Added property_id query param to fides.js to filter experiences by Property when installed [#4676](https://github.com/ethyca/fides/pull/4676)
- Added Locations & Regulations pages to allow a wider selection of locations for consent [#4660](https://github.com/ethyca/fides/pull/4660)
- Erasure support for Simon Data [#4552](https://github.com/ethyca/fides/pull/4552)
- Added notice there will be no preview for Privacy Center types in the Experience preview [#4709](https://github.com/ethyca/fides/pull/4709)
- Removed properties beta flag [#4710](https://github.com/ethyca/fides/pull/4710)
- Add acknowledge button label to default Experience English form [#4714](https://github.com/ethyca/fides/pull/4714)
- Update FidesJS to support localizing CMP UI with configurable, non-English default locales [#4720](https://github.com/ethyca/fides/pull/4720)
- Add loading of template translations for notices and experiences [#4718](https://github.com/ethyca/fides/pull/4718)

### Changed

- Moved location-targeting from Notices to Experiences [#4576](https://github.com/ethyca/fides/pull/4576)
- Replaced previous default Notices & Experiences with new versions with updated locations, translations, etc. [#4576](https://github.com/ethyca/fides/pull/4576)
- Automatically migrate existing Notices & Experiences to updated model where possible [#4576](https://github.com/ethyca/fides/pull/4576)
- Replaced ability to configure banner "display configuration" to separate banner & modal components [#4576](https://github.com/ethyca/fides/pull/4576)
- Modify `fides user login` to not store plaintext password in `~/.fides-credentials` [#4661](https://github.com/ethyca/fides/pull/4661)
- Data model changes to support Notice and Experience-level translations [#4576](https://github.com/ethyca/fides/pull/4576)
- Data model changes to support Consent setup being Experience instead of Notice-driven [#4576](https://github.com/ethyca/fides/pull/4576)
- Build PrivacyNoticeRegion from locations and location groups [#4620](https://github.com/ethyca/fides/pull/4620)
- When saving locations, calculate and save location groups [#4620](https://github.com/ethyca/fides/pull/4620)
- Update privacy experiences page to use the new table component [#4652](https://github.com/ethyca/fides/pull/4652)
- Update privacy notices page to use the new table component [#4641](https://github.com/ethyca/fides/pull/4641)
- Bumped supported Python versions to `3.10.13`, `3.9.18`, and `3.8.18`. Bumped Debian base image from `-bullseye` to `-bookworm`. [#4630](https://github.com/ethyca/fides/pull/4630)
- Bumped Node.js base image from `16` to `20`. [#4684](https://github.com/ethyca/fides/pull/4684)

### Fixed

- Ignore 404 errors from Delighted and Kustomer when an erasure client is not found [#4593](https://github.com/ethyca/fides/pull/4593)
- Various FE fixes for Admin-UI experience config form [#4707](https://github.com/ethyca/fides/pull/4707)
- Fix modal preview in Admin-UI experience config form [#4712](https://github.com/ethyca/fides/pull/4712)
- Optimize FidesJS bundle size by only loading TCF static stings when needed [#4711](https://github.com/ethyca/fides/pull/4711)

## [2.31.0](https://github.com/ethyca/fides/compare/2.30.1...2.31.0)

### Added

- Add Great Britain as a consent option [#4628](https://github.com/ethyca/fides/pull/4628)
- Navbar update and new properties page [#4633](https://github.com/ethyca/fides/pull/4633)
- Access and erasure support for Oracle Responsys [#4618](https://github.com/ethyca/fides/pull/4618)

### Fixed

- Fix issue where "x" button on Fides.js components overwrites saved preferences [#4649](https://github.com/ethyca/fides/pull/4649)
- Initialize Fides.consent with default values from experience when saved consent cookie (fides_consent) does not exist [#4665](https://github.com/ethyca/fides/pull/4665)

### Changed

- Sets GPP applicableSections to -1 when a user visits from a state that is not part of the GPP [#4727](https://github.com/ethyca/fides/pull/4727)

## [2.30.1](https://github.com/ethyca/fides/compare/2.30.0...2.30.1)

### Fixed

- Configure logger correctly on worker initialization [#4624](https://github.com/ethyca/fides/pull/4624)

## [2.30.0](https://github.com/ethyca/fides/compare/2.29.0...2.30.0)

### Added

- Add enum and registry of supported languages [#4592](https://github.com/ethyca/fides/pull/4592)
- Access and erasure support for Talkable [#4589](https://github.com/ethyca/fides/pull/4589)
- Support temporary credentials in AWS generate + scan features [#4607](https://github.com/ethyca/fides/pull/4603), [#4608](https://github.com/ethyca/fides/pull/4608)
- Add ability to store and read Fides cookie in Base64 format [#4556](https://github.com/ethyca/fides/pull/4556)
- Structured logging for SaaS connector requests [#4594](https://github.com/ethyca/fides/pull/4594)
- Added Fides.showModal() to fides.js to allow programmatic opening of consent modals [#4617](https://github.com/ethyca/fides/pull/4617)

### Fixed

- Fixing issue when modifying Policies, Rules, or RuleTargets as a root user [#4582](https://github.com/ethyca/fides/pull/4582)

## [2.29.0](https://github.com/ethyca/fides/compare/2.28.0...2.29.0)

### Added

- View more modal to regulations page [#4574](https://github.com/ethyca/fides/pull/4574)
- Columns in data map reporting, adding multiple systems, and consent configuration tables can be resized. In the data map reporting table, fields with multiple values can show all or collapse all [#4569](https://github.com/ethyca/fides/pull/4569)
- Show custom fields in the data map report table [#4579](https://github.com/ethyca/fides/pull/4579)

### Changed

- Delay rendering the nav until all necessary queries are finished loading [#4571](https://github.com/ethyca/fides/pull/4571)
- Updating return value for crud.get_custom_fields_filtered [#4575](https://github.com/ethyca/fides/pull/4575)
- Updated user deletion confirmation flow to only require one confirmatory input [#4402](https://github.com/ethyca/fides/pull/4402)
- Moved `pymssl` to an optional dependency no longer installed by default with our python package [#4581](https://github.com/ethyca/fides/pull/4581)
- Fixed CORS domain update functionality [#4570](https://github.com/ethyca/fides/pull/4570)
- Update Domains page with ability to add/remove "organization" domains, view "administrator" domains set via security settings, and improve various UX bugs and copy [#4584](https://github.com/ethyca/fides/pull/4584)

### Fixed

- Fixed CORS domain update functionality [#4570](https://github.com/ethyca/fides/pull/4570)
- Completion emails are no longer attempted for consent requests [#4578](https://github.com/ethyca/fides/pull/4578)

## [2.28.0](https://github.com/ethyca/fides/compare/2.27.0...2.28.0)

### Added

- Erasure support for AppsFlyer [#4512](https://github.com/ethyca/fides/pull/4512)
- Datamap Reporting page [#4519](https://github.com/ethyca/fides/pull/4519)
- Consent support for Klaviyo [#4513](https://github.com/ethyca/fides/pull/4513)
- Form for configuring GPP settings [#4557](https://github.com/ethyca/fides/pull/4557)
- Custom privacy request field support for consent requests [#4546](https://github.com/ethyca/fides/pull/4546)
- Support GPP in privacy notices [#4554](https://github.com/ethyca/fides/pull/4554)

### Changed

- Redesigned nav bar for the admin UI [#4548](https://github.com/ethyca/fides/pull/4548)
- Fides.js GPP for US geographies now derives values from backend privacy notices [#4559](https://github.com/ethyca/fides/pull/4559)
- No longer generate the `vendors_disclosed` section of the TC string in `fides.js` [#4553](https://github.com/ethyca/fides/pull/4553)
- Changed consent management vendor add flow [#4550](https://github.com/ethyca/fides/pull/4550)

### Fixed

- Fixed an issue blocking Salesforce sandbox accounts from refreshing tokens [#4547](https://github.com/ethyca/fides/pull/4547)
- Fixed DSR zip packages to be unzippable on Windows [#4549](https://github.com/ethyca/fides/pull/4549)
- Fixed browser compatibility issues with Object.hasOwn [#4568](https://github.com/ethyca/fides/pull/4568)

### Developer Experience

- Switch to anyascii for unicode transliteration [#4550](https://github.com/ethyca/fides/pull/4564)

## [2.27.0](https://github.com/ethyca/fides/compare/2.26.0...2.27.0)

### Added

- Tooltip and styling for disabled rows in add multiple vendor view [#4498](https://github.com/ethyca/fides/pull/4498)
- Preliminary GPP support for US regions [#4498](https://github.com/ethyca/fides/pull/4504)
- Access and erasure support for Statsig Enterprise [#4429](https://github.com/ethyca/fides/pull/4429)
- New page for setting locations [#4517](https://github.com/ethyca/fides/pull/4517)
- New modal for setting granular locations [#4531](https://github.com/ethyca/fides/pull/4531)
- New page for setting regulations [#4530](https://github.com/ethyca/fides/pull/4530)
- Update fides.js to support multiple descriptions (banner, overlay) and render HTML descriptions [#4542](https://github.com/ethyca/fides/pull/4542)

### Fixed

- Fixed incorrect Compass button behavior in system form [#4508](https://github.com/ethyca/fides/pull/4508)
- Omit certain fields from system payload when empty [#4508](https://github.com/ethyca/fides/pull/4525)
- Fixed issues with Compass vendor selector behavior [#4521](https://github.com/ethyca/fides/pull/4521)
- Fixed an issue where the background overlay remained visible after saving consent preferences [#4515](https://github.com/ethyca/fides/pull/4515)
- Fixed system name being editable when editing GVL systems [#4533](https://github.com/ethyca/fides/pull/4533)
- Fixed an issue where a privacy policy link could not be removed from privacy experiences [#4542](https://github.com/ethyca/fides/pull/4542)

### Changed

- Upgrade to use Fideslang `3.0.0` and remove associated concepts [#4502](https://github.com/ethyca/fides/pull/4502)
- Model overhaul for saving privacy preferences and notices served [#4481](https://github.com/ethyca/fides/pull/4481)
- Moves served notice endpoints, consent reporting, purpose endpoints and TCF queries to plus [#4481](https://github.com/ethyca/fides/pull/4481)
- Moves served notice endpoints, consent reporting, and TCF queries to plus [#4481](https://github.com/ethyca/fides/pull/4481)
- Update frontend to account for changes to notices served and preferences saved APIs [#4518](https://github.com/ethyca/fides/pull/4518)
- `fides.js` now sets `supportsOOB` to `false` [#4516](https://github.com/ethyca/fides/pull/4516)
- Save consent method ("accept", "reject", "save", etc.) to `fides_consent` cookie as extra metadata [#4529](https://github.com/ethyca/fides/pull/4529)
- Allow CORS for privacy center `fides.js` and `fides-ext-gpp.js` endpoints
- Replace `GPP_EXT_PATH` env var in favor of a more flexible `FIDES_JS_BASE_URL` environment variable
- Change vendor add modal on consent configuration screen to use new vendor selector [#4532](https://github.com/ethyca/fides/pull/4532)
- Remove vendor add modal [#4535](https://github.com/ethyca/fides/pull/4535)

## [2.26.0](https://github.com/ethyca/fides/compare/2.25.0...main)

### Added

- Dynamic importing for GPP bundle [#4447](https://github.com/ethyca/fides/pull/4447)
- Paging to vendors in the TCF overlay [#4463](https://github.com/ethyca/fides/pull/4463)
- New purposes endpoint and indices to improve system lookups [#4452](https://github.com/ethyca/fides/pull/4452)
- Cypress tests for fides.js GPP extension [#4476](https://github.com/ethyca/fides/pull/4476)
- Add support for global TCF Purpose Overrides [#4464](https://github.com/ethyca/fides/pull/4464)
- TCF override management [#4484](https://github.com/ethyca/fides/pull/4484)
- Readonly consent management table and modal [#4456](https://github.com/ethyca/fides/pull/4456), [#4477](https://github.com/ethyca/fides/pull/4477)
- Access and erasure support for Gong [#4461](https://github.com/ethyca/fides/pull/4461)
- Add new UI for CSV consent reporting [#4488](https://github.com/ethyca/fides/pull/4488)
- Option to prevent the dismissal of the consent banner and modal [#4470](https://github.com/ethyca/fides/pull/4470)

### Changed

- Increased max number of preferences allowed in privacy preference API calls [#4469](https://github.com/ethyca/fides/pull/4469)
- Reduce size of tcf_consent payload in fides_consent cookie [#4480](https://github.com/ethyca/fides/pull/4480)
- Change log level for FidesUserPermission retrieval to `debug` [#4482](https://github.com/ethyca/fides/pull/4482)
- Remove Add Vendor button from the Manage your vendors page[#4509](https://github.com/ethyca/fides/pull/4509)

### Fixed

- Fix type errors when TCF vendors have no dataDeclaration [#4465](https://github.com/ethyca/fides/pull/4465)
- Fixed an error where editing an AC system would mistakenly lock it for GVL [#4471](https://github.com/ethyca/fides/pull/4471)
- Refactor custom Get Preferences function to occur after our CMP API initialization [#4466](https://github.com/ethyca/fides/pull/4466)
- Fix an error where a connector response value of None causes a DSR failure due to a missing value [#4483](https://github.com/ethyca/fides/pull/4483)
- Fixed system name being non-editable when locked for GVL [#4475](https://github.com/ethyca/fides/pull/4475)
- Fixed a bug with "null" values for retention period field on data uses [#4487](https://github.com/ethyca/fides/pull/4487)

## [2.25.0](https://github.com/ethyca/fides/compare/2.24.1...2.25.0)

### Added

- Stub for initial GPP support [#4431](https://github.com/ethyca/fides/pull/4431)
- Added confirmation modal on deleting a data use declaration [#4439](https://github.com/ethyca/fides/pull/4439)
- Added feature flag for separating system name and Compass vendor selector [#4437](https://github.com/ethyca/fides/pull/4437)
- Fire GPP events per spec [#4433](https://github.com/ethyca/fides/pull/4433)
- New override option `fides_tcf_gdpr_applies` for setting `gdprApplies` on the CMP API [#4453](https://github.com/ethyca/fides/pull/4453)

### Changed

- Improved bulk vendor adding table UX [#4425](https://github.com/ethyca/fides/pull/4425)
- Flexible legal basis for processing has a db default of True [#4434](https://github.com/ethyca/fides/pull/4434)
- Give contributor role access to config API, including cors origin updates [#4438](https://github.com/ethyca/fides/pull/4438)
- Disallow setting `*` and other non URL values for `security.cors_origins` config property via the API [#4438](https://github.com/ethyca/fides/pull/4438)
- Consent modal hides the opt-in/opt-out buttons if only one privacy notice is enabled [#4441](https://github.com/ethyca/fides/pull/4441)
- Initialize TCF stub earlier [#4453](https://github.com/ethyca/fides/pull/4453)
- Change focus outline color of form inputs [#4467](https://github.com/ethyca/fides/pull/4467)

### Fixed

- Fixed a bug where selected vendors in "configure consent" add vendor modal were unstyled [#4454](https://github.com/ethyca/fides/pull/4454)
- Use correct defaults when there is no associated preference in the cookie [#4451](https://github.com/ethyca/fides/pull/4451)
- IP Addresses behind load balancers for consent reporting [#4440](https://github.com/ethyca/fides/pull/4440)

## [2.24.1](https://github.com/ethyca/fides/compare/2.24.0...2.24.1)

### Added

- Logging when root user and client credentials are used [#4432](https://github.com/ethyca/fides/pull/4432)
- Allow for custom path at which to retrieve Fides override options [#4462](https://github.com/ethyca/fides/pull/4462)

### Changed

- Run fides with non-root user [#4421](https://github.com/ethyca/fides/pull/4421)

## [2.24.0](https://github.com/ethyca/fides/compare/2.23.3...2.24.0)

### Added

- Adds fides_disable_banner config option to Fides.js [#4378](https://github.com/ethyca/fides/pull/4378)
- Deletions that fail due to foreign key constraints will now be more clearly communicated [#4406](https://github.com/ethyca/fides/pull/4378)
- Added support for a custom get preferences API call provided through Fides.init [#4375](https://github.com/ethyca/fides/pull/4375)
- Hidden custom privacy request fields in the Privacy Center [#4370](https://github.com/ethyca/fides/pull/4370)
- Backend System-level Cookie Support [#4383](https://github.com/ethyca/fides/pull/4383)
- High Level Tracking of Compass System Sync [#4397](https://github.com/ethyca/fides/pull/4397)
- Erasure support for Qualtrics [#4371](https://github.com/ethyca/fides/pull/4371)
- Erasure support for Ada Chatbot [#4382](https://github.com/ethyca/fides/pull/4382)
- Erasure support for Typeform [#4366](https://github.com/ethyca/fides/pull/4366)
- Added notice that a system is GVL when adding/editing from system form [#4327](https://github.com/ethyca/fides/pull/4327)
- Added the ability to select the request types to enable per integration (for plus users) [#4374](https://github.com/ethyca/fides/pull/4374)
- Adds support for custom get experiences fn and custom patch notices served fn [#4410](https://github.com/ethyca/fides/pull/4410)
- Adds more granularity to tracking consent method, updates custom savePreferencesFn and FidesUpdated event to take consent method [#4419](https://github.com/ethyca/fides/pull/4419)

### Changed

- Add filtering and pagination to bulk vendor add table [#4351](https://github.com/ethyca/fides/pull/4351)
- Determine if the TCF overlay needs to surface based on backend calculated version hash [#4356](https://github.com/ethyca/fides/pull/4356)
- Moved Experiences and Preferences endpoints to Plus to take advantage of dynamic GVL [#4367](https://github.com/ethyca/fides/pull/4367)
- Add legal bases to Special Purpose schemas on the backend for display [#4387](https://github.com/ethyca/fides/pull/4387)
- "is_service_specific" default updated when building TC strings on the backend [#4377](https://github.com/ethyca/fides/pull/4377)
- "isServiceSpecific" default updated when building TC strings on the frontend [#4384](https://github.com/ethyca/fides/pull/4384)
- Redact cli, database, and redis configuration information from GET api/v1/config API request responses. [#4379](https://github.com/ethyca/fides/pull/4379)
- Button ordering in fides.js UI [#4407](https://github.com/ethyca/fides/pull/4407)
- Add different classnames to consent buttons for easier selection [#4411](https://github.com/ethyca/fides/pull/4411)
- Updates default consent preference to opt-out for TCF when fides_string exists [#4430](https://github.com/ethyca/fides/pull/4430)

### Fixed

- Persist bulk system add filter modal state [#4412](https://github.com/ethyca/fides/pull/4412)
- Fixing labels for request type field [#4414](https://github.com/ethyca/fides/pull/4414)
- User preferences from cookie should always override experience preferences [#4405](https://github.com/ethyca/fides/pull/4405)
- Allow fides_consent cookie to be set from a subdirectory [#4426](https://github.com/ethyca/fides/pull/4426)

### Security

-- Use a more cryptographically secure random function for security code generation

## [2.23.3](https://github.com/ethyca/fides/compare/2.23.2...2.23.3)

### Fixed

- Fix button arrangment and spacing for TCF and non-TCF consent overlay banner and modal [#4391](https://github.com/ethyca/fides/pull/4391)
- Replaced h1 element with div to use exisitng fides styles in consent modal [#4399](https://github.com/ethyca/fides/pull/4399)
- Fixed privacy policy alignment for non-TCF consent overlay banner and modal [#4403](https://github.com/ethyca/fides/pull/4403)
- Fix dynamic class name for TCF-variant of consent banner [#4404](https://github.com/ethyca/fides/pull/4403)

### Security

-- Fix an HTML Injection vulnerability in DSR Packages

## [2.23.2](https://github.com/ethyca/fides/compare/2.23.1...2.23.2)

### Fixed

- Fixed fides.css to vary banner width based on tcf [[#4381](https://github.com/ethyca/fides/issues/4381)]

## [2.23.1](https://github.com/ethyca/fides/compare/2.23.0...2.23.1)

### Changed

- Refactor Fides.js embedded modal to not use A11y dialog [#4355](https://github.com/ethyca/fides/pull/4355)
- Only call `FidesUpdated` when a preference has been saved, not during initialization [#4365](https://github.com/ethyca/fides/pull/4365)
- Updated double toggle styling in favor of single toggles with a radio group to select legal basis [#4376](https://github.com/ethyca/fides/pull/4376)

### Fixed

- Handle invalid `fides_string` when passed in as an override [#4350](https://github.com/ethyca/fides/pull/4350)
- Bug where vendor opt-ins would not initialize properly based on a `fides_string` in the TCF overlay [#4368](https://github.com/ethyca/fides/pull/4368)

## [2.23.0](https://github.com/ethyca/fides/compare/2.22.1...2.23.0)

### Added

- Added support for 3 additional config variables in Fides.js: fidesEmbed, fidesDisableSaveApi, and fidesTcString [#4262](https://github.com/ethyca/fides/pull/4262)
- Added support for fidesEmbed, fidesDisableSaveApi, and fidesTcString to be passed into Fides.js via query param, cookie, or window object [#4297](https://github.com/ethyca/fides/pull/4297)
- New privacy center environment variables `FIDES_PRIVACY_CENTER__IS_FORCED_TCF` which can make the privacy center always return the TCF bundle (`fides-tcf.js`) [#4312](https://github.com/ethyca/fides/pull/4312)
- Added a `FidesUIChanged` event to Fides.js to track when user preferences change without being saved [#4314](https://github.com/ethyca/fides/pull/4314) and [#4253](https://github.com/ethyca/fides/pull/4253)
- Add AC Systems to the TCF Overlay under Vendor Consents section [#4266](https://github.com/ethyca/fides/pull/4266/)
- Added bulk system/vendor creation component [#4309](https://github.com/ethyca/fides/pull/4309/)
- Support for passing in an AC string as part of a fides string for the TCF overlay [#4308](https://github.com/ethyca/fides/pull/4308)
- Added support for overriding the save user preferences API call with a custom fn provided through Fides.init [#4318](https://github.com/ethyca/fides/pull/4318)
- Return AC strings in GET Privacy Experience meta and allow saving preferences against AC strings [#4295](https://github.com/ethyca/fides/pull/4295)
- New GET Privacy Experience Meta Endpoint [#4328](https://github.com/ethyca/fides/pull/4328)
- Access and erasure support for SparkPost [#4328](https://github.com/ethyca/fides/pull/4238)
- Access and erasure support for Iterate [#4332](https://github.com/ethyca/fides/pull/4332)
- SSH Support for MySQL connections [#4310](https://github.com/ethyca/fides/pull/4310)
- Added served notice history IDs to the TCF privacy preference API calls [#4161](https://github.com/ethyca/fides/pull/4161)

### Fixed

- Cleans up CSS for fidesEmbed mode [#4306](https://github.com/ethyca/fides/pull/4306)
- Stacks that do not have any purposes will no longer render an empty purpose block [#4278](https://github.com/ethyca/fides/pull/4278)
- Forcing hidden sections to use display none [#4299](https://github.com/ethyca/fides/pull/4299)
- Handles Hubspot requiring and email to be formatted as email when processing an erasure [#4322](https://github.com/ethyca/fides/pull/4322)
- Minor CSS improvements for the consent/TCF banners and modals [#4334](https://github.com/ethyca/fides/pull/4334)
- Consistent font sizes for labels in the system form and data use forms in the Admin UI [#4346](https://github.com/ethyca/fides/pull/4346)
- Bug where not all system forms would appear to save when used with Compass [#4347](https://github.com/ethyca/fides/pull/4347)
- Restrict TCF Privacy Experience Config if TCF is disabled [#4348](https://github.com/ethyca/fides/pull/4348)
- Removes overflow styling for embedded modal in Fides.js [#4345](https://github.com/ethyca/fides/pull/4345)

### Changed

- Derive cookie storage info, privacy policy and legitimate interest disclosure URLs, and data retention data from the data map instead of directly from gvl.json [#4286](https://github.com/ethyca/fides/pull/4286)
- Updated TCF Version for backend consent reporting [#4305](https://github.com/ethyca/fides/pull/4305)
- Update Version Hash Contents [#4313](https://github.com/ethyca/fides/pull/4313)
- Change vendor selector on system information form to typeahead[#4333](https://github.com/ethyca/fides/pull/4333)
- Updates experience API calls from Fides.js to include new meta field [#4335](https://github.com/ethyca/fides/pull/4335)

## [2.22.1](https://github.com/ethyca/fides/compare/2.22.0...2.22.1)

### Added

- Custom fields are now included in system history change tracking [#4294](https://github.com/ethyca/fides/pull/4294)

### Security

- Added hostname checks for external SaaS connector URLs [CVE-2023-46124](https://github.com/ethyca/fides/security/advisories/GHSA-jq3w-9mgf-43m4)
- Use a Pydantic URL type for privacy policy URLs [CVE-2023-46126](https://github.com/ethyca/fides/security/advisories/GHSA-fgjj-5jmr-gh83)
- Remove the CONFIG_READ scope from the Viewer role [CVE-2023-46125](https://github.com/ethyca/fides/security/advisories/GHSA-rjxg-rpg3-9r89)

## [2.22.0](https://github.com/ethyca/fides/compare/2.21.0...2.22.0)

### Added

- Added an option to link to vendor tab from an experience config description [#4191](https://github.com/ethyca/fides/pull/4191)
- Added two toggles for vendors in the TCF overlay, one for Consent, and one for Legitimate Interest [#4189](https://github.com/ethyca/fides/pull/4189)
- Added two toggles for purposes in the TCF overlay, one for Consent, and one for Legitimate Interest [#4234](https://github.com/ethyca/fides/pull/4234)
- Added support for new TCF-related fields on `System` and `PrivacyDeclaration` models [#4228](https://github.com/ethyca/fides/pull/4228)
- Support for AC string to `fides-tcf` [#4244](https://github.com/ethyca/fides/pull/4244)
- Support for `gvl` prefixed vendor IDs [#4247](https://github.com/ethyca/fides/pull/4247)

### Changed

- Removed `TCF_ENABLED` environment variable from the privacy center in favor of dynamically figuring out which `fides-js` bundle to send [#4131](https://github.com/ethyca/fides/pull/4131)
- Updated copy of info boxes on each TCF tab [#4191](https://github.com/ethyca/fides/pull/4191)
- Clarified messages for error messages presented during connector upload [#4198](https://github.com/ethyca/fides/pull/4198)
- Refactor legal basis dimension regarding how TCF preferences are saved and how the experience is built [#4201](https://github.com/ethyca/fides/pull/4201/)
- Add saving privacy preferences via a TC string [#4221](https://github.com/ethyca/fides/pull/4221)
- Updated fides server to use an environment variable for turning TCF on and off [#4220](https://github.com/ethyca/fides/pull/4220)
- Update frontend to use new legal basis dimension on vendors [#4216](https://github.com/ethyca/fides/pull/4216)
- Updated privacy center patch preferences call to handle updated API response [#4235](https://github.com/ethyca/fides/pull/4235)
- Added our CMP ID [#4233](https://github.com/ethyca/fides/pull/4233)
- Allow Admin UI users to turn on Configure Consent flag [#4246](https://github.com/ethyca/fides/pull/4246)
- Styling improvements for the fides.js consent banners and modals [#4222](https://github.com/ethyca/fides/pull/4222)
- Update frontend to handle updated Compass schema [#4254](https://github.com/ethyca/fides/pull/4254)
- Assume Universal Vendor ID usage in TC String translation [#4256](https://github.com/ethyca/fides/pull/4256)
- Changed vendor form on configuring consent page to use two-part selection for consent uses [#4251](https://github.com/ethyca/fides/pull/4251)
- Updated system form to have new TCF fields [#4271](https://github.com/ethyca/fides/pull/4271)
- Vendors disclosed string is now narrowed to only the vendors shown in the UI, not the whole GVL [#4250](https://github.com/ethyca/fides/pull/4250)
- Changed naming convention "fides_string" instead of "tc_string" for developer friendly consent API's [#4267](https://github.com/ethyca/fides/pull/4267)

### Fixed

- TCF overlay can initialize its consent preferences from a cookie [#4124](https://github.com/ethyca/fides/pull/4124)
- Various improvements to the TCF modal such as vendor storage disclosures, vendor counts, privacy policies, etc. [#4167](https://github.com/ethyca/fides/pull/4167)
- An issue where Braze could not mask an email due to formatting [#4187](https://github.com/ethyca/fides/pull/4187)
- An issue where email was not being overridden correctly for Braze and Domo [#4196](https://github.com/ethyca/fides/pull/4196)
- Use `stdRetention` when there is not a specific value for a purpose's data retention [#4199](https://github.com/ethyca/fides/pull/4199)
- Updating the unflatten_dict util to accept flattened dict values [#4200](https://github.com/ethyca/fides/pull/4200)
- Minor CSS styling fixes for the consent modal [#4252](https://github.com/ethyca/fides/pull/4252)
- Additional styling fixes for issues caused by a CSS reset [#4268](https://github.com/ethyca/fides/pull/4268)
- Bug where vendor legitimate interests would not be set unless vendor consents were first set [#4250](https://github.com/ethyca/fides/pull/4250)
- Vendor count over-counting in TCF overlay [#4275](https://github.com/ethyca/fides/pull/4275)

## [2.21.0](https://github.com/ethyca/fides/compare/2.20.2...2.21.0)

### Added

- "Add a vendor" flow to configuring consent page [#4107](https://github.com/ethyca/fides/pull/4107)
- Initial TCF Backend Support [#3804](https://github.com/ethyca/fides/pull/3804)
- Add initial layer to TCF modal [#3956](https://github.com/ethyca/fides/pull/3956)
- Support for rendering in the TCF modal whether or not a vendor is part of the GVL [#3972](https://github.com/ethyca/fides/pull/3972)
- Features and legal bases dropdown for TCF modal [#3995](https://github.com/ethyca/fides/pull/3995)
- TCF CMP stub API [#4000](https://github.com/ethyca/fides/pull/4000)
- Fides-js can now display preliminary TCF data [#3879](https://github.com/ethyca/fides/pull/3879)
- Fides-js can persist TCF preferences to the backend [#3887](https://github.com/ethyca/fides/pull/3887)
- TCF modal now supports setting legitimate interest fields [#4037](https://github.com/ethyca/fides/pull/4037)
- Embed the GVL in the GET Experiences response [#4143](https://github.com/ethyca/fides/pull/4143)
- Button to view how many vendors and to open the vendor tab in the TCF modal [#4144](https://github.com/ethyca/fides/pull/4144)
- "Edit vendor" flow to configuring consent page [#4162](https://github.com/ethyca/fides/pull/4162)
- TCF overlay description updates [#4051] https://github.com/ethyca/fides/pull/4151
- Added developer-friendly TCF information under Experience meta [#4160](https://github.com/ethyca/fides/pull/4160/)
- Added fides.css customization for Plus users [#4136](https://github.com/ethyca/fides/pull/4136)

### Changed

- Added further config options to customize the privacy center [#4090](https://github.com/ethyca/fides/pull/4090)
- CORS configuration page [#4073](https://github.com/ethyca/fides/pull/4073)
- Refactored `fides.js` components so that they can take data structures that are not necessarily privacy notices [#3870](https://github.com/ethyca/fides/pull/3870)
- Use hosted GVL.json from the backend [#4159](https://github.com/ethyca/fides/pull/4159)
- Features and Special Purposes in the TCF modal do not render toggles [#4139](https://github.com/ethyca/fides/pull/4139)
- Moved the initial TCF layer to the banner [#4142](https://github.com/ethyca/fides/pull/4142)
- Misc copy changes for the system history table and modal [#4146](https://github.com/ethyca/fides/pull/4146)

### Fixed

- Allows CDN to cache empty experience responses from fides.js API [#4113](https://github.com/ethyca/fides/pull/4113)
- Fixed `identity_special_purpose` unique constraint definition [#4174](https://github.com/ethyca/fides/pull/4174/files)

## [2.20.2](https://github.com/ethyca/fides/compare/2.20.1...2.20.2)

### Fixed

- added version_added, version_deprecated, and replaced_by to data use, data subject, and data category APIs [#4135](https://github.com/ethyca/fides/pull/4135)
- Update fides.js to not fetch experience client-side if pre-fetched experience is empty [#4149](https://github.com/ethyca/fides/pull/4149)
- Erasure privacy requests now pause for input if there are any manual process integrations [#4115](https://github.com/ethyca/fides/pull/4115)
- Caching the values of authorization_required and user_guide on the connector templates to improve performance [#4128](https://github.com/ethyca/fides/pull/4128)

## [2.20.1](https://github.com/ethyca/fides/compare/2.20.0...2.20.1)

### Fixed

- Avoid un-optimized query pattern in bulk `GET /system` endpoint [#4120](https://github.com/ethyca/fides/pull/4120)

## [2.20.0](https://github.com/ethyca/fides/compare/2.19.1...2.20.0)

### Added

- Initial page for configuring consent [#4069](https://github.com/ethyca/fides/pull/4069)
- Vendor cookie table for configuring consent [#4082](https://github.com/ethyca/fides/pull/4082)

### Changed

- Refactor how multiplatform builds are handled [#4024](https://github.com/ethyca/fides/pull/4024)
- Added new Performance-related nox commands and included them as part of the CI suite [#3997](https://github.com/ethyca/fides/pull/3997)
- Added dictionary suggestions for data uses [4035](https://github.com/ethyca/fides/pull/4035)
- Privacy notice regions now render human readable names instead of country codes [#4029](https://github.com/ethyca/fides/pull/4029)
- Privacy notice templates are disabled by default [#4010](https://github.com/ethyca/fides/pull/4010)
- Added optional "skip_processing" flag to collections for DSR processing [#4047](https://github.com/ethyca/fides/pull/4047)
- Admin UI now shows all privacy notices with an indicator of whether they apply to any systems [#4010](https://github.com/ethyca/fides/pull/4010)
- Add case-insensitive privacy experience region filtering [#4058](https://github.com/ethyca/fides/pull/4058)
- Adds check for fetch before loading fetch polyfill for fides.js [#4074](https://github.com/ethyca/fides/pull/4074)
- Updated to support Fideslang 2.0, including data migrations [#3933](https://github.com/ethyca/fides/pull/3933)
- Disable notices that are not systems applicable to support new UI [#4094](https://github.com/ethyca/fides/issues/4094)

### Fixed

- Ensures that fides.js toggles are not hidden by other CSS libs [#4075](https://github.com/ethyca/fides/pull/4075)
- Migrate system > meta > vendor > id to system > meta [#4088](https://github.com/ethyca/fides/pull/4088)
- Enable toggles in various tables now render an error toast if an error occurs [#4095](https://github.com/ethyca/fides/pull/4095)
- Fixed a bug where an unsaved changes notification modal would appear even without unsaved changes [#4095](https://github.com/ethyca/fides/pull/4070)

## [2.19.1](https://github.com/ethyca/fides/compare/2.19.0...2.19.1)

### Fixed

- re-enable custom fields for new data use form [#4050](https://github.com/ethyca/fides/pull/4050)
- fix issue with saving source and destination systems [#4065](https://github.com/ethyca/fides/pull/4065)

### Added

- System history UI with diff modal [#4021](https://github.com/ethyca/fides/pull/4021)
- Relax system legal basis for transfers to be any string [#4049](https://github.com/ethyca/fides/pull/4049)

## [2.19.0](https://github.com/ethyca/fides/compare/2.18.0...2.19.0)

### Added

- Add dictionary suggestions [#3937](https://github.com/ethyca/fides/pull/3937), [#3988](https://github.com/ethyca/fides/pull/3988)
- Added new endpoints for healthchecks [#3947](https://github.com/ethyca/fides/pull/3947)
- Added vendor list dropdown [#3857](https://github.com/ethyca/fides/pull/3857)
- Access support for Adobe Sign [#3504](https://github.com/ethyca/fides/pull/3504)

### Fixed

- Fixed issue when generating masked values for invalid data paths [#3906](https://github.com/ethyca/fides/pull/3906)
- Code reload now works when running `nox -s dev` [#3914](https://github.com/ethyca/fides/pull/3914)
- Reduce verbosity of privacy center logging further [#3915](https://github.com/ethyca/fides/pull/3915)
- Resolved an issue where the integration dropdown input lost focus during typing. [#3917](https://github.com/ethyca/fides/pull/3917)
- Fixed dataset issue that was preventing the Vend connector from loading during server startup [#3923](https://github.com/ethyca/fides/pull/3923)
- Adding version check to version-dependent migration script [#3951](https://github.com/ethyca/fides/pull/3951)
- Fixed a bug where some fields were not saving correctly on the system form [#3975](https://github.com/ethyca/fides/pull/3975)
- Changed "retention period" field in privacy declaration form from number input to text input [#3980](https://github.com/ethyca/fides/pull/3980)
- Fixed issue where unsaved changes modal appears incorrectly [#4005](https://github.com/ethyca/fides/pull/4005)
- Fixed banner resurfacing after user consent for pre-fetch experience [#4009](https://github.com/ethyca/fides/pull/4009)

### Changed

- Systems and Privacy Declaration schema and data migration to support the Dictionary [#3901](https://github.com/ethyca/fides/pull/3901)
- The integration search dropdown is now case-insensitive [#3916](https://github.com/ethyca/fides/pull/3916)
- Removed deprecated fields from the taxonomy editor [#3909](https://github.com/ethyca/fides/pull/3909)
- Bump PyMSSQL version and remove workarounds [#3996](https://github.com/ethyca/fides/pull/3996)
- Removed reset suggestions button [#4007](https://github.com/ethyca/fides/pull/4007)
- Admin ui supports fides cloud config API [#4034](https://github.com/ethyca/fides/pull/4034)

### Security

- Resolve custom integration upload RCE vulnerability [CVE-2023-41319](https://github.com/ethyca/fides/security/advisories/GHSA-p6p2-qq95-vq5h)

## [2.18.0](https://github.com/ethyca/fides/compare/2.17.0...2.18.0)

### Added

- Additional consent reporting calls from `fides-js` [#3845](https://github.com/ethyca/fides/pull/3845)
- Additional consent reporting calls from privacy center [#3847](https://github.com/ethyca/fides/pull/3847)
- Access support for Recurly [#3595](https://github.com/ethyca/fides/pull/3595)
- HTTP Logging for the Privacy Center [#3783](https://github.com/ethyca/fides/pull/3783)
- UI support for OAuth2 authorization flow [#3819](https://github.com/ethyca/fides/pull/3819)
- Changes in the `data` directory now trigger a server reload (for local development) [#3874](https://github.com/ethyca/fides/pull/3874)

### Fixed

- Fix datamap zoom for low system counts [#3835](https://github.com/ethyca/fides/pull/3835)
- Fixed connector forms with external dataset reference fields [#3873](https://github.com/ethyca/fides/pull/3873)
- Fix ability to make server side API calls from privacy-center [#3895](https://github.com/ethyca/fides/pull/3895)

### Changed

- Simplified the file structure for HTML DSR packages [#3848](https://github.com/ethyca/fides/pull/3848)
- Simplified the database health check to improve `/health` performance [#3884](https://github.com/ethyca/fides/pull/3884)
- Changed max width of form components in "system information" form tab [#3864](https://github.com/ethyca/fides/pull/3864)
- Remove manual system selection screen [#3865](https://github.com/ethyca/fides/pull/3865)
- System and integration identifiers are now auto-generated [#3868](https://github.com/ethyca/fides/pull/3868)

## [2.17.0](https://github.com/ethyca/fides/compare/2.16.0...2.17.0)

### Added

- Tab component for `fides-js` [#3782](https://github.com/ethyca/fides/pull/3782)
- Added toast for successfully linking an existing integration to a system [#3826](https://github.com/ethyca/fides/pull/3826)
- Various other UI components for `fides-js` to support upcoming TCF modal [#3803](https://github.com/ethyca/fides/pull/3803)
- Allow items in taxonomy to be enabled or disabled [#3844](https://github.com/ethyca/fides/pull/3844)

### Developer Experience

- Changed where db-dependent routers were imported to avoid dependency issues [#3741](https://github.com/ethyca/fides/pull/3741)

### Changed

- Bumped supported Python versions to `3.10.12`, `3.9.17`, and `3.8.17` [#3733](https://github.com/ethyca/fides/pull/3733)
- Logging Updates [#3758](https://github.com/ethyca/fides/pull/3758)
- Add polyfill service to fides-js route [#3759](https://github.com/ethyca/fides/pull/3759)
- Show/hide integration values [#3775](https://github.com/ethyca/fides/pull/3775)
- Sort system cards alphabetically by name on "View systems" page [#3781](https://github.com/ethyca/fides/pull/3781)
- Update admin ui to use new integration delete route [#3785](https://github.com/ethyca/fides/pull/3785)
- Pinned `pymssql` and `cython` dependencies to avoid build issues on ARM machines [#3829](https://github.com/ethyca/fides/pull/3829)

### Removed

- Removed "Custom field(s) successfully saved" toast [#3779](https://github.com/ethyca/fides/pull/3779)

### Added

- Record when consent is served [#3777](https://github.com/ethyca/fides/pull/3777)
- Add an `active` property to taxonomy elements [#3784](https://github.com/ethyca/fides/pull/3784)
- Erasure support for Heap [#3599](https://github.com/ethyca/fides/pull/3599)

### Fixed

- Privacy notice UI's list of possible regions now matches the backend's list [#3787](https://github.com/ethyca/fides/pull/3787)
- Admin UI "property does not existing" build issue [#3831](https://github.com/ethyca/fides/pull/3831)
- Flagging sensitive inputs as passwords to mask values during entry [#3843](https://github.com/ethyca/fides/pull/3843)

## [2.16.0](https://github.com/ethyca/fides/compare/2.15.1...2.16.0)

### Added

- Empty state for when there are no relevant privacy notices in the privacy center [#3640](https://github.com/ethyca/fides/pull/3640)
- GPC indicators in fides-js banner and modal [#3673](https://github.com/ethyca/fides/pull/3673)
- Include `data_use` and `data_category` metadata in `upload` of access results [#3674](https://github.com/ethyca/fides/pull/3674)
- Add enable/disable toggle to integration tab [#3593] (https://github.com/ethyca/fides/pull/3593)

### Fixed

- Render linebreaks in the Fides.js overlay descriptions, etc. [#3665](https://github.com/ethyca/fides/pull/3665)
- Broken link to Fides docs site on the About Fides page in Admin UI [#3643](https://github.com/ethyca/fides/pull/3643)
- Add Systems Applicable Filter to Privacy Experience List [#3654](https://github.com/ethyca/fides/pull/3654)
- Privacy center and fides-js now pass in `Unescape-Safestr` as a header so that special characters can be rendered properly [#3706](https://github.com/ethyca/fides/pull/3706)
- Fixed ValidationError for saving PrivacyPreferences [#3719](https://github.com/ethyca/fides/pull/3719)
- Fixed issue preventing ConnectionConfigs with duplicate names from saving [#3770](https://github.com/ethyca/fides/pull/3770)
- Fixed creating and editing manual integrations [#3772](https://github.com/ethyca/fides/pull/3772)
- Fix lingering integration artifacts by cascading deletes from System [#3771](https://github.com/ethyca/fides/pull/3771)

### Developer Experience

- Reorganized some `api.api.v1` code to avoid circular dependencies on `quickstart` [#3692](https://github.com/ethyca/fides/pull/3692)
- Treat underscores as special characters in user passwords [#3717](https://github.com/ethyca/fides/pull/3717)
- Allow Privacy Notices banner and modal to scroll as needed [#3713](https://github.com/ethyca/fides/pull/3713)
- Make malicious url test more robust to environmental differences [#3748](https://github.com/ethyca/fides/pull/3748)
- Ignore type checker on click decorators to bypass known issue with `click` version `8.1.4` [#3746](https://github.com/ethyca/fides/pull/3746)

### Changed

- Moved GPC preferences slightly earlier in Fides.js lifecycle [#3561](https://github.com/ethyca/fides/pull/3561)
- Changed results from clicking "Test connection" to be a toast instead of statically displayed on the page [#3700](https://github.com/ethyca/fides/pull/3700)
- Moved "management" tab from nav into settings icon in top right [#3701](https://github.com/ethyca/fides/pull/3701)
- Remove name and description fields from integration form [#3684](https://github.com/ethyca/fides/pull/3684)
- Update EU PrivacyNoticeRegion codes and allow experience filtering to drop back to country filtering if region not found [#3630](https://github.com/ethyca/fides/pull/3630)
- Fields with default fields are now flagged as required in the front-end [#3694](https://github.com/ethyca/fides/pull/3694)
- In "view systems", system cards can now be clicked and link to that system's `configure/[id]` page [#3734](https://github.com/ethyca/fides/pull/3734)
- Enable privacy notice and privacy experience feature flags by default [#3773](https://github.com/ethyca/fides/pull/3773)

### Security

- Resolve Zip bomb file upload vulnerability [CVE-2023-37480](https://github.com/ethyca/fides/security/advisories/GHSA-g95c-2jgm-hqc6)
- Resolve SVG bomb (billion laughs) file upload vulnerability [CVE-2023-37481](https://github.com/ethyca/fides/security/advisories/GHSA-3rw2-wfc8-wmj5)

## [2.15.1](https://github.com/ethyca/fides/compare/2.15.0...2.15.1)

### Added

- Set `sslmode` to `prefer` if connecting to Redshift via ssh [#3685](https://github.com/ethyca/fides/pull/3685)

### Changed

- Privacy center action cards are now able to expand to accommodate longer text [#3669](https://github.com/ethyca/fides/pull/3669)
- Update integration endpoint permissions [#3707](https://github.com/ethyca/fides/pull/3707)

### Fixed

- Handle names with a double underscore when processing access and erasure requests [#3688](https://github.com/ethyca/fides/pull/3688)
- Allow Privacy Notices banner and modal to scroll as needed [#3713](https://github.com/ethyca/fides/pull/3713)

### Security

- Resolve path traversal vulnerability in webserver API [CVE-2023-36827](https://github.com/ethyca/fides/security/advisories/GHSA-r25m-cr6v-p9hq)

## [2.15.0](https://github.com/ethyca/fides/compare/2.14.1...2.15.0)

### Added

- Privacy center can now render its consent values based on Privacy Notices and Privacy Experiences [#3411](https://github.com/ethyca/fides/pull/3411)
- Add Google Tag Manager and Privacy Center ENV vars to sample app [#2949](https://github.com/ethyca/fides/pull/2949)
- Add `notice_key` field to Privacy Notice UI form [#3403](https://github.com/ethyca/fides/pull/3403)
- Add `identity` query param to the consent reporting API view [#3418](https://github.com/ethyca/fides/pull/3418)
- Use `rollup-plugin-postcss` to bundle and optimize the `fides.js` components CSS [#3411](https://github.com/ethyca/fides/pull/3411)
- Dispatch Fides.js lifecycle events on window (FidesInitialized, FidesUpdated) and cross-publish to Fides.gtm() integration [#3411](https://github.com/ethyca/fides/pull/3411)
- Added the ability to use custom CAs with Redis via TLS [#3451](https://github.com/ethyca/fides/pull/3451)
- Add default experience configs on startup [#3449](https://github.com/ethyca/fides/pull/3449)
- Load default privacy notices on startup [#3401](https://github.com/ethyca/fides/pull/3401)
- Add ability for users to pass in additional parameters for application database connection [#3450](https://github.com/ethyca/fides/pull/3450)
- Load default privacy notices on startup [#3401](https://github.com/ethyca/fides/pull/3401/files)
- Add ability for `fides-js` to make API calls to Fides [#3411](https://github.com/ethyca/fides/pull/3411)
- `fides-js` banner is now responsive across different viewport widths [#3411](https://github.com/ethyca/fides/pull/3411)
- Add ability to close `fides-js` banner and modal via a button or ESC [#3411](https://github.com/ethyca/fides/pull/3411)
- Add ability to open the `fides-js` modal from a link on the host site [#3411](https://github.com/ethyca/fides/pull/3411)
- GPC preferences are automatically applied via `fides-js` [#3411](https://github.com/ethyca/fides/pull/3411)
- Add new dataset route that has additional filters [#3558](https://github.com/ethyca/fides/pull/3558)
- Update dataset dropdown to use new api filter [#3565](https://github.com/ethyca/fides/pull/3565)
- Filter out saas datasets from the rest of the UI [#3568](https://github.com/ethyca/fides/pull/3568)
- Included optional env vars to have postgres or Redshift connected via bastion host [#3374](https://github.com/ethyca/fides/pull/3374/)
- Support for acknowledge button for notice-only Privacy Notices and to disable toggling them off [#3546](https://github.com/ethyca/fides/pull/3546)
- HTML format for privacy request storage destinations [#3427](https://github.com/ethyca/fides/pull/3427)
- Persistent message showing result and timestamp of last integration test to "Integrations" tab in system view [#3628](https://github.com/ethyca/fides/pull/3628)
- Access and erasure support for SurveyMonkey [#3590](https://github.com/ethyca/fides/pull/3590)
- New Cookies Table for storing cookies associated with systems and privacy declarations [#3572](https://github.com/ethyca/fides/pull/3572)
- `fides-js` and privacy center now delete cookies associated with notices that were opted out of [#3569](https://github.com/ethyca/fides/pull/3569)
- Cookie input field on system data use tab [#3571](https://github.com/ethyca/fides/pull/3571)

### Fixed

- Fix sample app `DATABASE_*` ENV vars for backwards compatibility [#3406](https://github.com/ethyca/fides/pull/3406)
- Fix overlay rendering issue by finding/creating a dedicated parent element for Preact [#3397](https://github.com/ethyca/fides/pull/3397)
- Fix the sample app privacy center link to be configurable [#3409](https://github.com/ethyca/fides/pull/3409)
- Fix CLI output showing a version warning for Snowflake [#3434](https://github.com/ethyca/fides/pull/3434)
- Flaky custom field Cypress test on systems page [#3408](https://github.com/ethyca/fides/pull/3408)
- Fix NextJS errors & warnings for Cookie House sample app [#3411](https://github.com/ethyca/fides/pull/3411)
- Fix bug where `fides-js` toggles were not reflecting changes from rejecting or accepting all notices [#3522](https://github.com/ethyca/fides/pull/3522)
- Remove the `fides-js` banner from tab order when it is hidden and move the overlay components to the top of the tab order. [#3510](https://github.com/ethyca/fides/pull/3510)
- Fix bug where `fides-js` toggle states did not always initialize properly [#3597](https://github.com/ethyca/fides/pull/3597)
- Fix race condition with consent modal link rendering [#3521](https://github.com/ethyca/fides/pull/3521)
- Hide custom fields section when there are no custom fields created [#3554](https://github.com/ethyca/fides/pull/3554)
- Disable connector dropdown in integration tab on save [#3552](https://github.com/ethyca/fides/pull/3552)
- Handles an edge case for non-existent identities with the Kustomer API [#3513](https://github.com/ethyca/fides/pull/3513)
- remove the configure privacy request tile from the home screen [#3555](https://github.com/ethyca/fides/pull/3555)
- Updated Privacy Experience Safe Strings Serialization [#3600](https://github.com/ethyca/fides/pull/3600/)
- Only create default experience configs on startup, not update [#3605](https://github.com/ethyca/fides/pull/3605)
- Update to latest asyncpg dependency to avoid build error [#3614](https://github.com/ethyca/fides/pull/3614)
- Fix bug where editing a data use on a system could delete existing data uses [#3627](https://github.com/ethyca/fides/pull/3627)
- Restrict Privacy Center debug logging to development-only [#3638](https://github.com/ethyca/fides/pull/3638)
- Fix bug where linking an integration would not update the tab when creating a new system [#3662](https://github.com/ethyca/fides/pull/3662)
- Fix dataset yaml not properly reflecting the dataset in the dropdown of system integrations tab [#3666](https://github.com/ethyca/fides/pull/3666)
- Fix privacy notices not being able to be edited via the UI after the addition of the `cookies` field [#3670](https://github.com/ethyca/fides/pull/3670)
- Add a transform in the case of `null` name fields in privacy declarations for the data use forms [#3683](https://github.com/ethyca/fides/pull/3683)

### Changed

- Enabled Privacy Experience beta flag [#3364](https://github.com/ethyca/fides/pull/3364)
- Reorganize CLI Command Source Files [#3491](https://github.com/ethyca/fides/pull/3491)
- Removed ExperienceConfig.delivery_mechanism constraint [#3387](https://github.com/ethyca/fides/pull/3387)
- Updated privacy experience UI forms to reflect updated experience config fields [#3402](https://github.com/ethyca/fides/pull/3402)
- Use a venv in the Dockerfile for installing Python deps [#3452](https://github.com/ethyca/fides/pull/3452)
- Bump SlowAPI Version [#3456](https://github.com/ethyca/fides/pull/3456)
- Bump Psycopg2-binary Version [#3473](https://github.com/ethyca/fides/pull/3473)
- Reduced duplication between PrivacyExperience and PrivacyExperienceConfig [#3470](https://github.com/ethyca/fides/pull/3470)
- Update privacy centre email and phone validation to allow for both to be blank [#3432](https://github.com/ethyca/fides/pull/3432)
- Moved connection configuration into the system portal [#3407](https://github.com/ethyca/fides/pull/3407)
- Update `fideslang` to `1.4.1` to allow arbitrary nested metadata on `System`s and `Dataset`s `meta` property [#3463](https://github.com/ethyca/fides/pull/3463)
- Remove form validation to allow both email & phone inputs for consent requests [#3529](https://github.com/ethyca/fides/pull/3529)
- Removed dataset dropdown from saas connector configuration [#3563](https://github.com/ethyca/fides/pull/3563)
- Removed `pyodbc` in favor of `pymssql` for handling SQL Server connections [#3435](https://github.com/ethyca/fides/pull/3435)
- Only create a PrivacyRequest when saving consent if at least one notice has system-wide enforcement [#3626](https://github.com/ethyca/fides/pull/3626)
- Increased the character limit for the `SafeStr` type from 500 to 32000 [#3647](https://github.com/ethyca/fides/pull/3647)
- Changed "connection" to "integration" on system view and edit pages [#3659](https://github.com/ethyca/fides/pull/3659)

### Developer Experience

- Add ability to pass ENV vars to both privacy center and sample app during `fides deploy` via `.env` [#2949](https://github.com/ethyca/fides/pull/2949)
- Handle an edge case when generating tags that finds them out of sequence [#3405](https://github.com/ethyca/fides/pull/3405)
- Add support for pushing `prerelease` and `rc` tagged images to Dockerhub [#3474](https://github.com/ethyca/fides/pull/3474)
- Optimize GitHub workflows used for docker image publishing [#3526](https://github.com/ethyca/fides/pull/3526)

### Removed

- Removed the deprecated `system_dependencies` from `System` resources, migrating to `egress` [#3285](https://github.com/ethyca/fides/pull/3285)

### Docs

- Updated developer docs for ARM platform users related to `pymssql` [#3615](https://github.com/ethyca/fides/pull/3615)

## [2.14.1](https://github.com/ethyca/fides/compare/2.14.0...2.14.1)

### Added

- Add `identity` query param to the consent reporting API view [#3418](https://github.com/ethyca/fides/pull/3418)
- Add privacy centre button text customisations [#3432](https://github.com/ethyca/fides/pull/3432)
- Add privacy centre favicon customisation [#3432](https://github.com/ethyca/fides/pull/3432)

### Changed

- Update privacy centre email and phone validation to allow for both to be blank [#3432](https://github.com/ethyca/fides/pull/3432)

## [2.14.0](https://github.com/ethyca/fides/compare/2.13.0...2.14.0)

### Added

- Add an automated test to check for `/fides-consent.js` backwards compatibility [#3289](https://github.com/ethyca/fides/pull/3289)
- Add infrastructure for "overlay" consent components (Preact, CSS bundling, etc.) and initial version of consent banner [#3191](https://github.com/ethyca/fides/pull/3191)
- Add the modal component of the "overlay" consent components [#3291](https://github.com/ethyca/fides/pull/3291)
- Added an `automigrate` database setting [#3220](https://github.com/ethyca/fides/pull/3220)
- Track Privacy Experience with Privacy Preferences [#3311](https://github.com/ethyca/fides/pull/3311)
- Add ability for `fides-js` to fetch its own geolocation [#3356](https://github.com/ethyca/fides/pull/3356)
- Add ability to select different locations in the "Cookie House" sample app [#3362](https://github.com/ethyca/fides/pull/3362)
- Added optional logging of resource changes on the server [#3331](https://github.com/ethyca/fides/pull/3331)

### Fixed

- Maintain casing differences within Snowflake datasets for proper DSR execution [#3245](https://github.com/ethyca/fides/pull/3245)
- Handle DynamoDB edge case where no attributes are defined [#3299](https://github.com/ethyca/fides/pull/3299)
- Support pseudonymous consent requests with `fides_user_device_id` for the new consent workflow [#3203](https://github.com/ethyca/fides/pull/3203)
- Fides user device id filter to GET Privacy Experience List endpoint to stash user preferences on embedded notices [#3302](https://github.com/ethyca/fides/pull/3302)
- Support for data categories on manual webhook fields [#3330](https://github.com/ethyca/fides/pull/3330)
- Added config-driven rendering to consent components [#3316](https://github.com/ethyca/fides/pull/3316)
- Pin `typing_extensions` dependency to `4.5.0` to work around a pydantic bug [#3357](https://github.com/ethyca/fides/pull/3357)

### Changed

- Explicitly escape/unescape certain fields instead of using SafeStr [#3144](https://github.com/ethyca/fides/pull/3144)
- Updated DynamoDB icon [#3296](https://github.com/ethyca/fides/pull/3296)
- Increased default page size for the connection type endpoint to 100 [#3298](https://github.com/ethyca/fides/pull/3298)
- Data model around PrivacyExperiences to better keep Privacy Notices and Experiences in sync [#3292](https://github.com/ethyca/fides/pull/3292)
- UI calls to support new PrivacyExperiences data model [#3313](https://github.com/ethyca/fides/pull/3313)
- Ensure email connectors respect the `notifications.notification_service_type` app config property if set [#3355](https://github.com/ethyca/fides/pull/3355)
- Rework Delighted connector so the `survey_response` endpoint depends on the `person` endpoint [3385](https://github.com/ethyca/fides/pull/3385)
- Remove logging within the Celery creation function [#3303](https://github.com/ethyca/fides/pull/3303)
- Update how generic endpoint generation works [#3304](https://github.com/ethyca/fides/pull/3304)
- Restrict strack-trace logging when not in Dev mode [#3081](https://github.com/ethyca/fides/pull/3081)
- Refactor CSS variables for `fides-js` to match brandable color palette [#3321](https://github.com/ethyca/fides/pull/3321)
- Moved all of the dirs from `fides.api.ops` into `fides.api` [#3318](https://github.com/ethyca/fides/pull/3318)
- Put global settings for fides.js on privacy center settings [#3333](https://github.com/ethyca/fides/pull/3333)
- Changed `fides db migrate` to `fides db upgrade` [#3342](https://github.com/ethyca/fides/pull/3342)
- Add required notice key to privacy notices [#3337](https://github.com/ethyca/fides/pull/3337)
- Make Privacy Experience List public, and separate public endpoint rate limiting [#3339](https://github.com/ethyca/fides/pull/3339)

### Developer Experience

- Add dispatch event when publishing a non-prod tag [#3317](https://github.com/ethyca/fides/pull/3317)
- Add OpenAPI (Swagger) documentation for Fides Privacy Center API endpoints (/fides.js) [#3341](https://github.com/ethyca/fides/pull/3341)

### Removed

- Remove `fides export` command and backing code [#3256](https://github.com/ethyca/fides/pull/3256)

## [2.13.0](https://github.com/ethyca/fides/compare/2.12.1...2.13.0)

### Added

- Connector for DynamoDB [#2998](https://github.com/ethyca/fides/pull/2998)
- Access and erasure support for Amplitude [#2569](https://github.com/ethyca/fides/pull/2569)
- Access and erasure support for Gorgias [#2444](https://github.com/ethyca/fides/pull/2444)
- Privacy Experience Bulk Create, Bulk Update, and Detail Endpoints [#3185](https://github.com/ethyca/fides/pull/3185)
- Initial privacy experience UI [#3186](https://github.com/ethyca/fides/pull/3186)
- A JavaScript modal to copy a script tag for `fides.js` [#3238](https://github.com/ethyca/fides/pull/3238)
- Access and erasure support for OneSignal [#3199](https://github.com/ethyca/fides/pull/3199)
- Add the ability to "inject" location into `/fides.js` bundles and cache responses for one hour [#3272](https://github.com/ethyca/fides/pull/3272)
- Prevent column sorts from resetting when data changes [#3290](https://github.com/ethyca/fides/pull/3290)

### Changed

- Merge instances of RTK `createApi` into one instance for better cache invalidation [#3059](https://github.com/ethyca/fides/pull/3059)
- Update custom field definition uniqueness to be case insensitive name per resource type [#3215](https://github.com/ethyca/fides/pull/3215)
- Restrict where privacy notices of certain consent mechanisms must be displayed [#3195](https://github.com/ethyca/fides/pull/3195)
- Merged the `lib` submodule into the `api.ops` submodule [#3134](https://github.com/ethyca/fides/pull/3134)
- Merged duplicate privacy declaration components [#3254](https://github.com/ethyca/fides/pull/3254)
- Refactor client applications into a monorepo with turborepo, extract fides-js into a standalone package, and improve privacy-center to load configuration at runtime [#3105](https://github.com/ethyca/fides/pull/3105)

### Fixed

- Prevent ability to unintentionally show "default" Privacy Center configuration, styles, etc. [#3242](https://github.com/ethyca/fides/pull/3242)
- Fix broken links to docs site pages in Admin UI [#3232](https://github.com/ethyca/fides/pull/3232)
- Repoint legacy docs site links to the new and improved docs site [#3167](https://github.com/ethyca/fides/pull/3167)
- Fix Cookie House Privacy Center styles for fides deploy [#3283](https://github.com/ethyca/fides/pull/3283)
- Maintain casing differences within Snowflake datasets for proper DSR execution [#3245](https://github.com/ethyca/fides/pull/3245)

### Developer Experience

- Use prettier to format _all_ source files in client packages [#3240](https://github.com/ethyca/fides/pull/3240)

### Deprecated

- Deprecate `fides export` CLI command as it is moving to `fidesplus` [#3264](https://github.com/ethyca/fides/pull/3264)

## [2.12.1](https://github.com/ethyca/fides/compare/2.12.0...2.12.1)

### Changed

- Updated how Docker version checks are handled and added an escape-hatch [#3218](https://github.com/ethyca/fides/pull/3218)

### Fixed

- Datamap export mitigation for deleted taxonomy elements referenced by declarations [#3214](https://github.com/ethyca/fides/pull/3214)
- Update datamap columns each time the page is visited [#3211](https://github.com/ethyca/fides/pull/3211)
- Ensure inactive custom fields are not returned for datamap response [#3223](https://github.com/ethyca/fides/pull/3223)

## [2.12.0](https://github.com/ethyca/fides/compare/2.11.0...2.12.0)

### Added

- Access and erasure support for Aircall [#2589](https://github.com/ethyca/fides/pull/2589)
- Access and erasure support for Klaviyo [#2501](https://github.com/ethyca/fides/pull/2501)
- Page to edit or add privacy notices [#3058](https://github.com/ethyca/fides/pull/3058)
- Side navigation bar can now also have children navigation links [#3099](https://github.com/ethyca/fides/pull/3099)
- Endpoints for consent reporting [#3095](https://github.com/ethyca/fides/pull/3095)
- Added manage custom fields page behind feature flag [#3089](https://github.com/ethyca/fides/pull/3089)
- Custom fields table [#3097](https://github.com/ethyca/fides/pull/3097)
- Custom fields form modal [#3165](https://github.com/ethyca/fides/pull/3165)
- Endpoints to save the new-style Privacy Preferences with respect to a fides user device id [#3132](https://github.com/ethyca/fides/pull/3132)
- Support `privacy_declaration` as a resource type for custom fields [#3149](https://github.com/ethyca/fides/pull/3149)
- Expose `id` field of embedded `privacy_declarations` on `system` API responses [#3157](https://github.com/ethyca/fides/pull/3157)
- Access and erasure support for Unbounce [#2697](https://github.com/ethyca/fides/pull/2697)
- Support pseudonymous consent requests with `fides_user_device_id` [#3158](https://github.com/ethyca/fides/pull/3158)
- Update `fides_consent` cookie format [#3158](https://github.com/ethyca/fides/pull/3158)
- Add custom fields to the data use declaration form [#3197](https://github.com/ethyca/fides/pull/3197)
- Added fides user device id as a ProvidedIdentityType [#3131](https://github.com/ethyca/fides/pull/3131)

### Changed

- The `cursor` pagination strategy now also searches for data outside of the `data_path` when determining the cursor value [#3068](https://github.com/ethyca/fides/pull/3068)
- Moved Privacy Declarations associated with Systems to their own DB table [#3098](https://github.com/ethyca/fides/pull/3098)
- More tests on data use validation for privacy notices within the same region [#3156](https://github.com/ethyca/fides/pull/3156)
- Improvements to export code for bugfixes and privacy declaration custom field support [#3184](https://github.com/ethyca/fides/pull/3184)
- Enabled privacy notice feature flag [#3192](https://github.com/ethyca/fides/pull/3192)
- Updated TS types - particularly with new privacy notices [#3054](https://github.com/ethyca/fides/pull/3054)
- Make name not required on privacy declaration [#3150](https://github.com/ethyca/fides/pull/3150)
- Let Rule Targets allow for custom data categories [#3147](https://github.com/ethyca/fides/pull/3147)

### Removed

- Removed the warning about access control migration [#3055](https://github.com/ethyca/fides/pull/3055)
- Remove `customFields` feature flag [#3080](https://github.com/ethyca/fides/pull/3080)
- Remove notification banner from the home page [#3088](https://github.com/ethyca/fides/pull/3088)

### Fixed

- Fix a typo in the Admin UI [#3166](https://github.com/ethyca/fides/pull/3166)
- The `--local` flag is now respected for the `scan dataset db` command [#3096](https://github.com/ethyca/fides/pull/3096)
- Fixing issue where connectors with external dataset references would fail to save [#3142](https://github.com/ethyca/fides/pull/3142)
- Ensure privacy declaration IDs are stable across updates through system API [#3188](https://github.com/ethyca/fides/pull/3188)
- Fixed unit tests for saas connector type endpoints now that we have >50 [#3101](https://github.com/ethyca/fides/pull/3101)
- Fixed nox docs link [#3121](https://github.com/ethyca/fides/pull/3121/files)

### Developer Experience

- Update fides deploy to use a new database.load_samples setting to initialize sample Systems, Datasets, and Connections for testing [#3102](https://github.com/ethyca/fides/pull/3102)
- Remove support for automatically configuring messaging (Mailgun) & storage (S3) using `.env` with `nox -s "fides_env(test)"` [#3102](https://github.com/ethyca/fides/pull/3102)
- Add smoke tests for consent management [#3158](https://github.com/ethyca/fides/pull/3158)
- Added nox command that opens dev docs [#3082](https://github.com/ethyca/fides/pull/3082)

## [2.11.0](https://github.com/ethyca/fides/compare/2.10.0...2.11.0)

### Added

- Access support for Shippo [#2484](https://github.com/ethyca/fides/pull/2484)
- Feature flags can be set such that they cannot be modified by the user [#2966](https://github.com/ethyca/fides/pull/2966)
- Added the datamap UI to make it open source [#2988](https://github.com/ethyca/fides/pull/2988)
- Introduced a `FixedLayout` component (from the datamap UI) for pages that need to be a fixed height and scroll within [#2992](https://github.com/ethyca/fides/pull/2992)
- Added preliminary privacy notice page [#2995](https://github.com/ethyca/fides/pull/2995)
- Table for privacy notices [#3001](https://github.com/ethyca/fides/pull/3001)
- Added connector template endpoint [#2946](https://github.com/ethyca/fides/pull/2946)
- Query params on connection type endpoint to filter by supported action type [#2996](https://github.com/ethyca/fides/pull/2996)
- Scope restrictions for privacy notice table in the UI [#3007](https://github.com/ethyca/fides/pull/3007)
- Toggle for enabling/disabling privacy notices in the UI [#3010](https://github.com/ethyca/fides/pull/3010)
- Add endpoint to retrieve privacy notices grouped by their associated data uses [#2956](https://github.com/ethyca/fides/pull/2956)
- Support for uploading custom connector templates via the UI [#2997](https://github.com/ethyca/fides/pull/2997)
- Add a backwards-compatible workflow for saving and propagating consent preferences with respect to Privacy Notices [#3016](https://github.com/ethyca/fides/pull/3016)
- Empty state for privacy notices [#3027](https://github.com/ethyca/fides/pull/3027)
- Added Data flow modal [#3008](https://github.com/ethyca/fides/pull/3008)
- Update datamap table export [#3038](https://github.com/ethyca/fides/pull/3038)
- Added more advanced privacy center styling [#2943](https://github.com/ethyca/fides/pull/2943)
- Backend privacy experiences foundation [#3146](https://github.com/ethyca/fides/pull/3146)

### Changed

- Set `privacyDeclarationDeprecatedFields` flags to false and set `userCannotModify` to true [2987](https://github.com/ethyca/fides/pull/2987)
- Restored `nav-config` back to the admin-ui [#2990](https://github.com/ethyca/fides/pull/2990)
- Bumped supported Python versions to 3.10.11, 3.9.16, and 3.8.14 [#2936](https://github.com/ethyca/fides/pull/2936)
- Modify privacy center default config to only request email identities, and add validation preventing requesting both email & phone identities [#2539](https://github.com/ethyca/fides/pull/2539)
- SaaS connector icons are now dynamically loaded from the connector templates [#3018](https://github.com/ethyca/fides/pull/3018)
- Updated consentmechanism Enum to rename "necessary" to "notice_only" [#3048](https://github.com/ethyca/fides/pull/3048)
- Updated test data for Mongo, CLI [#3011](https://github.com/ethyca/fides/pull/3011)
- Updated the check for if a user can assign owner roles to be scope-based instead of role-based [#2964](https://github.com/ethyca/fides/pull/2964)
- Replaced menu in user management table with delete icon [#2958](https://github.com/ethyca/fides/pull/2958)
- Added extra fields to webhook payloads [#2830](https://github.com/ethyca/fides/pull/2830)

### Removed

- Removed interzone navigation logic now that the datamap UI and admin UI are one app [#2990](https://github.com/ethyca/fides/pull/2990)
- Remove the `unknown` state for generated datasets displaying on fidesplus [#2957](https://github.com/ethyca/fides/pull/2957)
- Removed datamap export API [#2999](https://github.com/ethyca/fides/pull/2999)

### Developer Experience

- Nox commands for git tagging to support feature branch builds [#2979](https://github.com/ethyca/fides/pull/2979)
- Changed test environment (`nox -s fides_env`) to run `fides deploy` for local testing [#3071](https://github.com/ethyca/fides/pull/3017)
- Publish git-tag specific docker images [#3050](https://github.com/ethyca/fides/pull/3050)

## [2.10.0](https://github.com/ethyca/fides/compare/2.9.2...2.10.0)

### Added

- Allow users to configure their username and password via the config file [#2884](https://github.com/ethyca/fides/pull/2884)
- Add authentication to the `masking` endpoints as well as accompanying scopes [#2909](https://github.com/ethyca/fides/pull/2909)
- Add an Organization Management page (beta) [#2908](https://github.com/ethyca/fides/pull/2908)
- Adds assigned systems to user management table [#2922](https://github.com/ethyca/fides/pull/2922)
- APIs to support Privacy Notice management (create, read, update) [#2928](https://github.com/ethyca/fides/pull/2928)

### Changed

- Improved standard layout for large width screens and polished misc. pages [#2869](https://github.com/ethyca/fides/pull/2869)
- Changed UI paths in the admin-ui [#2869](https://github.com/ethyca/fides/pull/2892)
  - `/add-systems/new` --> `/add-systems/manual`
  - `/system` --> `/systems`
- Added individual ID routes for systems [#2902](https://github.com/ethyca/fides/pull/2902)
- Deprecated adding scopes to users directly; you can only add roles. [#2848](https://github.com/ethyca/fides/pull/2848/files)
- Changed About Fides page to say "Fides Core Version:" over "Version". [#2899](https://github.com/ethyca/fides/pull/2899)
- Polish Admin UI header & navigation [#2897](https://github.com/ethyca/fides/pull/2897)
- Give new users a "viewer" role by default [#2900](https://github.com/ethyca/fides/pull/2900)
- Tie together save states for user permissions and systems [#2913](https://github.com/ethyca/fides/pull/2913)
- Removing payment types from Stripe connector params [#2915](https://github.com/ethyca/fides/pull/2915)
- Viewer role can now access a restricted version of the user management page [#2933](https://github.com/ethyca/fides/pull/2933)
- Change Privacy Center email placeholder text [#2935](https://github.com/ethyca/fides/pull/2935)
- Restricted setting Approvers as System Managers [#2891](https://github.com/ethyca/fides/pull/2891)
- Adds confirmation modal when downgrading user to "approver" role via Admin UI [#2924](https://github.com/ethyca/fides/pull/2924)
- Changed the toast message for new users to include access control info [#2939](https://github.com/ethyca/fides/pull/2939)
- Add Data Stewards to datamap export [#2962](https://github.com/ethyca/fides/pull/2962)

### Fixed

- Restricted Contributors from being able to create Owners [#2888](https://github.com/ethyca/fides/pull/2888)
- Allow for dynamic aspect ratio for logo on Privacy Center 404 [#2895](https://github.com/ethyca/fides/pull/2895)
- Allow for dynamic aspect ratio for logo on consent page [#2895](https://github.com/ethyca/fides/pull/2895)
- Align role dscription drawer of Admin UI with top nav: [#2932](https://github.com/ethyca/fides/pull/2932)
- Fixed error message when a user is assigned to be an approver without any systems [#2953](https://github.com/ethyca/fides/pull/2953)

### Developer Experience

- Update frontend npm packages (admin-ui, privacy-center, cypress-e2e) [#2921](https://github.com/ethyca/fides/pull/2921)

## [2.9.2](https://github.com/ethyca/fides/compare/2.9.1...2.9.2)

### Fixed

- Allow multiple data uses as long as their processing activity name is different [#2905](https://github.com/ethyca/fides/pull/2905)
- use HTML property, not text, when dispatching Mailchimp Transactional emails [#2901](https://github.com/ethyca/fides/pull/2901)
- Remove policy key from Privacy Center submission modal [#2912](https://github.com/ethyca/fides/pull/2912)

## [2.9.1](https://github.com/ethyca/fides/compare/2.9.0...2.9.1)

### Added

- Added Attentive erasure email connector [#2782](https://github.com/ethyca/fides/pull/2782)

### Changed

- Removed dataset based email connectors [#2782](https://github.com/ethyca/fides/pull/2782)
- Changed Auth0's authentication strategy from `bearer` to `oauth2_client_credentials` [#2820](https://github.com/ethyca/fides/pull/2820)
- renamed the privacy declarations field "Privacy declaration name (deprecated)" to "Processing Activity" [#711](https://github.com/ethyca/fidesplus/issues/711)

### Fixed

- Fixed issue where the scopes list passed into FidesUserPermission could get mutated with the total_scopes call [#2883](https://github.com/ethyca/fides/pull/2883)

### Removed

- removed the `privacyDeclarationDeprecatedFields` flag [#711](https://github.com/ethyca/fidesplus/issues/711)

## [2.9.0](https://github.com/ethyca/fides/compare/2.8.3...2.9.0)

### Added

- The ability to assign users as system managers for a specific system [#2714](https://github.com/ethyca/fides/pull/2714)
- New endpoints to add and remove users as system managers [#2726](https://github.com/ethyca/fides/pull/2726)
- Warning about access control migration to the UI [#2842](https://github.com/ethyca/fides/pull/2842)
- Adds Role Assignment UI [#2739](https://github.com/ethyca/fides/pull/2739)
- Add an automated migration to give users a `viewer` role [#2821](https://github.com/ethyca/fides/pull/2821)

### Changed

- Removed "progressive" navigation that would hide Admin UI tabs until Systems / Connections were configured [#2762](https://github.com/ethyca/fides/pull/2762)
- Added `system.privacy_declaration.name` to datamap response [#2831](https://github.com/ethyca/fides/pull/2831/files)

### Developer Experience

- Retired legacy `navV2` feature flag [#2762](https://github.com/ethyca/fides/pull/2762)
- Update Admin UI Layout to fill viewport height [#2812](https://github.com/ethyca/fides/pull/2812)

### Fixed

- Fixed issue where unsaved changes warning would always show up when running fidesplus [#2788](https://github.com/ethyca/fides/issues/2788)
- Fixed problem in datamap export with datasets that had been updated via SaaS instantiation [#2841](https://github.com/ethyca/fides/pull/2841)
- Fixed problem in datamap export with inconsistent custom field ordering [#2859](https://github.com/ethyca/fides/pull/2859)

## [2.8.3](https://github.com/ethyca/fides/compare/2.8.2...2.8.3)

### Added

- Serialise `bson.ObjectId` types in SAR data packages [#2785](https://github.com/ethyca/fides/pull/2785)

### Fixed

- Fixed issue where more than 1 populated custom fields removed a system from the datamap export [#2825](https://github.com/ethyca/fides/pull/2825)

## [2.8.2](https://github.com/ethyca/fides/compare/2.8.1...2.8.2)

### Fixed

- Resolved a bug that stopped custom fields populating the visual datamap [#2775](https://github.com/ethyca/fides/pull/2775)
- Patch appconfig migration to handle existing db record [#2780](https://github.com/ethyca/fides/pull/2780)

## [2.8.1](https://github.com/ethyca/fides/compare/2.8.0...2.8.1)

### Fixed

- Disabled hiding Admin UI based on user scopes [#2771](https://github.com/ethyca/fides/pull/2771)

## [2.8.0](https://github.com/ethyca/fides/compare/2.7.1...2.8.0)

### Added

- Add API support for messaging config properties [#2551](https://github.com/ethyca/fides/pull/2551)
- Access and erasure support for Kustomer [#2520](https://github.com/ethyca/fides/pull/2520)
- Added the `erase_after` field on collections to be able to set the order for erasures [#2619](https://github.com/ethyca/fides/pull/2619)
- Add a toggle to filter the system classification to only return those with classification data [#2700](https://github.com/ethyca/fides/pull/2700)
- Added backend role-based permissions [#2671](https://github.com/ethyca/fides/pull/2671)
- Access and erasure for Vend SaaS Connector [#1869](https://github.com/ethyca/fides/issues/1869)
- Added endpoints for storage and messaging config setup status [#2690](https://github.com/ethyca/fides/pull/2690)
- Access and erasure for Jira SaaS Connector [#1871](https://github.com/ethyca/fides/issues/1871)
- Access and erasure support for Delighted [#2244](https://github.com/ethyca/fides/pull/2244)
- Improve "Upload a new dataset YAML" [#1531](https://github.com/ethyca/fides/pull/2258)
- Input validation and sanitization for Privacy Request fields [#2655](https://github.com/ethyca/fides/pull/2655)
- Access and erasure support for Yotpo [#2708](https://github.com/ethyca/fides/pull/2708)
- Custom Field Library Tab [#527](https://github.com/ethyca/fides/pull/2693)
- Allow SendGrid template usage [#2728](https://github.com/ethyca/fides/pull/2728)
- Added ConnectorRunner to simplify SaaS connector testing [#1795](https://github.com/ethyca/fides/pull/1795)
- Adds support for Mailchimp Transactional as a messaging config [#2742](https://github.com/ethyca/fides/pull/2742)

### Changed

- Admin UI
  - Add flow for selecting system types when manually creating a system [#2530](https://github.com/ethyca/fides/pull/2530)
  - Updated forms for privacy declarations [#2648](https://github.com/ethyca/fides/pull/2648)
  - Delete flow for privacy declarations [#2664](https://github.com/ethyca/fides/pull/2664)
  - Add framework to have UI elements respect the user's scopes [#2682](https://github.com/ethyca/fides/pull/2682)
  - "Manual Webhook" has been renamed to "Manual Process". [#2717](https://github.com/ethyca/fides/pull/2717)
- Convert all config values to Pydantic `Field` objects [#2613](https://github.com/ethyca/fides/pull/2613)
- Add warning to 'fides deploy' when installed outside of a virtual environment [#2641](https://github.com/ethyca/fides/pull/2641)
- Redesigned the default/init config file to be auto-documented. Also updates the `fides init` logic and analytics consent logic [#2694](https://github.com/ethyca/fides/pull/2694)
- Change how config creation/import is handled across the application [#2622](https://github.com/ethyca/fides/pull/2622)
- Update the CLI aesthetics & docstrings [#2703](https://github.com/ethyca/fides/pull/2703)
- Updates Roles->Scopes Mapping [#2744](https://github.com/ethyca/fides/pull/2744)
- Return user scopes as an enum, as well as total scopes [#2741](https://github.com/ethyca/fides/pull/2741)
- Update `MessagingServiceType` enum to be lowercased throughout [#2746](https://github.com/ethyca/fides/pull/2746)

### Developer Experience

- Set the security environment of the fides dev setup to `prod` instead of `dev` [#2588](https://github.com/ethyca/fides/pull/2588)
- Removed unexpected default Redis password [#2666](https://github.com/ethyca/fides/pull/2666)
- Privacy Center
  - Typechecking and validation of the `config.json` will be checked for backwards-compatibility. [#2661](https://github.com/ethyca/fides/pull/2661)
- Combined conftest.py files [#2669](https://github.com/ethyca/fides/pull/2669)

### Fixed

- Fix support for "redis.user" setting when authenticating to the Redis cache [#2666](https://github.com/ethyca/fides/pull/2666)
- Fix error with the classify dataset feature flag not writing the dataset to the server [#2675](https://github.com/ethyca/fides/pull/2675)
- Allow string dates to stay strings in cache decoding [#2695](https://github.com/ethyca/fides/pull/2695)
- Admin UI
  - Remove Identifiability (Data Qualifier) from taxonomy editor [2684](https://github.com/ethyca/fides/pull/2684)
- FE: Custom field selections binding issue on Taxonomy tabs [#2659](https://github.com/ethyca/fides/pull/2693/)
- Fix Privacy Request Status when submitting a consent request when identity verification is required [#2736](https://github.com/ethyca/fides/pull/2736)

## [2.7.1](https://github.com/ethyca/fides/compare/2.7.0...2.7.1)

- Fix error with the classify dataset feature flag not writing the dataset to the server [#2675](https://github.com/ethyca/fides/pull/2675)

## [2.7.0](https://github.com/ethyca/fides/compare/2.6.6...2.7.0)

- Fides API

  - Access and erasure support for Braintree [#2223](https://github.com/ethyca/fides/pull/2223)
  - Added route to send a test message [#2585](https://github.com/ethyca/fides/pull/2585)
  - Add default storage configuration functionality and associated APIs [#2438](https://github.com/ethyca/fides/pull/2438)

- Admin UI

  - Custom Metadata [#2536](https://github.com/ethyca/fides/pull/2536)
    - Create Custom Lists
    - Create Custom Field Definition
    - Create custom fields from a the taxonomy editor
    - Provide a custom field value in a resource
    - Bulk edit custom field values [#2612](https://github.com/ethyca/fides/issues/2612)
    - Custom metadata UI Polish [#2624](https://github.com/ethyca/fides/pull/2625)

- Privacy Center

  - The consent config default value can depend on whether Global Privacy Control is enabled. [#2341](https://github.com/ethyca/fides/pull/2341)
  - When GPC is enabled, the UI indicates which data uses are opted out by default. [#2596](https://github.com/ethyca/fides/pull/2596)
  - `inspectForBrowserIdentities` now also looks for `ljt_readerID`. [#2543](https://github.com/ethyca/fides/pull/2543)

### Added

- Added new Wunderkind Consent Saas Connector [#2600](https://github.com/ethyca/fides/pull/2600)
- Added new Sovrn Email Consent Connector [#2543](https://github.com/ethyca/fides/pull/2543/)
- Log Fides version at startup [#2566](https://github.com/ethyca/fides/pull/2566)

### Changed

- Update Admin UI to show all action types (access, erasure, consent, update) [#2523](https://github.com/ethyca/fides/pull/2523)
- Removes legacy `verify_oauth_client` function [#2527](https://github.com/ethyca/fides/pull/2527)
- Updated the UI for adding systems to a new design [#2490](https://github.com/ethyca/fides/pull/2490)
- Minor logging improvements [#2566](https://github.com/ethyca/fides/pull/2566)
- Various form components now take a `stacked` or `inline` variant [#2542](https://github.com/ethyca/fides/pull/2542)
- UX fixes for user management [#2537](https://github.com/ethyca/fides/pull/2537)
- Updating Firebase Auth connector to mask the user with a delete instead of an update [#2602](https://github.com/ethyca/fides/pull/2602)

### Fixed

- Fixed bug where refreshing a page in the UI would result in a 404 [#2502](https://github.com/ethyca/fides/pull/2502)
- Usernames are case insensitive now and prevent all duplicates [#2487](https://github.com/ethyca/fides/pull/2487)
  - This PR contains a migration that deletes duplicate users and keeps the oldest original account.
- Update Logos for shipped connectors [#2464](https://github.com/ethyca/fides/pull/2587)
- Search field on privacy request page isn't working [#2270](https://github.com/ethyca/fides/pull/2595)
- Fix connection dropdown in integration table to not be disabled add system creation [#3589](https://github.com/ethyca/fides/pull/3589)

### Developer Experience

- Added new Cypress E2E smoke tests [#2241](https://github.com/ethyca/fides/pull/2241)
- New command `nox -s e2e_test` which will spin up the test environment and run true E2E Cypress tests against it [#2417](https://github.com/ethyca/fides/pull/2417)
- Cypress E2E tests now run in CI and are reported to Cypress Cloud [#2417](https://github.com/ethyca/fides/pull/2417)
- Change from `randomint` to `uuid` in mongodb tests to reduce flakiness. [#2591](https://github.com/ethyca/fides/pull/2591)

### Removed

- Remove feature flagged config wizard stepper from Admin UI [#2553](https://github.com/ethyca/fides/pull/2553)

## [2.6.6](https://github.com/ethyca/fides/compare/2.6.5...2.6.6)

### Changed

- Improve Readability for Custom Masking Override Exceptions [#2593](https://github.com/ethyca/fides/pull/2593)

## [2.6.5](https://github.com/ethyca/fides/compare/2.6.4...2.6.5)

### Added

- Added config properties to override database Engine parameters [#2511](https://github.com/ethyca/fides/pull/2511)
- Increased default pool_size and max_overflow to 50 [#2560](https://github.com/ethyca/fides/pull/2560)

## [2.6.4](https://github.com/ethyca/fides/compare/2.6.3...2.6.4)

### Fixed

- Fixed bug for SMS completion notification not being sent [#2526](https://github.com/ethyca/fides/issues/2526)
- Fixed bug where refreshing a page in the UI would result in a 404 [#2502](https://github.com/ethyca/fides/pull/2502)

## [2.6.3](https://github.com/ethyca/fides/compare/2.6.2...2.6.3)

### Fixed

- Handle case where legacy dataset has meta: null [#2524](https://github.com/ethyca/fides/pull/2524)

## [2.6.2](https://github.com/ethyca/fides/compare/2.6.1...2.6.2)

### Fixed

- Issue addressing missing field in dataset migration [#2510](https://github.com/ethyca/fides/pull/2510)

## [2.6.1](https://github.com/ethyca/fides/compare/2.6.0...2.6.1)

### Fixed

- Fix errors when privacy requests execute concurrently without workers [#2489](https://github.com/ethyca/fides/pull/2489)
- Enable saas request overrides to run in worker runtime [#2489](https://github.com/ethyca/fides/pull/2489)

## [2.6.0](https://github.com/ethyca/fides/compare/2.5.1...2.6.0)

### Added

- Added the `env` option to the `security` configuration options to allow for users to completely secure the API endpoints [#2267](https://github.com/ethyca/fides/pull/2267)
- Unified Fides Resources
  - Added a dataset dropdown selector when configuring a connector to link an existing dataset to the connector configuration. [#2162](https://github.com/ethyca/fides/pull/2162)
  - Added new datasetconfig.ctl_dataset_id field to unify fides dataset resources [#2046](https://github.com/ethyca/fides/pull/2046)
- Add new connection config routes that couple them with systems [#2249](https://github.com/ethyca/fides/pull/2249)
- Add new select/deselect all permissions buttons [#2437](https://github.com/ethyca/fides/pull/2437)
- Endpoints to allow a user with the `user:password-reset` scope to reset users' passwords. In addition, users no longer require a scope to edit their own passwords. [#2373](https://github.com/ethyca/fides/pull/2373)
- New form to reset a user's password without knowing an old password [#2390](https://github.com/ethyca/fides/pull/2390)
- Approve & deny buttons on the "Request details" page. [#2473](https://github.com/ethyca/fides/pull/2473)
- Consent Propagation
  - Add the ability to execute Consent Requests via the Privacy Request Execution layer [#2125](https://github.com/ethyca/fides/pull/2125)
  - Add a Mailchimp Transactional Consent Connector [#2194](https://github.com/ethyca/fides/pull/2194)
  - Allow defining a list of opt-in and/or opt-out requests in consent connectors [#2315](https://github.com/ethyca/fides/pull/2315)
  - Add a Google Analytics Consent Connector for GA4 properties [#2302](https://github.com/ethyca/fides/pull/2302)
  - Pass the GA Cookie from the Privacy Center [#2337](https://github.com/ethyca/fides/pull/2337)
  - Rename "user_id" to more specific "ga_client_id" [#2356](https://github.com/ethyca/fides/pull/2356)
  - Patch Google Analytics Consent Connector to delete by client_id [#2355](https://github.com/ethyca/fides/pull/2355)
  - Add a "skip_param_values option" to optionally skip when we are missing param values in the body [#2384](https://github.com/ethyca/fides/pull/2384)
  - Adds a new Universal Analytics Connector that works with the UA Tracking Id
- Adds intake and storage of Global Privacy Control Signal props for Consent [#2599](https://github.com/ethyca/fides/pull/2599)

### Changed

- Unified Fides Resources
  - Removed several fidesops schemas for DSR's in favor of updated Fideslang schemas [#2009](https://github.com/ethyca/fides/pull/2009)
  - Removed DatasetConfig.dataset field [#2096](https://github.com/ethyca/fides/pull/2096)
  - Updated UI dataset config routes to use new unified routes [#2113](https://github.com/ethyca/fides/pull/2113)
  - Validate request body on crud endpoints on upsert. Validate dataset data categories before save. [#2134](https://github.com/ethyca/fides/pull/2134/)
  - Updated test env setup and quickstart to use new endpoints [#2225](https://github.com/ethyca/fides/pull/2225)
- Consent Propagation
  - Privacy Center consent options can now be marked as `executable` in order to propagate consent requests [#2193](https://github.com/ethyca/fides/pull/2193)
  - Add support for passing browser identities to consent request patches [#2304](https://github.com/ethyca/fides/pull/2304)
- Update fideslang to 1.3.3 [#2343](https://github.com/ethyca/fides/pull/2343)
- Display the request type instead of the policy name on the request table [#2382](https://github.com/ethyca/fides/pull/2382)
- Make denial reasons required [#2400](https://github.com/ethyca/fides/pull/2400)
- Display the policy key on the request details page [#2395](https://github.com/ethyca/fides/pull/2395)
- Updated CSV export [#2452](https://github.com/ethyca/fides/pull/2452)
- Privacy Request approval now uses a modal [#2443](https://github.com/ethyca/fides/pull/2443)

### Developer Experience

- `nox -s test_env` has been replaced with `nox -s "fides_env(dev)"`
- New command `nox -s "fides_env(test)"` creates a complete test environment with seed data (similar to `fides_env(dev)`) but with the production fides image so the built UI can be accessed at `localhost:8080` [#2399](https://github.com/ethyca/fides/pull/2399)
- Change from code climate to codecov for coverage reporting [#2402](https://github.com/ethyca/fides/pull/2402)

### Fixed

- Home screen header scaling and responsiveness issues [#2200](https://github.com/ethyca/fides/pull/2277)
- Privacy Center identity inputs validate even when they are optional. [#2308](https://github.com/ethyca/fides/pull/2308)
- The PII toggle defaults to false and PII will be hidden on page load [#2388](https://github.com/ethyca/fides/pull/2388)
- Fixed a CI bug caused by git security upgrades [#2441](https://github.com/ethyca/fides/pull/2441)
- Privacy Center
  - Identity inputs validate even when they are optional. [#2308](https://github.com/ethyca/fides/pull/2308)
  - Submit buttons show loading state and disable while submitting. [#2401](https://github.com/ethyca/fides/pull/2401)
  - Phone inputs no longer request country SVGs from external domain. [#2378](https://github.com/ethyca/fides/pull/2378)
  - Input validation errors no longer change the height of modals. [#2379](https://github.com/ethyca/fides/pull/2379)
- Patch masking strategies to better handle null and non-string inputs [#2307](https://github.com/ethyca/fides/pull/2377)
- Renamed prod pushes tag to be `latest` for privacy center and sample app [#2401](https://github.com/ethyca/fides/pull/2407)
- Update firebase connector to better handle non-existent users [#2439](https://github.com/ethyca/fides/pull/2439)

## [2.5.1](https://github.com/ethyca/fides/compare/2.5.0...2.5.1)

### Developer Experience

- Allow db resets only if `config.dev_mode` is `True` [#2321](https://github.com/ethyca/fides/pull/2321)

### Fixed

- Added a feature flag for the recent dataset classification UX changes [#2335](https://github.com/ethyca/fides/pull/2335)

### Security

- Add a check to the catchall path to prevent returning paths outside of the UI directory [#2330](https://github.com/ethyca/fides/pull/2330)

### Developer Experience

- Reduce size of local Docker images by fixing `.dockerignore` patterns [#2360](https://github.com/ethyca/fides/pull/2360)

## [2.5.0](https://github.com/ethyca/fides/compare/2.4.0...2.5.0)

### Docs

- Update the docs landing page and remove redundant docs [#2184](https://github.com/ethyca/fides/pull/2184)

### Added

- Added the `user` command group to the CLI. [#2153](https://github.com/ethyca/fides/pull/2153)
- Added `Code Climate` test coverage uploads. [#2198](https://github.com/ethyca/fides/pull/2198)
- Added the connection key to the execution log [#2100](https://github.com/ethyca/fides/pull/2100)
- Added endpoints to retrieve DSR `Rule`s and `Rule Target`s [#2116](https://github.com/ethyca/fides/pull/2116)
- Added Fides version number to account dropdown in the UI [#2140](https://github.com/ethyca/fides/pull/2140)
- Add link to Classify Systems page in nav side bar [#2128](https://github.com/ethyca/fides/pull/2128)
- Dataset classification UI now polls for results [#2123](https://github.com/ethyca/fides/pull/2123)
- Update Privacy Center Icons [#1800](https://github.com/ethyca/fides/pull/2139)
- Privacy Center `fides-consent.js`:
  - `Fides.shopify` integration function. [#2152](https://github.com/ethyca/fides/pull/2152)
  - Dedicated folder for integrations.
  - `Fides.meta` integration function (fbq). [#2217](https://github.com/ethyca/fides/pull/2217)
- Adds support for Twilio email service (Sendgrid) [#2154](https://github.com/ethyca/fides/pull/2154)
- Access and erasure support for Recharge [#1709](https://github.com/ethyca/fides/pull/1709)
- Access and erasure support for Friendbuy Nextgen [#2085](https://github.com/ethyca/fides/pull/2085)

### Changed

- Admin UI Feature Flags - [#2101](https://github.com/ethyca/fides/pull/2101)
  - Overrides can be saved in the browser.
  - Use `NEXT_PUBLIC_APP_ENV` for app-specific environment config.
  - No longer use `react-feature-flags` library.
  - Can have descriptions. [#2243](https://github.com/ethyca/fides/pull/2243)
- Made privacy declarations optional when adding systems manually - [#2173](https://github.com/ethyca/fides/pull/2173)
- Removed an unclear logging message. [#2266](https://github.com/ethyca/fides/pull/2266)
- Allow any user with `user:delete` scope to delete other users [#2148](https://github.com/ethyca/fides/pull/2148)
- Dynamic imports of custom overrides and SaaS test fixtures [#2169](https://github.com/ethyca/fides/pull/2169)
- Added `AuthenticatedClient` to custom request override interface [#2171](https://github.com/ethyca/fides/pull/2171)
- Only approve the specific collection instead of the entire dataset, display only top 1 classification by default [#2226](https://github.com/ethyca/fides/pull/2226)
- Update sample project resources for `fides evaluate` usage in `fides deploy` [#2253](https://github.com/ethyca/fides/pull/2253)

### Removed

- Removed unused object_name field on s3 storage config [#2133](https://github.com/ethyca/fides/pull/2133)

### Fixed

- Remove next-auth from privacy center to fix JS console error [#2090](https://github.com/ethyca/fides/pull/2090)
- Admin UI - Added Missing ability to assign `user:delete` in the permissions checkboxes [#2148](https://github.com/ethyca/fides/pull/2148)
- Nav bug: clicking on Privacy Request breadcrumb takes me to Home instead of /privacy-requests [#497](https://github.com/ethyca/fides/pull/2141)
- Side nav disappears when viewing request details [#2129](https://github.com/ethyca/fides/pull/2155)
- Remove usage of load dataset button and other dataset UI modifications [#2149](https://github.com/ethyca/fides/pull/2149)
- Improve readability for exceptions raised from custom request overrides [#2157](https://github.com/ethyca/fides/pull/2157)
- Importing custom request overrides on server startup [#2186](https://github.com/ethyca/fides/pull/2186)
- Remove warning when env vars default to blank strings in docker-compose [#2188](https://github.com/ethyca/fides/pull/2188)
- Fix Cookie House purchase modal flashing 'Error' in title [#2274](https://github.com/ethyca/fides/pull/2274)
- Stop dependency from upgrading `packaging` to version with known issue [#2273](https://github.com/ethyca/fides/pull/2273)
- Privacy center config no longer requires `identity_inputs` and will use `email` as a default [#2263](https://github.com/ethyca/fides/pull/2263)
- No longer display remaining days for privacy requests in terminal states [#2292](https://github.com/ethyca/fides/pull/2292)

### Removed

- Remove "Create New System" button when viewing systems. All systems can now be created via the "Add systems" button on the home page. [#2132](https://github.com/ethyca/fides/pull/2132)

## [2.4.0](https://github.com/ethyca/fides/compare/2.3.1...2.4.0)

### Developer Experience

- Include a pre-check workflow that collects the pytest suite [#2098](https://github.com/ethyca/fides/pull/2098)
- Write to the application db when running the app locally. Write to the test db when running pytest [#1731](https://github.com/ethyca/fides/pull/1731)

### Changed

- Move the `fides.ctl.core.` and `fides.ctl.connectors` modules into `fides.core` and `fides.connectors` respectively [#2097](https://github.com/ethyca/fides/pull/2097)
- Fides: Skip cypress tests due to nav bar 2.0 [#2102](https://github.com/ethyca/fides/pull/2103)

### Added

- Adds new erasure policy for complete user data masking [#1839](https://github.com/ethyca/fides/pull/1839)
- New Fides Home page [#1864](https://github.com/ethyca/fides/pull/2050)
- Nav 2.0 - Replace form flow side navs with top tabs [#2037](https://github.com/ethyca/fides/pull/2050)
- Adds new erasure policy for complete user data masking [#1839](https://github.com/ethyca/fides/pull/1839)
- Added ability to use Mailgun templates when sending emails. [#2039](https://github.com/ethyca/fides/pull/2039)
- Adds SMS id verification for consent [#2094](https://github.com/ethyca/fides/pull/2094)

### Fixed

- Store `fides_consent` cookie on the root domain of the Privacy Center [#2071](https://github.com/ethyca/fides/pull/2071)
- Properly set the expire-time for verification codes [#2105](https://github.com/ethyca/fides/pull/2105)

## [2.3.1](https://github.com/ethyca/fides/compare/2.3.0...2.3.1)

### Fixed

- Resolved an issue where the root_user was not being created [#2082](https://github.com/ethyca/fides/pull/2082)

### Added

- Nav redesign with sidebar groups. Feature flagged to only be visible in dev mode until release. [#2030](https://github.com/ethyca/fides/pull/2047)
- Improved error handling for incorrect app encryption key [#2089](https://github.com/ethyca/fides/pull/2089)
- Access and erasure support for Friendbuy API [#2019](https://github.com/ethyca/fides/pull/2019)

## [2.3.0](https://github.com/ethyca/fides/compare/2.2.2...2.3.0)

### Added

- Common Subscriptions for app-wide data and feature checks. [#2030](https://github.com/ethyca/fides/pull/2030)
- Send email alerts on privacy request failures once the specified threshold is reached. [#1793](https://github.com/ethyca/fides/pull/1793)
- DSR Notifications (toast) [#1895](https://github.com/ethyca/fides/pull/1895)
- DSR configure alerts btn [#1895](https://github.com/ethyca/fides/pull/1895)
- DSR configure alters (FE) [#1895](https://github.com/ethyca/fides/pull/1895)
- Add a `usage` session to Nox to print full session docstrings. [#2022](https://github.com/ethyca/fides/pull/2022)

### Added

- Adds notifications section to toml files [#2026](https://github.com/ethyca/fides/pull/2060)

### Changed

- Updated to use `loguru` logging library throughout codebase [#2031](https://github.com/ethyca/fides/pull/2031)
- Do not always create a `fides.toml` by default [#2023](https://github.com/ethyca/fides/pull/2023)
- The `fideslib` module has been merged into `fides`, code redundancies have been removed [#1859](https://github.com/ethyca/fides/pull/1859)
- Replace 'ingress' and 'egress' with 'sources' and 'destinations' across UI [#2044](https://github.com/ethyca/fides/pull/2044)
- Update the functionality of `fides pull -a <filename>` to include _all_ resource types. [#2083](https://github.com/ethyca/fides/pull/2083)

### Fixed

- Timing issues with bulk DSR reprocessing, specifically when analytics are enabled [#2015](https://github.com/ethyca/fides/pull/2015)
- Error caused by running erasure requests with disabled connectors [#2045](https://github.com/ethyca/fides/pull/2045)
- Changes the SlowAPI ratelimiter's backend to use memory instead of Redis [#2054](https://github.com/ethyca/fides/pull/2058)

## [2.2.2](https://github.com/ethyca/fides/compare/2.2.1...2.2.2)

### Docs

- Updated the readme to use new new [docs site](http://docs.ethyca.com) [#2020](https://github.com/ethyca/fides/pull/2020)

### Deprecated

- The documentation site hosted in the `/docs` directory has been deprecated. All documentation updates will be hosted at the new [docs site](http://docs.ethyca.com) [#2020](https://github.com/ethyca/fides/pull/2020)

### Fixed

- Fixed mypy and pylint errors [#2013](https://github.com/ethyca/fides/pull/2013)
- Update connection test endpoint to be effectively non-blocking [#2000](https://github.com/ethyca/fides/pull/2000)
- Update Fides connector to better handle children with no access results [#2012](https://github.com/ethyca/fides/pull/2012)

## [2.2.1](https://github.com/ethyca/fides/compare/2.2.0...2.2.1)

### Added

- Add health check indicator for data flow scanning option [#1973](https://github.com/ethyca/fides/pull/1973)

### Changed

- The `celery.toml` is no longer used, instead it is a subsection of the `fides.toml` file [#1990](https://github.com/ethyca/fides/pull/1990)
- Update sample project landing page copy to be version-agnostic [#1958](https://github.com/ethyca/fides/pull/1958)
- `get` and `ls` CLI commands now return valid `fides` object YAML [#1991](https://github.com/ethyca/fides/pull/1991)

### Developer Experience

- Remove duplicate fastapi-caching and pin version. [#1765](https://github.com/ethyca/fides/pull/1765)

## [2.2.0](https://github.com/ethyca/fides/compare/2.1.0...2.2.0)

### Added

- Send email alerts on privacy request failures once the specified threshold is reached. [#1793](https://github.com/ethyca/fides/pull/1793)
- Add authenticated privacy request route. [#1819](https://github.com/ethyca/fides/pull/1819)
- Enable the onboarding flow [#1836](https://github.com/ethyca/fides/pull/1836)
- Access and erasure support for Fullstory API [#1821](https://github.com/ethyca/fides/pull/1821)
- Add function to poll privacy request for completion [#1860](https://github.com/ethyca/fides/pull/1860)
- Added rescan flow for the data flow scanner [#1844](https://github.com/ethyca/fides/pull/1844)
- Add rescan flow for the data flow scanner [#1844](https://github.com/ethyca/fides/pull/1844)
- Add Fides connector to support parent-child Fides deployments [#1861](https://github.com/ethyca/fides/pull/1861)
- Classification UI now polls for updates to classifications [#1908](https://github.com/ethyca/fides/pull/1908)

### Changed

- The organization info form step is now skipped if the server already has organization info. [#1840](https://github.com/ethyca/fides/pull/1840)
- Removed the description column from the classify systems page. [#1867](https://github.com/ethyca/fides/pull/1867)
- Retrieve child results during fides connector execution [#1967](https://github.com/ethyca/fides/pull/1967)

### Fixed

- Fix error in parent user creation seeding. [#1832](https://github.com/ethyca/fides/issues/1832)
- Fix DSR error due to unfiltered empty identities [#1901](https://github.com/ethyca/fides/pull/1907)

### Docs

- Remove documentation about no-longer used connection string override [#1824](https://github.com/ethyca/fides/pull/1824)
- Fix typo in headings [#1824](https://github.com/ethyca/fides/pull/1824)
- Update documentation to reflect configs necessary for mailgun, twilio_sms and twilio_email service types [#1846](https://github.com/ethyca/fides/pull/1846)

...

## [2.1.0](https://github.com/ethyca/fides/compare/2.0.0...2.1.0)

### Added

- Classification flow for system data flows
- Classification is now triggered as part of data flow scanning
- Include `ingress` and `egress` fields on system export and `datamap/` endpoint [#1740](https://github.com/ethyca/fides/pull/1740)
- Repeatable unique identifier for dataset fides_keys and metadata [#1786](https://github.com/ethyca/fides/pull/1786)
- Adds SMS support for identity verification notifications [#1726](https://github.com/ethyca/fides/pull/1726)
- Added phone number validation in back-end and react phone number form in Privacy Center [#1745](https://github.com/ethyca/fides/pull/1745)
- Adds SMS message template for all subject notifications [#1743](https://github.com/ethyca/fides/pull/1743)
- Privacy-Center-Cypress workflow for CI checks of the Privacy Center. [#1722](https://github.com/ethyca/fides/pull/1722)
- Privacy Center `fides-consent.js` script for accessing consent on external pages. [Details](/clients/privacy-center/packages/fides-consent/README.md)
- Erasure support for Twilio Conversations API [#1673](https://github.com/ethyca/fides/pull/1673)
- Webserver port can now be configured via the CLI command [#1858](https://github.com/ethyca/fides/pull/1858)

### Changed

- Optional dependencies are no longer used for 3rd-party connectivity. Instead they are used to isolate dangerous dependencies. [#1679](https://github.com/ethyca/fides/pull/1679)
- All Next pages now automatically require login. [#1670](https://github.com/ethyca/fides/pull/1670)
- Running the `webserver` command no longer prompts the user to opt out/in to analytics[#1724](https://github.com/ethyca/fides/pull/1724)

### Developer Experience

- Admin-UI-Cypress tests that fail in CI will now upload screen recordings for debugging. [#1728](https://github.com/ethyca/fides/pull/1728/files/c23e62fea284f7910028c8483feff893903068b8#r1019491323)
- Enable remote debugging from VSCode of live dev app [#1780](https://github.com/ethyca/fides/pull/1780)

### Removed

- Removed the Privacy Center `cookieName` config introduced in 2.0.0. [#1756](https://github.com/ethyca/fides/pull/1756)

### Fixed

- Exceptions are no longer raised when sending analytics on Windows [#1666](https://github.com/ethyca/fides/pull/1666)
- Fixed wording on identity verification modal in the Privacy Center [#1674](https://github.com/ethyca/fides/pull/1674)
- Update system fides_key tooltip text [#1533](https://github.com/ethyca/fides/pull/1685)
- Removed local storage parsing that is redundant with redux-persist. [#1678](https://github.com/ethyca/fides/pull/1678)
- Show a helpful error message if Docker daemon is not running during "fides deploy" [#1694](https://github.com/ethyca/fides/pull/1694)
- Allow users to query their own permissions, including root user. [#1698](https://github.com/ethyca/fides/pull/1698)
- Single-select taxonomy fields legal basis and special category can be cleared. [#1712](https://github.com/ethyca/fides/pull/1712)
- Fixes the issue where the security config is not properly loading from environment variables. [#1718](https://github.com/ethyca/fides/pull/1718)
- Fixes the issue where the CLI can't run without the config values required by the webserver. [#1811](https://github.com/ethyca/fides/pull/1811)
- Correctly handle response from adobe jwt auth endpoint as milliseconds, rather than seconds. [#1754](https://github.com/ethyca/fides/pull/1754)
- Fixed styling issues with the `EditDrawer` component. [#1803](https://github.com/ethyca/fides/pull/1803)

### Security

- Bumped versions of packages that use OpenSSL [#1683](https://github.com/ethyca/fides/pull/1683)

## [2.0.0](https://github.com/ethyca/fides/compare/1.9.6...2.0.0)

### Added

- Allow delete-only SaaS connector endpoints [#1200](https://github.com/ethyca/fides/pull/1200)
- Privacy center consent choices store a browser cookie. [#1364](https://github.com/ethyca/fides/pull/1364)
  - The format is generic. A reasonable set of defaults will be added later: [#1444](https://github.com/ethyca/fides/issues/1444)
  - The cookie name defaults to `fides_consent` but can be configured under `config.json > consent > cookieName`.
  - Each consent option can provide an array of `cookieKeys`.
- Individually select and reprocess DSRs that have errored [#1203](https://github.com/ethyca/fides/pull/1489)
- Bulk select and reprocess DSRs that have errored [#1205](https://github.com/ethyca/fides/pull/1489)
- Config Wizard: AWS scan results populate in system review forms. [#1454](https://github.com/ethyca/fides/pull/1454)
- Integrate rate limiter with Saas Connectors. [#1433](https://github.com/ethyca/fides/pull/1433)
- Config Wizard: Added a column selector to the scan results page of the config wizard [#1590](https://github.com/ethyca/fides/pull/1590)
- Config Wizard: Flow for runtime scanner option [#1640](https://github.com/ethyca/fides/pull/1640)
- Access support for Twilio Conversations API [#1520](https://github.com/ethyca/fides/pull/1520)
- Message Config: Adds Twilio Email/SMS support [#1519](https://github.com/ethyca/fides/pull/1519)

### Changed

- Updated mypy to version 0.981 and Python to version 3.10.7 [#1448](https://github.com/ethyca/fides/pull/1448)

### Developer Experience

- Repository dispatch events are sent to fidesctl-plus and fidesops-plus [#1263](https://github.com/ethyca/fides/pull/1263)
- Only the `docs-authors` team members are specified as `CODEOWNERS` [#1446](https://github.com/ethyca/fides/pull/1446)
- Updates the default local configuration to not defer tasks to a worker node [#1552](https://github.com/ethyca/fides/pull/1552/)
- Updates the healthcheck to return health status of connected Celery workers [#1588](https://github.com/ethyca/fides/pull/1588)

### Docs

- Remove the tutorial to prepare for new update [#1543](https://github.com/ethyca/fides/pull/1543)
- Add system management via UI documentation [#1541](https://github.com/ethyca/fides/pull/1541)
- Added DSR quickstart docs, restructured docs navigation [#1651](https://github.com/ethyca/fides/pull/1651)
- Update privacy request execution overview docs [#1258](https://github.com/ethyca/fides/pull/1490)

### Fixed

- Fixed system dependencies appearing as "N/A" in the datamap endpoint when there are no privacy declarations [#1649](https://github.com/ethyca/fides/pull/1649)

## [1.9.6](https://github.com/ethyca/fides/compare/1.9.5...1.9.6)

### Fixed

- Include systems without a privacy declaration on data map [#1603](https://github.com/ethyca/fides/pull/1603)
- Handle malformed tokens [#1523](https://github.com/ethyca/fides/pull/1523)
- Remove thrown exception from getAllPrivacyRequests method [#1592](https://github.com/ethyca/fides/pull/1593)
- Include systems without a privacy declaration on data map [#1603](https://github.com/ethyca/fides/pull/1603)
- After editing a dataset, the table will stay on the previously selected collection instead of resetting to the first one. [#1511](https://github.com/ethyca/fides/pull/1511)
- Fix redis `db_index` config issue [#1647](https://github.com/ethyca/fides/pull/1647)

### Docs

- Add unlinked docs and fix any remaining broken links [#1266](https://github.com/ethyca/fides/pull/1266)
- Update privacy center docs to include consent information [#1537](https://github.com/ethyca/fides/pull/1537)
- Update UI docs to include DSR countdown information and additional descriptions/filtering [#1545](https://github.com/ethyca/fides/pull/1545)

### Changed

- Allow multiple masking strategies to be specified when using fides as a masking engine [#1647](https://github.com/ethyca/fides/pull/1647)

## [1.9.5](https://github.com/ethyca/fides/compare/1.9.4...1.9.5)

### Added

- The database includes a `plus_system_scans` relation, to track the status and results of System Scanner executions in fidesctl-plus [#1554](https://github.com/ethyca/fides/pull/1554)

## [1.9.4](https://github.com/ethyca/fides/compare/1.9.2...1.9.4)

### Fixed

- After editing a dataset, the table will stay on the previously selected collection instead of resetting to the first one. [#1511](https://github.com/ethyca/fides/pull/1511)

## [1.9.2](https://github.com/ethyca/fides/compare/1.9.1...1.9.2)

### Deprecated

- Added a deprecation warning for the entire package [#1244](https://github.com/ethyca/fides/pull/1244)

### Added

- Dataset generation enhancements using Fides Classify for Plus users:

  - Integrate Fides Plus API into placeholder features introduced in 1.9.0. [#1194](https://github.com/ethyca/fides/pull/1194)

- Fides Admin UI:

  - Configure Connector after creation [#1204](https://github.com/ethyca/fides/pull/1356)

### Fixed

- Privacy Center:
  - Handle error on startup if server isn't running [#1239](https://github.com/ethyca/fides/pull/1239)
  - Fix styling issue with cards [#1240](https://github.com/ethyca/fides/pull/1240)
  - Redirect to index on consent save [#1238](https://github.com/ethyca/fides/pull/1238)

## [1.9.1](https://github.com/ethyca/fides/compare/1.9.0...1.9.1)

### Changed

- Update fideslang to v1.3.1 [#1136](https://github.com/ethyca/fides/pull/1136)

### Changed

- Update fideslang to v1.3.1 [#1136](https://github.com/ethyca/fides/pull/1136)

## [1.9.0](https://github.com/ethyca/fides/compare/1.8.6...1.9.0) - 2022-09-29

### Added

- Dataset generation enhancements using Fides Classify for Plus users:
  - Added toggle for enabling classify during generation. [#1057](https://github.com/ethyca/fides/pull/1057)
  - Initial implementation of API request to kick off classify, with confirmation modal. [#1069](https://github.com/ethyca/fides/pull/1069)
  - Initial Classification & Review status for generated datasets. [#1074](https://github.com/ethyca/fides/pull/1074)
  - Component for choosing data categories based on classification results. [#1110](https://github.com/ethyca/fides/pull/1110)
  - The dataset fields table shows data categories from the classifier (if available). [#1088](https://github.com/ethyca/fides/pull/1088)
  - The "Approve" button can be used to update the dataset with the classifier's suggestions. [#1129](https://github.com/ethyca/fides/pull/1129)
- System management UI:
  - New page to add a system via yaml [#1062](https://github.com/ethyca/fides/pull/1062)
  - Skeleton of page to add a system manually [#1068](https://github.com/ethyca/fides/pull/1068)
  - Refactor config wizard system forms to be reused for system management [#1072](https://github.com/ethyca/fides/pull/1072)
  - Add additional optional fields to system management forms [#1082](https://github.com/ethyca/fides/pull/1082)
  - Delete a system through the UI [#1085](https://github.com/ethyca/fides/pull/1085)
  - Edit a system through the UI [#1096](https://github.com/ethyca/fides/pull/1096)
- Cypress component testing [#1106](https://github.com/ethyca/fides/pull/1106)

### Changed

- Changed behavior of `load_default_taxonomy` to append instead of upsert [#1040](https://github.com/ethyca/fides/pull/1040)
- Changed behavior of adding privacy declarations to decouple the actions of the "add" and "next" buttons [#1086](https://github.com/ethyca/fides/pull/1086)
- Moved system related UI components from the `config-wizard` directory to the `system` directory [#1097](https://github.com/ethyca/fides/pull/1097)
- Updated "type" on SaaS config to be a simple string type, not an enum [#1197](https://github.com/ethyca/fides/pull/1197)

### Developer Experience

- Optional dependencies may have their version defined only once, in `optional-requirements.txt` [#1171](https://github.com/ethyca/fides/pull/1171)

### Docs

- Updated the footer links [#1130](https://github.com/ethyca/fides/pull/1130)

### Fixed

- Fixed the "help" link in the UI header [#1078](https://github.com/ethyca/fides/pull/1078)
- Fixed a bug in Data Category Dropdowns where checking i.e. `user.biometric` would also check `user.biometric_health` [#1126](https://github.com/ethyca/fides/pull/1126)

### Security

- Upgraded pymysql to version `1.0.2` [#1094](https://github.com/ethyca/fides/pull/1094)

## [1.8.6](https://github.com/ethyca/fides/compare/1.8.5...1.8.6) - 2022-09-28

### Added

- Added classification tables for Plus users [#1060](https://github.com/ethyca/fides/pull/1060)

### Fixed

- Fixed a bug where rows were being excluded from a data map [#1124](https://github.com/ethyca/fides/pull/1124)

## [1.8.5](https://github.com/ethyca/fides/compare/1.8.4...1.8.5) - 2022-09-21

### Changed

- Update fideslang to v1.3.0 [#1103](https://github.com/ethyca/fides/pull/1103)

## [1.8.4](https://github.com/ethyca/fides/compare/1.8.3...1.8.4) - 2022-09-09

### Added

- Initial system management page [#1054](https://github.com/ethyca/fides/pull/1054)

### Changed

- Deleting a taxonomy field with children will now cascade delete all of its children as well. [#1042](https://github.com/ethyca/fides/pull/1042)

### Fixed

- Fixed navigating directly to frontend routes loading index page instead of the correct static page for the route.
- Fix truncated evaluation error messages [#1053](https://github.com/ethyca/fides/pull/1053)

## [1.8.3](https://github.com/ethyca/fides/compare/1.8.2...1.8.3) - 2022-09-06

### Added

- Added more taxonomy fields that can be edited via the UI [#1000](https://github.com/ethyca/fides/pull/1000) [#1028](https://github.com/ethyca/fides/pull/1028)
- Added the ability to add taxonomy fields via the UI [#1019](https://github.com/ethyca/fides/pull/1019)
- Added the ability to delete taxonomy fields via the UI [#1006](https://github.com/ethyca/fides/pull/1006)
  - Only non-default taxonomy entities can be deleted [#1023](https://github.com/ethyca/fides/pull/1023)
- Prevent deleting taxonomy `is_default` fields and from adding `is_default=True` fields via the API [#990](https://github.com/ethyca/fides/pull/990).
- Added a "Custom" tag to distinguish user defined taxonomy fields from default taxonomy fields in the UI [#1027](https://github.com/ethyca/fides/pull/1027)
- Added initial support for enabling Fides Plus [#1037](https://github.com/ethyca/fides/pull/1037)
  - The `useFeatures` hook can be used to check if `plus` is enabled.
  - Navigating to/from the Data Map page is gated behind this feature.
  - Plus endpoints are served from the private Plus image.

### Fixed

- Fixed failing mypy tests [#1030](https://github.com/ethyca/fides/pull/1030)
- Fixed an issue where `fides push --diff` would return a false positive diff [#1026](https://github.com/ethyca/fides/pull/1026)
- Pinned pydantic version to < 1.10.0 to fix an error in finding referenced fides keys [#1045](https://github.com/ethyca/fides/pull/1045)

### Fixed

- Fixed failing mypy tests [#1030](https://github.com/ethyca/fides/pull/1030)
- Fixed an issue where `fides push --diff` would return a false positive diff [#1026](https://github.com/ethyca/fides/pull/1026)

### Docs

- Minor formatting updates to [Policy Webhooks](https://ethyca.github.io/fidesops/guides/policy_webhooks/) documentation [#1114](https://github.com/ethyca/fidesops/pull/1114)

### Removed

- Removed create superuser [#1116](https://github.com/ethyca/fidesops/pull/1116)

## [1.8.2](https://github.com/ethyca/fides/compare/1.8.1...1.8.2) - 2022-08-18

### Added

- Added the ability to edit taxonomy fields via the UI [#977](https://github.com/ethyca/fides/pull/977) [#1028](https://github.com/ethyca/fides/pull/1028)
- New column `is_default` added to DataCategory, DataUse, DataSubject, and DataQualifier tables [#976](https://github.com/ethyca/fides/pull/976)
- Added the ability to add taxonomy fields via the UI [#1019](https://github.com/ethyca/fides/pull/1019)
- Added the ability to delete taxonomy fields via the UI [#1006](https://github.com/ethyca/fides/pull/1006)
  - Only non-default taxonomy entities can be deleted [#1023](https://github.com/ethyca/fides/pull/1023)
- Prevent deleting taxonomy `is_default` fields and from adding `is_default=True` fields via the API [#990](https://github.com/ethyca/fides/pull/990).
- Added a "Custom" tag to distinguish user defined taxonomy fields from default taxonomy fields in the UI [#1027](https://github.com/ethyca/fides/pull/1027)

### Changed

- Upgraded base Docker version to Python 3.9 and updated all other references from 3.8 -> 3.9 [#974](https://github.com/ethyca/fides/pull/974)
- Prepend all database tables with `ctl_` [#979](https://github.com/ethyca/fides/pull/979)
- Moved the `admin-ui` code down one level into a `ctl` subdir [#970](https://github.com/ethyca/fides/pull/970)
- Extended the `/datamap` endpoint to include extra metadata [#992](https://github.com/ethyca/fides/pull/992)

## [1.8.1](https://github.com/ethyca/fides/compare/1.8.0...1.8.1) - 2022-08-08

### Deprecated

- The following environment variables have been deprecated, and replaced with the new environment variable names indicated below. To avoid breaking existing workflows, the deprecated variables are still respected in v1.8.1. They will be removed in a future release.
  - `FIDESCTL__API__DATABASE_HOST` --> `FIDESCTL__DATABASE__SERVER`
  - `FIDESCTL__API__DATABASE_NAME` --> `FIDESCTL__DATABASE__DB`
  - `FIDESCTL__API__DATABASE_PASSWORD` --> `FIDESCTL__DATABASE__PASSWORD`
  - `FIDESCTL__API__DATABASE_PORT` --> `FIDESCTL__DATABASE__PORT`
  - `FIDESCTL__API__DATABASE_TEST_DATABASE_NAME` --> `FIDESCTL__DATABASE__TEST_DB`
  - `FIDESCTL__API__DATABASE_USER` --> `FIDESCTL__DATABASE__USER`

### Developer Experience

- The included `docker-compose.yml` no longer references outdated ENV variables [#964](https://github.com/ethyca/fides/pull/964)

### Docs

- Minor release documentation now reflects the desired patch release process [#955](https://github.com/ethyca/fides/pull/955)
- Updated references to ENV variables [#964](https://github.com/ethyca/fides/pull/964)

### Fixed

- Deprecated config options will continue to be respected when set via environment variables [#965](https://github.com/ethyca/fides/pull/965)
- The git cache is rebuilt within the Docker container [#962](https://github.com/ethyca/fides/pull/962)
- The `wheel` pypi build no longer has a dirty version tag [#962](https://github.com/ethyca/fides/pull/962)
- Add setuptools to dev-requirements to fix versioneer error [#983](https://github.com/ethyca/fides/pull/983)

## [1.8.0](https://github.com/ethyca/fides/compare/1.7.1...1.8.0) - 2022-08-04

### Added

- Initial configuration wizard UI view
  - System scanning step: AWS credentials form and initial `generate` API usage.
  - System scanning results: AWS systems are stored and can be selected for review
- CustomInput type "password" with show/hide icon.
- Pull CLI command now checks for untracked/unstaged files in the manifests dir [#869](https://github.com/ethyca/fides/pull/869)
- Pull CLI command has a flag to pull missing files from the server [#895](https://github.com/ethyca/fides/pull/895)
- Add BigQuery support for the `generate` command and `/generate` endpoint [#814](https://github.com/ethyca/fides/pull/814) & [#917](https://github.com/ethyca/fides/pull/917)
- Added user auth tables [915](https://github.com/ethyca/fides/pull/915)
- Standardized API error parsing under `~/types/errors`
- Added taxonomy page to UI [#902](https://github.com/ethyca/fides/pull/902)
  - Added a nested accordion component for displaying taxonomy data [#910](https://github.com/ethyca/fides/pull/910)
- Add lru cache to get_config [927](https://github.com/ethyca/fides/pull/927)
- Add support for deprecated API config values [#959](https://github.com/ethyca/fides/pull/959)
- `fides` is now an alias for `fidesctl` as a CLI entrypoint [#926](https://github.com/ethyca/fides/pull/926)
- Add user auth routes [929](https://github.com/ethyca/fides/pull/929)
- Bump fideslib to 3.0.1 and remove patch code[931](https://github.com/ethyca/fides/pull/931)
- Update the `fidesctl` python package to automatically serve the UI [#941](https://github.com/ethyca/fides/pull/941)
- Add `push` cli command alias for `apply` and deprecate `apply` [943](https://github.com/ethyca/fides/pull/943)
- Add resource groups tagging api as a source of system generation [939](https://github.com/ethyca/fides/pull/939)
- Add GitHub Action to publish the `fidesctl` package to testpypi on pushes to main [#951](https://github.com/ethyca/fides/pull/951)
- Added configWizardFlag to ui to hide the config wizard when false [[#1453](https://github.com/ethyca/fides/issues/1453)

### Changed

- Updated the `datamap` endpoint to return human-readable column names as the first response item [#779](https://github.com/ethyca/fides/pull/779)
- Remove the `obscure` requirement from the `generate` endpoint [#819](https://github.com/ethyca/fides/pull/819)
- Moved all files from `fidesapi` to `fidesctl/api` [#885](https://github.com/ethyca/fides/pull/885)
- Moved `scan` and `generate` to the list of commands that can be run in local mode [#841](https://github.com/ethyca/fides/pull/841)
- Upgraded the base docker images from Debian Buster to Bullseye [#958](https://github.com/ethyca/fides/pull/958)
- Removed `ipython` as a dev-requirement [#958](https://github.com/ethyca/fides/pull/958)
- Webserver dependencies now come as a standard part of the package [#881](https://github.com/ethyca/fides/pull/881)
- Initial configuration wizard UI view
  - Refactored step & form results management to use Redux Toolkit slice.
- Change `id` field in tables from an integer to a string [915](https://github.com/ethyca/fides/pull/915)
- Update `fideslang` to `1.1.0`, simplifying the default taxonomy and adding `tags` for resources [#865](https://github.com/ethyca/fides/pull/865)
- Merge existing configurations with `fideslib` library [#913](https://github.com/ethyca/fides/pull/913)
- Moved frontend static files to `src/fidesctl/ui-build/static` [#934](https://github.com/ethyca/fides/pull/934)
- Replicated the error response handling from the `/validate` endpoint to the `/generate` endpoint [#911](https://github.com/ethyca/fides/pull/911)

### Developer Experience

- Remove `API_PREFIX` from fidesctl/core/utils.py and change references to `API_PREFIX` in fidesctl/api/reoutes/util.py [922](https://github.com/ethyca/fides/pull/922)

### Fixed

- Dataset field columns show all columns by default in the UI [#898](https://github.com/ethyca/fides/pull/898)
- Fixed the missing `.fides./` directory when locating the default config [#933](https://github.com/ethyca/fides/pull/933)

## [1.7.1](https://github.com/ethyca/fides/compare/1.7.0...1.7.1) - 2022-07-28

### Added

- Add datasets via YAML in the UI [#813](https://github.com/ethyca/fides/pull/813)
- Add datasets via database connection [#834](https://github.com/ethyca/fides/pull/834) [#889](https://github.com/ethyca/fides/pull/889)
- Add delete confirmation when deleting a field or collection from a dataset [#809](https://github.com/ethyca/fides/pull/809)
- Add ability to delete datasets from the UI [#827](https://github.com/ethyca/fides/pull/827)
- Add Cypress for testing [713](https://github.com/ethyca/fides/pull/833)
- Add datasets via database connection (UI only) [#834](https://github.com/ethyca/fides/pull/834)
- Add Okta support to the `/generate` endpoint [#842](https://github.com/ethyca/fides/pull/842)
- Add db support to `/generate` endpoint [849](https://github.com/ethyca/fides/pull/849)
- Added OpenAPI TypeScript client generation for the UI app. See the [README](/clients/admin-ui/src/types/api/README.md) for more details.

### Changed

- Remove the `obscure` requirement from the `generate` endpoint [#819](https://github.com/ethyca/fides/pull/819)

### Developer Experience

- When releases are published, dispatch a repository webhook event to ethyca/fidesctl-plus [#938](https://github.com/ethyca/fides/pull/938)

### Docs

- recommend/replace pip installs with pipx [#874](https://github.com/ethyca/fides/pull/874)

### Fixed

- CustomSelect input tooltips appear next to selector instead of wrapping to a new row.
- Datasets without the `third_country_transfer` will not cause the editing dataset form to not render.
- Fixed a build issue causing an `unknown` version of `fidesctl` to be installed in published Docker images [#836](https://github.com/ethyca/fides/pull/836)
- Fixed an M1-related SQLAlchemy bug [#816](https://github.com/ethyca/fides/pull/891)
- Endpoints now work with or without a trailing slash. [#886](https://github.com/ethyca/fides/pull/886)
- Dataset field columns show all columns by default in the UI [#898](https://github.com/ethyca/fides/pull/898)
- Fixed the `tag` specific GitHub Action workflows for Docker and publishing docs. [#901](https://github.com/ethyca/fides/pull/901)

## [1.7.0](https://github.com/ethyca/fides/compare/1.6.1...1.7.0) - 2022-06-23

### Added

- Added dependabot to keep dependencies updated
- A warning now issues for any orphan datasets as part of the `apply` command [543](https://github.com/ethyca/fides/pull/543)
- Initial scaffolding of management UI [#561](https://github.com/ethyca/fides/pull/624)
- A new `audit` command for `system` and `organization` resources, checking data map attribute compliance [#548](https://github.com/ethyca/fides/pull/548)
- Static UI assets are now built with the docker container [#663](https://github.com/ethyca/fides/issues/663)
- Host static files via fidesapi [#621](https://github.com/ethyca/fides/pull/621)
- A new `generate` endpoint to enable capturing systems from infrastructure from the UI [#642](https://github.com/ethyca/fides/pull/642)
- A new `datamap` endpoint to enable visualizing a data map from the UI [#721](https://github.com/ethyca/fides/pull/721)
- Management UI navigation bar [#679](https://github.com/ethyca/fides/issues/679)
- Management UI integration [#736](https://github.com/ethyca/fides/pull/736)
  - Datasets
  - Systems
  - Taxonomy (data categories)
- Initial dataset UI view [#768](https://github.com/ethyca/fides/pull/768)
  - Add interaction for viewing a dataset collection
  - Add column picker
  - Add a data category checklist tree
  - Edit/delete dataset fields
  - Edit/delete dataset collections
  - Edit datasets
  - Add a component for Identifiability tags
  - Add tooltips for help on forms
  - Add geographic location (third_country_transfers) country selection. Supported by new dependency `i18n-iso-countries`.
- Okta, aws and database credentials can now come from `fidesctl.toml` config [#694](https://github.com/ethyca/fides/pull/694)
- New `validate` endpoint to test aws and okta credentials [#722](https://github.com/ethyca/fides/pull/722)
- Initial configuration wizard UI view
  - Manual entry steps added (name and describe organization, pick entry route, and describe system manually including privacy declarations)
- A new image tagged `ethyca/fidesctl:dev` is published on each push to `main` [781](https://github.com/ethyca/fides/pull/781)
- A new cli command (`fidesctl sync`) [#765](https://github.com/ethyca/fides/pull/765)

### Changed

- Comparing server and CLI versions ignores `.dirty` only differences, and is quiet on success when running general CLI commands [621](https://github.com/ethyca/fides/pull/621)
- All endpoints now prefixed by `/api/v1` [#623](https://github.com/ethyca/fides/issues/623)
- Allow AWS credentials to be passed to `generate system` via the API [#645](https://github.com/ethyca/fides/pull/645)
- Update the export of a datamap to load resources from the server instead of a manifest directory [#662](https://github.com/ethyca/fides/pull/662)
- Refactor `export` to remove CLI specific uses from the core modules and load resources[#725](https://github.com/ethyca/fides/pull/725)
- Bump version of FastAPI in `setup.py` to 0.77.1 to match `optional-requirements.txt` [#734](https://github.com/ethyca/fides/pull/734)
- Docker images are now only built and pushed on tags to match when released to pypi [#740](https://github.com/ethyca/fides/pull/740)
- Okta resource scanning and generation now works with systems instead of datasets [#751](https://github.com/ethyca/fides/pull/751)

### Developer Experience

- Replaced `make` with `nox` [#547](https://github.com/ethyca/fides/pull/547)
- Removed usage of `fideslang` module in favor of new [external package](https://github.com/ethyca/fideslang) shared across projects [#619](https://github.com/ethyca/fides/issues/619)
- Added a UI service to the docker-compose deployment [#757](https://github.com/ethyca/fides/pull/757)
- `TestClient` defined in and shared across test modules via `conftest.py` [#759](https://github.com/ethyca/fides/pull/759)

### Docs

- Replaced all references to `make` with `nox` [#547](https://github.com/ethyca/fides/pull/547)
- Removed config/schemas page [#613](https://github.com/ethyca/fides/issues/613)
- Dataset UI and config wizard docs added ([https://github.com/ethyca/fides/pull/697](https://github.com/ethyca/fides/pull/697))
- The fides README now walks through generating a datamap [#746](https://github.com/ethyca/fides/pull/746)

### Fixed

- Updated `fideslog` to v1.1.5, resolving an issue where some exceptions thrown by the SDK were not handled as expected [#609](https://github.com/ethyca/fides/issues/609)
- Updated the webserver so that it won't fail if the database is inaccessible [#649](https://github.com/ethyca/fides/pull/649)
- Updated external tests to handle complex characters [#661](https://github.com/ethyca/fides/pull/661)
- Evaluations now properly merge the default taxonomy into the user-defined taxonomy [#684](https://github.com/ethyca/fides/pull/684)
- The CLI can now be run without installing the webserver components [#715](https://github.com/ethyca/fides/pull/715)

## [1.6.1](https://github.com/ethyca/fides/compare/1.6.0...1.6.1) - 2022-06-15

### Docs

- Updated `Release Steps`

### Fixed

- Resolved a failure with populating applicable data subject rights to a data map
- Handle invalid characters when generating a `fides_key` [#761](https://github.com/ethyca/fides/pull/761)

## [1.6.0](https://github.com/ethyca/fides/compare/1.5.3...1.6.0) - 2022-05-02

### Added

- ESLint configuration changes [#514](https://github.com/ethyca/fidesops/pull/514)
- User creation, update and permissions in the Admin UI [#511](https://github.com/ethyca/fidesops/pull/511)
- Yaml support for dataset upload [#284](https://github.com/ethyca/fidesops/pull/284)

### Breaking Changes

- Update masking API to take multiple input values [#443](https://github.com/ethyca/fidesops/pull/443)

### Docs

- DRP feature documentation [#520](https://github.com/ethyca/fidesops/pull/520)

## [1.4.2](https://github.com/ethyca/fidesops/compare/1.4.1...1.4.2) - 2022-05-12

### Added

- GET routes for users [#405](https://github.com/ethyca/fidesops/pull/405)
- Username based search on GET route [#444](https://github.com/ethyca/fidesops/pull/444)
- FIDESOPS\_\_DEV_MODE for Easier SaaS Request Debugging [#363](https://github.com/ethyca/fidesops/pull/363)
- Track user privileges across sessions [#425](https://github.com/ethyca/fidesops/pull/425)
- Add first_name and last_name fields. Also add them along with created_at to FidesUser response [#465](https://github.com/ethyca/fidesops/pull/465)
- Denial reasons for DSR and user `AuditLog` [#463](https://github.com/ethyca/fidesops/pull/463)
- DRP action to Policy [#453](https://github.com/ethyca/fidesops/pull/453)
- `CHANGELOG.md` file[#484](https://github.com/ethyca/fidesops/pull/484)
- DRP status endpoint [#485](https://github.com/ethyca/fidesops/pull/485)
- DRP exerise endpoint [#496](https://github.com/ethyca/fidesops/pull/496)
- Frontend for privacy request denial reaons [#480](https://github.com/ethyca/fidesops/pull/480)
- Publish Fidesops to Pypi [#491](https://github.com/ethyca/fidesops/pull/491)
- DRP data rights endpoint [#526](https://github.com/ethyca/fidesops/pull/526)

### Changed

- Converted HTTP Status Codes to Starlette constant values [#438](https://github.com/ethyca/fidesops/pull/438)
- SaasConnector.send behavior on ignore_errors now returns raw response [#462](https://github.com/ethyca/fidesops/pull/462)
- Seed user permissions in `create_superuser.py` script [#468](https://github.com/ethyca/fidesops/pull/468)
- User API Endpoints (update fields and reset user passwords) [#471](https://github.com/ethyca/fidesops/pull/471)
- Format tests with `black` [#466](https://github.com/ethyca/fidesops/pull/466)
- Extract privacy request endpoint logic into separate service for DRP [#470](https://github.com/ethyca/fidesops/pull/470)
- Fixing inconsistent SaaS connector integration tests [#473](https://github.com/ethyca/fidesops/pull/473)
- Add user data to login response [#501](https://github.com/ethyca/fidesops/pull/501)

### Breaking Changes

- Update masking API to take multiple input values [#443](https://github.com/ethyca/fidesops/pull/443)

### Docs

- Added issue template for documentation updates [#442](https://github.com/ethyca/fidesops/pull/442)
- Clarify masking updates [#464](https://github.com/ethyca/fidesops/pull/464)
- Added dark mode [#476](https://github.com/ethyca/fidesops/pull/476)

### Fixed

- Removed miradb test warning [#436](https://github.com/ethyca/fidesops/pull/436)
- Added missing import [#448](https://github.com/ethyca/fidesops/pull/448)
- Removed pypi badge pointing to wrong package [#452](https://github.com/ethyca/fidesops/pull/452)
- Audit imports and references [#479](https://github.com/ethyca/fidesops/pull/479)
- Switch to using update method on PUT permission endpoint [#500](https://github.com/ethyca/fidesops/pull/500)

### Developer Experience

- added isort as a CI check
- Include `tests/` in all static code checks (e.g. `mypy`, `pylint`)

### Changed

- Published Docker image does a clean install of Fidesctl
- `with_analytics` is now a decorator

### Fixed

- Third-Country formatting on Data Map
- Potential Duplication on Data Map
- Exceptions are no longer raised when sending `AnalyticsEvent`s on Windows
- Running `fidesctl init` now generates a `server_host` and `server_protocol`
  rather than `server_url`<|MERGE_RESOLUTION|>--- conflicted
+++ resolved
@@ -43,11 +43,8 @@
 
 ### Fixed
 - Fixed race condition causing gdprApplies to flip during TCF initialization [#6895](https://github.com/ethyca/fides/pull/6895)
-<<<<<<< HEAD
 - Fixed handling of really long values in the new request manager [#6917](https://github.com/ethyca/fides/pull/6917)
-=======
 - Fixed Filter component bug that caused values to clear when searching through available filters [#6914](https://github.com/ethyca/fides/pull/6914)
->>>>>>> 951dbbe3
 
 ## [2.73.1](https://github.com/ethyca/fides/compare/2.73.0..2.73.1)
 
