--- conflicted
+++ resolved
@@ -25,11 +25,8 @@
   * System scanning step: AWS credentials form and initial `generate` API usage.
 * Added Cypress for testing [713](https://github.com/ethyca/fides/pull/833)
 * CustomInput type "password" with show/hide icon.
-<<<<<<< HEAD
-* Add db support to generate endpoint [849](https://github.com/ethyca/fides/pull/849)
-=======
 * Add Okta support to the `/generate` endpoint [#842](https://github.com/ethyca/fides/pull/842)
->>>>>>> 1d72ccaa
+* Add db support to `/generate` endpoint [849](https://github.com/ethyca/fides/pull/849)
 
 ### Changed
 * Updated the `datamap` endpoint to return human-readable column names as the first response item [#779](https://github.com/ethyca/fides/pull/779)
