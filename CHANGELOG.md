--- conflicted
+++ resolved
@@ -36,11 +36,8 @@
 
 ### Changed
 - Moved GPC preferences slightly earlier in Fides.js lifecycle [#3561](https://github.com/ethyca/fides/pull/3561)
-<<<<<<< HEAD
 - Changed results from clicking "Test connection" to be a toast instead of statically displayed on the page [#3700](https://github.com/ethyca/fides/pull/3700)
-=======
 - Moved "management" tab from nav into settings icon in top right [#3701](https://github.com/ethyca/fides/pull/3701)
->>>>>>> 100e1180
 - Remove name and description fields from integration form [#3684](https://github.com/ethyca/fides/pull/3684)
 - Update EU PrivacyNoticeRegion codes and allow experience filtering to drop back to country filtering if region not found [#3630](https://github.com/ethyca/fides/pull/3630)
 - Fields with default fields are now flagged as required in the front-end [#3694](https://github.com/ethyca/fides/pull/3694)
