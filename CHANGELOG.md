# Changelog

All notable changes to this project will be documented in this file.

The format is based on [Keep a Changelog](https://keepachangelog.com/en/)

The types of changes are:

- `Added` for new features.
- `Changed` for changes in existing functionality.
- `Developer Experience` for changes in developer workflow or tooling.
- `Deprecated` for soon-to-be removed features.
- `Docs` for documentation only changes.
- `Removed` for now removed features.
- `Fixed` for any bug fixes.
- `Security` in case of vulnerabilities.

## [Unreleased](https://github.com/ethyca/fides/compare/2.51.2...main)

### Added
- New page in the Cookie House sample app to demonstrate the use of embedding the FidesJS SDK on the page [#5564](https://github.com/ethyca/fides/pull/5564)
<<<<<<< HEAD
- Adds "reclassify" button to discovery result tables [#5574](https://github.com/ethyca/fides/pull/5574)
=======
- Added event based communication example to the Cookie House sample app [#5597](https://github.com/ethyca/fides/pull/5597)
- Added new erasure tests for BigQuery Enterprise [#5554](https://github.com/ethyca/fides/pull/5554)
- Added new `has_next` parameter for the `link` pagination strategy [#5596](https://github.com/ethyca/fides/pull/5596)
- Added a `DBCache` model for database-backed caching [#5613](https://github.com/ethyca/fides/pull/5613)

### Changed
- Adjusted Ant's Select component colors and icon [#5594](https://github.com/ethyca/fides/pull/5594)
- Replaced taxonomies page with new UI based on an interactive tree visualization [#5602](https://github.com/ethyca/fides/pull/5602)

>>>>>>> ebbd5d88

### Fixed
- Fixing quickstart.py script [#5585](https://github.com/ethyca/fides/pull/5585)
- Removed unnecessary double notification when updating database integrations [#5612](https://github.com/ethyca/fides/pull/5612)

## [2.51.2](https://github.com/ethyca/fides/compare/2.51.1...2.51.2)

### Fixed
- Fixed miscellaneous performance issues with Systems and PrivacyDeclarations [#5601](https://github.com/ethyca/fides/pull/5601)

## [2.51.1](https://github.com/ethyca/fides/compare/2.51.0...2.51.1)

### Fixed
- SaaS integrations using `oauth_client_credentials` now properly update their access token when editing the secrets. [#5548](https://github.com/ethyca/fides/pull/5548)
- Saas integrations using `oauth_client_credentials` now properly refresh their access token when the current token expires [#5569](https://github.com/ethyca/fides/pull/5569)
- Adding `dsr_testing_tools_enabled` security setting [#5573](https://github.com/ethyca/fides/pull/5573)
- Reverted elimination of connection pool in worker tasks to prevent DB performance issues [#5592](https://github.com/ethyca/fides/pull/5592)

## [2.51.0](https://github.com/ethyca/fides/compare/2.50.0...2.51.0)

### Added
- Added new column for Action Type in privacy request event logs [#5546](https://github.com/ethyca/fides/pull/5546)
- Added `fides_consent_override` option in FidesJS SDK [#5541](https://github.com/ethyca/fides/pull/5541)
- Added new `script` ConsentMethod in FidesJS SDK for tracking automated consent [#5541](https://github.com/ethyca/fides/pull/5541)
- Added a new page under system integrations to run standalone dataset tests (Fidesplus) [#5549](https://github.com/ethyca/fides/pull/5549)

### Changed
- Adding hashes to system tab URLs [#5535](https://github.com/ethyca/fides/pull/5535)
- Boolean inputs will now show as a select with true/false values in the connection form [#5555](https://github.com/ethyca/fides/pull/5555)
- Updated Cookie House to be responsive [#5541](https://github.com/ethyca/fides/pull/5541)
- Updated `/system` endpoint to filter vendor deleted systems [#5553](https://github.com/ethyca/fides/pull/5553)

### Developer Experience
- Migrated remaining instances of Chakra's Select component to use Ant's Select component [#5502](https://github.com/ethyca/fides/pull/5502)

### Fixed
- Updating dataset PUT to allow deleting all datasets [#5524](https://github.com/ethyca/fides/pull/5524)
- Adds support for fides_key generation when parent_key is provided in Taxonomy create endpoints [#5542](https://github.com/ethyca/fides/pull/5542)
- An integration will no longer re-enable after saving the connection form [#5555](https://github.com/ethyca/fides/pull/5555)
- Fixed positioning of Fides brand link in privacy center [#5572](https://github.com/ethyca/fides/pull/5572)

### Removed
- Removed unnecessary debug logging from the load_file config helper [#5544](https://github.com/ethyca/fides/pull/5544)


## [2.50.0](https://github.com/ethyca/fides/compare/2.49.1...2.50.0)

### Added
- Added namespace support for Snowflake [#5486](https://github.com/ethyca/fides/pull/5486)
- Added support for field-level masking overrides [#5446](https://github.com/ethyca/fides/pull/5446)
- Added BigQuery Enterprise access request integration test [#5504](https://github.com/ethyca/fides/pull/5504)
- Added MD5 email hashing for Segment's Right to Forget endpoint requests [#5514](https://github.com/ethyca/fides/pull/5514)
- Added loading state to the toggle switches on the Privacy experiences page [#5529](https://github.com/ethyca/fides/pull/5529)
- Added new env variable to set a privacy center to default to a specific property  [#5532](https://github.com/ethyca/fides/pull/5532)

### Changed
- Allow hiding systems via a `hidden` parameter and add two flags on the `/system` api endpoint; `show_hidden` and `dnd_relevant`, to display only systems with integrations [#5484](https://github.com/ethyca/fides/pull/5484)
- The CMP override `fides_privacy_policy_url` will now apply even if the `fides_override_language` doesn't match [#5515](https://github.com/ethyca/fides/pull/5515)
- Updated POST taxonomy endpoints to handle creating resources without specifying fides_key [#5468](https://github.com/ethyca/fides/pull/5468)
- Disabled connection pooling for task workers and added retries and keep-alive configurations for database connections [#5448](https://github.com/ethyca/fides/pull/5448)
- Added timeout handling in the UI for async discovery monitor-related queries [#5519](https://github.com/ethyca/fides/pull/5519)

### Developer Experience
- Migrated several instances of Chakra's Select component to use Ant's Select component [#5475](https://github.com/ethyca/fides/pull/5475)
- Fixing BigQuery integration tests [#5491](https://github.com/ethyca/fides/pull/5491)
- Enhanced logging for privacy requests [#5500](https://github.com/ethyca/fides/pull/5500)

### Docs
- Added docs for PrivacyNoticeRegion type [#5488](https://github.com/ethyca/fides/pull/5488)

### Fixed
- Fixed deletion of ConnectionConfigs that have related MonitorConfigs [#5478](https://github.com/ethyca/fides/pull/5478)
- Fixed extra delete icon on Domains page [#5513](https://github.com/ethyca/fides/pull/5513)
- Fixed incorrect display names on some D&D resources [#5498](https://github.com/ethyca/fides/pull/5498)
- Fixed position of "Integration" button on system detail page [#5497](https://github.com/ethyca/fides/pull/5497)
- Fixing issue where "privacy request received" emails would not be sent if the request had custom identities [#5518](https://github.com/ethyca/fides/pull/5518)
- Fixed issue with long-running privacy request tasks losing their connection to the database [#5500](https://github.com/ethyca/fides/pull/5500)
- Fixed missing "Manage privacy preferences" button label option in TCF experience translations [#5528](https://github.com/ethyca/fides/pull/5528)
- Fixed privacy center not fetching the correct experience when using custom property paths  [#5532](https://github.com/ethyca/fides/pull/5532)

### Security
 - Password Policy is now Enforced in Accept Invite API [CVE-2024-52008](https://github.com/ethyca/fides/security/advisories/GHSA-v7vm-rhmg-8j2r)

## [2.49.1](https://github.com/ethyca/fides/compare/2.49.0...2.49.1)

### Added
- Added support for GPP national string to be used alongside state-by-state using a new approach option [#5480](https://github.com/ethyca/fides/pull/5480)
- Added "Powered by" branding link to privacy center and Layer 2 CMP [#5483](https://github.com/ethyca/fides/pull/5483)
- Added loading state to the toggle switches on the Manage privacy notices page [#5489](https://github.com/ethyca/fides/pull/5489)
- Support BlueConic objectives [#5479](https://github.com/ethyca/fides/pull/5479)

### Fixed
- Use BlueConic Profile API correctly. [#5487](https://github.com/ethyca/fides/pull/5487)
- Fixed a bug where branding link was sometimes misaligned [#5496](https://github.com/ethyca/fides/pull/5496)

## [2.49.0](https://github.com/ethyca/fides/compare/2.48.2...2.49.0)

### Added
- Added DataHub integration config [#5401](https://github.com/ethyca/fides/pull/5401)
- Added keepalive settings to the Redshift integration [#5433](https://github.com/ethyca/fides/pull/5433)
- Remediation endpoint `/datasets/clean` to clean up dataset names generated with previous version of fides nested field support [#5461](https://github.com/ethyca/fides/pull/5461)

### Changed
- Migrated the base Select component for Vendor selection to Ant Design [#5459](https://github.com/ethyca/fides/pull/5459)
- Added a security setting that must be set to true to enable the access request download feature [#5451](https://github.com/ethyca/fides/pull/5451)
- Preventing erasures for the Zendesk integration if there are any open tickets [#5429](https://github.com/ethyca/fides/pull/5429)
- Updated look/feel of all badges in the Data map report [#5464](https://github.com/ethyca/fides/pull/5464)
- Allow adding data categories to nested fields [#5434](https://github.com/ethyca/fides/pull/5434)

### Fixed
 - Fix rendering of subfield names in D&D tables [#5439](https://github.com/ethyca/fides/pull/5439)
 - Fix "Save" button on system source/destination page not working [#5469](https://github.com/ethyca/fides/pull/5469)
 - Updating Salesforce erasure request with overrides so it properly passes validation. Removing Account endpoint since it does not contain user data [#5452](https://github.com/ethyca/fides/pull/5452)
 - Fix Pytest-Ctl-External tests [#5457](https://github.com/ethyca/fides/pull/5457)

### Developer Experience
- Added Carbon Icons to FidesUI [#5416](https://github.com/ethyca/fides/pull/5416)
- Apply new color palette as scss module [#5453](https://github.com/ethyca/fides/pull/5453)
- Fixing external SaaS connector tests [#5463](https://github.com/ethyca/fides/pull/5463)
- Updating Paramiko to version 3.4.1 to prevent warning during server startup [#5467](https://github.com/ethyca/fides/pull/5467)

## [2.48.2](https://github.com/ethyca/fides/compare/2.48.1...2.48.2)

### Fixed
- Fixed ValidationError for datasets with a connection_type [#5447](https://github.com/ethyca/fides/pull/5447)

## [2.48.1](https://github.com/ethyca/fides/compare/2.48.0...2.48.1)

### Fixed
 - API router sanitizer being too aggressive with NextJS Catch-all Segments [#5438](https://github.com/ethyca/fides/pull/5438)
 - Fix BigQuery `partitioning` queries to properly support multiple identity clauses [#5432](https://github.com/ethyca/fides/pull/5432)

## [2.48.0](https://github.com/ethyca/fides/compare/2.47.1...2.48.0)

### Added
- Added Azure as an SSO provider. [#5402](https://github.com/ethyca/fides/pull/5402)
- Added endpoint to get privacy request access results urls [#5379](https://github.com/ethyca/fides/pull/5379)
- Added `connection_type` key in the `namespace` attribute of a Dataset's `fides_meta` [#5387](https://github.com/ethyca/fides/pull/5387)
- Added new RDS Postgres Connector [#5380](https://github.com/ethyca/fides/pull/5380)
- Added ability to customize column names in the Data Map report [#5400](https://github.com/ethyca/fides/pull/5400)
- Added Experience Config docs to the FidesJS documentation [#5405](https://github.com/ethyca/fides/pull/5405)
- Added UI for downloading privacy request access results [#5407](https://github.com/ethyca/fides/pull/5407)

### Fixed
- Fixed a bug where D&D tables were rendering stale data [#5372](https://github.com/ethyca/fides/pull/5372)
- Fixed issue where multiple login redirects could end up losing login return path [#5389](https://github.com/ethyca/fides/pull/5389)
- Fixed issue where Dataset with nested fields was unable to edit Categories [#5383](https://github.com/ethyca/fides/pull/5383)
- Fixed a visual bug where the "download" icon was off-center in some buttons [#5409](https://github.com/ethyca/fides/pull/5409)
- Fixed styling on "Dataset" field on system integration form [#5408](https://github.com/ethyca/fides/pull/5408)
- Fixed Snowflake DSR integration failing with syntax error [#5417](https://github.com/ethyca/fides/pull/5417)

### Changed
- The `Monitor` button trigger the same `confirmResourceMutation` (monitor, start classification) on muted parent resources as well as un-muted resources. Un-mute button for muted field resources which simply changes their status to `monitored`. [#5362](https://github.com/ethyca/fides/pull/5362)

### Developer Experience
- Fix warning messages from slowapi and docker [#5385](https://github.com/ethyca/fides/pull/5385)

## [2.47.1](https://github.com/ethyca/fides/compare/2.47.0...2.47.1)

### Added
- Adding access and erasure support for Gladly [#5346](https://github.com/ethyca/fides/pull/5346)
- Added icons for the Gladly, ShipStation, Microsoft Ads, and PowerReviews integrations [#5374](https://github.com/ethyca/fides/pull/5374)

### Changed
- Make the dbname in GoogleCloudSQLPostgresSchema optional [#5358](https://github.com/ethyca/fides/pull/5358)

### Fixed
- Fixed race condition where GPC being updated after FidesJS initialization caused Privacy Notices to be in the wrong state [#5384](https://github.com/ethyca/fides/pull/5384)
- Fixed issue where Dataset with nested fields was unable to edit Categories [#5383](https://github.com/ethyca/fides/pull/5383)
- Fixed button styling issues [#5386](https://github.com/ethyca/fides/pull/5386)
- Allow Responsys and Firebase connectors to ignore extra identities [#5388](https://github.com/ethyca/fides/pull/5388)
- Fixed cookies not deleting on opt-out [#5338](https://github.com/ethyca/fides/pull/5338)

## [2.47.0](https://github.com/ethyca/fides/compare/2.46.2...2.47.0)

### Added
- Make all "Description" table columns expandable in Admin UI tables [#5340](https://github.com/ethyca/fides/pull/5340)
- Added access support for Shipstation [#5343](https://github.com/ethyca/fides/pull/5343)
- Introduce custom reports to Data map report [#5352](https://github.com/ethyca/fides/pull/5352)
- Added models to support custom reports (Fidesplus) [#5344](https://github.com/ethyca/fides/pull/5344)

### Changed
- Updated the filter postprocessor (SaaS integration framework) to support dataset references [#5343](https://github.com/ethyca/fides/pull/5343)

### Developer Experience
- Migrate toggle switches from Chakra to Ant Design [#5323](https://github.com/ethyca/fides/pull/5323)
- Migrate buttons from Chakra to Ant Design [#5357](https://github.com/ethyca/fides/pull/5357)
- Replace `debugLog` with global scoped `fidesDebugger` for better debug experience and optimization of prod code [#5335](https://github.com/ethyca/fides/pull/5335)

### Fixed
- Updating the hash migration status check query to use the available indexes [#5336](https://github.com/ethyca/fides/pull/5336)
- Fixed column resize jank on all tables in Admin UI [#5340](https://github.com/ethyca/fides/pull/5340)
- Better handling of empty storage secrets in aws_util [#5347](https://github.com/ethyca/fides/pull/5347)
- Fix SSO Provider form saving when clicking the cancel button with a fully filled form [#5365](https://github.com/ethyca/fides/pull/5365)
- Fix bleedover of Data Categories into next column on Data map reporting [#5369](https://github.com/ethyca/fides/pull/5369)

### Removed
- Removing Adobe Campaign integration [#5364](https://github.com/ethyca/fides/pull/5364)

## [2.46.2](https://github.com/ethyca/fides/compare/2.46.1...2.46.2)

### Added
- Initial support for DSR requests against partitioned BigQuery tables [#5325](https://github.com/ethyca/fides/pull/5325)
- Added MySQL on RDS as a detection/discovery integration[#5275](https://github.com/ethyca/fides/pull/5275)
- Added new RDS MySQL Connector [#5343](https://github.com/ethyca/fides/pull/5343)

## [2.46.1](https://github.com/ethyca/fides/compare/2.46.0...2.46.1)

### Added
- Implement Soft Delete for PrivacyRequests [#5321](https://github.com/ethyca/fides/pull/5321/files)

### Removed
- Removing Shippo integration [#5349](https://github.com/ethyca/fides/pull/5349)

### Fixed
- Updated Attentive DSR integration [#5319](https://github.com/ethyca/fides/pull/5319)

## [2.46.0](https://github.com/ethyca/fides/compare/2.45.2...2.46.0)

### Fixed
- Ignore `400` errors from Talkable's `person` endpoint. [#5317](https://github.com/ethyca/fides/pull/5317)
- Fix Email Connector logs so they use configuration key instead of name [#5286](https://github.com/ethyca/fides/pull/5286)
- Updated Responsys and Firebase Auth integrations to allow multiple identities [#5318](https://github.com/ethyca/fides/pull/5318)
- Updated Shopify dataset in order to flag country, province, and other location values as read-only [#5282](https://github.com/ethyca/fides/pull/5282)
- Fix issues with cached or `window.fides_overrides` languages in the Minimal TCF banner [#5306](https://github.com/ethyca/fides/pull/5306)
- Fix issue with fides-js where the experience was incorrectly initialized as an empty object which appeared valid, when `undefined` was expected [#5309](https://github.com/ethyca/fides/pull/5309)
- Fix issue where newly added languages in Admin-UI were not being rendered in the preview [#5316](https://github.com/ethyca/fides/pull/5316)
- Fix bug where consent automation accordion shows for integrations that don't support consent automation [#5330](https://github.com/ethyca/fides/pull/5330)
- Fix issue where custom overrides (title, description, privacy policy url, etc.) were not being applied to the full TCF overlay [#5333](https://github.com/ethyca/fides/pull/5333)


### Added
- Added support for hierarchical notices in Privacy Center [#5291](https://github.com/ethyca/fides/pull/5291)
- Support row-level deletes for BigQuery and add erase_after support for database connectors [#5293](https://github.com/ethyca/fides/pull/5293)
- Added PUT endpoint for dataset configs [#5324](https://github.com/ethyca/fides/pull/5324)
- Namespace support for the BigQuery integration and datasets [#5294](https://github.com/ethyca/fides/pull/5294)
- Added ability to select multiple datasets on integrations in system integration view [#5327](https://github.com/ethyca/fides/pull/5327)
- Updated Fides.shopify() integration for Shopify Plus Consent [#5329](https://github.com/ethyca/fides/pull/5329)

### Changed
- Updated privacy notices to support notice hierarchies [#5272](https://github.com/ethyca/fides/pull/5272)
- Defaulting SecuritySettings.env to prod [#5326](https://github.com/ethyca/fides/pull/5326)

### Developer Experience
- Initialized Ant Design and Tailwindcss in Admin-UI to prepare for Design System migration [#5308](https://github.com/ethyca/fides/pull/5308)

## [2.45.2](https://github.com/ethyca/fides/compare/2.45.1...2.45.2)

### Fixed
- Updated the hash migration script to only run on tables with less than 1 million rows. [#5310](https://github.com/ethyca/fides/pull/5310)

## [2.45.1](https://github.com/ethyca/fides/compare/2.45.0...2.45.1)

### Added
- Support minimal GVL in minimal TCF response allowing Accept/Reject from banner before full GVL is loaded [#5298](https://github.com/ethyca/fides/pull/5298)

### Fixed
- Fixed discovery pagination [#5304](https://github.com/ethyca/fides/pull/5304)
- Fixed fides-no-scroll so it works in all browsers [#5299](https://github.com/ethyca/fides/pull/5299)

## [2.45.0](https://github.com/ethyca/fides/compare/2.44.0...2.45.0)

### Added
- Adding erasure support for PowerReviews [#5258](https://github.com/ethyca/fides/pull/5258)
- Adding erasure support for Attentive [#5258](https://github.com/ethyca/fides/pull/5261)
- Added a scheduled job to incrementally migrate from bcrypt hashes to SHA-256 hashes for stored identity values [#5256](https://github.com/ethyca/fides/pull/5256)
- Added the new Dynamic Erasure Email integrations [#5226](https://github.com/ethyca/fides/pull/5226)
- Add ability to edit dataset YAML from dataset view [#5262](https://github.com/ethyca/fides/pull/5262)
- Added support for "in progress" status in classification [#5248](https://github.com/ethyca/fides/pull/5248)
- Clarify GCP service account permissions when setting up Google Cloud SQL for Postgres in Admin-UI [#5245](https://github.com/ethyca/fides/pull/5266)
- Add onFidesEvent method for an alternative way to subscribe to Fides events [#5297](https://github.com/ethyca/fides/pull/5297)

### Changed
- Validate no path in `server_host` var for CLI config; if there is one then take only up until the first forward slash
- Update the Datamap report's Data categories column to support better expand/collapse behavior [#5265](https://github.com/ethyca/fides/pull/5265)
- Rename/refactor Privacy Notice Properties to support performance improvements [#5259](https://github.com/ethyca/fides/pull/5259)
- Improved logging and error visibility for TraversalErrors [#5263](https://github.com/ethyca/fides/pull/5263)

### Developer Experience
- Added performance mark timings to debug logs for fides.js [#5245](https://github.com/ethyca/fides/pull/5245)

### Fixed
- Fix wording in tooltip for Yotpo Reviews [#5274](https://github.com/ethyca/fides/pull/5274)
- Hardcode ConnectionConfigurationResponse.secrets [#5283](https://github.com/ethyca/fides/pull/5283)
- Fix Fides.shouldShouldShowExperience() to return false for modal-only experiences [#5281](https://github.com/ethyca/fides/pull/5281)

## [2.44.0](https://github.com/ethyca/fides/compare/2.43.1...2.44.0)

### Added
- Added Gzip Middleware for responses [#5225](https://github.com/ethyca/fides/pull/5225)
- Adding source and submitted_by fields to privacy requests (Fidesplus) [#5206](https://github.com/ethyca/fides/pull/5206)
- Added Action Required / Monitored / Unmonitored tabs to Data Detection & Discovery page [#5236](https://github.com/ethyca/fides/pull/5236)
- Adding erasure support for Microsoft Advertising [#5197](https://github.com/ethyca/fides/pull/5197)
- Implements fuzzy search for identities in Admin-UI Request Manager [#5232](https://github.com/ethyca/fides/pull/5232)
- New purpose header field for TCF banner [#5246](https://github.com/ethyca/fides/pull/5246)
- `fides` subcommand `pull` has resource name subcommands that take a `fides_key` argument allowing you to pull only one resource by name and type [#5260](https://github.com/ethyca/fides/pull/5260)

### Changed
- Removed unused `username` parameter from the Delighted integration configuration [#5220](https://github.com/ethyca/fides/pull/5220)
- Removed unused `ad_account_id` parameter from the Snap integration configuration [#5229](https://github.com/ethyca/fides/pull/5220)
- Updates to support consent signal processing (Fidesplus) [#5200](https://github.com/ethyca/fides/pull/5200)
- TCF Optimized for performance on initial load by offsetting most experience data until after banner is shown [#5230](https://github.com/ethyca/fides/pull/5230)
- Updates to support DynamoDB schema with Tokenless IAM auth [#5240](https://github.com/ethyca/fides/pull/5240)

### Developer Experience
- Sourcemaps are now working for fides-js in debug mode [#5222](https://github.com/ethyca/fides/pull/5222)

### Fixed
- Fix bug where Data Detection & Discovery table pagination fails to reset after navigating or searching  [#5234](https://github.com/ethyca/fides/pull/5234)
- Ignoring HTTP 400 error responses from the unsubscribe endpoint for HubSpot [#5237](https://github.com/ethyca/fides/pull/5237)
- Fix all `fides` API subcommands (`push`, `user`, etc) failing with an invalid server even when only passing `--help` [#5243](https://github.com/ethyca/fides/pull/5243)
- Fix bug where empty datasets / table wouldn't show a Monitor button  [#5249](https://github.com/ethyca/fides/pull/5249)

### Security
- Reduced timing differences in login endpoint [CVE-2024-45052](https://github.com/ethyca/fides/security/advisories/GHSA-2h46-8gf5-fmxv)
- Removed Jinja2 for email templates, the variables syntax changed from `{{variable_name}}` to `__VARIABLE_NAME__` [CVE-2024-45053](https://github.com/ethyca/fides/security/advisories/GHSA-c34r-238x-f7qx)


## [2.43.1](https://github.com/ethyca/fides/compare/2.43.0...2.43.1)

### Added
- Pydantic v1 -> Pydantic v2 upgrade [#5020](https://github.com/ethyca/fides/pull/5020)
- Added success toast on muting/ignoring resources in D&D tables [#5214](https://github.com/ethyca/fides/pull/5214)
- Added "data type" column to fields and subfields on D&D tables [#5218](https://github.com/ethyca/fides/pull/5218)
- Added support for navigating and editing nested fields in the Datasets page [#5216](https://github.com/ethyca/fides/pull/5216)

### Fixed
- Ignore `404` errors on Oracle Responsys deletions [#5203](https://github.com/ethyca/fides/pull/5203)
- Fix white screen issue when privacy request has null value for daysLeft [#5213](https://github.com/ethyca/fides/pull/5213)

### Changed
- Visual updates to badges in D&D result tables [#5212](https://github.com/ethyca/fides/pull/5212)
- Tweaked behavior of loading state on D&D table actions buttons [#5201](https://github.com/ethyca/fides/pull/5201)


## [2.43.0](https://github.com/ethyca/fides/compare/2.42.1...2.43.0)

### Added
- Added support for mapping a system's integration's consentable items to privacy notices [#5156](https://github.com/ethyca/fides/pull/5156)
- Added support for SSO Login with multiple providers (Fides Plus feature) [#5134](https://github.com/ethyca/fides/pull/5134)
- Adds user_read scope to approver role so that they can update their own password [#5178](https://github.com/ethyca/fides/pull/5178)
- Added PATCH endpoint for partially updating connection secrets [#5172](https://github.com/ethyca/fides/pull/5172)
- Add success toast on confirming classification in data discovery tables [#5182](https://github.com/ethyca/fides/pull/5182)
- Add function to return list of StagedResource objs according to list of URNs [#5192](https://github.com/ethyca/fides/pull/5192)
- Add DSR Support for ScyllaDB [#5140](https://github.com/ethyca/fides/pull/5140)
- Added support for nested fields in BigQuery in D&D result views [#5175](https://github.com/ethyca/fides/pull/5175)
- Added support for Vendor Count in Fides-JS overlay descriptions [#5210](https://github.com/ethyca/fides/pull/5210)

### Fixed
- Fixed the OAuth2 configuration for the Snap integration [#5158](https://github.com/ethyca/fides/pull/5158)
- Fixes a Marigold Sailthru error when a user does not exist [#5145](https://github.com/ethyca/fides/pull/5145)
- Fixed malformed HTML issue on switch components [#5166](https://github.com/ethyca/fides/pull/5166)
- Edit integration modal no longer requires reentering credentials when doing partial edits [#2436](https://github.com/ethyca/fides/pull/2436)
- Fixed a timing issue with tcf/gpp locator iframe naming [#5173](https://github.com/ethyca/fides/pull/5173)
- Detection & Discovery: The when column will now display the correct value with a tooltip showing the full date and time [#5177](https://github.com/ethyca/fides/pull/5177)
- Fixed minor issues with the SSO providers form [#5183](https://github.com/ethyca/fides/pull/5183)

### Changed
- Removed PRIVACY_REQUEST_READ scope from Viewer role [#5184](https://github.com/ethyca/fides/pull/5184)
- Asynchronously load GVL translations in FidesJS instead of blocking UI rendering [#5187](https://github.com/ethyca/fides/pull/5187)
- Model changes to support consent signals (Fidesplus) [#5190](https://github.com/ethyca/fides/pull/5190)
- Updated Datasets page with new UI for better usability and consistency with Detection and Discovery UI [#5191](https://github.com/ethyca/fides/pull/5191)
- Updated the Yotpo Reviews integration to use email and phone number identities instead of external ID [#5169](https://github.com/ethyca/fides/pull/5169)
- Update TCF banner button layout and styles [#5204](https://github.com/ethyca/fides/pull/5204)


### Developer Experience
- Fixes some ESLint configuration issues [#5176](https://github.com/ethyca/fides/pull/5176)

## [2.42.1](https://github.com/ethyca/fides/compare/2.42.0...2.42.1)

### Fixed
- Fixed language picker cut-off in mobile on CMP banner and modal [#5159](https://github.com/ethyca/fides/pull/5159)
- Fixed button sizes on CMP modal [#5161](https://github.com/ethyca/fides/pull/5161)

## [2.42.0](https://github.com/ethyca/fides/compare/2.41.0...2.42.0)

### Added
- Add AWS Tags in the meta field for Fides system when using `fides generate` [#4998](https://github.com/ethyca/fides/pull/4998)
- Added access and erasure support for Checkr integration [#5121](https://github.com/ethyca/fides/pull/5121)
- Added support for special characters in SaaS request payloads [#5099](https://github.com/ethyca/fides/pull/5099)
- Added support for displaying notices served in the Consent Banner [#5125](https://github.com/ethyca/fides/pull/5125)
- Added ability to choose whether to use Opt In/Out buttons or Acknowledge button in the Consent Banner [#5125](https://github.com/ethyca/fides/pull/5125)
- Add "status" field to detection & discovery tables [#5141](https://github.com/ethyca/fides/pull/5141)
- Added optional filters `exclude_saas_datasets` and `only_unlinked_datasets` to the list datasets endpoint [#5132](https://github.com/ethyca/fides/pull/5132)
- Add new config options to support notice-only banner and modal [#5136](https://github.com/ethyca/fides/pull/5136)
- Added models to support bidirectional consent (Fides Plus feature) [#5118](https://github.com/ethyca/fides/pull/5118)

### Changed
- Moving Privacy Center endpoint logging behind debug flag [#5103](https://github.com/ethyca/fides/pull/5103)
- Serve GVL languages as they are requested [#5112](https://github.com/ethyca/fides/pull/5112)
- Changed text on system integrations tab to direct to new integration management [#5097](https://github.com/ethyca/fides/pull/5097)
- Updates to consent experience styling [#5085](https://github.com/ethyca/fides/pull/5085)
- Updated the dataset page to display the new table and support pagination [#5130](https://github.com/ethyca/fides/pull/5130)
- Improve performance by removing the need to load every system into redux store [#5135](https://github.com/ethyca/fides/pull/5135)
- Use the `user_id` from a Segment Trait instead of an `email` when deleting a user in Segment [#5004](https://github.com/ethyca/fides/pull/5004)
- Moves some endpoints for property-specific messaging from OSS -> plus [#5069](https://github.com/ethyca/fides/pull/5069)
- Text changes in monitor config table and form [#5142](https://github.com/ethyca/fides/pull/5142)
- Improve API error messages when using is_default field on taxonomy resources [#5147](https://github.com/ethyca/fides/pull/5147)

### Developer Experience
- Add `.syncignore` to reduce file sync size with new volumes [#5104](https://github.com/ethyca/fides/pull/5104)
- Fix sourcemap generation in development version of FidesJS [#5119](https://github.com/ethyca/fides/pull/5119)
- Upgrade to Next.js v14 [#5111](https://github.com/ethyca/fides/pull/5111)
- Upgrade and consolidate linting and formatting tools [#5128](https://github.com/ethyca/fides/pull/5128)

### Fixed
- Resolved an issue pulling all blog authors for the Shopify integration [#5043](https://github.com/ethyca/fides/pull/5043)
- Fixed typo in the BigQuery integration description [#5120](https://github.com/ethyca/fides/pull/5120)
- Fixed default values of Experience config toggles [#5123](https://github.com/ethyca/fides/pull/5123)
- Skip indexing Custom Privacy Request Field array values [#5127](https://github.com/ethyca/fides/pull/5127)
- Fixed Admin UI issue where banner would disappear in Experience Preview with GPC enabled [#5131](https://github.com/ethyca/fides/pull/5131)
- Fixed not being able to edit a monitor from scheduled to not scheduled [#5114](https://github.com/ethyca/fides/pull/5114)
- Migrating missing Fideslang 2.0 data categories [#5073](https://github.com/ethyca/fides/pull/5073)
- Fixed wrong system count on Datamap page [#5151](https://github.com/ethyca/fides/pull/5151)
- Fixes some responsive styling issues in the consent banner on mobile sized screens [#5157](https://github.com/ethyca/fides/pull/5157)

## [2.41.0](https://github.com/ethyca/fides/compare/2.40.0...2.41.0)

### Added
- Added erasure support for Alchemer integration [#4925](https://github.com/ethyca/fides/pull/4925)
- Added new columns and action buttons to discovery monitors table [#5068](https://github.com/ethyca/fides/pull/5068)
- Added field to exclude databases on MonitorConfig [#5080](https://github.com/ethyca/fides/pull/5080)
- Added key pair authentication for the Snowflake integration [#5079](https://github.com/ethyca/fides/pull/5079)

### Changed
- Updated the sample dataset for the Amplitude integration [#5063](https://github.com/ethyca/fides/pull/5063)
- Updated System's page to display a table that uses a paginated endpoint [#5084](https://github.com/ethyca/fides/pull/5084)
- Messaging page now shows a notice if you have properties without any templates [#5077](https://github.com/ethyca/fides/pull/5077)
- Endpoints for listing systems (GET /system) and datasets (GET /dataset) now support optional pagination [#5071](https://github.com/ethyca/fides/pull/5071)
- Messaging page will now show a notice about using global mode [#5090](https://github.com/ethyca/fides/pull/5090)
- Changed behavior of project selection modal in discovery monitor form [#5092](https://github.com/ethyca/fides/pull/5092)
- Data category selector for Discovery results won't show disabled categories [#5102](https://github.com/ethyca/fides/pull/5102)

### Developer Experience
- Upgrade to React 18 and Chakra 2, including other dependencies [#5036](https://github.com/ethyca/fides/pull/5036)
- Added support for "output templates" in read SaaS requests [#5054](https://github.com/ethyca/fides/pull/5054)
- URL for deployment instructions when the webserver is running [#5088](https://github.com/ethyca/fides/pull/5088)
- Optimize TCF bundle with just-in-time GVL translations [#5074](https://github.com/ethyca/fides/pull/5074)
- Added `performance.mark()` to FidesJS events for performance testing. [#5105](https://github.com/ethyca/fides/pull/5105)

### Fixed
- Fixed bug with unescaped table names in mysql queries [#5072](https://github.com/ethyca/fides/pull/5072/)
- Fixed bug with unresponsive messaging ui [#5081](https://github.com/ethyca/fides/pull/5081/)
- Fixed FidesKey constructor bugs in CLI [#5113](https://github.com/ethyca/fides/pull/5113)


## [2.40.0](https://github.com/ethyca/fides/compare/2.39.2...2.40.0)

### Added
- Adds last_monitored and enabled attributes to MonitorConfig [#4991](https://github.com/ethyca/fides/pull/4991)
- New messaging page. Allows managing messaging templates for different properties. [#5005](https://github.com/ethyca/fides/pull/5005)
- Ability to configure "Enforcement Level" for Privacy Notices [#5025](https://github.com/ethyca/fides/pull/5025)
- BE cleanup for property-specific messaging [#5006](https://github.com/ethyca/fides/pull/5006)
- If property_id param was used, store it as part of the consent request [#4915](https://github.com/ethyca/fides/pull/4915)
- Invite users via email flow [#4539](https://github.com/ethyca/fides/pull/4539)
- Added new Google Cloud SQL for Postgres Connector [#5014](https://github.com/ethyca/fides/pull/5014)
- Added access and erasure support for the Twilio SMS integration [#4979](https://github.com/ethyca/fides/pull/4979)
- Added erasure support for Snap integration [#5011](https://github.com/ethyca/fides/pull/5011)

### Changed
- Navigation changes. 'Management' was renamed 'Settings'. Properties was moved to Settings section. [#5005](https://github.com/ethyca/fides/pull/5005)
- Changed discovery monitor form behavior around execution date/time selection [#5017](https://github.com/ethyca/fides/pull/5017)
- Changed integration form behavior when errors occur [#5023](https://github.com/ethyca/fides/pull/5023)
- Replaces typescript-cookie with js-cookie [#5022](https://github.com/ethyca/fides/pull/5022)
- Updated pymongo version to 4.7.3 [#5019](https://github.com/ethyca/fides/pull/5019)
- Upgraded Datamap instance of `react-table` to v8 [#5024](https://github.com/ethyca/fides/pull/5024)
- Updated create privacy request modal from admin-ui to include all custom fields  [#5029](https://github.com/ethyca/fides/pull/5029)
- Update name of Ingress/Egress columns in Datamap Report to Sources/Destinations [#5045](https://github.com/ethyca/fides/pull/5045)
- Datamap report now includes a 'cookies' column [#5052](https://github.com/ethyca/fides/pull/5052)
- Changed behavior of project selection UI in discovery monitor form [#5049](https://github.com/ethyca/fides/pull/5049)
- Updating DSR filtering to use collection-level data categories [#4999](https://github.com/ethyca/fides/pull/4999)
- Changed discovery monitor form to skip project selection UI when no projects exist [#5056](https://github.com/ethyca/fides/pull/5056)

### Fixed
- Fixed intermittent connection issues with Redshift by increasing timeout and preferring SSL in test connections [#4981](https://github.com/ethyca/fides/pull/4981)
- Fixed data detection & discovery results not displaying correctly across multiple pages[#5060](https://github.com/ethyca/fides/pull/5060)

### Developer Experience
- Fixed various environmental issues when running Cypress tests locally [#5040](https://github.com/ethyca/fides/pull/5040)

## [2.39.2](https://github.com/ethyca/fides/compare/2.39.1...2.39.2)

### Fixed
- Restrict Delete Systems API endpoint such that user must have "SYSTEM_DELETE" scope [#5037](https://github.com/ethyca/fides/pull/5037)

### Security
- Remove the SERVER_SIDE_FIDES_API_URL env variable from the client clientSettings [CVE-2024-31223](https://github.com/ethyca/fides/security/advisories/GHSA-53q7-4874-24qg)

## [2.39.1](https://github.com/ethyca/fides/compare/2.39.0...2.39.1)

### Fixed
- Fixed a bug where system information form was not loading for Viewer users [#5034](https://github.com/ethyca/fides/pull/5034)
- Fixed viewers being given the option to delete systems [#5035](https://github.com/ethyca/fides/pull/5035)
- Restrict Delete Systems API endpoint such that user must have "SYSTEM_DELETE" scope [#5037](https://github.com/ethyca/fides/pull/5037)

### Removed
- Removed the `fetch` polyfill from FidesJS [#5026](https://github.com/ethyca/fides/pull/5026)

### Security
- Removed FidesJS's exposure to `polyfill.io` supply chain attack [CVE-2024-38537](https://github.com/ethyca/fides/security/advisories/GHSA-cvw4-c69g-7v7m)

## [2.39.0](https://github.com/ethyca/fides/compare/2.38.1...2.39.0)

### Added
- Adds the start of the Scylla DB Integration [#4946](https://github.com/ethyca/fides/pull/4946)
- Added model and data migrations and CRUD-layer operations for property-specific messaging [#4901](https://github.com/ethyca/fides/pull/4901)
- Added option in FidesJS SDK to only disable notice-served API [#4965](https://github.com/ethyca/fides/pull/4965)
- External ID support for consent management [#4927](https://github.com/ethyca/fides/pull/4927)
- Added access and erasure support for the Greenhouse Harvest integration [#4945](https://github.com/ethyca/fides/pull/4945)
- Add an S3 connection type (currently used for discovery and detection only) [#4930](https://github.com/ethyca/fides/pull/4930)
- Support for Limited FIDES__CELERY__* Env Vars [#4980](https://github.com/ethyca/fides/pull/4980)
- Implement sending emails via property-specific messaging templates [#4950](https://github.com/ethyca/fides/pull/4950)
- New privacy request search to replace existing endpoint [#4987](https://github.com/ethyca/fides/pull/4987)
- Added new Google Cloud SQL for MySQL Connector [#4949](https://github.com/ethyca/fides/pull/4949)
- Add new options for integrations for discovery & detection [#5000](https://github.com/ethyca/fides/pull/5000)
- Add new `FidesInitializing` event for when FidesJS begins initialization [#5010](https://github.com/ethyca/fides/pull/5010)

### Changed
- Move new data map reporting table out of beta and remove old table from Data Lineage map. [#4963](https://github.com/ethyca/fides/pull/4963)
- Disable the 'connect to a database' button if the `dataDiscoveryAndDetection` feature flag is enabled [#1455](https://github.com/ethyca/fidesplus/pull/1455)
- Upgrade Privacy Request table to use FidesTable V2 [#4990](https://github.com/ethyca/fides/pull/4990)
- Add copy to project selection modal and tweak copy on discovery monitors table [#5007](https://github.com/ethyca/fides/pull/5007)

### Fixed
- Fixed an issue where the GPP signal status was prematurely set to `ready` in some scenarios [#4957](https://github.com/ethyca/fides/pull/4957)
- Removed exteraneous `/` from the several endpoint URLs [#4962](https://github.com/ethyca/fides/pull/4962)
- Fixed and optimized Database Icon SVGs used in Datamap [#4969](https://github.com/ethyca/fides/pull/4969)
- Masked "Keyfile credentials" input on integration config form [#4971](https://github.com/ethyca/fides/pull/4971)
- Fixed validations for privacy declaration taxonomy labels when creating/updating a System [#4982](https://github.com/ethyca/fides/pull/4982)
- Allow property-specific messaging to work with non-custom templates [#4986](https://github.com/ethyca/fides/pull/4986)
- Fixed an issue where config object was being passed twice to `fides.js` output [#5010](https://github.com/ethyca/fides/pull/5010)
- Disabling Fides initialization now also disables GPP initialization [#5010](https://github.com/ethyca/fides/pull/5010)
- Fixes Vendor table formatting [#5013](https://github.com/ethyca/fides/pull/5013)

## [2.38.1](https://github.com/ethyca/fides/compare/2.38.0...2.38.1)

### Changed
- Disable the 'connect to a database' button if the `dataDiscoveryAndDetection` feature flag is enabled [#4972](https://github.com/ethyca/fidesplus/pull/4972)
- Oracle Responsys: Include Profile Extension Tables in DSRs[#4937](https://github.com/ethyca/fides/pull/4937)

### Fixed
- Fixed "add" icons on some buttons being wrong size [#4975](https://github.com/ethyca/fides/pull/4975)
- Fixed ability to update consent preferences after they've previously been set [#4984](https://github.com/ethyca/fides/pull/4984)

## [2.38.0](https://github.com/ethyca/fides/compare/2.37.0...2.38.0)

### Added
- Deprecate LastServedNotice (lastservednoticev2) table [#4910](https://github.com/ethyca/fides/pull/4910)
- Added erasure support to the Recurly integration [#4891](https://github.com/ethyca/fides/pull/4891)
- Added UI for configuring integrations for detection/discovery [#4922](https://github.com/ethyca/fides/pull/4922)
- New queue for saving privacy preferences/notices served [#4931](https://github.com/ethyca/fides/pull/4931)
- Expose number of tasks in queue in worker health check [#4931](https://github.com/ethyca/fides/pull/4931)
- Track when preferences/notices served received [#4931](https://github.com/ethyca/fides/pull/4931)
- Request overrides for opt-in and opt-out consent requests [#4920](https://github.com/ethyca/fides/pull/4920)
- Added query_param_key to Privacy Center schema [#4939](https://github.com/ethyca/fides/pull/4939)
- Fill custom privacy request fields with query_param_key [#4948](https://github.com/ethyca/fides/pull/4948)
- Add `datasource_params` column to MonitorConfig DB model [#4951](https://github.com/ethyca/fides/pull/4951)
- Added ability to open system preview side panel from new data map table [#4944](https://github.com/ethyca/fides/pull/4944)
- Added success toast message after monitoring a resource [#4958](https://github.com/ethyca/fides/pull/4958)
- Added UI for displaying, adding and editing discovery monitors [#4954](https://github.com/ethyca/fides/pull/4954)

### Changed
- Set default ports for local development of client projects (:3001 for privacy center and :3000 for admin-ui) [#4912](https://github.com/ethyca/fides/pull/4912)
- Update privacy center port to :3001 for nox [#4918](https://github.com/ethyca/fides/pull/4918)
- Optimize speed by generating the uuids in the client side for consent requests [#4933](https://github.com/ethyca/fides/pull/4933)
- Update Privacy Center toast text for consistent capitalization [#4936](https://github.com/ethyca/fides/pull/4936)
- Update Custom Fields table and Domain Verification table to use FidesTable V2. Remove V1 components. [#4932](https://github.com/ethyca/fides/pull/4932)
- Updated how Fields are generated for DynamoDB, improved error handling [#4943](https://github.com/ethyca/fides/pull/4943)

### Fixed
- Fixed an issue where the test integration action failed for the Zendesk integration [#4929](https://github.com/ethyca/fides/pull/4929)
- Fixed an issue where language form field error message was not displaying properly [#4942](https://github.com/ethyca/fides/pull/4942)
- Fixed an issue where the consent cookie could not be set on multi-level root domain (e.g. co.uk, co.jp) [#4935](https://github.com/ethyca/fides/pull/4935)
- Fixed an issue where the unique device ID was not being retained when Fides.js was reinitialized [#4947](https://github.com/ethyca/fides/pull/4947)
- Fixed inconsistent font sizes on new integrations UI [#4959](https://github.com/ethyca/fides/pull/4959)

## [2.37.0](https://github.com/ethyca/fides/compare/2.36.0...2.37.0)

### Added
- Added initial version for Helios: Data Discovery and Detection [#4839](https://github.com/ethyca/fides/pull/4839)
- Added shouldShowExperience to the Fides global and FidesInitialized events [#4895](https://github.com/ethyca/fides/pull/4895)
- Enhancements to `MonitorConfig` DB model to support new functionality [#4888](https://github.com/ethyca/fides/pull/4888)
- Added developer option to disable auto-initialization on FidesJS bundles. [#4900](https://github.com/ethyca/fides/pull/4900)
- Adding property ID to served notice history and privacy preference history [#4886](https://github.com/ethyca/fides/pull/4886)
- Adding privacy_center_config and stylesheet fields to the Property model [#4879](https://github.com/ethyca/fides/pull/4879)
- Adds generic async callback integration support [#4865](https://github.com/ethyca/fides/pull/4865)
- Ability to `downgrade` the application DB through the `/admin/db` endpoint [#4893](https://github.com/ethyca/fides/pull/4893)
- Added support for custom property paths, configs and stylesheets for privacy center [#4907](https://github.com/ethyca/fides/pull/4907)
- Include the scopes required for a given action in `403` response when client does not have sufficient permissions [#4905](https://github.com/ethyca/fides/pull/4905)

### Changed
- Rename MinimalPrivacyExperience class and usages [#4889](https://github.com/ethyca/fides/pull/4889)
- Included fidesui as part of the monorepo [#4880](https://github.com/ethyca/fides/pull/4880)
- Improve `geolocation` and `property_id` error response to return 400 status instead of 500 server error on /fides.js endpoint [#4884](https://github.com/ethyca/fides/pull/4884)
- Fixing middleware logging in Fides.js to remove incorrect status codes and durations [#4885](https://github.com/ethyca/fides/pull/4885)
- Improve load performance and DOM monitoring for FidesJS [#4896](https://github.com/ethyca/fides/pull/4896)

### Fixed
- Fixed an issue with the Iterate connector returning at least one param_value references an invalid field for the 'update' request of user [#4528](https://github.com/ethyca/fides/pull/4528)
- Enhanced classification of the dataset used with Twilio [#4872](https://github.com/ethyca/fides/pull/4872)
- Reduce privacy center logging to not show response size limit when the /fides.js endpoint has a size bigger than 4MB [#4878](https://github.com/ethyca/fides/pull/4878)
- Fixed an issue where sourcemaps references were unintentionally included in the FidesJS bundle [#4887](https://github.com/ethyca/fides/pull/4887)
- Handle a 404 response from Segment when a user ID or email is not found [#4902](https://github.com/ethyca/fides/pull/4902)
- Fixed TCF styling issues [#4904](https://github.com/ethyca/fides/pull/4904)
- Fixed an issue where the Trigger Modal Link was not being populated correctly in the translation form [#4911](https://github.com/ethyca/fides/pull/4911)

### Security
- Escape SQLAlchemy passwords [CVE-2024-34715](https://github.com/ethyca/fides/security/advisories/GHSA-8cm5-jfj2-26q7)
- Properly mask nested BigQuery secrets in connection configuration endpoints [CVE-2024-35189](https://github.com/ethyca/fides/security/advisories/GHSA-rcvg-jj3g-rj7c)

## [2.36.0](https://github.com/ethyca/fides/compare/2.35.1...2.36.0)

### Added
- Added multiple language translations support for privacy center consent page [#4785](https://github.com/ethyca/fides/pull/4785)
- Added ability to export the contents of datamap report [#1545](https://ethyca.atlassian.net/browse/PROD-1545)
- Added `System` model support for new `vendor_deleted_date` field on Compass vendor records [#4818](https://github.com/ethyca/fides/pull/4818)
- Added custom JSON (de)serialization to shared DB engines to handle non-standard data types in JSONB columns [#4818](https://github.com/ethyca/fides/pull/4818)
- Added state persistence across sessions to the datamap report table [#4853](https://github.com/ethyca/fides/pull/4853)
- Removed currentprivacypreference and lastservednotice tables [#4846](https://github.com/ethyca/fides/pull/4846)
- Added initial version for Helios: Data Discovery and Detection [#4839](https://github.com/ethyca/fides/pull/4839)
- Adds new var to track fides js overlay types [#4869](https://github.com/ethyca/fides/pull/4869)

### Changed
- Changed filters on the data map report table to use checkbox collapsible tree view [#4864](https://github.com/ethyca/fides/pull/4864)

### Fixed
- Remove the extra 'white-space: normal' CSS for FidesJS HTML descriptions [#4850](https://github.com/ethyca/fides/pull/4850)
- Fixed data map report to display second level names from the taxonomy as primary (bold) label [#4856](https://github.com/ethyca/fides/pull/4856)
- Ignore invalid three-character country codes for FidesJS geolocation (e.g. "USA") [#4877](https://github.com/ethyca/fides/pull/4877)

### Developer Experience
- Update typedoc-plugin-markdown to 4.0.0 [#4870](https://github.com/ethyca/fides/pull/4870)

## [2.35.1](https://github.com/ethyca/fides/compare/2.35.0...2.35.1)

### Added
- Added access and erasure support for Marigold Engage by Sailthru integration [#4826](https://github.com/ethyca/fides/pull/4826)
- Update fides_disable_save_api option in FidesJS SDK to disable both privacy-preferences & notice-served APIs [#4860](https://github.com/ethyca/fides/pull/4860)

### Fixed
- Fixing issue where privacy requests not approved before upgrading to 2.34 couldn't be processed [#4855](https://github.com/ethyca/fides/pull/4855)
- Ensure only GVL vendors from Compass are labeled as such [#4857](https://github.com/ethyca/fides/pull/4857)
- Fix handling of some ISO-3166 geolocation edge cases in Privacy Center /fides.js endpoint [#4858](https://github.com/ethyca/fides/pull/4858)

### Changed
- Hydrates GTM datalayer to match supported FidesEvent Properties [#4847](https://github.com/ethyca/fides/pull/4847)
- Allows a SaaS integration request to process HTTP 204 No Content without erroring trying to unwrap the response. [#4834](https://github.com/ethyca/fides/pull/4834)
- Sets `sslmode` to prefer for Redshift connections when generating datasets [#4849](https://github.com/ethyca/fides/pull/4849)
- Included searching by `email` for the Segment integration [#4851](https://github.com/ethyca/fides/pull/4851)

## [2.35.0](https://github.com/ethyca/fides/compare/2.34.0...2.35.0)

### Added
- Added DSR 3.0 Scheduling which supports running DSR's in parallel with first-class request tasks [#4760](https://github.com/ethyca/fides/pull/4760)
- Added carets to collapsible sections in the overlay modal [#4793](https://github.com/ethyca/fides/pull/4793)
- Added erasure support for OpenWeb [#4735](https://github.com/ethyca/fides/pull/4735)
- Added support for configuration of pre-approval webhooks [#4795](https://github.com/ethyca/fides/pull/4795)
- Added fides_clear_cookie option to FidesJS SDK to load CMP without preferences on refresh [#4810](https://github.com/ethyca/fides/pull/4810)
- Added FidesUpdating event to FidesJS SDK [#4816](https://github.com/ethyca/fides/pull/4816)
- Added `reinitialize` method to FidesJS SDK [#4812](https://github.com/ethyca/fides/pull/4812)
- Added undeclared data category columns to data map report table [#4781](https://github.com/ethyca/fides/pull/4781)
- Fully implement pre-approval webhooks [#4822](https://github.com/ethyca/fides/pull/4822)
- Sync models and database for pre-approval webhooks [#4838](https://github.com/ethyca/fides/pull/4838)

### Changed
- Removed the Celery startup banner from the Fides worker logs [#4814](https://github.com/ethyca/fides/pull/4814)
- Improve performance of Snowflake schema generation [#4587](https://github.com/ethyca/fides/pull/4587)

### Fixed
- Fixed bug prevented adding new privacy center translations [#4786](https://github.com/ethyca/fides/pull/4786)
- Fixed bug where Privacy Policy links would be shown without a configured URL [#4801](https://github.com/ethyca/fides/pull/4801)
- Fixed bug prevented adding new privacy center translations [#4786](https://github.com/ethyca/fides/pull/4786)
- Fixed bug where Language selector button was overlapping other buttons when Privacy Policy wasn't present. [#4815](https://github.com/ethyca/fides/pull/4815)
- Fixed bug where icons of the Language selector were displayed too small on some sites [#4815](https://github.com/ethyca/fides/pull/4815)
- Fixed bug where GPP US National Section was incorrectly included when the State by State approach was selected [#4823]https://github.com/ethyca/fides/pull/4823
- Fixed DSR 3.0 Scheduling bug where Approved Privacy Requests that failed wouldn't change status [#4837](https://github.com/ethyca/fides/pull/4837)

## [2.34.0](https://github.com/ethyca/fides/compare/2.33.1...2.34.0)

### Added

- Added new field for modal trigger link translation [#4761](https://github.com/ethyca/fides/pull/4761)
- Added `getModalLinkLabel` method to global fides object [#4766](https://github.com/ethyca/fides/pull/4766)
- Added language switcher to fides overlay modal [#4773](https://github.com/ethyca/fides/pull/4773)
- Added modal link label to experience translation model [#4767](https://github.com/ethyca/fides/pull/4767)
- Added support for custom identities [#4764](https://github.com/ethyca/fides/pull/4764)
- Added developer option to force GPP API on FidesJS bundles [#4799](https://github.com/ethyca/fides/pull/4799)

### Changed

- Changed the Stripe integration for `Cards` to delete instead of update due to possible issues of a past expiration date [#4768](https://github.com/ethyca/fides/pull/4768)
- Changed display of Data Uses, Categories and Subjects to user friendly names in the Data map report [#4774](https://github.com/ethyca/fides/pull/4774)
- Update active disabled Fides.js toggle color to light grey [#4778](https://github.com/ethyca/fides/pull/4778)
- Update FidesJS fides_embed option to support embedding both banner & modal components [#4782](https://github.com/ethyca/fides/pull/4782)
- Add a few CSS classes to help with styling FidesJS button groups [#4789](https://github.com/ethyca/fides/pull/4789)
- Changed GPP extension to be pre-bundled in appropriate circumstances, as opposed to another fetch [#4780](https://github.com/ethyca/fides/pull/4780)

### Fixed

- Fixed select dropdowns being cut off by edges of modal forms [#4757](https://github.com/ethyca/fides/pull/4757)
- Changed "allow user to dismiss" toggle to show on config form for TCF experience [#4755](https://github.com/ethyca/fides/pull/4755)
- Fixed issue when loading the privacy request detail page [#4775](https://github.com/ethyca/fides/pull/4775)
- Fixed connection test for Aircall [#4756](https://github.com/ethyca/fides/pull/4756/pull)
- Fixed issues connecting to Redshift due to character encoding and SSL requirements [#4790](https://github.com/ethyca/fides/pull/4790)
- Fixed the way the name identity is handled in the Privacy Center [#4791](https://github.com/ethyca/fides/pull/4791)

### Developer Experience

- Build a `fides-types.d.ts` type declaration file to include alongside our FidesJS developer docs [#4772](https://github.com/ethyca/fides/pull/4772)

## [2.33.1](https://github.com/ethyca/fides/compare/2.33.0...2.33.1)

### Added

- Adds CUSTOM_OPTIONS_PATH to Privacy Center env vars [#4769](https://github.com/ethyca/fides/pull/4769)

## [2.33.0](https://github.com/ethyca/fides/compare/2.32.0...2.33.0)

### Added

- Added models for Privacy Center configuration (for plus users) [#4716](https://github.com/ethyca/fides/pull/4716)
- Added ability to delete properties [#4708](https://github.com/ethyca/fides/pull/4708)
- Add interface for submitting privacy requests in admin UI [#4738](https://github.com/ethyca/fides/pull/4738)
- Added language switching support to the FidesJS UI based on configured translations [#4737](https://github.com/ethyca/fides/pull/4737)
- Added ability to override some experience language and primary color [#4743](https://github.com/ethyca/fides/pull/4743)
- Generate FidesJS SDK Reference Docs from tsdoc comments [#4736](https://github.com/ethyca/fides/pull/4736)
- Added erasure support for Adyen [#4735](https://github.com/ethyca/fides/pull/4735)
- Added erasure support for Iterable [#4695](https://github.com/ethyca/fides/pull/4695)

### Changed

- Updated privacy notice & experience forms to hide translation UI when user doesn't have translation feature [#4728](https://github.com/ethyca/fides/pull/4728), [#4734](https://github.com/ethyca/fides/pull/4734)
- Custom privacy request fields now support list values [#4686](https://github.com/ethyca/fides/pull/4686)
- Update when GPP API reports signal status: ready [#4635](https://github.com/ethyca/fides/pull/4635)
- Update non-dismissable TCF and notice banners to show a black overlay and prevent scrolling [#4748](https://github.com/ethyca/fidesplus/pull/4748)
- Cleanup config vars for preview in Admin-UI [#4745](https://github.com/ethyca/fides/pull/4745)
- Show a "systems displayed" count on datamap map & table reporting page [#4752](https://github.com/ethyca/fides/pull/4752)
- Change default Canada Privacy Experience Config in migration to reference generic `ca` region [#4762](https://github.com/ethyca/fides/pull/4762)

### Fixed

- Fixed responsive issues with the buttons on the integration screen [#4729](https://github.com/ethyca/fides/pull/4729)
- Fixed hover/focus issues with the v2 tables [#4730](https://github.com/ethyca/fides/pull/4730)
- Disable editing of data use declaration name and type after creation [#4731](https://github.com/ethyca/fides/pull/4731)
- Cleaned up table borders [#4733](https://github.com/ethyca/fides/pull/4733)
- Initialization issues with ExperienceNotices (#4723)[https://github.com/ethyca/fides/pull/4723]
- Re-add CORS origin regex field to admin UI (#4742)[https://github.com/ethyca/fides/pull/4742]

### Developer Experience

- Added new script to allow recompiling of fides-js when the code changes [#4744](https://github.com/ethyca/fides/pull/4744)
- Update Cookie House to support for additional locations (Canada, Quebec, EEA) and a "property_id" override [#4750](https://github.com/ethyca/fides/pull/4750)

## [2.32.0](https://github.com/ethyca/fides/compare/2.31.1...2.32.0)

### Added

- Updated configuration pages for Experiences with live Preview of FidesJS banner & modal components [#4576](https://github.com/ethyca/fides/pull/4576)
- Added ability to configure multiple language translations for Notices & Experiences [#4576](https://github.com/ethyca/fides/pull/4576)
- Automatically localize all strings in FidesJS CMP UIs (banner, modal, and TCF overlay) based on user's locale and experience configuration [#4576](https://github.com/ethyca/fides/pull/4576)
- Added fides_locale option to override FidesJS locale detection [#4576](https://github.com/ethyca/fides/pull/4576)
- Update FidesJS to report notices served and preferences saved linked to the specific translations displayed [#4576](https://github.com/ethyca/fides/pull/4576)
- Added ability to prevent dismissal of FidesJS CMP UI via Experience configuration [#4576](https://github.com/ethyca/fides/pull/4576)
- Added ability to create & link Properties to support multiple Experiences in a single location [#4658](https://github.com/ethyca/fides/pull/4658)
- Added property_id query param to fides.js to filter experiences by Property when installed [#4676](https://github.com/ethyca/fides/pull/4676)
- Added Locations & Regulations pages to allow a wider selection of locations for consent [#4660](https://github.com/ethyca/fides/pull/4660)
- Erasure support for Simon Data [#4552](https://github.com/ethyca/fides/pull/4552)
- Added notice there will be no preview for Privacy Center types in the Experience preview [#4709](https://github.com/ethyca/fides/pull/4709)
- Removed properties beta flag [#4710](https://github.com/ethyca/fides/pull/4710)
- Add acknowledge button label to default Experience English form [#4714](https://github.com/ethyca/fides/pull/4714)
- Update FidesJS to support localizing CMP UI with configurable, non-English default locales [#4720](https://github.com/ethyca/fides/pull/4720)
- Add loading of template translations for notices and experiences [#4718](https://github.com/ethyca/fides/pull/4718)

### Changed

- Moved location-targeting from Notices to Experiences [#4576](https://github.com/ethyca/fides/pull/4576)
- Replaced previous default Notices & Experiences with new versions with updated locations, translations, etc. [#4576](https://github.com/ethyca/fides/pull/4576)
- Automatically migrate existing Notices & Experiences to updated model where possible [#4576](https://github.com/ethyca/fides/pull/4576)
- Replaced ability to configure banner "display configuration" to separate banner & modal components [#4576](https://github.com/ethyca/fides/pull/4576)
- Modify `fides user login` to not store plaintext password in `~/.fides-credentials` [#4661](https://github.com/ethyca/fides/pull/4661)
- Data model changes to support Notice and Experience-level translations [#4576](https://github.com/ethyca/fides/pull/4576)
- Data model changes to support Consent setup being Experience instead of Notice-driven [#4576](https://github.com/ethyca/fides/pull/4576)
- Build PrivacyNoticeRegion from locations and location groups [#4620](https://github.com/ethyca/fides/pull/4620)
- When saving locations, calculate and save location groups [#4620](https://github.com/ethyca/fides/pull/4620)
- Update privacy experiences page to use the new table component [#4652](https://github.com/ethyca/fides/pull/4652)
- Update privacy notices page to use the new table component [#4641](https://github.com/ethyca/fides/pull/4641)
- Bumped supported Python versions to `3.10.13`, `3.9.18`, and `3.8.18`. Bumped Debian base image from `-bullseye` to `-bookworm`. [#4630](https://github.com/ethyca/fides/pull/4630)
- Bumped Node.js base image from `16` to `20`. [#4684](https://github.com/ethyca/fides/pull/4684)

### Fixed

- Ignore 404 errors from Delighted and Kustomer when an erasure client is not found [#4593](https://github.com/ethyca/fides/pull/4593)
- Various FE fixes for Admin-UI experience config form [#4707](https://github.com/ethyca/fides/pull/4707)
- Fix modal preview in Admin-UI experience config form [#4712](https://github.com/ethyca/fides/pull/4712)
- Optimize FidesJS bundle size by only loading TCF static stings when needed [#4711](https://github.com/ethyca/fides/pull/4711)

## [2.31.0](https://github.com/ethyca/fides/compare/2.30.1...2.31.0)

### Added

- Add Great Britain as a consent option [#4628](https://github.com/ethyca/fides/pull/4628)
- Navbar update and new properties page [#4633](https://github.com/ethyca/fides/pull/4633)
- Access and erasure support for Oracle Responsys [#4618](https://github.com/ethyca/fides/pull/4618)

### Fixed

- Fix issue where "x" button on Fides.js components overwrites saved preferences [#4649](https://github.com/ethyca/fides/pull/4649)
- Initialize Fides.consent with default values from experience when saved consent cookie (fides_consent) does not exist [#4665](https://github.com/ethyca/fides/pull/4665)

### Changed

- Sets GPP applicableSections to -1 when a user visits from a state that is not part of the GPP [#4727](https://github.com/ethyca/fides/pull/4727)

## [2.30.1](https://github.com/ethyca/fides/compare/2.30.0...2.30.1)

### Fixed

- Configure logger correctly on worker initialization [#4624](https://github.com/ethyca/fides/pull/4624)

## [2.30.0](https://github.com/ethyca/fides/compare/2.29.0...2.30.0)

### Added

- Add enum and registry of supported languages [#4592](https://github.com/ethyca/fides/pull/4592)
- Access and erasure support for Talkable [#4589](https://github.com/ethyca/fides/pull/4589)
- Support temporary credentials in AWS generate + scan features [#4607](https://github.com/ethyca/fides/pull/4603), [#4608](https://github.com/ethyca/fides/pull/4608)
- Add ability to store and read Fides cookie in Base64 format [#4556](https://github.com/ethyca/fides/pull/4556)
- Structured logging for SaaS connector requests [#4594](https://github.com/ethyca/fides/pull/4594)
- Added Fides.showModal() to fides.js to allow programmatic opening of consent modals [#4617](https://github.com/ethyca/fides/pull/4617)

### Fixed

- Fixing issue when modifying Policies, Rules, or RuleTargets as a root user [#4582](https://github.com/ethyca/fides/pull/4582)

## [2.29.0](https://github.com/ethyca/fides/compare/2.28.0...2.29.0)

### Added

- View more modal to regulations page [#4574](https://github.com/ethyca/fides/pull/4574)
- Columns in data map reporting, adding multiple systems, and consent configuration tables can be resized. In the data map reporting table, fields with multiple values can show all or collapse all [#4569](https://github.com/ethyca/fides/pull/4569)
- Show custom fields in the data map report table [#4579](https://github.com/ethyca/fides/pull/4579)

### Changed

- Delay rendering the nav until all necessary queries are finished loading [#4571](https://github.com/ethyca/fides/pull/4571)
- Updating return value for crud.get_custom_fields_filtered [#4575](https://github.com/ethyca/fides/pull/4575)
- Updated user deletion confirmation flow to only require one confirmatory input [#4402](https://github.com/ethyca/fides/pull/4402)
- Moved `pymssl` to an optional dependency no longer installed by default with our python package [#4581](https://github.com/ethyca/fides/pull/4581)
- Fixed CORS domain update functionality [#4570](https://github.com/ethyca/fides/pull/4570)
- Update Domains page with ability to add/remove "organization" domains, view "administrator" domains set via security settings, and improve various UX bugs and copy [#4584](https://github.com/ethyca/fides/pull/4584)

### Fixed

- Fixed CORS domain update functionality [#4570](https://github.com/ethyca/fides/pull/4570)
- Completion emails are no longer attempted for consent requests [#4578](https://github.com/ethyca/fides/pull/4578)

## [2.28.0](https://github.com/ethyca/fides/compare/2.27.0...2.28.0)

### Added

- Erasure support for AppsFlyer [#4512](https://github.com/ethyca/fides/pull/4512)
- Datamap Reporting page [#4519](https://github.com/ethyca/fides/pull/4519)
- Consent support for Klaviyo [#4513](https://github.com/ethyca/fides/pull/4513)
- Form for configuring GPP settings [#4557](https://github.com/ethyca/fides/pull/4557)
- Custom privacy request field support for consent requests [#4546](https://github.com/ethyca/fides/pull/4546)
- Support GPP in privacy notices [#4554](https://github.com/ethyca/fides/pull/4554)

### Changed

- Redesigned nav bar for the admin UI [#4548](https://github.com/ethyca/fides/pull/4548)
- Fides.js GPP for US geographies now derives values from backend privacy notices [#4559](https://github.com/ethyca/fides/pull/4559)
- No longer generate the `vendors_disclosed` section of the TC string in `fides.js` [#4553](https://github.com/ethyca/fides/pull/4553)
- Changed consent management vendor add flow [#4550](https://github.com/ethyca/fides/pull/4550)

### Fixed

- Fixed an issue blocking Salesforce sandbox accounts from refreshing tokens [#4547](https://github.com/ethyca/fides/pull/4547)
- Fixed DSR zip packages to be unzippable on Windows [#4549](https://github.com/ethyca/fides/pull/4549)
- Fixed browser compatibility issues with Object.hasOwn [#4568](https://github.com/ethyca/fides/pull/4568)

### Developer Experience

- Switch to anyascii for unicode transliteration [#4550](https://github.com/ethyca/fides/pull/4564)

## [2.27.0](https://github.com/ethyca/fides/compare/2.26.0...2.27.0)

### Added

- Tooltip and styling for disabled rows in add multiple vendor view [#4498](https://github.com/ethyca/fides/pull/4498)
- Preliminary GPP support for US regions [#4498](https://github.com/ethyca/fides/pull/4504)
- Access and erasure support for Statsig Enterprise [#4429](https://github.com/ethyca/fides/pull/4429)
- New page for setting locations [#4517](https://github.com/ethyca/fides/pull/4517)
- New modal for setting granular locations [#4531](https://github.com/ethyca/fides/pull/4531)
- New page for setting regulations [#4530](https://github.com/ethyca/fides/pull/4530)
- Update fides.js to support multiple descriptions (banner, overlay) and render HTML descriptions [#4542](https://github.com/ethyca/fides/pull/4542)

### Fixed

- Fixed incorrect Compass button behavior in system form [#4508](https://github.com/ethyca/fides/pull/4508)
- Omit certain fields from system payload when empty [#4508](https://github.com/ethyca/fides/pull/4525)
- Fixed issues with Compass vendor selector behavior [#4521](https://github.com/ethyca/fides/pull/4521)
- Fixed an issue where the background overlay remained visible after saving consent preferences [#4515](https://github.com/ethyca/fides/pull/4515)
- Fixed system name being editable when editing GVL systems [#4533](https://github.com/ethyca/fides/pull/4533)
- Fixed an issue where a privacy policy link could not be removed from privacy experiences [#4542](https://github.com/ethyca/fides/pull/4542)

### Changed

- Upgrade to use Fideslang `3.0.0` and remove associated concepts [#4502](https://github.com/ethyca/fides/pull/4502)
- Model overhaul for saving privacy preferences and notices served [#4481](https://github.com/ethyca/fides/pull/4481)
- Moves served notice endpoints, consent reporting, purpose endpoints and TCF queries to plus [#4481](https://github.com/ethyca/fides/pull/4481)
- Moves served notice endpoints, consent reporting, and TCF queries to plus [#4481](https://github.com/ethyca/fides/pull/4481)
- Update frontend to account for changes to notices served and preferences saved APIs [#4518](https://github.com/ethyca/fides/pull/4518)
- `fides.js` now sets `supportsOOB` to `false` [#4516](https://github.com/ethyca/fides/pull/4516)
- Save consent method ("accept", "reject", "save", etc.) to `fides_consent` cookie as extra metadata [#4529](https://github.com/ethyca/fides/pull/4529)
- Allow CORS for privacy center `fides.js` and `fides-ext-gpp.js` endpoints
- Replace `GPP_EXT_PATH` env var in favor of a more flexible `FIDES_JS_BASE_URL` environment variable
- Change vendor add modal on consent configuration screen to use new vendor selector [#4532](https://github.com/ethyca/fides/pull/4532)
- Remove vendor add modal [#4535](https://github.com/ethyca/fides/pull/4535)

## [2.26.0](https://github.com/ethyca/fides/compare/2.25.0...main)

### Added

- Dynamic importing for GPP bundle [#4447](https://github.com/ethyca/fides/pull/4447)
- Paging to vendors in the TCF overlay [#4463](https://github.com/ethyca/fides/pull/4463)
- New purposes endpoint and indices to improve system lookups [#4452](https://github.com/ethyca/fides/pull/4452)
- Cypress tests for fides.js GPP extension [#4476](https://github.com/ethyca/fides/pull/4476)
- Add support for global TCF Purpose Overrides [#4464](https://github.com/ethyca/fides/pull/4464)
- TCF override management [#4484](https://github.com/ethyca/fides/pull/4484)
- Readonly consent management table and modal [#4456](https://github.com/ethyca/fides/pull/4456), [#4477](https://github.com/ethyca/fides/pull/4477)
- Access and erasure support for Gong [#4461](https://github.com/ethyca/fides/pull/4461)
- Add new UI for CSV consent reporting [#4488](https://github.com/ethyca/fides/pull/4488)
- Option to prevent the dismissal of the consent banner and modal [#4470](https://github.com/ethyca/fides/pull/4470)

### Changed

- Increased max number of preferences allowed in privacy preference API calls [#4469](https://github.com/ethyca/fides/pull/4469)
- Reduce size of tcf_consent payload in fides_consent cookie [#4480](https://github.com/ethyca/fides/pull/4480)
- Change log level for FidesUserPermission retrieval to `debug` [#4482](https://github.com/ethyca/fides/pull/4482)
- Remove Add Vendor button from the Manage your vendors page[#4509](https://github.com/ethyca/fides/pull/4509)

### Fixed

- Fix type errors when TCF vendors have no dataDeclaration [#4465](https://github.com/ethyca/fides/pull/4465)
- Fixed an error where editing an AC system would mistakenly lock it for GVL [#4471](https://github.com/ethyca/fides/pull/4471)
- Refactor custom Get Preferences function to occur after our CMP API initialization [#4466](https://github.com/ethyca/fides/pull/4466)
- Fix an error where a connector response value of None causes a DSR failure due to a missing value [#4483](https://github.com/ethyca/fides/pull/4483)
- Fixed system name being non-editable when locked for GVL [#4475](https://github.com/ethyca/fides/pull/4475)
- Fixed a bug with "null" values for retention period field on data uses [#4487](https://github.com/ethyca/fides/pull/4487)

## [2.25.0](https://github.com/ethyca/fides/compare/2.24.1...2.25.0)

### Added

- Stub for initial GPP support [#4431](https://github.com/ethyca/fides/pull/4431)
- Added confirmation modal on deleting a data use declaration [#4439](https://github.com/ethyca/fides/pull/4439)
- Added feature flag for separating system name and Compass vendor selector [#4437](https://github.com/ethyca/fides/pull/4437)
- Fire GPP events per spec [#4433](https://github.com/ethyca/fides/pull/4433)
- New override option `fides_tcf_gdpr_applies` for setting `gdprApplies` on the CMP API [#4453](https://github.com/ethyca/fides/pull/4453)

### Changed

- Improved bulk vendor adding table UX [#4425](https://github.com/ethyca/fides/pull/4425)
- Flexible legal basis for processing has a db default of True [#4434](https://github.com/ethyca/fides/pull/4434)
- Give contributor role access to config API, including cors origin updates [#4438](https://github.com/ethyca/fides/pull/4438)
- Disallow setting `*` and other non URL values for `security.cors_origins` config property via the API [#4438](https://github.com/ethyca/fides/pull/4438)
- Consent modal hides the opt-in/opt-out buttons if only one privacy notice is enabled [#4441](https://github.com/ethyca/fides/pull/4441)
- Initialize TCF stub earlier [#4453](https://github.com/ethyca/fides/pull/4453)
- Change focus outline color of form inputs [#4467](https://github.com/ethyca/fides/pull/4467)

### Fixed

- Fixed a bug where selected vendors in "configure consent" add vendor modal were unstyled [#4454](https://github.com/ethyca/fides/pull/4454)
- Use correct defaults when there is no associated preference in the cookie [#4451](https://github.com/ethyca/fides/pull/4451)
- IP Addresses behind load balancers for consent reporting [#4440](https://github.com/ethyca/fides/pull/4440)

## [2.24.1](https://github.com/ethyca/fides/compare/2.24.0...2.24.1)

### Added

- Logging when root user and client credentials are used [#4432](https://github.com/ethyca/fides/pull/4432)
- Allow for custom path at which to retrieve Fides override options [#4462](https://github.com/ethyca/fides/pull/4462)

### Changed

- Run fides with non-root user [#4421](https://github.com/ethyca/fides/pull/4421)

## [2.24.0](https://github.com/ethyca/fides/compare/2.23.3...2.24.0)

### Added

- Adds fides_disable_banner config option to Fides.js [#4378](https://github.com/ethyca/fides/pull/4378)
- Deletions that fail due to foreign key constraints will now be more clearly communicated [#4406](https://github.com/ethyca/fides/pull/4378)
- Added support for a custom get preferences API call provided through Fides.init [#4375](https://github.com/ethyca/fides/pull/4375)
- Hidden custom privacy request fields in the Privacy Center [#4370](https://github.com/ethyca/fides/pull/4370)
- Backend System-level Cookie Support [#4383](https://github.com/ethyca/fides/pull/4383)
- High Level Tracking of Compass System Sync [#4397](https://github.com/ethyca/fides/pull/4397)
- Erasure support for Qualtrics [#4371](https://github.com/ethyca/fides/pull/4371)
- Erasure support for Ada Chatbot [#4382](https://github.com/ethyca/fides/pull/4382)
- Erasure support for Typeform [#4366](https://github.com/ethyca/fides/pull/4366)
- Added notice that a system is GVL when adding/editing from system form [#4327](https://github.com/ethyca/fides/pull/4327)
- Added the ability to select the request types to enable per integration (for plus users) [#4374](https://github.com/ethyca/fides/pull/4374)
- Adds support for custom get experiences fn and custom patch notices served fn [#4410](https://github.com/ethyca/fides/pull/4410)
- Adds more granularity to tracking consent method, updates custom savePreferencesFn and FidesUpdated event to take consent method [#4419](https://github.com/ethyca/fides/pull/4419)

### Changed

- Add filtering and pagination to bulk vendor add table [#4351](https://github.com/ethyca/fides/pull/4351)
- Determine if the TCF overlay needs to surface based on backend calculated version hash [#4356](https://github.com/ethyca/fides/pull/4356)
- Moved Experiences and Preferences endpoints to Plus to take advantage of dynamic GVL [#4367](https://github.com/ethyca/fides/pull/4367)
- Add legal bases to Special Purpose schemas on the backend for display [#4387](https://github.com/ethyca/fides/pull/4387)
- "is_service_specific" default updated when building TC strings on the backend [#4377](https://github.com/ethyca/fides/pull/4377)
- "isServiceSpecific" default updated when building TC strings on the frontend [#4384](https://github.com/ethyca/fides/pull/4384)
- Redact cli, database, and redis configuration information from GET api/v1/config API request responses. [#4379](https://github.com/ethyca/fides/pull/4379)
- Button ordering in fides.js UI [#4407](https://github.com/ethyca/fides/pull/4407)
- Add different classnames to consent buttons for easier selection [#4411](https://github.com/ethyca/fides/pull/4411)
- Updates default consent preference to opt-out for TCF when fides_string exists [#4430](https://github.com/ethyca/fides/pull/4430)

### Fixed

- Persist bulk system add filter modal state [#4412](https://github.com/ethyca/fides/pull/4412)
- Fixing labels for request type field [#4414](https://github.com/ethyca/fides/pull/4414)
- User preferences from cookie should always override experience preferences [#4405](https://github.com/ethyca/fides/pull/4405)
- Allow fides_consent cookie to be set from a subdirectory [#4426](https://github.com/ethyca/fides/pull/4426)

### Security

-- Use a more cryptographically secure random function for security code generation

## [2.23.3](https://github.com/ethyca/fides/compare/2.23.2...2.23.3)

### Fixed

- Fix button arrangment and spacing for TCF and non-TCF consent overlay banner and modal [#4391](https://github.com/ethyca/fides/pull/4391)
- Replaced h1 element with div to use exisitng fides styles in consent modal [#4399](https://github.com/ethyca/fides/pull/4399)
- Fixed privacy policy alignment for non-TCF consent overlay banner and modal [#4403](https://github.com/ethyca/fides/pull/4403)
- Fix dynamic class name for TCF-variant of consent banner [#4404](https://github.com/ethyca/fides/pull/4403)

### Security

-- Fix an HTML Injection vulnerability in DSR Packages

## [2.23.2](https://github.com/ethyca/fides/compare/2.23.1...2.23.2)

### Fixed

- Fixed fides.css to vary banner width based on tcf [[#4381](https://github.com/ethyca/fides/issues/4381)]

## [2.23.1](https://github.com/ethyca/fides/compare/2.23.0...2.23.1)

### Changed

- Refactor Fides.js embedded modal to not use A11y dialog [#4355](https://github.com/ethyca/fides/pull/4355)
- Only call `FidesUpdated` when a preference has been saved, not during initialization [#4365](https://github.com/ethyca/fides/pull/4365)
- Updated double toggle styling in favor of single toggles with a radio group to select legal basis [#4376](https://github.com/ethyca/fides/pull/4376)

### Fixed

- Handle invalid `fides_string` when passed in as an override [#4350](https://github.com/ethyca/fides/pull/4350)
- Bug where vendor opt-ins would not initialize properly based on a `fides_string` in the TCF overlay [#4368](https://github.com/ethyca/fides/pull/4368)

## [2.23.0](https://github.com/ethyca/fides/compare/2.22.1...2.23.0)

### Added

- Added support for 3 additional config variables in Fides.js: fidesEmbed, fidesDisableSaveApi, and fidesTcString [#4262](https://github.com/ethyca/fides/pull/4262)
- Added support for fidesEmbed, fidesDisableSaveApi, and fidesTcString to be passed into Fides.js via query param, cookie, or window object [#4297](https://github.com/ethyca/fides/pull/4297)
- New privacy center environment variables `FIDES_PRIVACY_CENTER__IS_FORCED_TCF` which can make the privacy center always return the TCF bundle (`fides-tcf.js`) [#4312](https://github.com/ethyca/fides/pull/4312)
- Added a `FidesUIChanged` event to Fides.js to track when user preferences change without being saved [#4314](https://github.com/ethyca/fides/pull/4314) and [#4253](https://github.com/ethyca/fides/pull/4253)
- Add AC Systems to the TCF Overlay under Vendor Consents section [#4266](https://github.com/ethyca/fides/pull/4266/)
- Added bulk system/vendor creation component [#4309](https://github.com/ethyca/fides/pull/4309/)
- Support for passing in an AC string as part of a fides string for the TCF overlay [#4308](https://github.com/ethyca/fides/pull/4308)
- Added support for overriding the save user preferences API call with a custom fn provided through Fides.init [#4318](https://github.com/ethyca/fides/pull/4318)
- Return AC strings in GET Privacy Experience meta and allow saving preferences against AC strings [#4295](https://github.com/ethyca/fides/pull/4295)
- New GET Privacy Experience Meta Endpoint [#4328](https://github.com/ethyca/fides/pull/4328)
- Access and erasure support for SparkPost [#4328](https://github.com/ethyca/fides/pull/4238)
- Access and erasure support for Iterate [#4332](https://github.com/ethyca/fides/pull/4332)
- SSH Support for MySQL connections [#4310](https://github.com/ethyca/fides/pull/4310)
- Added served notice history IDs to the TCF privacy preference API calls [#4161](https://github.com/ethyca/fides/pull/4161)

### Fixed

- Cleans up CSS for fidesEmbed mode [#4306](https://github.com/ethyca/fides/pull/4306)
- Stacks that do not have any purposes will no longer render an empty purpose block [#4278](https://github.com/ethyca/fides/pull/4278)
- Forcing hidden sections to use display none [#4299](https://github.com/ethyca/fides/pull/4299)
- Handles Hubspot requiring and email to be formatted as email when processing an erasure [#4322](https://github.com/ethyca/fides/pull/4322)
- Minor CSS improvements for the consent/TCF banners and modals [#4334](https://github.com/ethyca/fides/pull/4334)
- Consistent font sizes for labels in the system form and data use forms in the Admin UI [#4346](https://github.com/ethyca/fides/pull/4346)
- Bug where not all system forms would appear to save when used with Compass [#4347](https://github.com/ethyca/fides/pull/4347)
- Restrict TCF Privacy Experience Config if TCF is disabled [#4348](https://github.com/ethyca/fides/pull/4348)
- Removes overflow styling for embedded modal in Fides.js [#4345](https://github.com/ethyca/fides/pull/4345)

### Changed

- Derive cookie storage info, privacy policy and legitimate interest disclosure URLs, and data retention data from the data map instead of directly from gvl.json [#4286](https://github.com/ethyca/fides/pull/4286)
- Updated TCF Version for backend consent reporting [#4305](https://github.com/ethyca/fides/pull/4305)
- Update Version Hash Contents [#4313](https://github.com/ethyca/fides/pull/4313)
- Change vendor selector on system information form to typeahead[#4333](https://github.com/ethyca/fides/pull/4333)
- Updates experience API calls from Fides.js to include new meta field [#4335](https://github.com/ethyca/fides/pull/4335)

## [2.22.1](https://github.com/ethyca/fides/compare/2.22.0...2.22.1)

### Added

- Custom fields are now included in system history change tracking [#4294](https://github.com/ethyca/fides/pull/4294)

### Security

- Added hostname checks for external SaaS connector URLs [CVE-2023-46124](https://github.com/ethyca/fides/security/advisories/GHSA-jq3w-9mgf-43m4)
- Use a Pydantic URL type for privacy policy URLs [CVE-2023-46126](https://github.com/ethyca/fides/security/advisories/GHSA-fgjj-5jmr-gh83)
- Remove the CONFIG_READ scope from the Viewer role [CVE-2023-46125](https://github.com/ethyca/fides/security/advisories/GHSA-rjxg-rpg3-9r89)

## [2.22.0](https://github.com/ethyca/fides/compare/2.21.0...2.22.0)

### Added

- Added an option to link to vendor tab from an experience config description [#4191](https://github.com/ethyca/fides/pull/4191)
- Added two toggles for vendors in the TCF overlay, one for Consent, and one for Legitimate Interest [#4189](https://github.com/ethyca/fides/pull/4189)
- Added two toggles for purposes in the TCF overlay, one for Consent, and one for Legitimate Interest [#4234](https://github.com/ethyca/fides/pull/4234)
- Added support for new TCF-related fields on `System` and `PrivacyDeclaration` models [#4228](https://github.com/ethyca/fides/pull/4228)
- Support for AC string to `fides-tcf` [#4244](https://github.com/ethyca/fides/pull/4244)
- Support for `gvl` prefixed vendor IDs [#4247](https://github.com/ethyca/fides/pull/4247)

### Changed

- Removed `TCF_ENABLED` environment variable from the privacy center in favor of dynamically figuring out which `fides-js` bundle to send [#4131](https://github.com/ethyca/fides/pull/4131)
- Updated copy of info boxes on each TCF tab [#4191](https://github.com/ethyca/fides/pull/4191)
- Clarified messages for error messages presented during connector upload [#4198](https://github.com/ethyca/fides/pull/4198)
- Refactor legal basis dimension regarding how TCF preferences are saved and how the experience is built [#4201](https://github.com/ethyca/fides/pull/4201/)
- Add saving privacy preferences via a TC string [#4221](https://github.com/ethyca/fides/pull/4221)
- Updated fides server to use an environment variable for turning TCF on and off [#4220](https://github.com/ethyca/fides/pull/4220)
- Update frontend to use new legal basis dimension on vendors [#4216](https://github.com/ethyca/fides/pull/4216)
- Updated privacy center patch preferences call to handle updated API response [#4235](https://github.com/ethyca/fides/pull/4235)
- Added our CMP ID [#4233](https://github.com/ethyca/fides/pull/4233)
- Allow Admin UI users to turn on Configure Consent flag [#4246](https://github.com/ethyca/fides/pull/4246)
- Styling improvements for the fides.js consent banners and modals [#4222](https://github.com/ethyca/fides/pull/4222)
- Update frontend to handle updated Compass schema [#4254](https://github.com/ethyca/fides/pull/4254)
- Assume Universal Vendor ID usage in TC String translation [#4256](https://github.com/ethyca/fides/pull/4256)
- Changed vendor form on configuring consent page to use two-part selection for consent uses [#4251](https://github.com/ethyca/fides/pull/4251)
- Updated system form to have new TCF fields [#4271](https://github.com/ethyca/fides/pull/4271)
- Vendors disclosed string is now narrowed to only the vendors shown in the UI, not the whole GVL [#4250](https://github.com/ethyca/fides/pull/4250)
- Changed naming convention "fides_string" instead of "tc_string" for developer friendly consent API's [#4267](https://github.com/ethyca/fides/pull/4267)

### Fixed

- TCF overlay can initialize its consent preferences from a cookie [#4124](https://github.com/ethyca/fides/pull/4124)
- Various improvements to the TCF modal such as vendor storage disclosures, vendor counts, privacy policies, etc. [#4167](https://github.com/ethyca/fides/pull/4167)
- An issue where Braze could not mask an email due to formatting [#4187](https://github.com/ethyca/fides/pull/4187)
- An issue where email was not being overridden correctly for Braze and Domo [#4196](https://github.com/ethyca/fides/pull/4196)
- Use `stdRetention` when there is not a specific value for a purpose's data retention [#4199](https://github.com/ethyca/fides/pull/4199)
- Updating the unflatten_dict util to accept flattened dict values [#4200](https://github.com/ethyca/fides/pull/4200)
- Minor CSS styling fixes for the consent modal [#4252](https://github.com/ethyca/fides/pull/4252)
- Additional styling fixes for issues caused by a CSS reset [#4268](https://github.com/ethyca/fides/pull/4268)
- Bug where vendor legitimate interests would not be set unless vendor consents were first set [#4250](https://github.com/ethyca/fides/pull/4250)
- Vendor count over-counting in TCF overlay [#4275](https://github.com/ethyca/fides/pull/4275)

## [2.21.0](https://github.com/ethyca/fides/compare/2.20.2...2.21.0)

### Added

- "Add a vendor" flow to configuring consent page [#4107](https://github.com/ethyca/fides/pull/4107)
- Initial TCF Backend Support [#3804](https://github.com/ethyca/fides/pull/3804)
- Add initial layer to TCF modal [#3956](https://github.com/ethyca/fides/pull/3956)
- Support for rendering in the TCF modal whether or not a vendor is part of the GVL [#3972](https://github.com/ethyca/fides/pull/3972)
- Features and legal bases dropdown for TCF modal [#3995](https://github.com/ethyca/fides/pull/3995)
- TCF CMP stub API [#4000](https://github.com/ethyca/fides/pull/4000)
- Fides-js can now display preliminary TCF data [#3879](https://github.com/ethyca/fides/pull/3879)
- Fides-js can persist TCF preferences to the backend [#3887](https://github.com/ethyca/fides/pull/3887)
- TCF modal now supports setting legitimate interest fields [#4037](https://github.com/ethyca/fides/pull/4037)
- Embed the GVL in the GET Experiences response [#4143](https://github.com/ethyca/fides/pull/4143)
- Button to view how many vendors and to open the vendor tab in the TCF modal [#4144](https://github.com/ethyca/fides/pull/4144)
- "Edit vendor" flow to configuring consent page [#4162](https://github.com/ethyca/fides/pull/4162)
- TCF overlay description updates [#4051] https://github.com/ethyca/fides/pull/4151
- Added developer-friendly TCF information under Experience meta [#4160](https://github.com/ethyca/fides/pull/4160/)
- Added fides.css customization for Plus users [#4136](https://github.com/ethyca/fides/pull/4136)

### Changed

- Added further config options to customize the privacy center [#4090](https://github.com/ethyca/fides/pull/4090)
- CORS configuration page [#4073](https://github.com/ethyca/fides/pull/4073)
- Refactored `fides.js` components so that they can take data structures that are not necessarily privacy notices [#3870](https://github.com/ethyca/fides/pull/3870)
- Use hosted GVL.json from the backend [#4159](https://github.com/ethyca/fides/pull/4159)
- Features and Special Purposes in the TCF modal do not render toggles [#4139](https://github.com/ethyca/fides/pull/4139)
- Moved the initial TCF layer to the banner [#4142](https://github.com/ethyca/fides/pull/4142)
- Misc copy changes for the system history table and modal [#4146](https://github.com/ethyca/fides/pull/4146)

### Fixed

- Allows CDN to cache empty experience responses from fides.js API [#4113](https://github.com/ethyca/fides/pull/4113)
- Fixed `identity_special_purpose` unique constraint definition [#4174](https://github.com/ethyca/fides/pull/4174/files)

## [2.20.2](https://github.com/ethyca/fides/compare/2.20.1...2.20.2)

### Fixed

- added version_added, version_deprecated, and replaced_by to data use, data subject, and data category APIs [#4135](https://github.com/ethyca/fides/pull/4135)
- Update fides.js to not fetch experience client-side if pre-fetched experience is empty [#4149](https://github.com/ethyca/fides/pull/4149)
- Erasure privacy requests now pause for input if there are any manual process integrations [#4115](https://github.com/ethyca/fides/pull/4115)
- Caching the values of authorization_required and user_guide on the connector templates to improve performance [#4128](https://github.com/ethyca/fides/pull/4128)

## [2.20.1](https://github.com/ethyca/fides/compare/2.20.0...2.20.1)

### Fixed

- Avoid un-optimized query pattern in bulk `GET /system` endpoint [#4120](https://github.com/ethyca/fides/pull/4120)

## [2.20.0](https://github.com/ethyca/fides/compare/2.19.1...2.20.0)

### Added

- Initial page for configuring consent [#4069](https://github.com/ethyca/fides/pull/4069)
- Vendor cookie table for configuring consent [#4082](https://github.com/ethyca/fides/pull/4082)

### Changed

- Refactor how multiplatform builds are handled [#4024](https://github.com/ethyca/fides/pull/4024)
- Added new Performance-related nox commands and included them as part of the CI suite [#3997](https://github.com/ethyca/fides/pull/3997)
- Added dictionary suggestions for data uses [4035](https://github.com/ethyca/fides/pull/4035)
- Privacy notice regions now render human readable names instead of country codes [#4029](https://github.com/ethyca/fides/pull/4029)
- Privacy notice templates are disabled by default [#4010](https://github.com/ethyca/fides/pull/4010)
- Added optional "skip_processing" flag to collections for DSR processing [#4047](https://github.com/ethyca/fides/pull/4047)
- Admin UI now shows all privacy notices with an indicator of whether they apply to any systems [#4010](https://github.com/ethyca/fides/pull/4010)
- Add case-insensitive privacy experience region filtering [#4058](https://github.com/ethyca/fides/pull/4058)
- Adds check for fetch before loading fetch polyfill for fides.js [#4074](https://github.com/ethyca/fides/pull/4074)
- Updated to support Fideslang 2.0, including data migrations [#3933](https://github.com/ethyca/fides/pull/3933)
- Disable notices that are not systems applicable to support new UI [#4094](https://github.com/ethyca/fides/issues/4094)

### Fixed

- Ensures that fides.js toggles are not hidden by other CSS libs [#4075](https://github.com/ethyca/fides/pull/4075)
- Migrate system > meta > vendor > id to system > meta [#4088](https://github.com/ethyca/fides/pull/4088)
- Enable toggles in various tables now render an error toast if an error occurs [#4095](https://github.com/ethyca/fides/pull/4095)
- Fixed a bug where an unsaved changes notification modal would appear even without unsaved changes [#4095](https://github.com/ethyca/fides/pull/4070)

## [2.19.1](https://github.com/ethyca/fides/compare/2.19.0...2.19.1)

### Fixed

- re-enable custom fields for new data use form [#4050](https://github.com/ethyca/fides/pull/4050)
- fix issue with saving source and destination systems [#4065](https://github.com/ethyca/fides/pull/4065)

### Added

- System history UI with diff modal [#4021](https://github.com/ethyca/fides/pull/4021)
- Relax system legal basis for transfers to be any string [#4049](https://github.com/ethyca/fides/pull/4049)

## [2.19.0](https://github.com/ethyca/fides/compare/2.18.0...2.19.0)

### Added

- Add dictionary suggestions [#3937](https://github.com/ethyca/fides/pull/3937), [#3988](https://github.com/ethyca/fides/pull/3988)
- Added new endpoints for healthchecks [#3947](https://github.com/ethyca/fides/pull/3947)
- Added vendor list dropdown [#3857](https://github.com/ethyca/fides/pull/3857)
- Access support for Adobe Sign [#3504](https://github.com/ethyca/fides/pull/3504)

### Fixed

- Fixed issue when generating masked values for invalid data paths [#3906](https://github.com/ethyca/fides/pull/3906)
- Code reload now works when running `nox -s dev` [#3914](https://github.com/ethyca/fides/pull/3914)
- Reduce verbosity of privacy center logging further [#3915](https://github.com/ethyca/fides/pull/3915)
- Resolved an issue where the integration dropdown input lost focus during typing. [#3917](https://github.com/ethyca/fides/pull/3917)
- Fixed dataset issue that was preventing the Vend connector from loading during server startup [#3923](https://github.com/ethyca/fides/pull/3923)
- Adding version check to version-dependent migration script [#3951](https://github.com/ethyca/fides/pull/3951)
- Fixed a bug where some fields were not saving correctly on the system form [#3975](https://github.com/ethyca/fides/pull/3975)
- Changed "retention period" field in privacy declaration form from number input to text input [#3980](https://github.com/ethyca/fides/pull/3980)
- Fixed issue where unsaved changes modal appears incorrectly [#4005](https://github.com/ethyca/fides/pull/4005)
- Fixed banner resurfacing after user consent for pre-fetch experience [#4009](https://github.com/ethyca/fides/pull/4009)

### Changed

- Systems and Privacy Declaration schema and data migration to support the Dictionary [#3901](https://github.com/ethyca/fides/pull/3901)
- The integration search dropdown is now case-insensitive [#3916](https://github.com/ethyca/fides/pull/3916)
- Removed deprecated fields from the taxonomy editor [#3909](https://github.com/ethyca/fides/pull/3909)
- Bump PyMSSQL version and remove workarounds [#3996](https://github.com/ethyca/fides/pull/3996)
- Removed reset suggestions button [#4007](https://github.com/ethyca/fides/pull/4007)
- Admin ui supports fides cloud config API [#4034](https://github.com/ethyca/fides/pull/4034)

### Security

- Resolve custom integration upload RCE vulnerability [CVE-2023-41319](https://github.com/ethyca/fides/security/advisories/GHSA-p6p2-qq95-vq5h)

## [2.18.0](https://github.com/ethyca/fides/compare/2.17.0...2.18.0)

### Added

- Additional consent reporting calls from `fides-js` [#3845](https://github.com/ethyca/fides/pull/3845)
- Additional consent reporting calls from privacy center [#3847](https://github.com/ethyca/fides/pull/3847)
- Access support for Recurly [#3595](https://github.com/ethyca/fides/pull/3595)
- HTTP Logging for the Privacy Center [#3783](https://github.com/ethyca/fides/pull/3783)
- UI support for OAuth2 authorization flow [#3819](https://github.com/ethyca/fides/pull/3819)
- Changes in the `data` directory now trigger a server reload (for local development) [#3874](https://github.com/ethyca/fides/pull/3874)

### Fixed

- Fix datamap zoom for low system counts [#3835](https://github.com/ethyca/fides/pull/3835)
- Fixed connector forms with external dataset reference fields [#3873](https://github.com/ethyca/fides/pull/3873)
- Fix ability to make server side API calls from privacy-center [#3895](https://github.com/ethyca/fides/pull/3895)

### Changed

- Simplified the file structure for HTML DSR packages [#3848](https://github.com/ethyca/fides/pull/3848)
- Simplified the database health check to improve `/health` performance [#3884](https://github.com/ethyca/fides/pull/3884)
- Changed max width of form components in "system information" form tab [#3864](https://github.com/ethyca/fides/pull/3864)
- Remove manual system selection screen [#3865](https://github.com/ethyca/fides/pull/3865)
- System and integration identifiers are now auto-generated [#3868](https://github.com/ethyca/fides/pull/3868)

## [2.17.0](https://github.com/ethyca/fides/compare/2.16.0...2.17.0)

### Added

- Tab component for `fides-js` [#3782](https://github.com/ethyca/fides/pull/3782)
- Added toast for successfully linking an existing integration to a system [#3826](https://github.com/ethyca/fides/pull/3826)
- Various other UI components for `fides-js` to support upcoming TCF modal [#3803](https://github.com/ethyca/fides/pull/3803)
- Allow items in taxonomy to be enabled or disabled [#3844](https://github.com/ethyca/fides/pull/3844)

### Developer Experience

- Changed where db-dependent routers were imported to avoid dependency issues [#3741](https://github.com/ethyca/fides/pull/3741)

### Changed

- Bumped supported Python versions to `3.10.12`, `3.9.17`, and `3.8.17` [#3733](https://github.com/ethyca/fides/pull/3733)
- Logging Updates [#3758](https://github.com/ethyca/fides/pull/3758)
- Add polyfill service to fides-js route [#3759](https://github.com/ethyca/fides/pull/3759)
- Show/hide integration values [#3775](https://github.com/ethyca/fides/pull/3775)
- Sort system cards alphabetically by name on "View systems" page [#3781](https://github.com/ethyca/fides/pull/3781)
- Update admin ui to use new integration delete route [#3785](https://github.com/ethyca/fides/pull/3785)
- Pinned `pymssql` and `cython` dependencies to avoid build issues on ARM machines [#3829](https://github.com/ethyca/fides/pull/3829)

### Removed

- Removed "Custom field(s) successfully saved" toast [#3779](https://github.com/ethyca/fides/pull/3779)

### Added

- Record when consent is served [#3777](https://github.com/ethyca/fides/pull/3777)
- Add an `active` property to taxonomy elements [#3784](https://github.com/ethyca/fides/pull/3784)
- Erasure support for Heap [#3599](https://github.com/ethyca/fides/pull/3599)

### Fixed

- Privacy notice UI's list of possible regions now matches the backend's list [#3787](https://github.com/ethyca/fides/pull/3787)
- Admin UI "property does not existing" build issue [#3831](https://github.com/ethyca/fides/pull/3831)
- Flagging sensitive inputs as passwords to mask values during entry [#3843](https://github.com/ethyca/fides/pull/3843)

## [2.16.0](https://github.com/ethyca/fides/compare/2.15.1...2.16.0)

### Added

- Empty state for when there are no relevant privacy notices in the privacy center [#3640](https://github.com/ethyca/fides/pull/3640)
- GPC indicators in fides-js banner and modal [#3673](https://github.com/ethyca/fides/pull/3673)
- Include `data_use` and `data_category` metadata in `upload` of access results [#3674](https://github.com/ethyca/fides/pull/3674)
- Add enable/disable toggle to integration tab [#3593] (https://github.com/ethyca/fides/pull/3593)

### Fixed

- Render linebreaks in the Fides.js overlay descriptions, etc. [#3665](https://github.com/ethyca/fides/pull/3665)
- Broken link to Fides docs site on the About Fides page in Admin UI [#3643](https://github.com/ethyca/fides/pull/3643)
- Add Systems Applicable Filter to Privacy Experience List [#3654](https://github.com/ethyca/fides/pull/3654)
- Privacy center and fides-js now pass in `Unescape-Safestr` as a header so that special characters can be rendered properly [#3706](https://github.com/ethyca/fides/pull/3706)
- Fixed ValidationError for saving PrivacyPreferences [#3719](https://github.com/ethyca/fides/pull/3719)
- Fixed issue preventing ConnectionConfigs with duplicate names from saving [#3770](https://github.com/ethyca/fides/pull/3770)
- Fixed creating and editing manual integrations [#3772](https://github.com/ethyca/fides/pull/3772)
- Fix lingering integration artifacts by cascading deletes from System [#3771](https://github.com/ethyca/fides/pull/3771)

### Developer Experience

- Reorganized some `api.api.v1` code to avoid circular dependencies on `quickstart` [#3692](https://github.com/ethyca/fides/pull/3692)
- Treat underscores as special characters in user passwords [#3717](https://github.com/ethyca/fides/pull/3717)
- Allow Privacy Notices banner and modal to scroll as needed [#3713](https://github.com/ethyca/fides/pull/3713)
- Make malicious url test more robust to environmental differences [#3748](https://github.com/ethyca/fides/pull/3748)
- Ignore type checker on click decorators to bypass known issue with `click` version `8.1.4` [#3746](https://github.com/ethyca/fides/pull/3746)

### Changed

- Moved GPC preferences slightly earlier in Fides.js lifecycle [#3561](https://github.com/ethyca/fides/pull/3561)
- Changed results from clicking "Test connection" to be a toast instead of statically displayed on the page [#3700](https://github.com/ethyca/fides/pull/3700)
- Moved "management" tab from nav into settings icon in top right [#3701](https://github.com/ethyca/fides/pull/3701)
- Remove name and description fields from integration form [#3684](https://github.com/ethyca/fides/pull/3684)
- Update EU PrivacyNoticeRegion codes and allow experience filtering to drop back to country filtering if region not found [#3630](https://github.com/ethyca/fides/pull/3630)
- Fields with default fields are now flagged as required in the front-end [#3694](https://github.com/ethyca/fides/pull/3694)
- In "view systems", system cards can now be clicked and link to that system's `configure/[id]` page [#3734](https://github.com/ethyca/fides/pull/3734)
- Enable privacy notice and privacy experience feature flags by default [#3773](https://github.com/ethyca/fides/pull/3773)

### Security

- Resolve Zip bomb file upload vulnerability [CVE-2023-37480](https://github.com/ethyca/fides/security/advisories/GHSA-g95c-2jgm-hqc6)
- Resolve SVG bomb (billion laughs) file upload vulnerability [CVE-2023-37481](https://github.com/ethyca/fides/security/advisories/GHSA-3rw2-wfc8-wmj5)

## [2.15.1](https://github.com/ethyca/fides/compare/2.15.0...2.15.1)

### Added

- Set `sslmode` to `prefer` if connecting to Redshift via ssh [#3685](https://github.com/ethyca/fides/pull/3685)

### Changed

- Privacy center action cards are now able to expand to accommodate longer text [#3669](https://github.com/ethyca/fides/pull/3669)
- Update integration endpoint permissions [#3707](https://github.com/ethyca/fides/pull/3707)

### Fixed

- Handle names with a double underscore when processing access and erasure requests [#3688](https://github.com/ethyca/fides/pull/3688)
- Allow Privacy Notices banner and modal to scroll as needed [#3713](https://github.com/ethyca/fides/pull/3713)

### Security

- Resolve path traversal vulnerability in webserver API [CVE-2023-36827](https://github.com/ethyca/fides/security/advisories/GHSA-r25m-cr6v-p9hq)

## [2.15.0](https://github.com/ethyca/fides/compare/2.14.1...2.15.0)

### Added

- Privacy center can now render its consent values based on Privacy Notices and Privacy Experiences [#3411](https://github.com/ethyca/fides/pull/3411)
- Add Google Tag Manager and Privacy Center ENV vars to sample app [#2949](https://github.com/ethyca/fides/pull/2949)
- Add `notice_key` field to Privacy Notice UI form [#3403](https://github.com/ethyca/fides/pull/3403)
- Add `identity` query param to the consent reporting API view [#3418](https://github.com/ethyca/fides/pull/3418)
- Use `rollup-plugin-postcss` to bundle and optimize the `fides.js` components CSS [#3411](https://github.com/ethyca/fides/pull/3411)
- Dispatch Fides.js lifecycle events on window (FidesInitialized, FidesUpdated) and cross-publish to Fides.gtm() integration [#3411](https://github.com/ethyca/fides/pull/3411)
- Added the ability to use custom CAs with Redis via TLS [#3451](https://github.com/ethyca/fides/pull/3451)
- Add default experience configs on startup [#3449](https://github.com/ethyca/fides/pull/3449)
- Load default privacy notices on startup [#3401](https://github.com/ethyca/fides/pull/3401)
- Add ability for users to pass in additional parameters for application database connection [#3450](https://github.com/ethyca/fides/pull/3450)
- Load default privacy notices on startup [#3401](https://github.com/ethyca/fides/pull/3401/files)
- Add ability for `fides-js` to make API calls to Fides [#3411](https://github.com/ethyca/fides/pull/3411)
- `fides-js` banner is now responsive across different viewport widths [#3411](https://github.com/ethyca/fides/pull/3411)
- Add ability to close `fides-js` banner and modal via a button or ESC [#3411](https://github.com/ethyca/fides/pull/3411)
- Add ability to open the `fides-js` modal from a link on the host site [#3411](https://github.com/ethyca/fides/pull/3411)
- GPC preferences are automatically applied via `fides-js` [#3411](https://github.com/ethyca/fides/pull/3411)
- Add new dataset route that has additional filters [#3558](https://github.com/ethyca/fides/pull/3558)
- Update dataset dropdown to use new api filter [#3565](https://github.com/ethyca/fides/pull/3565)
- Filter out saas datasets from the rest of the UI [#3568](https://github.com/ethyca/fides/pull/3568)
- Included optional env vars to have postgres or Redshift connected via bastion host [#3374](https://github.com/ethyca/fides/pull/3374/)
- Support for acknowledge button for notice-only Privacy Notices and to disable toggling them off [#3546](https://github.com/ethyca/fides/pull/3546)
- HTML format for privacy request storage destinations [#3427](https://github.com/ethyca/fides/pull/3427)
- Persistent message showing result and timestamp of last integration test to "Integrations" tab in system view [#3628](https://github.com/ethyca/fides/pull/3628)
- Access and erasure support for SurveyMonkey [#3590](https://github.com/ethyca/fides/pull/3590)
- New Cookies Table for storing cookies associated with systems and privacy declarations [#3572](https://github.com/ethyca/fides/pull/3572)
- `fides-js` and privacy center now delete cookies associated with notices that were opted out of [#3569](https://github.com/ethyca/fides/pull/3569)
- Cookie input field on system data use tab [#3571](https://github.com/ethyca/fides/pull/3571)

### Fixed

- Fix sample app `DATABASE_*` ENV vars for backwards compatibility [#3406](https://github.com/ethyca/fides/pull/3406)
- Fix overlay rendering issue by finding/creating a dedicated parent element for Preact [#3397](https://github.com/ethyca/fides/pull/3397)
- Fix the sample app privacy center link to be configurable [#3409](https://github.com/ethyca/fides/pull/3409)
- Fix CLI output showing a version warning for Snowflake [#3434](https://github.com/ethyca/fides/pull/3434)
- Flaky custom field Cypress test on systems page [#3408](https://github.com/ethyca/fides/pull/3408)
- Fix NextJS errors & warnings for Cookie House sample app [#3411](https://github.com/ethyca/fides/pull/3411)
- Fix bug where `fides-js` toggles were not reflecting changes from rejecting or accepting all notices [#3522](https://github.com/ethyca/fides/pull/3522)
- Remove the `fides-js` banner from tab order when it is hidden and move the overlay components to the top of the tab order. [#3510](https://github.com/ethyca/fides/pull/3510)
- Fix bug where `fides-js` toggle states did not always initialize properly [#3597](https://github.com/ethyca/fides/pull/3597)
- Fix race condition with consent modal link rendering [#3521](https://github.com/ethyca/fides/pull/3521)
- Hide custom fields section when there are no custom fields created [#3554](https://github.com/ethyca/fides/pull/3554)
- Disable connector dropdown in integration tab on save [#3552](https://github.com/ethyca/fides/pull/3552)
- Handles an edge case for non-existent identities with the Kustomer API [#3513](https://github.com/ethyca/fides/pull/3513)
- remove the configure privacy request tile from the home screen [#3555](https://github.com/ethyca/fides/pull/3555)
- Updated Privacy Experience Safe Strings Serialization [#3600](https://github.com/ethyca/fides/pull/3600/)
- Only create default experience configs on startup, not update [#3605](https://github.com/ethyca/fides/pull/3605)
- Update to latest asyncpg dependency to avoid build error [#3614](https://github.com/ethyca/fides/pull/3614)
- Fix bug where editing a data use on a system could delete existing data uses [#3627](https://github.com/ethyca/fides/pull/3627)
- Restrict Privacy Center debug logging to development-only [#3638](https://github.com/ethyca/fides/pull/3638)
- Fix bug where linking an integration would not update the tab when creating a new system [#3662](https://github.com/ethyca/fides/pull/3662)
- Fix dataset yaml not properly reflecting the dataset in the dropdown of system integrations tab [#3666](https://github.com/ethyca/fides/pull/3666)
- Fix privacy notices not being able to be edited via the UI after the addition of the `cookies` field [#3670](https://github.com/ethyca/fides/pull/3670)
- Add a transform in the case of `null` name fields in privacy declarations for the data use forms [#3683](https://github.com/ethyca/fides/pull/3683)

### Changed

- Enabled Privacy Experience beta flag [#3364](https://github.com/ethyca/fides/pull/3364)
- Reorganize CLI Command Source Files [#3491](https://github.com/ethyca/fides/pull/3491)
- Removed ExperienceConfig.delivery_mechanism constraint [#3387](https://github.com/ethyca/fides/pull/3387)
- Updated privacy experience UI forms to reflect updated experience config fields [#3402](https://github.com/ethyca/fides/pull/3402)
- Use a venv in the Dockerfile for installing Python deps [#3452](https://github.com/ethyca/fides/pull/3452)
- Bump SlowAPI Version [#3456](https://github.com/ethyca/fides/pull/3456)
- Bump Psycopg2-binary Version [#3473](https://github.com/ethyca/fides/pull/3473)
- Reduced duplication between PrivacyExperience and PrivacyExperienceConfig [#3470](https://github.com/ethyca/fides/pull/3470)
- Update privacy centre email and phone validation to allow for both to be blank [#3432](https://github.com/ethyca/fides/pull/3432)
- Moved connection configuration into the system portal [#3407](https://github.com/ethyca/fides/pull/3407)
- Update `fideslang` to `1.4.1` to allow arbitrary nested metadata on `System`s and `Dataset`s `meta` property [#3463](https://github.com/ethyca/fides/pull/3463)
- Remove form validation to allow both email & phone inputs for consent requests [#3529](https://github.com/ethyca/fides/pull/3529)
- Removed dataset dropdown from saas connector configuration [#3563](https://github.com/ethyca/fides/pull/3563)
- Removed `pyodbc` in favor of `pymssql` for handling SQL Server connections [#3435](https://github.com/ethyca/fides/pull/3435)
- Only create a PrivacyRequest when saving consent if at least one notice has system-wide enforcement [#3626](https://github.com/ethyca/fides/pull/3626)
- Increased the character limit for the `SafeStr` type from 500 to 32000 [#3647](https://github.com/ethyca/fides/pull/3647)
- Changed "connection" to "integration" on system view and edit pages [#3659](https://github.com/ethyca/fides/pull/3659)

### Developer Experience

- Add ability to pass ENV vars to both privacy center and sample app during `fides deploy` via `.env` [#2949](https://github.com/ethyca/fides/pull/2949)
- Handle an edge case when generating tags that finds them out of sequence [#3405](https://github.com/ethyca/fides/pull/3405)
- Add support for pushing `prerelease` and `rc` tagged images to Dockerhub [#3474](https://github.com/ethyca/fides/pull/3474)
- Optimize GitHub workflows used for docker image publishing [#3526](https://github.com/ethyca/fides/pull/3526)

### Removed

- Removed the deprecated `system_dependencies` from `System` resources, migrating to `egress` [#3285](https://github.com/ethyca/fides/pull/3285)

### Docs

- Updated developer docs for ARM platform users related to `pymssql` [#3615](https://github.com/ethyca/fides/pull/3615)

## [2.14.1](https://github.com/ethyca/fides/compare/2.14.0...2.14.1)

### Added

- Add `identity` query param to the consent reporting API view [#3418](https://github.com/ethyca/fides/pull/3418)
- Add privacy centre button text customisations [#3432](https://github.com/ethyca/fides/pull/3432)
- Add privacy centre favicon customisation [#3432](https://github.com/ethyca/fides/pull/3432)

### Changed

- Update privacy centre email and phone validation to allow for both to be blank [#3432](https://github.com/ethyca/fides/pull/3432)

## [2.14.0](https://github.com/ethyca/fides/compare/2.13.0...2.14.0)

### Added

- Add an automated test to check for `/fides-consent.js` backwards compatibility [#3289](https://github.com/ethyca/fides/pull/3289)
- Add infrastructure for "overlay" consent components (Preact, CSS bundling, etc.) and initial version of consent banner [#3191](https://github.com/ethyca/fides/pull/3191)
- Add the modal component of the "overlay" consent components [#3291](https://github.com/ethyca/fides/pull/3291)
- Added an `automigrate` database setting [#3220](https://github.com/ethyca/fides/pull/3220)
- Track Privacy Experience with Privacy Preferences [#3311](https://github.com/ethyca/fides/pull/3311)
- Add ability for `fides-js` to fetch its own geolocation [#3356](https://github.com/ethyca/fides/pull/3356)
- Add ability to select different locations in the "Cookie House" sample app [#3362](https://github.com/ethyca/fides/pull/3362)
- Added optional logging of resource changes on the server [#3331](https://github.com/ethyca/fides/pull/3331)

### Fixed

- Maintain casing differences within Snowflake datasets for proper DSR execution [#3245](https://github.com/ethyca/fides/pull/3245)
- Handle DynamoDB edge case where no attributes are defined [#3299](https://github.com/ethyca/fides/pull/3299)
- Support pseudonymous consent requests with `fides_user_device_id` for the new consent workflow [#3203](https://github.com/ethyca/fides/pull/3203)
- Fides user device id filter to GET Privacy Experience List endpoint to stash user preferences on embedded notices [#3302](https://github.com/ethyca/fides/pull/3302)
- Support for data categories on manual webhook fields [#3330](https://github.com/ethyca/fides/pull/3330)
- Added config-driven rendering to consent components [#3316](https://github.com/ethyca/fides/pull/3316)
- Pin `typing_extensions` dependency to `4.5.0` to work around a pydantic bug [#3357](https://github.com/ethyca/fides/pull/3357)

### Changed

- Explicitly escape/unescape certain fields instead of using SafeStr [#3144](https://github.com/ethyca/fides/pull/3144)
- Updated DynamoDB icon [#3296](https://github.com/ethyca/fides/pull/3296)
- Increased default page size for the connection type endpoint to 100 [#3298](https://github.com/ethyca/fides/pull/3298)
- Data model around PrivacyExperiences to better keep Privacy Notices and Experiences in sync [#3292](https://github.com/ethyca/fides/pull/3292)
- UI calls to support new PrivacyExperiences data model [#3313](https://github.com/ethyca/fides/pull/3313)
- Ensure email connectors respect the `notifications.notification_service_type` app config property if set [#3355](https://github.com/ethyca/fides/pull/3355)
- Rework Delighted connector so the `survey_response` endpoint depends on the `person` endpoint [3385](https://github.com/ethyca/fides/pull/3385)
- Remove logging within the Celery creation function [#3303](https://github.com/ethyca/fides/pull/3303)
- Update how generic endpoint generation works [#3304](https://github.com/ethyca/fides/pull/3304)
- Restrict strack-trace logging when not in Dev mode [#3081](https://github.com/ethyca/fides/pull/3081)
- Refactor CSS variables for `fides-js` to match brandable color palette [#3321](https://github.com/ethyca/fides/pull/3321)
- Moved all of the dirs from `fides.api.ops` into `fides.api` [#3318](https://github.com/ethyca/fides/pull/3318)
- Put global settings for fides.js on privacy center settings [#3333](https://github.com/ethyca/fides/pull/3333)
- Changed `fides db migrate` to `fides db upgrade` [#3342](https://github.com/ethyca/fides/pull/3342)
- Add required notice key to privacy notices [#3337](https://github.com/ethyca/fides/pull/3337)
- Make Privacy Experience List public, and separate public endpoint rate limiting [#3339](https://github.com/ethyca/fides/pull/3339)

### Developer Experience

- Add dispatch event when publishing a non-prod tag [#3317](https://github.com/ethyca/fides/pull/3317)
- Add OpenAPI (Swagger) documentation for Fides Privacy Center API endpoints (/fides.js) [#3341](https://github.com/ethyca/fides/pull/3341)

### Removed

- Remove `fides export` command and backing code [#3256](https://github.com/ethyca/fides/pull/3256)

## [2.13.0](https://github.com/ethyca/fides/compare/2.12.1...2.13.0)

### Added

- Connector for DynamoDB [#2998](https://github.com/ethyca/fides/pull/2998)
- Access and erasure support for Amplitude [#2569](https://github.com/ethyca/fides/pull/2569)
- Access and erasure support for Gorgias [#2444](https://github.com/ethyca/fides/pull/2444)
- Privacy Experience Bulk Create, Bulk Update, and Detail Endpoints [#3185](https://github.com/ethyca/fides/pull/3185)
- Initial privacy experience UI [#3186](https://github.com/ethyca/fides/pull/3186)
- A JavaScript modal to copy a script tag for `fides.js` [#3238](https://github.com/ethyca/fides/pull/3238)
- Access and erasure support for OneSignal [#3199](https://github.com/ethyca/fides/pull/3199)
- Add the ability to "inject" location into `/fides.js` bundles and cache responses for one hour [#3272](https://github.com/ethyca/fides/pull/3272)
- Prevent column sorts from resetting when data changes [#3290](https://github.com/ethyca/fides/pull/3290)

### Changed

- Merge instances of RTK `createApi` into one instance for better cache invalidation [#3059](https://github.com/ethyca/fides/pull/3059)
- Update custom field definition uniqueness to be case insensitive name per resource type [#3215](https://github.com/ethyca/fides/pull/3215)
- Restrict where privacy notices of certain consent mechanisms must be displayed [#3195](https://github.com/ethyca/fides/pull/3195)
- Merged the `lib` submodule into the `api.ops` submodule [#3134](https://github.com/ethyca/fides/pull/3134)
- Merged duplicate privacy declaration components [#3254](https://github.com/ethyca/fides/pull/3254)
- Refactor client applications into a monorepo with turborepo, extract fides-js into a standalone package, and improve privacy-center to load configuration at runtime [#3105](https://github.com/ethyca/fides/pull/3105)

### Fixed

- Prevent ability to unintentionally show "default" Privacy Center configuration, styles, etc. [#3242](https://github.com/ethyca/fides/pull/3242)
- Fix broken links to docs site pages in Admin UI [#3232](https://github.com/ethyca/fides/pull/3232)
- Repoint legacy docs site links to the new and improved docs site [#3167](https://github.com/ethyca/fides/pull/3167)
- Fix Cookie House Privacy Center styles for fides deploy [#3283](https://github.com/ethyca/fides/pull/3283)
- Maintain casing differences within Snowflake datasets for proper DSR execution [#3245](https://github.com/ethyca/fides/pull/3245)

### Developer Experience

- Use prettier to format _all_ source files in client packages [#3240](https://github.com/ethyca/fides/pull/3240)

### Deprecated

- Deprecate `fides export` CLI command as it is moving to `fidesplus` [#3264](https://github.com/ethyca/fides/pull/3264)

## [2.12.1](https://github.com/ethyca/fides/compare/2.12.0...2.12.1)

### Changed

- Updated how Docker version checks are handled and added an escape-hatch [#3218](https://github.com/ethyca/fides/pull/3218)

### Fixed

- Datamap export mitigation for deleted taxonomy elements referenced by declarations [#3214](https://github.com/ethyca/fides/pull/3214)
- Update datamap columns each time the page is visited [#3211](https://github.com/ethyca/fides/pull/3211)
- Ensure inactive custom fields are not returned for datamap response [#3223](https://github.com/ethyca/fides/pull/3223)

## [2.12.0](https://github.com/ethyca/fides/compare/2.11.0...2.12.0)

### Added

- Access and erasure support for Aircall [#2589](https://github.com/ethyca/fides/pull/2589)
- Access and erasure support for Klaviyo [#2501](https://github.com/ethyca/fides/pull/2501)
- Page to edit or add privacy notices [#3058](https://github.com/ethyca/fides/pull/3058)
- Side navigation bar can now also have children navigation links [#3099](https://github.com/ethyca/fides/pull/3099)
- Endpoints for consent reporting [#3095](https://github.com/ethyca/fides/pull/3095)
- Added manage custom fields page behind feature flag [#3089](https://github.com/ethyca/fides/pull/3089)
- Custom fields table [#3097](https://github.com/ethyca/fides/pull/3097)
- Custom fields form modal [#3165](https://github.com/ethyca/fides/pull/3165)
- Endpoints to save the new-style Privacy Preferences with respect to a fides user device id [#3132](https://github.com/ethyca/fides/pull/3132)
- Support `privacy_declaration` as a resource type for custom fields [#3149](https://github.com/ethyca/fides/pull/3149)
- Expose `id` field of embedded `privacy_declarations` on `system` API responses [#3157](https://github.com/ethyca/fides/pull/3157)
- Access and erasure support for Unbounce [#2697](https://github.com/ethyca/fides/pull/2697)
- Support pseudonymous consent requests with `fides_user_device_id` [#3158](https://github.com/ethyca/fides/pull/3158)
- Update `fides_consent` cookie format [#3158](https://github.com/ethyca/fides/pull/3158)
- Add custom fields to the data use declaration form [#3197](https://github.com/ethyca/fides/pull/3197)
- Added fides user device id as a ProvidedIdentityType [#3131](https://github.com/ethyca/fides/pull/3131)

### Changed

- The `cursor` pagination strategy now also searches for data outside of the `data_path` when determining the cursor value [#3068](https://github.com/ethyca/fides/pull/3068)
- Moved Privacy Declarations associated with Systems to their own DB table [#3098](https://github.com/ethyca/fides/pull/3098)
- More tests on data use validation for privacy notices within the same region [#3156](https://github.com/ethyca/fides/pull/3156)
- Improvements to export code for bugfixes and privacy declaration custom field support [#3184](https://github.com/ethyca/fides/pull/3184)
- Enabled privacy notice feature flag [#3192](https://github.com/ethyca/fides/pull/3192)
- Updated TS types - particularly with new privacy notices [#3054](https://github.com/ethyca/fides/pull/3054)
- Make name not required on privacy declaration [#3150](https://github.com/ethyca/fides/pull/3150)
- Let Rule Targets allow for custom data categories [#3147](https://github.com/ethyca/fides/pull/3147)

### Removed

- Removed the warning about access control migration [#3055](https://github.com/ethyca/fides/pull/3055)
- Remove `customFields` feature flag [#3080](https://github.com/ethyca/fides/pull/3080)
- Remove notification banner from the home page [#3088](https://github.com/ethyca/fides/pull/3088)

### Fixed

- Fix a typo in the Admin UI [#3166](https://github.com/ethyca/fides/pull/3166)
- The `--local` flag is now respected for the `scan dataset db` command [#3096](https://github.com/ethyca/fides/pull/3096)
- Fixing issue where connectors with external dataset references would fail to save [#3142](https://github.com/ethyca/fides/pull/3142)
- Ensure privacy declaration IDs are stable across updates through system API [#3188](https://github.com/ethyca/fides/pull/3188)
- Fixed unit tests for saas connector type endpoints now that we have >50 [#3101](https://github.com/ethyca/fides/pull/3101)
- Fixed nox docs link [#3121](https://github.com/ethyca/fides/pull/3121/files)

### Developer Experience

- Update fides deploy to use a new database.load_samples setting to initialize sample Systems, Datasets, and Connections for testing [#3102](https://github.com/ethyca/fides/pull/3102)
- Remove support for automatically configuring messaging (Mailgun) & storage (S3) using `.env` with `nox -s "fides_env(test)"` [#3102](https://github.com/ethyca/fides/pull/3102)
- Add smoke tests for consent management [#3158](https://github.com/ethyca/fides/pull/3158)
- Added nox command that opens dev docs [#3082](https://github.com/ethyca/fides/pull/3082)

## [2.11.0](https://github.com/ethyca/fides/compare/2.10.0...2.11.0)

### Added

- Access support for Shippo [#2484](https://github.com/ethyca/fides/pull/2484)
- Feature flags can be set such that they cannot be modified by the user [#2966](https://github.com/ethyca/fides/pull/2966)
- Added the datamap UI to make it open source [#2988](https://github.com/ethyca/fides/pull/2988)
- Introduced a `FixedLayout` component (from the datamap UI) for pages that need to be a fixed height and scroll within [#2992](https://github.com/ethyca/fides/pull/2992)
- Added preliminary privacy notice page [#2995](https://github.com/ethyca/fides/pull/2995)
- Table for privacy notices [#3001](https://github.com/ethyca/fides/pull/3001)
- Added connector template endpoint [#2946](https://github.com/ethyca/fides/pull/2946)
- Query params on connection type endpoint to filter by supported action type [#2996](https://github.com/ethyca/fides/pull/2996)
- Scope restrictions for privacy notice table in the UI [#3007](https://github.com/ethyca/fides/pull/3007)
- Toggle for enabling/disabling privacy notices in the UI [#3010](https://github.com/ethyca/fides/pull/3010)
- Add endpoint to retrieve privacy notices grouped by their associated data uses [#2956](https://github.com/ethyca/fides/pull/2956)
- Support for uploading custom connector templates via the UI [#2997](https://github.com/ethyca/fides/pull/2997)
- Add a backwards-compatible workflow for saving and propagating consent preferences with respect to Privacy Notices [#3016](https://github.com/ethyca/fides/pull/3016)
- Empty state for privacy notices [#3027](https://github.com/ethyca/fides/pull/3027)
- Added Data flow modal [#3008](https://github.com/ethyca/fides/pull/3008)
- Update datamap table export [#3038](https://github.com/ethyca/fides/pull/3038)
- Added more advanced privacy center styling [#2943](https://github.com/ethyca/fides/pull/2943)
- Backend privacy experiences foundation [#3146](https://github.com/ethyca/fides/pull/3146)

### Changed

- Set `privacyDeclarationDeprecatedFields` flags to false and set `userCannotModify` to true [2987](https://github.com/ethyca/fides/pull/2987)
- Restored `nav-config` back to the admin-ui [#2990](https://github.com/ethyca/fides/pull/2990)
- Bumped supported Python versions to 3.10.11, 3.9.16, and 3.8.14 [#2936](https://github.com/ethyca/fides/pull/2936)
- Modify privacy center default config to only request email identities, and add validation preventing requesting both email & phone identities [#2539](https://github.com/ethyca/fides/pull/2539)
- SaaS connector icons are now dynamically loaded from the connector templates [#3018](https://github.com/ethyca/fides/pull/3018)
- Updated consentmechanism Enum to rename "necessary" to "notice_only" [#3048](https://github.com/ethyca/fides/pull/3048)
- Updated test data for Mongo, CLI [#3011](https://github.com/ethyca/fides/pull/3011)
- Updated the check for if a user can assign owner roles to be scope-based instead of role-based [#2964](https://github.com/ethyca/fides/pull/2964)
- Replaced menu in user management table with delete icon [#2958](https://github.com/ethyca/fides/pull/2958)
- Added extra fields to webhook payloads [#2830](https://github.com/ethyca/fides/pull/2830)

### Removed

- Removed interzone navigation logic now that the datamap UI and admin UI are one app [#2990](https://github.com/ethyca/fides/pull/2990)
- Remove the `unknown` state for generated datasets displaying on fidesplus [#2957](https://github.com/ethyca/fides/pull/2957)
- Removed datamap export API [#2999](https://github.com/ethyca/fides/pull/2999)

### Developer Experience

- Nox commands for git tagging to support feature branch builds [#2979](https://github.com/ethyca/fides/pull/2979)
- Changed test environment (`nox -s fides_env`) to run `fides deploy` for local testing [#3071](https://github.com/ethyca/fides/pull/3017)
- Publish git-tag specific docker images [#3050](https://github.com/ethyca/fides/pull/3050)

## [2.10.0](https://github.com/ethyca/fides/compare/2.9.2...2.10.0)

### Added

- Allow users to configure their username and password via the config file [#2884](https://github.com/ethyca/fides/pull/2884)
- Add authentication to the `masking` endpoints as well as accompanying scopes [#2909](https://github.com/ethyca/fides/pull/2909)
- Add an Organization Management page (beta) [#2908](https://github.com/ethyca/fides/pull/2908)
- Adds assigned systems to user management table [#2922](https://github.com/ethyca/fides/pull/2922)
- APIs to support Privacy Notice management (create, read, update) [#2928](https://github.com/ethyca/fides/pull/2928)

### Changed

- Improved standard layout for large width screens and polished misc. pages [#2869](https://github.com/ethyca/fides/pull/2869)
- Changed UI paths in the admin-ui [#2869](https://github.com/ethyca/fides/pull/2892)
  - `/add-systems/new` --> `/add-systems/manual`
  - `/system` --> `/systems`
- Added individual ID routes for systems [#2902](https://github.com/ethyca/fides/pull/2902)
- Deprecated adding scopes to users directly; you can only add roles. [#2848](https://github.com/ethyca/fides/pull/2848/files)
- Changed About Fides page to say "Fides Core Version:" over "Version". [#2899](https://github.com/ethyca/fides/pull/2899)
- Polish Admin UI header & navigation [#2897](https://github.com/ethyca/fides/pull/2897)
- Give new users a "viewer" role by default [#2900](https://github.com/ethyca/fides/pull/2900)
- Tie together save states for user permissions and systems [#2913](https://github.com/ethyca/fides/pull/2913)
- Removing payment types from Stripe connector params [#2915](https://github.com/ethyca/fides/pull/2915)
- Viewer role can now access a restricted version of the user management page [#2933](https://github.com/ethyca/fides/pull/2933)
- Change Privacy Center email placeholder text [#2935](https://github.com/ethyca/fides/pull/2935)
- Restricted setting Approvers as System Managers [#2891](https://github.com/ethyca/fides/pull/2891)
- Adds confirmation modal when downgrading user to "approver" role via Admin UI [#2924](https://github.com/ethyca/fides/pull/2924)
- Changed the toast message for new users to include access control info [#2939](https://github.com/ethyca/fides/pull/2939)
- Add Data Stewards to datamap export [#2962](https://github.com/ethyca/fides/pull/2962)

### Fixed

- Restricted Contributors from being able to create Owners [#2888](https://github.com/ethyca/fides/pull/2888)
- Allow for dynamic aspect ratio for logo on Privacy Center 404 [#2895](https://github.com/ethyca/fides/pull/2895)
- Allow for dynamic aspect ratio for logo on consent page [#2895](https://github.com/ethyca/fides/pull/2895)
- Align role dscription drawer of Admin UI with top nav: [#2932](https://github.com/ethyca/fides/pull/2932)
- Fixed error message when a user is assigned to be an approver without any systems [#2953](https://github.com/ethyca/fides/pull/2953)

### Developer Experience

- Update frontend npm packages (admin-ui, privacy-center, cypress-e2e) [#2921](https://github.com/ethyca/fides/pull/2921)

## [2.9.2](https://github.com/ethyca/fides/compare/2.9.1...2.9.2)

### Fixed

- Allow multiple data uses as long as their processing activity name is different [#2905](https://github.com/ethyca/fides/pull/2905)
- use HTML property, not text, when dispatching Mailchimp Transactional emails [#2901](https://github.com/ethyca/fides/pull/2901)
- Remove policy key from Privacy Center submission modal [#2912](https://github.com/ethyca/fides/pull/2912)

## [2.9.1](https://github.com/ethyca/fides/compare/2.9.0...2.9.1)

### Added

- Added Attentive erasure email connector [#2782](https://github.com/ethyca/fides/pull/2782)

### Changed

- Removed dataset based email connectors [#2782](https://github.com/ethyca/fides/pull/2782)
- Changed Auth0's authentication strategy from `bearer` to `oauth2_client_credentials` [#2820](https://github.com/ethyca/fides/pull/2820)
- renamed the privacy declarations field "Privacy declaration name (deprecated)" to "Processing Activity" [#711](https://github.com/ethyca/fidesplus/issues/711)

### Fixed

- Fixed issue where the scopes list passed into FidesUserPermission could get mutated with the total_scopes call [#2883](https://github.com/ethyca/fides/pull/2883)

### Removed

- removed the `privacyDeclarationDeprecatedFields` flag [#711](https://github.com/ethyca/fidesplus/issues/711)

## [2.9.0](https://github.com/ethyca/fides/compare/2.8.3...2.9.0)

### Added

- The ability to assign users as system managers for a specific system [#2714](https://github.com/ethyca/fides/pull/2714)
- New endpoints to add and remove users as system managers [#2726](https://github.com/ethyca/fides/pull/2726)
- Warning about access control migration to the UI [#2842](https://github.com/ethyca/fides/pull/2842)
- Adds Role Assignment UI [#2739](https://github.com/ethyca/fides/pull/2739)
- Add an automated migration to give users a `viewer` role [#2821](https://github.com/ethyca/fides/pull/2821)

### Changed

- Removed "progressive" navigation that would hide Admin UI tabs until Systems / Connections were configured [#2762](https://github.com/ethyca/fides/pull/2762)
- Added `system.privacy_declaration.name` to datamap response [#2831](https://github.com/ethyca/fides/pull/2831/files)

### Developer Experience

- Retired legacy `navV2` feature flag [#2762](https://github.com/ethyca/fides/pull/2762)
- Update Admin UI Layout to fill viewport height [#2812](https://github.com/ethyca/fides/pull/2812)

### Fixed

- Fixed issue where unsaved changes warning would always show up when running fidesplus [#2788](https://github.com/ethyca/fides/issues/2788)
- Fixed problem in datamap export with datasets that had been updated via SaaS instantiation [#2841](https://github.com/ethyca/fides/pull/2841)
- Fixed problem in datamap export with inconsistent custom field ordering [#2859](https://github.com/ethyca/fides/pull/2859)

## [2.8.3](https://github.com/ethyca/fides/compare/2.8.2...2.8.3)

### Added

- Serialise `bson.ObjectId` types in SAR data packages [#2785](https://github.com/ethyca/fides/pull/2785)

### Fixed

- Fixed issue where more than 1 populated custom fields removed a system from the datamap export [#2825](https://github.com/ethyca/fides/pull/2825)

## [2.8.2](https://github.com/ethyca/fides/compare/2.8.1...2.8.2)

### Fixed

- Resolved a bug that stopped custom fields populating the visual datamap [#2775](https://github.com/ethyca/fides/pull/2775)
- Patch appconfig migration to handle existing db record [#2780](https://github.com/ethyca/fides/pull/2780)

## [2.8.1](https://github.com/ethyca/fides/compare/2.8.0...2.8.1)

### Fixed

- Disabled hiding Admin UI based on user scopes [#2771](https://github.com/ethyca/fides/pull/2771)

## [2.8.0](https://github.com/ethyca/fides/compare/2.7.1...2.8.0)

### Added

- Add API support for messaging config properties [#2551](https://github.com/ethyca/fides/pull/2551)
- Access and erasure support for Kustomer [#2520](https://github.com/ethyca/fides/pull/2520)
- Added the `erase_after` field on collections to be able to set the order for erasures [#2619](https://github.com/ethyca/fides/pull/2619)
- Add a toggle to filter the system classification to only return those with classification data [#2700](https://github.com/ethyca/fides/pull/2700)
- Added backend role-based permissions [#2671](https://github.com/ethyca/fides/pull/2671)
- Access and erasure for Vend SaaS Connector [#1869](https://github.com/ethyca/fides/issues/1869)
- Added endpoints for storage and messaging config setup status [#2690](https://github.com/ethyca/fides/pull/2690)
- Access and erasure for Jira SaaS Connector [#1871](https://github.com/ethyca/fides/issues/1871)
- Access and erasure support for Delighted [#2244](https://github.com/ethyca/fides/pull/2244)
- Improve "Upload a new dataset YAML" [#1531](https://github.com/ethyca/fides/pull/2258)
- Input validation and sanitization for Privacy Request fields [#2655](https://github.com/ethyca/fides/pull/2655)
- Access and erasure support for Yotpo [#2708](https://github.com/ethyca/fides/pull/2708)
- Custom Field Library Tab [#527](https://github.com/ethyca/fides/pull/2693)
- Allow SendGrid template usage [#2728](https://github.com/ethyca/fides/pull/2728)
- Added ConnectorRunner to simplify SaaS connector testing [#1795](https://github.com/ethyca/fides/pull/1795)
- Adds support for Mailchimp Transactional as a messaging config [#2742](https://github.com/ethyca/fides/pull/2742)

### Changed

- Admin UI
  - Add flow for selecting system types when manually creating a system [#2530](https://github.com/ethyca/fides/pull/2530)
  - Updated forms for privacy declarations [#2648](https://github.com/ethyca/fides/pull/2648)
  - Delete flow for privacy declarations [#2664](https://github.com/ethyca/fides/pull/2664)
  - Add framework to have UI elements respect the user's scopes [#2682](https://github.com/ethyca/fides/pull/2682)
  - "Manual Webhook" has been renamed to "Manual Process". [#2717](https://github.com/ethyca/fides/pull/2717)
- Convert all config values to Pydantic `Field` objects [#2613](https://github.com/ethyca/fides/pull/2613)
- Add warning to 'fides deploy' when installed outside of a virtual environment [#2641](https://github.com/ethyca/fides/pull/2641)
- Redesigned the default/init config file to be auto-documented. Also updates the `fides init` logic and analytics consent logic [#2694](https://github.com/ethyca/fides/pull/2694)
- Change how config creation/import is handled across the application [#2622](https://github.com/ethyca/fides/pull/2622)
- Update the CLI aesthetics & docstrings [#2703](https://github.com/ethyca/fides/pull/2703)
- Updates Roles->Scopes Mapping [#2744](https://github.com/ethyca/fides/pull/2744)
- Return user scopes as an enum, as well as total scopes [#2741](https://github.com/ethyca/fides/pull/2741)
- Update `MessagingServiceType` enum to be lowercased throughout [#2746](https://github.com/ethyca/fides/pull/2746)

### Developer Experience

- Set the security environment of the fides dev setup to `prod` instead of `dev` [#2588](https://github.com/ethyca/fides/pull/2588)
- Removed unexpected default Redis password [#2666](https://github.com/ethyca/fides/pull/2666)
- Privacy Center
  - Typechecking and validation of the `config.json` will be checked for backwards-compatibility. [#2661](https://github.com/ethyca/fides/pull/2661)
- Combined conftest.py files [#2669](https://github.com/ethyca/fides/pull/2669)

### Fixed

- Fix support for "redis.user" setting when authenticating to the Redis cache [#2666](https://github.com/ethyca/fides/pull/2666)
- Fix error with the classify dataset feature flag not writing the dataset to the server [#2675](https://github.com/ethyca/fides/pull/2675)
- Allow string dates to stay strings in cache decoding [#2695](https://github.com/ethyca/fides/pull/2695)
- Admin UI
  - Remove Identifiability (Data Qualifier) from taxonomy editor [2684](https://github.com/ethyca/fides/pull/2684)
- FE: Custom field selections binding issue on Taxonomy tabs [#2659](https://github.com/ethyca/fides/pull/2693/)
- Fix Privacy Request Status when submitting a consent request when identity verification is required [#2736](https://github.com/ethyca/fides/pull/2736)

## [2.7.1](https://github.com/ethyca/fides/compare/2.7.0...2.7.1)

- Fix error with the classify dataset feature flag not writing the dataset to the server [#2675](https://github.com/ethyca/fides/pull/2675)

## [2.7.0](https://github.com/ethyca/fides/compare/2.6.6...2.7.0)

- Fides API

  - Access and erasure support for Braintree [#2223](https://github.com/ethyca/fides/pull/2223)
  - Added route to send a test message [#2585](https://github.com/ethyca/fides/pull/2585)
  - Add default storage configuration functionality and associated APIs [#2438](https://github.com/ethyca/fides/pull/2438)

- Admin UI

  - Custom Metadata [#2536](https://github.com/ethyca/fides/pull/2536)
    - Create Custom Lists
    - Create Custom Field Definition
    - Create custom fields from a the taxonomy editor
    - Provide a custom field value in a resource
    - Bulk edit custom field values [#2612](https://github.com/ethyca/fides/issues/2612)
    - Custom metadata UI Polish [#2624](https://github.com/ethyca/fides/pull/2625)

- Privacy Center

  - The consent config default value can depend on whether Global Privacy Control is enabled. [#2341](https://github.com/ethyca/fides/pull/2341)
  - When GPC is enabled, the UI indicates which data uses are opted out by default. [#2596](https://github.com/ethyca/fides/pull/2596)
  - `inspectForBrowserIdentities` now also looks for `ljt_readerID`. [#2543](https://github.com/ethyca/fides/pull/2543)

### Added

- Added new Wunderkind Consent Saas Connector [#2600](https://github.com/ethyca/fides/pull/2600)
- Added new Sovrn Email Consent Connector [#2543](https://github.com/ethyca/fides/pull/2543/)
- Log Fides version at startup [#2566](https://github.com/ethyca/fides/pull/2566)

### Changed

- Update Admin UI to show all action types (access, erasure, consent, update) [#2523](https://github.com/ethyca/fides/pull/2523)
- Removes legacy `verify_oauth_client` function [#2527](https://github.com/ethyca/fides/pull/2527)
- Updated the UI for adding systems to a new design [#2490](https://github.com/ethyca/fides/pull/2490)
- Minor logging improvements [#2566](https://github.com/ethyca/fides/pull/2566)
- Various form components now take a `stacked` or `inline` variant [#2542](https://github.com/ethyca/fides/pull/2542)
- UX fixes for user management [#2537](https://github.com/ethyca/fides/pull/2537)
- Updating Firebase Auth connector to mask the user with a delete instead of an update [#2602](https://github.com/ethyca/fides/pull/2602)

### Fixed

- Fixed bug where refreshing a page in the UI would result in a 404 [#2502](https://github.com/ethyca/fides/pull/2502)
- Usernames are case insensitive now and prevent all duplicates [#2487](https://github.com/ethyca/fides/pull/2487)
  - This PR contains a migration that deletes duplicate users and keeps the oldest original account.
- Update Logos for shipped connectors [#2464](https://github.com/ethyca/fides/pull/2587)
- Search field on privacy request page isn't working [#2270](https://github.com/ethyca/fides/pull/2595)
- Fix connection dropdown in integration table to not be disabled add system creation [#3589](https://github.com/ethyca/fides/pull/3589)

### Developer Experience

- Added new Cypress E2E smoke tests [#2241](https://github.com/ethyca/fides/pull/2241)
- New command `nox -s e2e_test` which will spin up the test environment and run true E2E Cypress tests against it [#2417](https://github.com/ethyca/fides/pull/2417)
- Cypress E2E tests now run in CI and are reported to Cypress Cloud [#2417](https://github.com/ethyca/fides/pull/2417)
- Change from `randomint` to `uuid` in mongodb tests to reduce flakiness. [#2591](https://github.com/ethyca/fides/pull/2591)

### Removed

- Remove feature flagged config wizard stepper from Admin UI [#2553](https://github.com/ethyca/fides/pull/2553)

## [2.6.6](https://github.com/ethyca/fides/compare/2.6.5...2.6.6)

### Changed

- Improve Readability for Custom Masking Override Exceptions [#2593](https://github.com/ethyca/fides/pull/2593)

## [2.6.5](https://github.com/ethyca/fides/compare/2.6.4...2.6.5)

### Added

- Added config properties to override database Engine parameters [#2511](https://github.com/ethyca/fides/pull/2511)
- Increased default pool_size and max_overflow to 50 [#2560](https://github.com/ethyca/fides/pull/2560)

## [2.6.4](https://github.com/ethyca/fides/compare/2.6.3...2.6.4)

### Fixed

- Fixed bug for SMS completion notification not being sent [#2526](https://github.com/ethyca/fides/issues/2526)
- Fixed bug where refreshing a page in the UI would result in a 404 [#2502](https://github.com/ethyca/fides/pull/2502)

## [2.6.3](https://github.com/ethyca/fides/compare/2.6.2...2.6.3)

### Fixed

- Handle case where legacy dataset has meta: null [#2524](https://github.com/ethyca/fides/pull/2524)

## [2.6.2](https://github.com/ethyca/fides/compare/2.6.1...2.6.2)

### Fixed

- Issue addressing missing field in dataset migration [#2510](https://github.com/ethyca/fides/pull/2510)

## [2.6.1](https://github.com/ethyca/fides/compare/2.6.0...2.6.1)

### Fixed

- Fix errors when privacy requests execute concurrently without workers [#2489](https://github.com/ethyca/fides/pull/2489)
- Enable saas request overrides to run in worker runtime [#2489](https://github.com/ethyca/fides/pull/2489)

## [2.6.0](https://github.com/ethyca/fides/compare/2.5.1...2.6.0)

### Added

- Added the `env` option to the `security` configuration options to allow for users to completely secure the API endpoints [#2267](https://github.com/ethyca/fides/pull/2267)
- Unified Fides Resources
  - Added a dataset dropdown selector when configuring a connector to link an existing dataset to the connector configuration. [#2162](https://github.com/ethyca/fides/pull/2162)
  - Added new datasetconfig.ctl_dataset_id field to unify fides dataset resources [#2046](https://github.com/ethyca/fides/pull/2046)
- Add new connection config routes that couple them with systems [#2249](https://github.com/ethyca/fides/pull/2249)
- Add new select/deselect all permissions buttons [#2437](https://github.com/ethyca/fides/pull/2437)
- Endpoints to allow a user with the `user:password-reset` scope to reset users' passwords. In addition, users no longer require a scope to edit their own passwords. [#2373](https://github.com/ethyca/fides/pull/2373)
- New form to reset a user's password without knowing an old password [#2390](https://github.com/ethyca/fides/pull/2390)
- Approve & deny buttons on the "Request details" page. [#2473](https://github.com/ethyca/fides/pull/2473)
- Consent Propagation
  - Add the ability to execute Consent Requests via the Privacy Request Execution layer [#2125](https://github.com/ethyca/fides/pull/2125)
  - Add a Mailchimp Transactional Consent Connector [#2194](https://github.com/ethyca/fides/pull/2194)
  - Allow defining a list of opt-in and/or opt-out requests in consent connectors [#2315](https://github.com/ethyca/fides/pull/2315)
  - Add a Google Analytics Consent Connector for GA4 properties [#2302](https://github.com/ethyca/fides/pull/2302)
  - Pass the GA Cookie from the Privacy Center [#2337](https://github.com/ethyca/fides/pull/2337)
  - Rename "user_id" to more specific "ga_client_id" [#2356](https://github.com/ethyca/fides/pull/2356)
  - Patch Google Analytics Consent Connector to delete by client_id [#2355](https://github.com/ethyca/fides/pull/2355)
  - Add a "skip_param_values option" to optionally skip when we are missing param values in the body [#2384](https://github.com/ethyca/fides/pull/2384)
  - Adds a new Universal Analytics Connector that works with the UA Tracking Id
- Adds intake and storage of Global Privacy Control Signal props for Consent [#2599](https://github.com/ethyca/fides/pull/2599)

### Changed

- Unified Fides Resources
  - Removed several fidesops schemas for DSR's in favor of updated Fideslang schemas [#2009](https://github.com/ethyca/fides/pull/2009)
  - Removed DatasetConfig.dataset field [#2096](https://github.com/ethyca/fides/pull/2096)
  - Updated UI dataset config routes to use new unified routes [#2113](https://github.com/ethyca/fides/pull/2113)
  - Validate request body on crud endpoints on upsert. Validate dataset data categories before save. [#2134](https://github.com/ethyca/fides/pull/2134/)
  - Updated test env setup and quickstart to use new endpoints [#2225](https://github.com/ethyca/fides/pull/2225)
- Consent Propagation
  - Privacy Center consent options can now be marked as `executable` in order to propagate consent requests [#2193](https://github.com/ethyca/fides/pull/2193)
  - Add support for passing browser identities to consent request patches [#2304](https://github.com/ethyca/fides/pull/2304)
- Update fideslang to 1.3.3 [#2343](https://github.com/ethyca/fides/pull/2343)
- Display the request type instead of the policy name on the request table [#2382](https://github.com/ethyca/fides/pull/2382)
- Make denial reasons required [#2400](https://github.com/ethyca/fides/pull/2400)
- Display the policy key on the request details page [#2395](https://github.com/ethyca/fides/pull/2395)
- Updated CSV export [#2452](https://github.com/ethyca/fides/pull/2452)
- Privacy Request approval now uses a modal [#2443](https://github.com/ethyca/fides/pull/2443)

### Developer Experience

- `nox -s test_env` has been replaced with `nox -s "fides_env(dev)"`
- New command `nox -s "fides_env(test)"` creates a complete test environment with seed data (similar to `fides_env(dev)`) but with the production fides image so the built UI can be accessed at `localhost:8080` [#2399](https://github.com/ethyca/fides/pull/2399)
- Change from code climate to codecov for coverage reporting [#2402](https://github.com/ethyca/fides/pull/2402)

### Fixed

- Home screen header scaling and responsiveness issues [#2200](https://github.com/ethyca/fides/pull/2277)
- Privacy Center identity inputs validate even when they are optional. [#2308](https://github.com/ethyca/fides/pull/2308)
- The PII toggle defaults to false and PII will be hidden on page load [#2388](https://github.com/ethyca/fides/pull/2388)
- Fixed a CI bug caused by git security upgrades [#2441](https://github.com/ethyca/fides/pull/2441)
- Privacy Center
  - Identity inputs validate even when they are optional. [#2308](https://github.com/ethyca/fides/pull/2308)
  - Submit buttons show loading state and disable while submitting. [#2401](https://github.com/ethyca/fides/pull/2401)
  - Phone inputs no longer request country SVGs from external domain. [#2378](https://github.com/ethyca/fides/pull/2378)
  - Input validation errors no longer change the height of modals. [#2379](https://github.com/ethyca/fides/pull/2379)
- Patch masking strategies to better handle null and non-string inputs [#2307](https://github.com/ethyca/fides/pull/2377)
- Renamed prod pushes tag to be `latest` for privacy center and sample app [#2401](https://github.com/ethyca/fides/pull/2407)
- Update firebase connector to better handle non-existent users [#2439](https://github.com/ethyca/fides/pull/2439)

## [2.5.1](https://github.com/ethyca/fides/compare/2.5.0...2.5.1)

### Developer Experience

- Allow db resets only if `config.dev_mode` is `True` [#2321](https://github.com/ethyca/fides/pull/2321)

### Fixed

- Added a feature flag for the recent dataset classification UX changes [#2335](https://github.com/ethyca/fides/pull/2335)

### Security

- Add a check to the catchall path to prevent returning paths outside of the UI directory [#2330](https://github.com/ethyca/fides/pull/2330)

### Developer Experience

- Reduce size of local Docker images by fixing `.dockerignore` patterns [#2360](https://github.com/ethyca/fides/pull/2360)

## [2.5.0](https://github.com/ethyca/fides/compare/2.4.0...2.5.0)

### Docs

- Update the docs landing page and remove redundant docs [#2184](https://github.com/ethyca/fides/pull/2184)

### Added

- Added the `user` command group to the CLI. [#2153](https://github.com/ethyca/fides/pull/2153)
- Added `Code Climate` test coverage uploads. [#2198](https://github.com/ethyca/fides/pull/2198)
- Added the connection key to the execution log [#2100](https://github.com/ethyca/fides/pull/2100)
- Added endpoints to retrieve DSR `Rule`s and `Rule Target`s [#2116](https://github.com/ethyca/fides/pull/2116)
- Added Fides version number to account dropdown in the UI [#2140](https://github.com/ethyca/fides/pull/2140)
- Add link to Classify Systems page in nav side bar [#2128](https://github.com/ethyca/fides/pull/2128)
- Dataset classification UI now polls for results [#2123](https://github.com/ethyca/fides/pull/2123)
- Update Privacy Center Icons [#1800](https://github.com/ethyca/fides/pull/2139)
- Privacy Center `fides-consent.js`:
  - `Fides.shopify` integration function. [#2152](https://github.com/ethyca/fides/pull/2152)
  - Dedicated folder for integrations.
  - `Fides.meta` integration function (fbq). [#2217](https://github.com/ethyca/fides/pull/2217)
- Adds support for Twilio email service (Sendgrid) [#2154](https://github.com/ethyca/fides/pull/2154)
- Access and erasure support for Recharge [#1709](https://github.com/ethyca/fides/pull/1709)
- Access and erasure support for Friendbuy Nextgen [#2085](https://github.com/ethyca/fides/pull/2085)

### Changed

- Admin UI Feature Flags - [#2101](https://github.com/ethyca/fides/pull/2101)
  - Overrides can be saved in the browser.
  - Use `NEXT_PUBLIC_APP_ENV` for app-specific environment config.
  - No longer use `react-feature-flags` library.
  - Can have descriptions. [#2243](https://github.com/ethyca/fides/pull/2243)
- Made privacy declarations optional when adding systems manually - [#2173](https://github.com/ethyca/fides/pull/2173)
- Removed an unclear logging message. [#2266](https://github.com/ethyca/fides/pull/2266)
- Allow any user with `user:delete` scope to delete other users [#2148](https://github.com/ethyca/fides/pull/2148)
- Dynamic imports of custom overrides and SaaS test fixtures [#2169](https://github.com/ethyca/fides/pull/2169)
- Added `AuthenticatedClient` to custom request override interface [#2171](https://github.com/ethyca/fides/pull/2171)
- Only approve the specific collection instead of the entire dataset, display only top 1 classification by default [#2226](https://github.com/ethyca/fides/pull/2226)
- Update sample project resources for `fides evaluate` usage in `fides deploy` [#2253](https://github.com/ethyca/fides/pull/2253)

### Removed

- Removed unused object_name field on s3 storage config [#2133](https://github.com/ethyca/fides/pull/2133)

### Fixed

- Remove next-auth from privacy center to fix JS console error [#2090](https://github.com/ethyca/fides/pull/2090)
- Admin UI - Added Missing ability to assign `user:delete` in the permissions checkboxes [#2148](https://github.com/ethyca/fides/pull/2148)
- Nav bug: clicking on Privacy Request breadcrumb takes me to Home instead of /privacy-requests [#497](https://github.com/ethyca/fides/pull/2141)
- Side nav disappears when viewing request details [#2129](https://github.com/ethyca/fides/pull/2155)
- Remove usage of load dataset button and other dataset UI modifications [#2149](https://github.com/ethyca/fides/pull/2149)
- Improve readability for exceptions raised from custom request overrides [#2157](https://github.com/ethyca/fides/pull/2157)
- Importing custom request overrides on server startup [#2186](https://github.com/ethyca/fides/pull/2186)
- Remove warning when env vars default to blank strings in docker-compose [#2188](https://github.com/ethyca/fides/pull/2188)
- Fix Cookie House purchase modal flashing 'Error' in title [#2274](https://github.com/ethyca/fides/pull/2274)
- Stop dependency from upgrading `packaging` to version with known issue [#2273](https://github.com/ethyca/fides/pull/2273)
- Privacy center config no longer requires `identity_inputs` and will use `email` as a default [#2263](https://github.com/ethyca/fides/pull/2263)
- No longer display remaining days for privacy requests in terminal states [#2292](https://github.com/ethyca/fides/pull/2292)

### Removed

- Remove "Create New System" button when viewing systems. All systems can now be created via the "Add systems" button on the home page. [#2132](https://github.com/ethyca/fides/pull/2132)

## [2.4.0](https://github.com/ethyca/fides/compare/2.3.1...2.4.0)

### Developer Experience

- Include a pre-check workflow that collects the pytest suite [#2098](https://github.com/ethyca/fides/pull/2098)
- Write to the application db when running the app locally. Write to the test db when running pytest [#1731](https://github.com/ethyca/fides/pull/1731)

### Changed

- Move the `fides.ctl.core.` and `fides.ctl.connectors` modules into `fides.core` and `fides.connectors` respectively [#2097](https://github.com/ethyca/fides/pull/2097)
- Fides: Skip cypress tests due to nav bar 2.0 [#2102](https://github.com/ethyca/fides/pull/2103)

### Added

- Adds new erasure policy for complete user data masking [#1839](https://github.com/ethyca/fides/pull/1839)
- New Fides Home page [#1864](https://github.com/ethyca/fides/pull/2050)
- Nav 2.0 - Replace form flow side navs with top tabs [#2037](https://github.com/ethyca/fides/pull/2050)
- Adds new erasure policy for complete user data masking [#1839](https://github.com/ethyca/fides/pull/1839)
- Added ability to use Mailgun templates when sending emails. [#2039](https://github.com/ethyca/fides/pull/2039)
- Adds SMS id verification for consent [#2094](https://github.com/ethyca/fides/pull/2094)

### Fixed

- Store `fides_consent` cookie on the root domain of the Privacy Center [#2071](https://github.com/ethyca/fides/pull/2071)
- Properly set the expire-time for verification codes [#2105](https://github.com/ethyca/fides/pull/2105)

## [2.3.1](https://github.com/ethyca/fides/compare/2.3.0...2.3.1)

### Fixed

- Resolved an issue where the root_user was not being created [#2082](https://github.com/ethyca/fides/pull/2082)

### Added

- Nav redesign with sidebar groups. Feature flagged to only be visible in dev mode until release. [#2030](https://github.com/ethyca/fides/pull/2047)
- Improved error handling for incorrect app encryption key [#2089](https://github.com/ethyca/fides/pull/2089)
- Access and erasure support for Friendbuy API [#2019](https://github.com/ethyca/fides/pull/2019)

## [2.3.0](https://github.com/ethyca/fides/compare/2.2.2...2.3.0)

### Added

- Common Subscriptions for app-wide data and feature checks. [#2030](https://github.com/ethyca/fides/pull/2030)
- Send email alerts on privacy request failures once the specified threshold is reached. [#1793](https://github.com/ethyca/fides/pull/1793)
- DSR Notifications (toast) [#1895](https://github.com/ethyca/fides/pull/1895)
- DSR configure alerts btn [#1895](https://github.com/ethyca/fides/pull/1895)
- DSR configure alters (FE) [#1895](https://github.com/ethyca/fides/pull/1895)
- Add a `usage` session to Nox to print full session docstrings. [#2022](https://github.com/ethyca/fides/pull/2022)

### Added

- Adds notifications section to toml files [#2026](https://github.com/ethyca/fides/pull/2060)

### Changed

- Updated to use `loguru` logging library throughout codebase [#2031](https://github.com/ethyca/fides/pull/2031)
- Do not always create a `fides.toml` by default [#2023](https://github.com/ethyca/fides/pull/2023)
- The `fideslib` module has been merged into `fides`, code redundancies have been removed [#1859](https://github.com/ethyca/fides/pull/1859)
- Replace 'ingress' and 'egress' with 'sources' and 'destinations' across UI [#2044](https://github.com/ethyca/fides/pull/2044)
- Update the functionality of `fides pull -a <filename>` to include _all_ resource types. [#2083](https://github.com/ethyca/fides/pull/2083)

### Fixed

- Timing issues with bulk DSR reprocessing, specifically when analytics are enabled [#2015](https://github.com/ethyca/fides/pull/2015)
- Error caused by running erasure requests with disabled connectors [#2045](https://github.com/ethyca/fides/pull/2045)
- Changes the SlowAPI ratelimiter's backend to use memory instead of Redis [#2054](https://github.com/ethyca/fides/pull/2058)

## [2.2.2](https://github.com/ethyca/fides/compare/2.2.1...2.2.2)

### Docs

- Updated the readme to use new new [docs site](http://docs.ethyca.com) [#2020](https://github.com/ethyca/fides/pull/2020)

### Deprecated

- The documentation site hosted in the `/docs` directory has been deprecated. All documentation updates will be hosted at the new [docs site](http://docs.ethyca.com) [#2020](https://github.com/ethyca/fides/pull/2020)

### Fixed

- Fixed mypy and pylint errors [#2013](https://github.com/ethyca/fides/pull/2013)
- Update connection test endpoint to be effectively non-blocking [#2000](https://github.com/ethyca/fides/pull/2000)
- Update Fides connector to better handle children with no access results [#2012](https://github.com/ethyca/fides/pull/2012)

## [2.2.1](https://github.com/ethyca/fides/compare/2.2.0...2.2.1)

### Added

- Add health check indicator for data flow scanning option [#1973](https://github.com/ethyca/fides/pull/1973)

### Changed

- The `celery.toml` is no longer used, instead it is a subsection of the `fides.toml` file [#1990](https://github.com/ethyca/fides/pull/1990)
- Update sample project landing page copy to be version-agnostic [#1958](https://github.com/ethyca/fides/pull/1958)
- `get` and `ls` CLI commands now return valid `fides` object YAML [#1991](https://github.com/ethyca/fides/pull/1991)

### Developer Experience

- Remove duplicate fastapi-caching and pin version. [#1765](https://github.com/ethyca/fides/pull/1765)

## [2.2.0](https://github.com/ethyca/fides/compare/2.1.0...2.2.0)

### Added

- Send email alerts on privacy request failures once the specified threshold is reached. [#1793](https://github.com/ethyca/fides/pull/1793)
- Add authenticated privacy request route. [#1819](https://github.com/ethyca/fides/pull/1819)
- Enable the onboarding flow [#1836](https://github.com/ethyca/fides/pull/1836)
- Access and erasure support for Fullstory API [#1821](https://github.com/ethyca/fides/pull/1821)
- Add function to poll privacy request for completion [#1860](https://github.com/ethyca/fides/pull/1860)
- Added rescan flow for the data flow scanner [#1844](https://github.com/ethyca/fides/pull/1844)
- Add rescan flow for the data flow scanner [#1844](https://github.com/ethyca/fides/pull/1844)
- Add Fides connector to support parent-child Fides deployments [#1861](https://github.com/ethyca/fides/pull/1861)
- Classification UI now polls for updates to classifications [#1908](https://github.com/ethyca/fides/pull/1908)

### Changed

- The organization info form step is now skipped if the server already has organization info. [#1840](https://github.com/ethyca/fides/pull/1840)
- Removed the description column from the classify systems page. [#1867](https://github.com/ethyca/fides/pull/1867)
- Retrieve child results during fides connector execution [#1967](https://github.com/ethyca/fides/pull/1967)

### Fixed

- Fix error in parent user creation seeding. [#1832](https://github.com/ethyca/fides/issues/1832)
- Fix DSR error due to unfiltered empty identities [#1901](https://github.com/ethyca/fides/pull/1907)

### Docs

- Remove documentation about no-longer used connection string override [#1824](https://github.com/ethyca/fides/pull/1824)
- Fix typo in headings [#1824](https://github.com/ethyca/fides/pull/1824)
- Update documentation to reflect configs necessary for mailgun, twilio_sms and twilio_email service types [#1846](https://github.com/ethyca/fides/pull/1846)

...

## [2.1.0](https://github.com/ethyca/fides/compare/2.0.0...2.1.0)

### Added

- Classification flow for system data flows
- Classification is now triggered as part of data flow scanning
- Include `ingress` and `egress` fields on system export and `datamap/` endpoint [#1740](https://github.com/ethyca/fides/pull/1740)
- Repeatable unique identifier for dataset fides_keys and metadata [#1786](https://github.com/ethyca/fides/pull/1786)
- Adds SMS support for identity verification notifications [#1726](https://github.com/ethyca/fides/pull/1726)
- Added phone number validation in back-end and react phone number form in Privacy Center [#1745](https://github.com/ethyca/fides/pull/1745)
- Adds SMS message template for all subject notifications [#1743](https://github.com/ethyca/fides/pull/1743)
- Privacy-Center-Cypress workflow for CI checks of the Privacy Center. [#1722](https://github.com/ethyca/fides/pull/1722)
- Privacy Center `fides-consent.js` script for accessing consent on external pages. [Details](/clients/privacy-center/packages/fides-consent/README.md)
- Erasure support for Twilio Conversations API [#1673](https://github.com/ethyca/fides/pull/1673)
- Webserver port can now be configured via the CLI command [#1858](https://github.com/ethyca/fides/pull/1858)

### Changed

- Optional dependencies are no longer used for 3rd-party connectivity. Instead they are used to isolate dangerous dependencies. [#1679](https://github.com/ethyca/fides/pull/1679)
- All Next pages now automatically require login. [#1670](https://github.com/ethyca/fides/pull/1670)
- Running the `webserver` command no longer prompts the user to opt out/in to analytics[#1724](https://github.com/ethyca/fides/pull/1724)

### Developer Experience

- Admin-UI-Cypress tests that fail in CI will now upload screen recordings for debugging. [#1728](https://github.com/ethyca/fides/pull/1728/files/c23e62fea284f7910028c8483feff893903068b8#r1019491323)
- Enable remote debugging from VSCode of live dev app [#1780](https://github.com/ethyca/fides/pull/1780)

### Removed

- Removed the Privacy Center `cookieName` config introduced in 2.0.0. [#1756](https://github.com/ethyca/fides/pull/1756)

### Fixed

- Exceptions are no longer raised when sending analytics on Windows [#1666](https://github.com/ethyca/fides/pull/1666)
- Fixed wording on identity verification modal in the Privacy Center [#1674](https://github.com/ethyca/fides/pull/1674)
- Update system fides_key tooltip text [#1533](https://github.com/ethyca/fides/pull/1685)
- Removed local storage parsing that is redundant with redux-persist. [#1678](https://github.com/ethyca/fides/pull/1678)
- Show a helpful error message if Docker daemon is not running during "fides deploy" [#1694](https://github.com/ethyca/fides/pull/1694)
- Allow users to query their own permissions, including root user. [#1698](https://github.com/ethyca/fides/pull/1698)
- Single-select taxonomy fields legal basis and special category can be cleared. [#1712](https://github.com/ethyca/fides/pull/1712)
- Fixes the issue where the security config is not properly loading from environment variables. [#1718](https://github.com/ethyca/fides/pull/1718)
- Fixes the issue where the CLI can't run without the config values required by the webserver. [#1811](https://github.com/ethyca/fides/pull/1811)
- Correctly handle response from adobe jwt auth endpoint as milliseconds, rather than seconds. [#1754](https://github.com/ethyca/fides/pull/1754)
- Fixed styling issues with the `EditDrawer` component. [#1803](https://github.com/ethyca/fides/pull/1803)

### Security

- Bumped versions of packages that use OpenSSL [#1683](https://github.com/ethyca/fides/pull/1683)

## [2.0.0](https://github.com/ethyca/fides/compare/1.9.6...2.0.0)

### Added

- Allow delete-only SaaS connector endpoints [#1200](https://github.com/ethyca/fides/pull/1200)
- Privacy center consent choices store a browser cookie. [#1364](https://github.com/ethyca/fides/pull/1364)
  - The format is generic. A reasonable set of defaults will be added later: [#1444](https://github.com/ethyca/fides/issues/1444)
  - The cookie name defaults to `fides_consent` but can be configured under `config.json > consent > cookieName`.
  - Each consent option can provide an array of `cookieKeys`.
- Individually select and reprocess DSRs that have errored [#1203](https://github.com/ethyca/fides/pull/1489)
- Bulk select and reprocess DSRs that have errored [#1205](https://github.com/ethyca/fides/pull/1489)
- Config Wizard: AWS scan results populate in system review forms. [#1454](https://github.com/ethyca/fides/pull/1454)
- Integrate rate limiter with Saas Connectors. [#1433](https://github.com/ethyca/fides/pull/1433)
- Config Wizard: Added a column selector to the scan results page of the config wizard [#1590](https://github.com/ethyca/fides/pull/1590)
- Config Wizard: Flow for runtime scanner option [#1640](https://github.com/ethyca/fides/pull/1640)
- Access support for Twilio Conversations API [#1520](https://github.com/ethyca/fides/pull/1520)
- Message Config: Adds Twilio Email/SMS support [#1519](https://github.com/ethyca/fides/pull/1519)

### Changed

- Updated mypy to version 0.981 and Python to version 3.10.7 [#1448](https://github.com/ethyca/fides/pull/1448)

### Developer Experience

- Repository dispatch events are sent to fidesctl-plus and fidesops-plus [#1263](https://github.com/ethyca/fides/pull/1263)
- Only the `docs-authors` team members are specified as `CODEOWNERS` [#1446](https://github.com/ethyca/fides/pull/1446)
- Updates the default local configuration to not defer tasks to a worker node [#1552](https://github.com/ethyca/fides/pull/1552/)
- Updates the healthcheck to return health status of connected Celery workers [#1588](https://github.com/ethyca/fides/pull/1588)

### Docs

- Remove the tutorial to prepare for new update [#1543](https://github.com/ethyca/fides/pull/1543)
- Add system management via UI documentation [#1541](https://github.com/ethyca/fides/pull/1541)
- Added DSR quickstart docs, restructured docs navigation [#1651](https://github.com/ethyca/fides/pull/1651)
- Update privacy request execution overview docs [#1258](https://github.com/ethyca/fides/pull/1490)

### Fixed

- Fixed system dependencies appearing as "N/A" in the datamap endpoint when there are no privacy declarations [#1649](https://github.com/ethyca/fides/pull/1649)

## [1.9.6](https://github.com/ethyca/fides/compare/1.9.5...1.9.6)

### Fixed

- Include systems without a privacy declaration on data map [#1603](https://github.com/ethyca/fides/pull/1603)
- Handle malformed tokens [#1523](https://github.com/ethyca/fides/pull/1523)
- Remove thrown exception from getAllPrivacyRequests method [#1592](https://github.com/ethyca/fides/pull/1593)
- Include systems without a privacy declaration on data map [#1603](https://github.com/ethyca/fides/pull/1603)
- After editing a dataset, the table will stay on the previously selected collection instead of resetting to the first one. [#1511](https://github.com/ethyca/fides/pull/1511)
- Fix redis `db_index` config issue [#1647](https://github.com/ethyca/fides/pull/1647)

### Docs

- Add unlinked docs and fix any remaining broken links [#1266](https://github.com/ethyca/fides/pull/1266)
- Update privacy center docs to include consent information [#1537](https://github.com/ethyca/fides/pull/1537)
- Update UI docs to include DSR countdown information and additional descriptions/filtering [#1545](https://github.com/ethyca/fides/pull/1545)

### Changed

- Allow multiple masking strategies to be specified when using fides as a masking engine [#1647](https://github.com/ethyca/fides/pull/1647)

## [1.9.5](https://github.com/ethyca/fides/compare/1.9.4...1.9.5)

### Added

- The database includes a `plus_system_scans` relation, to track the status and results of System Scanner executions in fidesctl-plus [#1554](https://github.com/ethyca/fides/pull/1554)

## [1.9.4](https://github.com/ethyca/fides/compare/1.9.2...1.9.4)

### Fixed

- After editing a dataset, the table will stay on the previously selected collection instead of resetting to the first one. [#1511](https://github.com/ethyca/fides/pull/1511)

## [1.9.2](https://github.com/ethyca/fides/compare/1.9.1...1.9.2)

### Deprecated

- Added a deprecation warning for the entire package [#1244](https://github.com/ethyca/fides/pull/1244)

### Added

- Dataset generation enhancements using Fides Classify for Plus users:

  - Integrate Fides Plus API into placeholder features introduced in 1.9.0. [#1194](https://github.com/ethyca/fides/pull/1194)

- Fides Admin UI:

  - Configure Connector after creation [#1204](https://github.com/ethyca/fides/pull/1356)

### Fixed

- Privacy Center:
  - Handle error on startup if server isn't running [#1239](https://github.com/ethyca/fides/pull/1239)
  - Fix styling issue with cards [#1240](https://github.com/ethyca/fides/pull/1240)
  - Redirect to index on consent save [#1238](https://github.com/ethyca/fides/pull/1238)

## [1.9.1](https://github.com/ethyca/fides/compare/1.9.0...1.9.1)

### Changed

- Update fideslang to v1.3.1 [#1136](https://github.com/ethyca/fides/pull/1136)

### Changed

- Update fideslang to v1.3.1 [#1136](https://github.com/ethyca/fides/pull/1136)

## [1.9.0](https://github.com/ethyca/fides/compare/1.8.6...1.9.0) - 2022-09-29

### Added

- Dataset generation enhancements using Fides Classify for Plus users:
  - Added toggle for enabling classify during generation. [#1057](https://github.com/ethyca/fides/pull/1057)
  - Initial implementation of API request to kick off classify, with confirmation modal. [#1069](https://github.com/ethyca/fides/pull/1069)
  - Initial Classification & Review status for generated datasets. [#1074](https://github.com/ethyca/fides/pull/1074)
  - Component for choosing data categories based on classification results. [#1110](https://github.com/ethyca/fides/pull/1110)
  - The dataset fields table shows data categories from the classifier (if available). [#1088](https://github.com/ethyca/fides/pull/1088)
  - The "Approve" button can be used to update the dataset with the classifier's suggestions. [#1129](https://github.com/ethyca/fides/pull/1129)
- System management UI:
  - New page to add a system via yaml [#1062](https://github.com/ethyca/fides/pull/1062)
  - Skeleton of page to add a system manually [#1068](https://github.com/ethyca/fides/pull/1068)
  - Refactor config wizard system forms to be reused for system management [#1072](https://github.com/ethyca/fides/pull/1072)
  - Add additional optional fields to system management forms [#1082](https://github.com/ethyca/fides/pull/1082)
  - Delete a system through the UI [#1085](https://github.com/ethyca/fides/pull/1085)
  - Edit a system through the UI [#1096](https://github.com/ethyca/fides/pull/1096)
- Cypress component testing [#1106](https://github.com/ethyca/fides/pull/1106)

### Changed

- Changed behavior of `load_default_taxonomy` to append instead of upsert [#1040](https://github.com/ethyca/fides/pull/1040)
- Changed behavior of adding privacy declarations to decouple the actions of the "add" and "next" buttons [#1086](https://github.com/ethyca/fides/pull/1086)
- Moved system related UI components from the `config-wizard` directory to the `system` directory [#1097](https://github.com/ethyca/fides/pull/1097)
- Updated "type" on SaaS config to be a simple string type, not an enum [#1197](https://github.com/ethyca/fides/pull/1197)

### Developer Experience

- Optional dependencies may have their version defined only once, in `optional-requirements.txt` [#1171](https://github.com/ethyca/fides/pull/1171)

### Docs

- Updated the footer links [#1130](https://github.com/ethyca/fides/pull/1130)

### Fixed

- Fixed the "help" link in the UI header [#1078](https://github.com/ethyca/fides/pull/1078)
- Fixed a bug in Data Category Dropdowns where checking i.e. `user.biometric` would also check `user.biometric_health` [#1126](https://github.com/ethyca/fides/pull/1126)

### Security

- Upgraded pymysql to version `1.0.2` [#1094](https://github.com/ethyca/fides/pull/1094)

## [1.8.6](https://github.com/ethyca/fides/compare/1.8.5...1.8.6) - 2022-09-28

### Added

- Added classification tables for Plus users [#1060](https://github.com/ethyca/fides/pull/1060)

### Fixed

- Fixed a bug where rows were being excluded from a data map [#1124](https://github.com/ethyca/fides/pull/1124)

## [1.8.5](https://github.com/ethyca/fides/compare/1.8.4...1.8.5) - 2022-09-21

### Changed

- Update fideslang to v1.3.0 [#1103](https://github.com/ethyca/fides/pull/1103)

## [1.8.4](https://github.com/ethyca/fides/compare/1.8.3...1.8.4) - 2022-09-09

### Added

- Initial system management page [#1054](https://github.com/ethyca/fides/pull/1054)

### Changed

- Deleting a taxonomy field with children will now cascade delete all of its children as well. [#1042](https://github.com/ethyca/fides/pull/1042)

### Fixed

- Fixed navigating directly to frontend routes loading index page instead of the correct static page for the route.
- Fix truncated evaluation error messages [#1053](https://github.com/ethyca/fides/pull/1053)

## [1.8.3](https://github.com/ethyca/fides/compare/1.8.2...1.8.3) - 2022-09-06

### Added

- Added more taxonomy fields that can be edited via the UI [#1000](https://github.com/ethyca/fides/pull/1000) [#1028](https://github.com/ethyca/fides/pull/1028)
- Added the ability to add taxonomy fields via the UI [#1019](https://github.com/ethyca/fides/pull/1019)
- Added the ability to delete taxonomy fields via the UI [#1006](https://github.com/ethyca/fides/pull/1006)
  - Only non-default taxonomy entities can be deleted [#1023](https://github.com/ethyca/fides/pull/1023)
- Prevent deleting taxonomy `is_default` fields and from adding `is_default=True` fields via the API [#990](https://github.com/ethyca/fides/pull/990).
- Added a "Custom" tag to distinguish user defined taxonomy fields from default taxonomy fields in the UI [#1027](https://github.com/ethyca/fides/pull/1027)
- Added initial support for enabling Fides Plus [#1037](https://github.com/ethyca/fides/pull/1037)
  - The `useFeatures` hook can be used to check if `plus` is enabled.
  - Navigating to/from the Data Map page is gated behind this feature.
  - Plus endpoints are served from the private Plus image.

### Fixed

- Fixed failing mypy tests [#1030](https://github.com/ethyca/fides/pull/1030)
- Fixed an issue where `fides push --diff` would return a false positive diff [#1026](https://github.com/ethyca/fides/pull/1026)
- Pinned pydantic version to < 1.10.0 to fix an error in finding referenced fides keys [#1045](https://github.com/ethyca/fides/pull/1045)

### Fixed

- Fixed failing mypy tests [#1030](https://github.com/ethyca/fides/pull/1030)
- Fixed an issue where `fides push --diff` would return a false positive diff [#1026](https://github.com/ethyca/fides/pull/1026)

### Docs

- Minor formatting updates to [Policy Webhooks](https://ethyca.github.io/fidesops/guides/policy_webhooks/) documentation [#1114](https://github.com/ethyca/fidesops/pull/1114)

### Removed

- Removed create superuser [#1116](https://github.com/ethyca/fidesops/pull/1116)

## [1.8.2](https://github.com/ethyca/fides/compare/1.8.1...1.8.2) - 2022-08-18

### Added

- Added the ability to edit taxonomy fields via the UI [#977](https://github.com/ethyca/fides/pull/977) [#1028](https://github.com/ethyca/fides/pull/1028)
- New column `is_default` added to DataCategory, DataUse, DataSubject, and DataQualifier tables [#976](https://github.com/ethyca/fides/pull/976)
- Added the ability to add taxonomy fields via the UI [#1019](https://github.com/ethyca/fides/pull/1019)
- Added the ability to delete taxonomy fields via the UI [#1006](https://github.com/ethyca/fides/pull/1006)
  - Only non-default taxonomy entities can be deleted [#1023](https://github.com/ethyca/fides/pull/1023)
- Prevent deleting taxonomy `is_default` fields and from adding `is_default=True` fields via the API [#990](https://github.com/ethyca/fides/pull/990).
- Added a "Custom" tag to distinguish user defined taxonomy fields from default taxonomy fields in the UI [#1027](https://github.com/ethyca/fides/pull/1027)

### Changed

- Upgraded base Docker version to Python 3.9 and updated all other references from 3.8 -> 3.9 [#974](https://github.com/ethyca/fides/pull/974)
- Prepend all database tables with `ctl_` [#979](https://github.com/ethyca/fides/pull/979)
- Moved the `admin-ui` code down one level into a `ctl` subdir [#970](https://github.com/ethyca/fides/pull/970)
- Extended the `/datamap` endpoint to include extra metadata [#992](https://github.com/ethyca/fides/pull/992)

## [1.8.1](https://github.com/ethyca/fides/compare/1.8.0...1.8.1) - 2022-08-08

### Deprecated

- The following environment variables have been deprecated, and replaced with the new environment variable names indicated below. To avoid breaking existing workflows, the deprecated variables are still respected in v1.8.1. They will be removed in a future release.
  - `FIDESCTL__API__DATABASE_HOST` --> `FIDESCTL__DATABASE__SERVER`
  - `FIDESCTL__API__DATABASE_NAME` --> `FIDESCTL__DATABASE__DB`
  - `FIDESCTL__API__DATABASE_PASSWORD` --> `FIDESCTL__DATABASE__PASSWORD`
  - `FIDESCTL__API__DATABASE_PORT` --> `FIDESCTL__DATABASE__PORT`
  - `FIDESCTL__API__DATABASE_TEST_DATABASE_NAME` --> `FIDESCTL__DATABASE__TEST_DB`
  - `FIDESCTL__API__DATABASE_USER` --> `FIDESCTL__DATABASE__USER`

### Developer Experience

- The included `docker-compose.yml` no longer references outdated ENV variables [#964](https://github.com/ethyca/fides/pull/964)

### Docs

- Minor release documentation now reflects the desired patch release process [#955](https://github.com/ethyca/fides/pull/955)
- Updated references to ENV variables [#964](https://github.com/ethyca/fides/pull/964)

### Fixed

- Deprecated config options will continue to be respected when set via environment variables [#965](https://github.com/ethyca/fides/pull/965)
- The git cache is rebuilt within the Docker container [#962](https://github.com/ethyca/fides/pull/962)
- The `wheel` pypi build no longer has a dirty version tag [#962](https://github.com/ethyca/fides/pull/962)
- Add setuptools to dev-requirements to fix versioneer error [#983](https://github.com/ethyca/fides/pull/983)

## [1.8.0](https://github.com/ethyca/fides/compare/1.7.1...1.8.0) - 2022-08-04

### Added

- Initial configuration wizard UI view
  - System scanning step: AWS credentials form and initial `generate` API usage.
  - System scanning results: AWS systems are stored and can be selected for review
- CustomInput type "password" with show/hide icon.
- Pull CLI command now checks for untracked/unstaged files in the manifests dir [#869](https://github.com/ethyca/fides/pull/869)
- Pull CLI command has a flag to pull missing files from the server [#895](https://github.com/ethyca/fides/pull/895)
- Add BigQuery support for the `generate` command and `/generate` endpoint [#814](https://github.com/ethyca/fides/pull/814) & [#917](https://github.com/ethyca/fides/pull/917)
- Added user auth tables [915](https://github.com/ethyca/fides/pull/915)
- Standardized API error parsing under `~/types/errors`
- Added taxonomy page to UI [#902](https://github.com/ethyca/fides/pull/902)
  - Added a nested accordion component for displaying taxonomy data [#910](https://github.com/ethyca/fides/pull/910)
- Add lru cache to get_config [927](https://github.com/ethyca/fides/pull/927)
- Add support for deprecated API config values [#959](https://github.com/ethyca/fides/pull/959)
- `fides` is now an alias for `fidesctl` as a CLI entrypoint [#926](https://github.com/ethyca/fides/pull/926)
- Add user auth routes [929](https://github.com/ethyca/fides/pull/929)
- Bump fideslib to 3.0.1 and remove patch code[931](https://github.com/ethyca/fides/pull/931)
- Update the `fidesctl` python package to automatically serve the UI [#941](https://github.com/ethyca/fides/pull/941)
- Add `push` cli command alias for `apply` and deprecate `apply` [943](https://github.com/ethyca/fides/pull/943)
- Add resource groups tagging api as a source of system generation [939](https://github.com/ethyca/fides/pull/939)
- Add GitHub Action to publish the `fidesctl` package to testpypi on pushes to main [#951](https://github.com/ethyca/fides/pull/951)
- Added configWizardFlag to ui to hide the config wizard when false [[#1453](https://github.com/ethyca/fides/issues/1453)

### Changed

- Updated the `datamap` endpoint to return human-readable column names as the first response item [#779](https://github.com/ethyca/fides/pull/779)
- Remove the `obscure` requirement from the `generate` endpoint [#819](https://github.com/ethyca/fides/pull/819)
- Moved all files from `fidesapi` to `fidesctl/api` [#885](https://github.com/ethyca/fides/pull/885)
- Moved `scan` and `generate` to the list of commands that can be run in local mode [#841](https://github.com/ethyca/fides/pull/841)
- Upgraded the base docker images from Debian Buster to Bullseye [#958](https://github.com/ethyca/fides/pull/958)
- Removed `ipython` as a dev-requirement [#958](https://github.com/ethyca/fides/pull/958)
- Webserver dependencies now come as a standard part of the package [#881](https://github.com/ethyca/fides/pull/881)
- Initial configuration wizard UI view
  - Refactored step & form results management to use Redux Toolkit slice.
- Change `id` field in tables from an integer to a string [915](https://github.com/ethyca/fides/pull/915)
- Update `fideslang` to `1.1.0`, simplifying the default taxonomy and adding `tags` for resources [#865](https://github.com/ethyca/fides/pull/865)
- Merge existing configurations with `fideslib` library [#913](https://github.com/ethyca/fides/pull/913)
- Moved frontend static files to `src/fidesctl/ui-build/static` [#934](https://github.com/ethyca/fides/pull/934)
- Replicated the error response handling from the `/validate` endpoint to the `/generate` endpoint [#911](https://github.com/ethyca/fides/pull/911)

### Developer Experience

- Remove `API_PREFIX` from fidesctl/core/utils.py and change references to `API_PREFIX` in fidesctl/api/reoutes/util.py [922](https://github.com/ethyca/fides/pull/922)

### Fixed

- Dataset field columns show all columns by default in the UI [#898](https://github.com/ethyca/fides/pull/898)
- Fixed the missing `.fides./` directory when locating the default config [#933](https://github.com/ethyca/fides/pull/933)

## [1.7.1](https://github.com/ethyca/fides/compare/1.7.0...1.7.1) - 2022-07-28

### Added

- Add datasets via YAML in the UI [#813](https://github.com/ethyca/fides/pull/813)
- Add datasets via database connection [#834](https://github.com/ethyca/fides/pull/834) [#889](https://github.com/ethyca/fides/pull/889)
- Add delete confirmation when deleting a field or collection from a dataset [#809](https://github.com/ethyca/fides/pull/809)
- Add ability to delete datasets from the UI [#827](https://github.com/ethyca/fides/pull/827)
- Add Cypress for testing [713](https://github.com/ethyca/fides/pull/833)
- Add datasets via database connection (UI only) [#834](https://github.com/ethyca/fides/pull/834)
- Add Okta support to the `/generate` endpoint [#842](https://github.com/ethyca/fides/pull/842)
- Add db support to `/generate` endpoint [849](https://github.com/ethyca/fides/pull/849)
- Added OpenAPI TypeScript client generation for the UI app. See the [README](/clients/admin-ui/src/types/api/README.md) for more details.

### Changed

- Remove the `obscure` requirement from the `generate` endpoint [#819](https://github.com/ethyca/fides/pull/819)

### Developer Experience

- When releases are published, dispatch a repository webhook event to ethyca/fidesctl-plus [#938](https://github.com/ethyca/fides/pull/938)

### Docs

- recommend/replace pip installs with pipx [#874](https://github.com/ethyca/fides/pull/874)

### Fixed

- CustomSelect input tooltips appear next to selector instead of wrapping to a new row.
- Datasets without the `third_country_transfer` will not cause the editing dataset form to not render.
- Fixed a build issue causing an `unknown` version of `fidesctl` to be installed in published Docker images [#836](https://github.com/ethyca/fides/pull/836)
- Fixed an M1-related SQLAlchemy bug [#816](https://github.com/ethyca/fides/pull/891)
- Endpoints now work with or without a trailing slash. [#886](https://github.com/ethyca/fides/pull/886)
- Dataset field columns show all columns by default in the UI [#898](https://github.com/ethyca/fides/pull/898)
- Fixed the `tag` specific GitHub Action workflows for Docker and publishing docs. [#901](https://github.com/ethyca/fides/pull/901)

## [1.7.0](https://github.com/ethyca/fides/compare/1.6.1...1.7.0) - 2022-06-23

### Added

- Added dependabot to keep dependencies updated
- A warning now issues for any orphan datasets as part of the `apply` command [543](https://github.com/ethyca/fides/pull/543)
- Initial scaffolding of management UI [#561](https://github.com/ethyca/fides/pull/624)
- A new `audit` command for `system` and `organization` resources, checking data map attribute compliance [#548](https://github.com/ethyca/fides/pull/548)
- Static UI assets are now built with the docker container [#663](https://github.com/ethyca/fides/issues/663)
- Host static files via fidesapi [#621](https://github.com/ethyca/fides/pull/621)
- A new `generate` endpoint to enable capturing systems from infrastructure from the UI [#642](https://github.com/ethyca/fides/pull/642)
- A new `datamap` endpoint to enable visualizing a data map from the UI [#721](https://github.com/ethyca/fides/pull/721)
- Management UI navigation bar [#679](https://github.com/ethyca/fides/issues/679)
- Management UI integration [#736](https://github.com/ethyca/fides/pull/736)
  - Datasets
  - Systems
  - Taxonomy (data categories)
- Initial dataset UI view [#768](https://github.com/ethyca/fides/pull/768)
  - Add interaction for viewing a dataset collection
  - Add column picker
  - Add a data category checklist tree
  - Edit/delete dataset fields
  - Edit/delete dataset collections
  - Edit datasets
  - Add a component for Identifiability tags
  - Add tooltips for help on forms
  - Add geographic location (third_country_transfers) country selection. Supported by new dependency `i18n-iso-countries`.
- Okta, aws and database credentials can now come from `fidesctl.toml` config [#694](https://github.com/ethyca/fides/pull/694)
- New `validate` endpoint to test aws and okta credentials [#722](https://github.com/ethyca/fides/pull/722)
- Initial configuration wizard UI view
  - Manual entry steps added (name and describe organization, pick entry route, and describe system manually including privacy declarations)
- A new image tagged `ethyca/fidesctl:dev` is published on each push to `main` [781](https://github.com/ethyca/fides/pull/781)
- A new cli command (`fidesctl sync`) [#765](https://github.com/ethyca/fides/pull/765)

### Changed

- Comparing server and CLI versions ignores `.dirty` only differences, and is quiet on success when running general CLI commands [621](https://github.com/ethyca/fides/pull/621)
- All endpoints now prefixed by `/api/v1` [#623](https://github.com/ethyca/fides/issues/623)
- Allow AWS credentials to be passed to `generate system` via the API [#645](https://github.com/ethyca/fides/pull/645)
- Update the export of a datamap to load resources from the server instead of a manifest directory [#662](https://github.com/ethyca/fides/pull/662)
- Refactor `export` to remove CLI specific uses from the core modules and load resources[#725](https://github.com/ethyca/fides/pull/725)
- Bump version of FastAPI in `setup.py` to 0.77.1 to match `optional-requirements.txt` [#734](https://github.com/ethyca/fides/pull/734)
- Docker images are now only built and pushed on tags to match when released to pypi [#740](https://github.com/ethyca/fides/pull/740)
- Okta resource scanning and generation now works with systems instead of datasets [#751](https://github.com/ethyca/fides/pull/751)

### Developer Experience

- Replaced `make` with `nox` [#547](https://github.com/ethyca/fides/pull/547)
- Removed usage of `fideslang` module in favor of new [external package](https://github.com/ethyca/fideslang) shared across projects [#619](https://github.com/ethyca/fides/issues/619)
- Added a UI service to the docker-compose deployment [#757](https://github.com/ethyca/fides/pull/757)
- `TestClient` defined in and shared across test modules via `conftest.py` [#759](https://github.com/ethyca/fides/pull/759)

### Docs

- Replaced all references to `make` with `nox` [#547](https://github.com/ethyca/fides/pull/547)
- Removed config/schemas page [#613](https://github.com/ethyca/fides/issues/613)
- Dataset UI and config wizard docs added ([https://github.com/ethyca/fides/pull/697](https://github.com/ethyca/fides/pull/697))
- The fides README now walks through generating a datamap [#746](https://github.com/ethyca/fides/pull/746)

### Fixed

- Updated `fideslog` to v1.1.5, resolving an issue where some exceptions thrown by the SDK were not handled as expected [#609](https://github.com/ethyca/fides/issues/609)
- Updated the webserver so that it won't fail if the database is inaccessible [#649](https://github.com/ethyca/fides/pull/649)
- Updated external tests to handle complex characters [#661](https://github.com/ethyca/fides/pull/661)
- Evaluations now properly merge the default taxonomy into the user-defined taxonomy [#684](https://github.com/ethyca/fides/pull/684)
- The CLI can now be run without installing the webserver components [#715](https://github.com/ethyca/fides/pull/715)

## [1.6.1](https://github.com/ethyca/fides/compare/1.6.0...1.6.1) - 2022-06-15

### Docs

- Updated `Release Steps`

### Fixed

- Resolved a failure with populating applicable data subject rights to a data map
- Handle invalid characters when generating a `fides_key` [#761](https://github.com/ethyca/fides/pull/761)

## [1.6.0](https://github.com/ethyca/fides/compare/1.5.3...1.6.0) - 2022-05-02

### Added

- ESLint configuration changes [#514](https://github.com/ethyca/fidesops/pull/514)
- User creation, update and permissions in the Admin UI [#511](https://github.com/ethyca/fidesops/pull/511)
- Yaml support for dataset upload [#284](https://github.com/ethyca/fidesops/pull/284)

### Breaking Changes

- Update masking API to take multiple input values [#443](https://github.com/ethyca/fidesops/pull/443)

### Docs

- DRP feature documentation [#520](https://github.com/ethyca/fidesops/pull/520)

## [1.4.2](https://github.com/ethyca/fidesops/compare/1.4.1...1.4.2) - 2022-05-12

### Added

- GET routes for users [#405](https://github.com/ethyca/fidesops/pull/405)
- Username based search on GET route [#444](https://github.com/ethyca/fidesops/pull/444)
- FIDESOPS\_\_DEV_MODE for Easier SaaS Request Debugging [#363](https://github.com/ethyca/fidesops/pull/363)
- Track user privileges across sessions [#425](https://github.com/ethyca/fidesops/pull/425)
- Add first_name and last_name fields. Also add them along with created_at to FidesUser response [#465](https://github.com/ethyca/fidesops/pull/465)
- Denial reasons for DSR and user `AuditLog` [#463](https://github.com/ethyca/fidesops/pull/463)
- DRP action to Policy [#453](https://github.com/ethyca/fidesops/pull/453)
- `CHANGELOG.md` file[#484](https://github.com/ethyca/fidesops/pull/484)
- DRP status endpoint [#485](https://github.com/ethyca/fidesops/pull/485)
- DRP exerise endpoint [#496](https://github.com/ethyca/fidesops/pull/496)
- Frontend for privacy request denial reaons [#480](https://github.com/ethyca/fidesops/pull/480)
- Publish Fidesops to Pypi [#491](https://github.com/ethyca/fidesops/pull/491)
- DRP data rights endpoint [#526](https://github.com/ethyca/fidesops/pull/526)

### Changed

- Converted HTTP Status Codes to Starlette constant values [#438](https://github.com/ethyca/fidesops/pull/438)
- SaasConnector.send behavior on ignore_errors now returns raw response [#462](https://github.com/ethyca/fidesops/pull/462)
- Seed user permissions in `create_superuser.py` script [#468](https://github.com/ethyca/fidesops/pull/468)
- User API Endpoints (update fields and reset user passwords) [#471](https://github.com/ethyca/fidesops/pull/471)
- Format tests with `black` [#466](https://github.com/ethyca/fidesops/pull/466)
- Extract privacy request endpoint logic into separate service for DRP [#470](https://github.com/ethyca/fidesops/pull/470)
- Fixing inconsistent SaaS connector integration tests [#473](https://github.com/ethyca/fidesops/pull/473)
- Add user data to login response [#501](https://github.com/ethyca/fidesops/pull/501)

### Breaking Changes

- Update masking API to take multiple input values [#443](https://github.com/ethyca/fidesops/pull/443)

### Docs

- Added issue template for documentation updates [#442](https://github.com/ethyca/fidesops/pull/442)
- Clarify masking updates [#464](https://github.com/ethyca/fidesops/pull/464)
- Added dark mode [#476](https://github.com/ethyca/fidesops/pull/476)

### Fixed

- Removed miradb test warning [#436](https://github.com/ethyca/fidesops/pull/436)
- Added missing import [#448](https://github.com/ethyca/fidesops/pull/448)
- Removed pypi badge pointing to wrong package [#452](https://github.com/ethyca/fidesops/pull/452)
- Audit imports and references [#479](https://github.com/ethyca/fidesops/pull/479)
- Switch to using update method on PUT permission endpoint [#500](https://github.com/ethyca/fidesops/pull/500)

### Developer Experience

- added isort as a CI check
- Include `tests/` in all static code checks (e.g. `mypy`, `pylint`)

### Changed

- Published Docker image does a clean install of Fidesctl
- `with_analytics` is now a decorator

### Fixed

- Third-Country formatting on Data Map
- Potential Duplication on Data Map
- Exceptions are no longer raised when sending `AnalyticsEvent`s on Windows
- Running `fidesctl init` now generates a `server_host` and `server_protocol`
  rather than `server_url`<|MERGE_RESOLUTION|>--- conflicted
+++ resolved
@@ -19,19 +19,15 @@
 
 ### Added
 - New page in the Cookie House sample app to demonstrate the use of embedding the FidesJS SDK on the page [#5564](https://github.com/ethyca/fides/pull/5564)
-<<<<<<< HEAD
-- Adds "reclassify" button to discovery result tables [#5574](https://github.com/ethyca/fides/pull/5574)
-=======
 - Added event based communication example to the Cookie House sample app [#5597](https://github.com/ethyca/fides/pull/5597)
 - Added new erasure tests for BigQuery Enterprise [#5554](https://github.com/ethyca/fides/pull/5554)
 - Added new `has_next` parameter for the `link` pagination strategy [#5596](https://github.com/ethyca/fides/pull/5596)
 - Added a `DBCache` model for database-backed caching [#5613](https://github.com/ethyca/fides/pull/5613)
+- Adds "reclassify" button to discovery result tables [#5574](https://github.com/ethyca/fides/pull/5574)
 
 ### Changed
 - Adjusted Ant's Select component colors and icon [#5594](https://github.com/ethyca/fides/pull/5594)
 - Replaced taxonomies page with new UI based on an interactive tree visualization [#5602](https://github.com/ethyca/fides/pull/5602)
-
->>>>>>> ebbd5d88
 
 ### Fixed
 - Fixing quickstart.py script [#5585](https://github.com/ethyca/fides/pull/5585)
