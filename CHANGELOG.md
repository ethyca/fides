--- conflicted
+++ resolved
@@ -20,11 +20,8 @@
 ### Added
 
 * Add API support for messaging config properties [#2551](https://github.com/ethyca/fides/pull/2551)
-<<<<<<< HEAD
+* Access and erasure support for Kustomer [#2520](https://github.com/ethyca/fides/pull/2520)
 * Added the `erase_after` field on collections to be able to set the order for erasures [#2619](https://github.com/ethyca/fides/pull/2619)
-=======
-* Access and erasure support for Kustomer [#2520](https://github.com/ethyca/fides/pull/2520)
->>>>>>> 9e71c999
 
 ### Changed
 
