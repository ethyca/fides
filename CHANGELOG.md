--- conflicted
+++ resolved
@@ -27,11 +27,8 @@
 - Fides-js can now display preliminary TCF data [#3879](https://github.com/ethyca/fides/pull/3879)
 - Fides-js can persist TCF preferences to the backend [#3887](https://github.com/ethyca/fides/pull/3887)
 - TCF modal now supports setting legitimate interest fields [#4037](https://github.com/ethyca/fides/pull/4037)
-<<<<<<< HEAD
 - Embed the GVL in the GET Experiences response [#4143](https://github.com/ethyca/fides/pull/4143)
-=======
 - Button to view how many vendors and to open the vendor tab in the TCF modal [#4144](https://github.com/ethyca/fides/pull/4144)
->>>>>>> 57493f6a
 
 ### Changed
 - Added further config options to customize the privacy center [#4090](https://github.com/ethyca/fides/pull/4090)
