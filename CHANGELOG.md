--- conflicted
+++ resolved
@@ -18,10 +18,7 @@
 ## [Unreleased](https://github.com/ethyca/fides/compare/2.14.0...main)
 
 ### Added
-<<<<<<< HEAD
 - Privacy center can now render its consent values based on Privacy Notices and Privacy Experiences [#3340](https://github.com/ethyca/fides/pull/3340)
-=======
-
 - Add Google Tag Manager and Privacy Center ENV vars to sample app [#2949](https://github.com/ethyca/fides/pull/2949)
 
 ### Fixed
@@ -41,7 +38,6 @@
 ### Fixed
 
 - Flaky custom field Cypress test on systems page [#3408](https://github.com/ethyca/fides/pull/3408)
->>>>>>> e68da2a4
 
 ## [2.14.0](https://github.com/ethyca/fides/compare/2.13.0...2.14.0)
 
