# Changelog

All notable changes to this project will be documented in this file.

The format is based on [Keep a Changelog](https://keepachangelog.com/en/)

The types of changes are:

- `Added` for new features.
- `Changed` for changes in existing functionality.
- `Developer Experience` for changes in developer workflow or tooling.
- `Deprecated` for soon-to-be removed features.
- `Docs` for documentation only changes.
- `Removed` for now removed features.
- `Fixed` for any bug fixes.
- `Security` in case of vulnerabilities.

## [Unreleased](https://github.com/ethyca/fides/compare/2.9.1...main)

### Changed
* Improved standard layout for large width screens and polished misc. pages [#2869](https://github.com/ethyca/fides/pull/2869)
* Changed UI paths in the admin-ui [#2869](https://github.com/ethyca/fides/pull/2892)
  * `/add-systems/new` --> `/add-systems/manual`
  * `/system` --> `/systems`
* Added individual ID routes for systems [#2902](https://github.com/ethyca/fides/pull/2902)
* Deprecated adding scopes to users directly; you can only add roles. [#2848](https://github.com/ethyca/fides/pull/2848/files)
<<<<<<< HEAD
* Give new users a "viewer" role by default [#2900](https://github.com/ethyca/fides/pull/2900)

=======
* Changed About Fides page to say "Fides Core Version:" over "Version". [#2899](https://github.com/ethyca/fides/pull/2899)
* Polish Admin UI header & navigation [#2897](https://github.com/ethyca/fides/pull/2897)
>>>>>>> dfabd1d8

### Fixed
* Restricted Contributors from being able to create Owners [#2888](https://github.com/ethyca/fides/pull/2888)

### Fixed
* Allow for dynamic aspect ratio for logo on Privacy Center 404 [#2895](https://github.com/ethyca/fides/pull/2895)
* Allow for dynamic aspect ratio for logo on consent page [#2895](https://github.com/ethyca/fides/pull/2895)

## [2.9.1](https://github.com/ethyca/fides/compare/2.9.0...2.9.1)

### Added
* Added Attentive erasure email connector [#2782](https://github.com/ethyca/fides/pull/2782)

### Changed
* Improved standard layout for large width screens and polish misc. pages [#2869](https://github.com/ethyca/fides/pull/2869)
* Removed dataset based email connectors [#2782](https://github.com/ethyca/fides/pull/2782)
* Changed Auth0's authentication strategy from `bearer` to `oauth2_client_credentials` [#2820](https://github.com/ethyca/fides/pull/2820)
* Renamed the privacy declarations field "Privacy declaration name (deprecated)" to "Processing Activity" [#711](https://github.com/ethyca/fidesplus/issues/711)
* UX cleanups in Role Management section of Admin UI [#2870](https://github.com/ethyca/fides/pull/2870)


### Fixed
* Fixed issue where the scopes list passed into FidesUserPermission could get mutated with the total_scopes call [#2883](https://github.com/ethyca/fides/pull/2883)

### Removed
* Removed the `privacyDeclarationDeprecatedFields` flag [#711](https://github.com/ethyca/fidesplus/issues/711)

## [2.9.0](https://github.com/ethyca/fides/compare/2.8.3...2.9.0)

### Added

* The ability to assign users as system managers for a specific system [#2714](https://github.com/ethyca/fides/pull/2714)
* New endpoints to add and remove users as system managers [#2726](https://github.com/ethyca/fides/pull/2726)
* Warning about access control migration to the UI [#2842](https://github.com/ethyca/fides/pull/2842)
* Adds Role Assignment UI [#2739](https://github.com/ethyca/fides/pull/2739)
* Add an automated migration to give users a `viewer` role [#2821](https://github.com/ethyca/fides/pull/2821)

### Changed

* Removed "progressive" navigation that would hide Admin UI tabs until Systems / Connections were configured [#2762](https://github.com/ethyca/fides/pull/2762)
* Added `system.privacy_declaration.name` to datamap response [#2831](https://github.com/ethyca/fides/pull/2831/files)

### Developer Experience

* Retired legacy `navV2` feature flag [#2762](https://github.com/ethyca/fides/pull/2762)
* Update Admin UI Layout to fill viewport height [#2812](https://github.com/ethyca/fides/pull/2812)

### Fixed

* Fixed issue where unsaved changes warning would always show up when running fidesplus [#2788](https://github.com/ethyca/fides/issues/2788)
* Fixed problem in datamap export with datasets that had been updated via SaaS instantiation [#2841](https://github.com/ethyca/fides/pull/2841)
* Fixed problem in datamap export with inconsistent custom field ordering [#2859](https://github.com/ethyca/fides/pull/2859)

## [2.8.3](https://github.com/ethyca/fides/compare/2.8.2...2.8.3)

### Added

* Serialise `bson.ObjectId` types in SAR data packages [#2785](https://github.com/ethyca/fides/pull/2785)

### Fixed

* Fixed issue where more than 1 populated custom fields removed a system from the datamap export [#2825](https://github.com/ethyca/fides/pull/2825)

## [2.8.2](https://github.com/ethyca/fides/compare/2.8.1...2.8.2)

### Fixed

* Resolved a bug that stopped custom fields populating the visual datamap [#2775](https://github.com/ethyca/fides/pull/2775)
* Patch appconfig migration to handle existing db record [#2780](https://github.com/ethyca/fides/pull/2780)

## [2.8.1](https://github.com/ethyca/fides/compare/2.8.0...2.8.1)


### Fixed

* Disabled hiding Admin UI based on user scopes [#2771](https://github.com/ethyca/fides/pull/2771)

## [2.8.0](https://github.com/ethyca/fides/compare/2.7.1...2.8.0)

### Added

* Add API support for messaging config properties [#2551](https://github.com/ethyca/fides/pull/2551)
* Access and erasure support for Kustomer [#2520](https://github.com/ethyca/fides/pull/2520)
* Added the `erase_after` field on collections to be able to set the order for erasures [#2619](https://github.com/ethyca/fides/pull/2619)
* Add a toggle to filter the system classification to only return those with classification data [#2700](https://github.com/ethyca/fides/pull/2700)
* Added backend role-based permissions [#2671](https://github.com/ethyca/fides/pull/2671)
* Access and erasure for Vend SaaS Connector [#1869](https://github.com/ethyca/fides/issues/1869)
* Added endpoints for storage and messaging config setup status [#2690](https://github.com/ethyca/fides/pull/2690)
* Access and erasure for Jira SaaS Connector [#1871](https://github.com/ethyca/fides/issues/1871)
* Access and erasure support for Delighted [#2244](https://github.com/ethyca/fides/pull/2244)
* Improve "Upload a new dataset YAML" [#1531](https://github.com/ethyca/fides/pull/2258)
* Input validation and sanitization for Privacy Request fields [#2655](https://github.com/ethyca/fides/pull/2655)
* Access and erasure support for Yotpo [#2708](https://github.com/ethyca/fides/pull/2708)
* Custom Field Library Tab [#527](https://github.com/ethyca/fides/pull/2693)
* Allow SendGrid template usage [#2728](https://github.com/ethyca/fides/pull/2728)
* Added ConnectorRunner to simplify SaaS connector testing [#1795](https://github.com/ethyca/fides/pull/1795)
* Adds support for Mailchimp Transactional as a messaging config [#2742](https://github.com/ethyca/fides/pull/2742)

### Changed

* Admin UI
  * Add flow for selecting system types when manually creating a system [#2530](https://github.com/ethyca/fides/pull/2530)
  * Updated forms for privacy declarations [#2648](https://github.com/ethyca/fides/pull/2648)
  * Delete flow for privacy declarations [#2664](https://github.com/ethyca/fides/pull/2664)
  * Add framework to have UI elements respect the user's scopes [#2682](https://github.com/ethyca/fides/pull/2682)
  * "Manual Webhook" has been renamed to "Manual Process". [#2717](https://github.com/ethyca/fides/pull/2717)
* Convert all config values to Pydantic `Field` objects [#2613](https://github.com/ethyca/fides/pull/2613)
* Add warning to 'fides deploy' when installed outside of a virtual environment [#2641](https://github.com/ethyca/fides/pull/2641)
* Redesigned the default/init config file to be auto-documented. Also updates the `fides init` logic and analytics consent logic [#2694](https://github.com/ethyca/fides/pull/2694)
* Change how config creation/import is handled across the application [#2622](https://github.com/ethyca/fides/pull/2622)
* Update the CLI aesthetics & docstrings [#2703](https://github.com/ethyca/fides/pull/2703)
* Updates Roles->Scopes Mapping [#2744](https://github.com/ethyca/fides/pull/2744)
* Return user scopes as an enum, as well as total scopes [#2741](https://github.com/ethyca/fides/pull/2741)
* Update `MessagingServiceType` enum to be lowercased throughout [#2746](https://github.com/ethyca/fides/pull/2746)

### Developer Experience

* Set the security environment of the fides dev setup to `prod` instead of `dev` [#2588](https://github.com/ethyca/fides/pull/2588)
* Removed unexpected default Redis password [#2666](https://github.com/ethyca/fides/pull/2666)
* Privacy Center
  * Typechecking and validation of the `config.json` will be checked for backwards-compatibility. [#2661](https://github.com/ethyca/fides/pull/2661)
* Combined conftest.py files [#2669](https://github.com/ethyca/fides/pull/2669)

### Fixed

* Fix support for "redis.user" setting when authenticating to the Redis cache [#2666](https://github.com/ethyca/fides/pull/2666)
* Fix error with the classify dataset feature flag not writing the dataset to the server [#2675](https://github.com/ethyca/fides/pull/2675)
* Allow string dates to stay strings in cache decoding [#2695](https://github.com/ethyca/fides/pull/2695)
* Admin UI
  * Remove Identifiability (Data Qualifier) from taxonomy editor [2684](https://github.com/ethyca/fides/pull/2684)
* FE: Custom field selections binding issue on Taxonomy tabs [#2659](https://github.com/ethyca/fides/pull/2693/)
* Fix Privacy Request Status when submitting a consent request when identity verification is required [#2736](https://github.com/ethyca/fides/pull/2736)

## [2.7.1](https://github.com/ethyca/fides/compare/2.7.0...2.7.1)

* Fix error with the classify dataset feature flag not writing the dataset to the server [#2675](https://github.com/ethyca/fides/pull/2675)

## [2.7.0](https://github.com/ethyca/fides/compare/2.6.6...2.7.0)

* Fides API
  * Access and erasure support for Braintree [#2223](https://github.com/ethyca/fides/pull/2223)
  * Added route to send a test message [#2585](https://github.com/ethyca/fides/pull/2585)
  * Add default storage configuration functionality and associated APIs [#2438](https://github.com/ethyca/fides/pull/2438)

* Admin UI
  * Custom Metadata [#2536](https://github.com/ethyca/fides/pull/2536)
    * Create Custom Lists
    * Create Custom Field Definition
    * Create custom fields from a the taxonomy editor
    * Provide a custom field value in a resource
    * Bulk edit custom field values [#2612](https://github.com/ethyca/fides/issues/2612)
    * Custom metadata UI Polish [#2624](https://github.com/ethyca/fides/pull/2625)
* Privacy Center
  * The consent config default value can depend on whether Global Privacy Control is enabled. [#2341](https://github.com/ethyca/fides/pull/2341)
  * When GPC is enabled, the UI indicates which data uses are opted out by default. [#2596](https://github.com/ethyca/fides/pull/2596)
  * `inspectForBrowserIdentities` now also looks for `ljt_readerID`. [#2543](https://github.com/ethyca/fides/pull/2543)

### Added

* Added new Wunderkind Consent Saas Connector [#2600](https://github.com/ethyca/fides/pull/2600)
* Added new Sovrn Email Consent Connector [#2543](https://github.com/ethyca/fides/pull/2543/)
* Log Fides version at startup [#2566](https://github.com/ethyca/fides/pull/2566)

### Changed

- Update Admin UI to show all action types (access, erasure, consent, update) [#2523](https://github.com/ethyca/fides/pull/2523)
- Removes legacy `verify_oauth_client` function [#2527](https://github.com/ethyca/fides/pull/2527)
- Updated the UI for adding systems to a new design [#2490](https://github.com/ethyca/fides/pull/2490)
- Minor logging improvements [#2566](https://github.com/ethyca/fides/pull/2566)
- Various form components now take a `stacked` or `inline` variant [#2542](https://github.com/ethyca/fides/pull/2542)
- UX fixes for user management [#2537](https://github.com/ethyca/fides/pull/2537)
- Updating Firebase Auth connector to mask the user with a delete instead of an update [#2602](https://github.com/ethyca/fides/pull/2602)

### Fixed

- Fixed bug where refreshing a page in the UI would result in a 404 [#2502](https://github.com/ethyca/fides/pull/2502)
- Usernames are case insensitive now and prevent all duplicates [#2487](https://github.com/ethyca/fides/pull/2487)
  - This PR contains a migration that deletes duplicate users and keeps the oldest original account.
- Update Logos for shipped connectors [#2464](https://github.com/ethyca/fides/pull/2587)
- Search field on privacy request page isn't working [#2270](https://github.com/ethyca/fides/pull/2595)

### Developer Experience

* Added new Cypress E2E smoke tests [#2241](https://github.com/ethyca/fides/pull/2241)
* New command `nox -s e2e_test` which will spin up the test environment and run true E2E Cypress tests against it [#2417](https://github.com/ethyca/fides/pull/2417)
* Cypress E2E tests now run in CI and are reported to Cypress Cloud [#2417](https://github.com/ethyca/fides/pull/2417)
* Change from `randomint` to `uuid` in mongodb tests to reduce flakiness. [#2591](https://github.com/ethyca/fides/pull/2591)

### Removed

- Remove feature flagged config wizard stepper from Admin UI [#2553](https://github.com/ethyca/fides/pull/2553)

## [2.6.6](https://github.com/ethyca/fides/compare/2.6.5...2.6.6)

### Changed

- Improve Readability for Custom Masking Override Exceptions [#2593](https://github.com/ethyca/fides/pull/2593)

## [2.6.5](https://github.com/ethyca/fides/compare/2.6.4...2.6.5)

### Added

- Added config properties to override database Engine parameters [#2511](https://github.com/ethyca/fides/pull/2511)
- Increased default pool_size and max_overflow to 50 [#2560](https://github.com/ethyca/fides/pull/2560)

## [2.6.4](https://github.com/ethyca/fides/compare/2.6.3...2.6.4)

### Fixed

- Fixed bug for SMS completion notification not being sent [#2526](https://github.com/ethyca/fides/issues/2526)
- Fixed bug where refreshing a page in the UI would result in a 404 [#2502](https://github.com/ethyca/fides/pull/2502)

## [2.6.3](https://github.com/ethyca/fides/compare/2.6.2...2.6.3)

### Fixed

- Handle case where legacy dataset has meta: null [#2524](https://github.com/ethyca/fides/pull/2524)

## [2.6.2](https://github.com/ethyca/fides/compare/2.6.1...2.6.2)

### Fixed

- Issue addressing missing field in dataset migration [#2510](https://github.com/ethyca/fides/pull/2510)


## [2.6.1](https://github.com/ethyca/fides/compare/2.6.0...2.6.1)

### Fixed

- Fix errors when privacy requests execute concurrently without workers [#2489](https://github.com/ethyca/fides/pull/2489)
- Enable saas request overrides to run in worker runtime [#2489](https://github.com/ethyca/fides/pull/2489)

## [2.6.0](https://github.com/ethyca/fides/compare/2.5.1...2.6.0)

### Added

* Added the `env` option to the `security` configuration options to allow for users to completely secure the API endpoints [#2267](https://github.com/ethyca/fides/pull/2267)
* Unified Fides Resources
  * Added a dataset dropdown selector when configuring a connector to link an existing dataset to the connector configuration. [#2162](https://github.com/ethyca/fides/pull/2162)
  * Added new datasetconfig.ctl_dataset_id field to unify fides dataset resources [#2046](https://github.com/ethyca/fides/pull/2046)
* Add new connection config routes that couple them with systems [#2249](https://github.com/ethyca/fides/pull/2249)
* Add new select/deselect all permissions buttons [#2437](https://github.com/ethyca/fides/pull/2437)
* Endpoints to allow a user with the `user:password-reset` scope to reset users' passwords. In addition, users no longer require a scope to edit their own passwords. [#2373](https://github.com/ethyca/fides/pull/2373)
* New form to reset a user's password without knowing an old password [#2390](https://github.com/ethyca/fides/pull/2390)
* Approve & deny buttons on the "Request details" page. [#2473](https://github.com/ethyca/fides/pull/2473)
* Consent Propagation
  * Add the ability to execute Consent Requests via the Privacy Request Execution layer [#2125](https://github.com/ethyca/fides/pull/2125)
  * Add a Mailchimp Transactional Consent Connector [#2194](https://github.com/ethyca/fides/pull/2194)
  * Allow defining a list of opt-in and/or opt-out requests in consent connectors [#2315](https://github.com/ethyca/fides/pull/2315)
  * Add a Google Analytics Consent Connector for GA4 properties [#2302](https://github.com/ethyca/fides/pull/2302)
  * Pass the GA Cookie from the Privacy Center [#2337](https://github.com/ethyca/fides/pull/2337)
  * Rename "user_id" to more specific "ga_client_id" [#2356](https://github.com/ethyca/fides/pull/2356)
  * Patch Google Analytics Consent Connector to delete by client_id [#2355](https://github.com/ethyca/fides/pull/2355)
  * Add a "skip_param_values option" to optionally skip when we are missing param values in the body [#2384](https://github.com/ethyca/fides/pull/2384)
  * Adds a new Universal Analytics Connector that works with the UA Tracking Id
* Adds intake and storage of Global Privacy Control Signal props for Consent [#2599](https://github.com/ethyca/fides/pull/2599)

### Changed

- Unified Fides Resources
  - Removed several fidesops schemas for DSR's in favor of updated Fideslang schemas [#2009](https://github.com/ethyca/fides/pull/2009)
  - Removed DatasetConfig.dataset field [#2096](https://github.com/ethyca/fides/pull/2096)
  - Updated UI dataset config routes to use new unified routes [#2113](https://github.com/ethyca/fides/pull/2113)
  - Validate request body on crud endpoints on upsert. Validate dataset data categories before save. [#2134](https://github.com/ethyca/fides/pull/2134/)
  - Updated test env setup and quickstart to use new endpoints [#2225](https://github.com/ethyca/fides/pull/2225)
- Consent Propagation
  - Privacy Center consent options can now be marked as `executable` in order to propagate consent requests [#2193](https://github.com/ethyca/fides/pull/2193)
  - Add support for passing browser identities to consent request patches [#2304](https://github.com/ethyca/fides/pull/2304)
- Update fideslang to 1.3.3 [#2343](https://github.com/ethyca/fides/pull/2343)
- Display the request type instead of the policy name on the request table [#2382](https://github.com/ethyca/fides/pull/2382)
- Make denial reasons required [#2400](https://github.com/ethyca/fides/pull/2400)
- Display the policy key on the request details page [#2395](https://github.com/ethyca/fides/pull/2395)
- Updated CSV export [#2452](https://github.com/ethyca/fides/pull/2452)
- Privacy Request approval now uses a modal [#2443](https://github.com/ethyca/fides/pull/2443)

### Developer Experience

* `nox -s test_env` has been replaced with `nox -s "fides_env(dev)"`
* New command `nox -s "fides_env(test)"` creates a complete test environment with seed data (similar to `fides_env(dev)`) but with the production fides image so the built UI can be accessed at `localhost:8080` [#2399](https://github.com/ethyca/fides/pull/2399)
* Change from code climate to codecov for coverage reporting [#2402](https://github.com/ethyca/fides/pull/2402)

### Fixed

- Home screen header scaling and responsiveness issues [#2200](https://github.com/ethyca/fides/pull/2277)
- Privacy Center identity inputs validate even when they are optional. [#2308](https://github.com/ethyca/fides/pull/2308)
- The PII toggle defaults to false and PII will be hidden on page load [#2388](https://github.com/ethyca/fides/pull/2388)
- Fixed a CI bug caused by git security upgrades [#2441](https://github.com/ethyca/fides/pull/2441)
- Privacy Center
  - Identity inputs validate even when they are optional. [#2308](https://github.com/ethyca/fides/pull/2308)
  - Submit buttons show loading state and disable while submitting. [#2401](https://github.com/ethyca/fides/pull/2401)
  - Phone inputs no longer request country SVGs from external domain. [#2378](https://github.com/ethyca/fides/pull/2378)
  - Input validation errors no longer change the height of modals. [#2379](https://github.com/ethyca/fides/pull/2379)
- Patch masking strategies to better handle null and non-string inputs [#2307](https://github.com/ethyca/fides/pull/2377)
- Renamed prod pushes tag to be `latest` for privacy center and sample app [#2401](https://github.com/ethyca/fides/pull/2407)
- Update firebase connector to better handle non-existent users [#2439](https://github.com/ethyca/fides/pull/2439)

## [2.5.1](https://github.com/ethyca/fides/compare/2.5.0...2.5.1)

### Developer Experience

- Allow db resets only if `config.dev_mode` is `True` [#2321](https://github.com/ethyca/fides/pull/2321)

### Fixed

- Added a feature flag for the recent dataset classification UX changes [#2335](https://github.com/ethyca/fides/pull/2335)

### Security

- Add a check to the catchall path to prevent returning paths outside of the UI directory [#2330](https://github.com/ethyca/fides/pull/2330)

### Developer Experience

- Reduce size of local Docker images by fixing `.dockerignore` patterns [#2360](https://github.com/ethyca/fides/pull/2360)

## [2.5.0](https://github.com/ethyca/fides/compare/2.4.0...2.5.0)

### Docs

- Update the docs landing page and remove redundant docs [#2184](https://github.com/ethyca/fides/pull/2184)

### Added

- Added the `user` command group to the CLI. [#2153](https://github.com/ethyca/fides/pull/2153)
- Added `Code Climate` test coverage uploads. [#2198](https://github.com/ethyca/fides/pull/2198)
- Added the connection key to the execution log [#2100](https://github.com/ethyca/fides/pull/2100)
- Added endpoints to retrieve DSR `Rule`s and `Rule Target`s [#2116](https://github.com/ethyca/fides/pull/2116)
- Added Fides version number to account dropdown in the UI [#2140](https://github.com/ethyca/fides/pull/2140)
- Add link to Classify Systems page in nav side bar [#2128](https://github.com/ethyca/fides/pull/2128)
- Dataset classification UI now polls for results [#2123](https://github.com/ethyca/fides/pull/2123)
- Update Privacy Center Icons [#1800](https://github.com/ethyca/fides/pull/2139)
- Privacy Center `fides-consent.js`:
  - `Fides.shopify` integration function. [#2152](https://github.com/ethyca/fides/pull/2152)
  - Dedicated folder for integrations.
  - `Fides.meta` integration function (fbq). [#2217](https://github.com/ethyca/fides/pull/2217)
- Adds support for Twilio email service (Sendgrid) [#2154](https://github.com/ethyca/fides/pull/2154)
- Access and erasure support for Recharge [#1709](https://github.com/ethyca/fides/pull/1709)
- Access and erasure support for Friendbuy Nextgen [#2085](https://github.com/ethyca/fides/pull/2085)

### Changed

- Admin UI Feature Flags - [#2101](https://github.com/ethyca/fides/pull/2101)
  - Overrides can be saved in the browser.
  - Use `NEXT_PUBLIC_APP_ENV` for app-specific environment config.
  - No longer use `react-feature-flags` library.
  - Can have descriptions. [#2243](https://github.com/ethyca/fides/pull/2243)
- Made privacy declarations optional when adding systems manually - [#2173](https://github.com/ethyca/fides/pull/2173)
- Removed an unclear logging message. [#2266](https://github.com/ethyca/fides/pull/2266)
- Allow any user with `user:delete` scope to delete other users [#2148](https://github.com/ethyca/fides/pull/2148)
- Dynamic imports of custom overrides and SaaS test fixtures [#2169](https://github.com/ethyca/fides/pull/2169)
- Added `AuthenticatedClient` to custom request override interface [#2171](https://github.com/ethyca/fides/pull/2171)
- Only approve the specific collection instead of the entire dataset, display only top 1 classification by default [#2226](https://github.com/ethyca/fides/pull/2226)
- Update sample project resources for `fides evaluate` usage in `fides deploy` [#2253](https://github.com/ethyca/fides/pull/2253)

### Removed

- Removed unused object_name field on s3 storage config [#2133](https://github.com/ethyca/fides/pull/2133)

### Fixed

- Remove next-auth from privacy center to fix JS console error [#2090](https://github.com/ethyca/fides/pull/2090)
- Admin UI - Added Missing ability to assign `user:delete` in the permissions checkboxes [#2148](https://github.com/ethyca/fides/pull/2148)
- Nav bug: clicking on Privacy Request breadcrumb takes me to Home instead of /privacy-requests [#497](https://github.com/ethyca/fides/pull/2141)
- Side nav disappears when viewing request details [#2129](https://github.com/ethyca/fides/pull/2155)
- Remove usage of load dataset button and other dataset UI modifications [#2149](https://github.com/ethyca/fides/pull/2149)
- Improve readability for exceptions raised from custom request overrides [#2157](https://github.com/ethyca/fides/pull/2157)
- Importing custom request overrides on server startup [#2186](https://github.com/ethyca/fides/pull/2186)
- Remove warning when env vars default to blank strings in docker-compose [#2188](https://github.com/ethyca/fides/pull/2188)
- Fix Cookie House purchase modal flashing 'Error' in title [#2274](https://github.com/ethyca/fides/pull/2274)
- Stop dependency from upgrading `packaging` to version with known issue [#2273](https://github.com/ethyca/fides/pull/2273)
- Privacy center config no longer requires `identity_inputs` and will use `email` as a default [#2263](https://github.com/ethyca/fides/pull/2263)
- No longer display remaining days for privacy requests in terminal states [#2292](https://github.com/ethyca/fides/pull/2292)

### Removed

- Remove "Create New System" button when viewing systems. All systems can now be created via the "Add systems" button on the home page. [#2132](https://github.com/ethyca/fides/pull/2132)

## [2.4.0](https://github.com/ethyca/fides/compare/2.3.1...2.4.0)

### Developer Experience

- Include a pre-check workflow that collects the pytest suite [#2098](https://github.com/ethyca/fides/pull/2098)
- Write to the application db when running the app locally. Write to the test db when running pytest [#1731](https://github.com/ethyca/fides/pull/1731)

### Changed

- Move the `fides.ctl.core.` and `fides.ctl.connectors` modules into `fides.core` and `fides.connectors` respectively [#2097](https://github.com/ethyca/fides/pull/2097)
- Fides: Skip cypress tests due to nav bar 2.0 [#2102](https://github.com/ethyca/fides/pull/2103)

### Added

- Adds new erasure policy for complete user data masking [#1839](https://github.com/ethyca/fides/pull/1839)
- New Fides Home page [#1864](https://github.com/ethyca/fides/pull/2050)
- Nav 2.0 - Replace form flow side navs with top tabs [#2037](https://github.com/ethyca/fides/pull/2050)
- Adds new erasure policy for complete user data masking [#1839](https://github.com/ethyca/fides/pull/1839)
- Added ability to use Mailgun templates when sending emails. [#2039](https://github.com/ethyca/fides/pull/2039)
- Adds SMS id verification for consent [#2094](https://github.com/ethyca/fides/pull/2094)

### Fixed

- Store `fides_consent` cookie on the root domain of the Privacy Center [#2071](https://github.com/ethyca/fides/pull/2071)
- Properly set the expire-time for verification codes [#2105](https://github.com/ethyca/fides/pull/2105)

## [2.3.1](https://github.com/ethyca/fides/compare/2.3.0...2.3.1)

### Fixed

- Resolved an issue where the root_user was not being created [#2082](https://github.com/ethyca/fides/pull/2082)

### Added

- Nav redesign with sidebar groups. Feature flagged to only be visible in dev mode until release. [#2030](https://github.com/ethyca/fides/pull/2047)
- Improved error handling for incorrect app encryption key [#2089](https://github.com/ethyca/fides/pull/2089)
- Access and erasure support for Friendbuy API [#2019](https://github.com/ethyca/fides/pull/2019)

## [2.3.0](https://github.com/ethyca/fides/compare/2.2.2...2.3.0)

### Added

- Common Subscriptions for app-wide data and feature checks. [#2030](https://github.com/ethyca/fides/pull/2030)
- Send email alerts on privacy request failures once the specified threshold is reached. [#1793](https://github.com/ethyca/fides/pull/1793)
- DSR Notifications (toast) [#1895](https://github.com/ethyca/fides/pull/1895)
- DSR configure alerts btn [#1895](https://github.com/ethyca/fides/pull/1895)
- DSR configure alters (FE) [#1895](https://github.com/ethyca/fides/pull/1895)
- Add a `usage` session to Nox to print full session docstrings. [#2022](https://github.com/ethyca/fides/pull/2022)

### Added

- Adds notifications section to toml files [#2026](https://github.com/ethyca/fides/pull/2060)

### Changed

- Updated to use `loguru` logging library throughout codebase [#2031](https://github.com/ethyca/fides/pull/2031)
- Do not always create a `fides.toml` by default [#2023](https://github.com/ethyca/fides/pull/2023)
- The `fideslib` module has been merged into `fides`, code redundancies have been removed [#1859](https://github.com/ethyca/fides/pull/1859)
- Replace 'ingress' and 'egress' with 'sources' and 'destinations' across UI [#2044](https://github.com/ethyca/fides/pull/2044)
- Update the functionality of `fides pull -a <filename>` to include _all_ resource types. [#2083](https://github.com/ethyca/fides/pull/2083)

### Fixed

- Timing issues with bulk DSR reprocessing, specifically when analytics are enabled [#2015](https://github.com/ethyca/fides/pull/2015)
- Error caused by running erasure requests with disabled connectors [#2045](https://github.com/ethyca/fides/pull/2045)
- Changes the SlowAPI ratelimiter's backend to use memory instead of Redis [#2054](https://github.com/ethyca/fides/pull/2058)

## [2.2.2](https://github.com/ethyca/fides/compare/2.2.1...2.2.2)

### Docs

- Updated the readme to use new new [docs site](http://docs.ethyca.com) [#2020](https://github.com/ethyca/fides/pull/2020)

### Deprecated

- The documentation site hosted in the `/docs` directory has been deprecated. All documentation updates will be hosted at the new [docs site](http://docs.ethyca.com) [#2020](https://github.com/ethyca/fides/pull/2020)

### Fixed

- Fixed mypy and pylint errors [#2013](https://github.com/ethyca/fides/pull/2013)
- Update connection test endpoint to be effectively non-blocking [#2000](https://github.com/ethyca/fides/pull/2000)
- Update Fides connector to better handle children with no access results [#2012](https://github.com/ethyca/fides/pull/2012)

## [2.2.1](https://github.com/ethyca/fides/compare/2.2.0...2.2.1)

### Added

- Add health check indicator for data flow scanning option [#1973](https://github.com/ethyca/fides/pull/1973)

### Changed

- The `celery.toml` is no longer used, instead it is a subsection of the `fides.toml` file [#1990](https://github.com/ethyca/fides/pull/1990)
- Update sample project landing page copy to be version-agnostic [#1958](https://github.com/ethyca/fides/pull/1958)
- `get` and `ls` CLI commands now return valid `fides` object YAML [#1991](https://github.com/ethyca/fides/pull/1991)

### Developer Experience

- Remove duplicate fastapi-caching and pin version. [#1765](https://github.com/ethyca/fides/pull/1765)

## [2.2.0](https://github.com/ethyca/fides/compare/2.1.0...2.2.0)

### Added

- Send email alerts on privacy request failures once the specified threshold is reached. [#1793](https://github.com/ethyca/fides/pull/1793)
- Add authenticated privacy request route. [#1819](https://github.com/ethyca/fides/pull/1819)
- Enable the onboarding flow [#1836](https://github.com/ethyca/fides/pull/1836)
- Access and erasure support for Fullstory API [#1821](https://github.com/ethyca/fides/pull/1821)
- Add function to poll privacy request for completion [#1860](https://github.com/ethyca/fides/pull/1860)
- Added rescan flow for the data flow scanner [#1844](https://github.com/ethyca/fides/pull/1844)
- Add rescan flow for the data flow scanner [#1844](https://github.com/ethyca/fides/pull/1844)
- Add Fides connector to support parent-child Fides deployments [#1861](https://github.com/ethyca/fides/pull/1861)
- Classification UI now polls for updates to classifications [#1908](https://github.com/ethyca/fides/pull/1908)

### Changed

- The organization info form step is now skipped if the server already has organization info. [#1840](https://github.com/ethyca/fides/pull/1840)
- Removed the description column from the classify systems page. [#1867](https://github.com/ethyca/fides/pull/1867)
- Retrieve child results during fides connector execution [#1967](https://github.com/ethyca/fides/pull/1967)

### Fixed

- Fix error in parent user creation seeding. [#1832](https://github.com/ethyca/fides/issues/1832)
- Fix DSR error due to unfiltered empty identities [#1901](https://github.com/ethyca/fides/pull/1907)

### Docs

- Remove documentation about no-longer used connection string override [#1824](https://github.com/ethyca/fides/pull/1824)
- Fix typo in headings [#1824](https://github.com/ethyca/fides/pull/1824)
- Update documentation to reflect configs necessary for mailgun, twilio_sms and twilio_email service types [#1846](https://github.com/ethyca/fides/pull/1846)

...

## [2.1.0](https://github.com/ethyca/fides/compare/2.0.0...2.1.0)

### Added

- Classification flow for system data flows
- Classification is now triggered as part of data flow scanning
- Include `ingress` and `egress` fields on system export and `datamap/` endpoint [#1740](https://github.com/ethyca/fides/pull/1740)
- Repeatable unique identifier for dataset fides_keys and metadata [#1786](https://github.com/ethyca/fides/pull/1786)
- Adds SMS support for identity verification notifications [#1726](https://github.com/ethyca/fides/pull/1726)
- Added phone number validation in back-end and react phone number form in Privacy Center [#1745](https://github.com/ethyca/fides/pull/1745)
- Adds SMS message template for all subject notifications [#1743](https://github.com/ethyca/fides/pull/1743)
- Privacy-Center-Cypress workflow for CI checks of the Privacy Center. [#1722](https://github.com/ethyca/fides/pull/1722)
- Privacy Center `fides-consent.js` script for accessing consent on external pages. [Details](/clients/privacy-center/packages/fides-consent/README.md)
- Erasure support for Twilio Conversations API [#1673](https://github.com/ethyca/fides/pull/1673)
- Webserver port can now be configured via the CLI command [#1858](https://github.com/ethyca/fides/pull/1858)

### Changed

- Optional dependencies are no longer used for 3rd-party connectivity. Instead they are used to isolate dangerous dependencies. [#1679](https://github.com/ethyca/fides/pull/1679)
- All Next pages now automatically require login. [#1670](https://github.com/ethyca/fides/pull/1670)
- Running the `webserver` command no longer prompts the user to opt out/in to analytics[#1724](https://github.com/ethyca/fides/pull/1724)

### Developer Experience

- Admin-UI-Cypress tests that fail in CI will now upload screen recordings for debugging. [#1728](https://github.com/ethyca/fides/pull/1728/files/c23e62fea284f7910028c8483feff893903068b8#r1019491323)
- Enable remote debugging from VSCode of live dev app [#1780](https://github.com/ethyca/fides/pull/1780)

### Removed

- Removed the Privacy Center `cookieName` config introduced in 2.0.0. [#1756](https://github.com/ethyca/fides/pull/1756)

### Fixed

- Exceptions are no longer raised when sending analytics on Windows [#1666](https://github.com/ethyca/fides/pull/1666)
- Fixed wording on identity verification modal in the Privacy Center [#1674](https://github.com/ethyca/fides/pull/1674)
- Update system fides_key tooltip text [#1533](https://github.com/ethyca/fides/pull/1685)
- Removed local storage parsing that is redundant with redux-persist. [#1678](https://github.com/ethyca/fides/pull/1678)
- Show a helpful error message if Docker daemon is not running during "fides deploy" [#1694](https://github.com/ethyca/fides/pull/1694)
- Allow users to query their own permissions, including root user. [#1698](https://github.com/ethyca/fides/pull/1698)
- Single-select taxonomy fields legal basis and special category can be cleared. [#1712](https://github.com/ethyca/fides/pull/1712)
- Fixes the issue where the security config is not properly loading from environment variables. [#1718](https://github.com/ethyca/fides/pull/1718)
- Fixes the issue where the CLI can't run without the config values required by the webserver. [#1811](https://github.com/ethyca/fides/pull/1811)
- Correctly handle response from adobe jwt auth endpoint as milliseconds, rather than seconds. [#1754](https://github.com/ethyca/fides/pull/1754)
- Fixed styling issues with the `EditDrawer` component. [#1803](https://github.com/ethyca/fides/pull/1803)

### Security

- Bumped versions of packages that use OpenSSL [#1683](https://github.com/ethyca/fides/pull/1683)

## [2.0.0](https://github.com/ethyca/fides/compare/1.9.6...2.0.0)

### Added

- Allow delete-only SaaS connector endpoints [#1200](https://github.com/ethyca/fides/pull/1200)
- Privacy center consent choices store a browser cookie. [#1364](https://github.com/ethyca/fides/pull/1364)
  - The format is generic. A reasonable set of defaults will be added later: [#1444](https://github.com/ethyca/fides/issues/1444)
  - The cookie name defaults to `fides_consent` but can be configured under `config.json > consent > cookieName`.
  - Each consent option can provide an array of `cookieKeys`.
- Individually select and reprocess DSRs that have errored [#1203](https://github.com/ethyca/fides/pull/1489)
- Bulk select and reprocess DSRs that have errored [#1205](https://github.com/ethyca/fides/pull/1489)
- Config Wizard: AWS scan results populate in system review forms. [#1454](https://github.com/ethyca/fides/pull/1454)
- Integrate rate limiter with Saas Connectors. [#1433](https://github.com/ethyca/fides/pull/1433)
- Config Wizard: Added a column selector to the scan results page of the config wizard [#1590](https://github.com/ethyca/fides/pull/1590)
- Config Wizard: Flow for runtime scanner option [#1640](https://github.com/ethyca/fides/pull/1640)
- Access support for Twilio Conversations API [#1520](https://github.com/ethyca/fides/pull/1520)
- Message Config: Adds Twilio Email/SMS support [#1519](https://github.com/ethyca/fides/pull/1519)

### Changed

- Updated mypy to version 0.981 and Python to version 3.10.7 [#1448](https://github.com/ethyca/fides/pull/1448)

### Developer Experience

- Repository dispatch events are sent to fidesctl-plus and fidesops-plus [#1263](https://github.com/ethyca/fides/pull/1263)
- Only the `docs-authors` team members are specified as `CODEOWNERS` [#1446](https://github.com/ethyca/fides/pull/1446)
- Updates the default local configuration to not defer tasks to a worker node [#1552](https://github.com/ethyca/fides/pull/1552/)
- Updates the healthcheck to return health status of connected Celery workers [#1588](https://github.com/ethyca/fides/pull/1588)

### Docs

- Remove the tutorial to prepare for new update [#1543](https://github.com/ethyca/fides/pull/1543)
- Add system management via UI documentation [#1541](https://github.com/ethyca/fides/pull/1541)
- Added DSR quickstart docs, restructured docs navigation [#1651](https://github.com/ethyca/fides/pull/1651)
- Update privacy request execution overview docs [#1258](https://github.com/ethyca/fides/pull/1490)

### Fixed

- Fixed system dependencies appearing as "N/A" in the datamap endpoint when there are no privacy declarations [#1649](https://github.com/ethyca/fides/pull/1649)

## [1.9.6](https://github.com/ethyca/fides/compare/1.9.5...1.9.6)

### Fixed

- Include systems without a privacy declaration on data map [#1603](https://github.com/ethyca/fides/pull/1603)
- Handle malformed tokens [#1523](https://github.com/ethyca/fides/pull/1523)
- Remove thrown exception from getAllPrivacyRequests method [#1592](https://github.com/ethyca/fides/pull/1593)
- Include systems without a privacy declaration on data map [#1603](https://github.com/ethyca/fides/pull/1603)
- After editing a dataset, the table will stay on the previously selected collection instead of resetting to the first one. [#1511](https://github.com/ethyca/fides/pull/1511)
- Fix redis `db_index` config issue [#1647](https://github.com/ethyca/fides/pull/1647)

### Docs

- Add unlinked docs and fix any remaining broken links [#1266](https://github.com/ethyca/fides/pull/1266)
- Update privacy center docs to include consent information [#1537](https://github.com/ethyca/fides/pull/1537)
- Update UI docs to include DSR countdown information and additional descriptions/filtering [#1545](https://github.com/ethyca/fides/pull/1545)

### Changed

- Allow multiple masking strategies to be specified when using fides as a masking engine [#1647](https://github.com/ethyca/fides/pull/1647)

## [1.9.5](https://github.com/ethyca/fides/compare/1.9.4...1.9.5)

### Added

- The database includes a `plus_system_scans` relation, to track the status and results of System Scanner executions in fidesctl-plus [#1554](https://github.com/ethyca/fides/pull/1554)

## [1.9.4](https://github.com/ethyca/fides/compare/1.9.2...1.9.4)

### Fixed

- After editing a dataset, the table will stay on the previously selected collection instead of resetting to the first one. [#1511](https://github.com/ethyca/fides/pull/1511)

## [1.9.2](https://github.com/ethyca/fides/compare/1.9.1...1.9.2)

### Deprecated

- Added a deprecation warning for the entire package [#1244](https://github.com/ethyca/fides/pull/1244)

### Added

- Dataset generation enhancements using Fides Classify for Plus users:

  - Integrate Fides Plus API into placeholder features introduced in 1.9.0. [#1194](https://github.com/ethyca/fides/pull/1194)

- Fides Admin UI:
  - Configure Connector after creation [#1204](https://github.com/ethyca/fides/pull/1356)

### Fixed

- Privacy Center:
  - Handle error on startup if server isn't running [#1239](https://github.com/ethyca/fides/pull/1239)
  - Fix styling issue with cards [#1240](https://github.com/ethyca/fides/pull/1240)
  - Redirect to index on consent save [#1238](https://github.com/ethyca/fides/pull/1238)

## [1.9.1](https://github.com/ethyca/fides/compare/1.9.0...1.9.1)

### Changed

- Update fideslang to v1.3.1 [#1136](https://github.com/ethyca/fides/pull/1136)

### Changed

- Update fideslang to v1.3.1 [#1136](https://github.com/ethyca/fides/pull/1136)

## [1.9.0](https://github.com/ethyca/fides/compare/1.8.6...1.9.0) - 2022-09-29

### Added

- Dataset generation enhancements using Fides Classify for Plus users:
  - Added toggle for enabling classify during generation. [#1057](https://github.com/ethyca/fides/pull/1057)
  - Initial implementation of API request to kick off classify, with confirmation modal. [#1069](https://github.com/ethyca/fides/pull/1069)
  - Initial Classification & Review status for generated datasets. [#1074](https://github.com/ethyca/fides/pull/1074)
  - Component for choosing data categories based on classification results. [#1110](https://github.com/ethyca/fides/pull/1110)
  - The dataset fields table shows data categories from the classifier (if available). [#1088](https://github.com/ethyca/fides/pull/1088)
  - The "Approve" button can be used to update the dataset with the classifier's suggestions. [#1129](https://github.com/ethyca/fides/pull/1129)
- System management UI:
  - New page to add a system via yaml [#1062](https://github.com/ethyca/fides/pull/1062)
  - Skeleton of page to add a system manually [#1068](https://github.com/ethyca/fides/pull/1068)
  - Refactor config wizard system forms to be reused for system management [#1072](https://github.com/ethyca/fides/pull/1072)
  - Add additional optional fields to system management forms [#1082](https://github.com/ethyca/fides/pull/1082)
  - Delete a system through the UI [#1085](https://github.com/ethyca/fides/pull/1085)
  - Edit a system through the UI [#1096](https://github.com/ethyca/fides/pull/1096)
- Cypress component testing [#1106](https://github.com/ethyca/fides/pull/1106)

### Changed

- Changed behavior of `load_default_taxonomy` to append instead of upsert [#1040](https://github.com/ethyca/fides/pull/1040)
- Changed behavior of adding privacy declarations to decouple the actions of the "add" and "next" buttons [#1086](https://github.com/ethyca/fides/pull/1086)
- Moved system related UI components from the `config-wizard` directory to the `system` directory [#1097](https://github.com/ethyca/fides/pull/1097)
- Updated "type" on SaaS config to be a simple string type, not an enum [#1197](https://github.com/ethyca/fides/pull/1197)

### Developer Experience

- Optional dependencies may have their version defined only once, in `optional-requirements.txt` [#1171](https://github.com/ethyca/fides/pull/1171)

### Docs

- Updated the footer links [#1130](https://github.com/ethyca/fides/pull/1130)

### Fixed

- Fixed the "help" link in the UI header [#1078](https://github.com/ethyca/fides/pull/1078)
- Fixed a bug in Data Category Dropdowns where checking i.e. `user.biometric` would also check `user.biometric_health` [#1126](https://github.com/ethyca/fides/pull/1126)

### Security

- Upgraded pymysql to version `1.0.2` [#1094](https://github.com/ethyca/fides/pull/1094)

## [1.8.6](https://github.com/ethyca/fides/compare/1.8.5...1.8.6) - 2022-09-28

### Added

- Added classification tables for Plus users [#1060](https://github.com/ethyca/fides/pull/1060)

### Fixed

- Fixed a bug where rows were being excluded from a data map [#1124](https://github.com/ethyca/fides/pull/1124)

## [1.8.5](https://github.com/ethyca/fides/compare/1.8.4...1.8.5) - 2022-09-21

### Changed

- Update fideslang to v1.3.0 [#1103](https://github.com/ethyca/fides/pull/1103)

## [1.8.4](https://github.com/ethyca/fides/compare/1.8.3...1.8.4) - 2022-09-09

### Added

- Initial system management page [#1054](https://github.com/ethyca/fides/pull/1054)

### Changed

- Deleting a taxonomy field with children will now cascade delete all of its children as well. [#1042](https://github.com/ethyca/fides/pull/1042)

### Fixed

- Fixed navigating directly to frontend routes loading index page instead of the correct static page for the route.
- Fix truncated evaluation error messages [#1053](https://github.com/ethyca/fides/pull/1053)

## [1.8.3](https://github.com/ethyca/fides/compare/1.8.2...1.8.3) - 2022-09-06

### Added

- Added more taxonomy fields that can be edited via the UI [#1000](https://github.com/ethyca/fides/pull/1000) [#1028](https://github.com/ethyca/fides/pull/1028)
- Added the ability to add taxonomy fields via the UI [#1019](https://github.com/ethyca/fides/pull/1019)
- Added the ability to delete taxonomy fields via the UI [#1006](https://github.com/ethyca/fides/pull/1006)
  - Only non-default taxonomy entities can be deleted [#1023](https://github.com/ethyca/fides/pull/1023)
- Prevent deleting taxonomy `is_default` fields and from adding `is_default=True` fields via the API [#990](https://github.com/ethyca/fides/pull/990).
- Added a "Custom" tag to distinguish user defined taxonomy fields from default taxonomy fields in the UI [#1027](https://github.com/ethyca/fides/pull/1027)
- Added initial support for enabling Fides Plus [#1037](https://github.com/ethyca/fides/pull/1037)
  - The `useFeatures` hook can be used to check if `plus` is enabled.
  - Navigating to/from the Data Map page is gated behind this feature.
  - Plus endpoints are served from the private Plus image.

### Fixed

- Fixed failing mypy tests [#1030](https://github.com/ethyca/fides/pull/1030)
- Fixed an issue where `fides push --diff` would return a false positive diff [#1026](https://github.com/ethyca/fides/pull/1026)
- Pinned pydantic version to < 1.10.0 to fix an error in finding referenced fides keys [#1045](https://github.com/ethyca/fides/pull/1045)

### Fixed

- Fixed failing mypy tests [#1030](https://github.com/ethyca/fides/pull/1030)
- Fixed an issue where `fides push --diff` would return a false positive diff [#1026](https://github.com/ethyca/fides/pull/1026)

### Docs

- Minor formatting updates to [Policy Webhooks](https://ethyca.github.io/fidesops/guides/policy_webhooks/) documentation [#1114](https://github.com/ethyca/fidesops/pull/1114)

### Removed

- Removed create superuser [#1116](https://github.com/ethyca/fidesops/pull/1116)

## [1.8.2](https://github.com/ethyca/fides/compare/1.8.1...1.8.2) - 2022-08-18

### Added

- Added the ability to edit taxonomy fields via the UI [#977](https://github.com/ethyca/fides/pull/977) [#1028](https://github.com/ethyca/fides/pull/1028)
- New column `is_default` added to DataCategory, DataUse, DataSubject, and DataQualifier tables [#976](https://github.com/ethyca/fides/pull/976)
- Added the ability to add taxonomy fields via the UI [#1019](https://github.com/ethyca/fides/pull/1019)
- Added the ability to delete taxonomy fields via the UI [#1006](https://github.com/ethyca/fides/pull/1006)
  - Only non-default taxonomy entities can be deleted [#1023](https://github.com/ethyca/fides/pull/1023)
- Prevent deleting taxonomy `is_default` fields and from adding `is_default=True` fields via the API [#990](https://github.com/ethyca/fides/pull/990).
- Added a "Custom" tag to distinguish user defined taxonomy fields from default taxonomy fields in the UI [#1027](https://github.com/ethyca/fides/pull/1027)

### Changed

- Upgraded base Docker version to Python 3.9 and updated all other references from 3.8 -> 3.9 [#974](https://github.com/ethyca/fides/pull/974)
- Prepend all database tables with `ctl_` [#979](https://github.com/ethyca/fides/pull/979)
- Moved the `admin-ui` code down one level into a `ctl` subdir [#970](https://github.com/ethyca/fides/pull/970)
- Extended the `/datamap` endpoint to include extra metadata [#992](https://github.com/ethyca/fides/pull/992)

## [1.8.1](https://github.com/ethyca/fides/compare/1.8.0...1.8.1) - 2022-08-08

### Deprecated

- The following environment variables have been deprecated, and replaced with the new environment variable names indicated below. To avoid breaking existing workflows, the deprecated variables are still respected in v1.8.1. They will be removed in a future release.
  - `FIDESCTL__API__DATABASE_HOST` --> `FIDESCTL__DATABASE__SERVER`
  - `FIDESCTL__API__DATABASE_NAME` --> `FIDESCTL__DATABASE__DB`
  - `FIDESCTL__API__DATABASE_PASSWORD` --> `FIDESCTL__DATABASE__PASSWORD`
  - `FIDESCTL__API__DATABASE_PORT` --> `FIDESCTL__DATABASE__PORT`
  - `FIDESCTL__API__DATABASE_TEST_DATABASE_NAME` --> `FIDESCTL__DATABASE__TEST_DB`
  - `FIDESCTL__API__DATABASE_USER` --> `FIDESCTL__DATABASE__USER`

### Developer Experience

- The included `docker-compose.yml` no longer references outdated ENV variables [#964](https://github.com/ethyca/fides/pull/964)

### Docs

- Minor release documentation now reflects the desired patch release process [#955](https://github.com/ethyca/fides/pull/955)
- Updated references to ENV variables [#964](https://github.com/ethyca/fides/pull/964)

### Fixed

- Deprecated config options will continue to be respected when set via environment variables [#965](https://github.com/ethyca/fides/pull/965)
- The git cache is rebuilt within the Docker container [#962](https://github.com/ethyca/fides/pull/962)
- The `wheel` pypi build no longer has a dirty version tag [#962](https://github.com/ethyca/fides/pull/962)
- Add setuptools to dev-requirements to fix versioneer error [#983](https://github.com/ethyca/fides/pull/983)

## [1.8.0](https://github.com/ethyca/fides/compare/1.7.1...1.8.0) - 2022-08-04

### Added

- Initial configuration wizard UI view
  - System scanning step: AWS credentials form and initial `generate` API usage.
  - System scanning results: AWS systems are stored and can be selected for review
- CustomInput type "password" with show/hide icon.
- Pull CLI command now checks for untracked/unstaged files in the manifests dir [#869](https://github.com/ethyca/fides/pull/869)
- Pull CLI command has a flag to pull missing files from the server [#895](https://github.com/ethyca/fides/pull/895)
- Add BigQuery support for the `generate` command and `/generate` endpoint [#814](https://github.com/ethyca/fides/pull/814) & [#917](https://github.com/ethyca/fides/pull/917)
- Added user auth tables [915](https://github.com/ethyca/fides/pull/915)
- Standardized API error parsing under `~/types/errors`
- Added taxonomy page to UI [#902](https://github.com/ethyca/fides/pull/902)
  - Added a nested accordion component for displaying taxonomy data [#910](https://github.com/ethyca/fides/pull/910)
- Add lru cache to get_config [927](https://github.com/ethyca/fides/pull/927)
- Add support for deprecated API config values [#959](https://github.com/ethyca/fides/pull/959)
- `fides` is now an alias for `fidesctl` as a CLI entrypoint [#926](https://github.com/ethyca/fides/pull/926)
- Add user auth routes [929](https://github.com/ethyca/fides/pull/929)
- Bump fideslib to 3.0.1 and remove patch code[931](https://github.com/ethyca/fides/pull/931)
- Update the `fidesctl` python package to automatically serve the UI [#941](https://github.com/ethyca/fides/pull/941)
- Add `push` cli command alias for `apply` and deprecate `apply` [943](https://github.com/ethyca/fides/pull/943)
- Add resource groups tagging api as a source of system generation [939](https://github.com/ethyca/fides/pull/939)
- Add GitHub Action to publish the `fidesctl` package to testpypi on pushes to main [#951](https://github.com/ethyca/fides/pull/951)
- Added configWizardFlag to ui to hide the config wizard when false [[#1453](https://github.com/ethyca/fides/issues/1453)

### Changed

- Updated the `datamap` endpoint to return human-readable column names as the first response item [#779](https://github.com/ethyca/fides/pull/779)
- Remove the `obscure` requirement from the `generate` endpoint [#819](https://github.com/ethyca/fides/pull/819)
- Moved all files from `fidesapi` to `fidesctl/api` [#885](https://github.com/ethyca/fides/pull/885)
- Moved `scan` and `generate` to the list of commands that can be run in local mode [#841](https://github.com/ethyca/fides/pull/841)
- Upgraded the base docker images from Debian Buster to Bullseye [#958](https://github.com/ethyca/fides/pull/958)
- Removed `ipython` as a dev-requirement [#958](https://github.com/ethyca/fides/pull/958)
- Webserver dependencies now come as a standard part of the package [#881](https://github.com/ethyca/fides/pull/881)
- Initial configuration wizard UI view
  - Refactored step & form results management to use Redux Toolkit slice.
- Change `id` field in tables from an integer to a string [915](https://github.com/ethyca/fides/pull/915)
- Update `fideslang` to `1.1.0`, simplifying the default taxonomy and adding `tags` for resources [#865](https://github.com/ethyca/fides/pull/865)
- Merge existing configurations with `fideslib` library [#913](https://github.com/ethyca/fides/pull/913)
- Moved frontend static files to `src/fidesctl/ui-build/static` [#934](https://github.com/ethyca/fides/pull/934)
- Replicated the error response handling from the `/validate` endpoint to the `/generate` endpoint [#911](https://github.com/ethyca/fides/pull/911)

### Developer Experience

- Remove `API_PREFIX` from fidesctl/core/utils.py and change references to `API_PREFIX` in fidesctl/api/reoutes/util.py [922](https://github.com/ethyca/fides/pull/922)

### Fixed

- Dataset field columns show all columns by default in the UI [#898](https://github.com/ethyca/fides/pull/898)
- Fixed the missing `.fides./` directory when locating the default config [#933](https://github.com/ethyca/fides/pull/933)

## [1.7.1](https://github.com/ethyca/fides/compare/1.7.0...1.7.1) - 2022-07-28

### Added

- Add datasets via YAML in the UI [#813](https://github.com/ethyca/fides/pull/813)
- Add datasets via database connection [#834](https://github.com/ethyca/fides/pull/834) [#889](https://github.com/ethyca/fides/pull/889)
- Add delete confirmation when deleting a field or collection from a dataset [#809](https://github.com/ethyca/fides/pull/809)
- Add ability to delete datasets from the UI [#827](https://github.com/ethyca/fides/pull/827)
- Add Cypress for testing [713](https://github.com/ethyca/fides/pull/833)
- Add datasets via database connection (UI only) [#834](https://github.com/ethyca/fides/pull/834)
- Add Okta support to the `/generate` endpoint [#842](https://github.com/ethyca/fides/pull/842)
- Add db support to `/generate` endpoint [849](https://github.com/ethyca/fides/pull/849)
- Added OpenAPI TypeScript client generation for the UI app. See the [README](/clients/admin-ui/src/types/api/README.md) for more details.

### Changed

- Remove the `obscure` requirement from the `generate` endpoint [#819](https://github.com/ethyca/fides/pull/819)

### Developer Experience

- When releases are published, dispatch a repository webhook event to ethyca/fidesctl-plus [#938](https://github.com/ethyca/fides/pull/938)

### Docs

- recommend/replace pip installs with pipx [#874](https://github.com/ethyca/fides/pull/874)

### Fixed

- CustomSelect input tooltips appear next to selector instead of wrapping to a new row.
- Datasets without the `third_country_transfer` will not cause the editing dataset form to not render.
- Fixed a build issue causing an `unknown` version of `fidesctl` to be installed in published Docker images [#836](https://github.com/ethyca/fides/pull/836)
- Fixed an M1-related SQLAlchemy bug [#816](https://github.com/ethyca/fides/pull/891)
- Endpoints now work with or without a trailing slash. [#886](https://github.com/ethyca/fides/pull/886)
- Dataset field columns show all columns by default in the UI [#898](https://github.com/ethyca/fides/pull/898)
- Fixed the `tag` specific GitHub Action workflows for Docker and publishing docs. [#901](https://github.com/ethyca/fides/pull/901)

## [1.7.0](https://github.com/ethyca/fides/compare/1.6.1...1.7.0) - 2022-06-23

### Added

- Added dependabot to keep dependencies updated
- A warning now issues for any orphan datasets as part of the `apply` command [543](https://github.com/ethyca/fides/pull/543)
- Initial scaffolding of management UI [#561](https://github.com/ethyca/fides/pull/624)
- A new `audit` command for `system` and `organization` resources, checking data map attribute compliance [#548](https://github.com/ethyca/fides/pull/548)
- Static UI assets are now built with the docker container [#663](https://github.com/ethyca/fides/issues/663)
- Host static files via fidesapi [#621](https://github.com/ethyca/fides/pull/621)
- A new `generate` endpoint to enable capturing systems from infrastructure from the UI [#642](https://github.com/ethyca/fides/pull/642)
- A new `datamap` endpoint to enable visualizing a data map from the UI [#721](https://github.com/ethyca/fides/pull/721)
- Management UI navigation bar [#679](https://github.com/ethyca/fides/issues/679)
- Management UI integration [#736](https://github.com/ethyca/fides/pull/736)
  - Datasets
  - Systems
  - Taxonomy (data categories)
- Initial dataset UI view [#768](https://github.com/ethyca/fides/pull/768)
  - Add interaction for viewing a dataset collection
  - Add column picker
  - Add a data category checklist tree
  - Edit/delete dataset fields
  - Edit/delete dataset collections
  - Edit datasets
  - Add a component for Identifiability tags
  - Add tooltips for help on forms
  - Add geographic location (third_country_transfers) country selection. Supported by new dependency `i18n-iso-countries`.
- Okta, aws and database credentials can now come from `fidesctl.toml` config [#694](https://github.com/ethyca/fides/pull/694)
- New `validate` endpoint to test aws and okta credentials [#722](https://github.com/ethyca/fides/pull/722)
- Initial configuration wizard UI view
  - Manual entry steps added (name and describe organization, pick entry route, and describe system manually including privacy declarations)
- A new image tagged `ethyca/fidesctl:dev` is published on each push to `main` [781](https://github.com/ethyca/fides/pull/781)
- A new cli command (`fidesctl sync`) [#765](https://github.com/ethyca/fides/pull/765)

### Changed

- Comparing server and CLI versions ignores `.dirty` only differences, and is quiet on success when running general CLI commands [621](https://github.com/ethyca/fides/pull/621)
- All endpoints now prefixed by `/api/v1` [#623](https://github.com/ethyca/fides/issues/623)
- Allow AWS credentials to be passed to `generate system` via the API [#645](https://github.com/ethyca/fides/pull/645)
- Update the export of a datamap to load resources from the server instead of a manifest directory [#662](https://github.com/ethyca/fides/pull/662)
- Refactor `export` to remove CLI specific uses from the core modules and load resources[#725](https://github.com/ethyca/fides/pull/725)
- Bump version of FastAPI in `setup.py` to 0.77.1 to match `optional-requirements.txt` [#734](https://github.com/ethyca/fides/pull/734)
- Docker images are now only built and pushed on tags to match when released to pypi [#740](https://github.com/ethyca/fides/pull/740)
- Okta resource scanning and generation now works with systems instead of datasets [#751](https://github.com/ethyca/fides/pull/751)

### Developer Experience

- Replaced `make` with `nox` [#547](https://github.com/ethyca/fides/pull/547)
- Removed usage of `fideslang` module in favor of new [external package](https://github.com/ethyca/fideslang) shared across projects [#619](https://github.com/ethyca/fides/issues/619)
- Added a UI service to the docker-compose deployment [#757](https://github.com/ethyca/fides/pull/757)
- `TestClient` defined in and shared across test modules via `conftest.py` [#759](https://github.com/ethyca/fides/pull/759)

### Docs

- Replaced all references to `make` with `nox` [#547](https://github.com/ethyca/fides/pull/547)
- Removed config/schemas page [#613](https://github.com/ethyca/fides/issues/613)
- Dataset UI and config wizard docs added (<https://github.com/ethyca/fides/pull/697>)
- The fides README now walks through generating a datamap [#746](https://github.com/ethyca/fides/pull/746)

### Fixed

- Updated `fideslog` to v1.1.5, resolving an issue where some exceptions thrown by the SDK were not handled as expected [#609](https://github.com/ethyca/fides/issues/609)
- Updated the webserver so that it won't fail if the database is inaccessible [#649](https://github.com/ethyca/fides/pull/649)
- Updated external tests to handle complex characters [#661](https://github.com/ethyca/fides/pull/661)
- Evaluations now properly merge the default taxonomy into the user-defined taxonomy [#684](https://github.com/ethyca/fides/pull/684)
- The CLI can now be run without installing the webserver components [#715](https://github.com/ethyca/fides/pull/715)

## [1.6.1](https://github.com/ethyca/fides/compare/1.6.0...1.6.1) - 2022-06-15

### Docs

- Updated `Release Steps`

### Fixed

- Resolved a failure with populating applicable data subject rights to a data map
- Handle invalid characters when generating a `fides_key` [#761](https://github.com/ethyca/fides/pull/761)

## [1.6.0](https://github.com/ethyca/fides/compare/1.5.3...1.6.0) - 2022-05-02

### Added

- ESLint configuration changes [#514](https://github.com/ethyca/fidesops/pull/514)
- User creation, update and permissions in the Admin UI [#511](https://github.com/ethyca/fidesops/pull/511)
- Yaml support for dataset upload [#284](https://github.com/ethyca/fidesops/pull/284)

### Breaking Changes

- Update masking API to take multiple input values [#443](https://github.com/ethyca/fidesops/pull/443)

### Docs

- DRP feature documentation [#520](https://github.com/ethyca/fidesops/pull/520)

## [1.4.2](https://github.com/ethyca/fidesops/compare/1.4.1...1.4.2) - 2022-05-12

### Added

- GET routes for users [#405](https://github.com/ethyca/fidesops/pull/405)
- Username based search on GET route [#444](https://github.com/ethyca/fidesops/pull/444)
- FIDESOPS\_\_DEV_MODE for Easier SaaS Request Debugging [#363](https://github.com/ethyca/fidesops/pull/363)
- Track user privileges across sessions [#425](https://github.com/ethyca/fidesops/pull/425)
- Add first_name and last_name fields. Also add them along with created_at to FidesUser response [#465](https://github.com/ethyca/fidesops/pull/465)
- Denial reasons for DSR and user `AuditLog` [#463](https://github.com/ethyca/fidesops/pull/463)
- DRP action to Policy [#453](https://github.com/ethyca/fidesops/pull/453)
- `CHANGELOG.md` file[#484](https://github.com/ethyca/fidesops/pull/484)
- DRP status endpoint [#485](https://github.com/ethyca/fidesops/pull/485)
- DRP exerise endpoint [#496](https://github.com/ethyca/fidesops/pull/496)
- Frontend for privacy request denial reaons [#480](https://github.com/ethyca/fidesops/pull/480)
- Publish Fidesops to Pypi [#491](https://github.com/ethyca/fidesops/pull/491)
- DRP data rights endpoint [#526](https://github.com/ethyca/fidesops/pull/526)

### Changed

- Converted HTTP Status Codes to Starlette constant values [#438](https://github.com/ethyca/fidesops/pull/438)
- SaasConnector.send behavior on ignore_errors now returns raw response [#462](https://github.com/ethyca/fidesops/pull/462)
- Seed user permissions in `create_superuser.py` script [#468](https://github.com/ethyca/fidesops/pull/468)
- User API Endpoints (update fields and reset user passwords) [#471](https://github.com/ethyca/fidesops/pull/471)
- Format tests with `black` [#466](https://github.com/ethyca/fidesops/pull/466)
- Extract privacy request endpoint logic into separate service for DRP [#470](https://github.com/ethyca/fidesops/pull/470)
- Fixing inconsistent SaaS connector integration tests [#473](https://github.com/ethyca/fidesops/pull/473)
- Add user data to login response [#501](https://github.com/ethyca/fidesops/pull/501)

### Breaking Changes

- Update masking API to take multiple input values [#443](https://github.com/ethyca/fidesops/pull/443)

### Docs

- Added issue template for documentation updates [#442](https://github.com/ethyca/fidesops/pull/442)
- Clarify masking updates [#464](https://github.com/ethyca/fidesops/pull/464)
- Added dark mode [#476](https://github.com/ethyca/fidesops/pull/476)

### Fixed

- Removed miradb test warning [#436](https://github.com/ethyca/fidesops/pull/436)
- Added missing import [#448](https://github.com/ethyca/fidesops/pull/448)
- Removed pypi badge pointing to wrong package [#452](https://github.com/ethyca/fidesops/pull/452)
- Audit imports and references [#479](https://github.com/ethyca/fidesops/pull/479)
- Switch to using update method on PUT permission endpoint [#500](https://github.com/ethyca/fidesops/pull/500)

### Developer Experience

- added isort as a CI check
- Include `tests/` in all static code checks (e.g. `mypy`, `pylint`)

### Changed

- Published Docker image does a clean install of Fidesctl
- `with_analytics` is now a decorator

### Fixed

- Third-Country formatting on Data Map
- Potential Duplication on Data Map
- Exceptions are no longer raised when sending `AnalyticsEvent`s on Windows
- Running `fidesctl init` now generates a `server_host` and `server_protocol`
  rather than `server_url`<|MERGE_RESOLUTION|>--- conflicted
+++ resolved
@@ -24,13 +24,10 @@
   * `/system` --> `/systems`
 * Added individual ID routes for systems [#2902](https://github.com/ethyca/fides/pull/2902)
 * Deprecated adding scopes to users directly; you can only add roles. [#2848](https://github.com/ethyca/fides/pull/2848/files)
-<<<<<<< HEAD
-* Give new users a "viewer" role by default [#2900](https://github.com/ethyca/fides/pull/2900)
-
-=======
 * Changed About Fides page to say "Fides Core Version:" over "Version". [#2899](https://github.com/ethyca/fides/pull/2899)
 * Polish Admin UI header & navigation [#2897](https://github.com/ethyca/fides/pull/2897)
->>>>>>> dfabd1d8
+* Give new users a "viewer" role by default [#2900](https://github.com/ethyca/fides/pull/2900)
+
 
 ### Fixed
 * Restricted Contributors from being able to create Owners [#2888](https://github.com/ethyca/fides/pull/2888)
