# Changelog

All notable changes to this project will be documented in this file.

The format is based on [Keep a Changelog](https://keepachangelog.com/en/)

The types of changes are:

- `Added` for new features.
- `Changed` for changes in existing functionality.
- `Developer Experience` for changes in developer workflow or tooling.
- `Deprecated` for soon-to-be removed features.
- `Docs` for documentation only changes.
- `Removed` for now removed features.
- `Fixed` for any bug fixes.
- `Security` in case of vulnerabilities.

## [Unreleased](https://github.com/ethyca/fides/compare/2.11.0...main)

### Added

- Access and erasure support for Aircall [#2589](https://github.com/ethyca/fides/pull/2589)
- Access and erasure support for Klaviyo [#2501](https://github.com/ethyca/fides/pull/2501)
- Page to edit or add privacy notices [#3058](https://github.com/ethyca/fides/pull/3058)
- Side navigation bar can now also have children navigation links [#3099](https://github.com/ethyca/fides/pull/3099)
- Endpoints for consent reporting [#3095](https://github.com/ethyca/fides/pull/3095)
- Custom fields table [#3097](https://github.com/ethyca/fides/pull/3097)
- Endpoints to save the new-style Privacy Preferences with respect to a fides user device id [#3132](https://github.com/ethyca/fides/pull/3132)
- Support `privacy_declaration` as a resource type for custom fields [#3149](https://github.com/ethyca/fides/pull/3149)
- Expose `id` field of embedded `privacy_declarations` on `system` API responses [#3157](https://github.com/ethyca/fides/pull/3157)

### Changed

- The `cursor` pagination strategy now also searches for data outside of the `data_path` when determining the cursor value [#3068](https://github.com/ethyca/fides/pull/3068)
- Moved Privacy Declarations associated with Systems to their own DB table [#3098](https://github.com/ethyca/fides/pull/3098)

### Removed

- Removed the warning about access control migration [#3055](https://github.com/ethyca/fides/pull/3055)
- Remove `customFields` feature flag [#3080](https://github.com/ethyca/fides/pull/3080)

### Fixed

- The `--local` flag is now respected for the `scan dataset db` command [#3096](https://github.com/ethyca/fides/pull/3096)
- Fixing issue where connectors with external dataset references would fail to save [#3142](https://github.com/ethyca/fides/pull/3142)

### Developer Experience

- Update fides deploy to use a new database.load_samples setting to initialize sample Systems, Datasets, and Connections for testing [#3102](https://github.com/ethyca/fides/pull/3102)
- Remove support for automatically configuring messaging (Mailgun) & storage (S3) using `.env` with `nox -s "fides_env(test)"` [#3102](https://github.com/ethyca/fides/pull/3102)

## [2.11.0](https://github.com/ethyca/fides/compare/2.10.0...2.11.0)

### Added

- Access support for Shippo [#2484](https://github.com/ethyca/fides/pull/2484)
- Feature flags can be set such that they cannot be modified by the user [#2966](https://github.com/ethyca/fides/pull/2966)
- Added the datamap UI to make it open source [#2988](https://github.com/ethyca/fides/pull/2988)
- Introduced a `FixedLayout` component (from the datamap UI) for pages that need to be a fixed height and scroll within [#2992](https://github.com/ethyca/fides/pull/2992)
- Added preliminary privacy notice page [#2995](https://github.com/ethyca/fides/pull/2995)
- Table for privacy notices [#3001](https://github.com/ethyca/fides/pull/3001)
- Added connector template endpoint [#2946](https://github.com/ethyca/fides/pull/2946)
- Query params on connection type endpoint to filter by supported action type [#2996](https://github.com/ethyca/fides/pull/2996)
- Scope restrictions for privacy notice table in the UI [#3007](https://github.com/ethyca/fides/pull/3007)
- Toggle for enabling/disabling privacy notices in the UI [#3010](https://github.com/ethyca/fides/pull/3010)
- Add endpoint to retrieve privacy notices grouped by their associated data uses [#2956](https://github.com/ethyca/fides/pull/2956)
- Support for uploading custom connector templates via the UI [#2997](https://github.com/ethyca/fides/pull/2997)
- Add a backwards-compatible workflow for saving and propagating consent preferences with respect to Privacy Notices [#3016](https://github.com/ethyca/fides/pull/3016)
- Empty state for privacy notices [#3027](https://github.com/ethyca/fides/pull/3027)
- Added Data flow modal [#3008](https://github.com/ethyca/fides/pull/3008)
- Update datamap table export [#3038](https://github.com/ethyca/fides/pull/3038)
- Added more advanced privacy center styling [#2943](https://github.com/ethyca/fides/pull/2943)

### Changed

- Set `privacyDeclarationDeprecatedFields` flags to false and set `userCannotModify` to true [2987](https://github.com/ethyca/fides/pull/2987)
- Restored `nav-config` back to the admin-ui [#2990](https://github.com/ethyca/fides/pull/2990)
<<<<<<< HEAD
- Bumped supported Python versions to 3.10.11, 3.9.16, and 3.8.14 [#2936](https://github.com/ethyca/fides/pull/2936)
=======
- Modify privacy center default config to only request email identities, and add validation preventing requesting both email & phone identities [#2539](https://github.com/ethyca/fides/pull/2539)
- SaaS connector icons are now dynamically loaded from the connector templates [#3018](https://github.com/ethyca/fides/pull/3018)
- Updated consentmechanism Enum to rename "necessary" to "notice_only" [#3048](https://github.com/ethyca/fides/pull/3048)
- Updated test data for Mongo, CLI [#3011](https://github.com/ethyca/fides/pull/3011)
- Updated the check for if a user can assign owner roles to be scope-based instead of role-based [#2964](https://github.com/ethyca/fides/pull/2964)
- Replaced menu in user management table with delete icon [#2958](https://github.com/ethyca/fides/pull/2958)
- Added extra fields to webhook payloads [#2830](https://github.com/ethyca/fides/pull/2830)
>>>>>>> 8db0ceb0

### Removed

- Removed interzone navigation logic now that the datamap UI and admin UI are one app [#2990](https://github.com/ethyca/fides/pull/2990)
- Remove the `unknown` state for generated datasets displaying on fidesplus [#2957](https://github.com/ethyca/fides/pull/2957)
- Removed datamap export API [#2999](https://github.com/ethyca/fides/pull/2999)

### Developer Experience

- Nox commands for git tagging to support feature branch builds [#2979](https://github.com/ethyca/fides/pull/2979)
- Changed test environment (`nox -s fides_env`) to run `fides deploy` for local testing [#3071](https://github.com/ethyca/fides/pull/3017)
- Publish git-tag specific docker images [#3050](https://github.com/ethyca/fides/pull/3050)

## [2.10.0](https://github.com/ethyca/fides/compare/2.9.2...2.10.0)

### Added

- Allow users to configure their username and password via the config file [#2884](https://github.com/ethyca/fides/pull/2884)
- Add authentication to the `masking` endpoints as well as accompanying scopes [#2909](https://github.com/ethyca/fides/pull/2909)
- Add an Organization Management page (beta) [#2908](https://github.com/ethyca/fides/pull/2908)
- Adds assigned systems to user management table [#2922](https://github.com/ethyca/fides/pull/2922)
- APIs to support Privacy Notice management (create, read, update) [#2928](https://github.com/ethyca/fides/pull/2928)

### Changed

- Improved standard layout for large width screens and polished misc. pages [#2869](https://github.com/ethyca/fides/pull/2869)
- Changed UI paths in the admin-ui [#2869](https://github.com/ethyca/fides/pull/2892)
  - `/add-systems/new` --> `/add-systems/manual`
  - `/system` --> `/systems`
- Added individual ID routes for systems [#2902](https://github.com/ethyca/fides/pull/2902)
- Deprecated adding scopes to users directly; you can only add roles. [#2848](https://github.com/ethyca/fides/pull/2848/files)
- Changed About Fides page to say "Fides Core Version:" over "Version". [#2899](https://github.com/ethyca/fides/pull/2899)
- Polish Admin UI header & navigation [#2897](https://github.com/ethyca/fides/pull/2897)
- Give new users a "viewer" role by default [#2900](https://github.com/ethyca/fides/pull/2900)
- Tie together save states for user permissions and systems [#2913](https://github.com/ethyca/fides/pull/2913)
- Removing payment types from Stripe connector params [#2915](https://github.com/ethyca/fides/pull/2915)
- Viewer role can now access a restricted version of the user management page [#2933](https://github.com/ethyca/fides/pull/2933)
- Change Privacy Center email placeholder text [#2935](https://github.com/ethyca/fides/pull/2935)
- Restricted setting Approvers as System Managers [#2891](https://github.com/ethyca/fides/pull/2891)
- Adds confirmation modal when downgrading user to "approver" role via Admin UI [#2924](https://github.com/ethyca/fides/pull/2924)
- Changed the toast message for new users to include access control info [#2939](https://github.com/ethyca/fides/pull/2939)
- Add Data Stewards to datamap export [#2962](https://github.com/ethyca/fides/pull/2962)

### Fixed

- Restricted Contributors from being able to create Owners [#2888](https://github.com/ethyca/fides/pull/2888)
- Allow for dynamic aspect ratio for logo on Privacy Center 404 [#2895](https://github.com/ethyca/fides/pull/2895)
- Allow for dynamic aspect ratio for logo on consent page [#2895](https://github.com/ethyca/fides/pull/2895)
- Align role dscription drawer of Admin UI with top nav: [#2932](https://github.com/ethyca/fides/pull/2932)
- Fixed error message when a user is assigned to be an approver without any systems [#2953](https://github.com/ethyca/fides/pull/2953)

### Developer Experience

- Update frontend npm packages (admin-ui, privacy-center, cypress-e2e) [#2921](https://github.com/ethyca/fides/pull/2921)

## [2.9.2](https://github.com/ethyca/fides/compare/2.9.1...2.9.2)

### Fixed

- Allow multiple data uses as long as their processing activity name is different [#2905](https://github.com/ethyca/fides/pull/2905)
- use HTML property, not text, when dispatching Mailchimp Transactional emails [#2901](https://github.com/ethyca/fides/pull/2901)
- Remove policy key from Privacy Center submission modal [#2912](https://github.com/ethyca/fides/pull/2912)

## [2.9.1](https://github.com/ethyca/fides/compare/2.9.0...2.9.1)

### Added

- Added Attentive erasure email connector [#2782](https://github.com/ethyca/fides/pull/2782)

### Changed

- Removed dataset based email connectors [#2782](https://github.com/ethyca/fides/pull/2782)
- Changed Auth0's authentication strategy from `bearer` to `oauth2_client_credentials` [#2820](https://github.com/ethyca/fides/pull/2820)
- renamed the privacy declarations field "Privacy declaration name (deprecated)" to "Processing Activity" [#711](https://github.com/ethyca/fidesplus/issues/711)

### Fixed

- Fixed issue where the scopes list passed into FidesUserPermission could get mutated with the total_scopes call [#2883](https://github.com/ethyca/fides/pull/2883)

### Removed

- removed the `privacyDeclarationDeprecatedFields` flag [#711](https://github.com/ethyca/fidesplus/issues/711)

## [2.9.0](https://github.com/ethyca/fides/compare/2.8.3...2.9.0)

### Added

- The ability to assign users as system managers for a specific system [#2714](https://github.com/ethyca/fides/pull/2714)
- New endpoints to add and remove users as system managers [#2726](https://github.com/ethyca/fides/pull/2726)
- Warning about access control migration to the UI [#2842](https://github.com/ethyca/fides/pull/2842)
- Adds Role Assignment UI [#2739](https://github.com/ethyca/fides/pull/2739)
- Add an automated migration to give users a `viewer` role [#2821](https://github.com/ethyca/fides/pull/2821)

### Changed

- Removed "progressive" navigation that would hide Admin UI tabs until Systems / Connections were configured [#2762](https://github.com/ethyca/fides/pull/2762)
- Added `system.privacy_declaration.name` to datamap response [#2831](https://github.com/ethyca/fides/pull/2831/files)

### Developer Experience

- Retired legacy `navV2` feature flag [#2762](https://github.com/ethyca/fides/pull/2762)
- Update Admin UI Layout to fill viewport height [#2812](https://github.com/ethyca/fides/pull/2812)

### Fixed

- Fixed issue where unsaved changes warning would always show up when running fidesplus [#2788](https://github.com/ethyca/fides/issues/2788)
- Fixed problem in datamap export with datasets that had been updated via SaaS instantiation [#2841](https://github.com/ethyca/fides/pull/2841)
- Fixed problem in datamap export with inconsistent custom field ordering [#2859](https://github.com/ethyca/fides/pull/2859)

## [2.8.3](https://github.com/ethyca/fides/compare/2.8.2...2.8.3)

### Added

- Serialise `bson.ObjectId` types in SAR data packages [#2785](https://github.com/ethyca/fides/pull/2785)

### Fixed

- Fixed issue where more than 1 populated custom fields removed a system from the datamap export [#2825](https://github.com/ethyca/fides/pull/2825)

## [2.8.2](https://github.com/ethyca/fides/compare/2.8.1...2.8.2)

### Fixed

- Resolved a bug that stopped custom fields populating the visual datamap [#2775](https://github.com/ethyca/fides/pull/2775)
- Patch appconfig migration to handle existing db record [#2780](https://github.com/ethyca/fides/pull/2780)

## [2.8.1](https://github.com/ethyca/fides/compare/2.8.0...2.8.1)

### Fixed

- Disabled hiding Admin UI based on user scopes [#2771](https://github.com/ethyca/fides/pull/2771)

## [2.8.0](https://github.com/ethyca/fides/compare/2.7.1...2.8.0)

### Added

- Add API support for messaging config properties [#2551](https://github.com/ethyca/fides/pull/2551)
- Access and erasure support for Kustomer [#2520](https://github.com/ethyca/fides/pull/2520)
- Added the `erase_after` field on collections to be able to set the order for erasures [#2619](https://github.com/ethyca/fides/pull/2619)
- Add a toggle to filter the system classification to only return those with classification data [#2700](https://github.com/ethyca/fides/pull/2700)
- Added backend role-based permissions [#2671](https://github.com/ethyca/fides/pull/2671)
- Access and erasure for Vend SaaS Connector [#1869](https://github.com/ethyca/fides/issues/1869)
- Added endpoints for storage and messaging config setup status [#2690](https://github.com/ethyca/fides/pull/2690)
- Access and erasure for Jira SaaS Connector [#1871](https://github.com/ethyca/fides/issues/1871)
- Access and erasure support for Delighted [#2244](https://github.com/ethyca/fides/pull/2244)
- Improve "Upload a new dataset YAML" [#1531](https://github.com/ethyca/fides/pull/2258)
- Input validation and sanitization for Privacy Request fields [#2655](https://github.com/ethyca/fides/pull/2655)
- Access and erasure support for Yotpo [#2708](https://github.com/ethyca/fides/pull/2708)
- Custom Field Library Tab [#527](https://github.com/ethyca/fides/pull/2693)
- Allow SendGrid template usage [#2728](https://github.com/ethyca/fides/pull/2728)
- Added ConnectorRunner to simplify SaaS connector testing [#1795](https://github.com/ethyca/fides/pull/1795)
- Adds support for Mailchimp Transactional as a messaging config [#2742](https://github.com/ethyca/fides/pull/2742)

### Changed

- Admin UI
  - Add flow for selecting system types when manually creating a system [#2530](https://github.com/ethyca/fides/pull/2530)
  - Updated forms for privacy declarations [#2648](https://github.com/ethyca/fides/pull/2648)
  - Delete flow for privacy declarations [#2664](https://github.com/ethyca/fides/pull/2664)
  - Add framework to have UI elements respect the user's scopes [#2682](https://github.com/ethyca/fides/pull/2682)
  - "Manual Webhook" has been renamed to "Manual Process". [#2717](https://github.com/ethyca/fides/pull/2717)
- Convert all config values to Pydantic `Field` objects [#2613](https://github.com/ethyca/fides/pull/2613)
- Add warning to 'fides deploy' when installed outside of a virtual environment [#2641](https://github.com/ethyca/fides/pull/2641)
- Redesigned the default/init config file to be auto-documented. Also updates the `fides init` logic and analytics consent logic [#2694](https://github.com/ethyca/fides/pull/2694)
- Change how config creation/import is handled across the application [#2622](https://github.com/ethyca/fides/pull/2622)
- Update the CLI aesthetics & docstrings [#2703](https://github.com/ethyca/fides/pull/2703)
- Updates Roles->Scopes Mapping [#2744](https://github.com/ethyca/fides/pull/2744)
- Return user scopes as an enum, as well as total scopes [#2741](https://github.com/ethyca/fides/pull/2741)
- Update `MessagingServiceType` enum to be lowercased throughout [#2746](https://github.com/ethyca/fides/pull/2746)

### Developer Experience

- Set the security environment of the fides dev setup to `prod` instead of `dev` [#2588](https://github.com/ethyca/fides/pull/2588)
- Removed unexpected default Redis password [#2666](https://github.com/ethyca/fides/pull/2666)
- Privacy Center
  - Typechecking and validation of the `config.json` will be checked for backwards-compatibility. [#2661](https://github.com/ethyca/fides/pull/2661)
- Combined conftest.py files [#2669](https://github.com/ethyca/fides/pull/2669)

### Fixed

- Fix support for "redis.user" setting when authenticating to the Redis cache [#2666](https://github.com/ethyca/fides/pull/2666)
- Fix error with the classify dataset feature flag not writing the dataset to the server [#2675](https://github.com/ethyca/fides/pull/2675)
- Allow string dates to stay strings in cache decoding [#2695](https://github.com/ethyca/fides/pull/2695)
- Admin UI
  - Remove Identifiability (Data Qualifier) from taxonomy editor [2684](https://github.com/ethyca/fides/pull/2684)
- FE: Custom field selections binding issue on Taxonomy tabs [#2659](https://github.com/ethyca/fides/pull/2693/)
- Fix Privacy Request Status when submitting a consent request when identity verification is required [#2736](https://github.com/ethyca/fides/pull/2736)

## [2.7.1](https://github.com/ethyca/fides/compare/2.7.0...2.7.1)

- Fix error with the classify dataset feature flag not writing the dataset to the server [#2675](https://github.com/ethyca/fides/pull/2675)

## [2.7.0](https://github.com/ethyca/fides/compare/2.6.6...2.7.0)

- Fides API

  - Access and erasure support for Braintree [#2223](https://github.com/ethyca/fides/pull/2223)
  - Added route to send a test message [#2585](https://github.com/ethyca/fides/pull/2585)
  - Add default storage configuration functionality and associated APIs [#2438](https://github.com/ethyca/fides/pull/2438)

- Admin UI

  - Custom Metadata [#2536](https://github.com/ethyca/fides/pull/2536)
    - Create Custom Lists
    - Create Custom Field Definition
    - Create custom fields from a the taxonomy editor
    - Provide a custom field value in a resource
    - Bulk edit custom field values [#2612](https://github.com/ethyca/fides/issues/2612)
    - Custom metadata UI Polish [#2624](https://github.com/ethyca/fides/pull/2625)

- Privacy Center

  - The consent config default value can depend on whether Global Privacy Control is enabled. [#2341](https://github.com/ethyca/fides/pull/2341)
  - When GPC is enabled, the UI indicates which data uses are opted out by default. [#2596](https://github.com/ethyca/fides/pull/2596)
  - `inspectForBrowserIdentities` now also looks for `ljt_readerID`. [#2543](https://github.com/ethyca/fides/pull/2543)

### Added

- Added new Wunderkind Consent Saas Connector [#2600](https://github.com/ethyca/fides/pull/2600)
- Added new Sovrn Email Consent Connector [#2543](https://github.com/ethyca/fides/pull/2543/)
- Log Fides version at startup [#2566](https://github.com/ethyca/fides/pull/2566)

### Changed

- Update Admin UI to show all action types (access, erasure, consent, update) [#2523](https://github.com/ethyca/fides/pull/2523)
- Removes legacy `verify_oauth_client` function [#2527](https://github.com/ethyca/fides/pull/2527)
- Updated the UI for adding systems to a new design [#2490](https://github.com/ethyca/fides/pull/2490)
- Minor logging improvements [#2566](https://github.com/ethyca/fides/pull/2566)
- Various form components now take a `stacked` or `inline` variant [#2542](https://github.com/ethyca/fides/pull/2542)
- UX fixes for user management [#2537](https://github.com/ethyca/fides/pull/2537)
- Updating Firebase Auth connector to mask the user with a delete instead of an update [#2602](https://github.com/ethyca/fides/pull/2602)

### Fixed

- Fixed bug where refreshing a page in the UI would result in a 404 [#2502](https://github.com/ethyca/fides/pull/2502)
- Usernames are case insensitive now and prevent all duplicates [#2487](https://github.com/ethyca/fides/pull/2487)
  - This PR contains a migration that deletes duplicate users and keeps the oldest original account.
- Update Logos for shipped connectors [#2464](https://github.com/ethyca/fides/pull/2587)
- Search field on privacy request page isn't working [#2270](https://github.com/ethyca/fides/pull/2595)

### Developer Experience

- Added new Cypress E2E smoke tests [#2241](https://github.com/ethyca/fides/pull/2241)
- New command `nox -s e2e_test` which will spin up the test environment and run true E2E Cypress tests against it [#2417](https://github.com/ethyca/fides/pull/2417)
- Cypress E2E tests now run in CI and are reported to Cypress Cloud [#2417](https://github.com/ethyca/fides/pull/2417)
- Change from `randomint` to `uuid` in mongodb tests to reduce flakiness. [#2591](https://github.com/ethyca/fides/pull/2591)

### Removed

- Remove feature flagged config wizard stepper from Admin UI [#2553](https://github.com/ethyca/fides/pull/2553)

## [2.6.6](https://github.com/ethyca/fides/compare/2.6.5...2.6.6)

### Changed

- Improve Readability for Custom Masking Override Exceptions [#2593](https://github.com/ethyca/fides/pull/2593)

## [2.6.5](https://github.com/ethyca/fides/compare/2.6.4...2.6.5)

### Added

- Added config properties to override database Engine parameters [#2511](https://github.com/ethyca/fides/pull/2511)
- Increased default pool_size and max_overflow to 50 [#2560](https://github.com/ethyca/fides/pull/2560)

## [2.6.4](https://github.com/ethyca/fides/compare/2.6.3...2.6.4)

### Fixed

- Fixed bug for SMS completion notification not being sent [#2526](https://github.com/ethyca/fides/issues/2526)
- Fixed bug where refreshing a page in the UI would result in a 404 [#2502](https://github.com/ethyca/fides/pull/2502)

## [2.6.3](https://github.com/ethyca/fides/compare/2.6.2...2.6.3)

### Fixed

- Handle case where legacy dataset has meta: null [#2524](https://github.com/ethyca/fides/pull/2524)

## [2.6.2](https://github.com/ethyca/fides/compare/2.6.1...2.6.2)

### Fixed

- Issue addressing missing field in dataset migration [#2510](https://github.com/ethyca/fides/pull/2510)

## [2.6.1](https://github.com/ethyca/fides/compare/2.6.0...2.6.1)

### Fixed

- Fix errors when privacy requests execute concurrently without workers [#2489](https://github.com/ethyca/fides/pull/2489)
- Enable saas request overrides to run in worker runtime [#2489](https://github.com/ethyca/fides/pull/2489)

## [2.6.0](https://github.com/ethyca/fides/compare/2.5.1...2.6.0)

### Added

- Added the `env` option to the `security` configuration options to allow for users to completely secure the API endpoints [#2267](https://github.com/ethyca/fides/pull/2267)
- Unified Fides Resources
  - Added a dataset dropdown selector when configuring a connector to link an existing dataset to the connector configuration. [#2162](https://github.com/ethyca/fides/pull/2162)
  - Added new datasetconfig.ctl_dataset_id field to unify fides dataset resources [#2046](https://github.com/ethyca/fides/pull/2046)
- Add new connection config routes that couple them with systems [#2249](https://github.com/ethyca/fides/pull/2249)
- Add new select/deselect all permissions buttons [#2437](https://github.com/ethyca/fides/pull/2437)
- Endpoints to allow a user with the `user:password-reset` scope to reset users' passwords. In addition, users no longer require a scope to edit their own passwords. [#2373](https://github.com/ethyca/fides/pull/2373)
- New form to reset a user's password without knowing an old password [#2390](https://github.com/ethyca/fides/pull/2390)
- Approve & deny buttons on the "Request details" page. [#2473](https://github.com/ethyca/fides/pull/2473)
- Consent Propagation
  - Add the ability to execute Consent Requests via the Privacy Request Execution layer [#2125](https://github.com/ethyca/fides/pull/2125)
  - Add a Mailchimp Transactional Consent Connector [#2194](https://github.com/ethyca/fides/pull/2194)
  - Allow defining a list of opt-in and/or opt-out requests in consent connectors [#2315](https://github.com/ethyca/fides/pull/2315)
  - Add a Google Analytics Consent Connector for GA4 properties [#2302](https://github.com/ethyca/fides/pull/2302)
  - Pass the GA Cookie from the Privacy Center [#2337](https://github.com/ethyca/fides/pull/2337)
  - Rename "user_id" to more specific "ga_client_id" [#2356](https://github.com/ethyca/fides/pull/2356)
  - Patch Google Analytics Consent Connector to delete by client_id [#2355](https://github.com/ethyca/fides/pull/2355)
  - Add a "skip_param_values option" to optionally skip when we are missing param values in the body [#2384](https://github.com/ethyca/fides/pull/2384)
  - Adds a new Universal Analytics Connector that works with the UA Tracking Id
- Adds intake and storage of Global Privacy Control Signal props for Consent [#2599](https://github.com/ethyca/fides/pull/2599)

### Changed

- Unified Fides Resources
  - Removed several fidesops schemas for DSR's in favor of updated Fideslang schemas [#2009](https://github.com/ethyca/fides/pull/2009)
  - Removed DatasetConfig.dataset field [#2096](https://github.com/ethyca/fides/pull/2096)
  - Updated UI dataset config routes to use new unified routes [#2113](https://github.com/ethyca/fides/pull/2113)
  - Validate request body on crud endpoints on upsert. Validate dataset data categories before save. [#2134](https://github.com/ethyca/fides/pull/2134/)
  - Updated test env setup and quickstart to use new endpoints [#2225](https://github.com/ethyca/fides/pull/2225)
- Consent Propagation
  - Privacy Center consent options can now be marked as `executable` in order to propagate consent requests [#2193](https://github.com/ethyca/fides/pull/2193)
  - Add support for passing browser identities to consent request patches [#2304](https://github.com/ethyca/fides/pull/2304)
- Update fideslang to 1.3.3 [#2343](https://github.com/ethyca/fides/pull/2343)
- Display the request type instead of the policy name on the request table [#2382](https://github.com/ethyca/fides/pull/2382)
- Make denial reasons required [#2400](https://github.com/ethyca/fides/pull/2400)
- Display the policy key on the request details page [#2395](https://github.com/ethyca/fides/pull/2395)
- Updated CSV export [#2452](https://github.com/ethyca/fides/pull/2452)
- Privacy Request approval now uses a modal [#2443](https://github.com/ethyca/fides/pull/2443)

### Developer Experience

- `nox -s test_env` has been replaced with `nox -s "fides_env(dev)"`
- New command `nox -s "fides_env(test)"` creates a complete test environment with seed data (similar to `fides_env(dev)`) but with the production fides image so the built UI can be accessed at `localhost:8080` [#2399](https://github.com/ethyca/fides/pull/2399)
- Change from code climate to codecov for coverage reporting [#2402](https://github.com/ethyca/fides/pull/2402)

### Fixed

- Home screen header scaling and responsiveness issues [#2200](https://github.com/ethyca/fides/pull/2277)
- Privacy Center identity inputs validate even when they are optional. [#2308](https://github.com/ethyca/fides/pull/2308)
- The PII toggle defaults to false and PII will be hidden on page load [#2388](https://github.com/ethyca/fides/pull/2388)
- Fixed a CI bug caused by git security upgrades [#2441](https://github.com/ethyca/fides/pull/2441)
- Privacy Center
  - Identity inputs validate even when they are optional. [#2308](https://github.com/ethyca/fides/pull/2308)
  - Submit buttons show loading state and disable while submitting. [#2401](https://github.com/ethyca/fides/pull/2401)
  - Phone inputs no longer request country SVGs from external domain. [#2378](https://github.com/ethyca/fides/pull/2378)
  - Input validation errors no longer change the height of modals. [#2379](https://github.com/ethyca/fides/pull/2379)
- Patch masking strategies to better handle null and non-string inputs [#2307](https://github.com/ethyca/fides/pull/2377)
- Renamed prod pushes tag to be `latest` for privacy center and sample app [#2401](https://github.com/ethyca/fides/pull/2407)
- Update firebase connector to better handle non-existent users [#2439](https://github.com/ethyca/fides/pull/2439)

## [2.5.1](https://github.com/ethyca/fides/compare/2.5.0...2.5.1)

### Developer Experience

- Allow db resets only if `config.dev_mode` is `True` [#2321](https://github.com/ethyca/fides/pull/2321)

### Fixed

- Added a feature flag for the recent dataset classification UX changes [#2335](https://github.com/ethyca/fides/pull/2335)

### Security

- Add a check to the catchall path to prevent returning paths outside of the UI directory [#2330](https://github.com/ethyca/fides/pull/2330)

### Developer Experience

- Reduce size of local Docker images by fixing `.dockerignore` patterns [#2360](https://github.com/ethyca/fides/pull/2360)

## [2.5.0](https://github.com/ethyca/fides/compare/2.4.0...2.5.0)

### Docs

- Update the docs landing page and remove redundant docs [#2184](https://github.com/ethyca/fides/pull/2184)

### Added

- Added the `user` command group to the CLI. [#2153](https://github.com/ethyca/fides/pull/2153)
- Added `Code Climate` test coverage uploads. [#2198](https://github.com/ethyca/fides/pull/2198)
- Added the connection key to the execution log [#2100](https://github.com/ethyca/fides/pull/2100)
- Added endpoints to retrieve DSR `Rule`s and `Rule Target`s [#2116](https://github.com/ethyca/fides/pull/2116)
- Added Fides version number to account dropdown in the UI [#2140](https://github.com/ethyca/fides/pull/2140)
- Add link to Classify Systems page in nav side bar [#2128](https://github.com/ethyca/fides/pull/2128)
- Dataset classification UI now polls for results [#2123](https://github.com/ethyca/fides/pull/2123)
- Update Privacy Center Icons [#1800](https://github.com/ethyca/fides/pull/2139)
- Privacy Center `fides-consent.js`:
  - `Fides.shopify` integration function. [#2152](https://github.com/ethyca/fides/pull/2152)
  - Dedicated folder for integrations.
  - `Fides.meta` integration function (fbq). [#2217](https://github.com/ethyca/fides/pull/2217)
- Adds support for Twilio email service (Sendgrid) [#2154](https://github.com/ethyca/fides/pull/2154)
- Access and erasure support for Recharge [#1709](https://github.com/ethyca/fides/pull/1709)
- Access and erasure support for Friendbuy Nextgen [#2085](https://github.com/ethyca/fides/pull/2085)

### Changed

- Admin UI Feature Flags - [#2101](https://github.com/ethyca/fides/pull/2101)
  - Overrides can be saved in the browser.
  - Use `NEXT_PUBLIC_APP_ENV` for app-specific environment config.
  - No longer use `react-feature-flags` library.
  - Can have descriptions. [#2243](https://github.com/ethyca/fides/pull/2243)
- Made privacy declarations optional when adding systems manually - [#2173](https://github.com/ethyca/fides/pull/2173)
- Removed an unclear logging message. [#2266](https://github.com/ethyca/fides/pull/2266)
- Allow any user with `user:delete` scope to delete other users [#2148](https://github.com/ethyca/fides/pull/2148)
- Dynamic imports of custom overrides and SaaS test fixtures [#2169](https://github.com/ethyca/fides/pull/2169)
- Added `AuthenticatedClient` to custom request override interface [#2171](https://github.com/ethyca/fides/pull/2171)
- Only approve the specific collection instead of the entire dataset, display only top 1 classification by default [#2226](https://github.com/ethyca/fides/pull/2226)
- Update sample project resources for `fides evaluate` usage in `fides deploy` [#2253](https://github.com/ethyca/fides/pull/2253)

### Removed

- Removed unused object_name field on s3 storage config [#2133](https://github.com/ethyca/fides/pull/2133)

### Fixed

- Remove next-auth from privacy center to fix JS console error [#2090](https://github.com/ethyca/fides/pull/2090)
- Admin UI - Added Missing ability to assign `user:delete` in the permissions checkboxes [#2148](https://github.com/ethyca/fides/pull/2148)
- Nav bug: clicking on Privacy Request breadcrumb takes me to Home instead of /privacy-requests [#497](https://github.com/ethyca/fides/pull/2141)
- Side nav disappears when viewing request details [#2129](https://github.com/ethyca/fides/pull/2155)
- Remove usage of load dataset button and other dataset UI modifications [#2149](https://github.com/ethyca/fides/pull/2149)
- Improve readability for exceptions raised from custom request overrides [#2157](https://github.com/ethyca/fides/pull/2157)
- Importing custom request overrides on server startup [#2186](https://github.com/ethyca/fides/pull/2186)
- Remove warning when env vars default to blank strings in docker-compose [#2188](https://github.com/ethyca/fides/pull/2188)
- Fix Cookie House purchase modal flashing 'Error' in title [#2274](https://github.com/ethyca/fides/pull/2274)
- Stop dependency from upgrading `packaging` to version with known issue [#2273](https://github.com/ethyca/fides/pull/2273)
- Privacy center config no longer requires `identity_inputs` and will use `email` as a default [#2263](https://github.com/ethyca/fides/pull/2263)
- No longer display remaining days for privacy requests in terminal states [#2292](https://github.com/ethyca/fides/pull/2292)

### Removed

- Remove "Create New System" button when viewing systems. All systems can now be created via the "Add systems" button on the home page. [#2132](https://github.com/ethyca/fides/pull/2132)

## [2.4.0](https://github.com/ethyca/fides/compare/2.3.1...2.4.0)

### Developer Experience

- Include a pre-check workflow that collects the pytest suite [#2098](https://github.com/ethyca/fides/pull/2098)
- Write to the application db when running the app locally. Write to the test db when running pytest [#1731](https://github.com/ethyca/fides/pull/1731)

### Changed

- Move the `fides.ctl.core.` and `fides.ctl.connectors` modules into `fides.core` and `fides.connectors` respectively [#2097](https://github.com/ethyca/fides/pull/2097)
- Fides: Skip cypress tests due to nav bar 2.0 [#2102](https://github.com/ethyca/fides/pull/2103)

### Added

- Adds new erasure policy for complete user data masking [#1839](https://github.com/ethyca/fides/pull/1839)
- New Fides Home page [#1864](https://github.com/ethyca/fides/pull/2050)
- Nav 2.0 - Replace form flow side navs with top tabs [#2037](https://github.com/ethyca/fides/pull/2050)
- Adds new erasure policy for complete user data masking [#1839](https://github.com/ethyca/fides/pull/1839)
- Added ability to use Mailgun templates when sending emails. [#2039](https://github.com/ethyca/fides/pull/2039)
- Adds SMS id verification for consent [#2094](https://github.com/ethyca/fides/pull/2094)

### Fixed

- Store `fides_consent` cookie on the root domain of the Privacy Center [#2071](https://github.com/ethyca/fides/pull/2071)
- Properly set the expire-time for verification codes [#2105](https://github.com/ethyca/fides/pull/2105)

## [2.3.1](https://github.com/ethyca/fides/compare/2.3.0...2.3.1)

### Fixed

- Resolved an issue where the root_user was not being created [#2082](https://github.com/ethyca/fides/pull/2082)

### Added

- Nav redesign with sidebar groups. Feature flagged to only be visible in dev mode until release. [#2030](https://github.com/ethyca/fides/pull/2047)
- Improved error handling for incorrect app encryption key [#2089](https://github.com/ethyca/fides/pull/2089)
- Access and erasure support for Friendbuy API [#2019](https://github.com/ethyca/fides/pull/2019)

## [2.3.0](https://github.com/ethyca/fides/compare/2.2.2...2.3.0)

### Added

- Common Subscriptions for app-wide data and feature checks. [#2030](https://github.com/ethyca/fides/pull/2030)
- Send email alerts on privacy request failures once the specified threshold is reached. [#1793](https://github.com/ethyca/fides/pull/1793)
- DSR Notifications (toast) [#1895](https://github.com/ethyca/fides/pull/1895)
- DSR configure alerts btn [#1895](https://github.com/ethyca/fides/pull/1895)
- DSR configure alters (FE) [#1895](https://github.com/ethyca/fides/pull/1895)
- Add a `usage` session to Nox to print full session docstrings. [#2022](https://github.com/ethyca/fides/pull/2022)

### Added

- Adds notifications section to toml files [#2026](https://github.com/ethyca/fides/pull/2060)

### Changed

- Updated to use `loguru` logging library throughout codebase [#2031](https://github.com/ethyca/fides/pull/2031)
- Do not always create a `fides.toml` by default [#2023](https://github.com/ethyca/fides/pull/2023)
- The `fideslib` module has been merged into `fides`, code redundancies have been removed [#1859](https://github.com/ethyca/fides/pull/1859)
- Replace 'ingress' and 'egress' with 'sources' and 'destinations' across UI [#2044](https://github.com/ethyca/fides/pull/2044)
- Update the functionality of `fides pull -a <filename>` to include _all_ resource types. [#2083](https://github.com/ethyca/fides/pull/2083)

### Fixed

- Timing issues with bulk DSR reprocessing, specifically when analytics are enabled [#2015](https://github.com/ethyca/fides/pull/2015)
- Error caused by running erasure requests with disabled connectors [#2045](https://github.com/ethyca/fides/pull/2045)
- Changes the SlowAPI ratelimiter's backend to use memory instead of Redis [#2054](https://github.com/ethyca/fides/pull/2058)

## [2.2.2](https://github.com/ethyca/fides/compare/2.2.1...2.2.2)

### Docs

- Updated the readme to use new new [docs site](http://docs.ethyca.com) [#2020](https://github.com/ethyca/fides/pull/2020)

### Deprecated

- The documentation site hosted in the `/docs` directory has been deprecated. All documentation updates will be hosted at the new [docs site](http://docs.ethyca.com) [#2020](https://github.com/ethyca/fides/pull/2020)

### Fixed

- Fixed mypy and pylint errors [#2013](https://github.com/ethyca/fides/pull/2013)
- Update connection test endpoint to be effectively non-blocking [#2000](https://github.com/ethyca/fides/pull/2000)
- Update Fides connector to better handle children with no access results [#2012](https://github.com/ethyca/fides/pull/2012)

## [2.2.1](https://github.com/ethyca/fides/compare/2.2.0...2.2.1)

### Added

- Add health check indicator for data flow scanning option [#1973](https://github.com/ethyca/fides/pull/1973)

### Changed

- The `celery.toml` is no longer used, instead it is a subsection of the `fides.toml` file [#1990](https://github.com/ethyca/fides/pull/1990)
- Update sample project landing page copy to be version-agnostic [#1958](https://github.com/ethyca/fides/pull/1958)
- `get` and `ls` CLI commands now return valid `fides` object YAML [#1991](https://github.com/ethyca/fides/pull/1991)

### Developer Experience

- Remove duplicate fastapi-caching and pin version. [#1765](https://github.com/ethyca/fides/pull/1765)

## [2.2.0](https://github.com/ethyca/fides/compare/2.1.0...2.2.0)

### Added

- Send email alerts on privacy request failures once the specified threshold is reached. [#1793](https://github.com/ethyca/fides/pull/1793)
- Add authenticated privacy request route. [#1819](https://github.com/ethyca/fides/pull/1819)
- Enable the onboarding flow [#1836](https://github.com/ethyca/fides/pull/1836)
- Access and erasure support for Fullstory API [#1821](https://github.com/ethyca/fides/pull/1821)
- Add function to poll privacy request for completion [#1860](https://github.com/ethyca/fides/pull/1860)
- Added rescan flow for the data flow scanner [#1844](https://github.com/ethyca/fides/pull/1844)
- Add rescan flow for the data flow scanner [#1844](https://github.com/ethyca/fides/pull/1844)
- Add Fides connector to support parent-child Fides deployments [#1861](https://github.com/ethyca/fides/pull/1861)
- Classification UI now polls for updates to classifications [#1908](https://github.com/ethyca/fides/pull/1908)

### Changed

- The organization info form step is now skipped if the server already has organization info. [#1840](https://github.com/ethyca/fides/pull/1840)
- Removed the description column from the classify systems page. [#1867](https://github.com/ethyca/fides/pull/1867)
- Retrieve child results during fides connector execution [#1967](https://github.com/ethyca/fides/pull/1967)

### Fixed

- Fix error in parent user creation seeding. [#1832](https://github.com/ethyca/fides/issues/1832)
- Fix DSR error due to unfiltered empty identities [#1901](https://github.com/ethyca/fides/pull/1907)

### Docs

- Remove documentation about no-longer used connection string override [#1824](https://github.com/ethyca/fides/pull/1824)
- Fix typo in headings [#1824](https://github.com/ethyca/fides/pull/1824)
- Update documentation to reflect configs necessary for mailgun, twilio_sms and twilio_email service types [#1846](https://github.com/ethyca/fides/pull/1846)

...

## [2.1.0](https://github.com/ethyca/fides/compare/2.0.0...2.1.0)

### Added

- Classification flow for system data flows
- Classification is now triggered as part of data flow scanning
- Include `ingress` and `egress` fields on system export and `datamap/` endpoint [#1740](https://github.com/ethyca/fides/pull/1740)
- Repeatable unique identifier for dataset fides_keys and metadata [#1786](https://github.com/ethyca/fides/pull/1786)
- Adds SMS support for identity verification notifications [#1726](https://github.com/ethyca/fides/pull/1726)
- Added phone number validation in back-end and react phone number form in Privacy Center [#1745](https://github.com/ethyca/fides/pull/1745)
- Adds SMS message template for all subject notifications [#1743](https://github.com/ethyca/fides/pull/1743)
- Privacy-Center-Cypress workflow for CI checks of the Privacy Center. [#1722](https://github.com/ethyca/fides/pull/1722)
- Privacy Center `fides-consent.js` script for accessing consent on external pages. [Details](/clients/privacy-center/packages/fides-consent/README.md)
- Erasure support for Twilio Conversations API [#1673](https://github.com/ethyca/fides/pull/1673)
- Webserver port can now be configured via the CLI command [#1858](https://github.com/ethyca/fides/pull/1858)

### Changed

- Optional dependencies are no longer used for 3rd-party connectivity. Instead they are used to isolate dangerous dependencies. [#1679](https://github.com/ethyca/fides/pull/1679)
- All Next pages now automatically require login. [#1670](https://github.com/ethyca/fides/pull/1670)
- Running the `webserver` command no longer prompts the user to opt out/in to analytics[#1724](https://github.com/ethyca/fides/pull/1724)

### Developer Experience

- Admin-UI-Cypress tests that fail in CI will now upload screen recordings for debugging. [#1728](https://github.com/ethyca/fides/pull/1728/files/c23e62fea284f7910028c8483feff893903068b8#r1019491323)
- Enable remote debugging from VSCode of live dev app [#1780](https://github.com/ethyca/fides/pull/1780)

### Removed

- Removed the Privacy Center `cookieName` config introduced in 2.0.0. [#1756](https://github.com/ethyca/fides/pull/1756)

### Fixed

- Exceptions are no longer raised when sending analytics on Windows [#1666](https://github.com/ethyca/fides/pull/1666)
- Fixed wording on identity verification modal in the Privacy Center [#1674](https://github.com/ethyca/fides/pull/1674)
- Update system fides_key tooltip text [#1533](https://github.com/ethyca/fides/pull/1685)
- Removed local storage parsing that is redundant with redux-persist. [#1678](https://github.com/ethyca/fides/pull/1678)
- Show a helpful error message if Docker daemon is not running during "fides deploy" [#1694](https://github.com/ethyca/fides/pull/1694)
- Allow users to query their own permissions, including root user. [#1698](https://github.com/ethyca/fides/pull/1698)
- Single-select taxonomy fields legal basis and special category can be cleared. [#1712](https://github.com/ethyca/fides/pull/1712)
- Fixes the issue where the security config is not properly loading from environment variables. [#1718](https://github.com/ethyca/fides/pull/1718)
- Fixes the issue where the CLI can't run without the config values required by the webserver. [#1811](https://github.com/ethyca/fides/pull/1811)
- Correctly handle response from adobe jwt auth endpoint as milliseconds, rather than seconds. [#1754](https://github.com/ethyca/fides/pull/1754)
- Fixed styling issues with the `EditDrawer` component. [#1803](https://github.com/ethyca/fides/pull/1803)

### Security

- Bumped versions of packages that use OpenSSL [#1683](https://github.com/ethyca/fides/pull/1683)

## [2.0.0](https://github.com/ethyca/fides/compare/1.9.6...2.0.0)

### Added

- Allow delete-only SaaS connector endpoints [#1200](https://github.com/ethyca/fides/pull/1200)
- Privacy center consent choices store a browser cookie. [#1364](https://github.com/ethyca/fides/pull/1364)
  - The format is generic. A reasonable set of defaults will be added later: [#1444](https://github.com/ethyca/fides/issues/1444)
  - The cookie name defaults to `fides_consent` but can be configured under `config.json > consent > cookieName`.
  - Each consent option can provide an array of `cookieKeys`.
- Individually select and reprocess DSRs that have errored [#1203](https://github.com/ethyca/fides/pull/1489)
- Bulk select and reprocess DSRs that have errored [#1205](https://github.com/ethyca/fides/pull/1489)
- Config Wizard: AWS scan results populate in system review forms. [#1454](https://github.com/ethyca/fides/pull/1454)
- Integrate rate limiter with Saas Connectors. [#1433](https://github.com/ethyca/fides/pull/1433)
- Config Wizard: Added a column selector to the scan results page of the config wizard [#1590](https://github.com/ethyca/fides/pull/1590)
- Config Wizard: Flow for runtime scanner option [#1640](https://github.com/ethyca/fides/pull/1640)
- Access support for Twilio Conversations API [#1520](https://github.com/ethyca/fides/pull/1520)
- Message Config: Adds Twilio Email/SMS support [#1519](https://github.com/ethyca/fides/pull/1519)

### Changed

- Updated mypy to version 0.981 and Python to version 3.10.7 [#1448](https://github.com/ethyca/fides/pull/1448)

### Developer Experience

- Repository dispatch events are sent to fidesctl-plus and fidesops-plus [#1263](https://github.com/ethyca/fides/pull/1263)
- Only the `docs-authors` team members are specified as `CODEOWNERS` [#1446](https://github.com/ethyca/fides/pull/1446)
- Updates the default local configuration to not defer tasks to a worker node [#1552](https://github.com/ethyca/fides/pull/1552/)
- Updates the healthcheck to return health status of connected Celery workers [#1588](https://github.com/ethyca/fides/pull/1588)

### Docs

- Remove the tutorial to prepare for new update [#1543](https://github.com/ethyca/fides/pull/1543)
- Add system management via UI documentation [#1541](https://github.com/ethyca/fides/pull/1541)
- Added DSR quickstart docs, restructured docs navigation [#1651](https://github.com/ethyca/fides/pull/1651)
- Update privacy request execution overview docs [#1258](https://github.com/ethyca/fides/pull/1490)

### Fixed

- Fixed system dependencies appearing as "N/A" in the datamap endpoint when there are no privacy declarations [#1649](https://github.com/ethyca/fides/pull/1649)

## [1.9.6](https://github.com/ethyca/fides/compare/1.9.5...1.9.6)

### Fixed

- Include systems without a privacy declaration on data map [#1603](https://github.com/ethyca/fides/pull/1603)
- Handle malformed tokens [#1523](https://github.com/ethyca/fides/pull/1523)
- Remove thrown exception from getAllPrivacyRequests method [#1592](https://github.com/ethyca/fides/pull/1593)
- Include systems without a privacy declaration on data map [#1603](https://github.com/ethyca/fides/pull/1603)
- After editing a dataset, the table will stay on the previously selected collection instead of resetting to the first one. [#1511](https://github.com/ethyca/fides/pull/1511)
- Fix redis `db_index` config issue [#1647](https://github.com/ethyca/fides/pull/1647)

### Docs

- Add unlinked docs and fix any remaining broken links [#1266](https://github.com/ethyca/fides/pull/1266)
- Update privacy center docs to include consent information [#1537](https://github.com/ethyca/fides/pull/1537)
- Update UI docs to include DSR countdown information and additional descriptions/filtering [#1545](https://github.com/ethyca/fides/pull/1545)

### Changed

- Allow multiple masking strategies to be specified when using fides as a masking engine [#1647](https://github.com/ethyca/fides/pull/1647)

## [1.9.5](https://github.com/ethyca/fides/compare/1.9.4...1.9.5)

### Added

- The database includes a `plus_system_scans` relation, to track the status and results of System Scanner executions in fidesctl-plus [#1554](https://github.com/ethyca/fides/pull/1554)

## [1.9.4](https://github.com/ethyca/fides/compare/1.9.2...1.9.4)

### Fixed

- After editing a dataset, the table will stay on the previously selected collection instead of resetting to the first one. [#1511](https://github.com/ethyca/fides/pull/1511)

## [1.9.2](https://github.com/ethyca/fides/compare/1.9.1...1.9.2)

### Deprecated

- Added a deprecation warning for the entire package [#1244](https://github.com/ethyca/fides/pull/1244)

### Added

- Dataset generation enhancements using Fides Classify for Plus users:

  - Integrate Fides Plus API into placeholder features introduced in 1.9.0. [#1194](https://github.com/ethyca/fides/pull/1194)

- Fides Admin UI:

  - Configure Connector after creation [#1204](https://github.com/ethyca/fides/pull/1356)

### Fixed

- Privacy Center:
  - Handle error on startup if server isn't running [#1239](https://github.com/ethyca/fides/pull/1239)
  - Fix styling issue with cards [#1240](https://github.com/ethyca/fides/pull/1240)
  - Redirect to index on consent save [#1238](https://github.com/ethyca/fides/pull/1238)

## [1.9.1](https://github.com/ethyca/fides/compare/1.9.0...1.9.1)

### Changed

- Update fideslang to v1.3.1 [#1136](https://github.com/ethyca/fides/pull/1136)

### Changed

- Update fideslang to v1.3.1 [#1136](https://github.com/ethyca/fides/pull/1136)

## [1.9.0](https://github.com/ethyca/fides/compare/1.8.6...1.9.0) - 2022-09-29

### Added

- Dataset generation enhancements using Fides Classify for Plus users:
  - Added toggle for enabling classify during generation. [#1057](https://github.com/ethyca/fides/pull/1057)
  - Initial implementation of API request to kick off classify, with confirmation modal. [#1069](https://github.com/ethyca/fides/pull/1069)
  - Initial Classification & Review status for generated datasets. [#1074](https://github.com/ethyca/fides/pull/1074)
  - Component for choosing data categories based on classification results. [#1110](https://github.com/ethyca/fides/pull/1110)
  - The dataset fields table shows data categories from the classifier (if available). [#1088](https://github.com/ethyca/fides/pull/1088)
  - The "Approve" button can be used to update the dataset with the classifier's suggestions. [#1129](https://github.com/ethyca/fides/pull/1129)
- System management UI:
  - New page to add a system via yaml [#1062](https://github.com/ethyca/fides/pull/1062)
  - Skeleton of page to add a system manually [#1068](https://github.com/ethyca/fides/pull/1068)
  - Refactor config wizard system forms to be reused for system management [#1072](https://github.com/ethyca/fides/pull/1072)
  - Add additional optional fields to system management forms [#1082](https://github.com/ethyca/fides/pull/1082)
  - Delete a system through the UI [#1085](https://github.com/ethyca/fides/pull/1085)
  - Edit a system through the UI [#1096](https://github.com/ethyca/fides/pull/1096)
- Cypress component testing [#1106](https://github.com/ethyca/fides/pull/1106)

### Changed

- Changed behavior of `load_default_taxonomy` to append instead of upsert [#1040](https://github.com/ethyca/fides/pull/1040)
- Changed behavior of adding privacy declarations to decouple the actions of the "add" and "next" buttons [#1086](https://github.com/ethyca/fides/pull/1086)
- Moved system related UI components from the `config-wizard` directory to the `system` directory [#1097](https://github.com/ethyca/fides/pull/1097)
- Updated "type" on SaaS config to be a simple string type, not an enum [#1197](https://github.com/ethyca/fides/pull/1197)

### Developer Experience

- Optional dependencies may have their version defined only once, in `optional-requirements.txt` [#1171](https://github.com/ethyca/fides/pull/1171)

### Docs

- Updated the footer links [#1130](https://github.com/ethyca/fides/pull/1130)

### Fixed

- Fixed the "help" link in the UI header [#1078](https://github.com/ethyca/fides/pull/1078)
- Fixed a bug in Data Category Dropdowns where checking i.e. `user.biometric` would also check `user.biometric_health` [#1126](https://github.com/ethyca/fides/pull/1126)

### Security

- Upgraded pymysql to version `1.0.2` [#1094](https://github.com/ethyca/fides/pull/1094)

## [1.8.6](https://github.com/ethyca/fides/compare/1.8.5...1.8.6) - 2022-09-28

### Added

- Added classification tables for Plus users [#1060](https://github.com/ethyca/fides/pull/1060)

### Fixed

- Fixed a bug where rows were being excluded from a data map [#1124](https://github.com/ethyca/fides/pull/1124)

## [1.8.5](https://github.com/ethyca/fides/compare/1.8.4...1.8.5) - 2022-09-21

### Changed

- Update fideslang to v1.3.0 [#1103](https://github.com/ethyca/fides/pull/1103)

## [1.8.4](https://github.com/ethyca/fides/compare/1.8.3...1.8.4) - 2022-09-09

### Added

- Initial system management page [#1054](https://github.com/ethyca/fides/pull/1054)

### Changed

- Deleting a taxonomy field with children will now cascade delete all of its children as well. [#1042](https://github.com/ethyca/fides/pull/1042)

### Fixed

- Fixed navigating directly to frontend routes loading index page instead of the correct static page for the route.
- Fix truncated evaluation error messages [#1053](https://github.com/ethyca/fides/pull/1053)

## [1.8.3](https://github.com/ethyca/fides/compare/1.8.2...1.8.3) - 2022-09-06

### Added

- Added more taxonomy fields that can be edited via the UI [#1000](https://github.com/ethyca/fides/pull/1000) [#1028](https://github.com/ethyca/fides/pull/1028)
- Added the ability to add taxonomy fields via the UI [#1019](https://github.com/ethyca/fides/pull/1019)
- Added the ability to delete taxonomy fields via the UI [#1006](https://github.com/ethyca/fides/pull/1006)
  - Only non-default taxonomy entities can be deleted [#1023](https://github.com/ethyca/fides/pull/1023)
- Prevent deleting taxonomy `is_default` fields and from adding `is_default=True` fields via the API [#990](https://github.com/ethyca/fides/pull/990).
- Added a "Custom" tag to distinguish user defined taxonomy fields from default taxonomy fields in the UI [#1027](https://github.com/ethyca/fides/pull/1027)
- Added initial support for enabling Fides Plus [#1037](https://github.com/ethyca/fides/pull/1037)
  - The `useFeatures` hook can be used to check if `plus` is enabled.
  - Navigating to/from the Data Map page is gated behind this feature.
  - Plus endpoints are served from the private Plus image.

### Fixed

- Fixed failing mypy tests [#1030](https://github.com/ethyca/fides/pull/1030)
- Fixed an issue where `fides push --diff` would return a false positive diff [#1026](https://github.com/ethyca/fides/pull/1026)
- Pinned pydantic version to < 1.10.0 to fix an error in finding referenced fides keys [#1045](https://github.com/ethyca/fides/pull/1045)

### Fixed

- Fixed failing mypy tests [#1030](https://github.com/ethyca/fides/pull/1030)
- Fixed an issue where `fides push --diff` would return a false positive diff [#1026](https://github.com/ethyca/fides/pull/1026)

### Docs

- Minor formatting updates to [Policy Webhooks](https://ethyca.github.io/fidesops/guides/policy_webhooks/) documentation [#1114](https://github.com/ethyca/fidesops/pull/1114)

### Removed

- Removed create superuser [#1116](https://github.com/ethyca/fidesops/pull/1116)

## [1.8.2](https://github.com/ethyca/fides/compare/1.8.1...1.8.2) - 2022-08-18

### Added

- Added the ability to edit taxonomy fields via the UI [#977](https://github.com/ethyca/fides/pull/977) [#1028](https://github.com/ethyca/fides/pull/1028)
- New column `is_default` added to DataCategory, DataUse, DataSubject, and DataQualifier tables [#976](https://github.com/ethyca/fides/pull/976)
- Added the ability to add taxonomy fields via the UI [#1019](https://github.com/ethyca/fides/pull/1019)
- Added the ability to delete taxonomy fields via the UI [#1006](https://github.com/ethyca/fides/pull/1006)
  - Only non-default taxonomy entities can be deleted [#1023](https://github.com/ethyca/fides/pull/1023)
- Prevent deleting taxonomy `is_default` fields and from adding `is_default=True` fields via the API [#990](https://github.com/ethyca/fides/pull/990).
- Added a "Custom" tag to distinguish user defined taxonomy fields from default taxonomy fields in the UI [#1027](https://github.com/ethyca/fides/pull/1027)

### Changed

- Upgraded base Docker version to Python 3.9 and updated all other references from 3.8 -> 3.9 [#974](https://github.com/ethyca/fides/pull/974)
- Prepend all database tables with `ctl_` [#979](https://github.com/ethyca/fides/pull/979)
- Moved the `admin-ui` code down one level into a `ctl` subdir [#970](https://github.com/ethyca/fides/pull/970)
- Extended the `/datamap` endpoint to include extra metadata [#992](https://github.com/ethyca/fides/pull/992)

## [1.8.1](https://github.com/ethyca/fides/compare/1.8.0...1.8.1) - 2022-08-08

### Deprecated

- The following environment variables have been deprecated, and replaced with the new environment variable names indicated below. To avoid breaking existing workflows, the deprecated variables are still respected in v1.8.1. They will be removed in a future release.
  - `FIDESCTL__API__DATABASE_HOST` --> `FIDESCTL__DATABASE__SERVER`
  - `FIDESCTL__API__DATABASE_NAME` --> `FIDESCTL__DATABASE__DB`
  - `FIDESCTL__API__DATABASE_PASSWORD` --> `FIDESCTL__DATABASE__PASSWORD`
  - `FIDESCTL__API__DATABASE_PORT` --> `FIDESCTL__DATABASE__PORT`
  - `FIDESCTL__API__DATABASE_TEST_DATABASE_NAME` --> `FIDESCTL__DATABASE__TEST_DB`
  - `FIDESCTL__API__DATABASE_USER` --> `FIDESCTL__DATABASE__USER`

### Developer Experience

- The included `docker-compose.yml` no longer references outdated ENV variables [#964](https://github.com/ethyca/fides/pull/964)

### Docs

- Minor release documentation now reflects the desired patch release process [#955](https://github.com/ethyca/fides/pull/955)
- Updated references to ENV variables [#964](https://github.com/ethyca/fides/pull/964)

### Fixed

- Deprecated config options will continue to be respected when set via environment variables [#965](https://github.com/ethyca/fides/pull/965)
- The git cache is rebuilt within the Docker container [#962](https://github.com/ethyca/fides/pull/962)
- The `wheel` pypi build no longer has a dirty version tag [#962](https://github.com/ethyca/fides/pull/962)
- Add setuptools to dev-requirements to fix versioneer error [#983](https://github.com/ethyca/fides/pull/983)

## [1.8.0](https://github.com/ethyca/fides/compare/1.7.1...1.8.0) - 2022-08-04

### Added

- Initial configuration wizard UI view
  - System scanning step: AWS credentials form and initial `generate` API usage.
  - System scanning results: AWS systems are stored and can be selected for review
- CustomInput type "password" with show/hide icon.
- Pull CLI command now checks for untracked/unstaged files in the manifests dir [#869](https://github.com/ethyca/fides/pull/869)
- Pull CLI command has a flag to pull missing files from the server [#895](https://github.com/ethyca/fides/pull/895)
- Add BigQuery support for the `generate` command and `/generate` endpoint [#814](https://github.com/ethyca/fides/pull/814) & [#917](https://github.com/ethyca/fides/pull/917)
- Added user auth tables [915](https://github.com/ethyca/fides/pull/915)
- Standardized API error parsing under `~/types/errors`
- Added taxonomy page to UI [#902](https://github.com/ethyca/fides/pull/902)
  - Added a nested accordion component for displaying taxonomy data [#910](https://github.com/ethyca/fides/pull/910)
- Add lru cache to get_config [927](https://github.com/ethyca/fides/pull/927)
- Add support for deprecated API config values [#959](https://github.com/ethyca/fides/pull/959)
- `fides` is now an alias for `fidesctl` as a CLI entrypoint [#926](https://github.com/ethyca/fides/pull/926)
- Add user auth routes [929](https://github.com/ethyca/fides/pull/929)
- Bump fideslib to 3.0.1 and remove patch code[931](https://github.com/ethyca/fides/pull/931)
- Update the `fidesctl` python package to automatically serve the UI [#941](https://github.com/ethyca/fides/pull/941)
- Add `push` cli command alias for `apply` and deprecate `apply` [943](https://github.com/ethyca/fides/pull/943)
- Add resource groups tagging api as a source of system generation [939](https://github.com/ethyca/fides/pull/939)
- Add GitHub Action to publish the `fidesctl` package to testpypi on pushes to main [#951](https://github.com/ethyca/fides/pull/951)
- Added configWizardFlag to ui to hide the config wizard when false [[#1453](https://github.com/ethyca/fides/issues/1453)

### Changed

- Updated the `datamap` endpoint to return human-readable column names as the first response item [#779](https://github.com/ethyca/fides/pull/779)
- Remove the `obscure` requirement from the `generate` endpoint [#819](https://github.com/ethyca/fides/pull/819)
- Moved all files from `fidesapi` to `fidesctl/api` [#885](https://github.com/ethyca/fides/pull/885)
- Moved `scan` and `generate` to the list of commands that can be run in local mode [#841](https://github.com/ethyca/fides/pull/841)
- Upgraded the base docker images from Debian Buster to Bullseye [#958](https://github.com/ethyca/fides/pull/958)
- Removed `ipython` as a dev-requirement [#958](https://github.com/ethyca/fides/pull/958)
- Webserver dependencies now come as a standard part of the package [#881](https://github.com/ethyca/fides/pull/881)
- Initial configuration wizard UI view
  - Refactored step & form results management to use Redux Toolkit slice.
- Change `id` field in tables from an integer to a string [915](https://github.com/ethyca/fides/pull/915)
- Update `fideslang` to `1.1.0`, simplifying the default taxonomy and adding `tags` for resources [#865](https://github.com/ethyca/fides/pull/865)
- Merge existing configurations with `fideslib` library [#913](https://github.com/ethyca/fides/pull/913)
- Moved frontend static files to `src/fidesctl/ui-build/static` [#934](https://github.com/ethyca/fides/pull/934)
- Replicated the error response handling from the `/validate` endpoint to the `/generate` endpoint [#911](https://github.com/ethyca/fides/pull/911)

### Developer Experience

- Remove `API_PREFIX` from fidesctl/core/utils.py and change references to `API_PREFIX` in fidesctl/api/reoutes/util.py [922](https://github.com/ethyca/fides/pull/922)

### Fixed

- Dataset field columns show all columns by default in the UI [#898](https://github.com/ethyca/fides/pull/898)
- Fixed the missing `.fides./` directory when locating the default config [#933](https://github.com/ethyca/fides/pull/933)

## [1.7.1](https://github.com/ethyca/fides/compare/1.7.0...1.7.1) - 2022-07-28

### Added

- Add datasets via YAML in the UI [#813](https://github.com/ethyca/fides/pull/813)
- Add datasets via database connection [#834](https://github.com/ethyca/fides/pull/834) [#889](https://github.com/ethyca/fides/pull/889)
- Add delete confirmation when deleting a field or collection from a dataset [#809](https://github.com/ethyca/fides/pull/809)
- Add ability to delete datasets from the UI [#827](https://github.com/ethyca/fides/pull/827)
- Add Cypress for testing [713](https://github.com/ethyca/fides/pull/833)
- Add datasets via database connection (UI only) [#834](https://github.com/ethyca/fides/pull/834)
- Add Okta support to the `/generate` endpoint [#842](https://github.com/ethyca/fides/pull/842)
- Add db support to `/generate` endpoint [849](https://github.com/ethyca/fides/pull/849)
- Added OpenAPI TypeScript client generation for the UI app. See the [README](/clients/admin-ui/src/types/api/README.md) for more details.

### Changed

- Remove the `obscure` requirement from the `generate` endpoint [#819](https://github.com/ethyca/fides/pull/819)

### Developer Experience

- When releases are published, dispatch a repository webhook event to ethyca/fidesctl-plus [#938](https://github.com/ethyca/fides/pull/938)

### Docs

- recommend/replace pip installs with pipx [#874](https://github.com/ethyca/fides/pull/874)

### Fixed

- CustomSelect input tooltips appear next to selector instead of wrapping to a new row.
- Datasets without the `third_country_transfer` will not cause the editing dataset form to not render.
- Fixed a build issue causing an `unknown` version of `fidesctl` to be installed in published Docker images [#836](https://github.com/ethyca/fides/pull/836)
- Fixed an M1-related SQLAlchemy bug [#816](https://github.com/ethyca/fides/pull/891)
- Endpoints now work with or without a trailing slash. [#886](https://github.com/ethyca/fides/pull/886)
- Dataset field columns show all columns by default in the UI [#898](https://github.com/ethyca/fides/pull/898)
- Fixed the `tag` specific GitHub Action workflows for Docker and publishing docs. [#901](https://github.com/ethyca/fides/pull/901)

## [1.7.0](https://github.com/ethyca/fides/compare/1.6.1...1.7.0) - 2022-06-23

### Added

- Added dependabot to keep dependencies updated
- A warning now issues for any orphan datasets as part of the `apply` command [543](https://github.com/ethyca/fides/pull/543)
- Initial scaffolding of management UI [#561](https://github.com/ethyca/fides/pull/624)
- A new `audit` command for `system` and `organization` resources, checking data map attribute compliance [#548](https://github.com/ethyca/fides/pull/548)
- Static UI assets are now built with the docker container [#663](https://github.com/ethyca/fides/issues/663)
- Host static files via fidesapi [#621](https://github.com/ethyca/fides/pull/621)
- A new `generate` endpoint to enable capturing systems from infrastructure from the UI [#642](https://github.com/ethyca/fides/pull/642)
- A new `datamap` endpoint to enable visualizing a data map from the UI [#721](https://github.com/ethyca/fides/pull/721)
- Management UI navigation bar [#679](https://github.com/ethyca/fides/issues/679)
- Management UI integration [#736](https://github.com/ethyca/fides/pull/736)
  - Datasets
  - Systems
  - Taxonomy (data categories)
- Initial dataset UI view [#768](https://github.com/ethyca/fides/pull/768)
  - Add interaction for viewing a dataset collection
  - Add column picker
  - Add a data category checklist tree
  - Edit/delete dataset fields
  - Edit/delete dataset collections
  - Edit datasets
  - Add a component for Identifiability tags
  - Add tooltips for help on forms
  - Add geographic location (third_country_transfers) country selection. Supported by new dependency `i18n-iso-countries`.
- Okta, aws and database credentials can now come from `fidesctl.toml` config [#694](https://github.com/ethyca/fides/pull/694)
- New `validate` endpoint to test aws and okta credentials [#722](https://github.com/ethyca/fides/pull/722)
- Initial configuration wizard UI view
  - Manual entry steps added (name and describe organization, pick entry route, and describe system manually including privacy declarations)
- A new image tagged `ethyca/fidesctl:dev` is published on each push to `main` [781](https://github.com/ethyca/fides/pull/781)
- A new cli command (`fidesctl sync`) [#765](https://github.com/ethyca/fides/pull/765)

### Changed

- Comparing server and CLI versions ignores `.dirty` only differences, and is quiet on success when running general CLI commands [621](https://github.com/ethyca/fides/pull/621)
- All endpoints now prefixed by `/api/v1` [#623](https://github.com/ethyca/fides/issues/623)
- Allow AWS credentials to be passed to `generate system` via the API [#645](https://github.com/ethyca/fides/pull/645)
- Update the export of a datamap to load resources from the server instead of a manifest directory [#662](https://github.com/ethyca/fides/pull/662)
- Refactor `export` to remove CLI specific uses from the core modules and load resources[#725](https://github.com/ethyca/fides/pull/725)
- Bump version of FastAPI in `setup.py` to 0.77.1 to match `optional-requirements.txt` [#734](https://github.com/ethyca/fides/pull/734)
- Docker images are now only built and pushed on tags to match when released to pypi [#740](https://github.com/ethyca/fides/pull/740)
- Okta resource scanning and generation now works with systems instead of datasets [#751](https://github.com/ethyca/fides/pull/751)

### Developer Experience

- Replaced `make` with `nox` [#547](https://github.com/ethyca/fides/pull/547)
- Removed usage of `fideslang` module in favor of new [external package](https://github.com/ethyca/fideslang) shared across projects [#619](https://github.com/ethyca/fides/issues/619)
- Added a UI service to the docker-compose deployment [#757](https://github.com/ethyca/fides/pull/757)
- `TestClient` defined in and shared across test modules via `conftest.py` [#759](https://github.com/ethyca/fides/pull/759)

### Docs

- Replaced all references to `make` with `nox` [#547](https://github.com/ethyca/fides/pull/547)
- Removed config/schemas page [#613](https://github.com/ethyca/fides/issues/613)
- Dataset UI and config wizard docs added ([https://github.com/ethyca/fides/pull/697](https://github.com/ethyca/fides/pull/697))
- The fides README now walks through generating a datamap [#746](https://github.com/ethyca/fides/pull/746)

### Fixed

- Updated `fideslog` to v1.1.5, resolving an issue where some exceptions thrown by the SDK were not handled as expected [#609](https://github.com/ethyca/fides/issues/609)
- Updated the webserver so that it won't fail if the database is inaccessible [#649](https://github.com/ethyca/fides/pull/649)
- Updated external tests to handle complex characters [#661](https://github.com/ethyca/fides/pull/661)
- Evaluations now properly merge the default taxonomy into the user-defined taxonomy [#684](https://github.com/ethyca/fides/pull/684)
- The CLI can now be run without installing the webserver components [#715](https://github.com/ethyca/fides/pull/715)

## [1.6.1](https://github.com/ethyca/fides/compare/1.6.0...1.6.1) - 2022-06-15

### Docs

- Updated `Release Steps`

### Fixed

- Resolved a failure with populating applicable data subject rights to a data map
- Handle invalid characters when generating a `fides_key` [#761](https://github.com/ethyca/fides/pull/761)

## [1.6.0](https://github.com/ethyca/fides/compare/1.5.3...1.6.0) - 2022-05-02

### Added

- ESLint configuration changes [#514](https://github.com/ethyca/fidesops/pull/514)
- User creation, update and permissions in the Admin UI [#511](https://github.com/ethyca/fidesops/pull/511)
- Yaml support for dataset upload [#284](https://github.com/ethyca/fidesops/pull/284)

### Breaking Changes

- Update masking API to take multiple input values [#443](https://github.com/ethyca/fidesops/pull/443)

### Docs

- DRP feature documentation [#520](https://github.com/ethyca/fidesops/pull/520)

## [1.4.2](https://github.com/ethyca/fidesops/compare/1.4.1...1.4.2) - 2022-05-12

### Added

- GET routes for users [#405](https://github.com/ethyca/fidesops/pull/405)
- Username based search on GET route [#444](https://github.com/ethyca/fidesops/pull/444)
- FIDESOPS\_\_DEV_MODE for Easier SaaS Request Debugging [#363](https://github.com/ethyca/fidesops/pull/363)
- Track user privileges across sessions [#425](https://github.com/ethyca/fidesops/pull/425)
- Add first_name and last_name fields. Also add them along with created_at to FidesUser response [#465](https://github.com/ethyca/fidesops/pull/465)
- Denial reasons for DSR and user `AuditLog` [#463](https://github.com/ethyca/fidesops/pull/463)
- DRP action to Policy [#453](https://github.com/ethyca/fidesops/pull/453)
- `CHANGELOG.md` file[#484](https://github.com/ethyca/fidesops/pull/484)
- DRP status endpoint [#485](https://github.com/ethyca/fidesops/pull/485)
- DRP exerise endpoint [#496](https://github.com/ethyca/fidesops/pull/496)
- Frontend for privacy request denial reaons [#480](https://github.com/ethyca/fidesops/pull/480)
- Publish Fidesops to Pypi [#491](https://github.com/ethyca/fidesops/pull/491)
- DRP data rights endpoint [#526](https://github.com/ethyca/fidesops/pull/526)

### Changed

- Converted HTTP Status Codes to Starlette constant values [#438](https://github.com/ethyca/fidesops/pull/438)
- SaasConnector.send behavior on ignore_errors now returns raw response [#462](https://github.com/ethyca/fidesops/pull/462)
- Seed user permissions in `create_superuser.py` script [#468](https://github.com/ethyca/fidesops/pull/468)
- User API Endpoints (update fields and reset user passwords) [#471](https://github.com/ethyca/fidesops/pull/471)
- Format tests with `black` [#466](https://github.com/ethyca/fidesops/pull/466)
- Extract privacy request endpoint logic into separate service for DRP [#470](https://github.com/ethyca/fidesops/pull/470)
- Fixing inconsistent SaaS connector integration tests [#473](https://github.com/ethyca/fidesops/pull/473)
- Add user data to login response [#501](https://github.com/ethyca/fidesops/pull/501)

### Breaking Changes

- Update masking API to take multiple input values [#443](https://github.com/ethyca/fidesops/pull/443)

### Docs

- Added issue template for documentation updates [#442](https://github.com/ethyca/fidesops/pull/442)
- Clarify masking updates [#464](https://github.com/ethyca/fidesops/pull/464)
- Added dark mode [#476](https://github.com/ethyca/fidesops/pull/476)

### Fixed

- Removed miradb test warning [#436](https://github.com/ethyca/fidesops/pull/436)
- Added missing import [#448](https://github.com/ethyca/fidesops/pull/448)
- Removed pypi badge pointing to wrong package [#452](https://github.com/ethyca/fidesops/pull/452)
- Audit imports and references [#479](https://github.com/ethyca/fidesops/pull/479)
- Switch to using update method on PUT permission endpoint [#500](https://github.com/ethyca/fidesops/pull/500)

### Developer Experience

- added isort as a CI check
- Include `tests/` in all static code checks (e.g. `mypy`, `pylint`)

### Changed

- Published Docker image does a clean install of Fidesctl
- `with_analytics` is now a decorator

### Fixed

- Third-Country formatting on Data Map
- Potential Duplication on Data Map
- Exceptions are no longer raised when sending `AnalyticsEvent`s on Windows
- Running `fidesctl init` now generates a `server_host` and `server_protocol`
  rather than `server_url`<|MERGE_RESOLUTION|>--- conflicted
+++ resolved
@@ -75,9 +75,7 @@
 
 - Set `privacyDeclarationDeprecatedFields` flags to false and set `userCannotModify` to true [2987](https://github.com/ethyca/fides/pull/2987)
 - Restored `nav-config` back to the admin-ui [#2990](https://github.com/ethyca/fides/pull/2990)
-<<<<<<< HEAD
 - Bumped supported Python versions to 3.10.11, 3.9.16, and 3.8.14 [#2936](https://github.com/ethyca/fides/pull/2936)
-=======
 - Modify privacy center default config to only request email identities, and add validation preventing requesting both email & phone identities [#2539](https://github.com/ethyca/fides/pull/2539)
 - SaaS connector icons are now dynamically loaded from the connector templates [#3018](https://github.com/ethyca/fides/pull/3018)
 - Updated consentmechanism Enum to rename "necessary" to "notice_only" [#3048](https://github.com/ethyca/fides/pull/3048)
@@ -85,7 +83,6 @@
 - Updated the check for if a user can assign owner roles to be scope-based instead of role-based [#2964](https://github.com/ethyca/fides/pull/2964)
 - Replaced menu in user management table with delete icon [#2958](https://github.com/ethyca/fides/pull/2958)
 - Added extra fields to webhook payloads [#2830](https://github.com/ethyca/fides/pull/2830)
->>>>>>> 8db0ceb0
 
 ### Removed
 
