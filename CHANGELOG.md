# Changelog

All notable changes to this project will be documented in this file.

The format is based on [Keep a Changelog](https://keepachangelog.com/en/)

The types of changes are:

* `Added` for new features.
* `Changed` for changes in existing functionality.
* `Developer Experience` for changes in developer workflow or tooling.
* `Deprecated` for soon-to-be removed features.
* `Docs` for documentation only changes.
* `Removed` for now removed features.
* `Fixed` for any bug fixes.
* `Security` in case of vulnerabilities.

## [Unreleased](https://github.com/ethyca/fides/compare/1.9.6...main)

### Added

* Allow delete-only SaaS connector endpoints [#1200](https://github.com/ethyca/fides/pull/1200)
* Privacy center consent choices store a browser cookie. [#1364](https://github.com/ethyca/fides/pull/1364)
    * The format is generic. A reasonable set of defaults will be added later: [#1444](https://github.com/ethyca/fides/issues/1444)
    * The cookie name defaults to `fides_consent` but can be configured under `config.json > consent > cookieName`.
    * Each consent option can provide an array of `cookieKeys`.
* Individually select and reprocess DSRs that have errored [#1203](https://github.com/ethyca/fides/pull/1489)
* Bulk select and reprocess DSRs that have errored [#1205](https://github.com/ethyca/fides/pull/1489)
* Config Wizard: AWS scan results populate in system review forms. [#1454](https://github.com/ethyca/fides/pull/1454)
* Integrate rate limiter with Saas Connectors. [#1433](https://github.com/ethyca/fides/pull/1433)
<<<<<<< HEAD
* Access support for Twilio Conversations API [#1520](https://github.com/ethyca/fides/pull/1520)
=======
* Added a column selector to the scan results page of the config wizard [#1590](https://github.com/ethyca/fides/pull/1590)
>>>>>>> 0fe77a27

### Changed
* Updated mypy to version 0.981 and Python to version 3.10.7 [#1448](https://github.com/ethyca/fides/pull/1448)

### Developer Experience

* Repository dispatch events are sent to fidesctl-plus and fidesops-plus [#1263](https://github.com/ethyca/fides/pull/1263)
* Only the `docs-authors` team members are specified as `CODEOWNERS` [#1446](https://github.com/ethyca/fides/pull/1446)
* Updates the default local configuration to not defer tasks to a worker node [#1552](https://github.com/ethyca/fides/pull/1552/)
* Updates the healthcheck to return health status of connected Celery workers [#1588](https://github.com/ethyca/fides/pull/1588)

### Fixed

* Fixed system dependencies appearing as "N/A" in the datamap endpoint when there are no privacy declarations [#1649](https://github.com/ethyca/fides/pull/1649)



## [1.9.6](https://github.com/ethyca/fides/compare/1.9.5...1.9.6)

### Fixed

* Include systems without a privacy declaration on data map [#1603](https://github.com/ethyca/fides/pull/1603)
* Handle malformed tokens [#1523](https://github.com/ethyca/fides/pull/1523)
* Remove thrown exception from getAllPrivacyRequests method [#1592](https://github.com/ethyca/fides/pull/1593)
* Include systems without a privacy declaration on data map [#1603](https://github.com/ethyca/fides/pull/1603)
* After editing a dataset, the table will stay on the previously selected collection instead of resetting to the first one. [#1511](https://github.com/ethyca/fides/pull/1511)
* Fix redis `db_index` config issue [#1647](https://github.com/ethyca/fides/pull/1647)

### Docs

* Add unlinked docs and fix any remaining broken links [#1266](https://github.com/ethyca/fides/pull/1266)
* Update privacy center docs to include consent information [#1537](https://github.com/ethyca/fides/pull/1537)
* Remove the tutorial to prepare for new update [#1543](https://github.com/ethyca/fides/pull/1543)
* Add system management via UI documentation [#1541](https://github.com/ethyca/fides/pull/1541)


### Changed 

* Allow multiple masking strategies to be specified when using fides as a masking engine [#1647](https://github.com/ethyca/fides/pull/1647)


## [1.9.5](https://github.com/ethyca/fides/compare/1.9.4...1.9.5)

### Added

* The database includes a `plus_system_scans` relation, to track the status and results of System Scanner executions in fidesctl-plus [#1554](https://github.com/ethyca/fides/pull/1554)

## [1.9.4](https://github.com/ethyca/fides/compare/1.9.2...1.9.4)

### Fixed

* After editing a dataset, the table will stay on the previously selected collection instead of resetting to the first one. [#1511](https://github.com/ethyca/fides/pull/1511)

## [1.9.2](https://github.com/ethyca/fides/compare/1.9.1...1.9.2)

### Deprecated

* Added a deprecation warning for the entire package [#1244](https://github.com/ethyca/fides/pull/1244)

### Added

* Dataset generation enhancements using Fides Classify for Plus users:
  * Integrate Fides Plus API into placeholder features introduced in 1.9.0. [#1194](https://github.com/ethyca/fides/pull/1194)

* Fides Admin UI:
  * Configure Connector after creation [#1204](https://github.com/ethyca/fides/pull/1356)

### Fixed

* Privacy Center:
  * Handle error on startup if server isn't running [#1239](https://github.com/ethyca/fides/pull/1239)
  * Fix styling issue with cards [#1240](https://github.com/ethyca/fides/pull/1240)
  * Redirect to index on consent save [#1238](https://github.com/ethyca/fides/pull/1238)

## [1.9.1](https://github.com/ethyca/fides/compare/1.9.0...1.9.1)

### Changed

* Update fideslang to v1.3.1 [#1136](https://github.com/ethyca/fides/pull/1136)

### Changed

* Update fideslang to v1.3.1 [#1136](https://github.com/ethyca/fides/pull/1136)

## [1.9.0](https://github.com/ethyca/fides/compare/1.8.6...1.9.0) - 2022-09-29

### Added

* Dataset generation enhancements using Fides Classify for Plus users:
  * Added toggle for enabling classify during generation. [#1057](https://github.com/ethyca/fides/pull/1057)
  * Initial implementation of API request to kick off classify, with confirmation modal. [#1069](https://github.com/ethyca/fides/pull/1069)
  * Initial Classification & Review status for generated datasets. [#1074](https://github.com/ethyca/fides/pull/1074)
  * Component for choosing data categories based on classification results. [#1110](https://github.com/ethyca/fides/pull/1110)
  * The dataset fields table shows data categories from the classifier (if available). [#1088](https://github.com/ethyca/fides/pull/1088)
  * The "Approve" button can be used to update the dataset with the classifier's suggestions. [#1129](https://github.com/ethyca/fides/pull/1129)
* System management UI:
  * New page to add a system via yaml [#1062](https://github.com/ethyca/fides/pull/1062)
  * Skeleton of page to add a system manually [#1068](https://github.com/ethyca/fides/pull/1068)
  * Refactor config wizard system forms to be reused for system management [#1072](https://github.com/ethyca/fides/pull/1072)
  * Add additional optional fields to system management forms [#1082](https://github.com/ethyca/fides/pull/1082)
  * Delete a system through the UI [#1085](https://github.com/ethyca/fides/pull/1085)
  * Edit a system through the UI [#1096](https://github.com/ethyca/fides/pull/1096)
* Cypress component testing [#1106](https://github.com/ethyca/fides/pull/1106)

### Changed

* Changed behavior of `load_default_taxonomy` to append instead of upsert [#1040](https://github.com/ethyca/fides/pull/1040)
* Changed behavior of adding privacy declarations to decouple the actions of the "add" and "next" buttons [#1086](https://github.com/ethyca/fides/pull/1086)
* Moved system related UI components from the `config-wizard` directory to the `system` directory [#1097](https://github.com/ethyca/fides/pull/1097)
* Updated "type" on SaaS config to be a simple string type, not an enum [#1197](https://github.com/ethyca/fides/pull/1197)

### Developer Experience

* Optional dependencies may have their version defined only once, in `optional-requirements.txt` [#1171](https://github.com/ethyca/fides/pull/1171)

### Docs

* Updated the footer links [#1130](https://github.com/ethyca/fides/pull/1130)

### Fixed

* Fixed the "help" link in the UI header [#1078](https://github.com/ethyca/fides/pull/1078)
* Fixed a bug in Data Category Dropdowns where checking i.e. `user.biometric` would also check `user.biometric_health` [#1126](https://github.com/ethyca/fides/pull/1126)

### Security

* Upgraded pymysql to version `1.0.2` [#1094](https://github.com/ethyca/fides/pull/1094)

## [1.8.6](https://github.com/ethyca/fides/compare/1.8.5...1.8.6) - 2022-09-28

### Added

* Added classification tables for Plus users [#1060](https://github.com/ethyca/fides/pull/1060)

### Fixed

* Fixed a bug where rows were being excluded from a data map [#1124](https://github.com/ethyca/fides/pull/1124)

## [1.8.5](https://github.com/ethyca/fides/compare/1.8.4...1.8.5) - 2022-09-21

### Changed

* Update fideslang to v1.3.0 [#1103](https://github.com/ethyca/fides/pull/1103)

## [1.8.4](https://github.com/ethyca/fides/compare/1.8.3...1.8.4) - 2022-09-09

### Added

* Initial system management page [#1054](https://github.com/ethyca/fides/pull/1054)

### Changed

* Deleting a taxonomy field with children will now cascade delete all of its children as well. [#1042](https://github.com/ethyca/fides/pull/1042)

### Fixed

* Fixed navigating directly to frontend routes loading index page instead of the correct static page for the route.
* Fix truncated evaluation error messages [#1053](https://github.com/ethyca/fides/pull/1053)

## [1.8.3](https://github.com/ethyca/fides/compare/1.8.2...1.8.3) - 2022-09-06

### Added

* Added more taxonomy fields that can be edited via the UI [#1000](https://github.com/ethyca/fides/pull/1000) [#1028](https://github.com/ethyca/fides/pull/1028)
* Added the ability to add taxonomy fields via the UI [#1019](https://github.com/ethyca/fides/pull/1019)
* Added the ability to delete taxonomy fields via the UI [#1006](https://github.com/ethyca/fides/pull/1006)
  * Only non-default taxonomy entities can be deleted [#1023](https://github.com/ethyca/fides/pull/1023)
* Prevent deleting taxonomy `is_default` fields and from adding `is_default=True` fields via the API [#990](https://github.com/ethyca/fides/pull/990).
* Added a "Custom" tag to distinguish user defined taxonomy fields from default taxonomy fields in the UI [#1027](https://github.com/ethyca/fides/pull/1027)
* Added initial support for enabling Fides Plus [#1037](https://github.com/ethyca/fides/pull/1037)
  * The `useFeatures` hook can be used to check if `plus` is enabled.
  * Navigating to/from the Data Map page is gated behind this feature.
  * Plus endpoints are served from the private Plus image.

### Fixed

* Fixed failing mypy tests [#1030](https://github.com/ethyca/fides/pull/1030)
* Fixed an issue where `fides push --diff` would return a false positive diff [#1026](https://github.com/ethyca/fides/pull/1026)
* Pinned pydantic version to < 1.10.0 to fix an error in finding referenced fides keys [#1045](https://github.com/ethyca/fides/pull/1045)

### Fixed

* Fixed failing mypy tests [#1030](https://github.com/ethyca/fides/pull/1030)
* Fixed an issue where `fides push --diff` would return a false positive diff [#1026](https://github.com/ethyca/fides/pull/1026)

### Docs

* Minor formatting updates to [Policy Webhooks](https://ethyca.github.io/fidesops/guides/policy_webhooks/) documentation [#1114](https://github.com/ethyca/fidesops/pull/1114)

### Removed

* Removed create superuser [#1116](https://github.com/ethyca/fidesops/pull/1116)

## [1.8.2](https://github.com/ethyca/fides/compare/1.8.1...1.8.2) - 2022-08-18

### Added

* Added the ability to edit taxonomy fields via the UI [#977](https://github.com/ethyca/fides/pull/977) [#1028](https://github.com/ethyca/fides/pull/1028)
* New column `is_default` added to DataCategory, DataUse, DataSubject, and DataQualifier tables [#976](https://github.com/ethyca/fides/pull/976)
* Added the ability to add taxonomy fields via the UI [#1019](https://github.com/ethyca/fides/pull/1019)
* Added the ability to delete taxonomy fields via the UI [#1006](https://github.com/ethyca/fides/pull/1006)
  * Only non-default taxonomy entities can be deleted [#1023](https://github.com/ethyca/fides/pull/1023)
* Prevent deleting taxonomy `is_default` fields and from adding `is_default=True` fields via the API [#990](https://github.com/ethyca/fides/pull/990).
* Added a "Custom" tag to distinguish user defined taxonomy fields from default taxonomy fields in the UI [#1027](https://github.com/ethyca/fides/pull/1027)

### Changed

* Upgraded base Docker version to Python 3.9 and updated all other references from 3.8 -> 3.9 [#974](https://github.com/ethyca/fides/pull/974)
* Prepend all database tables with `ctl_` [#979](https://github.com/ethyca/fides/pull/979)
* Moved the `admin-ui` code down one level into a `ctl` subdir [#970](https://github.com/ethyca/fides/pull/970)
* Extended the `/datamap` endpoint to include extra metadata [#992](https://github.com/ethyca/fides/pull/992)

## [1.8.1](https://github.com/ethyca/fides/compare/1.8.0...1.8.1) - 2022-08-08

### Deprecated

* The following environment variables have been deprecated, and replaced with the new environment variable names indicated below. To avoid breaking existing workflows, the deprecated variables are still respected in v1.8.1. They will be removed in a future release.
  * `FIDESCTL__API__DATABASE_HOST` --> `FIDESCTL__DATABASE__SERVER`
  * `FIDESCTL__API__DATABASE_NAME` --> `FIDESCTL__DATABASE__DB`
  * `FIDESCTL__API__DATABASE_PASSWORD` --> `FIDESCTL__DATABASE__PASSWORD`
  * `FIDESCTL__API__DATABASE_PORT` --> `FIDESCTL__DATABASE__PORT`
  * `FIDESCTL__API__DATABASE_TEST_DATABASE_NAME` --> `FIDESCTL__DATABASE__TEST_DB`
  * `FIDESCTL__API__DATABASE_USER` --> `FIDESCTL__DATABASE__USER`

### Developer Experience

* The included `docker-compose.yml` no longer references outdated ENV variables [#964](https://github.com/ethyca/fides/pull/964)

### Docs

* Minor release documentation now reflects the desired patch release process [#955](https://github.com/ethyca/fides/pull/955)
* Updated references to ENV variables [#964](https://github.com/ethyca/fides/pull/964)

### Fixed

* Deprecated config options will continue to be respected when set via environment variables [#965](https://github.com/ethyca/fides/pull/965)
* The git cache is rebuilt within the Docker container [#962](https://github.com/ethyca/fides/pull/962)
* The `wheel` pypi build no longer has a dirty version tag [#962](https://github.com/ethyca/fides/pull/962)
* Add setuptools to dev-requirements to fix versioneer error [#983](https://github.com/ethyca/fides/pull/983)

## [1.8.0](https://github.com/ethyca/fides/compare/1.7.1...1.8.0) - 2022-08-04

### Added

* Initial configuration wizard UI view
  * System scanning step: AWS credentials form and initial `generate` API usage.
  * System scanning results: AWS systems are stored and can be selected for review
* CustomInput type "password" with show/hide icon.
* Pull CLI command now checks for untracked/unstaged files in the manifests dir [#869](https://github.com/ethyca/fides/pull/869)
* Pull CLI command has a flag to pull missing files from the server [#895](https://github.com/ethyca/fides/pull/895)
* Add BigQuery support for the `generate` command and `/generate` endpoint [#814](https://github.com/ethyca/fides/pull/814) & [#917](https://github.com/ethyca/fides/pull/917)
* Added user auth tables [915](https://github.com/ethyca/fides/pull/915)
* Standardized API error parsing under `~/types/errors`
* Added taxonomy page to UI [#902](https://github.com/ethyca/fides/pull/902)
  * Added a nested accordion component for displaying taxonomy data [#910](https://github.com/ethyca/fides/pull/910)
* Add lru cache to get_config [927](https://github.com/ethyca/fides/pull/927)
* Add support for deprecated API config values [#959](https://github.com/ethyca/fides/pull/959)
* `fides` is now an alias for `fidesctl` as a CLI entrypoint [#926](https://github.com/ethyca/fides/pull/926)
* Add user auth routes [929](https://github.com/ethyca/fides/pull/929)
* Bump fideslib to 3.0.1 and remove patch code[931](https://github.com/ethyca/fides/pull/931)
* Update the `fidesctl` python package to automatically serve the UI [#941](https://github.com/ethyca/fides/pull/941)
* Add `push` cli command alias for `apply` and deprecate `apply` [943](https://github.com/ethyca/fides/pull/943)
* Add resource groups tagging api as a source of system generation [939](https://github.com/ethyca/fides/pull/939)
* Add GitHub Action to publish the `fidesctl` package to testpypi on pushes to main [#951](https://github.com/ethyca/fides/pull/951)
* Added configWizardFlag to ui to hide the config wizard when false [[#1453](https://github.com/ethyca/fides/issues/1453)

### Changed

* Updated the `datamap` endpoint to return human-readable column names as the first response item [#779](https://github.com/ethyca/fides/pull/779)
* Remove the `obscure` requirement from the `generate` endpoint [#819](https://github.com/ethyca/fides/pull/819)
* Moved all files from `fidesapi` to `fidesctl/api` [#885](https://github.com/ethyca/fides/pull/885)
* Moved `scan` and `generate` to the list of commands that can be run in local mode [#841](https://github.com/ethyca/fides/pull/841)
* Upgraded the base docker images from Debian Buster to Bullseye [#958](https://github.com/ethyca/fides/pull/958)
* Removed `ipython` as a dev-requirement [#958](https://github.com/ethyca/fides/pull/958)
* Webserver dependencies now come as a standard part of the package [#881](https://github.com/ethyca/fides/pull/881)
* Initial configuration wizard UI view
  * Refactored step & form results management to use Redux Toolkit slice.
* Change `id` field in tables from an integer to a string [915](https://github.com/ethyca/fides/pull/915)
* Update `fideslang` to `1.1.0`, simplifying the default taxonomy and adding `tags` for resources [#865](https://github.com/ethyca/fides/pull/865)
* Merge existing configurations with `fideslib` library [#913](https://github.com/ethyca/fides/pull/913)
* Moved frontend static files to `src/fidesctl/ui-build/static` [#934](https://github.com/ethyca/fides/pull/934)
* Replicated the error response handling from the `/validate` endpoint to the `/generate` endpoint [#911](https://github.com/ethyca/fides/pull/911)

### Developer Experience

* Remove `API_PREFIX` from fidesctl/core/utils.py and change references to `API_PREFIX` in fidesctl/api/reoutes/util.py [922](https://github.com/ethyca/fides/pull/922)

### Fixed

* Dataset field columns show all columns by default in the UI [#898](https://github.com/ethyca/fides/pull/898)
* Fixed the missing `.fides./` directory when locating the default config [#933](https://github.com/ethyca/fides/pull/933)

## [1.7.1](https://github.com/ethyca/fides/compare/1.7.0...1.7.1) - 2022-07-28

### Added

* Add datasets via YAML in the UI [#813](https://github.com/ethyca/fides/pull/813)
* Add datasets via database connection [#834](https://github.com/ethyca/fides/pull/834) [#889](https://github.com/ethyca/fides/pull/889)
* Add delete confirmation when deleting a field or collection from a dataset [#809](https://github.com/ethyca/fides/pull/809)
* Add ability to delete datasets from the UI [#827](https://github.com/ethyca/fides/pull/827)
* Add Cypress for testing [713](https://github.com/ethyca/fides/pull/833)
* Add datasets via database connection (UI only) [#834](https://github.com/ethyca/fides/pull/834)
* Add Okta support to the `/generate` endpoint [#842](https://github.com/ethyca/fides/pull/842)
* Add db support to `/generate` endpoint [849](https://github.com/ethyca/fides/pull/849)
* Added OpenAPI TypeScript client generation for the UI app. See the [README](/clients/ctl/admin-ui/src/types/api/README.md) for more details.

### Changed

* Remove the `obscure` requirement from the `generate` endpoint [#819](https://github.com/ethyca/fides/pull/819)

### Developer Experience

* When releases are published, dispatch a repository webhook event to ethyca/fidesctl-plus [#938](https://github.com/ethyca/fides/pull/938)

### Docs

* recommend/replace pip installs with pipx [#874](https://github.com/ethyca/fides/pull/874)

### Fixed

* CustomSelect input tooltips appear next to selector instead of wrapping to a new row.
* Datasets without the `third_country_transfer` will not cause the editing dataset form to not render.
* Fixed a build issue causing an `unknown` version of `fidesctl` to be installed in published Docker images [#836](https://github.com/ethyca/fides/pull/836)
* Fixed an M1-related SQLAlchemy bug [#816](https://github.com/ethyca/fides/pull/891)
* Endpoints now work with or without a trailing slash. [#886](https://github.com/ethyca/fides/pull/886)
* Dataset field columns show all columns by default in the UI [#898](https://github.com/ethyca/fides/pull/898)
* Fixed the `tag` specific GitHub Action workflows for Docker and publishing docs. [#901](https://github.com/ethyca/fides/pull/901)

## [1.7.0](https://github.com/ethyca/fides/compare/1.6.1...1.7.0) - 2022-06-23

### Added

* Added dependabot to keep dependencies updated
* A warning now issues for any orphan datasets as part of the `apply` command [543](https://github.com/ethyca/fides/pull/543)
* Initial scaffolding of management UI [#561](https://github.com/ethyca/fides/pull/624)
* A new `audit` command for `system` and `organization` resources, checking data map attribute compliance [#548](https://github.com/ethyca/fides/pull/548)
* Static UI assets are now built with the docker container [#663](https://github.com/ethyca/fides/issues/663)
* Host static files via fidesapi [#621](https://github.com/ethyca/fides/pull/621)
* A new `generate` endpoint to enable capturing systems from infrastructure from the UI [#642](https://github.com/ethyca/fides/pull/642)
* A new `datamap` endpoint to enable visualizing a data map from the UI [#721](https://github.com/ethyca/fides/pull/721)
* Management UI navigation bar [#679](https://github.com/ethyca/fides/issues/679)
* Management UI integration [#736](https://github.com/ethyca/fides/pull/736)
  * Datasets
  * Systems
  * Taxonomy (data categories)
* Initial dataset UI view [#768](https://github.com/ethyca/fides/pull/768)
  * Add interaction for viewing a dataset collection
  * Add column picker
  * Add a data category checklist tree
  * Edit/delete dataset fields
  * Edit/delete dataset collections
  * Edit datasets
  * Add a component for Identifiability tags
  * Add tooltips for help on forms
  * Add geographic location (third_country_transfers) country selection. Supported by new dependency `i18n-iso-countries`.
* Okta, aws and database credentials can now come from `fidesctl.toml` config [#694](https://github.com/ethyca/fides/pull/694)
* New `validate` endpoint to test aws and okta credentials [#722](https://github.com/ethyca/fides/pull/722)
* Initial configuration wizard UI view
  * Manual entry steps added (name and describe organization, pick entry route, and describe system manually including privacy declarations)
* A new image tagged `ethyca/fidesctl:dev` is published on each push to `main` [781](https://github.com/ethyca/fides/pull/781)
* A new cli command (`fidesctl sync`) [#765](https://github.com/ethyca/fides/pull/765)

### Changed

* Comparing server and CLI versions ignores `.dirty` only differences, and is quiet on success when running general CLI commands [621](https://github.com/ethyca/fides/pull/621)
* All endpoints now prefixed by `/api/v1` [#623](https://github.com/ethyca/fides/issues/623)
* Allow AWS credentials to be passed to `generate system` via the API [#645](https://github.com/ethyca/fides/pull/645)
* Update the export of a datamap to load resources from the server instead of a manifest directory [#662](https://github.com/ethyca/fides/pull/662)
* Refactor `export` to remove CLI specific uses from the core modules and load resources[#725](https://github.com/ethyca/fides/pull/725)
* Bump version of FastAPI in `setup.py` to 0.77.1 to match `optional-requirements.txt` [#734](https://github.com/ethyca/fides/pull/734)
* Docker images are now only built and pushed on tags to match when released to pypi [#740](https://github.com/ethyca/fides/pull/740)
* Okta resource scanning and generation now works with systems instead of datasets [#751](https://github.com/ethyca/fides/pull/751)

### Developer Experience

* Replaced `make` with `nox` [#547](https://github.com/ethyca/fides/pull/547)
* Removed usage of `fideslang` module in favor of new [external package](https://github.com/ethyca/fideslang) shared across projects [#619](https://github.com/ethyca/fides/issues/619)
* Added a UI service to the docker-compose deployment [#757](<https://github.com/ethyca/fides/pull/757>)
* `TestClient` defined in and shared across test modules via `conftest.py` [#759](https://github.com/ethyca/fides/pull/759)

### Docs

* Replaced all references to `make` with `nox` [#547](https://github.com/ethyca/fides/pull/547)
* Removed config/schemas page [#613](https://github.com/ethyca/fides/issues/613)
* Dataset UI and config wizard docs added (<https://github.com/ethyca/fides/pull/697>)
* The fides README now walks through generating a datamap [#746](https://github.com/ethyca/fides/pull/746)

### Fixed

* Updated `fideslog` to v1.1.5, resolving an issue where some exceptions thrown by the SDK were not handled as expected [#609](https://github.com/ethyca/fides/issues/609)
* Updated the webserver so that it won't fail if the database is inaccessible [#649](https://github.com/ethyca/fides/pull/649)
* Updated external tests to handle complex characters [#661](https://github.com/ethyca/fides/pull/661)
* Evaluations now properly merge the default taxonomy into the user-defined taxonomy [#684](https://github.com/ethyca/fides/pull/684)
* The CLI can now be run without installing the webserver components [#715](https://github.com/ethyca/fides/pull/715)

## [1.6.1](https://github.com/ethyca/fides/compare/1.6.0...1.6.1) - 2022-06-15

### Docs

* Updated `Release Steps`

### Fixed

* Resolved a failure with populating applicable data subject rights to a data map
* Handle invalid characters when generating a `fides_key` [#761](https://github.com/ethyca/fides/pull/761)

## [1.6.0](https://github.com/ethyca/fides/compare/1.5.3...1.6.0) - 2022-05-02

### Added

* ESLint configuration changes [#514](https://github.com/ethyca/fidesops/pull/514)
* User creation, update and permissions in the Admin UI [#511](https://github.com/ethyca/fidesops/pull/511)
* Yaml support for dataset upload [#284](https://github.com/ethyca/fidesops/pull/284)

### Breaking Changes

* Update masking API to take multiple input values [#443](https://github.com/ethyca/fidesops/pull/443)

### Docs

* DRP feature documentation [#520](https://github.com/ethyca/fidesops/pull/520)

## [1.4.2](https://github.com/ethyca/fidesops/compare/1.4.1...1.4.2) - 2022-05-12

### Added

* GET routes for users [#405](https://github.com/ethyca/fidesops/pull/405)
* Username based search on GET route [#444](https://github.com/ethyca/fidesops/pull/444)
* FIDESOPS\_\_DEV_MODE for Easier SaaS Request Debugging [#363](https://github.com/ethyca/fidesops/pull/363)
* Track user privileges across sessions [#425](https://github.com/ethyca/fidesops/pull/425)
* Add first_name and last_name fields. Also add them along with created_at to FidesUser response [#465](https://github.com/ethyca/fidesops/pull/465)
* Denial reasons for DSR and user `AuditLog` [#463](https://github.com/ethyca/fidesops/pull/463)
* DRP action to Policy [#453](https://github.com/ethyca/fidesops/pull/453)
* `CHANGELOG.md` file[#484](https://github.com/ethyca/fidesops/pull/484)
* DRP status endpoint [#485](https://github.com/ethyca/fidesops/pull/485)
* DRP exerise endpoint [#496](https://github.com/ethyca/fidesops/pull/496)
* Frontend for privacy request denial reaons [#480](https://github.com/ethyca/fidesops/pull/480)
* Publish Fidesops to Pypi [#491](https://github.com/ethyca/fidesops/pull/491)
* DRP data rights endpoint [#526](https://github.com/ethyca/fidesops/pull/526)

### Changed

* Converted HTTP Status Codes to Starlette constant values [#438](https://github.com/ethyca/fidesops/pull/438)
* SaasConnector.send behavior on ignore_errors now returns raw response [#462](https://github.com/ethyca/fidesops/pull/462)
* Seed user permissions in `create_superuser.py` script [#468](https://github.com/ethyca/fidesops/pull/468)
* User API Endpoints (update fields and reset user passwords) [#471](https://github.com/ethyca/fidesops/pull/471)
* Format tests with `black` [#466](https://github.com/ethyca/fidesops/pull/466)
* Extract privacy request endpoint logic into separate service for DRP [#470](https://github.com/ethyca/fidesops/pull/470)
* Fixing inconsistent SaaS connector integration tests [#473](https://github.com/ethyca/fidesops/pull/473)
* Add user data to login response [#501](https://github.com/ethyca/fidesops/pull/501)

### Breaking Changes

* Update masking API to take multiple input values [#443](https://github.com/ethyca/fidesops/pull/443)

### Docs

* Added issue template for documentation updates [#442](https://github.com/ethyca/fidesops/pull/442)
* Clarify masking updates [#464](https://github.com/ethyca/fidesops/pull/464)
* Added dark mode [#476](https://github.com/ethyca/fidesops/pull/476)

### Fixed

* Removed miradb test warning [#436](https://github.com/ethyca/fidesops/pull/436)
* Added missing import [#448](https://github.com/ethyca/fidesops/pull/448)
* Removed pypi badge pointing to wrong package [#452](https://github.com/ethyca/fidesops/pull/452)
* Audit imports and references [#479](https://github.com/ethyca/fidesops/pull/479)
* Switch to using update method on PUT permission endpoint [#500](https://github.com/ethyca/fidesops/pull/500)

### Developer Experience

* added isort as a CI check
* Include `tests/` in all static code checks (e.g. `mypy`, `pylint`)

### Changed

* Published Docker image does a clean install of Fidesctl
* `with_analytics` is now a decorator

### Fixed

* Third-Country formatting on Data Map
* Potential Duplication on Data Map
* Exceptions are no longer raised when sending `AnalyticsEvent`s on Windows
* Running `fidesctl init` now generates a `server_host` and `server_protocol`
  rather than `server_url`<|MERGE_RESOLUTION|>--- conflicted
+++ resolved
@@ -28,11 +28,8 @@
 * Bulk select and reprocess DSRs that have errored [#1205](https://github.com/ethyca/fides/pull/1489)
 * Config Wizard: AWS scan results populate in system review forms. [#1454](https://github.com/ethyca/fides/pull/1454)
 * Integrate rate limiter with Saas Connectors. [#1433](https://github.com/ethyca/fides/pull/1433)
-<<<<<<< HEAD
+* Added a column selector to the scan results page of the config wizard [#1590](https://github.com/ethyca/fides/pull/1590)
 * Access support for Twilio Conversations API [#1520](https://github.com/ethyca/fides/pull/1520)
-=======
-* Added a column selector to the scan results page of the config wizard [#1590](https://github.com/ethyca/fides/pull/1590)
->>>>>>> 0fe77a27
 
 ### Changed
 * Updated mypy to version 0.981 and Python to version 3.10.7 [#1448](https://github.com/ethyca/fides/pull/1448)
