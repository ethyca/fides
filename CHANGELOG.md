# Changelog

All notable changes to this project will be documented in this file.

The format is based on [Keep a Changelog](https://keepachangelog.com/en/)

The types of changes are:

- `Added` for new features.
- `Changed` for changes in existing functionality.
- `Developer Experience` for changes in developer workflow or tooling.
- `Deprecated` for soon-to-be removed features.
- `Docs` for documentation only changes.
- `Removed` for now removed features.
- `Fixed` for any bug fixes.
- `Security` in case of vulnerabilities.

Changes can also be flagged with a GitHub label for tracking purposes. The URL of the label should be put at the end of the entry. The possible labels are:
- https://github.com/ethyca/fides/labels/high-risk: to indicate that a change is a "high-risk" change that could potentially lead to unanticipated regressions or degradations
- https://github.com/ethyca/fides/labels/db-migration: to indicate that a given change includes a DB migration

## [Unreleased](https://github.com/ethyca/fides/compare/2.71.1...main)

### Added
- Added digest worker task model [#6688](https://github.com/ethyca/fides/pull/6688) https://github.com/ethyca/fides/labels/db-migration
- Added Manual Task Digest email templates and dispatch [#6691](https://github.com/ethyca/fides/pull/6691)
- Event Auditing for Connections And Connection Secrets [#6681](https://github.com/ethyca/fides/pull/6681)
- Support for detection phase in new classifier screen [#6711](https://github.com/ethyca/fides/pull/6711)

### Changed
- Bumped `fideslog` dependency to `1.2.14` [#6635](https://github.com/ethyca/fides/pull/6635)
<<<<<<< HEAD
- Update UI to support for different consent compliance issues [#6680](https://github.com/ethyca/fides/pull/6680)
=======
- Updated calls to `/mute` endpoint so they use request body instead of query params [#6702](https://github.com/ethyca/fides/pull/6702)
>>>>>>> f8501ebf
- Changed default sort order for discovered assets from compliance status to asset name [#6704](https://github.com/ethyca/fides/pull/6704)
- Break system table actions out of overflow menu [#6696](https://github.com/ethyca/fides/pull/6696)

### Developer Experience
- Improved accessibility configuration for ESLint jsx-a11y plugin with Ant Design component support [#6699](https://github.com/ethyca/fides/pull/6699)

### Fixed
- Fixed an issue where users were unable to cancel out of the Add New System dialog in Action Center [#6651](https://github.com/ethyca/fides/pull/6651)
- Fixed an issue where using pagination on the consent issues modal affects the results of the page [#6665](https://github.com/ethyca/fides/pull/6665)
- Fixed Action Center modal not closing after successfully adding a Compass System [#6669](https://github.com/ethyca/fides/pull/6669)
- Prevent stale data issues by clearing row selections when underlying data changes in Action Center tables [#6673](https://github.com/ethyca/fides/pull/6673)
- Returning a user-friendly message when attempting to delete datasets linked to an integration [#6663](https://github.com/ethyca/fides/pull/6663)
- Fixed an issue where updating an Experience in Admin UI could potentially result in a browser error [#6676](https://github.com/ethyca/fides/pull/6676)
- Fixed a bug that prevented users from removing categories of consent from web monitor resources [#6679](https://github.com/ethyca/fides/pull/6679)
- Fixed some toast notifications in Action Center to truncate long asset and system names [#6692](https://github.com/ethyca/fides/pull/6692)
- Fixed an issue where columns were inconsistent in the Integrations' Monitor table [#6682](https://github.com/ethyca/fides/pull/6682)
- Fixed custom fields on the system data use form being nonfunctional [#6657](https://github.com/ethyca/fides/pull/6657)
- Fixed expanded categories of consent table cells auto-collapsing in Action Center when adding new values [#6690](https://github.com/ethyca/fides/pull/6690)
- Fixed an issue where adding a category of consent moved the item off-page in Action Center [#6704](https://github.com/ethyca/fides/pull/6704)
- Fixed several accessibility issues discovered in Admin UI using the new linting rules [#6699](https://github.com/ethyca/fides/pull/6699)

## [2.71.1](https://github.com/ethyca/fides/compare/2.71.0...2.71.1)

### Added
- Added digest conditional dependency SQL model [#6627](https://github.com/ethyca/fides/pull/6627) https://github.com/ethyca/fides/labels/db-migration
- Adds support for dynamic vendor disclosure in Fides UI [#6593](https://github.com/ethyca/fides/pull/6593) https://github.com/ethyca/fides/labels/db-migration
- Added async polling for SaaS integrations [#6566](https://github.com/ethyca/fides/pull/6566) https://github.com/ethyca/fides/labels/db-migration

### Changed
- Updated `StagedResource.user_assigned_data_uses` to be nullable and have a null default [#6674](https://github.com/ethyca/fides/pull/6674) https://github.com/ethyca/fides/labels/db-migration
- Allow selecting from all data uses for discovered assets in Action Center [#6668](https://github.com/ethyca/fides/pull/6668)

### Fixed
- Fix compliance issue warning button showing when you don't have the Consent status featured flag enabled [#6677](https://github.com/ethyca/fides/pull/6677)

### Developer Experience
- Added `disableUrlState` option to pagination, sorting, table state, and search hooks to support in-memory state management without URL synchronization [#6685](https://github.com/ethyca/fides/pull/6685)

## [2.71.0](https://github.com/ethyca/fides/compare/2.70.5...2.71.0)

### Added
- Added `Not applicable` and `Pre-consent` as new `ConsentStatus` labels in the UI [#6571](https://github.com/ethyca/fides/pull/6571)
- Add indexes for classifications and user_assigned_data_categories columns from stagedresource table [#6612](https://github.com/ethyca/fides/pull/6612) https://github.com/ethyca/fides/labels/db-migration
- Added a ConditionalDependency base class that Manual tasks now inherits from. This sets up a base for digest conditional dependencies. [#6613](https://github.com/ethyca/fides/pull/6613)
- Added condition to sql orm translator functionality. [#6578](https://github.com/ethyca/fides/pull/6578)
- Added model for digest configuration. [#6616](https://github.com/ethyca/fides/pull/6616) https://github.com/ethyca/fides/labels/db-migration
- Added Deadline, Completed On, Last Updated to Privacy Request CSV [#6621](https://github.com/ethyca/fides/pull/6621)
- Add OAuth2 support for connection configurations [#6614](https://github.com/ethyca/fides/pull/6614)
- Added new classifier alpha screen [6639](https://github.com/ethyca/fides/pull/6639)

### Changed
- Update `pymssql` dependency from 2.3.4 to 2.3.7 [#6601](https://github.com/ethyca/fides/pull/6601)
- Systems inventory page now displays GVL deleted systems [#6602](https://github.com/ethyca/fides/pull/6602)
- After creating a new integration it now redirects you to the integration detail page [#6605](https://github.com/ethyca/fides/pull/6605)
- Add permission for "Approver" role to create privacy requests and show as "Submitted by" in the Admin UI [#6606](https://github.com/ethyca/fides/pull/6606)
- Updated consent compliance issue labels & tooltips. Improved the way the consent issue modal is opened. [#6615](https://github.com/ethyca/fides/pull/6615)
- Updated manual task configuration UI from a table to a list view [#6632](https://github.com/ethyca/fides/pull/6632)
- Action type column of Privacy Request CSV to show all request policy types separated by `+` [6621](https://github.com/ethyca/fides/pull/6621)
- Privacy Center now supports certain HTML if `FIDES_PRIVACY_CENTER__ALLOW_HTML_DESCRIPTION` is set [#6643](https://github.com/ethyca/fides/pull/6643)

### Developer Experience
- Trigger fidesplus CI actions on pushes to `main` in Fides [#6592](https://github.com/ethyca/fides/pull/6592)
- Improved readability and maintainability around DSR packages and improved test coverage [#6540](https://github.com/ethyca/fides/pull/6540)

### Fixed
- Fixed FidesJS banner's Acknowledge button incorrectly overriding GPC settings [#6660](https://github.com/ethyca/fides/pull/6660)
- Fix an issue where approver users wouldn't see the manual tasks associated with a privacy request from the detail view [#6638](https://github.com/ethyca/fides/pull/6638)

## [2.70.5](https://github.com/ethyca/fides/compare/2.70.3...2.70.5)

### Fixed
- Encode GPC subsection in GPP string whenever supported by the section (e.g. usnat, usca) [#6633](https://github.com/ethyca/fides/pull/6633)
- Enforce required location validation on privacy-request POST when configured via Privacy Center/property config [#6646](https://github.com/ethyca/fides/pull/6646)

## [2.70.4](https://github.com/ethyca/fides/compare/2.70.3...2.70.4)

### Fixed
- Fixed query to retrieve a `PrivacyNotice`'s cookies [#6636](https://github.com/ethyca/fides/pull/6636)

## [2.70.3](https://github.com/ethyca/fides/compare/2.70.2...2.70.3)

### Fixed
- Fixed an error on trying to submit optional integer fields in the integration form [#6626](https://github.com/ethyca/fides/pull/6626)

### [2.70.2](https://github.com/ethyca/fides/compare/2.70.1...2.70.2)

- This tag is intentionally skipped. Changes intended for this version are included in 2.70.3.

## [2.70.1](https://github.com/ethyca/fides/compare/2.70.0...2.70.1)

### Added
- Added SRV and SSL support for MongoDB [#6590](https://github.com/ethyca/fides/pull/6590)

### Fixed
- Location field submission and display for privacy requests [#6619](https://github.com/ethyca/fides/pull/6619)
- Fix column sizing bug [#6620](https://github.com/ethyca/fides/pull/6620)
- Fixed an issue that allowed new taxonomy items to be submitted multiple times [#6609](https://github.com/ethyca/fides/pull/6609)
- Fix misc location displays [#6600](https://github.com/ethyca/fides/pull/6600)
- Incorrect location display in system inventory screen [#6598](https://github.com/ethyca/fides/pull/6598)
- Inconsistent location values displayed on action center [#6599](https://github.com/ethyca/fides/pull/6599)

## [2.70.0](https://github.com/ethyca/fides/compare/2.69.2...2.70.0)

### Added
- Added new `WebMonitorGroupJob` model and table to store web monitor scan data [#6542](https://github.com/ethyca/fides/pull/6542) https://github.com/ethyca/fides/labels/db-migration
- Added new values to `ConsentStatus` enum [#6562](https://github.com/ethyca/fides/pull/6562) https://github.com/ethyca/fides/labels/db-migration
- Added a messaging provider configuration page to the Admin UI [#6213](https://github.com/ethyca/fides/pull/6213)
- Added event audits for taxonomy actions [#6564](https://github.com/ethyca/fides/pull/6564)
- Added `ClassificationBenchmark` model and table to store classification benchmark records [#6569](https://github.com/ethyca/fides/pull/6569) https://github.com/ethyca/fides/labels/db-migration

### Changed
- Changed "Recent activity" tab to "Added" in Action Center for improved clarity [#6565](https://github.com/ethyca/fides/pull/6565)
- Request manager screen now shows loader while waiting for sets of results [#6552](https://github.com/ethyca/fides/pull/6552)
- Request manager screen now persists pagination parameters to URL [#6552](https://github.com/ethyca/fides/pull/6552)
- Request manager screen no longer persists search to local storage and instead populates URL parameters [#6552](https://github.com/ethyca/fides/pull/6552)
- Request manager CSV Download now flattens the subject identity object to comma separated columns [#6563](https://github.com/ethyca/fides/pull/6563)
- Request manager CSV Download now flattens the custom privacy request fields object to comma separated columns [#6563](https://github.com/ethyca/fides/pull/6563)

### Deprecated
- DSR 2.0 is deprecated. New requests will be created using DSR 3.0 only. Existing DSR 2.0 requests will continue to process until completion. [#6458](https://github.com/ethyca/fides/pull/6458)

### Fixed
- Fix search within language picker in admin-ui [#6550](https://github.com/ethyca/fides/pull/6550)
- Fix translations for TCF not loading correctly in certain cases [#6557](https://github.com/ethyca/fides/pull/6557) [#6587](https://github.com/ethyca/fides/pull/6587)
- Removed unnecessary ability to link systems with website integrations. [#6554](https://github.com/ethyca/fides/pull/6554)
- Better TCF overlay behavior when no vendors are configured [#6556](https://github.com/ethyca/fides/pull/6556)
- Fix bug in oauth authorization success toast [#6572](https://github.com/ethyca/fides/pull/6572)
- Fix expadable tag cell for locations in notices page of admin-ui [#6559](https://github.com/ethyca/fides/pull/6559)
- Request manager screen date range now respects timezones [#6552](https://github.com/ethyca/fides/pull/6552)
- Request manager screen will no longer silently filter results by prior searches [#6552](https://github.com/ethyca/fides/pull/6552)
- Request manager CSV download link is now cleaned up making memory leaks in Admin UI less likely [#6552](https://github.com/ethyca/fides/pull/6552)
- Fix custom logos in external task portal [#6573](https://github.com/ethyca/fides/pull/6573)
- TCF alert rendering incorrectly during react lifecycle [#6582](https://github.com/ethyca/fides/pull/6582)

### Removed
- Remove "expand/collapse all" menu on privacy notice locations [#6581](https://github.com/ethyca/fides/pull/6581)

## [2.69.2](https://github.com/ethyca/fides/compare/2.69.1...2.69.2)

### Fixed
- Decode S3 storage URLs when building object keys for streaming attachments into download packages [#6541](https://github.com/ethyca/fides/pull/6541)
- Enables the exclude domains field in the website monitor config. [#6544](https://github.com/ethyca/fides/pull/6544)
- Region table value displayed correctly and Location select only allowing valid values [#6545](https://github.com/ethyca/fides/pull/6545)
- Adds safeguards when encountering rate limit errors upon instantiation [#6546](https://github.com/ethyca/fides/pull/6546)

## [2.69.1](https://github.com/ethyca/fides/compare/2.69.0...2.69.1)

### Added
- Added the ability to selectively redact dataset, collection, and field names in DSR packages [#6487](https://github.com/ethyca/fides/pull/6487)
- Added system group functionality to systems table [#6453](https://github.com/ethyca/fides/pull/6453)

### Security
- Changed session invalidation logic to end all sessions for a user when their password has been changed [CVE-2025-57766](https://github.com/ethyca/fides/security/advisories/GHSA-rpw8-82v9-3q87)
- Fixed OAuth scope privilege escalation vulnerability that allowed clients to create or update other OAuth clients with unauthorized scopes [CVE-2025-57817](https://github.com/ethyca/fides/security/advisories/GHSA-hjfh-p8f5-24wr)
- Added stricter rate limiting to authentication endpoints to mitigate against brute force attacks. [CVE-2025-57815](https://github.com/ethyca/fides/security/advisories/GHSA-7q62-r88r-j5gw)
- Adds Redis-driven rate limiting across all endpoints [CVE-2025-57816](https://github.com/ethyca/fides/security/advisories/GHSA-fq34-xw6c-fphf)


### Changed
- Improved column width handling in Action Center tables [#6496](https://github.com/ethyca/fides/pull/6496)

## [2.69.0](https://github.com/ethyca/fides/compare/2.68.0...2.69.0)

### Added
- Added models for generic taxonomy support (Fidesplus) [#6421](https://github.com/ethyca/fides/pull/6421)
- Added LocationSelect component and additional utilities for displaying location [#6478](https://github.com/ethyca/fides/pull/6478)
- Added UI for conditional manual task creation feature [#6431](https://github.com/ethyca/fides/pull/6431)
- Added streaming attachment capabilities for access packages. [#6474](https://github.com/ethyca/fides/pull/6474)
- Added tokenized redirect for streaming enabled access package downloads. [#6489](https://github.com/ethyca/fides/pull/6489)
- Pagination is persisted to the URL on the Consent Report Page [#6504](https://github.com/ethyca/fides/pull/6504)

### Changed
- Manual Tasks now check conditional dependencies and either skip or wait for input based on the evaluation.[#6440](https://github.com/ethyca/fides/pull/6440)
- Changed Fides.js banner title attributes for better SEO + a11y support [#6470](https://github.com/ethyca/fides/pull/6470)
- Test Website Monitors now show the brand image and a "test monitor" tag [#6476](https://github.com/ethyca/fides/pull/6476)
- Privacy Request runner will now also check for awaiting input tags as part of `poll_for_exited_privacy_request_tasks` [#6471](https://github.com/ethyca/fides/pull/6471)
- Added async polling queue for API integrations [#6435](https://github.com/ethyca/fides/pull/6435)
- Updated Admin UI to poll during non-terminal task statuses [#6493](https://github.com/ethyca/fides/pull/6493)
- Moved Organization Management and SSO out of beta [#6495](https://github.com/ethyca/fides/pull/6494)
- Updated data lineage nodes styling to use neutral color scheme for improved visual consistency [#6505](https://github.com/ethyca/fides/pull/6505)
- Removed total from Consent Report page until Cursor Pagination is added, this solves broken loads when there is a large amount of consent data [#6504](https://github.com/ethyca/fides/pull/6504)

### Fixed
- Erasure Request finalization [#6493](https://github.com/ethyca/fides/pull/6493)
- DSR finalization UI tweaks [#6514](https://github.com/ethyca/fides/pull/6514)
- Account for Timezone on Consent Report page [#6504](https://github.com/ethyca/fides/pull/6504)

### Developer Experience
- Refactored table column header menu functionality to use column-level menu property instead of custom header cell components [#6481](https://github.com/ethyca/fides/pull/6481)
- Migrated Popover components from Chakra to Ant Design in Admin UI [#6488](https://github.com/ethyca/fides/pull/6488)
- Added new npm task for Admin UI that enables optimized Cypress testing with API server connectivity during local development [#6483](https://github.com/ethyca/fides/pull/6483)
- Added reusable table system with URL synchronization and Ant Design integration for standardized table behavior and deep linking support [#6447](https://github.com/ethyca/fides/pull/6447)
- Refactored Action Center tables to use new standardized table state management hooks [#6349](https://github.com/ethyca/fides/pull/6349)

### Fixed
- Fixed bug with non-applicable notices being saved as opted in in Fides.js [#6490](https://github.com/ethyca/fides/pull/6490)
- Handle missing GVL in TCF experience by displaying an error message instead of infinite spinners. [#6472](https://github.com/ethyca/fides/pull/6472)
- Prevent edits for assets that have been ignored in the Action Center [#6485](https://github.com/ethyca/fides/pull/6485)

## [2.68.0](https://github.com/ethyca/fides/compare/2.67.2...2.68.0)

### Added
- Improved logging of underlying errors when raising generic exceptions [#6420](https://github.com/ethyca/fides/pull/6420)
- Manual Task Graph Tasks now receive data from any nodes referenced by their conditional dependencies. [#6402](https://github.com/ethyca/fides/pull/6402)
- Added PrivacyCenterSettings to the config. [#6349](https://github.com/ethyca/fides/pull/6439)
- Added DSR task conditional operators list types and data type/operator compatibility [#6429](https://github.com/ethyca/fides/pull/6429)
- Added visual checkmark feedback and screen reader announcements for consent button interactions [#6451](https://github.com/ethyca/fides/pull/6451)
- Added field to privacy center configuration to support location collection in privacy center actions [#6432](https://github.com/ethyca/fides/pull/6432)
- Added execution log when DSR enters awaiting_email_send status [#6462](https://github.com/ethyca/fides/pull/6462)

### Changed
- Improved data extraction for object fields to return complete data structures instead of empty containers in data package when no nested fields where specified [#6424](https://github.com/ethyca/fides/pull/6424)
- Replaced some duplicated data formatting functionality with a single utility function. Additional maintainability updates on Manual Tasks. [#6390](https://github.com/ethyca/fides/pull/6390)
- Improved privacy request detail UI in smaller screens [#6437](https://github.com/ethyca/fides/pull/6437)
- Refactored ancestor links creation to support bulk creation for multiple staged resources in a single operation [#6426](https://github.com/ethyca/fides/pull/6426)
- Optimized StagedResource ancestors() and descendants() methods [#6444](https://github.com/ethyca/fides/pull/6444)
- Improved UI for manual task configuration & manual tasks table [#6454](https://github.com/ethyca/fides/pull/6454)
- Data migration to update `.` in `MonitorConfig.key`s to `_` and update all references to these values [#6441](https://github.com/ethyca/fides/pull/6441) https://github.com/ethyca/fides/labels/db-migration https://github.com/ethyca/fides/labels/high-risk
- Standardized DB engine config and allowed `pool_pre_ping` to be configurable on all engines, with default of `True` [#6434](https://github.com/ethyca/fides/pull/6434)

### Developer Experience
- Switching from Vault to 1password for SaaS test credentials [#6363](https://github.com/ethyca/fides/pull/6363)
- Add `nox -s dev -- workers-all` and rename `worker-other` [#6445](https://github.com/ethyca/fides/pull/6445)
- Upgraded PostgreSQL from version 12 to 16 and Redis from version 6.2 to 8.0 in local development and test environments [#6456](https://github.com/ethyca/fides/pull/6456)

### Fixed
- Fixed an issue with the preview while creating a new TCF Experience in the AdminUI [#6428](https://github.com/ethyca/fides/pull/6428)
- Fixed link in Manage Secure Access modal [#6436](https://github.com/ethyca/fides/pull/6436)
- Fixed some CI testing gaps [#6419](https://github.com/ethyca/fides/pull/6419)
- Fixed a bug where providing an invalid `fides_string` as an override caused GPP to fail to initialize [#6452](https://github.com/ethyca/fides/pull/6452)
- Fixed encoding of privacy request filters and CSV export parameters. [#6449](https://github.com/ethyca/fides/pull/6449)


## [2.67.2](https://github.com/ethyca/fides/compare/2.67.1...2.67.2)

### Changed
- Configured AWS S3 role assumption in client creation code so that all uses support role assumption [#6443](https://github.com/ethyca/fides/pull/6443)



## [2.67.1](https://github.com/ethyca/fides/compare/2.67.0...2.67.1)

### Added
- Added protection against multiple FidesJS script loading on the same page with configurable override option [#6416](https://github.com/ethyca/fides/pull/6416)

### Fixed
- Fix default tab not being set in the integration detail page for Manual Tasks integrations [#6417](https://github.com/ethyca/fides/pull/6417)


## [2.67.0](https://github.com/ethyca/fides/compare/2.66.2...2.67.0)

### Added
- Added the ability to edit more fields for GVL vendors [#6341](https://github.com/ethyca/fides/pull/6341)
- Added `release_version` to the global `window.Fides` object in FidesJS [#6239](https://github.com/ethyca/fides/pull/6239)
- Added new Conditional Dependencies and Evaluator data structures for eventual use with Manual Tasks on DSRs. [#6354](https://github.com/ethyca/fides/pull/6354)
- Added a memory watcher for Celery tasks on Privacy Requests and a configuration to enable (memory_watchdog_enabled) [#6375](https://github.com/ethyca/fides/pull/6375)
- Added display of special-purpose-only vendors in a separate list within the FidesJS overlay. [#6358](https://github.com/ethyca/fides/pull/6358)
- Added Manual Task Conditional Dependencies table [#6356](https://github.com/ethyca/fides/pull/6356)
- Added record counts to the privacy request event log entries in the Admin UI [#6374](https://github.com/ethyca/fides/pull/6374)
- Added traditional Chinese support to FidesJS [#6372](https://github.com/ethyca/fides/pull/6372)
- Added support for Internal Respondent users to manage their own profile and change password [#6377] (https://github.com/ethyca/fides/pull/6377)
- Introduce manual finalization step in privacy request lifecycle [#6301](https://github.com/ethyca/fides/pull/6301) https://github.com/ethyca/fides/labels/db-migration
- Added vendor id to the vendors page [#6348](https://github.com/ethyca/fides/pull/6348)
- Added filtering and sorting capabilities to discovered assets table in action center [#6401](https://github.com/ethyca/fides/pull/6401)

### Changed
- Removes `data-testid` attributes from FidesJS production builds [#6351](https://github.com/ethyca/fides/pull/6351)
- Optimized BigQuery deletions by issuing only a single delete statement per partition [#6340](https://github.com/ethyca/fides/pull/6340)
- Increased the limit for dataset configurations from 50 to 1000 on the integration config page [#6367](https://github.com/ethyca/fides/pull/6367)
- Updates the API so respondents will only be able to see their own user info [#6368](https://github.com/ethyca/fides/pull/6368)
- Moved masking secrets from Redis to database [#6002](https://github.com/ethyca/fides/pull/6002)
- Pass `IS_TEST` build parameter to Dockfile for dev builds to preserve dev `data-testid` attributes [#6382] (https://github.com/ethyca/fides/pull/6382)
- Migrated datamap lineage visualization from Cytoscape.js to ReactFlow with Dagre layout engine [#6381](https://github.com/ethyca/fides/pull/6381)
- Created new module for ManualTaskAddress and updated ManualTaskGraphTask functionality using unique constraints on ManualTask parent_entity. [#6383](https://github.com/ethyca/fides/pull/6383)
- Enhanced privacy request handling with retry limits and cancellation logic for interrupted tasks [#6396](https://github.com/ethyca/fides/pull/6396)
- Collections with missing tables are now skipped instead of causing privacy requests to error [#6397](https://github.com/ethyca/fides/pull/6397)


### Developer Experience
- Migrated Action Center tables to Ant Design [#6349](https://github.com/ethyca/fides/pull/6349)

### Fixed
- Fixed an issue where row selections in Action Center tables did not persist across pages [#6357](https://github.com/ethyca/fides/pull/6357)
- Fixed bug where an error toast appeared in a privacy request page when running Fides OSS [#6364](https://github.com/ethyca/fides/pull/6364)
- Enhanced TCF API loading and failure handling [#6387](https://github.com/ethyca/fides/pull/6387)
- Escaping column names with spaces for BigQuery [#6380](https://github.com/ethyca/fides/pull/6380)
- Fixed horizontal scroll appearing in the privacy request detail page when datasets with very long names are used [#6389](https://github.com/ethyca/fides/pull/6389)
- Fixed performance issues with large dataset traversals [#6353](https://github.com/ethyca/fides/pull/6353)
- Fixing S3 KMS presigned URLs by configuring signature version 4 for all S3 client connections [#6365](https://github.com/ethyca/fides/pull/6365)

## [2.66.2](https://github.com/ethyca/fides/compare/2.66.1...2.66.2)

### Fixed
- Fixed an issue where the Data Detection & Discovery pages were missing some filter parameters for the results [#6394](https://github.com/ethyca/fides/pull/6394)

## [2.66.1](https://github.com/ethyca/fides/compare/2.66.0...2.66.1)

### Added
- Added traditional Chinese support to FidesJS [#6372](https://github.com/ethyca/fides/pull/6372)

## [2.66.0](https://github.com/ethyca/fides/compare/2.65.2...2.66.0)

### Added
- Replaced Asset's `with_consent` field with the enum `consent_status` field and added indexes to the `StagedResource` table [#6287](https://github.com/ethyca/fides/pull/6287)
- New 'Internal Respondent' user role that only has access to complete their assigned manual tasks [#6329](https://github.com/ethyca/fides/pull/6329)
- Added consent status to the Action Center, including a new discovery status column and a details modal for assets detected without consent [#6283](https://github.com/ethyca/fides/pull/6283)
- Added new option to FidesJS to change default tab in TCF modal [#6338](https://github.com/ethyca/fides/pull/6338)
- Added new entries for manual task completion in the activity tab of a privacy request [#6345](https://github.com/ethyca/fides/pull/6345)

### Changed
- Viewer users can now view/complete their assigned manual tasks [#6329](https://github.com/ethyca/fides/pull/6329)
- Updated the attachment list to distinguish internal attachment and attachments for the access package [#6344](https://github.com/ethyca/fides/pull/6344)
- Changed behavior of beta feature flags to persist across user login sessions


### Developer Experience
- Migrate tabs to Ant Design [#6260](https://github.com/ethyca/fides/pull/6260)
- Refactored GPP utility functions to reduce code duplication and improve maintainability [#6318](https://github.com/ethyca/fides/pull/6318)
- Upgraded RollupJS to latest version for FidesJS builds [#6330](https://github.com/ethyca/fides/pull/6330)

### Fixed
- Fixed FidesJS GPP to use national section when a supported US state has no specific notices and approach is set to both. [#6307](https://github.com/ethyca/fides/pull/6307)
- Fixed taxonomy search behavior to include label and value text
- Fixed FidesJS to use consistent served_notice_history_id across all consent flows for improved analytics correlation [#6312](https://github.com/ethyca/fides/pull/6312)
- Fixed Detection & Discovery menu items showing in the UI to users without the required permissions [#6337](https://github.com/ethyca/fides/pull/6337)
- Fixed bug where FidesJS modals wouldn't scroll on very short screens [#6327](https://github.com/ethyca/fides/pull/6327)

## [2.65.2](https://github.com/ethyca/fides/compare/2.65.1...2.65.2)

### Fixed
- Fixed hanging test privacy requests by removing all logger calls from `get_cache` [#6328](https://github.com/ethyca/fides/pull/6328)

## [2.65.1](https://github.com/ethyca/fides/compare/2.65.0...2.65.1)

### Changed
- Improvements to Generic Erasure Email Integrations so email batch jobs run with a Redis lock and execution time is configurable [#6316](https://github.com/ethyca/fides/pull/6316)
- Privacy Center now only disables `custom-fides.css` polling when it receives a 404. It will continue to poll after receiving other HTTP Status Codes [#6319](https://github.com/ethyca/fides/pull/6319)
- Privacy Center now retries when it receives an error HTTP Status code while retrieving `custom-fides.css` [#6319](https://github.com/ethyca/fides/pull/6319)
- Manual tasks table will now filter by the logged in user by default [#6317](https://github.com/ethyca/fides/pull/6317)

## [2.65.0](https://github.com/ethyca/fides/compare/2.64.2...2.65.0)

### Added
- Added single select and multiselect custom field support to Privacy Center forms [#6232](https://github.com/ethyca/fides/pull/6232)
- Added ManualTaskInstance and ManualTaskSubmission models, foundational for manual DSRs [#6212](https://github.com/ethyca/fides/pull/6212) https://github.com/ethyca/fides/labels/db-migration
- Expose shopify() interface on Fides within docs [#6269](https://github.com/ethyca/fides/pull/6269)
- Added a new time-based partitioning spec to simplify BigQuery partition definitions [#6182](https://github.com/ethyca/fides/pull/6182)
- Added new Manual Tasks integration with UI for resolving manual tasks [#6290](https://github.com/ethyca/fides/pull/6290)
- Added manual tasks to DSR execution (Fidesplus) [#6261](https://github.com/ethyca/fides/pull/6261)
- Added an `extract_for_execution_log` postprocessor for SaaS integrations [#6201](https://github.com/ethyca/fides/pull/6201)
- Added Masking Strategy `preserve` for preserving original field values while adding them to masking payloads [#6295](https://github.com/ethyca/fides/pull/6295)
- Added `fides_legacy_event` configuration option to control deprecated event dispatching for backward compatibility [#6249](https://github.com/ethyca/fides/pull/6249)
- Added user_id field to the ManualTaskLog model and implemented request-scoped user tracking using contextvars [#6296](https://github.com/ethyca/fides/pull/6296)
- Ability to prefill Privacy Center fields with query parameters [#6271](https://github.com/ethyca/fides/pull/6271)


### Changed
- Update FastAPI to 0.115.2 for starlette 0.40.0 [#6244](https://github.com/ethyca/fides/pull/6244)
- Refactored fides-js SDK to use React Context for global state management and simplified consent updating method [#6257](https://github.com/ethyca/fides/pull/6257)
- Update Shopify integration so that we do not pass consent keys to Shopify with undefined values [#6270](https://github.com/ethyca/fides/pull/6270)
- Privacy Center visitors can get validation feedback by pressing submit [#6271](https://github.com/ethyca/fides/pull/6271)

### Developer Experience
- Updated SQLAlchemy models to match the contents of the Alembic migrations [#6262](https://github.com/ethyca/fides/pull/6262)

### Fixed
- Fixed an accessibility issue where tooltips could not be triggered by keyboard focus. [#6276](https://github.com/ethyca/fides/pull/6276)
- Fixed accessibility issues with text contrast and interactive Tags in Admin UI. [#6278](https://github.com/ethyca/fides/pull/6278)
- Improved FidesJS banner dialog accessibility by providing proper ARIA roles, states, and regions. [#6291](https://github.com/ethyca/fides/pull/6291)
- Improved FidesJS accessibility by giving HTML rendered links more prominent styling [#6293](https://github.com/ethyca/fides/pull/6293)
- Fixed an issue in FidesJS where "IAB TCF" badges were misaligned when translation changed from English. [#6294](https://github.com/ethyca/fides/pull/6294)
- Appropriately expose Shopify interface docs [#6284](https://github.com/ethyca/fides/pull/6284)
- Ensure dataset API serialization does not block main server thread [#6310](https://github.com/ethyca/fides/pull/6310)
- Update admin UI to query for `minimal` dataset representation when only minimal information is needed [#6310](https://github.com/ethyca/fides/pull/6310)

## [2.64.2](https://github.com/ethyca/fides/compare/2.64.1...2.64.2)

### Fixed
- Fixed a bug where number fields in integration forms were un-editable [#6275](https://github.com/ethyca/fides/pull/6275)

## [2.64.1](https://github.com/ethyca/fides/compare/2.64.0...2.64.1)

### Fixed
- Fixed Postgres Monitor's usage of SSL Mode [#6247](https://github.com/ethyca/fides/pull/6247)


## [2.64.0](https://github.com/ethyca/fides/compare/2.63.3...2.64.0)

### Added
- Added support for Salesforce custom object monitoring using Helios [#6096](https://github.com/ethyca/fides/pull/6096)
- Added ManualTaskConfig and ManualTaskConfigField models, foundational for for ManualDSRs [#6208](https://github.com/ethyca/fides/pull/6208) https://github.com/ethyca/fides/labels/db-migration
- Adds config for sale_of_data default in Fides Shopify integration [#6233](https://github.com/ethyca/fides/pull/6233)
- Added detailed trigger tracking to all FidesJS events including element type, label, and interaction origin [#6229](https://github.com/ethyca/fides/pull/6229)
- Added validation for URLs in website integration forms [#6230](https://github.com/ethyca/fides/pull/6230)
- Adds Janus SDK enum to PrivacyRequestSource [#6243](https://github.com/ethyca/fides/pull/6243)

### Changed
- Integrations detail page now includes a setup guide component. [#6096](https://github.com/ethyca/fides/pull/6096)
- Minor improvements to Redis read-only connections [#6227](https://github.com/ethyca/fides/pull/6227)

### Fixed
- Added missing "Awaiting email send" status to privacy request statuses [#6218](https://github.com/ethyca/fides/pull/6218)
- Fixed FidesJS AMD module loading conflicts when RequireJS or other AMD loaders are present [#6210](https://github.com/ethyca/fides/pull/6210)
- Fixed the system integration form formatting dataset references incorrectly [#6225](https://github.com/ethyca/fides/pull/6225)
- Fixed a bug with pagination on the action center tables [#6231](https://github.com/ethyca/fides/pull/6231)
- Ensured that property ID is always included when saving consent in fides.js [#6238](https://github.com/ethyca/fides/pull/6238)


## [2.63.3](https://github.com/ethyca/fides/compare/2.63.2...2.63.3)

### Changed
- Updated the `re-classify` button to avoid sending `monitored` fields back to classification [#6236](https://github.com/ethyca/fides/pull/6236)


## [2.63.2](https://github.com/ethyca/fides/compare/2.63.1...2.63.2)

### Added
- AWS SES notification service now supports assumed roles through environment variable configuration through `FIDES__CREDENTIALS__NOTIFICATIONS__AWS_SES_ASSUME_ROLE_ARN` [#6206](https://github.com/ethyca/fides/pull/6206)
- Added Fides-Client header to http logger middleware [#6195](https://github.com/ethyca/fides/pull/6195)
- Added settings for read-only Redis instance [#6217](https://github.com/ethyca/fides/pull/6217)

### Changed
- TCF Banners will no longer resurface on reload after dismissal [#6200](https://github.com/ethyca/fides/pull/6200)
- Earlier initialization strategy for Shopify integration [#6202](https://github.com/ethyca/fides/pull/6202)
- Upgraded GPP library to `3.1.7` and added support for Oregon section [#6215](https://github.com/ethyca/fides/pull/6215)


## [2.63.1](https://github.com/ethyca/fides/compare/2.63.0...2.63.1)
- Added support for large (>1GB) database columns by writing the contents to external storage [#6199](https://github.com/ethyca/fides/pull/6199)
- Added `MonitorTask` and `MonitorTaskExecutionLog` models and db tables [#6178](https://github.com/ethyca/fides/pull/6178) https://github.com/ethyca/fides/labels/db-migration
- Added ManualTask and ManualTaskReference models, foundational for for ManualDSRs [#6205](https://github.com/ethyca/fides/pull/6205) https://github.com/ethyca/fides/labels/db-migration

## [2.63.0](https://github.com/ethyca/fides/compare/2.62.0...2.63.0)

### Added
- Added ability to add internal comments to privacy requests [#6165](https://github.com/ethyca/fides/pull/6165)
- Attachments can now be stored with GCS [#6161](https://github.com/ethyca/fides/pull/6161)
- Attachments can now retrieve their content as well as their download urls [#6169 ](https://github.com/ethyca/fides/pull/6169)
- Added pagination support to integrations list page for better navigation with large datasets [#6184](https://github.com/ethyca/fides/pull/6184)
- Shared monitor config model [#6167](https://github.com/ethyca/fides/pull/6167)
- Added data_sales to Shopify consent_map [#6169](https://github.com/ethyca/fides/pull/6189)
- Added new user types respondent and external_respondent [#6177](https://github.com/ethyca/fides/pull/6177) https://github.com/ethyca/fides/labels/db-migration
- Added Execution logging for uploading Access Packages [#6191](https://github.com/ethyca/fides/pull/6191)
- Added UI for creating shared monitor configurations [#6188](https://github.com/ethyca/fides/pull/6188)
- Added StagedResourceAncestor table to support dynamic `child_diff_statuses` calculations [#6185](https://github.com/ethyca/fides/pull/6185) https://github.com/ethyca/fides/labels/high-risk https://github.com/ethyca/fides/labels/db-migration

### Changed
- Deprecated `FidesInitialized` event and added `FidesConsentLoaded` and `FidesReady` events for more granular initialization state handling [#6181](https://github.com/ethyca/fides/pull/6181)
- Changed GPC to support custom notices in TCF experiences [#6176](https://github.com/ethyca/fides/pull/6176)
- Removed `masking_strict` configuration for a better onboarding experience [#6180](https://github.com/ethyca/fides/pull/6180)
- Detection resources can no longer show a "Confirm" button and will always show "Monitor" [#6193](https://github.com/ethyca/fides/pull/6193)
- Integration secrets forms now show select inputs for enums and schemas with `options` [#6190](https://github.com/ethyca/fides/pull/6190/)

### Developer Experience
- Refactored FidesJS init logic for better clarity and TCF separation [#6173](https://github.com/ethyca/fides/pull/6173)

### Fixed
- Fixed Monitor button not appearing for tables with both classified fields and new discoveries in Data detection view [#6179](https://github.com/ethyca/fides/pull/6179)
- Fixed TCF banner incorrectly resurfacing when consent was previously set by override [#6186](https://github.com/ethyca/fides/pull/6186)

## [2.62.0](https://github.com/ethyca/fides/compare/2.61.1...2.62.0)

### Added
- Exposes configuration settings for the async db engine connection [#6128](https://github.com/ethyca/fides/pull/6128)
- Added support for uploading files as internal attachments to privacy requests [#6069](https://github.com/ethyca/fides/pull/6069)
- Implements Fallback Locations in CMP [#6158](https://github.com/ethyca/fides/pull/6158)
- Added dedicated Celery queues for discovery monitor operations (detection, classification, and promotion) [#6144](https://github.com/ethyca/fides/pull/6144)
- Added a new method to Fides object for updating user consent [#6151](https://github.com/ethyca/fides/pull/6151)
- Privacy Center log level support and additional logging [#6133](https://github.com/ethyca/fides/pull/6133)
- Privacy Center support for throwing an error when an experience could not be prefetched [#6133](https://github.com/ethyca/fides/pull/6133)
- Privacy Center support for retrying the experience prefetch when an error is encountered calling the API [#6133](https://github.com/ethyca/fides/pull/6133)

### Changed
- Attachment uploads now check for file extension types, retrieving and attachment also returns the file size. [#6124](https://github.com/ethyca/fides/pull/6124)
- Updated the AC string version from v1 to v2 format, which now includes a disclosed vendors section [#6155](https://github.com/ethyca/fides/pull/6155)
- Locked down the version for @iabtechlabtcf packages for better control [#6145](https://github.com/ethyca/fides/pull/6145)

### Developer Experience
- Refactored Fides initialization code to reduce duplication and improve maintainability. [#6143](https://github.com/ethyca/fides/pull/6143)
- Improved endpoint profiler to output all frames. [#6153](https://github.com/ethyca/fides/pull/6153)

### Fixed
- Fix Special-purpose vendors with restricted purposes not correctly encoded in TC string [#6145](https://github.com/ethyca/fides/pull/6145) https://github.com/ethyca/fides/labels/high-risk
- Fixed an issue where consent mechanism string values and/or non-applicable notices not applied to Fides.consent during initialization [#6157](https://github.com/ethyca/fides/pull/6157)
- Fixed vendor display when switching between consent and legitimate interest purposes in TCF UI [#6171](https://github.com/ethyca/fides/pull/6171)

## [2.61.1](https://github.com/ethyca/fides/compare/2.61.0...2.61.1)

### Fixed
- Added certifi to fix SSL CA Error [#6139](https://github.com/ethyca/fides/pull/6139)

## [2.61.0](https://github.com/ethyca/fides/compare/2.60.1...2.61.0)

### Added
- Added Recorded URL to Consent Report [#6077](https://github.com/ethyca/fides/pull/6077)
- Added support for consent mechanism string values and non-applicable notices in FidesJS [#6115](https://github.com/ethyca/fides/pull/6115)
- Added ConnectionType.okta, OktaSchema, OktaConnector as support for the Okta Monitor [#6078](https://github.com/ethyca/fides/pull/6078)
- Added "View" detail links to success toasts in action center [#6113](https://github.com/ethyca/fides/pull/6113)
- Setting to allow Admin UI errors to be surfaced to a toast. [#6121](https://github.com/ethyca/fides/pull/6121)

### Changed
- Abstract OT consent migration logic, allow write to Fides preferences api [#6099](https://github.com/ethyca/fides/pull/6099)
- Tweaked discovered assets table so rows remain selected after bulk actions [#6108](https://github.com/ethyca/fides/pull/6108)
- Migrated some dropdown menus to use Ant's Dropdown component [#6107](https://github.com/ethyca/fides/pull/6107)
- Refactor OT consent migration [#6099](https://github.com/ethyca/fides/pull/6126)

### Developer Experience
- Cleaning up test fixtures [#6008](https://github.com/ethyca/fides/pull/6008)
- Migrated last remaining Chakra icon button to Ant [#6127](https://github.com/ethyca/fides/pull/6127)

### Fixed
- Fixed handling of empty SSL mode in the MySQL connector [#6123](https://github.com/ethyca/fides/pull/6123)
- Suppressing SQLAlchemy logging related to caching queries [#6089](https://github.com/ethyca/fides/pull/6089)
- FidesJS css variable `--fides-overlay-container-border-width` now applies to banner (only applied to modal before) [#6097](https://github.com/ethyca/fides/pull/6097) https://github.com/ethyca/fides/labels/high-risk
- Fixed vendor restriction form validation and input handling [#6101](https://github.com/ethyca/fides/pull/6101)
- Fixed special purpose vendor check in Fides JS logic [#6118](https://github.com/ethyca/fides/pull/6118)
- Update Add Vendor tooltip to match navigation option [#6111](https://github.com/ethyca/fides/pull/6111)
- Fixed UX issues with action center tables [#6116](https://github.com/ethyca/fides/pull/6116)
- Fixed incorrect font styling on some table headers [#6129](https://github.com/ethyca/fides/pull/6129)
- Fixed a bug with refreshing or deep-linking to pages sometimes redirecting to homepage [#6125](https://github.com/ethyca/fides/pull/6125)
- Fixed a bug that prevented from showing all the integrations when on the system page [#6138](https://github.com/ethyca/fides/pull/6138)

### Removed
- Removed unused libxslt-dev dependency [#6119](https://github.com/ethyca/fides/pull/6119)

## [2.60.1](https://github.com/ethyca/fides/compare/2.60.0...2.60.1)

### Fixed
- Fixed GTM integration to properly handle duplicate notice keys [#6090](https://github.com/ethyca/fides/pull/6090)
- Fix Special-purpose only vendors not correctly encoded in TC string [#6086](https://github.com/ethyca/fides/pull/6086)

## [2.60.0](https://github.com/ethyca/fides/compare/2.59.2...2.60.0)

### Added
- Migrate `Cookies` resources to `Asset` resources of type `Cookie` [#5776](https://github.com/ethyca/fides/pull/5776) https://github.com/ethyca/fides/labels/db-migration https://github.com/ethyca/fides/labels/high-risk
- Added support for selecting TCF Publisher Override configuration when configuring Privacy Experience (behind beta feature flag) [#6033](https://github.com/ethyca/fides/pull/6033)
- Added Google Cloud Storage as a storage option [#6006](https://github.com/ethyca/fides/pull/6006)
- Update the Datahub Permissions section to include required permissions from Datahub [#6052](https://github.com/ethyca/fides/pull/6052)
- Added assumed role arn capabilities to aws Storage [#6027](https://github.com/ethyca/fides/pull/6027)
- Added the ability to create new TCF Experiences within Admin UI [#6055](https://github.com/ethyca/fides/pull/6055)
- PostgreSQL connection config now supports SSL Mode [#6068](https://github.com/ethyca/fides/pull/6068)
- Added ability to "restore" ignored assets in action center [#6080](https://github.com/ethyca/fides/pull/6080)
- Added support for TCF publisher restrictions in FidesJS [#6102](https://github.com/ethyca/fides/pull/6102)

### Changed
- Changed how TCF Publisher Overrides gets configured in consent settings (behind beta feature flag) [#6013](https://github.com/ethyca/fides/pull/6013)
- Frontend now do not generate `key` when creating a Website Monitor [#6041](https://github.com/ethyca/fides/pull/6041)
- Integrations manage modals now are cappable of showing a small description [#6037](https://github.com/ethyca/fides/pull/6037)
- UI now allows assigning of non-consent-category data uses to system assets [#6049](https://github.com/ethyca/fides/pull/6049)
- Updated bulk ignore assets toast message [#6043](https://github.com/ethyca/fides/pull/6043)
- Updated UI behavior for editing languages in the Experience config for consistency and clarity [#6055](https://github.com/ethyca/fides/pull/6055)
- Moved detection & discovery features out of beta [#6059](https://github.com/ethyca/fides/pull/6059)
- Show notice-only notices before other notices in modals of non-TCF experiences [#6074](https://github.com/ethyca/fides/pull/6074)

### Developer Experience
- Reduced animations on Cypress tests in Privacy Center for quicker results [#5976](https://github.com/ethyca/fides/pull/5976)
- Migrated Tooltip components to Ant Design across Admin UI [#6060](https://github.com/ethyca/fides/pull/6060)
- Added custom Typography component to FidesUI with configurable text sizes [#6062](https://github.com/ethyca/fides/pull/6062)
- Updated the Docker image used for MSSQL integration tests [#6063](https://github.com/ethyca/fides/pull/6063)
- Improved Docker image build times by using separate amd64/arm64 Github runners [#6073](https://github.com/ethyca/fides/pull/6073)
- Enhanced Fides.js demo pages with improved styling and JSON visualization [#6075](https://github.com/ethyca/fides/pull/6075)

### Fixed
- Fixed typo in Vermont US state name [#6029](https://github.com/ethyca/fides/pull/6029)
- Fixed two Georgia's in regions list and incorrect name for the state SD [#6036](https://github.com/ethyca/fides/pull/6036)
- Fixed performance issues in Data map report in Admin UI [#6046](https://github.com/ethyca/fides/pull/6046)
- Fixed details requirements in AWS SES setup [#6047](https://github.com/ethyca/fides/pull/6047)
- Addressed some performance issues with Experience configuration previews [#6055](https://github.com/ethyca/fides/pull/6055)
- Fixed icon sizing in request manager table [#6079](https://github.com/ethyca/fides/pull/6079)
- Fixed GCP SQL connection to support ip_type [#6065](https://github.com/ethyca/fides/pull/6065)
- TCF overlay option no longer an Experience option when TCF is not enabled [#6091](https://github.com/ethyca/fides/pull/6091)

## [2.59.2](https://github.com/ethyca/fides/compare/2.59.1...2.59.2)

### Added
- Added PostgreSQL connection config form to the "integrations" page to support use with discovery monitors [#6018](https://github.com/ethyca/fides/pull/6018)
- Added SSL Mode field for MySQL connections [#6048](https://github.com/ethyca/fides/pull/6048)

### Changed
- Removed `dbname` as a required field for PostgreSQL connection configs to support use with discovery monitors [#6018](https://github.com/ethyca/fides/pull/6018)
- Updated consent automation models to support echo detection in Fidesplus [#6054](https://github.com/ethyca/fides/pull/6054)

### Fixed
- Fixed Privacy Center issue where unconfigured fields (eg. phone) were being passed as null form values [#6045](https://github.com/ethyca/fides/pull/6045)
- Fixed startup issues with Celery workers [#6058](https://github.com/ethyca/fides/pull/6058)


## [2.59.1](https://github.com/ethyca/fides/compare/2.59.0...2.59.1)

### Added
- Adds embedded-consent route to Privacy Center [#6040](https://github.com/ethyca/fides/pull/6040)

## [2.59.0](https://github.com/ethyca/fides/compare/2.58.2...2.59.0)

### Added
- Added `reject_all_mechanism` to `PrivacyExperienceConfig` [#5952](https://github.com/ethyca/fides/pull/5952) https://github.com/ethyca/fides/labels/db-migration
- Added DataHub dataset sync functionality UI with feedback and error handling [#5949](https://github.com/ethyca/fides/pull/5949)
- Added support for TCF preview in Admin UI experience form [#5962](https://github.com/ethyca/fides/pull/5962)
- Added `opt_in_only` to `Layer1ButtonOption` [#5958](https://github.com/ethyca/fides/pull/5958)
- Added support for links in `<a>` tags on the custom HTML description [#5960](https://github.com/ethyca/fides/pull/5960)
- Added "Reject all" behavior and visibility options to TCF Experience config form [#5964](https://github.com/ethyca/fides/pull/5964)
- Added `TCFConfiguration` and `TCFPublisherRestriction` models [#5983](https://github.com/ethyca/fides/pull/5983) https://github.com/ethyca/fides/labels/db-migration
- Added tab navigation to action center system aggregate table [#6011](https://github.com/ethyca/fides/pull/6011)
- Support `Quarterly` and `Yearly` monitor scheduling [#5981](https://github.com/ethyca/fides/pull/5981)
- Adds integration tests for Enterprise Bigquery DSR nested fields [#5969](https://github.com/ethyca/fides/pull/5969)
- Added `tcf_configuration_id` to `PrivacyExperienceConfig` and fixes `TCFPublisherRestriction` validations [#6012](https://github.com/ethyca/fides/pull/6012) https://github.com/ethyca/fides/labels/db-migration
- Added a `--separate-files` flag to the `fides pull dataset` CLI command to pull each dataset into its own file [#6007](https://github.com/ethyca/fides/pull/6007)
- Added a `readonly_server` database setting to support specifying a read-only database [#6023](https://github.com/ethyca/fides/pull/6023)

### Changed
- Bumped Next.js for all frontend apps to latest patch versions. [#5946](https://github.com/ethyca/fides/pull/5946)
- Updating UI for Integrations, the tags now represent capabilities of the integrations [#5973](https://github.com/ethyca/fides/pull/5973)
- Changed action center result tables to use expandable cells for multi-value results [#5963](https://github.com/ethyca/fides/pull/5963)
- Changed action center homepage to use CSS grid layout [#5982](https://github.com/ethyca/fides/pull/5982)
- Updated the UI for the activity tab of the privacy request detail page [#6005](https://github.com/ethyca/fides/pull/6005)
- Unified frontend formatKey method, so its behavior is closer to the backend behavior [#6010](https://github.com/ethyca/fides/pull/6010)
- Action center table's checkboxes were improved, also improved change indications [#6021](https://github.com/ethyca/fides/pull/6021)

### Fixed
- Updated relationships for Comments, Attachments and PrivacyRequests to remove overlap sqlalchemy error. [#5929](https://github.com/ethyca/fides/pull/5929)
- Hide "Reclassify" option on fields in D&D tables [#5956](https://github.com/ethyca/fides/pull/5956)
- Fix D&D action errors not surfacing in UI [#5997](https://github.com/ethyca/fides/pull/5997)
- Fixes translation bug in TCF custom notices [#6003](https://github.com/ethyca/fides/pull/6003)
- Fixed issue with SaaS integration update payloads [#6001](https://github.com/ethyca/fides/pull/6001)
- Fix non-consent-category data uses showing up in system assets table [#5999](https://github.com/ethyca/fides/pull/5999)
- Fix `TCFConfiguration` relationship definitions [#6031](https://github.com/ethyca/fides/pull/6031)

### Removed
- Removed datasetClassificationUpdates flag from admin UI. [#5950](https://github.com/ethyca/fides/pull/5950)

## [2.58.2](https://github.com/ethyca/fides/compare/2.58.1...2.58.2)

### Changed
- Writes fides consent cookie during OT consent migration [#6009](https://github.com/ethyca/fides/pull/6009)

## [2.58.1](https://github.com/ethyca/fides/compare/2.58.0...2.58.1)

### Fixed
- Fixed an issue with banner dismisal resulting in resurfaced banner [#5979](https://github.com/ethyca/fides/pull/5979)

## [2.58.0](https://github.com/ethyca/fides/compare/2.57.1...2.58.0)

### Added
- Support for location based privacy center actions [#5803](https://github.com/ethyca/fides/pull/5803)
- Added `is_country` field on locations [#5885](https://github.com/ethyca/fides/pull/5885)
- Added `page` column to `Asset` table/model [#5898](https://github.com/ethyca/fides/pull/5898) https://github.com/ethyca/fides/labels/db-migration
- Added new `has_next` parameter for the `cursor` pagination strategy [#5888](https://github.com/ethyca/fides/pull/5888)
- Support `FIDES_PRIVACY_CENTER__FIDES_JS_MAX_AGE_SECONDS` configuration option for `fides-privacy-center` to override default cache duration for /fides.js [#5909](https://github.com/ethyca/fides/pull/5909)
- Add properties for user assigned systems/data_uses on staged resources [5841](https://github.com/ethyca/fides/pull/5841) https://github.com/ethyca/fides/labels/db-migration
- Added tooltips to the buttons in the dataset test UI [#5899](https://github.com/ethyca/fides/pull/5899)
- Added the ability to stop a test privacy request in the dataset test UI [#5901](https://github.com/ethyca/fides/pull/5901)
- Support setting publisher country code in Consent Settings [#5902](https://github.com/ethyca/fides/pull/5902)
- Added option for disabling consent notice toggles [#5872](https://github.com/ethyca/fides/pull/5872)
- Added UI to manually update Assets in the system asset view [#5914](https://github.com/ethyca/fides/pull/5914)
- Use the experience's `tcf_publisher_country_code` when building TC strings [#5921](https://github.com/ethyca/fides/pull/5921)
- Added size thresholds to S3 upload and retrieval methods for more efficient document processing. [#5922](https://github.com/ethyca/fides/pull/5922)
- Added support for Notice Consent String integration in Fides String [#5895](https://github.com/ethyca/fides/pull/5895)
- Added support for new options for Fides.gtm method [#5917](https://github.com/ethyca/fides/pull/5917)
- Added tab-based filtering and row persistence to web monitor assets table [#5933](https://github.com/ethyca/fides/pull/5933)
- Add inline editing for system assets table [#5940](https://github.com/ethyca/fides/pull/5940)

### Changed
- Privacy Center was updated to use React 19 and Nextjs 15 [#5803](https://github.com/ethyca/fides/pull/5803) https://github.com/ethyca/fides/labels/high-risk
- Change `Browser Request` values to `Browser request` in Asset and StagedResource models [#5898](https://github.com/ethyca/fides/pull/5898) https://github.com/ethyca/fides/labels/db-migration
- Changed discovered asset "system" cell to use `user_assigned_system_key` property [#5908](https://github.com/ethyca/fides/pull/5908)
- Changed Dataset endpoint, it now has `minimal` parameter, and can be filtered by `fides_meta.namespace.connection_type` [#5915](https://github.com/ethyca/fides/pull/5915)
- Datahub integration now allows datasets to be selected [#5926](https://github.com/ethyca/fides/pull/5926)
- Enable Consent Reporting screen by default. Update consent lookup table column. [#5936](https://github.com/ethyca/fides/pull/5936)

### Fixed
- Fixed UX issues with website monitor form [#5884](https://github.com/ethyca/fides/pull/5884)
- Fixed consent reporting table issues, add external id column [#5918](https://github.com/ethyca/fides/pull/5918)
- Removed excessive authorization debug logs [#5920](https://github.com/ethyca/fides/pull/5920)
- Fixed fix incorrect calls to TCF api update method [#5916](https://github.com/ethyca/fides/pull/5916)
- Fixed "unvisited edges" error when dealing with optional identities [#5923](https://github.com/ethyca/fides/pull/5923)
- Fixed issue where sometimes an experience translation couldn't be added [#5942](https://github.com/ethyca/fides/pull/5942)

### Removed
- Removed beta flag for Datahub feature [#5937](https://github.com/ethyca/fides/pull/5937)

## [2.57.1](https://github.com/ethyca/fides/compare/2.57.0...2.57.1)

### Changed
- Added extra debug logging and fixed handler time calculation [#5927](https://github.com/ethyca/fides/pull/5927)

## [2.57.0](https://github.com/ethyca/fides/compare/2.56.2...2.57.0)

### Added
- DB model support for Attachments [#5784](https://github.com/ethyca/fides/pull/5784) https://github.com/ethyca/fides/labels/db-migration
- DB migration to add `description` column to `asset` [#5822](https://github.com/ethyca/fides/pull/5822) https://github.com/ethyca/fides/labels/db-migration
- DB model support for messages on `MonitorExecution` records [#5846](https://github.com/ethyca/fides/pull/5846) https://github.com/ethyca/fides/labels/db-migration
- Added support for GPP String integration in Fides String [#5845](https://github.com/ethyca/fides/pull/5845)
- Attachments storage capabilities (S3 or local) [#5812](https://github.com/ethyca/fides/pull/5812) https://github.com/ethyca/fides/labels/db-migration
- DB model support for Comments [#5833](https://github.com/ethyca/fides/pull/5833/files) https://github.com/ethyca/fides/labels/db-migration
- Added UI for configuring website integrations and monitors [#5867](https://github.com/ethyca/fides/pull/5867)
- Adding support for BigQuery struct updates [#5849](https://github.com/ethyca/fides/pull/5849)
- Added support for OneTrust Consent Migration [#5873](https://github.com/ethyca/fides/pull/5873)

### Changed
- Bumped supported Python versions to `3.10.16` and `3.9.21` [#5840](https://github.com/ethyca/fides/pull/5840)
- Update the privacy request detail page to a new layout and improved styling [#5824](https://github.com/ethyca/fides/pull/5824)
- Updated privacy request handling to still succeed if not all identities are provided [#5836](https://github.com/ethyca/fides/pull/5836)
- Refactored privacy request processing to never re-use sessions [#5862](https://github.com/ethyca/fides/pull/5862)
- Updated hover state of menu items to be more visible [#5868](https://github.com/ethyca/fides/pull/5868)
- Use `gpp_settings.cmp_api_required` to determine if GPP CMP API should be included in bundle [#5883](https://github.com/ethyca/fides/pull/5883)
- Updates Fides interface docs to expose additional fields [#5878](https://github.com/ethyca/fides/pull/5878)

### Developer Experience
- Moved non-prod Admin UI dependencies to devDependencies [#5832](https://github.com/ethyca/fides/pull/5832)
- Prevent Admin UI and Privacy Center from starting when running `nox -s dev` with datastore params [#5843](https://github.com/ethyca/fides/pull/5843)
- Remove plotly (unused package) to reduce fides image size [#5852](https://github.com/ethyca/fides/pull/5852)
- Fixed issue where the log_context decorator didn't support positional arguments [#5866](https://github.com/ethyca/fides/pull/5866)

### Fixed
- Fixed pagination bugs on some tables [#5819](https://github.com/ethyca/fides/pull/5819)
- Fixed load_samples to wrap variables in quotes to prevent YAML parsing errors [#5857](https://github.com/ethyca/fides/pull/5857)
- Fixed incorrect value being set for `MonitorExecution.started` column [#5864](https://github.com/ethyca/fides/pull/5864)
- Improved the behavior and state management of MSPA-related settings [#5861](https://github.com/ethyca/fides/pull/5861)
- Fixed CORS origins handling to be more consistent across config (toml/env var) and API settings; allow `0.0.0.0` as an origin [#5853](https://github.com/ethyca/fides/pull/5853)
- Fixed an issue with the update payloads for select SaaS integrations [#5860](https://github.com/ethyca/fides/pull/5860)
- Fixed `/privacy-request/<id>/resubmit` endpoint so it doesn't queue the request twice [#5870](https://github.com/ethyca/fides/pull/5870)
- Fixed the system assets table being the wrong width [#5879](https://github.com/ethyca/fides/pull/5879)
- Fixed vendor override handling in FidesJS CMP [#5886](https://github.com/ethyca/fides/pull/5886)
- Fix `extraDetails.preference` on `FidesUIChanged` events from FidesJS SDK to include the correct `notice_key` when using custom purposes in TCF experience [#5892](https://github.com/ethyca/fides/pull/5892)

## [2.56.2](https://github.com/ethyca/fides/compare/2.56.1...2.56.2)

### Added
- Update FidesJS to push all `FidesEvent` types to GTM (except `FidesInitializing`) [#5821](https://github.com/ethyca/fides/pull/5821)
- Added a consent reporting table and consent lookup feature [#5839](https://github.com/ethyca/fides/pull/5839)
- Added a high-precision `timestamp` to all `FidesEvents` from FidesJS SDK [#5859](https://github.com/ethyca/fides/pull/5859)
- Added a `extraDetails.trigger` to `FidesUIChanged` events from FidesJS SDK with info about the UI element that triggered the event [#5859](https://github.com/ethyca/fides/pull/5859)
- Added a `extraDetails.preference` to `FidesUIChanged` events from FidesJS SDK with info about the preference that was changed (notice, TCF purpose, TCF vendor, etc.) [#5859](https://github.com/ethyca/fides/pull/5859)

### Fixed
- Addressed TCModel console error when opting into some purposes [#5850](https://github.com/ethyca/fides/pull/5850)
- Opt out of all in TCF no longer affects "notice only" notices [#5850](https://github.com/ethyca/fides/pull/5850)
- Corrected the Tag color for some columns of the Privacy requests table. [#5848](https://github.com/ethyca/fides/pull/5848)

## [2.56.1](https://github.com/ethyca/fides/compare/2.56.0...2.56.1)

### Changed
- Custom TCF purposes respect NOTICE_ONLY [#5830](https://github.com/ethyca/fides/pull/5830)

### Fixed
- Fixed usage of stale DB sessions when running privacy requests [#5834](https://github.com/ethyca/fides/pull/5834)

## [2.56.0](https://github.com/ethyca/fides/compare/2.55.4...2.56.0)

### Added
- DB model support for Web Monitoring [#5616](https://github.com/ethyca/fides/pull/5616) https://github.com/ethyca/fides/labels/db-migration
- Added support for queue-specific Celery workers [#5761](https://github.com/ethyca/fides/pull/5761)
- Added support for AWS SES as an email provider [#5804](https://github.com/ethyca/fides/pull/5804)
- Nested identity query support for BigQuery [#5814](https://github.com/ethyca/fides/pull/5814)
- Added job that automatically requeues interrupted tasks for in progress privacy requests [#5800](https://github.com/ethyca/fides/pull/5800)
- Added "Assets" tab on system view for web monitor assets [#5811](https://github.com/ethyca/fides/pull/5811)
- Support for MySQL Data Detection & Discovery Monitors [#5798](https://github.com/ethyca/fides/pull/5798)

### Changed
- Improved dataset validation for namespace metadata and dataset reachability [#5744](https://github.com/ethyca/fides/pull/5744)
- Taxonomy page can now be accessed by users with only read permissions [#5815](https://github.com/ethyca/fides/pull/5815)

### Developer Experience
- Modified Dependabot configuration to support monorepo security updates [#5810](https://github.com/ethyca/fides/pull/5810)
- Fix load_samples to correctly collect & load sample connections with "False" secret values [#5828](https://github.com/ethyca/fides/pull/5828)

### Docs
- Removed version pins in LDFLAGS & CFLAGS for local MSSQL builds [#5760](https://github.com/ethyca/fides/pull/5760)

### Fixed
- Fixed background color of the message indicating the rows selected [#5847](https://github.com/ethyca/fides/pull/5847)
- Fixed bug with D&D table column widths [#5813](https://github.com/ethyca/fides/pull/5813)
- Fixed `poll_for_exited_privacy_request_tasks` for DSR-processing improvements [#5820](https://github.com/ethyca/fides/pull/5820)

## [2.55.4](https://github.com/ethyca/fides/compare/2.55.3...2.55.4)

### Added
- Added setting to control fuzzy search for privacy requests [#5748](https://github.com/ethyca/fides/pull/5748)

### Fixed
- Fixed BQ partition clause validation to allow `-` characters in operands [#5796](https://github.com/ethyca/fides/pull/5796)

## [2.55.3](https://github.com/ethyca/fides/compare/2.55.2...2.55.3)

### Fixed
- Fixed BigQuery DSR integration generates invalid queries when having a dataset with nested fields [#5785](https://github.com/ethyca/fides/pull/5785)

## [2.55.2](https://github.com/ethyca/fides/compare/2.55.1...2.55.2)

### Changed
- Release version bump. No code changes.

## [2.55.1](https://github.com/ethyca/fides/compare/2.55.0...2.55.1)

### Fixed
- Fixed GPP string and section inconsistencies [#5765](https://github.com/ethyca/fides/pull/5765)
- Fixed sending of notifications for privacy request receipts [#5777](https://github.com/ethyca/fides/pull/5777)
- Fixed create systems with vendor_deleted_at field [#5786](https://github.com/ethyca/fides/pull/5786)

## [2.55.0](https://github.com/ethyca/fides/compare/2.54.0...2.55.0)

### Added
- Added editing support for categories of consent on discovered assets [#5739](https://github.com/ethyca/fides/pull/5739)
- Added a read-only consent category cell to Action Center aggregate system results table [#5737](https://github.com/ethyca/fides/pull/5737)
- Added detail trays to items in data catalog view [#5729](https://github.com/ethyca/fides/pull/5729)
- Support rendering and saving consent from custom notices in TCF Overlay [#5742](https://github.com/ethyca/fides/pull/5742)
- Added worker stats endpoint to monitor worker status and task queue length [#5725](https://github.com/ethyca/fides/pull/5725)
- New "Headless" experience type to support custom UI implementations [#5751](https://github.com/ethyca/fides/pull/5751)

### Changed
- Added frequency field to DataHubSchema integration config [#5716](https://github.com/ethyca/fides/pull/5716)
- Added glossary_node field to DataHubSchema integration config [#5734](https://github.com/ethyca/fides/pull/5734)
- Added initial support for upcoming "headless" CMP experience type [#5731](https://github.com/ethyca/fides/pull/5731)
- All Select dropdowns will now allow searching to narrow down the options by default [#5738](https://github.com/ethyca/fides/pull/5738)
- Exposes privacy notice picker for TCF components [#5730](https://github.com/ethyca/fides/pull/5730)
- Model changes to support new privacy center config options [5732](https://github.com/ethyca/fides/pull/5732)

### Fixed
- Fixed `fides annotate dataset` command enters incorrect value on the `direction` field. [#5727](https://github.com/ethyca/fides/pull/5727)
- Fixed Bigquery flakey tests. [#5713](https://github.com/ethyca/fides/pull/5713)
- Fixed breadcrumb navigation issues in data catalog view [#5717](https://github.com/ethyca/fides/pull/5717)
- Fixed `window.Fides.experience` of FidesJS to be a merged version of the minimal and full experience. [#5726](https://github.com/ethyca/fides/pull/5726)
- Fixed vendor count template string on FidesJS embedded layer 2 descriptions [#5736](https://github.com/ethyca/fides/pull/5736)
- Allowing a list with a single dataset in the YAML dataset editor [#5750](https://github.com/ethyca/fides/pull/5750)
- Fixed edge case translation string issue on FidesJS embedded layer 2 [#5749](https://github.com/ethyca/fides/pull/5749)
- Standardized taxonomy endpoint behavior for URLs with and without trailing slashes to ensure all endpoints properly enforce the latest data validation rules [#5753](https://github.com/ethyca/fides/pull/5753)

## [2.54.0](https://github.com/ethyca/fides/compare/2.53.0...2.54.0)

### Added
- Migration to add the `data_uses` column to `stagedresource` table, prereqs for Data Catalog work in Fidesplus [#5600](https://github.com/ethyca/fides/pull/5600/) https://github.com/ethyca/fides/labels/db-migration
- Added a new endpoint to fully resubmit any errored privacy requests [#5658](https://github.com/ethyca/fides/pull/5658) https://github.com/ethyca/fides/labels/db-migration
- Migration to add the `monitorexecution` table used by fidesplus to persist `MonitorExecution` records to DB [#5704](https://github.com/ethyca/fides/pull/5704) https://github.com/ethyca/fides/labels/db-migration

### Changed
- Updated UI colors to new brand. Update logo, homepage cards. [#5668](https://github.com/ethyca/fides/pull/5668)
- Privacy request status tags colors have been updated [#5699](https://github.com/ethyca/fides/pull/5699)
- The privacy declarations for a system are now sorted alphabetically by name. [#5683](https://github.com/ethyca/fides/pull/5683)
- Upgraded GPP library to `3.1.5` and added support for all available state sections (ustx, usde, usia, etc.) [#5696](https://github.com/ethyca/fides/pull/5696)
- Updating DSR execution to allow collections to be unreachable when they don't contain policy-relevant data categories [#5689](https://github.com/ethyca/fides/pull/5689)
- Added "All activity" root breadcrumb to D&D results tables [#5694](https://github.com/ethyca/fides/pull/5694)

### Developer Experience
- Migrated radio buttons and groups to Ant Design [#5681](https://github.com/ethyca/fides/pull/5681)

### Fixed
- Updating mongodb connectors so it can support usernames and password with URL encoded characters [#5682](https://github.com/ethyca/fides/pull/5682)
- After creating a new system, the url is now updated correctly to the new system edit page [#5701](https://github.com/ethyca/fides/pull/5701)
- Visual fixes for table header buttons [#5693](https://github.com/ethyca/fides/pull/5693)

## [2.53.0](https://github.com/ethyca/fides/compare/2.52.0...2.53.0)

### Added
- Added Action Center MVP behind new feature flag [#5622](https://github.com/ethyca/fides/pull/5622)
- Added Data Catalog MVP behind new feature flag [#5628](https://github.com/ethyca/fides/pull/5628)
- Added cache-clearing methods to the `DBCache` model to allow deleting cache entries [#5629](https://github.com/ethyca/fides/pull/5629)
- Adds partitioning, custom identities, multiple identities to test coverage for BigQuery Enterprise [#5618](https://github.com/ethyca/fides/pull/5618)
- Added Datahub groundwork required by Fidesplus [#5666](https://github.com/ethyca/fides/pull/5666)

### Changed
- Updated brand link url [#5656](https://github.com/ethyca/fides/pull/5656)
- Changed "Reclassify" D&D button to show in an overflow menu when row actions are overcrowded [#5655](https://github.com/ethyca/fides/pull/5655)
- Removed primary key requirements for BigQuery and Postgres erasures [#5591](https://github.com/ethyca/fides/pull/5591)
- Updated `DBCache` model so setting cache value always updates the updated_at field [#5669](https://github.com/ethyca/fides/pull/5669)
- Changed sizes of buttons in table headers [#5654](https://github.com/ethyca/fides/pull/5654)
- Adds new config for max number of rows in DSR download through Admin-UI [#5671](https://github.com/ethyca/fides/pull/5671)
- Added CSS variable to FidesJS: `--fides-base-font-size: 16px` for better consistency. Overriding this variable with "1rem" will mimic legacy behavior. [#5673](https://github.com/ethyca/fides/pull/5673) https://github.com/ethyca/fides/labels/high-risk

### Fixed
- Fixed issue where the custom report "reset" button was not working as expected [#5649](https://github.com/ethyca/fides/pull/5649)
- Fixed column ordering issue in the Data Map report [#5649](https://github.com/ethyca/fides/pull/5649)
- Fixed issue where the Data Map report filter dialog was missing an Accordion item label [#5649](https://github.com/ethyca/fides/pull/5649)
- Improved database session management for long running access request tasks [#5667](https://github.com/ethyca/fides/pull/5667)
- Ensured decode_password function properly handles plaintext but valid base64 passwords [#5698](https://github.com/ethyca/fides/pull/5698)

## [2.52.0](https://github.com/ethyca/fides/compare/2.51.2...2.52.0)

### Added
- New page in the Cookie House sample app to demonstrate the use of embedding the FidesJS SDK on the page [#5564](https://github.com/ethyca/fides/pull/5564)
- Added event based communication example to the Cookie House sample app [#5597](https://github.com/ethyca/fides/pull/5597)
- Added new erasure tests for BigQuery Enterprise [#5554](https://github.com/ethyca/fides/pull/5554)
- Added new `has_next` parameter for the `link` pagination strategy [#5596](https://github.com/ethyca/fides/pull/5596)
- Added a `DBCache` model for database-backed caching [#5613](https://github.com/ethyca/fides/pull/5613) https://github.com/ethyca/fides/labels/db-migration
- Adds "reclassify" button to discovery result tables [#5574](https://github.com/ethyca/fides/pull/5574)
- Added support for exporting datamaps with column renaming, reordering and visibility options [#5543](https://github.com/ethyca/fides/pull/5543)

### Changed
- Adjusted Ant's Select component colors and icon [#5594](https://github.com/ethyca/fides/pull/5594)
- Replaced taxonomies page with new UI based on an interactive tree visualization [#5602](https://github.com/ethyca/fides/pull/5602)
- Adjusted functionality around updating taxonomy active field, includes data migration to re-activate taxonomy nodes [#5617](https://github.com/ethyca/fides/pull/5617)
- Migrated breadcrumbs to Ant Design [#5610](https://github.com/ethyca/fides/pull/5610)
- Updated `CustomReportConfig` to be more intuitive on its contents [#5543](https://github.com/ethyca/fides/pull/5543)

### Fixed
- Fixing quickstart.py script [#5585](https://github.com/ethyca/fides/pull/5585)
- Removed unnecessary double notification when updating database integrations [#5612](https://github.com/ethyca/fides/pull/5612)

## [2.51.2](https://github.com/ethyca/fides/compare/2.51.1...2.51.2)

### Fixed
- Fixed miscellaneous performance issues with Systems and PrivacyDeclarations [#5601](https://github.com/ethyca/fides/pull/5601)

## [2.51.1](https://github.com/ethyca/fides/compare/2.51.0...2.51.1)

### Fixed
- SaaS integrations using `oauth_client_credentials` now properly update their access token when editing the secrets. [#5548](https://github.com/ethyca/fides/pull/5548)
- Saas integrations using `oauth_client_credentials` now properly refresh their access token when the current token expires [#5569](https://github.com/ethyca/fides/pull/5569)
- Adding `dsr_testing_tools_enabled` security setting [#5573](https://github.com/ethyca/fides/pull/5573)
- Reverted elimination of connection pool in worker tasks to prevent DB performance issues [#5592](https://github.com/ethyca/fides/pull/5592)

## [2.51.0](https://github.com/ethyca/fides/compare/2.50.0...2.51.0)

### Added
- Added new column for Action Type in privacy request event logs [#5546](https://github.com/ethyca/fides/pull/5546)
- Added `fides_consent_override` option in FidesJS SDK [#5541](https://github.com/ethyca/fides/pull/5541)
- Added new `script` ConsentMethod in FidesJS SDK for tracking automated consent [#5541](https://github.com/ethyca/fides/pull/5541)
- Added a new page under system integrations to run standalone dataset tests (Fidesplus) [#5549](https://github.com/ethyca/fides/pull/5549)

### Changed
- Adding hashes to system tab URLs [#5535](https://github.com/ethyca/fides/pull/5535)
- Boolean inputs will now show as a select with true/false values in the connection form [#5555](https://github.com/ethyca/fides/pull/5555)
- Updated Cookie House to be responsive [#5541](https://github.com/ethyca/fides/pull/5541)
- Updated `/system` endpoint to filter vendor deleted systems [#5553](https://github.com/ethyca/fides/pull/5553)

### Developer Experience
- Migrated remaining instances of Chakra's Select component to use Ant's Select component [#5502](https://github.com/ethyca/fides/pull/5502)

### Fixed
- Updating dataset PUT to allow deleting all datasets [#5524](https://github.com/ethyca/fides/pull/5524)
- Adds support for fides_key generation when parent_key is provided in Taxonomy create endpoints [#5542](https://github.com/ethyca/fides/pull/5542)
- An integration will no longer re-enable after saving the connection form [#5555](https://github.com/ethyca/fides/pull/5555)
- Fixed positioning of Fides brand link in privacy center [#5572](https://github.com/ethyca/fides/pull/5572)

### Removed
- Removed unnecessary debug logging from the load_file config helper [#5544](https://github.com/ethyca/fides/pull/5544)


## [2.50.0](https://github.com/ethyca/fides/compare/2.49.1...2.50.0)

### Added
- Added namespace support for Snowflake [#5486](https://github.com/ethyca/fides/pull/5486)
- Added support for field-level masking overrides [#5446](https://github.com/ethyca/fides/pull/5446)
- Added BigQuery Enterprise access request integration test [#5504](https://github.com/ethyca/fides/pull/5504)
- Added MD5 email hashing for Segment's Right to Forget endpoint requests [#5514](https://github.com/ethyca/fides/pull/5514)
- Added loading state to the toggle switches on the Privacy experiences page [#5529](https://github.com/ethyca/fides/pull/5529)
- Added new env variable to set a privacy center to default to a specific property  [#5532](https://github.com/ethyca/fides/pull/5532)

### Changed
- Allow hiding systems via a `hidden` parameter and add two flags on the `/system` api endpoint; `show_hidden` and `dnd_relevant`, to display only systems with integrations [#5484](https://github.com/ethyca/fides/pull/5484)
- The CMP override `fides_privacy_policy_url` will now apply even if the `fides_override_language` doesn't match [#5515](https://github.com/ethyca/fides/pull/5515)
- Updated POST taxonomy endpoints to handle creating resources without specifying fides_key [#5468](https://github.com/ethyca/fides/pull/5468)
- Disabled connection pooling for task workers and added retries and keep-alive configurations for database connections [#5448](https://github.com/ethyca/fides/pull/5448) https://github.com/ethyca/fides/labels/high-risk
- Added timeout handling in the UI for async discovery monitor-related queries [#5519](https://github.com/ethyca/fides/pull/5519)

### Developer Experience
- Migrated several instances of Chakra's Select component to use Ant's Select component [#5475](https://github.com/ethyca/fides/pull/5475)
- Fixing BigQuery integration tests [#5491](https://github.com/ethyca/fides/pull/5491)
- Enhanced logging for privacy requests [#5500](https://github.com/ethyca/fides/pull/5500)

### Docs
- Added docs for PrivacyNoticeRegion type [#5488](https://github.com/ethyca/fides/pull/5488)

### Fixed
- Fixed deletion of ConnectionConfigs that have related MonitorConfigs [#5478](https://github.com/ethyca/fides/pull/5478)
- Fixed extra delete icon on Domains page [#5513](https://github.com/ethyca/fides/pull/5513)
- Fixed incorrect display names on some D&D resources [#5498](https://github.com/ethyca/fides/pull/5498)
- Fixed position of "Integration" button on system detail page [#5497](https://github.com/ethyca/fides/pull/5497)
- Fixing issue where "privacy request received" emails would not be sent if the request had custom identities [#5518](https://github.com/ethyca/fides/pull/5518)
- Fixed issue with long-running privacy request tasks losing their connection to the database [#5500](https://github.com/ethyca/fides/pull/5500)
- Fixed missing "Manage privacy preferences" button label option in TCF experience translations [#5528](https://github.com/ethyca/fides/pull/5528)
- Fixed privacy center not fetching the correct experience when using custom property paths  [#5532](https://github.com/ethyca/fides/pull/5532)

### Security
 - Password Policy is now Enforced in Accept Invite API [CVE-2024-52008](https://github.com/ethyca/fides/security/advisories/GHSA-v7vm-rhmg-8j2r)

## [2.49.1](https://github.com/ethyca/fides/compare/2.49.0...2.49.1)

### Added
- Added support for GPP national string to be used alongside state-by-state using a new approach option [#5480](https://github.com/ethyca/fides/pull/5480)
- Added "Powered by" branding link to privacy center and Layer 2 CMP [#5483](https://github.com/ethyca/fides/pull/5483)
- Added loading state to the toggle switches on the Manage privacy notices page [#5489](https://github.com/ethyca/fides/pull/5489)
- Support BlueConic objectives [#5479](https://github.com/ethyca/fides/pull/5479)

### Fixed
- Use BlueConic Profile API correctly. [#5487](https://github.com/ethyca/fides/pull/5487)
- Fixed a bug where branding link was sometimes misaligned [#5496](https://github.com/ethyca/fides/pull/5496)

## [2.49.0](https://github.com/ethyca/fides/compare/2.48.2...2.49.0)

### Added
- Added DataHub integration config [#5401](https://github.com/ethyca/fides/pull/5401)
- Added keepalive settings to the Redshift integration [#5433](https://github.com/ethyca/fides/pull/5433)
- Remediation endpoint `/datasets/clean` to clean up dataset names generated with previous version of fides nested field support [#5461](https://github.com/ethyca/fides/pull/5461)

### Changed
- Migrated the base Select component for Vendor selection to Ant Design [#5459](https://github.com/ethyca/fides/pull/5459)
- Added a security setting that must be set to true to enable the access request download feature [#5451](https://github.com/ethyca/fides/pull/5451)
- Preventing erasures for the Zendesk integration if there are any open tickets [#5429](https://github.com/ethyca/fides/pull/5429)
- Updated look/feel of all badges in the Data map report [#5464](https://github.com/ethyca/fides/pull/5464)
- Allow adding data categories to nested fields [#5434](https://github.com/ethyca/fides/pull/5434)

### Fixed
 - Fix rendering of subfield names in D&D tables [#5439](https://github.com/ethyca/fides/pull/5439)
 - Fix "Save" button on system source/destination page not working [#5469](https://github.com/ethyca/fides/pull/5469)
 - Updating Salesforce erasure request with overrides so it properly passes validation. Removing Account endpoint since it does not contain user data [#5452](https://github.com/ethyca/fides/pull/5452)
 - Fix Pytest-Ctl-External tests [#5457](https://github.com/ethyca/fides/pull/5457)

### Developer Experience
- Added Carbon Icons to FidesUI [#5416](https://github.com/ethyca/fides/pull/5416)
- Apply new color palette as scss module [#5453](https://github.com/ethyca/fides/pull/5453)
- Fixing external SaaS connector tests [#5463](https://github.com/ethyca/fides/pull/5463)
- Updating Paramiko to version 3.4.1 to prevent warning during server startup [#5467](https://github.com/ethyca/fides/pull/5467)

## [2.48.2](https://github.com/ethyca/fides/compare/2.48.1...2.48.2)

### Fixed
- Fixed ValidationError for datasets with a connection_type [#5447](https://github.com/ethyca/fides/pull/5447)

## [2.48.1](https://github.com/ethyca/fides/compare/2.48.0...2.48.1)

### Fixed
 - API router sanitizer being too aggressive with NextJS Catch-all Segments [#5438](https://github.com/ethyca/fides/pull/5438)
 - Fix rendering of subfield names in D&D tables [#5439](https://github.com/ethyca/fides/pull/5439)
 - Fix BigQuery `partitioning` queries to properly support multiple identity clauses [#5432](https://github.com/ethyca/fides/pull/5432)

## [2.48.0](https://github.com/ethyca/fides/compare/2.47.1...2.48.0)

### Added
- Added Azure as an SSO provider. [#5402](https://github.com/ethyca/fides/pull/5402)
- Added endpoint to get privacy request access results urls [#5379](https://github.com/ethyca/fides/pull/5379)
- Added `connection_type` key in the `namespace` attribute of a Dataset's `fides_meta` [#5387](https://github.com/ethyca/fides/pull/5387)
- Added new RDS Postgres Connector [#5380](https://github.com/ethyca/fides/pull/5380)
- Added ability to customize column names in the Data Map report [#5400](https://github.com/ethyca/fides/pull/5400)
- Added Experience Config docs to the FidesJS documentation [#5405](https://github.com/ethyca/fides/pull/5405)
- Added UI for downloading privacy request access results [#5407](https://github.com/ethyca/fides/pull/5407)

### Fixed
- Fixed a bug where D&D tables were rendering stale data [#5372](https://github.com/ethyca/fides/pull/5372)
- Fixed issue where multiple login redirects could end up losing login return path [#5389](https://github.com/ethyca/fides/pull/5389)
- Fixed issue where Dataset with nested fields was unable to edit Categories [#5383](https://github.com/ethyca/fides/pull/5383)
- Fixed a visual bug where the "download" icon was off-center in some buttons [#5409](https://github.com/ethyca/fides/pull/5409)
- Fixed styling on "Dataset" field on system integration form [#5408](https://github.com/ethyca/fides/pull/5408)
- Fixed Snowflake DSR integration failing with syntax error [#5417](https://github.com/ethyca/fides/pull/5417)

### Changed
- The `Monitor` button trigger the same `confirmResourceMutation` (monitor, start classification) on muted parent resources as well as un-muted resources. Un-mute button for muted field resources which simply changes their status to `monitored`. [#5362](https://github.com/ethyca/fides/pull/5362)

### Developer Experience
- Fix warning messages from slowapi and docker [#5385](https://github.com/ethyca/fides/pull/5385)

## [2.47.1](https://github.com/ethyca/fides/compare/2.47.0...2.47.1)

### Added
- Adding access and erasure support for Gladly [#5346](https://github.com/ethyca/fides/pull/5346)
- Added icons for the Gladly, ShipStation, Microsoft Ads, and PowerReviews integrations [#5374](https://github.com/ethyca/fides/pull/5374)

### Changed
- Make the dbname in GoogleCloudSQLPostgresSchema optional [#5358](https://github.com/ethyca/fides/pull/5358)

### Fixed
- Fixed race condition where GPC being updated after FidesJS initialization caused Privacy Notices to be in the wrong state [#5384](https://github.com/ethyca/fides/pull/5384)
- Fixed issue where Dataset with nested fields was unable to edit Categories [#5383](https://github.com/ethyca/fides/pull/5383)
- Fixed button styling issues [#5386](https://github.com/ethyca/fides/pull/5386)
- Allow Responsys and Firebase connectors to ignore extra identities [#5388](https://github.com/ethyca/fides/pull/5388)
- Fixed cookies not deleting on opt-out [#5338](https://github.com/ethyca/fides/pull/5338)

## [2.47.0](https://github.com/ethyca/fides/compare/2.46.2...2.47.0)

### Added
- Make all "Description" table columns expandable in Admin UI tables [#5340](https://github.com/ethyca/fides/pull/5340)
- Added access support for Shipstation [#5343](https://github.com/ethyca/fides/pull/5343)
- Introduce custom reports to Data map report [#5352](https://github.com/ethyca/fides/pull/5352)
- Added models to support custom reports (Fidesplus) [#5344](https://github.com/ethyca/fides/pull/5344)

### Changed
- Updated the filter postprocessor (SaaS integration framework) to support dataset references [#5343](https://github.com/ethyca/fides/pull/5343)

### Developer Experience
- Migrate toggle switches from Chakra to Ant Design [#5323](https://github.com/ethyca/fides/pull/5323)
- Migrate buttons from Chakra to Ant Design [#5357](https://github.com/ethyca/fides/pull/5357)
- Replace `debugLog` with global scoped `fidesDebugger` for better debug experience and optimization of prod code [#5335](https://github.com/ethyca/fides/pull/5335)

### Fixed
- Updating the hash migration status check query to use the available indexes [#5336](https://github.com/ethyca/fides/pull/5336)
- Fixed column resize jank on all tables in Admin UI [#5340](https://github.com/ethyca/fides/pull/5340)
- Better handling of empty storage secrets in aws_util [#5347](https://github.com/ethyca/fides/pull/5347)
- Fix SSO Provider form saving when clicking the cancel button with a fully filled form [#5365](https://github.com/ethyca/fides/pull/5365)
- Fix bleedover of Data Categories into next column on Data map reporting [#5369](https://github.com/ethyca/fides/pull/5369)

### Removed
- Removing Adobe Campaign integration [#5364](https://github.com/ethyca/fides/pull/5364)

## [2.46.2](https://github.com/ethyca/fides/compare/2.46.1...2.46.2)

### Added
- Initial support for DSR requests against partitioned BigQuery tables [#5325](https://github.com/ethyca/fides/pull/5325)
- Added MySQL on RDS as a detection/discovery integration[#5275](https://github.com/ethyca/fides/pull/5275)
- Added new RDS MySQL Connector [#5343](https://github.com/ethyca/fides/pull/5343)

## [2.46.1](https://github.com/ethyca/fides/compare/2.46.0...2.46.1)

### Added
- Implement Soft Delete for PrivacyRequests [#5321](https://github.com/ethyca/fides/pull/5321/files)

### Removed
- Removing Shippo integration [#5349](https://github.com/ethyca/fides/pull/5349)

### Fixed
- Updated Attentive DSR integration [#5319](https://github.com/ethyca/fides/pull/5319)

## [2.46.0](https://github.com/ethyca/fides/compare/2.45.2...2.46.0)

### Fixed
- Ignore `400` errors from Talkable's `person` endpoint. [#5317](https://github.com/ethyca/fides/pull/5317)
- Fix Email Connector logs so they use configuration key instead of name [#5286](https://github.com/ethyca/fides/pull/5286)
- Updated Responsys and Firebase Auth integrations to allow multiple identities [#5318](https://github.com/ethyca/fides/pull/5318)
- Updated Shopify dataset in order to flag country, province, and other location values as read-only [#5282](https://github.com/ethyca/fides/pull/5282)
- Fix issues with cached or `window.fides_overrides` languages in the Minimal TCF banner [#5306](https://github.com/ethyca/fides/pull/5306)
- Fix issue with fides-js where the experience was incorrectly initialized as an empty object which appeared valid, when `undefined` was expected [#5309](https://github.com/ethyca/fides/pull/5309)
- Fix issue where newly added languages in Admin-UI were not being rendered in the preview [#5316](https://github.com/ethyca/fides/pull/5316)
- Fix bug where consent automation accordion shows for integrations that don't support consent automation [#5330](https://github.com/ethyca/fides/pull/5330)
- Fix issue where custom overrides (title, description, privacy policy url, etc.) were not being applied to the full TCF overlay [#5333](https://github.com/ethyca/fides/pull/5333)


### Added
- Added support for hierarchical notices in Privacy Center [#5291](https://github.com/ethyca/fides/pull/5291)
- Support row-level deletes for BigQuery and add erase_after support for database connectors [#5293](https://github.com/ethyca/fides/pull/5293)
- Added PUT endpoint for dataset configs [#5324](https://github.com/ethyca/fides/pull/5324)
- Namespace support for the BigQuery integration and datasets [#5294](https://github.com/ethyca/fides/pull/5294)
- Added ability to select multiple datasets on integrations in system integration view [#5327](https://github.com/ethyca/fides/pull/5327)
- Updated Fides.shopify() integration for Shopify Plus Consent [#5329](https://github.com/ethyca/fides/pull/5329)

### Changed
- Updated privacy notices to support notice hierarchies [#5272](https://github.com/ethyca/fides/pull/5272)
- Defaulting SecuritySettings.env to prod [#5326](https://github.com/ethyca/fides/pull/5326)

### Developer Experience
- Initialized Ant Design and Tailwindcss in Admin-UI to prepare for Design System migration [#5308](https://github.com/ethyca/fides/pull/5308)

## [2.45.2](https://github.com/ethyca/fides/compare/2.45.1...2.45.2)

### Fixed
- Updated the hash migration script to only run on tables with less than 1 million rows. [#5310](https://github.com/ethyca/fides/pull/5310)

## [2.45.1](https://github.com/ethyca/fides/compare/2.45.0...2.45.1)

### Added
- Support minimal GVL in minimal TCF response allowing Accept/Reject from banner before full GVL is loaded [#5298](https://github.com/ethyca/fides/pull/5298)

### Fixed
- Fixed discovery pagination [#5304](https://github.com/ethyca/fides/pull/5304)
- Fixed fides-no-scroll so it works in all browsers [#5299](https://github.com/ethyca/fides/pull/5299)

## [2.45.0](https://github.com/ethyca/fides/compare/2.44.0...2.45.0)

### Added
- Adding erasure support for PowerReviews [#5258](https://github.com/ethyca/fides/pull/5258)
- Adding erasure support for Attentive [#5258](https://github.com/ethyca/fides/pull/5261)
- Added a scheduled job to incrementally migrate from bcrypt hashes to SHA-256 hashes for stored identity values [#5256](https://github.com/ethyca/fides/pull/5256)
- Added the new Dynamic Erasure Email integrations [#5226](https://github.com/ethyca/fides/pull/5226)
- Add ability to edit dataset YAML from dataset view [#5262](https://github.com/ethyca/fides/pull/5262)
- Added support for "in progress" status in classification [#5248](https://github.com/ethyca/fides/pull/5248)
- Clarify GCP service account permissions when setting up Google Cloud SQL for Postgres in Admin-UI [#5245](https://github.com/ethyca/fides/pull/5266)
- Add onFidesEvent method for an alternative way to subscribe to Fides events [#5297](https://github.com/ethyca/fides/pull/5297)

### Changed
- Validate no path in `server_host` var for CLI config; if there is one then take only up until the first forward slash
- Update the Datamap report's Data categories column to support better expand/collapse behavior [#5265](https://github.com/ethyca/fides/pull/5265)
- Rename/refactor Privacy Notice Properties to support performance improvements [#5259](https://github.com/ethyca/fides/pull/5259)
- Improved logging and error visibility for TraversalErrors [#5263](https://github.com/ethyca/fides/pull/5263)

### Developer Experience
- Added performance mark timings to debug logs for fides.js [#5245](https://github.com/ethyca/fides/pull/5245)

### Fixed
- Fix wording in tooltip for Yotpo Reviews [#5274](https://github.com/ethyca/fides/pull/5274)
- Hardcode ConnectionConfigurationResponse.secrets [#5283](https://github.com/ethyca/fides/pull/5283)
- Fix Fides.shouldShouldShowExperience() to return false for modal-only experiences [#5281](https://github.com/ethyca/fides/pull/5281)

## [2.44.0](https://github.com/ethyca/fides/compare/2.43.1...2.44.0)

### Added
- Added Gzip Middleware for responses [#5225](https://github.com/ethyca/fides/pull/5225)
- Adding source and submitted_by fields to privacy requests (Fidesplus) [#5206](https://github.com/ethyca/fides/pull/5206)
- Added Action Required / Monitored / Unmonitored tabs to Data Detection & Discovery page [#5236](https://github.com/ethyca/fides/pull/5236)
- Adding erasure support for Microsoft Advertising [#5197](https://github.com/ethyca/fides/pull/5197)
- Implements fuzzy search for identities in Admin-UI Request Manager [#5232](https://github.com/ethyca/fides/pull/5232)
- New purpose header field for TCF banner [#5246](https://github.com/ethyca/fides/pull/5246)
- `fides` subcommand `pull` has resource name subcommands that take a `fides_key` argument allowing you to pull only one resource by name and type [#5260](https://github.com/ethyca/fides/pull/5260)

### Changed
- Removed unused `username` parameter from the Delighted integration configuration [#5220](https://github.com/ethyca/fides/pull/5220)
- Removed unused `ad_account_id` parameter from the Snap integration configuration [#5229](https://github.com/ethyca/fides/pull/5220)
- Updates to support consent signal processing (Fidesplus) [#5200](https://github.com/ethyca/fides/pull/5200)
- TCF Optimized for performance on initial load by offsetting most experience data until after banner is shown [#5230](https://github.com/ethyca/fides/pull/5230)
- Updates to support DynamoDB schema with Tokenless IAM auth [#5240](https://github.com/ethyca/fides/pull/5240)

### Developer Experience
- Sourcemaps are now working for fides-js in debug mode [#5222](https://github.com/ethyca/fides/pull/5222)

### Fixed
- Fix bug where Data Detection & Discovery table pagination fails to reset after navigating or searching  [#5234](https://github.com/ethyca/fides/pull/5234)
- Ignoring HTTP 400 error responses from the unsubscribe endpoint for HubSpot [#5237](https://github.com/ethyca/fides/pull/5237)
- Fix all `fides` API subcommands (`push`, `user`, etc) failing with an invalid server even when only passing `--help` [#5243](https://github.com/ethyca/fides/pull/5243)
- Fix bug where empty datasets / table wouldn't show a Monitor button  [#5249](https://github.com/ethyca/fides/pull/5249)

### Security
- Reduced timing differences in login endpoint [CVE-2024-45052](https://github.com/ethyca/fides/security/advisories/GHSA-2h46-8gf5-fmxv)
- Removed Jinja2 for email templates, the variables syntax changed from `{{variable_name}}` to `__VARIABLE_NAME__` [CVE-2024-45053](https://github.com/ethyca/fides/security/advisories/GHSA-c34r-238x-f7qx)


## [2.43.1](https://github.com/ethyca/fides/compare/2.43.0...2.43.1)

### Added
- Pydantic v1 -> Pydantic v2 upgrade [#5020](https://github.com/ethyca/fides/pull/5020)
- Added success toast on muting/ignoring resources in D&D tables [#5214](https://github.com/ethyca/fides/pull/5214)
- Added "data type" column to fields and subfields on D&D tables [#5218](https://github.com/ethyca/fides/pull/5218)
- Added support for navigating and editing nested fields in the Datasets page [#5216](https://github.com/ethyca/fides/pull/5216)

### Fixed
- Ignore `404` errors on Oracle Responsys deletions [#5203](https://github.com/ethyca/fides/pull/5203)
- Fix white screen issue when privacy request has null value for daysLeft [#5213](https://github.com/ethyca/fides/pull/5213)

### Changed
- Visual updates to badges in D&D result tables [#5212](https://github.com/ethyca/fides/pull/5212)
- Tweaked behavior of loading state on D&D table actions buttons [#5201](https://github.com/ethyca/fides/pull/5201)


## [2.43.0](https://github.com/ethyca/fides/compare/2.42.1...2.43.0)

### Added
- Added support for mapping a system's integration's consentable items to privacy notices [#5156](https://github.com/ethyca/fides/pull/5156)
- Added support for SSO Login with multiple providers (Fides Plus feature) [#5134](https://github.com/ethyca/fides/pull/5134)
- Adds user_read scope to approver role so that they can update their own password [#5178](https://github.com/ethyca/fides/pull/5178)
- Added PATCH endpoint for partially updating connection secrets [#5172](https://github.com/ethyca/fides/pull/5172)
- Add success toast on confirming classification in data discovery tables [#5182](https://github.com/ethyca/fides/pull/5182)
- Add function to return list of StagedResource objs according to list of URNs [#5192](https://github.com/ethyca/fides/pull/5192)
- Add DSR Support for ScyllaDB [#5140](https://github.com/ethyca/fides/pull/5140)
- Added support for nested fields in BigQuery in D&D result views [#5175](https://github.com/ethyca/fides/pull/5175)
- Added support for Vendor Count in Fides-JS overlay descriptions [#5210](https://github.com/ethyca/fides/pull/5210)

### Fixed
- Fixed the OAuth2 configuration for the Snap integration [#5158](https://github.com/ethyca/fides/pull/5158)
- Fixes a Marigold Sailthru error when a user does not exist [#5145](https://github.com/ethyca/fides/pull/5145)
- Fixed malformed HTML issue on switch components [#5166](https://github.com/ethyca/fides/pull/5166)
- Edit integration modal no longer requires reentering credentials when doing partial edits [#2436](https://github.com/ethyca/fides/pull/2436)
- Fixed a timing issue with tcf/gpp locator iframe naming [#5173](https://github.com/ethyca/fides/pull/5173)
- Detection & Discovery: The when column will now display the correct value with a tooltip showing the full date and time [#5177](https://github.com/ethyca/fides/pull/5177)
- Fixed minor issues with the SSO providers form [#5183](https://github.com/ethyca/fides/pull/5183)

### Changed
- Removed PRIVACY_REQUEST_READ scope from Viewer role [#5184](https://github.com/ethyca/fides/pull/5184)
- Asynchronously load GVL translations in FidesJS instead of blocking UI rendering [#5187](https://github.com/ethyca/fides/pull/5187)
- Model changes to support consent signals (Fidesplus) [#5190](https://github.com/ethyca/fides/pull/5190)
- Updated Datasets page with new UI for better usability and consistency with Detection and Discovery UI [#5191](https://github.com/ethyca/fides/pull/5191)
- Updated the Yotpo Reviews integration to use email and phone number identities instead of external ID [#5169](https://github.com/ethyca/fides/pull/5169)
- Update TCF banner button layout and styles [#5204](https://github.com/ethyca/fides/pull/5204)


### Developer Experience
- Fixes some ESLint configuration issues [#5176](https://github.com/ethyca/fides/pull/5176)

## [2.42.1](https://github.com/ethyca/fides/compare/2.42.0...2.42.1)

### Fixed
- Fixed language picker cut-off in mobile on CMP banner and modal [#5159](https://github.com/ethyca/fides/pull/5159)
- Fixed button sizes on CMP modal [#5161](https://github.com/ethyca/fides/pull/5161)

## [2.42.0](https://github.com/ethyca/fides/compare/2.41.0...2.42.0)

### Added
- Add AWS Tags in the meta field for Fides system when using `fides generate` [#4998](https://github.com/ethyca/fides/pull/4998)
- Added access and erasure support for Checkr integration [#5121](https://github.com/ethyca/fides/pull/5121)
- Added support for special characters in SaaS request payloads [#5099](https://github.com/ethyca/fides/pull/5099)
- Added support for displaying notices served in the Consent Banner [#5125](https://github.com/ethyca/fides/pull/5125)
- Added ability to choose whether to use Opt In/Out buttons or Acknowledge button in the Consent Banner [#5125](https://github.com/ethyca/fides/pull/5125)
- Add "status" field to detection & discovery tables [#5141](https://github.com/ethyca/fides/pull/5141)
- Added optional filters `exclude_saas_datasets` and `only_unlinked_datasets` to the list datasets endpoint [#5132](https://github.com/ethyca/fides/pull/5132)
- Add new config options to support notice-only banner and modal [#5136](https://github.com/ethyca/fides/pull/5136)
- Added models to support bidirectional consent (Fides Plus feature) [#5118](https://github.com/ethyca/fides/pull/5118)

### Changed
- Moving Privacy Center endpoint logging behind debug flag [#5103](https://github.com/ethyca/fides/pull/5103)
- Serve GVL languages as they are requested [#5112](https://github.com/ethyca/fides/pull/5112)
- Changed text on system integrations tab to direct to new integration management [#5097](https://github.com/ethyca/fides/pull/5097)
- Updates to consent experience styling [#5085](https://github.com/ethyca/fides/pull/5085)
- Updated the dataset page to display the new table and support pagination [#5130](https://github.com/ethyca/fides/pull/5130)
- Improve performance by removing the need to load every system into redux store [#5135](https://github.com/ethyca/fides/pull/5135)
- Use the `user_id` from a Segment Trait instead of an `email` when deleting a user in Segment [#5004](https://github.com/ethyca/fides/pull/5004)
- Moves some endpoints for property-specific messaging from OSS -> plus [#5069](https://github.com/ethyca/fides/pull/5069)
- Text changes in monitor config table and form [#5142](https://github.com/ethyca/fides/pull/5142)
- Improve API error messages when using is_default field on taxonomy resources [#5147](https://github.com/ethyca/fides/pull/5147)

### Developer Experience
- Add `.syncignore` to reduce file sync size with new volumes [#5104](https://github.com/ethyca/fides/pull/5104)
- Fix sourcemap generation in development version of FidesJS [#5119](https://github.com/ethyca/fides/pull/5119)
- Upgrade to Next.js v14 [#5111](https://github.com/ethyca/fides/pull/5111)
- Upgrade and consolidate linting and formatting tools [#5128](https://github.com/ethyca/fides/pull/5128)

### Fixed
- Resolved an issue pulling all blog authors for the Shopify integration [#5043](https://github.com/ethyca/fides/pull/5043)
- Fixed typo in the BigQuery integration description [#5120](https://github.com/ethyca/fides/pull/5120)
- Fixed default values of Experience config toggles [#5123](https://github.com/ethyca/fides/pull/5123)
- Skip indexing Custom Privacy Request Field array values [#5127](https://github.com/ethyca/fides/pull/5127)
- Fixed Admin UI issue where banner would disappear in Experience Preview with GPC enabled [#5131](https://github.com/ethyca/fides/pull/5131)
- Fixed not being able to edit a monitor from scheduled to not scheduled [#5114](https://github.com/ethyca/fides/pull/5114)
- Migrating missing Fideslang 2.0 data categories [#5073](https://github.com/ethyca/fides/pull/5073)
- Fixed wrong system count on Datamap page [#5151](https://github.com/ethyca/fides/pull/5151)
- Fixes some responsive styling issues in the consent banner on mobile sized screens [#5157](https://github.com/ethyca/fides/pull/5157)

## [2.41.0](https://github.com/ethyca/fides/compare/2.40.0...2.41.0)

### Added
- Added erasure support for Alchemer integration [#4925](https://github.com/ethyca/fides/pull/4925)
- Added new columns and action buttons to discovery monitors table [#5068](https://github.com/ethyca/fides/pull/5068)
- Added field to exclude databases on MonitorConfig [#5080](https://github.com/ethyca/fides/pull/5080)
- Added key pair authentication for the Snowflake integration [#5079](https://github.com/ethyca/fides/pull/5079)

### Changed
- Updated the sample dataset for the Amplitude integration [#5063](https://github.com/ethyca/fides/pull/5063)
- Updated System's page to display a table that uses a paginated endpoint [#5084](https://github.com/ethyca/fides/pull/5084)
- Messaging page now shows a notice if you have properties without any templates [#5077](https://github.com/ethyca/fides/pull/5077)
- Endpoints for listing systems (GET /system) and datasets (GET /dataset) now support optional pagination [#5071](https://github.com/ethyca/fides/pull/5071)
- Messaging page will now show a notice about using global mode [#5090](https://github.com/ethyca/fides/pull/5090)
- Changed behavior of project selection modal in discovery monitor form [#5092](https://github.com/ethyca/fides/pull/5092)
- Data category selector for Discovery results won't show disabled categories [#5102](https://github.com/ethyca/fides/pull/5102)

### Developer Experience
- Upgrade to React 18 and Chakra 2, including other dependencies [#5036](https://github.com/ethyca/fides/pull/5036)
- Added support for "output templates" in read SaaS requests [#5054](https://github.com/ethyca/fides/pull/5054)
- URL for deployment instructions when the webserver is running [#5088](https://github.com/ethyca/fides/pull/5088)
- Optimize TCF bundle with just-in-time GVL translations [#5074](https://github.com/ethyca/fides/pull/5074)
- Added `performance.mark()` to FidesJS events for performance testing. [#5105](https://github.com/ethyca/fides/pull/5105)

### Fixed
- Fixed bug with unescaped table names in mysql queries [#5072](https://github.com/ethyca/fides/pull/5072/)
- Fixed bug with unresponsive messaging ui [#5081](https://github.com/ethyca/fides/pull/5081/)
- Fixed FidesKey constructor bugs in CLI [#5113](https://github.com/ethyca/fides/pull/5113)


## [2.40.0](https://github.com/ethyca/fides/compare/2.39.2...2.40.0)

### Added
- Adds last_monitored and enabled attributes to MonitorConfig [#4991](https://github.com/ethyca/fides/pull/4991)
- New messaging page. Allows managing messaging templates for different properties. [#5005](https://github.com/ethyca/fides/pull/5005)
- Ability to configure "Enforcement Level" for Privacy Notices [#5025](https://github.com/ethyca/fides/pull/5025)
- BE cleanup for property-specific messaging [#5006](https://github.com/ethyca/fides/pull/5006)
- If property_id param was used, store it as part of the consent request [#4915](https://github.com/ethyca/fides/pull/4915)
- Invite users via email flow [#4539](https://github.com/ethyca/fides/pull/4539)
- Added new Google Cloud SQL for Postgres Connector [#5014](https://github.com/ethyca/fides/pull/5014)
- Added access and erasure support for the Twilio SMS integration [#4979](https://github.com/ethyca/fides/pull/4979)
- Added erasure support for Snap integration [#5011](https://github.com/ethyca/fides/pull/5011)

### Changed
- Navigation changes. 'Management' was renamed 'Settings'. Properties was moved to Settings section. [#5005](https://github.com/ethyca/fides/pull/5005)
- Changed discovery monitor form behavior around execution date/time selection [#5017](https://github.com/ethyca/fides/pull/5017)
- Changed integration form behavior when errors occur [#5023](https://github.com/ethyca/fides/pull/5023)
- Replaces typescript-cookie with js-cookie [#5022](https://github.com/ethyca/fides/pull/5022)
- Updated pymongo version to 4.7.3 [#5019](https://github.com/ethyca/fides/pull/5019)
- Upgraded Datamap instance of `react-table` to v8 [#5024](https://github.com/ethyca/fides/pull/5024)
- Updated create privacy request modal from admin-ui to include all custom fields  [#5029](https://github.com/ethyca/fides/pull/5029)
- Update name of Ingress/Egress columns in Datamap Report to Sources/Destinations [#5045](https://github.com/ethyca/fides/pull/5045)
- Datamap report now includes a 'cookies' column [#5052](https://github.com/ethyca/fides/pull/5052)
- Changed behavior of project selection UI in discovery monitor form [#5049](https://github.com/ethyca/fides/pull/5049)
- Updating DSR filtering to use collection-level data categories [#4999](https://github.com/ethyca/fides/pull/4999)
- Changed discovery monitor form to skip project selection UI when no projects exist [#5056](https://github.com/ethyca/fides/pull/5056)

### Fixed
- Fixed intermittent connection issues with Redshift by increasing timeout and preferring SSL in test connections [#4981](https://github.com/ethyca/fides/pull/4981)
- Fixed data detection & discovery results not displaying correctly across multiple pages[#5060](https://github.com/ethyca/fides/pull/5060)

### Developer Experience
- Fixed various environmental issues when running Cypress tests locally [#5040](https://github.com/ethyca/fides/pull/5040)

## [2.39.2](https://github.com/ethyca/fides/compare/2.39.1...2.39.2)

### Fixed
- Restrict Delete Systems API endpoint such that user must have "SYSTEM_DELETE" scope [#5037](https://github.com/ethyca/fides/pull/5037)

### Security
- Remove the SERVER_SIDE_FIDES_API_URL env variable from the client clientSettings [CVE-2024-31223](https://github.com/ethyca/fides/security/advisories/GHSA-53q7-4874-24qg)

## [2.39.1](https://github.com/ethyca/fides/compare/2.39.0...2.39.1)

### Fixed
- Fixed a bug where system information form was not loading for Viewer users [#5034](https://github.com/ethyca/fides/pull/5034)
- Fixed viewers being given the option to delete systems [#5035](https://github.com/ethyca/fides/pull/5035)
- Restrict Delete Systems API endpoint such that user must have "SYSTEM_DELETE" scope [#5037](https://github.com/ethyca/fides/pull/5037)

### Removed
- Removed the `fetch` polyfill from FidesJS [#5026](https://github.com/ethyca/fides/pull/5026)

### Security
- Removed FidesJS's exposure to `polyfill.io` supply chain attack [CVE-2024-38537](https://github.com/ethyca/fides/security/advisories/GHSA-cvw4-c69g-7v7m)

## [2.39.0](https://github.com/ethyca/fides/compare/2.38.1...2.39.0)

### Added
- Adds the start of the Scylla DB Integration [#4946](https://github.com/ethyca/fides/pull/4946)
- Added model and data migrations and CRUD-layer operations for property-specific messaging [#4901](https://github.com/ethyca/fides/pull/4901)
- Added option in FidesJS SDK to only disable notice-served API [#4965](https://github.com/ethyca/fides/pull/4965)
- External ID support for consent management [#4927](https://github.com/ethyca/fides/pull/4927)
- Added access and erasure support for the Greenhouse Harvest integration [#4945](https://github.com/ethyca/fides/pull/4945)
- Add an S3 connection type (currently used for discovery and detection only) [#4930](https://github.com/ethyca/fides/pull/4930)
- Support for Limited FIDES__CELERY__* Env Vars [#4980](https://github.com/ethyca/fides/pull/4980)
- Implement sending emails via property-specific messaging templates [#4950](https://github.com/ethyca/fides/pull/4950)
- New privacy request search to replace existing endpoint [#4987](https://github.com/ethyca/fides/pull/4987)
- Added new Google Cloud SQL for MySQL Connector [#4949](https://github.com/ethyca/fides/pull/4949)
- Add new options for integrations for discovery & detection [#5000](https://github.com/ethyca/fides/pull/5000)
- Add new `FidesInitializing` event for when FidesJS begins initialization [#5010](https://github.com/ethyca/fides/pull/5010)

### Changed
- Move new data map reporting table out of beta and remove old table from Data Lineage map. [#4963](https://github.com/ethyca/fides/pull/4963)
- Disable the 'connect to a database' button if the `dataDiscoveryAndDetection` feature flag is enabled [#1455](https://github.com/ethyca/fidesplus/pull/1455)
- Upgrade Privacy Request table to use FidesTable V2 [#4990](https://github.com/ethyca/fides/pull/4990)
- Add copy to project selection modal and tweak copy on discovery monitors table [#5007](https://github.com/ethyca/fides/pull/5007)

### Fixed
- Fixed an issue where the GPP signal status was prematurely set to `ready` in some scenarios [#4957](https://github.com/ethyca/fides/pull/4957)
- Removed exteraneous `/` from the several endpoint URLs [#4962](https://github.com/ethyca/fides/pull/4962)
- Fixed and optimized Database Icon SVGs used in Datamap [#4969](https://github.com/ethyca/fides/pull/4969)
- Masked "Keyfile credentials" input on integration config form [#4971](https://github.com/ethyca/fides/pull/4971)
- Fixed validations for privacy declaration taxonomy labels when creating/updating a System [#4982](https://github.com/ethyca/fides/pull/4982)
- Allow property-specific messaging to work with non-custom templates [#4986](https://github.com/ethyca/fides/pull/4986)
- Fixed an issue where config object was being passed twice to `fides.js` output [#5010](https://github.com/ethyca/fides/pull/5010)
- Disabling Fides initialization now also disables GPP initialization [#5010](https://github.com/ethyca/fides/pull/5010)
- Fixes Vendor table formatting [#5013](https://github.com/ethyca/fides/pull/5013)

## [2.38.1](https://github.com/ethyca/fides/compare/2.38.0...2.38.1)

### Changed
- Disable the 'connect to a database' button if the `dataDiscoveryAndDetection` feature flag is enabled [#4972](https://github.com/ethyca/fidesplus/pull/4972)
- Oracle Responsys: Include Profile Extension Tables in DSRs[#4937](https://github.com/ethyca/fides/pull/4937)

### Fixed
- Fixed "add" icons on some buttons being wrong size [#4975](https://github.com/ethyca/fides/pull/4975)
- Fixed ability to update consent preferences after they've previously been set [#4984](https://github.com/ethyca/fides/pull/4984)

## [2.38.0](https://github.com/ethyca/fides/compare/2.37.0...2.38.0)

### Added
- Deprecate LastServedNotice (lastservednoticev2) table [#4910](https://github.com/ethyca/fides/pull/4910)
- Added erasure support to the Recurly integration [#4891](https://github.com/ethyca/fides/pull/4891)
- Added UI for configuring integrations for detection/discovery [#4922](https://github.com/ethyca/fides/pull/4922)
- New queue for saving privacy preferences/notices served [#4931](https://github.com/ethyca/fides/pull/4931)
- Expose number of tasks in queue in worker health check [#4931](https://github.com/ethyca/fides/pull/4931)
- Track when preferences/notices served received [#4931](https://github.com/ethyca/fides/pull/4931)
- Request overrides for opt-in and opt-out consent requests [#4920](https://github.com/ethyca/fides/pull/4920)
- Added query_param_key to Privacy Center schema [#4939](https://github.com/ethyca/fides/pull/4939)
- Fill custom privacy request fields with query_param_key [#4948](https://github.com/ethyca/fides/pull/4948)
- Add `datasource_params` column to MonitorConfig DB model [#4951](https://github.com/ethyca/fides/pull/4951)
- Added ability to open system preview side panel from new data map table [#4944](https://github.com/ethyca/fides/pull/4944)
- Added success toast message after monitoring a resource [#4958](https://github.com/ethyca/fides/pull/4958)
- Added UI for displaying, adding and editing discovery monitors [#4954](https://github.com/ethyca/fides/pull/4954)

### Changed
- Set default ports for local development of client projects (:3001 for privacy center and :3000 for admin-ui) [#4912](https://github.com/ethyca/fides/pull/4912)
- Update privacy center port to :3001 for nox [#4918](https://github.com/ethyca/fides/pull/4918)
- Optimize speed by generating the uuids in the client side for consent requests [#4933](https://github.com/ethyca/fides/pull/4933)
- Update Privacy Center toast text for consistent capitalization [#4936](https://github.com/ethyca/fides/pull/4936)
- Update Custom Fields table and Domain Verification table to use FidesTable V2. Remove V1 components. [#4932](https://github.com/ethyca/fides/pull/4932)
- Updated how Fields are generated for DynamoDB, improved error handling [#4943](https://github.com/ethyca/fides/pull/4943)

### Fixed
- Fixed an issue where the test integration action failed for the Zendesk integration [#4929](https://github.com/ethyca/fides/pull/4929)
- Fixed an issue where language form field error message was not displaying properly [#4942](https://github.com/ethyca/fides/pull/4942)
- Fixed an issue where the consent cookie could not be set on multi-level root domain (e.g. co.uk, co.jp) [#4935](https://github.com/ethyca/fides/pull/4935)
- Fixed an issue where the unique device ID was not being retained when Fides.js was reinitialized [#4947](https://github.com/ethyca/fides/pull/4947)
- Fixed inconsistent font sizes on new integrations UI [#4959](https://github.com/ethyca/fides/pull/4959)

## [2.37.0](https://github.com/ethyca/fides/compare/2.36.0...2.37.0)

### Added
- Added initial version for Helios: Data Discovery and Detection [#4839](https://github.com/ethyca/fides/pull/4839)
- Added shouldShowExperience to the Fides global and FidesInitialized events [#4895](https://github.com/ethyca/fides/pull/4895)
- Enhancements to `MonitorConfig` DB model to support new functionality [#4888](https://github.com/ethyca/fides/pull/4888)
- Added developer option to disable auto-initialization on FidesJS bundles. [#4900](https://github.com/ethyca/fides/pull/4900)
- Adding property ID to served notice history and privacy preference history [#4886](https://github.com/ethyca/fides/pull/4886)
- Adding privacy_center_config and stylesheet fields to the Property model [#4879](https://github.com/ethyca/fides/pull/4879)
- Adds generic async callback integration support [#4865](https://github.com/ethyca/fides/pull/4865)
- Ability to `downgrade` the application DB through the `/admin/db` endpoint [#4893](https://github.com/ethyca/fides/pull/4893)
- Added support for custom property paths, configs and stylesheets for privacy center [#4907](https://github.com/ethyca/fides/pull/4907)
- Include the scopes required for a given action in `403` response when client does not have sufficient permissions [#4905](https://github.com/ethyca/fides/pull/4905)

### Changed
- Rename MinimalPrivacyExperience class and usages [#4889](https://github.com/ethyca/fides/pull/4889)
- Included fidesui as part of the monorepo [#4880](https://github.com/ethyca/fides/pull/4880)
- Improve `geolocation` and `property_id` error response to return 400 status instead of 500 server error on /fides.js endpoint [#4884](https://github.com/ethyca/fides/pull/4884)
- Fixing middleware logging in Fides.js to remove incorrect status codes and durations [#4885](https://github.com/ethyca/fides/pull/4885)
- Improve load performance and DOM monitoring for FidesJS [#4896](https://github.com/ethyca/fides/pull/4896)

### Fixed
- Fixed an issue with the Iterate connector returning at least one param_value references an invalid field for the 'update' request of user [#4528](https://github.com/ethyca/fides/pull/4528)
- Enhanced classification of the dataset used with Twilio [#4872](https://github.com/ethyca/fides/pull/4872)
- Reduce privacy center logging to not show response size limit when the /fides.js endpoint has a size bigger than 4MB [#4878](https://github.com/ethyca/fides/pull/4878)
- Fixed an issue where sourcemaps references were unintentionally included in the FidesJS bundle [#4887](https://github.com/ethyca/fides/pull/4887)
- Handle a 404 response from Segment when a user ID or email is not found [#4902](https://github.com/ethyca/fides/pull/4902)
- Fixed TCF styling issues [#4904](https://github.com/ethyca/fides/pull/4904)
- Fixed an issue where the Trigger Modal Link was not being populated correctly in the translation form [#4911](https://github.com/ethyca/fides/pull/4911)

### Security
- Escape SQLAlchemy passwords [CVE-2024-34715](https://github.com/ethyca/fides/security/advisories/GHSA-8cm5-jfj2-26q7)
- Properly mask nested BigQuery secrets in connection configuration endpoints [CVE-2024-35189](https://github.com/ethyca/fides/security/advisories/GHSA-rcvg-jj3g-rj7c)

## [2.36.0](https://github.com/ethyca/fides/compare/2.35.1...2.36.0)

### Added
- Added multiple language translations support for privacy center consent page [#4785](https://github.com/ethyca/fides/pull/4785)
- Added ability to export the contents of datamap report [#1545](https://ethyca.atlassian.net/browse/PROD-1545)
- Added `System` model support for new `vendor_deleted_date` field on Compass vendor records [#4818](https://github.com/ethyca/fides/pull/4818)
- Added custom JSON (de)serialization to shared DB engines to handle non-standard data types in JSONB columns [#4818](https://github.com/ethyca/fides/pull/4818)
- Added state persistence across sessions to the datamap report table [#4853](https://github.com/ethyca/fides/pull/4853)
- Removed currentprivacypreference and lastservednotice tables [#4846](https://github.com/ethyca/fides/pull/4846)
- Added initial version for Helios: Data Discovery and Detection [#4839](https://github.com/ethyca/fides/pull/4839)
- Adds new var to track fides js overlay types [#4869](https://github.com/ethyca/fides/pull/4869)

### Changed
- Changed filters on the data map report table to use checkbox collapsible tree view [#4864](https://github.com/ethyca/fides/pull/4864)

### Fixed
- Remove the extra 'white-space: normal' CSS for FidesJS HTML descriptions [#4850](https://github.com/ethyca/fides/pull/4850)
- Fixed data map report to display second level names from the taxonomy as primary (bold) label [#4856](https://github.com/ethyca/fides/pull/4856)
- Ignore invalid three-character country codes for FidesJS geolocation (e.g. "USA") [#4877](https://github.com/ethyca/fides/pull/4877)

### Developer Experience
- Update typedoc-plugin-markdown to 4.0.0 [#4870](https://github.com/ethyca/fides/pull/4870)

## [2.35.1](https://github.com/ethyca/fides/compare/2.35.0...2.35.1)

### Added
- Added access and erasure support for Marigold Engage by Sailthru integration [#4826](https://github.com/ethyca/fides/pull/4826)
- Update fides_disable_save_api option in FidesJS SDK to disable both privacy-preferences & notice-served APIs [#4860](https://github.com/ethyca/fides/pull/4860)

### Fixed
- Fixing issue where privacy requests not approved before upgrading to 2.34 couldn't be processed [#4855](https://github.com/ethyca/fides/pull/4855)
- Ensure only GVL vendors from Compass are labeled as such [#4857](https://github.com/ethyca/fides/pull/4857)
- Fix handling of some ISO-3166 geolocation edge cases in Privacy Center /fides.js endpoint [#4858](https://github.com/ethyca/fides/pull/4858)

### Changed
- Hydrates GTM datalayer to match supported FidesEvent Properties [#4847](https://github.com/ethyca/fides/pull/4847)
- Allows a SaaS integration request to process HTTP 204 No Content without erroring trying to unwrap the response. [#4834](https://github.com/ethyca/fides/pull/4834)
- Sets `sslmode` to prefer for Redshift connections when generating datasets [#4849](https://github.com/ethyca/fides/pull/4849)
- Included searching by `email` for the Segment integration [#4851](https://github.com/ethyca/fides/pull/4851)

## [2.35.0](https://github.com/ethyca/fides/compare/2.34.0...2.35.0)

### Added
- Added DSR 3.0 Scheduling which supports running DSR's in parallel with first-class request tasks [#4760](https://github.com/ethyca/fides/pull/4760)
- Added carets to collapsible sections in the overlay modal [#4793](https://github.com/ethyca/fides/pull/4793)
- Added erasure support for OpenWeb [#4735](https://github.com/ethyca/fides/pull/4735)
- Added support for configuration of pre-approval webhooks [#4795](https://github.com/ethyca/fides/pull/4795)
- Added fides_clear_cookie option to FidesJS SDK to load CMP without preferences on refresh [#4810](https://github.com/ethyca/fides/pull/4810)
- Added FidesUpdating event to FidesJS SDK [#4816](https://github.com/ethyca/fides/pull/4816)
- Added `reinitialize` method to FidesJS SDK [#4812](https://github.com/ethyca/fides/pull/4812)
- Added undeclared data category columns to data map report table [#4781](https://github.com/ethyca/fides/pull/4781)
- Fully implement pre-approval webhooks [#4822](https://github.com/ethyca/fides/pull/4822)
- Sync models and database for pre-approval webhooks [#4838](https://github.com/ethyca/fides/pull/4838)

### Changed
- Removed the Celery startup banner from the Fides worker logs [#4814](https://github.com/ethyca/fides/pull/4814)
- Improve performance of Snowflake schema generation [#4587](https://github.com/ethyca/fides/pull/4587)

### Fixed
- Fixed bug prevented adding new privacy center translations [#4786](https://github.com/ethyca/fides/pull/4786)
- Fixed bug where Privacy Policy links would be shown without a configured URL [#4801](https://github.com/ethyca/fides/pull/4801)
- Fixed bug prevented adding new privacy center translations [#4786](https://github.com/ethyca/fides/pull/4786)
- Fixed bug where Language selector button was overlapping other buttons when Privacy Policy wasn't present. [#4815](https://github.com/ethyca/fides/pull/4815)
- Fixed bug where icons of the Language selector were displayed too small on some sites [#4815](https://github.com/ethyca/fides/pull/4815)
- Fixed bug where GPP US National Section was incorrectly included when the State by State approach was selected [#4823]https://github.com/ethyca/fides/pull/4823
- Fixed DSR 3.0 Scheduling bug where Approved Privacy Requests that failed wouldn't change status [#4837](https://github.com/ethyca/fides/pull/4837)

## [2.34.0](https://github.com/ethyca/fides/compare/2.33.1...2.34.0)

### Added

- Added new field for modal trigger link translation [#4761](https://github.com/ethyca/fides/pull/4761)
- Added `getModalLinkLabel` method to global fides object [#4766](https://github.com/ethyca/fides/pull/4766)
- Added language switcher to fides overlay modal [#4773](https://github.com/ethyca/fides/pull/4773)
- Added modal link label to experience translation model [#4767](https://github.com/ethyca/fides/pull/4767)
- Added support for custom identities [#4764](https://github.com/ethyca/fides/pull/4764)
- Added developer option to force GPP API on FidesJS bundles [#4799](https://github.com/ethyca/fides/pull/4799)

### Changed

- Changed the Stripe integration for `Cards` to delete instead of update due to possible issues of a past expiration date [#4768](https://github.com/ethyca/fides/pull/4768)
- Changed display of Data Uses, Categories and Subjects to user friendly names in the Data map report [#4774](https://github.com/ethyca/fides/pull/4774)
- Update active disabled Fides.js toggle color to light grey [#4778](https://github.com/ethyca/fides/pull/4778)
- Update FidesJS fides_embed option to support embedding both banner & modal components [#4782](https://github.com/ethyca/fides/pull/4782)
- Add a few CSS classes to help with styling FidesJS button groups [#4789](https://github.com/ethyca/fides/pull/4789)
- Changed GPP extension to be pre-bundled in appropriate circumstances, as opposed to another fetch [#4780](https://github.com/ethyca/fides/pull/4780)

### Fixed

- Fixed select dropdowns being cut off by edges of modal forms [#4757](https://github.com/ethyca/fides/pull/4757)
- Changed "allow user to dismiss" toggle to show on config form for TCF experience [#4755](https://github.com/ethyca/fides/pull/4755)
- Fixed issue when loading the privacy request detail page [#4775](https://github.com/ethyca/fides/pull/4775)
- Fixed connection test for Aircall [#4756](https://github.com/ethyca/fides/pull/4756/pull)
- Fixed issues connecting to Redshift due to character encoding and SSL requirements [#4790](https://github.com/ethyca/fides/pull/4790)
- Fixed the way the name identity is handled in the Privacy Center [#4791](https://github.com/ethyca/fides/pull/4791)

### Developer Experience

- Build a `fides-types.d.ts` type declaration file to include alongside our FidesJS developer docs [#4772](https://github.com/ethyca/fides/pull/4772)

## [2.33.1](https://github.com/ethyca/fides/compare/2.33.0...2.33.1)

### Added

- Adds CUSTOM_OPTIONS_PATH to Privacy Center env vars [#4769](https://github.com/ethyca/fides/pull/4769)

## [2.33.0](https://github.com/ethyca/fides/compare/2.32.0...2.33.0)

### Added

- Added models for Privacy Center configuration (for plus users) [#4716](https://github.com/ethyca/fides/pull/4716)
- Added ability to delete properties [#4708](https://github.com/ethyca/fides/pull/4708)
- Add interface for submitting privacy requests in admin UI [#4738](https://github.com/ethyca/fides/pull/4738)
- Added language switching support to the FidesJS UI based on configured translations [#4737](https://github.com/ethyca/fides/pull/4737)
- Added ability to override some experience language and primary color [#4743](https://github.com/ethyca/fides/pull/4743)
- Generate FidesJS SDK Reference Docs from tsdoc comments [#4736](https://github.com/ethyca/fides/pull/4736)
- Added erasure support for Adyen [#4735](https://github.com/ethyca/fides/pull/4735)
- Added erasure support for Iterable [#4695](https://github.com/ethyca/fides/pull/4695)

### Changed

- Updated privacy notice & experience forms to hide translation UI when user doesn't have translation feature [#4728](https://github.com/ethyca/fides/pull/4728), [#4734](https://github.com/ethyca/fides/pull/4734)
- Custom privacy request fields now support list values [#4686](https://github.com/ethyca/fides/pull/4686)
- Update when GPP API reports signal status: ready [#4635](https://github.com/ethyca/fides/pull/4635)
- Update non-dismissable TCF and notice banners to show a black overlay and prevent scrolling [#4748](https://github.com/ethyca/fidesplus/pull/4748)
- Cleanup config vars for preview in Admin-UI [#4745](https://github.com/ethyca/fides/pull/4745)
- Show a "systems displayed" count on datamap map & table reporting page [#4752](https://github.com/ethyca/fides/pull/4752)
- Change default Canada Privacy Experience Config in migration to reference generic `ca` region [#4762](https://github.com/ethyca/fides/pull/4762)

### Fixed

- Fixed responsive issues with the buttons on the integration screen [#4729](https://github.com/ethyca/fides/pull/4729)
- Fixed hover/focus issues with the v2 tables [#4730](https://github.com/ethyca/fides/pull/4730)
- Disable editing of data use declaration name and type after creation [#4731](https://github.com/ethyca/fides/pull/4731)
- Cleaned up table borders [#4733](https://github.com/ethyca/fides/pull/4733)
- Initialization issues with ExperienceNotices (#4723)[https://github.com/ethyca/fides/pull/4723]
- Re-add CORS origin regex field to admin UI (#4742)[https://github.com/ethyca/fides/pull/4742]

### Developer Experience

- Added new script to allow recompiling of fides-js when the code changes [#4744](https://github.com/ethyca/fides/pull/4744)
- Update Cookie House to support for additional locations (Canada, Quebec, EEA) and a "property_id" override [#4750](https://github.com/ethyca/fides/pull/4750)

## [2.32.0](https://github.com/ethyca/fides/compare/2.31.1...2.32.0)

### Added

- Updated configuration pages for Experiences with live Preview of FidesJS banner & modal components [#4576](https://github.com/ethyca/fides/pull/4576)
- Added ability to configure multiple language translations for Notices & Experiences [#4576](https://github.com/ethyca/fides/pull/4576)
- Automatically localize all strings in FidesJS CMP UIs (banner, modal, and TCF overlay) based on user's locale and experience configuration [#4576](https://github.com/ethyca/fides/pull/4576)
- Added fides_locale option to override FidesJS locale detection [#4576](https://github.com/ethyca/fides/pull/4576)
- Update FidesJS to report notices served and preferences saved linked to the specific translations displayed [#4576](https://github.com/ethyca/fides/pull/4576)
- Added ability to prevent dismissal of FidesJS CMP UI via Experience configuration [#4576](https://github.com/ethyca/fides/pull/4576)
- Added ability to create & link Properties to support multiple Experiences in a single location [#4658](https://github.com/ethyca/fides/pull/4658)
- Added property_id query param to fides.js to filter experiences by Property when installed [#4676](https://github.com/ethyca/fides/pull/4676)
- Added Locations & Regulations pages to allow a wider selection of locations for consent [#4660](https://github.com/ethyca/fides/pull/4660)
- Erasure support for Simon Data [#4552](https://github.com/ethyca/fides/pull/4552)
- Added notice there will be no preview for Privacy Center types in the Experience preview [#4709](https://github.com/ethyca/fides/pull/4709)
- Removed properties beta flag [#4710](https://github.com/ethyca/fides/pull/4710)
- Add acknowledge button label to default Experience English form [#4714](https://github.com/ethyca/fides/pull/4714)
- Update FidesJS to support localizing CMP UI with configurable, non-English default locales [#4720](https://github.com/ethyca/fides/pull/4720)
- Add loading of template translations for notices and experiences [#4718](https://github.com/ethyca/fides/pull/4718)

### Changed

- Moved location-targeting from Notices to Experiences [#4576](https://github.com/ethyca/fides/pull/4576)
- Replaced previous default Notices & Experiences with new versions with updated locations, translations, etc. [#4576](https://github.com/ethyca/fides/pull/4576)
- Automatically migrate existing Notices & Experiences to updated model where possible [#4576](https://github.com/ethyca/fides/pull/4576)
- Replaced ability to configure banner "display configuration" to separate banner & modal components [#4576](https://github.com/ethyca/fides/pull/4576)
- Modify `fides user login` to not store plaintext password in `~/.fides-credentials` [#4661](https://github.com/ethyca/fides/pull/4661)
- Data model changes to support Notice and Experience-level translations [#4576](https://github.com/ethyca/fides/pull/4576)
- Data model changes to support Consent setup being Experience instead of Notice-driven [#4576](https://github.com/ethyca/fides/pull/4576)
- Build PrivacyNoticeRegion from locations and location groups [#4620](https://github.com/ethyca/fides/pull/4620)
- When saving locations, calculate and save location groups [#4620](https://github.com/ethyca/fides/pull/4620)
- Update privacy experiences page to use the new table component [#4652](https://github.com/ethyca/fides/pull/4652)
- Update privacy notices page to use the new table component [#4641](https://github.com/ethyca/fides/pull/4641)
- Bumped supported Python versions to `3.10.13`, `3.9.18`, and `3.8.18`. Bumped Debian base image from `-bullseye` to `-bookworm`. [#4630](https://github.com/ethyca/fides/pull/4630)
- Bumped Node.js base image from `16` to `20`. [#4684](https://github.com/ethyca/fides/pull/4684)

### Fixed

- Ignore 404 errors from Delighted and Kustomer when an erasure client is not found [#4593](https://github.com/ethyca/fides/pull/4593)
- Various FE fixes for Admin-UI experience config form [#4707](https://github.com/ethyca/fides/pull/4707)
- Fix modal preview in Admin-UI experience config form [#4712](https://github.com/ethyca/fides/pull/4712)
- Optimize FidesJS bundle size by only loading TCF static stings when needed [#4711](https://github.com/ethyca/fides/pull/4711)

## [2.31.0](https://github.com/ethyca/fides/compare/2.30.1...2.31.0)

### Added

- Add Great Britain as a consent option [#4628](https://github.com/ethyca/fides/pull/4628)
- Navbar update and new properties page [#4633](https://github.com/ethyca/fides/pull/4633)
- Access and erasure support for Oracle Responsys [#4618](https://github.com/ethyca/fides/pull/4618)

### Fixed

- Fix issue where "x" button on Fides.js components overwrites saved preferences [#4649](https://github.com/ethyca/fides/pull/4649)
- Initialize Fides.consent with default values from experience when saved consent cookie (fides_consent) does not exist [#4665](https://github.com/ethyca/fides/pull/4665)

### Changed

- Sets GPP applicableSections to -1 when a user visits from a state that is not part of the GPP [#4727](https://github.com/ethyca/fides/pull/4727)

## [2.30.1](https://github.com/ethyca/fides/compare/2.30.0...2.30.1)

### Fixed

- Configure logger correctly on worker initialization [#4624](https://github.com/ethyca/fides/pull/4624)

## [2.30.0](https://github.com/ethyca/fides/compare/2.29.0...2.30.0)

### Added

- Add enum and registry of supported languages [#4592](https://github.com/ethyca/fides/pull/4592)
- Access and erasure support for Talkable [#4589](https://github.com/ethyca/fides/pull/4589)
- Support temporary credentials in AWS generate + scan features [#4607](https://github.com/ethyca/fides/pull/4603), [#4608](https://github.com/ethyca/fides/pull/4608)
- Add ability to store and read Fides cookie in Base64 format [#4556](https://github.com/ethyca/fides/pull/4556)
- Structured logging for SaaS connector requests [#4594](https://github.com/ethyca/fides/pull/4594)
- Added Fides.showModal() to fides.js to allow programmatic opening of consent modals [#4617](https://github.com/ethyca/fides/pull/4617)

### Fixed

- Fixing issue when modifying Policies, Rules, or RuleTargets as a root user [#4582](https://github.com/ethyca/fides/pull/4582)

## [2.29.0](https://github.com/ethyca/fides/compare/2.28.0...2.29.0)

### Added

- View more modal to regulations page [#4574](https://github.com/ethyca/fides/pull/4574)
- Columns in data map reporting, adding multiple systems, and consent configuration tables can be resized. In the data map reporting table, fields with multiple values can show all or collapse all [#4569](https://github.com/ethyca/fides/pull/4569)
- Show custom fields in the data map report table [#4579](https://github.com/ethyca/fides/pull/4579)

### Changed

- Delay rendering the nav until all necessary queries are finished loading [#4571](https://github.com/ethyca/fides/pull/4571)
- Updating return value for crud.get_custom_fields_filtered [#4575](https://github.com/ethyca/fides/pull/4575)
- Updated user deletion confirmation flow to only require one confirmatory input [#4402](https://github.com/ethyca/fides/pull/4402)
- Moved `pymssl` to an optional dependency no longer installed by default with our python package [#4581](https://github.com/ethyca/fides/pull/4581)
- Fixed CORS domain update functionality [#4570](https://github.com/ethyca/fides/pull/4570)
- Update Domains page with ability to add/remove "organization" domains, view "administrator" domains set via security settings, and improve various UX bugs and copy [#4584](https://github.com/ethyca/fides/pull/4584)

### Fixed

- Fixed CORS domain update functionality [#4570](https://github.com/ethyca/fides/pull/4570)
- Completion emails are no longer attempted for consent requests [#4578](https://github.com/ethyca/fides/pull/4578)

## [2.28.0](https://github.com/ethyca/fides/compare/2.27.0...2.28.0)

### Added

- Erasure support for AppsFlyer [#4512](https://github.com/ethyca/fides/pull/4512)
- Datamap Reporting page [#4519](https://github.com/ethyca/fides/pull/4519)
- Consent support for Klaviyo [#4513](https://github.com/ethyca/fides/pull/4513)
- Form for configuring GPP settings [#4557](https://github.com/ethyca/fides/pull/4557)
- Custom privacy request field support for consent requests [#4546](https://github.com/ethyca/fides/pull/4546)
- Support GPP in privacy notices [#4554](https://github.com/ethyca/fides/pull/4554)

### Changed

- Redesigned nav bar for the admin UI [#4548](https://github.com/ethyca/fides/pull/4548)
- Fides.js GPP for US geographies now derives values from backend privacy notices [#4559](https://github.com/ethyca/fides/pull/4559)
- No longer generate the `vendors_disclosed` section of the TC string in `fides.js` [#4553](https://github.com/ethyca/fides/pull/4553)
- Changed consent management vendor add flow [#4550](https://github.com/ethyca/fides/pull/4550)

### Fixed

- Fixed an issue blocking Salesforce sandbox accounts from refreshing tokens [#4547](https://github.com/ethyca/fides/pull/4547)
- Fixed DSR zip packages to be unzippable on Windows [#4549](https://github.com/ethyca/fides/pull/4549)
- Fixed browser compatibility issues with Object.hasOwn [#4568](https://github.com/ethyca/fides/pull/4568)

### Developer Experience

- Switch to anyascii for unicode transliteration [#4550](https://github.com/ethyca/fides/pull/4564)

## [2.27.0](https://github.com/ethyca/fides/compare/2.26.0...2.27.0)

### Added

- Tooltip and styling for disabled rows in add multiple vendor view [#4498](https://github.com/ethyca/fides/pull/4498)
- Preliminary GPP support for US regions [#4498](https://github.com/ethyca/fides/pull/4504)
- Access and erasure support for Statsig Enterprise [#4429](https://github.com/ethyca/fides/pull/4429)
- New page for setting locations [#4517](https://github.com/ethyca/fides/pull/4517)
- New modal for setting granular locations [#4531](https://github.com/ethyca/fides/pull/4531)
- New page for setting regulations [#4530](https://github.com/ethyca/fides/pull/4530)
- Update fides.js to support multiple descriptions (banner, overlay) and render HTML descriptions [#4542](https://github.com/ethyca/fides/pull/4542)

### Fixed

- Fixed incorrect Compass button behavior in system form [#4508](https://github.com/ethyca/fides/pull/4508)
- Omit certain fields from system payload when empty [#4508](https://github.com/ethyca/fides/pull/4525)
- Fixed issues with Compass vendor selector behavior [#4521](https://github.com/ethyca/fides/pull/4521)
- Fixed an issue where the background overlay remained visible after saving consent preferences [#4515](https://github.com/ethyca/fides/pull/4515)
- Fixed system name being editable when editing GVL systems [#4533](https://github.com/ethyca/fides/pull/4533)
- Fixed an issue where a privacy policy link could not be removed from privacy experiences [#4542](https://github.com/ethyca/fides/pull/4542)

### Changed

- Upgrade to use Fideslang `3.0.0` and remove associated concepts [#4502](https://github.com/ethyca/fides/pull/4502)
- Model overhaul for saving privacy preferences and notices served [#4481](https://github.com/ethyca/fides/pull/4481)
- Moves served notice endpoints, consent reporting, purpose endpoints and TCF queries to plus [#4481](https://github.com/ethyca/fides/pull/4481)
- Moves served notice endpoints, consent reporting, and TCF queries to plus [#4481](https://github.com/ethyca/fides/pull/4481)
- Update frontend to account for changes to notices served and preferences saved APIs [#4518](https://github.com/ethyca/fides/pull/4518)
- `fides.js` now sets `supportsOOB` to `false` [#4516](https://github.com/ethyca/fides/pull/4516)
- Save consent method ("accept", "reject", "save", etc.) to `fides_consent` cookie as extra metadata [#4529](https://github.com/ethyca/fides/pull/4529)
- Allow CORS for privacy center `fides.js` and `fides-ext-gpp.js` endpoints
- Replace `GPP_EXT_PATH` env var in favor of a more flexible `FIDES_JS_BASE_URL` environment variable
- Change vendor add modal on consent configuration screen to use new vendor selector [#4532](https://github.com/ethyca/fides/pull/4532)
- Remove vendor add modal [#4535](https://github.com/ethyca/fides/pull/4535)

## [2.26.0](https://github.com/ethyca/fides/compare/2.25.0...main)

### Added

- Dynamic importing for GPP bundle [#4447](https://github.com/ethyca/fides/pull/4447)
- Paging to vendors in the TCF overlay [#4463](https://github.com/ethyca/fides/pull/4463)
- New purposes endpoint and indices to improve system lookups [#4452](https://github.com/ethyca/fides/pull/4452)
- Cypress tests for fides.js GPP extension [#4476](https://github.com/ethyca/fides/pull/4476)
- Add support for global TCF Purpose Overrides [#4464](https://github.com/ethyca/fides/pull/4464)
- TCF override management [#4484](https://github.com/ethyca/fides/pull/4484)
- Readonly consent management table and modal [#4456](https://github.com/ethyca/fides/pull/4456), [#4477](https://github.com/ethyca/fides/pull/4477)
- Access and erasure support for Gong [#4461](https://github.com/ethyca/fides/pull/4461)
- Add new UI for CSV consent reporting [#4488](https://github.com/ethyca/fides/pull/4488)
- Option to prevent the dismissal of the consent banner and modal [#4470](https://github.com/ethyca/fides/pull/4470)

### Changed

- Increased max number of preferences allowed in privacy preference API calls [#4469](https://github.com/ethyca/fides/pull/4469)
- Reduce size of tcf_consent payload in fides_consent cookie [#4480](https://github.com/ethyca/fides/pull/4480)
- Change log level for FidesUserPermission retrieval to `debug` [#4482](https://github.com/ethyca/fides/pull/4482)
- Remove Add Vendor button from the Manage your vendors page[#4509](https://github.com/ethyca/fides/pull/4509)

### Fixed

- Fix type errors when TCF vendors have no dataDeclaration [#4465](https://github.com/ethyca/fides/pull/4465)
- Fixed an error where editing an AC system would mistakenly lock it for GVL [#4471](https://github.com/ethyca/fides/pull/4471)
- Refactor custom Get Preferences function to occur after our CMP API initialization [#4466](https://github.com/ethyca/fides/pull/4466)
- Fix an error where a connector response value of None causes a DSR failure due to a missing value [#4483](https://github.com/ethyca/fides/pull/4483)
- Fixed system name being non-editable when locked for GVL [#4475](https://github.com/ethyca/fides/pull/4475)
- Fixed a bug with "null" values for retention period field on data uses [#4487](https://github.com/ethyca/fides/pull/4487)

## [2.25.0](https://github.com/ethyca/fides/compare/2.24.1...2.25.0)

### Added

- Stub for initial GPP support [#4431](https://github.com/ethyca/fides/pull/4431)
- Added confirmation modal on deleting a data use declaration [#4439](https://github.com/ethyca/fides/pull/4439)
- Added feature flag for separating system name and Compass vendor selector [#4437](https://github.com/ethyca/fides/pull/4437)
- Fire GPP events per spec [#4433](https://github.com/ethyca/fides/pull/4433)
- New override option `fides_tcf_gdpr_applies` for setting `gdprApplies` on the CMP API [#4453](https://github.com/ethyca/fides/pull/4453)

### Changed

- Improved bulk vendor adding table UX [#4425](https://github.com/ethyca/fides/pull/4425)
- Flexible legal basis for processing has a db default of True [#4434](https://github.com/ethyca/fides/pull/4434)
- Give contributor role access to config API, including cors origin updates [#4438](https://github.com/ethyca/fides/pull/4438)
- Disallow setting `*` and other non URL values for `security.cors_origins` config property via the API [#4438](https://github.com/ethyca/fides/pull/4438)
- Consent modal hides the opt-in/opt-out buttons if only one privacy notice is enabled [#4441](https://github.com/ethyca/fides/pull/4441)
- Initialize TCF stub earlier [#4453](https://github.com/ethyca/fides/pull/4453)
- Change focus outline color of form inputs [#4467](https://github.com/ethyca/fides/pull/4467)

### Fixed

- Fixed a bug where selected vendors in "configure consent" add vendor modal were unstyled [#4454](https://github.com/ethyca/fides/pull/4454)
- Use correct defaults when there is no associated preference in the cookie [#4451](https://github.com/ethyca/fides/pull/4451)
- IP Addresses behind load balancers for consent reporting [#4440](https://github.com/ethyca/fides/pull/4440)

## [2.24.1](https://github.com/ethyca/fides/compare/2.24.0...2.24.1)

### Added

- Logging when root user and client credentials are used [#4432](https://github.com/ethyca/fides/pull/4432)
- Allow for custom path at which to retrieve Fides override options [#4462](https://github.com/ethyca/fides/pull/4462)

### Changed

- Run fides with non-root user [#4421](https://github.com/ethyca/fides/pull/4421)

## [2.24.0](https://github.com/ethyca/fides/compare/2.23.3...2.24.0)

### Added

- Adds fides_disable_banner config option to Fides.js [#4378](https://github.com/ethyca/fides/pull/4378)
- Deletions that fail due to foreign key constraints will now be more clearly communicated [#4406](https://github.com/ethyca/fides/pull/4378)
- Added support for a custom get preferences API call provided through Fides.init [#4375](https://github.com/ethyca/fides/pull/4375)
- Hidden custom privacy request fields in the Privacy Center [#4370](https://github.com/ethyca/fides/pull/4370)
- Backend System-level Cookie Support [#4383](https://github.com/ethyca/fides/pull/4383)
- High Level Tracking of Compass System Sync [#4397](https://github.com/ethyca/fides/pull/4397)
- Erasure support for Qualtrics [#4371](https://github.com/ethyca/fides/pull/4371)
- Erasure support for Ada Chatbot [#4382](https://github.com/ethyca/fides/pull/4382)
- Erasure support for Typeform [#4366](https://github.com/ethyca/fides/pull/4366)
- Added notice that a system is GVL when adding/editing from system form [#4327](https://github.com/ethyca/fides/pull/4327)
- Added the ability to select the request types to enable per integration (for plus users) [#4374](https://github.com/ethyca/fides/pull/4374)
- Adds support for custom get experiences fn and custom patch notices served fn [#4410](https://github.com/ethyca/fides/pull/4410)
- Adds more granularity to tracking consent method, updates custom savePreferencesFn and FidesUpdated event to take consent method [#4419](https://github.com/ethyca/fides/pull/4419)

### Changed

- Add filtering and pagination to bulk vendor add table [#4351](https://github.com/ethyca/fides/pull/4351)
- Determine if the TCF overlay needs to surface based on backend calculated version hash [#4356](https://github.com/ethyca/fides/pull/4356)
- Moved Experiences and Preferences endpoints to Plus to take advantage of dynamic GVL [#4367](https://github.com/ethyca/fides/pull/4367)
- Add legal bases to Special Purpose schemas on the backend for display [#4387](https://github.com/ethyca/fides/pull/4387)
- "is_service_specific" default updated when building TC strings on the backend [#4377](https://github.com/ethyca/fides/pull/4377)
- "isServiceSpecific" default updated when building TC strings on the frontend [#4384](https://github.com/ethyca/fides/pull/4384)
- Redact cli, database, and redis configuration information from GET api/v1/config API request responses. [#4379](https://github.com/ethyca/fides/pull/4379)
- Button ordering in fides.js UI [#4407](https://github.com/ethyca/fides/pull/4407)
- Add different classnames to consent buttons for easier selection [#4411](https://github.com/ethyca/fides/pull/4411)
- Updates default consent preference to opt-out for TCF when fides_string exists [#4430](https://github.com/ethyca/fides/pull/4430)

### Fixed

- Persist bulk system add filter modal state [#4412](https://github.com/ethyca/fides/pull/4412)
- Fixing labels for request type field [#4414](https://github.com/ethyca/fides/pull/4414)
- User preferences from cookie should always override experience preferences [#4405](https://github.com/ethyca/fides/pull/4405)
- Allow fides_consent cookie to be set from a subdirectory [#4426](https://github.com/ethyca/fides/pull/4426)

### Security

-- Use a more cryptographically secure random function for security code generation

## [2.23.3](https://github.com/ethyca/fides/compare/2.23.2...2.23.3)

### Fixed

- Fix button arrangment and spacing for TCF and non-TCF consent overlay banner and modal [#4391](https://github.com/ethyca/fides/pull/4391)
- Replaced h1 element with div to use exisitng fides styles in consent modal [#4399](https://github.com/ethyca/fides/pull/4399)
- Fixed privacy policy alignment for non-TCF consent overlay banner and modal [#4403](https://github.com/ethyca/fides/pull/4403)
- Fix dynamic class name for TCF-variant of consent banner [#4404](https://github.com/ethyca/fides/pull/4403)

### Security

-- Fix an HTML Injection vulnerability in DSR Packages

## [2.23.2](https://github.com/ethyca/fides/compare/2.23.1...2.23.2)

### Fixed

- Fixed fides.css to vary banner width based on tcf [[#4381](https://github.com/ethyca/fides/issues/4381)]

## [2.23.1](https://github.com/ethyca/fides/compare/2.23.0...2.23.1)

### Changed

- Refactor Fides.js embedded modal to not use A11y dialog [#4355](https://github.com/ethyca/fides/pull/4355)
- Only call `FidesUpdated` when a preference has been saved, not during initialization [#4365](https://github.com/ethyca/fides/pull/4365)
- Updated double toggle styling in favor of single toggles with a radio group to select legal basis [#4376](https://github.com/ethyca/fides/pull/4376)

### Fixed

- Handle invalid `fides_string` when passed in as an override [#4350](https://github.com/ethyca/fides/pull/4350)
- Bug where vendor opt-ins would not initialize properly based on a `fides_string` in the TCF overlay [#4368](https://github.com/ethyca/fides/pull/4368)

## [2.23.0](https://github.com/ethyca/fides/compare/2.22.1...2.23.0)

### Added

- Added support for 3 additional config variables in Fides.js: fidesEmbed, fidesDisableSaveApi, and fidesTcString [#4262](https://github.com/ethyca/fides/pull/4262)
- Added support for fidesEmbed, fidesDisableSaveApi, and fidesTcString to be passed into Fides.js via query param, cookie, or window object [#4297](https://github.com/ethyca/fides/pull/4297)
- New privacy center environment variables `FIDES_PRIVACY_CENTER__IS_FORCED_TCF` which can make the privacy center always return the TCF bundle (`fides-tcf.js`) [#4312](https://github.com/ethyca/fides/pull/4312)
- Added a `FidesUIChanged` event to Fides.js to track when user preferences change without being saved [#4314](https://github.com/ethyca/fides/pull/4314) and [#4253](https://github.com/ethyca/fides/pull/4253)
- Add AC Systems to the TCF Overlay under Vendor Consents section [#4266](https://github.com/ethyca/fides/pull/4266/)
- Added bulk system/vendor creation component [#4309](https://github.com/ethyca/fides/pull/4309/)
- Support for passing in an AC string as part of a fides string for the TCF overlay [#4308](https://github.com/ethyca/fides/pull/4308)
- Added support for overriding the save user preferences API call with a custom fn provided through Fides.init [#4318](https://github.com/ethyca/fides/pull/4318)
- Return AC strings in GET Privacy Experience meta and allow saving preferences against AC strings [#4295](https://github.com/ethyca/fides/pull/4295)
- New GET Privacy Experience Meta Endpoint [#4328](https://github.com/ethyca/fides/pull/4328)
- Access and erasure support for SparkPost [#4328](https://github.com/ethyca/fides/pull/4238)
- Access and erasure support for Iterate [#4332](https://github.com/ethyca/fides/pull/4332)
- SSH Support for MySQL connections [#4310](https://github.com/ethyca/fides/pull/4310)
- Added served notice history IDs to the TCF privacy preference API calls [#4161](https://github.com/ethyca/fides/pull/4161)

### Fixed

- Cleans up CSS for fidesEmbed mode [#4306](https://github.com/ethyca/fides/pull/4306)
- Stacks that do not have any purposes will no longer render an empty purpose block [#4278](https://github.com/ethyca/fides/pull/4278)
- Forcing hidden sections to use display none [#4299](https://github.com/ethyca/fides/pull/4299)
- Handles Hubspot requiring and email to be formatted as email when processing an erasure [#4322](https://github.com/ethyca/fides/pull/4322)
- Minor CSS improvements for the consent/TCF banners and modals [#4334](https://github.com/ethyca/fides/pull/4334)
- Consistent font sizes for labels in the system form and data use forms in the Admin UI [#4346](https://github.com/ethyca/fides/pull/4346)
- Bug where not all system forms would appear to save when used with Compass [#4347](https://github.com/ethyca/fides/pull/4347)
- Restrict TCF Privacy Experience Config if TCF is disabled [#4348](https://github.com/ethyca/fides/pull/4348)
- Removes overflow styling for embedded modal in Fides.js [#4345](https://github.com/ethyca/fides/pull/4345)

### Changed

- Derive cookie storage info, privacy policy and legitimate interest disclosure URLs, and data retention data from the data map instead of directly from gvl.json [#4286](https://github.com/ethyca/fides/pull/4286)
- Updated TCF Version for backend consent reporting [#4305](https://github.com/ethyca/fides/pull/4305)
- Update Version Hash Contents [#4313](https://github.com/ethyca/fides/pull/4313)
- Change vendor selector on system information form to typeahead[#4333](https://github.com/ethyca/fides/pull/4333)
- Updates experience API calls from Fides.js to include new meta field [#4335](https://github.com/ethyca/fides/pull/4335)

## [2.22.1](https://github.com/ethyca/fides/compare/2.22.0...2.22.1)

### Added

- Custom fields are now included in system history change tracking [#4294](https://github.com/ethyca/fides/pull/4294)

### Security

- Added hostname checks for external SaaS connector URLs [CVE-2023-46124](https://github.com/ethyca/fides/security/advisories/GHSA-jq3w-9mgf-43m4)
- Use a Pydantic URL type for privacy policy URLs [CVE-2023-46126](https://github.com/ethyca/fides/security/advisories/GHSA-fgjj-5jmr-gh83)
- Remove the CONFIG_READ scope from the Viewer role [CVE-2023-46125](https://github.com/ethyca/fides/security/advisories/GHSA-rjxg-rpg3-9r89)

## [2.22.0](https://github.com/ethyca/fides/compare/2.21.0...2.22.0)

### Added

- Added an option to link to vendor tab from an experience config description [#4191](https://github.com/ethyca/fides/pull/4191)
- Added two toggles for vendors in the TCF overlay, one for Consent, and one for Legitimate Interest [#4189](https://github.com/ethyca/fides/pull/4189)
- Added two toggles for purposes in the TCF overlay, one for Consent, and one for Legitimate Interest [#4234](https://github.com/ethyca/fides/pull/4234)
- Added support for new TCF-related fields on `System` and `PrivacyDeclaration` models [#4228](https://github.com/ethyca/fides/pull/4228)
- Support for AC string to `fides-tcf` [#4244](https://github.com/ethyca/fides/pull/4244)
- Support for `gvl` prefixed vendor IDs [#4247](https://github.com/ethyca/fides/pull/4247)

### Changed

- Removed `TCF_ENABLED` environment variable from the privacy center in favor of dynamically figuring out which `fides-js` bundle to send [#4131](https://github.com/ethyca/fides/pull/4131)
- Updated copy of info boxes on each TCF tab [#4191](https://github.com/ethyca/fides/pull/4191)
- Clarified messages for error messages presented during connector upload [#4198](https://github.com/ethyca/fides/pull/4198)
- Refactor legal basis dimension regarding how TCF preferences are saved and how the experience is built [#4201](https://github.com/ethyca/fides/pull/4201/)
- Add saving privacy preferences via a TC string [#4221](https://github.com/ethyca/fides/pull/4221)
- Updated fides server to use an environment variable for turning TCF on and off [#4220](https://github.com/ethyca/fides/pull/4220)
- Update frontend to use new legal basis dimension on vendors [#4216](https://github.com/ethyca/fides/pull/4216)
- Updated privacy center patch preferences call to handle updated API response [#4235](https://github.com/ethyca/fides/pull/4235)
- Added our CMP ID [#4233](https://github.com/ethyca/fides/pull/4233)
- Allow Admin UI users to turn on Configure Consent flag [#4246](https://github.com/ethyca/fides/pull/4246)
- Styling improvements for the fides.js consent banners and modals [#4222](https://github.com/ethyca/fides/pull/4222)
- Update frontend to handle updated Compass schema [#4254](https://github.com/ethyca/fides/pull/4254)
- Assume Universal Vendor ID usage in TC String translation [#4256](https://github.com/ethyca/fides/pull/4256)
- Changed vendor form on configuring consent page to use two-part selection for consent uses [#4251](https://github.com/ethyca/fides/pull/4251)
- Updated system form to have new TCF fields [#4271](https://github.com/ethyca/fides/pull/4271)
- Vendors disclosed string is now narrowed to only the vendors shown in the UI, not the whole GVL [#4250](https://github.com/ethyca/fides/pull/4250)
- Changed naming convention "fides_string" instead of "tc_string" for developer friendly consent API's [#4267](https://github.com/ethyca/fides/pull/4267)

### Fixed

- TCF overlay can initialize its consent preferences from a cookie [#4124](https://github.com/ethyca/fides/pull/4124)
- Various improvements to the TCF modal such as vendor storage disclosures, vendor counts, privacy policies, etc. [#4167](https://github.com/ethyca/fides/pull/4167)
- An issue where Braze could not mask an email due to formatting [#4187](https://github.com/ethyca/fides/pull/4187)
- An issue where email was not being overridden correctly for Braze and Domo [#4196](https://github.com/ethyca/fides/pull/4196)
- Use `stdRetention` when there is not a specific value for a purpose's data retention [#4199](https://github.com/ethyca/fides/pull/4199)
- Updating the unflatten_dict util to accept flattened dict values [#4200](https://github.com/ethyca/fides/pull/4200)
- Minor CSS styling fixes for the consent modal [#4252](https://github.com/ethyca/fides/pull/4252)
- Additional styling fixes for issues caused by a CSS reset [#4268](https://github.com/ethyca/fides/pull/4268)
- Bug where vendor legitimate interests would not be set unless vendor consents were first set [#4250](https://github.com/ethyca/fides/pull/4250)
- Vendor count over-counting in TCF overlay [#4275](https://github.com/ethyca/fides/pull/4275)

## [2.21.0](https://github.com/ethyca/fides/compare/2.20.2...2.21.0)

### Added

- "Add a vendor" flow to configuring consent page [#4107](https://github.com/ethyca/fides/pull/4107)
- Initial TCF Backend Support [#3804](https://github.com/ethyca/fides/pull/3804)
- Add initial layer to TCF modal [#3956](https://github.com/ethyca/fides/pull/3956)
- Support for rendering in the TCF modal whether or not a vendor is part of the GVL [#3972](https://github.com/ethyca/fides/pull/3972)
- Features and legal bases dropdown for TCF modal [#3995](https://github.com/ethyca/fides/pull/3995)
- TCF CMP stub API [#4000](https://github.com/ethyca/fides/pull/4000)
- Fides-js can now display preliminary TCF data [#3879](https://github.com/ethyca/fides/pull/3879)
- Fides-js can persist TCF preferences to the backend [#3887](https://github.com/ethyca/fides/pull/3887)
- TCF modal now supports setting legitimate interest fields [#4037](https://github.com/ethyca/fides/pull/4037)
- Embed the GVL in the GET Experiences response [#4143](https://github.com/ethyca/fides/pull/4143)
- Button to view how many vendors and to open the vendor tab in the TCF modal [#4144](https://github.com/ethyca/fides/pull/4144)
- "Edit vendor" flow to configuring consent page [#4162](https://github.com/ethyca/fides/pull/4162)
- TCF overlay description updates [#4051] https://github.com/ethyca/fides/pull/4151
- Added developer-friendly TCF information under Experience meta [#4160](https://github.com/ethyca/fides/pull/4160/)
- Added fides.css customization for Plus users [#4136](https://github.com/ethyca/fides/pull/4136)

### Changed

- Added further config options to customize the privacy center [#4090](https://github.com/ethyca/fides/pull/4090)
- CORS configuration page [#4073](https://github.com/ethyca/fides/pull/4073)
- Refactored `fides.js` components so that they can take data structures that are not necessarily privacy notices [#3870](https://github.com/ethyca/fides/pull/3870)
- Use hosted GVL.json from the backend [#4159](https://github.com/ethyca/fides/pull/4159)
- Features and Special Purposes in the TCF modal do not render toggles [#4139](https://github.com/ethyca/fides/pull/4139)
- Moved the initial TCF layer to the banner [#4142](https://github.com/ethyca/fides/pull/4142)
- Misc copy changes for the system history table and modal [#4146](https://github.com/ethyca/fides/pull/4146)

### Fixed

- Allows CDN to cache empty experience responses from fides.js API [#4113](https://github.com/ethyca/fides/pull/4113)
- Fixed `identity_special_purpose` unique constraint definition [#4174](https://github.com/ethyca/fides/pull/4174/files)

## [2.20.2](https://github.com/ethyca/fides/compare/2.20.1...2.20.2)

### Fixed

- added version_added, version_deprecated, and replaced_by to data use, data subject, and data category APIs [#4135](https://github.com/ethyca/fides/pull/4135)
- Update fides.js to not fetch experience client-side if pre-fetched experience is empty [#4149](https://github.com/ethyca/fides/pull/4149)
- Erasure privacy requests now pause for input if there are any manual process integrations [#4115](https://github.com/ethyca/fides/pull/4115)
- Caching the values of authorization_required and user_guide on the connector templates to improve performance [#4128](https://github.com/ethyca/fides/pull/4128)

## [2.20.1](https://github.com/ethyca/fides/compare/2.20.0...2.20.1)

### Fixed

- Avoid un-optimized query pattern in bulk `GET /system` endpoint [#4120](https://github.com/ethyca/fides/pull/4120)

## [2.20.0](https://github.com/ethyca/fides/compare/2.19.1...2.20.0)

### Added

- Initial page for configuring consent [#4069](https://github.com/ethyca/fides/pull/4069)
- Vendor cookie table for configuring consent [#4082](https://github.com/ethyca/fides/pull/4082)

### Changed

- Refactor how multiplatform builds are handled [#4024](https://github.com/ethyca/fides/pull/4024)
- Added new Performance-related nox commands and included them as part of the CI suite [#3997](https://github.com/ethyca/fides/pull/3997)
- Added dictionary suggestions for data uses [4035](https://github.com/ethyca/fides/pull/4035)
- Privacy notice regions now render human readable names instead of country codes [#4029](https://github.com/ethyca/fides/pull/4029)
- Privacy notice templates are disabled by default [#4010](https://github.com/ethyca/fides/pull/4010)
- Added optional "skip_processing" flag to collections for DSR processing [#4047](https://github.com/ethyca/fides/pull/4047)
- Admin UI now shows all privacy notices with an indicator of whether they apply to any systems [#4010](https://github.com/ethyca/fides/pull/4010)
- Add case-insensitive privacy experience region filtering [#4058](https://github.com/ethyca/fides/pull/4058)
- Adds check for fetch before loading fetch polyfill for fides.js [#4074](https://github.com/ethyca/fides/pull/4074)
- Updated to support Fideslang 2.0, including data migrations [#3933](https://github.com/ethyca/fides/pull/3933)
- Disable notices that are not systems applicable to support new UI [#4094](https://github.com/ethyca/fides/issues/4094)

### Fixed

- Ensures that fides.js toggles are not hidden by other CSS libs [#4075](https://github.com/ethyca/fides/pull/4075)
- Migrate system > meta > vendor > id to system > meta [#4088](https://github.com/ethyca/fides/pull/4088)
- Enable toggles in various tables now render an error toast if an error occurs [#4095](https://github.com/ethyca/fides/pull/4095)
- Fixed a bug where an unsaved changes notification modal would appear even without unsaved changes [#4095](https://github.com/ethyca/fides/pull/4070)

## [2.19.1](https://github.com/ethyca/fides/compare/2.19.0...2.19.1)

### Fixed

- re-enable custom fields for new data use form [#4050](https://github.com/ethyca/fides/pull/4050)
- fix issue with saving source and destination systems [#4065](https://github.com/ethyca/fides/pull/4065)

### Added

- System history UI with diff modal [#4021](https://github.com/ethyca/fides/pull/4021)
- Relax system legal basis for transfers to be any string [#4049](https://github.com/ethyca/fides/pull/4049)

## [2.19.0](https://github.com/ethyca/fides/compare/2.18.0...2.19.0)

### Added

- Add dictionary suggestions [#3937](https://github.com/ethyca/fides/pull/3937), [#3988](https://github.com/ethyca/fides/pull/3988)
- Added new endpoints for healthchecks [#3947](https://github.com/ethyca/fides/pull/3947)
- Added vendor list dropdown [#3857](https://github.com/ethyca/fides/pull/3857)
- Access support for Adobe Sign [#3504](https://github.com/ethyca/fides/pull/3504)

### Fixed

- Fixed issue when generating masked values for invalid data paths [#3906](https://github.com/ethyca/fides/pull/3906)
- Code reload now works when running `nox -s dev` [#3914](https://github.com/ethyca/fides/pull/3914)
- Reduce verbosity of privacy center logging further [#3915](https://github.com/ethyca/fides/pull/3915)
- Resolved an issue where the integration dropdown input lost focus during typing. [#3917](https://github.com/ethyca/fides/pull/3917)
- Fixed dataset issue that was preventing the Vend connector from loading during server startup [#3923](https://github.com/ethyca/fides/pull/3923)
- Adding version check to version-dependent migration script [#3951](https://github.com/ethyca/fides/pull/3951)
- Fixed a bug where some fields were not saving correctly on the system form [#3975](https://github.com/ethyca/fides/pull/3975)
- Changed "retention period" field in privacy declaration form from number input to text input [#3980](https://github.com/ethyca/fides/pull/3980)
- Fixed issue where unsaved changes modal appears incorrectly [#4005](https://github.com/ethyca/fides/pull/4005)
- Fixed banner resurfacing after user consent for pre-fetch experience [#4009](https://github.com/ethyca/fides/pull/4009)

### Changed

- Systems and Privacy Declaration schema and data migration to support the Dictionary [#3901](https://github.com/ethyca/fides/pull/3901)
- The integration search dropdown is now case-insensitive [#3916](https://github.com/ethyca/fides/pull/3916)
- Removed deprecated fields from the taxonomy editor [#3909](https://github.com/ethyca/fides/pull/3909)
- Bump PyMSSQL version and remove workarounds [#3996](https://github.com/ethyca/fides/pull/3996)
- Removed reset suggestions button [#4007](https://github.com/ethyca/fides/pull/4007)
- Admin ui supports fides cloud config API [#4034](https://github.com/ethyca/fides/pull/4034)

### Security

- Resolve custom integration upload RCE vulnerability [CVE-2023-41319](https://github.com/ethyca/fides/security/advisories/GHSA-p6p2-qq95-vq5h)

## [2.18.0](https://github.com/ethyca/fides/compare/2.17.0...2.18.0)

### Added

- Additional consent reporting calls from `fides-js` [#3845](https://github.com/ethyca/fides/pull/3845)
- Additional consent reporting calls from privacy center [#3847](https://github.com/ethyca/fides/pull/3847)
- Access support for Recurly [#3595](https://github.com/ethyca/fides/pull/3595)
- HTTP Logging for the Privacy Center [#3783](https://github.com/ethyca/fides/pull/3783)
- UI support for OAuth2 authorization flow [#3819](https://github.com/ethyca/fides/pull/3819)
- Changes in the `data` directory now trigger a server reload (for local development) [#3874](https://github.com/ethyca/fides/pull/3874)

### Fixed

- Fix datamap zoom for low system counts [#3835](https://github.com/ethyca/fides/pull/3835)
- Fixed connector forms with external dataset reference fields [#3873](https://github.com/ethyca/fides/pull/3873)
- Fix ability to make server side API calls from privacy-center [#3895](https://github.com/ethyca/fides/pull/3895)

### Changed

- Simplified the file structure for HTML DSR packages [#3848](https://github.com/ethyca/fides/pull/3848)
- Simplified the database health check to improve `/health` performance [#3884](https://github.com/ethyca/fides/pull/3884)
- Changed max width of form components in "system information" form tab [#3864](https://github.com/ethyca/fides/pull/3864)
- Remove manual system selection screen [#3865](https://github.com/ethyca/fides/pull/3865)
- System and integration identifiers are now auto-generated [#3868](https://github.com/ethyca/fides/pull/3868)

## [2.17.0](https://github.com/ethyca/fides/compare/2.16.0...2.17.0)

### Added

- Tab component for `fides-js` [#3782](https://github.com/ethyca/fides/pull/3782)
- Added toast for successfully linking an existing integration to a system [#3826](https://github.com/ethyca/fides/pull/3826)
- Various other UI components for `fides-js` to support upcoming TCF modal [#3803](https://github.com/ethyca/fides/pull/3803)
- Allow items in taxonomy to be enabled or disabled [#3844](https://github.com/ethyca/fides/pull/3844)

### Developer Experience

- Changed where db-dependent routers were imported to avoid dependency issues [#3741](https://github.com/ethyca/fides/pull/3741)

### Changed

- Bumped supported Python versions to `3.10.12`, `3.9.17`, and `3.8.17` [#3733](https://github.com/ethyca/fides/pull/3733)
- Logging Updates [#3758](https://github.com/ethyca/fides/pull/3758)
- Add polyfill service to fides-js route [#3759](https://github.com/ethyca/fides/pull/3759)
- Show/hide integration values [#3775](https://github.com/ethyca/fides/pull/3775)
- Sort system cards alphabetically by name on "View systems" page [#3781](https://github.com/ethyca/fides/pull/3781)
- Update admin ui to use new integration delete route [#3785](https://github.com/ethyca/fides/pull/3785)
- Pinned `pymssql` and `cython` dependencies to avoid build issues on ARM machines [#3829](https://github.com/ethyca/fides/pull/3829)

### Removed

- Removed "Custom field(s) successfully saved" toast [#3779](https://github.com/ethyca/fides/pull/3779)

### Added

- Record when consent is served [#3777](https://github.com/ethyca/fides/pull/3777)
- Add an `active` property to taxonomy elements [#3784](https://github.com/ethyca/fides/pull/3784)
- Erasure support for Heap [#3599](https://github.com/ethyca/fides/pull/3599)

### Fixed

- Privacy notice UI's list of possible regions now matches the backend's list [#3787](https://github.com/ethyca/fides/pull/3787)
- Admin UI "property does not existing" build issue [#3831](https://github.com/ethyca/fides/pull/3831)
- Flagging sensitive inputs as passwords to mask values during entry [#3843](https://github.com/ethyca/fides/pull/3843)

## [2.16.0](https://github.com/ethyca/fides/compare/2.15.1...2.16.0)

### Added

- Empty state for when there are no relevant privacy notices in the privacy center [#3640](https://github.com/ethyca/fides/pull/3640)
- GPC indicators in fides-js banner and modal [#3673](https://github.com/ethyca/fides/pull/3673)
- Include `data_use` and `data_category` metadata in `upload` of access results [#3674](https://github.com/ethyca/fides/pull/3674)
- Add enable/disable toggle to integration tab [#3593] (https://github.com/ethyca/fides/pull/3593)

### Fixed

- Render linebreaks in the Fides.js overlay descriptions, etc. [#3665](https://github.com/ethyca/fides/pull/3665)
- Broken link to Fides docs site on the About Fides page in Admin UI [#3643](https://github.com/ethyca/fides/pull/3643)
- Add Systems Applicable Filter to Privacy Experience List [#3654](https://github.com/ethyca/fides/pull/3654)
- Privacy center and fides-js now pass in `Unescape-Safestr` as a header so that special characters can be rendered properly [#3706](https://github.com/ethyca/fides/pull/3706)
- Fixed ValidationError for saving PrivacyPreferences [#3719](https://github.com/ethyca/fides/pull/3719)
- Fixed issue preventing ConnectionConfigs with duplicate names from saving [#3770](https://github.com/ethyca/fides/pull/3770)
- Fixed creating and editing manual integrations [#3772](https://github.com/ethyca/fides/pull/3772)
- Fix lingering integration artifacts by cascading deletes from System [#3771](https://github.com/ethyca/fides/pull/3771)

### Developer Experience

- Reorganized some `api.api.v1` code to avoid circular dependencies on `quickstart` [#3692](https://github.com/ethyca/fides/pull/3692)
- Treat underscores as special characters in user passwords [#3717](https://github.com/ethyca/fides/pull/3717)
- Allow Privacy Notices banner and modal to scroll as needed [#3713](https://github.com/ethyca/fides/pull/3713)
- Make malicious url test more robust to environmental differences [#3748](https://github.com/ethyca/fides/pull/3748)
- Ignore type checker on click decorators to bypass known issue with `click` version `8.1.4` [#3746](https://github.com/ethyca/fides/pull/3746)

### Changed

- Moved GPC preferences slightly earlier in Fides.js lifecycle [#3561](https://github.com/ethyca/fides/pull/3561)
- Changed results from clicking "Test connection" to be a toast instead of statically displayed on the page [#3700](https://github.com/ethyca/fides/pull/3700)
- Moved "management" tab from nav into settings icon in top right [#3701](https://github.com/ethyca/fides/pull/3701)
- Remove name and description fields from integration form [#3684](https://github.com/ethyca/fides/pull/3684)
- Update EU PrivacyNoticeRegion codes and allow experience filtering to drop back to country filtering if region not found [#3630](https://github.com/ethyca/fides/pull/3630)
- Fields with default fields are now flagged as required in the front-end [#3694](https://github.com/ethyca/fides/pull/3694)
- In "view systems", system cards can now be clicked and link to that system's `configure/[id]` page [#3734](https://github.com/ethyca/fides/pull/3734)
- Enable privacy notice and privacy experience feature flags by default [#3773](https://github.com/ethyca/fides/pull/3773)

### Security

- Resolve Zip bomb file upload vulnerability [CVE-2023-37480](https://github.com/ethyca/fides/security/advisories/GHSA-g95c-2jgm-hqc6)
- Resolve SVG bomb (billion laughs) file upload vulnerability [CVE-2023-37481](https://github.com/ethyca/fides/security/advisories/GHSA-3rw2-wfc8-wmj5)

## [2.15.1](https://github.com/ethyca/fides/compare/2.15.0...2.15.1)

### Added

- Set `sslmode` to `prefer` if connecting to Redshift via ssh [#3685](https://github.com/ethyca/fides/pull/3685)

### Changed

- Privacy center action cards are now able to expand to accommodate longer text [#3669](https://github.com/ethyca/fides/pull/3669)
- Update integration endpoint permissions [#3707](https://github.com/ethyca/fides/pull/3707)

### Fixed

- Handle names with a double underscore when processing access and erasure requests [#3688](https://github.com/ethyca/fides/pull/3688)
- Allow Privacy Notices banner and modal to scroll as needed [#3713](https://github.com/ethyca/fides/pull/3713)

### Security

- Resolve path traversal vulnerability in webserver API [CVE-2023-36827](https://github.com/ethyca/fides/security/advisories/GHSA-r25m-cr6v-p9hq)

## [2.15.0](https://github.com/ethyca/fides/compare/2.14.1...2.15.0)

### Added

- Privacy center can now render its consent values based on Privacy Notices and Privacy Experiences [#3411](https://github.com/ethyca/fides/pull/3411)
- Add Google Tag Manager and Privacy Center ENV vars to sample app [#2949](https://github.com/ethyca/fides/pull/2949)
- Add `notice_key` field to Privacy Notice UI form [#3403](https://github.com/ethyca/fides/pull/3403)
- Add `identity` query param to the consent reporting API view [#3418](https://github.com/ethyca/fides/pull/3418)
- Use `rollup-plugin-postcss` to bundle and optimize the `fides.js` components CSS [#3411](https://github.com/ethyca/fides/pull/3411)
- Dispatch Fides.js lifecycle events on window (FidesInitialized, FidesUpdated) and cross-publish to Fides.gtm() integration [#3411](https://github.com/ethyca/fides/pull/3411)
- Added the ability to use custom CAs with Redis via TLS [#3451](https://github.com/ethyca/fides/pull/3451)
- Add default experience configs on startup [#3449](https://github.com/ethyca/fides/pull/3449)
- Load default privacy notices on startup [#3401](https://github.com/ethyca/fides/pull/3401)
- Add ability for users to pass in additional parameters for application database connection [#3450](https://github.com/ethyca/fides/pull/3450)
- Load default privacy notices on startup [#3401](https://github.com/ethyca/fides/pull/3401/files)
- Add ability for `fides-js` to make API calls to Fides [#3411](https://github.com/ethyca/fides/pull/3411)
- `fides-js` banner is now responsive across different viewport widths [#3411](https://github.com/ethyca/fides/pull/3411)
- Add ability to close `fides-js` banner and modal via a button or ESC [#3411](https://github.com/ethyca/fides/pull/3411)
- Add ability to open the `fides-js` modal from a link on the host site [#3411](https://github.com/ethyca/fides/pull/3411)
- GPC preferences are automatically applied via `fides-js` [#3411](https://github.com/ethyca/fides/pull/3411)
- Add new dataset route that has additional filters [#3558](https://github.com/ethyca/fides/pull/3558)
- Update dataset dropdown to use new api filter [#3565](https://github.com/ethyca/fides/pull/3565)
- Filter out saas datasets from the rest of the UI [#3568](https://github.com/ethyca/fides/pull/3568)
- Included optional env vars to have postgres or Redshift connected via bastion host [#3374](https://github.com/ethyca/fides/pull/3374/)
- Support for acknowledge button for notice-only Privacy Notices and to disable toggling them off [#3546](https://github.com/ethyca/fides/pull/3546)
- HTML format for privacy request storage destinations [#3427](https://github.com/ethyca/fides/pull/3427)
- Persistent message showing result and timestamp of last integration test to "Integrations" tab in system view [#3628](https://github.com/ethyca/fides/pull/3628)
- Access and erasure support for SurveyMonkey [#3590](https://github.com/ethyca/fides/pull/3590)
- New Cookies Table for storing cookies associated with systems and privacy declarations [#3572](https://github.com/ethyca/fides/pull/3572)
- `fides-js` and privacy center now delete cookies associated with notices that were opted out of [#3569](https://github.com/ethyca/fides/pull/3569)
- Cookie input field on system data use tab [#3571](https://github.com/ethyca/fides/pull/3571)

### Fixed

- Fix sample app `DATABASE_*` ENV vars for backwards compatibility [#3406](https://github.com/ethyca/fides/pull/3406)
- Fix overlay rendering issue by finding/creating a dedicated parent element for Preact [#3397](https://github.com/ethyca/fides/pull/3397)
- Fix the sample app privacy center link to be configurable [#3409](https://github.com/ethyca/fides/pull/3409)
- Fix CLI output showing a version warning for Snowflake [#3434](https://github.com/ethyca/fides/pull/3434)
- Flaky custom field Cypress test on systems page [#3408](https://github.com/ethyca/fides/pull/3408)
- Fix NextJS errors & warnings for Cookie House sample app [#3411](https://github.com/ethyca/fides/pull/3411)
- Fix bug where `fides-js` toggles were not reflecting changes from rejecting or accepting all notices [#3522](https://github.com/ethyca/fides/pull/3522)
- Remove the `fides-js` banner from tab order when it is hidden and move the overlay components to the top of the tab order. [#3510](https://github.com/ethyca/fides/pull/3510)
- Fix bug where `fides-js` toggle states did not always initialize properly [#3597](https://github.com/ethyca/fides/pull/3597)
- Fix race condition with consent modal link rendering [#3521](https://github.com/ethyca/fides/pull/3521)
- Hide custom fields section when there are no custom fields created [#3554](https://github.com/ethyca/fides/pull/3554)
- Disable connector dropdown in integration tab on save [#3552](https://github.com/ethyca/fides/pull/3552)
- Handles an edge case for non-existent identities with the Kustomer API [#3513](https://github.com/ethyca/fides/pull/3513)
- remove the configure privacy request tile from the home screen [#3555](https://github.com/ethyca/fides/pull/3555)
- Updated Privacy Experience Safe Strings Serialization [#3600](https://github.com/ethyca/fides/pull/3600/)
- Only create default experience configs on startup, not update [#3605](https://github.com/ethyca/fides/pull/3605)
- Update to latest asyncpg dependency to avoid build error [#3614](https://github.com/ethyca/fides/pull/3614)
- Fix bug where editing a data use on a system could delete existing data uses [#3627](https://github.com/ethyca/fides/pull/3627)
- Restrict Privacy Center debug logging to development-only [#3638](https://github.com/ethyca/fides/pull/3638)
- Fix bug where linking an integration would not update the tab when creating a new system [#3662](https://github.com/ethyca/fides/pull/3662)
- Fix dataset yaml not properly reflecting the dataset in the dropdown of system integrations tab [#3666](https://github.com/ethyca/fides/pull/3666)
- Fix privacy notices not being able to be edited via the UI after the addition of the `cookies` field [#3670](https://github.com/ethyca/fides/pull/3670)
- Add a transform in the case of `null` name fields in privacy declarations for the data use forms [#3683](https://github.com/ethyca/fides/pull/3683)

### Changed

- Enabled Privacy Experience beta flag [#3364](https://github.com/ethyca/fides/pull/3364)
- Reorganize CLI Command Source Files [#3491](https://github.com/ethyca/fides/pull/3491)
- Removed ExperienceConfig.delivery_mechanism constraint [#3387](https://github.com/ethyca/fides/pull/3387)
- Updated privacy experience UI forms to reflect updated experience config fields [#3402](https://github.com/ethyca/fides/pull/3402)
- Use a venv in the Dockerfile for installing Python deps [#3452](https://github.com/ethyca/fides/pull/3452)
- Bump SlowAPI Version [#3456](https://github.com/ethyca/fides/pull/3456)
- Bump Psycopg2-binary Version [#3473](https://github.com/ethyca/fides/pull/3473)
- Reduced duplication between PrivacyExperience and PrivacyExperienceConfig [#3470](https://github.com/ethyca/fides/pull/3470)
- Update privacy centre email and phone validation to allow for both to be blank [#3432](https://github.com/ethyca/fides/pull/3432)
- Moved connection configuration into the system portal [#3407](https://github.com/ethyca/fides/pull/3407)
- Update `fideslang` to `1.4.1` to allow arbitrary nested metadata on `System`s and `Dataset`s `meta` property [#3463](https://github.com/ethyca/fides/pull/3463)
- Remove form validation to allow both email & phone inputs for consent requests [#3529](https://github.com/ethyca/fides/pull/3529)
- Removed dataset dropdown from saas connector configuration [#3563](https://github.com/ethyca/fides/pull/3563)
- Removed `pyodbc` in favor of `pymssql` for handling SQL Server connections [#3435](https://github.com/ethyca/fides/pull/3435)
- Only create a PrivacyRequest when saving consent if at least one notice has system-wide enforcement [#3626](https://github.com/ethyca/fides/pull/3626)
- Increased the character limit for the `SafeStr` type from 500 to 32000 [#3647](https://github.com/ethyca/fides/pull/3647)
- Changed "connection" to "integration" on system view and edit pages [#3659](https://github.com/ethyca/fides/pull/3659)

### Developer Experience

- Add ability to pass ENV vars to both privacy center and sample app during `fides deploy` via `.env` [#2949](https://github.com/ethyca/fides/pull/2949)
- Handle an edge case when generating tags that finds them out of sequence [#3405](https://github.com/ethyca/fides/pull/3405)
- Add support for pushing `prerelease` and `rc` tagged images to Dockerhub [#3474](https://github.com/ethyca/fides/pull/3474)
- Optimize GitHub workflows used for docker image publishing [#3526](https://github.com/ethyca/fides/pull/3526)

### Removed

- Removed the deprecated `system_dependencies` from `System` resources, migrating to `egress` [#3285](https://github.com/ethyca/fides/pull/3285)

### Docs

- Updated developer docs for ARM platform users related to `pymssql` [#3615](https://github.com/ethyca/fides/pull/3615)

## [2.14.1](https://github.com/ethyca/fides/compare/2.14.0...2.14.1)

### Added

- Add `identity` query param to the consent reporting API view [#3418](https://github.com/ethyca/fides/pull/3418)
- Add privacy centre button text customisations [#3432](https://github.com/ethyca/fides/pull/3432)
- Add privacy centre favicon customisation [#3432](https://github.com/ethyca/fides/pull/3432)

### Changed

- Update privacy centre email and phone validation to allow for both to be blank [#3432](https://github.com/ethyca/fides/pull/3432)

## [2.14.0](https://github.com/ethyca/fides/compare/2.13.0...2.14.0)

### Added

- Add an automated test to check for `/fides-consent.js` backwards compatibility [#3289](https://github.com/ethyca/fides/pull/3289)
- Add infrastructure for "overlay" consent components (Preact, CSS bundling, etc.) and initial version of consent banner [#3191](https://github.com/ethyca/fides/pull/3191)
- Add the modal component of the "overlay" consent components [#3291](https://github.com/ethyca/fides/pull/3291)
- Added an `automigrate` database setting [#3220](https://github.com/ethyca/fides/pull/3220)
- Track Privacy Experience with Privacy Preferences [#3311](https://github.com/ethyca/fides/pull/3311)
- Add ability for `fides-js` to fetch its own geolocation [#3356](https://github.com/ethyca/fides/pull/3356)
- Add ability to select different locations in the "Cookie House" sample app [#3362](https://github.com/ethyca/fides/pull/3362)
- Added optional logging of resource changes on the server [#3331](https://github.com/ethyca/fides/pull/3331)

### Fixed

- Maintain casing differences within Snowflake datasets for proper DSR execution [#3245](https://github.com/ethyca/fides/pull/3245)
- Handle DynamoDB edge case where no attributes are defined [#3299](https://github.com/ethyca/fides/pull/3299)
- Support pseudonymous consent requests with `fides_user_device_id` for the new consent workflow [#3203](https://github.com/ethyca/fides/pull/3203)
- Fides user device id filter to GET Privacy Experience List endpoint to stash user preferences on embedded notices [#3302](https://github.com/ethyca/fides/pull/3302)
- Support for data categories on manual webhook fields [#3330](https://github.com/ethyca/fides/pull/3330)
- Added config-driven rendering to consent components [#3316](https://github.com/ethyca/fides/pull/3316)
- Pin `typing_extensions` dependency to `4.5.0` to work around a pydantic bug [#3357](https://github.com/ethyca/fides/pull/3357)

### Changed

- Explicitly escape/unescape certain fields instead of using SafeStr [#3144](https://github.com/ethyca/fides/pull/3144)
- Updated DynamoDB icon [#3296](https://github.com/ethyca/fides/pull/3296)
- Increased default page size for the connection type endpoint to 100 [#3298](https://github.com/ethyca/fides/pull/3298)
- Data model around PrivacyExperiences to better keep Privacy Notices and Experiences in sync [#3292](https://github.com/ethyca/fides/pull/3292)
- UI calls to support new PrivacyExperiences data model [#3313](https://github.com/ethyca/fides/pull/3313)
- Ensure email connectors respect the `notifications.notification_service_type` app config property if set [#3355](https://github.com/ethyca/fides/pull/3355)
- Rework Delighted connector so the `survey_response` endpoint depends on the `person` endpoint [3385](https://github.com/ethyca/fides/pull/3385)
- Remove logging within the Celery creation function [#3303](https://github.com/ethyca/fides/pull/3303)
- Update how generic endpoint generation works [#3304](https://github.com/ethyca/fides/pull/3304)
- Restrict strack-trace logging when not in Dev mode [#3081](https://github.com/ethyca/fides/pull/3081)
- Refactor CSS variables for `fides-js` to match brandable color palette [#3321](https://github.com/ethyca/fides/pull/3321)
- Moved all of the dirs from `fides.api.ops` into `fides.api` [#3318](https://github.com/ethyca/fides/pull/3318)
- Put global settings for fides.js on privacy center settings [#3333](https://github.com/ethyca/fides/pull/3333)
- Changed `fides db migrate` to `fides db upgrade` [#3342](https://github.com/ethyca/fides/pull/3342)
- Add required notice key to privacy notices [#3337](https://github.com/ethyca/fides/pull/3337)
- Make Privacy Experience List public, and separate public endpoint rate limiting [#3339](https://github.com/ethyca/fides/pull/3339)

### Developer Experience

- Add dispatch event when publishing a non-prod tag [#3317](https://github.com/ethyca/fides/pull/3317)
- Add OpenAPI (Swagger) documentation for Fides Privacy Center API endpoints (/fides.js) [#3341](https://github.com/ethyca/fides/pull/3341)

### Removed

- Remove `fides export` command and backing code [#3256](https://github.com/ethyca/fides/pull/3256)

## [2.13.0](https://github.com/ethyca/fides/compare/2.12.1...2.13.0)

### Added

- Connector for DynamoDB [#2998](https://github.com/ethyca/fides/pull/2998)
- Access and erasure support for Amplitude [#2569](https://github.com/ethyca/fides/pull/2569)
- Access and erasure support for Gorgias [#2444](https://github.com/ethyca/fides/pull/2444)
- Privacy Experience Bulk Create, Bulk Update, and Detail Endpoints [#3185](https://github.com/ethyca/fides/pull/3185)
- Initial privacy experience UI [#3186](https://github.com/ethyca/fides/pull/3186)
- A JavaScript modal to copy a script tag for `fides.js` [#3238](https://github.com/ethyca/fides/pull/3238)
- Access and erasure support for OneSignal [#3199](https://github.com/ethyca/fides/pull/3199)
- Add the ability to "inject" location into `/fides.js` bundles and cache responses for one hour [#3272](https://github.com/ethyca/fides/pull/3272)
- Prevent column sorts from resetting when data changes [#3290](https://github.com/ethyca/fides/pull/3290)

### Changed

- Merge instances of RTK `createApi` into one instance for better cache invalidation [#3059](https://github.com/ethyca/fides/pull/3059)
- Update custom field definition uniqueness to be case insensitive name per resource type [#3215](https://github.com/ethyca/fides/pull/3215)
- Restrict where privacy notices of certain consent mechanisms must be displayed [#3195](https://github.com/ethyca/fides/pull/3195)
- Merged the `lib` submodule into the `api.ops` submodule [#3134](https://github.com/ethyca/fides/pull/3134)
- Merged duplicate privacy declaration components [#3254](https://github.com/ethyca/fides/pull/3254)
- Refactor client applications into a monorepo with turborepo, extract fides-js into a standalone package, and improve privacy-center to load configuration at runtime [#3105](https://github.com/ethyca/fides/pull/3105)

### Fixed

- Prevent ability to unintentionally show "default" Privacy Center configuration, styles, etc. [#3242](https://github.com/ethyca/fides/pull/3242)
- Fix broken links to docs site pages in Admin UI [#3232](https://github.com/ethyca/fides/pull/3232)
- Repoint legacy docs site links to the new and improved docs site [#3167](https://github.com/ethyca/fides/pull/3167)
- Fix Cookie House Privacy Center styles for fides deploy [#3283](https://github.com/ethyca/fides/pull/3283)
- Maintain casing differences within Snowflake datasets for proper DSR execution [#3245](https://github.com/ethyca/fides/pull/3245)

### Developer Experience

- Use prettier to format _all_ source files in client packages [#3240](https://github.com/ethyca/fides/pull/3240)

### Deprecated

- Deprecate `fides export` CLI command as it is moving to `fidesplus` [#3264](https://github.com/ethyca/fides/pull/3264)

## [2.12.1](https://github.com/ethyca/fides/compare/2.12.0...2.12.1)

### Changed

- Updated how Docker version checks are handled and added an escape-hatch [#3218](https://github.com/ethyca/fides/pull/3218)

### Fixed

- Datamap export mitigation for deleted taxonomy elements referenced by declarations [#3214](https://github.com/ethyca/fides/pull/3214)
- Update datamap columns each time the page is visited [#3211](https://github.com/ethyca/fides/pull/3211)
- Ensure inactive custom fields are not returned for datamap response [#3223](https://github.com/ethyca/fides/pull/3223)

## [2.12.0](https://github.com/ethyca/fides/compare/2.11.0...2.12.0)

### Added

- Access and erasure support for Aircall [#2589](https://github.com/ethyca/fides/pull/2589)
- Access and erasure support for Klaviyo [#2501](https://github.com/ethyca/fides/pull/2501)
- Page to edit or add privacy notices [#3058](https://github.com/ethyca/fides/pull/3058)
- Side navigation bar can now also have children navigation links [#3099](https://github.com/ethyca/fides/pull/3099)
- Endpoints for consent reporting [#3095](https://github.com/ethyca/fides/pull/3095)
- Added manage custom fields page behind feature flag [#3089](https://github.com/ethyca/fides/pull/3089)
- Custom fields table [#3097](https://github.com/ethyca/fides/pull/3097)
- Custom fields form modal [#3165](https://github.com/ethyca/fides/pull/3165)
- Endpoints to save the new-style Privacy Preferences with respect to a fides user device id [#3132](https://github.com/ethyca/fides/pull/3132)
- Support `privacy_declaration` as a resource type for custom fields [#3149](https://github.com/ethyca/fides/pull/3149)
- Expose `id` field of embedded `privacy_declarations` on `system` API responses [#3157](https://github.com/ethyca/fides/pull/3157)
- Access and erasure support for Unbounce [#2697](https://github.com/ethyca/fides/pull/2697)
- Support pseudonymous consent requests with `fides_user_device_id` [#3158](https://github.com/ethyca/fides/pull/3158)
- Update `fides_consent` cookie format [#3158](https://github.com/ethyca/fides/pull/3158)
- Add custom fields to the data use declaration form [#3197](https://github.com/ethyca/fides/pull/3197)
- Added fides user device id as a ProvidedIdentityType [#3131](https://github.com/ethyca/fides/pull/3131)

### Changed

- The `cursor` pagination strategy now also searches for data outside of the `data_path` when determining the cursor value [#3068](https://github.com/ethyca/fides/pull/3068)
- Moved Privacy Declarations associated with Systems to their own DB table [#3098](https://github.com/ethyca/fides/pull/3098)
- More tests on data use validation for privacy notices within the same region [#3156](https://github.com/ethyca/fides/pull/3156)
- Improvements to export code for bugfixes and privacy declaration custom field support [#3184](https://github.com/ethyca/fides/pull/3184)
- Enabled privacy notice feature flag [#3192](https://github.com/ethyca/fides/pull/3192)
- Updated TS types - particularly with new privacy notices [#3054](https://github.com/ethyca/fides/pull/3054)
- Make name not required on privacy declaration [#3150](https://github.com/ethyca/fides/pull/3150)
- Let Rule Targets allow for custom data categories [#3147](https://github.com/ethyca/fides/pull/3147)

### Removed

- Removed the warning about access control migration [#3055](https://github.com/ethyca/fides/pull/3055)
- Remove `customFields` feature flag [#3080](https://github.com/ethyca/fides/pull/3080)
- Remove notification banner from the home page [#3088](https://github.com/ethyca/fides/pull/3088)

### Fixed

- Fix a typo in the Admin UI [#3166](https://github.com/ethyca/fides/pull/3166)
- The `--local` flag is now respected for the `scan dataset db` command [#3096](https://github.com/ethyca/fides/pull/3096)
- Fixing issue where connectors with external dataset references would fail to save [#3142](https://github.com/ethyca/fides/pull/3142)
- Ensure privacy declaration IDs are stable across updates through system API [#3188](https://github.com/ethyca/fides/pull/3188)
- Fixed unit tests for saas connector type endpoints now that we have >50 [#3101](https://github.com/ethyca/fides/pull/3101)
- Fixed nox docs link [#3121](https://github.com/ethyca/fides/pull/3121/files)

### Developer Experience

- Update fides deploy to use a new database.load_samples setting to initialize sample Systems, Datasets, and Connections for testing [#3102](https://github.com/ethyca/fides/pull/3102)
- Remove support for automatically configuring messaging (Mailgun) & storage (S3) using `.env` with `nox -s "fides_env(test)"` [#3102](https://github.com/ethyca/fides/pull/3102)
- Add smoke tests for consent management [#3158](https://github.com/ethyca/fides/pull/3158)
- Added nox command that opens dev docs [#3082](https://github.com/ethyca/fides/pull/3082)

## [2.11.0](https://github.com/ethyca/fides/compare/2.10.0...2.11.0)

### Added

- Access support for Shippo [#2484](https://github.com/ethyca/fides/pull/2484)
- Feature flags can be set such that they cannot be modified by the user [#2966](https://github.com/ethyca/fides/pull/2966)
- Added the datamap UI to make it open source [#2988](https://github.com/ethyca/fides/pull/2988)
- Introduced a `FixedLayout` component (from the datamap UI) for pages that need to be a fixed height and scroll within [#2992](https://github.com/ethyca/fides/pull/2992)
- Added preliminary privacy notice page [#2995](https://github.com/ethyca/fides/pull/2995)
- Table for privacy notices [#3001](https://github.com/ethyca/fides/pull/3001)
- Added connector template endpoint [#2946](https://github.com/ethyca/fides/pull/2946)
- Query params on connection type endpoint to filter by supported action type [#2996](https://github.com/ethyca/fides/pull/2996)
- Scope restrictions for privacy notice table in the UI [#3007](https://github.com/ethyca/fides/pull/3007)
- Toggle for enabling/disabling privacy notices in the UI [#3010](https://github.com/ethyca/fides/pull/3010)
- Add endpoint to retrieve privacy notices grouped by their associated data uses [#2956](https://github.com/ethyca/fides/pull/2956)
- Support for uploading custom connector templates via the UI [#2997](https://github.com/ethyca/fides/pull/2997)
- Add a backwards-compatible workflow for saving and propagating consent preferences with respect to Privacy Notices [#3016](https://github.com/ethyca/fides/pull/3016)
- Empty state for privacy notices [#3027](https://github.com/ethyca/fides/pull/3027)
- Added Data flow modal [#3008](https://github.com/ethyca/fides/pull/3008)
- Update datamap table export [#3038](https://github.com/ethyca/fides/pull/3038)
- Added more advanced privacy center styling [#2943](https://github.com/ethyca/fides/pull/2943)
- Backend privacy experiences foundation [#3146](https://github.com/ethyca/fides/pull/3146)

### Changed

- Set `privacyDeclarationDeprecatedFields` flags to false and set `userCannotModify` to true [2987](https://github.com/ethyca/fides/pull/2987)
- Restored `nav-config` back to the admin-ui [#2990](https://github.com/ethyca/fides/pull/2990)
- Bumped supported Python versions to 3.10.11, 3.9.16, and 3.8.14 [#2936](https://github.com/ethyca/fides/pull/2936)
- Modify privacy center default config to only request email identities, and add validation preventing requesting both email & phone identities [#2539](https://github.com/ethyca/fides/pull/2539)
- SaaS connector icons are now dynamically loaded from the connector templates [#3018](https://github.com/ethyca/fides/pull/3018)
- Updated consentmechanism Enum to rename "necessary" to "notice_only" [#3048](https://github.com/ethyca/fides/pull/3048)
- Updated test data for Mongo, CLI [#3011](https://github.com/ethyca/fides/pull/3011)
- Updated the check for if a user can assign owner roles to be scope-based instead of role-based [#2964](https://github.com/ethyca/fides/pull/2964)
- Replaced menu in user management table with delete icon [#2958](https://github.com/ethyca/fides/pull/2958)
- Added extra fields to webhook payloads [#2830](https://github.com/ethyca/fides/pull/2830)

### Removed

- Removed interzone navigation logic now that the datamap UI and admin UI are one app [#2990](https://github.com/ethyca/fides/pull/2990)
- Remove the `unknown` state for generated datasets displaying on fidesplus [#2957](https://github.com/ethyca/fides/pull/2957)
- Removed datamap export API [#2999](https://github.com/ethyca/fides/pull/2999)

### Developer Experience

- Nox commands for git tagging to support feature branch builds [#2979](https://github.com/ethyca/fides/pull/2979)
- Changed test environment (`nox -s fides_env`) to run `fides deploy` for local testing [#3071](https://github.com/ethyca/fides/pull/3017)
- Publish git-tag specific docker images [#3050](https://github.com/ethyca/fides/pull/3050)

## [2.10.0](https://github.com/ethyca/fides/compare/2.9.2...2.10.0)

### Added

- Allow users to configure their username and password via the config file [#2884](https://github.com/ethyca/fides/pull/2884)
- Add authentication to the `masking` endpoints as well as accompanying scopes [#2909](https://github.com/ethyca/fides/pull/2909)
- Add an Organization Management page (beta) [#2908](https://github.com/ethyca/fides/pull/2908)
- Adds assigned systems to user management table [#2922](https://github.com/ethyca/fides/pull/2922)
- APIs to support Privacy Notice management (create, read, update) [#2928](https://github.com/ethyca/fides/pull/2928)

### Changed

- Improved standard layout for large width screens and polished misc. pages [#2869](https://github.com/ethyca/fides/pull/2869)
- Changed UI paths in the admin-ui [#2869](https://github.com/ethyca/fides/pull/2892)
  - `/add-systems/new` --> `/add-systems/manual`
  - `/system` --> `/systems`
- Added individual ID routes for systems [#2902](https://github.com/ethyca/fides/pull/2902)
- Deprecated adding scopes to users directly; you can only add roles. [#2848](https://github.com/ethyca/fides/pull/2848/files)
- Changed About Fides page to say "Fides Core Version:" over "Version". [#2899](https://github.com/ethyca/fides/pull/2899)
- Polish Admin UI header & navigation [#2897](https://github.com/ethyca/fides/pull/2897)
- Give new users a "viewer" role by default [#2900](https://github.com/ethyca/fides/pull/2900)
- Tie together save states for user permissions and systems [#2913](https://github.com/ethyca/fides/pull/2913)
- Removing payment types from Stripe connector params [#2915](https://github.com/ethyca/fides/pull/2915)
- Viewer role can now access a restricted version of the user management page [#2933](https://github.com/ethyca/fides/pull/2933)
- Change Privacy Center email placeholder text [#2935](https://github.com/ethyca/fides/pull/2935)
- Restricted setting Approvers as System Managers [#2891](https://github.com/ethyca/fides/pull/2891)
- Adds confirmation modal when downgrading user to "approver" role via Admin UI [#2924](https://github.com/ethyca/fides/pull/2924)
- Changed the toast message for new users to include access control info [#2939](https://github.com/ethyca/fides/pull/2939)
- Add Data Stewards to datamap export [#2962](https://github.com/ethyca/fides/pull/2962)

### Fixed

- Restricted Contributors from being able to create Owners [#2888](https://github.com/ethyca/fides/pull/2888)
- Allow for dynamic aspect ratio for logo on Privacy Center 404 [#2895](https://github.com/ethyca/fides/pull/2895)
- Allow for dynamic aspect ratio for logo on consent page [#2895](https://github.com/ethyca/fides/pull/2895)
- Align role dscription drawer of Admin UI with top nav: [#2932](https://github.com/ethyca/fides/pull/2932)
- Fixed error message when a user is assigned to be an approver without any systems [#2953](https://github.com/ethyca/fides/pull/2953)

### Developer Experience

- Update frontend npm packages (admin-ui, privacy-center, cypress-e2e) [#2921](https://github.com/ethyca/fides/pull/2921)

## [2.9.2](https://github.com/ethyca/fides/compare/2.9.1...2.9.2)

### Fixed

- Allow multiple data uses as long as their processing activity name is different [#2905](https://github.com/ethyca/fides/pull/2905)
- use HTML property, not text, when dispatching Mailchimp Transactional emails [#2901](https://github.com/ethyca/fides/pull/2901)
- Remove policy key from Privacy Center submission modal [#2912](https://github.com/ethyca/fides/pull/2912)

## [2.9.1](https://github.com/ethyca/fides/compare/2.9.0...2.9.1)

### Added

- Added Attentive erasure email connector [#2782](https://github.com/ethyca/fides/pull/2782)

### Changed

- Removed dataset based email connectors [#2782](https://github.com/ethyca/fides/pull/2782)
- Changed Auth0's authentication strategy from `bearer` to `oauth2_client_credentials` [#2820](https://github.com/ethyca/fides/pull/2820)
- renamed the privacy declarations field "Privacy declaration name (deprecated)" to "Processing Activity" [#711](https://github.com/ethyca/fidesplus/issues/711)

### Fixed

- Fixed issue where the scopes list passed into FidesUserPermission could get mutated with the total_scopes call [#2883](https://github.com/ethyca/fides/pull/2883)

### Removed

- removed the `privacyDeclarationDeprecatedFields` flag [#711](https://github.com/ethyca/fidesplus/issues/711)

## [2.9.0](https://github.com/ethyca/fides/compare/2.8.3...2.9.0)

### Added

- The ability to assign users as system managers for a specific system [#2714](https://github.com/ethyca/fides/pull/2714)
- New endpoints to add and remove users as system managers [#2726](https://github.com/ethyca/fides/pull/2726)
- Warning about access control migration to the UI [#2842](https://github.com/ethyca/fides/pull/2842)
- Adds Role Assignment UI [#2739](https://github.com/ethyca/fides/pull/2739)
- Add an automated migration to give users a `viewer` role [#2821](https://github.com/ethyca/fides/pull/2821)

### Changed

- Removed "progressive" navigation that would hide Admin UI tabs until Systems / Connections were configured [#2762](https://github.com/ethyca/fides/pull/2762)
- Added `system.privacy_declaration.name` to datamap response [#2831](https://github.com/ethyca/fides/pull/2831/files)

### Developer Experience

- Retired legacy `navV2` feature flag [#2762](https://github.com/ethyca/fides/pull/2762)
- Update Admin UI Layout to fill viewport height [#2812](https://github.com/ethyca/fides/pull/2812)

### Fixed

- Fixed issue where unsaved changes warning would always show up when running fidesplus [#2788](https://github.com/ethyca/fides/issues/2788)
- Fixed problem in datamap export with datasets that had been updated via SaaS instantiation [#2841](https://github.com/ethyca/fides/pull/2841)
- Fixed problem in datamap export with inconsistent custom field ordering [#2859](https://github.com/ethyca/fides/pull/2859)

## [2.8.3](https://github.com/ethyca/fides/compare/2.8.2...2.8.3)

### Added

- Serialise `bson.ObjectId` types in SAR data packages [#2785](https://github.com/ethyca/fides/pull/2785)

### Fixed

- Fixed issue where more than 1 populated custom fields removed a system from the datamap export [#2825](https://github.com/ethyca/fides/pull/2825)

## [2.8.2](https://github.com/ethyca/fides/compare/2.8.1...2.8.2)

### Fixed

- Resolved a bug that stopped custom fields populating the visual datamap [#2775](https://github.com/ethyca/fides/pull/2775)
- Patch appconfig migration to handle existing db record [#2780](https://github.com/ethyca/fides/pull/2780)

## [2.8.1](https://github.com/ethyca/fides/compare/2.8.0...2.8.1)

### Fixed

- Disabled hiding Admin UI based on user scopes [#2771](https://github.com/ethyca/fides/pull/2771)

## [2.8.0](https://github.com/ethyca/fides/compare/2.7.1...2.8.0)

### Added

- Add API support for messaging config properties [#2551](https://github.com/ethyca/fides/pull/2551)
- Access and erasure support for Kustomer [#2520](https://github.com/ethyca/fides/pull/2520)
- Added the `erase_after` field on collections to be able to set the order for erasures [#2619](https://github.com/ethyca/fides/pull/2619)
- Add a toggle to filter the system classification to only return those with classification data [#2700](https://github.com/ethyca/fides/pull/2700)
- Added backend role-based permissions [#2671](https://github.com/ethyca/fides/pull/2671)
- Access and erasure for Vend SaaS Connector [#1869](https://github.com/ethyca/fides/issues/1869)
- Added endpoints for storage and messaging config setup status [#2690](https://github.com/ethyca/fides/pull/2690)
- Access and erasure for Jira SaaS Connector [#1871](https://github.com/ethyca/fides/issues/1871)
- Access and erasure support for Delighted [#2244](https://github.com/ethyca/fides/pull/2244)
- Improve "Upload a new dataset YAML" [#1531](https://github.com/ethyca/fides/pull/2258)
- Input validation and sanitization for Privacy Request fields [#2655](https://github.com/ethyca/fides/pull/2655)
- Access and erasure support for Yotpo [#2708](https://github.com/ethyca/fides/pull/2708)
- Custom Field Library Tab [#527](https://github.com/ethyca/fides/pull/2693)
- Allow SendGrid template usage [#2728](https://github.com/ethyca/fides/pull/2728)
- Added ConnectorRunner to simplify SaaS connector testing [#1795](https://github.com/ethyca/fides/pull/1795)
- Adds support for Mailchimp Transactional as a messaging config [#2742](https://github.com/ethyca/fides/pull/2742)

### Changed

- Admin UI
  - Add flow for selecting system types when manually creating a system [#2530](https://github.com/ethyca/fides/pull/2530)
  - Updated forms for privacy declarations [#2648](https://github.com/ethyca/fides/pull/2648)
  - Delete flow for privacy declarations [#2664](https://github.com/ethyca/fides/pull/2664)
  - Add framework to have UI elements respect the user's scopes [#2682](https://github.com/ethyca/fides/pull/2682)
  - "Manual Webhook" has been renamed to "Manual Process". [#2717](https://github.com/ethyca/fides/pull/2717)
- Convert all config values to Pydantic `Field` objects [#2613](https://github.com/ethyca/fides/pull/2613)
- Add warning to 'fides deploy' when installed outside of a virtual environment [#2641](https://github.com/ethyca/fides/pull/2641)
- Redesigned the default/init config file to be auto-documented. Also updates the `fides init` logic and analytics consent logic [#2694](https://github.com/ethyca/fides/pull/2694)
- Change how config creation/import is handled across the application [#2622](https://github.com/ethyca/fides/pull/2622)
- Update the CLI aesthetics & docstrings [#2703](https://github.com/ethyca/fides/pull/2703)
- Updates Roles->Scopes Mapping [#2744](https://github.com/ethyca/fides/pull/2744)
- Return user scopes as an enum, as well as total scopes [#2741](https://github.com/ethyca/fides/pull/2741)
- Update `MessagingServiceType` enum to be lowercased throughout [#2746](https://github.com/ethyca/fides/pull/2746)

### Developer Experience

- Set the security environment of the fides dev setup to `prod` instead of `dev` [#2588](https://github.com/ethyca/fides/pull/2588)
- Removed unexpected default Redis password [#2666](https://github.com/ethyca/fides/pull/2666)
- Privacy Center
  - Typechecking and validation of the `config.json` will be checked for backwards-compatibility. [#2661](https://github.com/ethyca/fides/pull/2661)
- Combined conftest.py files [#2669](https://github.com/ethyca/fides/pull/2669)

### Fixed

- Fix support for "redis.user" setting when authenticating to the Redis cache [#2666](https://github.com/ethyca/fides/pull/2666)
- Fix error with the classify dataset feature flag not writing the dataset to the server [#2675](https://github.com/ethyca/fides/pull/2675)
- Allow string dates to stay strings in cache decoding [#2695](https://github.com/ethyca/fides/pull/2695)
- Admin UI
  - Remove Identifiability (Data Qualifier) from taxonomy editor [2684](https://github.com/ethyca/fides/pull/2684)
- FE: Custom field selections binding issue on Taxonomy tabs [#2659](https://github.com/ethyca/fides/pull/2693/)
- Fix Privacy Request Status when submitting a consent request when identity verification is required [#2736](https://github.com/ethyca/fides/pull/2736)

## [2.7.1](https://github.com/ethyca/fides/compare/2.7.0...2.7.1)

- Fix error with the classify dataset feature flag not writing the dataset to the server [#2675](https://github.com/ethyca/fides/pull/2675)

## [2.7.0](https://github.com/ethyca/fides/compare/2.6.6...2.7.0)

- Fides API

  - Access and erasure support for Braintree [#2223](https://github.com/ethyca/fides/pull/2223)
  - Added route to send a test message [#2585](https://github.com/ethyca/fides/pull/2585)
  - Add default storage configuration functionality and associated APIs [#2438](https://github.com/ethyca/fides/pull/2438)

- Admin UI

  - Custom Metadata [#2536](https://github.com/ethyca/fides/pull/2536)
    - Create Custom Lists
    - Create Custom Field Definition
    - Create custom fields from a the taxonomy editor
    - Provide a custom field value in a resource
    - Bulk edit custom field values [#2612](https://github.com/ethyca/fides/issues/2612)
    - Custom metadata UI Polish [#2624](https://github.com/ethyca/fides/pull/2625)

- Privacy Center

  - The consent config default value can depend on whether Global Privacy Control is enabled. [#2341](https://github.com/ethyca/fides/pull/2341)
  - When GPC is enabled, the UI indicates which data uses are opted out by default. [#2596](https://github.com/ethyca/fides/pull/2596)
  - `inspectForBrowserIdentities` now also looks for `ljt_readerID`. [#2543](https://github.com/ethyca/fides/pull/2543)

### Added

- Added new Wunderkind Consent Saas Connector [#2600](https://github.com/ethyca/fides/pull/2600)
- Added new Sovrn Email Consent Connector [#2543](https://github.com/ethyca/fides/pull/2543/)
- Log Fides version at startup [#2566](https://github.com/ethyca/fides/pull/2566)

### Changed

- Update Admin UI to show all action types (access, erasure, consent, update) [#2523](https://github.com/ethyca/fides/pull/2523)
- Removes legacy `verify_oauth_client` function [#2527](https://github.com/ethyca/fides/pull/2527)
- Updated the UI for adding systems to a new design [#2490](https://github.com/ethyca/fides/pull/2490)
- Minor logging improvements [#2566](https://github.com/ethyca/fides/pull/2566)
- Various form components now take a `stacked` or `inline` variant [#2542](https://github.com/ethyca/fides/pull/2542)
- UX fixes for user management [#2537](https://github.com/ethyca/fides/pull/2537)
- Updating Firebase Auth connector to mask the user with a delete instead of an update [#2602](https://github.com/ethyca/fides/pull/2602)

### Fixed

- Fixed bug where refreshing a page in the UI would result in a 404 [#2502](https://github.com/ethyca/fides/pull/2502)
- Usernames are case insensitive now and prevent all duplicates [#2487](https://github.com/ethyca/fides/pull/2487)
  - This PR contains a migration that deletes duplicate users and keeps the oldest original account.
- Update Logos for shipped connectors [#2464](https://github.com/ethyca/fides/pull/2587)
- Search field on privacy request page isn't working [#2270](https://github.com/ethyca/fides/pull/2595)
- Fix connection dropdown in integration table to not be disabled add system creation [#3589](https://github.com/ethyca/fides/pull/3589)

### Developer Experience

- Added new Cypress E2E smoke tests [#2241](https://github.com/ethyca/fides/pull/2241)
- New command `nox -s e2e_test` which will spin up the test environment and run true E2E Cypress tests against it [#2417](https://github.com/ethyca/fides/pull/2417)
- Cypress E2E tests now run in CI and are reported to Cypress Cloud [#2417](https://github.com/ethyca/fides/pull/2417)
- Change from `randomint` to `uuid` in mongodb tests to reduce flakiness. [#2591](https://github.com/ethyca/fides/pull/2591)

### Removed

- Remove feature flagged config wizard stepper from Admin UI [#2553](https://github.com/ethyca/fides/pull/2553)

## [2.6.6](https://github.com/ethyca/fides/compare/2.6.5...2.6.6)

### Changed

- Improve Readability for Custom Masking Override Exceptions [#2593](https://github.com/ethyca/fides/pull/2593)

## [2.6.5](https://github.com/ethyca/fides/compare/2.6.4...2.6.5)

### Added

- Added config properties to override database Engine parameters [#2511](https://github.com/ethyca/fides/pull/2511)
- Increased default pool_size and max_overflow to 50 [#2560](https://github.com/ethyca/fides/pull/2560)

## [2.6.4](https://github.com/ethyca/fides/compare/2.6.3...2.6.4)

### Fixed

- Fixed bug for SMS completion notification not being sent [#2526](https://github.com/ethyca/fides/issues/2526)
- Fixed bug where refreshing a page in the UI would result in a 404 [#2502](https://github.com/ethyca/fides/pull/2502)

## [2.6.3](https://github.com/ethyca/fides/compare/2.6.2...2.6.3)

### Fixed

- Handle case where legacy dataset has meta: null [#2524](https://github.com/ethyca/fides/pull/2524)

## [2.6.2](https://github.com/ethyca/fides/compare/2.6.1...2.6.2)

### Fixed

- Issue addressing missing field in dataset migration [#2510](https://github.com/ethyca/fides/pull/2510)

## [2.6.1](https://github.com/ethyca/fides/compare/2.6.0...2.6.1)

### Fixed

- Fix errors when privacy requests execute concurrently without workers [#2489](https://github.com/ethyca/fides/pull/2489)
- Enable saas request overrides to run in worker runtime [#2489](https://github.com/ethyca/fides/pull/2489)

## [2.6.0](https://github.com/ethyca/fides/compare/2.5.1...2.6.0)

### Added

- Added the `env` option to the `security` configuration options to allow for users to completely secure the API endpoints [#2267](https://github.com/ethyca/fides/pull/2267)
- Unified Fides Resources
  - Added a dataset dropdown selector when configuring a connector to link an existing dataset to the connector configuration. [#2162](https://github.com/ethyca/fides/pull/2162)
  - Added new datasetconfig.ctl_dataset_id field to unify fides dataset resources [#2046](https://github.com/ethyca/fides/pull/2046)
- Add new connection config routes that couple them with systems [#2249](https://github.com/ethyca/fides/pull/2249)
- Add new select/deselect all permissions buttons [#2437](https://github.com/ethyca/fides/pull/2437)
- Endpoints to allow a user with the `user:password-reset` scope to reset users' passwords. In addition, users no longer require a scope to edit their own passwords. [#2373](https://github.com/ethyca/fides/pull/2373)
- New form to reset a user's password without knowing an old password [#2390](https://github.com/ethyca/fides/pull/2390)
- Approve & deny buttons on the "Request details" page. [#2473](https://github.com/ethyca/fides/pull/2473)
- Consent Propagation
  - Add the ability to execute Consent Requests via the Privacy Request Execution layer [#2125](https://github.com/ethyca/fides/pull/2125)
  - Add a Mailchimp Transactional Consent Connector [#2194](https://github.com/ethyca/fides/pull/2194)
  - Allow defining a list of opt-in and/or opt-out requests in consent connectors [#2315](https://github.com/ethyca/fides/pull/2315)
  - Add a Google Analytics Consent Connector for GA4 properties [#2302](https://github.com/ethyca/fides/pull/2302)
  - Pass the GA Cookie from the Privacy Center [#2337](https://github.com/ethyca/fides/pull/2337)
  - Rename "user_id" to more specific "ga_client_id" [#2356](https://github.com/ethyca/fides/pull/2356)
  - Patch Google Analytics Consent Connector to delete by client_id [#2355](https://github.com/ethyca/fides/pull/2355)
  - Add a "skip_param_values option" to optionally skip when we are missing param values in the body [#2384](https://github.com/ethyca/fides/pull/2384)
  - Adds a new Universal Analytics Connector that works with the UA Tracking Id
- Adds intake and storage of Global Privacy Control Signal props for Consent [#2599](https://github.com/ethyca/fides/pull/2599)

### Changed

- Unified Fides Resources
  - Removed several fidesops schemas for DSR's in favor of updated Fideslang schemas [#2009](https://github.com/ethyca/fides/pull/2009)
  - Removed DatasetConfig.dataset field [#2096](https://github.com/ethyca/fides/pull/2096)
  - Updated UI dataset config routes to use new unified routes [#2113](https://github.com/ethyca/fides/pull/2113)
  - Validate request body on crud endpoints on upsert. Validate dataset data categories before save. [#2134](https://github.com/ethyca/fides/pull/2134/)
  - Updated test env setup and quickstart to use new endpoints [#2225](https://github.com/ethyca/fides/pull/2225)
- Consent Propagation
  - Privacy Center consent options can now be marked as `executable` in order to propagate consent requests [#2193](https://github.com/ethyca/fides/pull/2193)
  - Add support for passing browser identities to consent request patches [#2304](https://github.com/ethyca/fides/pull/2304)
- Update fideslang to 1.3.3 [#2343](https://github.com/ethyca/fides/pull/2343)
- Display the request type instead of the policy name on the request table [#2382](https://github.com/ethyca/fides/pull/2382)
- Make denial reasons required [#2400](https://github.com/ethyca/fides/pull/2400)
- Display the policy key on the request details page [#2395](https://github.com/ethyca/fides/pull/2395)
- Updated CSV export [#2452](https://github.com/ethyca/fides/pull/2452)
- Privacy Request approval now uses a modal [#2443](https://github.com/ethyca/fides/pull/2443)

### Developer Experience

- `nox -s test_env` has been replaced with `nox -s "fides_env(dev)"`
- New command `nox -s "fides_env(test)"` creates a complete test environment with seed data (similar to `fides_env(dev)`) but with the production fides image so the built UI can be accessed at `localhost:8080` [#2399](https://github.com/ethyca/fides/pull/2399)
- Change from code climate to codecov for coverage reporting [#2402](https://github.com/ethyca/fides/pull/2402)

### Fixed

- Home screen header scaling and responsiveness issues [#2200](https://github.com/ethyca/fides/pull/2277)
- Privacy Center identity inputs validate even when they are optional. [#2308](https://github.com/ethyca/fides/pull/2308)
- The PII toggle defaults to false and PII will be hidden on page load [#2388](https://github.com/ethyca/fides/pull/2388)
- Fixed a CI bug caused by git security upgrades [#2441](https://github.com/ethyca/fides/pull/2441)
- Privacy Center
  - Identity inputs validate even when they are optional. [#2308](https://github.com/ethyca/fides/pull/2308)
  - Submit buttons show loading state and disable while submitting. [#2401](https://github.com/ethyca/fides/pull/2401)
  - Phone inputs no longer request country SVGs from external domain. [#2378](https://github.com/ethyca/fides/pull/2378)
  - Input validation errors no longer change the height of modals. [#2379](https://github.com/ethyca/fides/pull/2379)
- Patch masking strategies to better handle null and non-string inputs [#2307](https://github.com/ethyca/fides/pull/2377)
- Renamed prod pushes tag to be `latest` for privacy center and sample app [#2401](https://github.com/ethyca/fides/pull/2407)
- Update firebase connector to better handle non-existent users [#2439](https://github.com/ethyca/fides/pull/2439)

## [2.5.1](https://github.com/ethyca/fides/compare/2.5.0...2.5.1)

### Developer Experience

- Allow db resets only if `config.dev_mode` is `True` [#2321](https://github.com/ethyca/fides/pull/2321)

### Fixed

- Added a feature flag for the recent dataset classification UX changes [#2335](https://github.com/ethyca/fides/pull/2335)

### Security

- Add a check to the catchall path to prevent returning paths outside of the UI directory [#2330](https://github.com/ethyca/fides/pull/2330)

### Developer Experience

- Reduce size of local Docker images by fixing `.dockerignore` patterns [#2360](https://github.com/ethyca/fides/pull/2360)

## [2.5.0](https://github.com/ethyca/fides/compare/2.4.0...2.5.0)

### Docs

- Update the docs landing page and remove redundant docs [#2184](https://github.com/ethyca/fides/pull/2184)

### Added

- Added the `user` command group to the CLI. [#2153](https://github.com/ethyca/fides/pull/2153)
- Added `Code Climate` test coverage uploads. [#2198](https://github.com/ethyca/fides/pull/2198)
- Added the connection key to the execution log [#2100](https://github.com/ethyca/fides/pull/2100)
- Added endpoints to retrieve DSR `Rule`s and `Rule Target`s [#2116](https://github.com/ethyca/fides/pull/2116)
- Added Fides version number to account dropdown in the UI [#2140](https://github.com/ethyca/fides/pull/2140)
- Add link to Classify Systems page in nav side bar [#2128](https://github.com/ethyca/fides/pull/2128)
- Dataset classification UI now polls for results [#2123](https://github.com/ethyca/fides/pull/2123)
- Update Privacy Center Icons [#1800](https://github.com/ethyca/fides/pull/2139)
- Privacy Center `fides-consent.js`:
  - `Fides.shopify` integration function. [#2152](https://github.com/ethyca/fides/pull/2152)
  - Dedicated folder for integrations.
  - `Fides.meta` integration function (fbq). [#2217](https://github.com/ethyca/fides/pull/2217)
- Adds support for Twilio email service (Sendgrid) [#2154](https://github.com/ethyca/fides/pull/2154)
- Access and erasure support for Recharge [#1709](https://github.com/ethyca/fides/pull/1709)
- Access and erasure support for Friendbuy Nextgen [#2085](https://github.com/ethyca/fides/pull/2085)

### Changed

- Admin UI Feature Flags - [#2101](https://github.com/ethyca/fides/pull/2101)
  - Overrides can be saved in the browser.
  - Use `NEXT_PUBLIC_APP_ENV` for app-specific environment config.
  - No longer use `react-feature-flags` library.
  - Can have descriptions. [#2243](https://github.com/ethyca/fides/pull/2243)
- Made privacy declarations optional when adding systems manually - [#2173](https://github.com/ethyca/fides/pull/2173)
- Removed an unclear logging message. [#2266](https://github.com/ethyca/fides/pull/2266)
- Allow any user with `user:delete` scope to delete other users [#2148](https://github.com/ethyca/fides/pull/2148)
- Dynamic imports of custom overrides and SaaS test fixtures [#2169](https://github.com/ethyca/fides/pull/2169)
- Added `AuthenticatedClient` to custom request override interface [#2171](https://github.com/ethyca/fides/pull/2171)
- Only approve the specific collection instead of the entire dataset, display only top 1 classification by default [#2226](https://github.com/ethyca/fides/pull/2226)
- Update sample project resources for `fides evaluate` usage in `fides deploy` [#2253](https://github.com/ethyca/fides/pull/2253)

### Removed

- Removed unused object_name field on s3 storage config [#2133](https://github.com/ethyca/fides/pull/2133)

### Fixed

- Remove next-auth from privacy center to fix JS console error [#2090](https://github.com/ethyca/fides/pull/2090)
- Admin UI - Added Missing ability to assign `user:delete` in the permissions checkboxes [#2148](https://github.com/ethyca/fides/pull/2148)
- Nav bug: clicking on Privacy Request breadcrumb takes me to Home instead of /privacy-requests [#497](https://github.com/ethyca/fides/pull/2141)
- Side nav disappears when viewing request details [#2129](https://github.com/ethyca/fides/pull/2155)
- Remove usage of load dataset button and other dataset UI modifications [#2149](https://github.com/ethyca/fides/pull/2149)
- Improve readability for exceptions raised from custom request overrides [#2157](https://github.com/ethyca/fides/pull/2157)
- Importing custom request overrides on server startup [#2186](https://github.com/ethyca/fides/pull/2186)
- Remove warning when env vars default to blank strings in docker-compose [#2188](https://github.com/ethyca/fides/pull/2188)
- Fix Cookie House purchase modal flashing 'Error' in title [#2274](https://github.com/ethyca/fides/pull/2274)
- Stop dependency from upgrading `packaging` to version with known issue [#2273](https://github.com/ethyca/fides/pull/2273)
- Privacy center config no longer requires `identity_inputs` and will use `email` as a default [#2263](https://github.com/ethyca/fides/pull/2263)
- No longer display remaining days for privacy requests in terminal states [#2292](https://github.com/ethyca/fides/pull/2292)

### Removed

- Remove "Create New System" button when viewing systems. All systems can now be created via the "Add systems" button on the home page. [#2132](https://github.com/ethyca/fides/pull/2132)

## [2.4.0](https://github.com/ethyca/fides/compare/2.3.1...2.4.0)

### Developer Experience

- Include a pre-check workflow that collects the pytest suite [#2098](https://github.com/ethyca/fides/pull/2098)
- Write to the application db when running the app locally. Write to the test db when running pytest [#1731](https://github.com/ethyca/fides/pull/1731)

### Changed

- Move the `fides.ctl.core.` and `fides.ctl.connectors` modules into `fides.core` and `fides.connectors` respectively [#2097](https://github.com/ethyca/fides/pull/2097)
- Fides: Skip cypress tests due to nav bar 2.0 [#2102](https://github.com/ethyca/fides/pull/2103)

### Added

- Adds new erasure policy for complete user data masking [#1839](https://github.com/ethyca/fides/pull/1839)
- New Fides Home page [#1864](https://github.com/ethyca/fides/pull/2050)
- Nav 2.0 - Replace form flow side navs with top tabs [#2037](https://github.com/ethyca/fides/pull/2050)
- Adds new erasure policy for complete user data masking [#1839](https://github.com/ethyca/fides/pull/1839)
- Added ability to use Mailgun templates when sending emails. [#2039](https://github.com/ethyca/fides/pull/2039)
- Adds SMS id verification for consent [#2094](https://github.com/ethyca/fides/pull/2094)

### Fixed

- Store `fides_consent` cookie on the root domain of the Privacy Center [#2071](https://github.com/ethyca/fides/pull/2071)
- Properly set the expire-time for verification codes [#2105](https://github.com/ethyca/fides/pull/2105)

## [2.3.1](https://github.com/ethyca/fides/compare/2.3.0...2.3.1)

### Fixed

- Resolved an issue where the root_user was not being created [#2082](https://github.com/ethyca/fides/pull/2082)

### Added

- Nav redesign with sidebar groups. Feature flagged to only be visible in dev mode until release. [#2030](https://github.com/ethyca/fides/pull/2047)
- Improved error handling for incorrect app encryption key [#2089](https://github.com/ethyca/fides/pull/2089)
- Access and erasure support for Friendbuy API [#2019](https://github.com/ethyca/fides/pull/2019)

## [2.3.0](https://github.com/ethyca/fides/compare/2.2.2...2.3.0)

### Added

- Common Subscriptions for app-wide data and feature checks. [#2030](https://github.com/ethyca/fides/pull/2030)
- Send email alerts on privacy request failures once the specified threshold is reached. [#1793](https://github.com/ethyca/fides/pull/1793)
- DSR Notifications (toast) [#1895](https://github.com/ethyca/fides/pull/1895)
- DSR configure alerts btn [#1895](https://github.com/ethyca/fides/pull/1895)
- DSR configure alters (FE) [#1895](https://github.com/ethyca/fides/pull/1895)
- Add a `usage` session to Nox to print full session docstrings. [#2022](https://github.com/ethyca/fides/pull/2022)

### Added

- Adds notifications section to toml files [#2026](https://github.com/ethyca/fides/pull/2060)

### Changed

- Updated to use `loguru` logging library throughout codebase [#2031](https://github.com/ethyca/fides/pull/2031)
- Do not always create a `fides.toml` by default [#2023](https://github.com/ethyca/fides/pull/2023)
- The `fideslib` module has been merged into `fides`, code redundancies have been removed [#1859](https://github.com/ethyca/fides/pull/1859)
- Replace 'ingress' and 'egress' with 'sources' and 'destinations' across UI [#2044](https://github.com/ethyca/fides/pull/2044)
- Update the functionality of `fides pull -a <filename>` to include _all_ resource types. [#2083](https://github.com/ethyca/fides/pull/2083)

### Fixed

- Timing issues with bulk DSR reprocessing, specifically when analytics are enabled [#2015](https://github.com/ethyca/fides/pull/2015)
- Error caused by running erasure requests with disabled connectors [#2045](https://github.com/ethyca/fides/pull/2045)
- Changes the SlowAPI ratelimiter's backend to use memory instead of Redis [#2054](https://github.com/ethyca/fides/pull/2058)

## [2.2.2](https://github.com/ethyca/fides/compare/2.2.1...2.2.2)

### Docs

- Updated the readme to use new new [docs site](http://docs.ethyca.com) [#2020](https://github.com/ethyca/fides/pull/2020)

### Deprecated

- The documentation site hosted in the `/docs` directory has been deprecated. All documentation updates will be hosted at the new [docs site](http://docs.ethyca.com) [#2020](https://github.com/ethyca/fides/pull/2020)

### Fixed

- Fixed mypy and pylint errors [#2013](https://github.com/ethyca/fides/pull/2013)
- Update connection test endpoint to be effectively non-blocking [#2000](https://github.com/ethyca/fides/pull/2000)
- Update Fides connector to better handle children with no access results [#2012](https://github.com/ethyca/fides/pull/2012)

## [2.2.1](https://github.com/ethyca/fides/compare/2.2.0...2.2.1)

### Added

- Add health check indicator for data flow scanning option [#1973](https://github.com/ethyca/fides/pull/1973)

### Changed

- The `celery.toml` is no longer used, instead it is a subsection of the `fides.toml` file [#1990](https://github.com/ethyca/fides/pull/1990)
- Update sample project landing page copy to be version-agnostic [#1958](https://github.com/ethyca/fides/pull/1958)
- `get` and `ls` CLI commands now return valid `fides` object YAML [#1991](https://github.com/ethyca/fides/pull/1991)

### Developer Experience

- Remove duplicate fastapi-caching and pin version. [#1765](https://github.com/ethyca/fides/pull/1765)

## [2.2.0](https://github.com/ethyca/fides/compare/2.1.0...2.2.0)

### Added

- Send email alerts on privacy request failures once the specified threshold is reached. [#1793](https://github.com/ethyca/fides/pull/1793)
- Add authenticated privacy request route. [#1819](https://github.com/ethyca/fides/pull/1819)
- Enable the onboarding flow [#1836](https://github.com/ethyca/fides/pull/1836)
- Access and erasure support for Fullstory API [#1821](https://github.com/ethyca/fides/pull/1821)
- Add function to poll privacy request for completion [#1860](https://github.com/ethyca/fides/pull/1860)
- Added rescan flow for the data flow scanner [#1844](https://github.com/ethyca/fides/pull/1844)
- Add rescan flow for the data flow scanner [#1844](https://github.com/ethyca/fides/pull/1844)
- Add Fides connector to support parent-child Fides deployments [#1861](https://github.com/ethyca/fides/pull/1861)
- Classification UI now polls for updates to classifications [#1908](https://github.com/ethyca/fides/pull/1908)

### Changed

- The organization info form step is now skipped if the server already has organization info. [#1840](https://github.com/ethyca/fides/pull/1840)
- Removed the description column from the classify systems page. [#1867](https://github.com/ethyca/fides/pull/1867)
- Retrieve child results during fides connector execution [#1967](https://github.com/ethyca/fides/pull/1967)

### Fixed

- Fix error in parent user creation seeding. [#1832](https://github.com/ethyca/fides/issues/1832)
- Fix DSR error due to unfiltered empty identities [#1901](https://github.com/ethyca/fides/pull/1907)

### Docs

- Remove documentation about no-longer used connection string override [#1824](https://github.com/ethyca/fides/pull/1824)
- Fix typo in headings [#1824](https://github.com/ethyca/fides/pull/1824)
- Update documentation to reflect configs necessary for mailgun, twilio_sms and twilio_email service types [#1846](https://github.com/ethyca/fides/pull/1846)

...

## [2.1.0](https://github.com/ethyca/fides/compare/2.0.0...2.1.0)

### Added

- Classification flow for system data flows
- Classification is now triggered as part of data flow scanning
- Include `ingress` and `egress` fields on system export and `datamap/` endpoint [#1740](https://github.com/ethyca/fides/pull/1740)
- Repeatable unique identifier for dataset fides_keys and metadata [#1786](https://github.com/ethyca/fides/pull/1786)
- Adds SMS support for identity verification notifications [#1726](https://github.com/ethyca/fides/pull/1726)
- Added phone number validation in back-end and react phone number form in Privacy Center [#1745](https://github.com/ethyca/fides/pull/1745)
- Adds SMS message template for all subject notifications [#1743](https://github.com/ethyca/fides/pull/1743)
- Privacy-Center-Cypress workflow for CI checks of the Privacy Center. [#1722](https://github.com/ethyca/fides/pull/1722)
- Privacy Center `fides-consent.js` script for accessing consent on external pages. [Details](/clients/privacy-center/packages/fides-consent/README.md)
- Erasure support for Twilio Conversations API [#1673](https://github.com/ethyca/fides/pull/1673)
- Webserver port can now be configured via the CLI command [#1858](https://github.com/ethyca/fides/pull/1858)

### Changed

- Optional dependencies are no longer used for 3rd-party connectivity. Instead they are used to isolate dangerous dependencies. [#1679](https://github.com/ethyca/fides/pull/1679)
- All Next pages now automatically require login. [#1670](https://github.com/ethyca/fides/pull/1670)
- Running the `webserver` command no longer prompts the user to opt out/in to analytics[#1724](https://github.com/ethyca/fides/pull/1724)

### Developer Experience

- Admin-UI-Cypress tests that fail in CI will now upload screen recordings for debugging. [#1728](https://github.com/ethyca/fides/pull/1728/files/c23e62fea284f7910028c8483feff893903068b8#r1019491323)
- Enable remote debugging from VSCode of live dev app [#1780](https://github.com/ethyca/fides/pull/1780)

### Removed

- Removed the Privacy Center `cookieName` config introduced in 2.0.0. [#1756](https://github.com/ethyca/fides/pull/1756)

### Fixed

- Exceptions are no longer raised when sending analytics on Windows [#1666](https://github.com/ethyca/fides/pull/1666)
- Fixed wording on identity verification modal in the Privacy Center [#1674](https://github.com/ethyca/fides/pull/1674)
- Update system fides_key tooltip text [#1533](https://github.com/ethyca/fides/pull/1685)
- Removed local storage parsing that is redundant with redux-persist. [#1678](https://github.com/ethyca/fides/pull/1678)
- Show a helpful error message if Docker daemon is not running during "fides deploy" [#1694](https://github.com/ethyca/fides/pull/1694)
- Allow users to query their own permissions, including root user. [#1698](https://github.com/ethyca/fides/pull/1698)
- Single-select taxonomy fields legal basis and special category can be cleared. [#1712](https://github.com/ethyca/fides/pull/1712)
- Fixes the issue where the security config is not properly loading from environment variables. [#1718](https://github.com/ethyca/fides/pull/1718)
- Fixes the issue where the CLI can't run without the config values required by the webserver. [#1811](https://github.com/ethyca/fides/pull/1811)
- Correctly handle response from adobe jwt auth endpoint as milliseconds, rather than seconds. [#1754](https://github.com/ethyca/fides/pull/1754)
- Fixed styling issues with the `EditDrawer` component. [#1803](https://github.com/ethyca/fides/pull/1803)

### Security

- Bumped versions of packages that use OpenSSL [#1683](https://github.com/ethyca/fides/pull/1683)

## [2.0.0](https://github.com/ethyca/fides/compare/1.9.6...2.0.0)

### Added

- Allow delete-only SaaS connector endpoints [#1200](https://github.com/ethyca/fides/pull/1200)
- Privacy center consent choices store a browser cookie. [#1364](https://github.com/ethyca/fides/pull/1364)
  - The format is generic. A reasonable set of defaults will be added later: [#1444](https://github.com/ethyca/fides/issues/1444)
  - The cookie name defaults to `fides_consent` but can be configured under `config.json > consent > cookieName`.
  - Each consent option can provide an array of `cookieKeys`.
- Individually select and reprocess DSRs that have errored [#1203](https://github.com/ethyca/fides/pull/1489)
- Bulk select and reprocess DSRs that have errored [#1205](https://github.com/ethyca/fides/pull/1489)
- Config Wizard: AWS scan results populate in system review forms. [#1454](https://github.com/ethyca/fides/pull/1454)
- Integrate rate limiter with Saas Connectors. [#1433](https://github.com/ethyca/fides/pull/1433)
- Config Wizard: Added a column selector to the scan results page of the config wizard [#1590](https://github.com/ethyca/fides/pull/1590)
- Config Wizard: Flow for runtime scanner option [#1640](https://github.com/ethyca/fides/pull/1640)
- Access support for Twilio Conversations API [#1520](https://github.com/ethyca/fides/pull/1520)
- Message Config: Adds Twilio Email/SMS support [#1519](https://github.com/ethyca/fides/pull/1519)

### Changed

- Updated mypy to version 0.981 and Python to version 3.10.7 [#1448](https://github.com/ethyca/fides/pull/1448)

### Developer Experience

- Repository dispatch events are sent to fidesctl-plus and fidesops-plus [#1263](https://github.com/ethyca/fides/pull/1263)
- Only the `docs-authors` team members are specified as `CODEOWNERS` [#1446](https://github.com/ethyca/fides/pull/1446)
- Updates the default local configuration to not defer tasks to a worker node [#1552](https://github.com/ethyca/fides/pull/1552/)
- Updates the healthcheck to return health status of connected Celery workers [#1588](https://github.com/ethyca/fides/pull/1588)

### Docs

- Remove the tutorial to prepare for new update [#1543](https://github.com/ethyca/fides/pull/1543)
- Add system management via UI documentation [#1541](https://github.com/ethyca/fides/pull/1541)
- Added DSR quickstart docs, restructured docs navigation [#1651](https://github.com/ethyca/fides/pull/1651)
- Update privacy request execution overview docs [#1258](https://github.com/ethyca/fides/pull/1490)

### Fixed

- Fixed system dependencies appearing as "N/A" in the datamap endpoint when there are no privacy declarations [#1649](https://github.com/ethyca/fides/pull/1649)

## [1.9.6](https://github.com/ethyca/fides/compare/1.9.5...1.9.6)

### Fixed

- Include systems without a privacy declaration on data map [#1603](https://github.com/ethyca/fides/pull/1603)
- Handle malformed tokens [#1523](https://github.com/ethyca/fides/pull/1523)
- Remove thrown exception from getAllPrivacyRequests method [#1592](https://github.com/ethyca/fides/pull/1593)
- Include systems without a privacy declaration on data map [#1603](https://github.com/ethyca/fides/pull/1603)
- After editing a dataset, the table will stay on the previously selected collection instead of resetting to the first one. [#1511](https://github.com/ethyca/fides/pull/1511)
- Fix redis `db_index` config issue [#1647](https://github.com/ethyca/fides/pull/1647)

### Docs

- Add unlinked docs and fix any remaining broken links [#1266](https://github.com/ethyca/fides/pull/1266)
- Update privacy center docs to include consent information [#1537](https://github.com/ethyca/fides/pull/1537)
- Update UI docs to include DSR countdown information and additional descriptions/filtering [#1545](https://github.com/ethyca/fides/pull/1545)

### Changed

- Allow multiple masking strategies to be specified when using fides as a masking engine [#1647](https://github.com/ethyca/fides/pull/1647)

## [1.9.5](https://github.com/ethyca/fides/compare/1.9.4...1.9.5)

### Added

- The database includes a `plus_system_scans` relation, to track the status and results of System Scanner executions in fidesctl-plus [#1554](https://github.com/ethyca/fides/pull/1554)

## [1.9.4](https://github.com/ethyca/fides/compare/1.9.2...1.9.4)

### Fixed

- After editing a dataset, the table will stay on the previously selected collection instead of resetting to the first one. [#1511](https://github.com/ethyca/fides/pull/1511)

## [1.9.2](https://github.com/ethyca/fides/compare/1.9.1...1.9.2)

### Deprecated

- Added a deprecation warning for the entire package [#1244](https://github.com/ethyca/fides/pull/1244)

### Added

- Dataset generation enhancements using Fides Classify for Plus users:

  - Integrate Fides Plus API into placeholder features introduced in 1.9.0. [#1194](https://github.com/ethyca/fides/pull/1194)

- Fides Admin UI:

  - Configure Connector after creation [#1204](https://github.com/ethyca/fides/pull/1356)

### Fixed

- Privacy Center:
  - Handle error on startup if server isn't running [#1239](https://github.com/ethyca/fides/pull/1239)
  - Fix styling issue with cards [#1240](https://github.com/ethyca/fides/pull/1240)
  - Redirect to index on consent save [#1238](https://github.com/ethyca/fides/pull/1238)

## [1.9.1](https://github.com/ethyca/fides/compare/1.9.0...1.9.1)

### Changed

- Update fideslang to v1.3.1 [#1136](https://github.com/ethyca/fides/pull/1136)

### Changed

- Update fideslang to v1.3.1 [#1136](https://github.com/ethyca/fides/pull/1136)

## [1.9.0](https://github.com/ethyca/fides/compare/1.8.6...1.9.0) - 2022-09-29

### Added

- Dataset generation enhancements using Fides Classify for Plus users:
  - Added toggle for enabling classify during generation. [#1057](https://github.com/ethyca/fides/pull/1057)
  - Initial implementation of API request to kick off classify, with confirmation modal. [#1069](https://github.com/ethyca/fides/pull/1069)
  - Initial Classification & Review status for generated datasets. [#1074](https://github.com/ethyca/fides/pull/1074)
  - Component for choosing data categories based on classification results. [#1110](https://github.com/ethyca/fides/pull/1110)
  - The dataset fields table shows data categories from the classifier (if available). [#1088](https://github.com/ethyca/fides/pull/1088)
  - The "Approve" button can be used to update the dataset with the classifier's suggestions. [#1129](https://github.com/ethyca/fides/pull/1129)
- System management UI:
  - New page to add a system via yaml [#1062](https://github.com/ethyca/fides/pull/1062)
  - Skeleton of page to add a system manually [#1068](https://github.com/ethyca/fides/pull/1068)
  - Refactor config wizard system forms to be reused for system management [#1072](https://github.com/ethyca/fides/pull/1072)
  - Add additional optional fields to system management forms [#1082](https://github.com/ethyca/fides/pull/1082)
  - Delete a system through the UI [#1085](https://github.com/ethyca/fides/pull/1085)
  - Edit a system through the UI [#1096](https://github.com/ethyca/fides/pull/1096)
- Cypress component testing [#1106](https://github.com/ethyca/fides/pull/1106)

### Changed

- Changed behavior of `load_default_taxonomy` to append instead of upsert [#1040](https://github.com/ethyca/fides/pull/1040)
- Changed behavior of adding privacy declarations to decouple the actions of the "add" and "next" buttons [#1086](https://github.com/ethyca/fides/pull/1086)
- Moved system related UI components from the `config-wizard` directory to the `system` directory [#1097](https://github.com/ethyca/fides/pull/1097)
- Updated "type" on SaaS config to be a simple string type, not an enum [#1197](https://github.com/ethyca/fides/pull/1197)

### Developer Experience

- Optional dependencies may have their version defined only once, in `optional-requirements.txt` [#1171](https://github.com/ethyca/fides/pull/1171)

### Docs

- Updated the footer links [#1130](https://github.com/ethyca/fides/pull/1130)

### Fixed

- Fixed the "help" link in the UI header [#1078](https://github.com/ethyca/fides/pull/1078)
- Fixed a bug in Data Category Dropdowns where checking i.e. `user.biometric` would also check `user.biometric_health` [#1126](https://github.com/ethyca/fides/pull/1126)

### Security

- Upgraded pymysql to version `1.0.2` [#1094](https://github.com/ethyca/fides/pull/1094)

## [1.8.6](https://github.com/ethyca/fides/compare/1.8.5...1.8.6) - 2022-09-28

### Added

- Added classification tables for Plus users [#1060](https://github.com/ethyca/fides/pull/1060)

### Fixed

- Fixed a bug where rows were being excluded from a data map [#1124](https://github.com/ethyca/fides/pull/1124)

## [1.8.5](https://github.com/ethyca/fides/compare/1.8.4...1.8.5) - 2022-09-21

### Changed

- Update fideslang to v1.3.0 [#1103](https://github.com/ethyca/fides/pull/1103)

## [1.8.4](https://github.com/ethyca/fides/compare/1.8.3...1.8.4) - 2022-09-09

### Added

- Initial system management page [#1054](https://github.com/ethyca/fides/pull/1054)

### Changed

- Deleting a taxonomy field with children will now cascade delete all of its children as well. [#1042](https://github.com/ethyca/fides/pull/1042)

### Fixed

- Fixed navigating directly to frontend routes loading index page instead of the correct static page for the route.
- Fix truncated evaluation error messages [#1053](https://github.com/ethyca/fides/pull/1053)

## [1.8.3](https://github.com/ethyca/fides/compare/1.8.2...1.8.3) - 2022-09-06

### Added

- Added more taxonomy fields that can be edited via the UI [#1000](https://github.com/ethyca/fides/pull/1000) [#1028](https://github.com/ethyca/fides/pull/1028)
- Added the ability to add taxonomy fields via the UI [#1019](https://github.com/ethyca/fides/pull/1019)
- Added the ability to delete taxonomy fields via the UI [#1006](https://github.com/ethyca/fides/pull/1006)
  - Only non-default taxonomy entities can be deleted [#1023](https://github.com/ethyca/fides/pull/1023)
- Prevent deleting taxonomy `is_default` fields and from adding `is_default=True` fields via the API [#990](https://github.com/ethyca/fides/pull/990).
- Added a "Custom" tag to distinguish user defined taxonomy fields from default taxonomy fields in the UI [#1027](https://github.com/ethyca/fides/pull/1027)
- Added initial support for enabling Fides Plus [#1037](https://github.com/ethyca/fides/pull/1037)
  - The `useFeatures` hook can be used to check if `plus` is enabled.
  - Navigating to/from the Data Map page is gated behind this feature.
  - Plus endpoints are served from the private Plus image.

### Fixed

- Fixed failing mypy tests [#1030](https://github.com/ethyca/fides/pull/1030)
- Fixed an issue where `fides push --diff` would return a false positive diff [#1026](https://github.com/ethyca/fides/pull/1026)
- Pinned pydantic version to < 1.10.0 to fix an error in finding referenced fides keys [#1045](https://github.com/ethyca/fides/pull/1045)

### Fixed

- Fixed failing mypy tests [#1030](https://github.com/ethyca/fides/pull/1030)
- Fixed an issue where `fides push --diff` would return a false positive diff [#1026](https://github.com/ethyca/fides/pull/1026)

### Docs

- Minor formatting updates to [Policy Webhooks](https://ethyca.github.io/fidesops/guides/policy_webhooks/) documentation [#1114](https://github.com/ethyca/fidesops/pull/1114)

### Removed

- Removed create superuser [#1116](https://github.com/ethyca/fidesops/pull/1116)

## [1.8.2](https://github.com/ethyca/fides/compare/1.8.1...1.8.2) - 2022-08-18

### Added

- Added the ability to edit taxonomy fields via the UI [#977](https://github.com/ethyca/fides/pull/977) [#1028](https://github.com/ethyca/fides/pull/1028)
- New column `is_default` added to DataCategory, DataUse, DataSubject, and DataQualifier tables [#976](https://github.com/ethyca/fides/pull/976)
- Added the ability to add taxonomy fields via the UI [#1019](https://github.com/ethyca/fides/pull/1019)
- Added the ability to delete taxonomy fields via the UI [#1006](https://github.com/ethyca/fides/pull/1006)
  - Only non-default taxonomy entities can be deleted [#1023](https://github.com/ethyca/fides/pull/1023)
- Prevent deleting taxonomy `is_default` fields and from adding `is_default=True` fields via the API [#990](https://github.com/ethyca/fides/pull/990).
- Added a "Custom" tag to distinguish user defined taxonomy fields from default taxonomy fields in the UI [#1027](https://github.com/ethyca/fides/pull/1027)

### Changed

- Upgraded base Docker version to Python 3.9 and updated all other references from 3.8 -> 3.9 [#974](https://github.com/ethyca/fides/pull/974)
- Prepend all database tables with `ctl_` [#979](https://github.com/ethyca/fides/pull/979)
- Moved the `admin-ui` code down one level into a `ctl` subdir [#970](https://github.com/ethyca/fides/pull/970)
- Extended the `/datamap` endpoint to include extra metadata [#992](https://github.com/ethyca/fides/pull/992)

## [1.8.1](https://github.com/ethyca/fides/compare/1.8.0...1.8.1) - 2022-08-08

### Deprecated

- The following environment variables have been deprecated, and replaced with the new environment variable names indicated below. To avoid breaking existing workflows, the deprecated variables are still respected in v1.8.1. They will be removed in a future release.
  - `FIDESCTL__API__DATABASE_HOST` --> `FIDESCTL__DATABASE__SERVER`
  - `FIDESCTL__API__DATABASE_NAME` --> `FIDESCTL__DATABASE__DB`
  - `FIDESCTL__API__DATABASE_PASSWORD` --> `FIDESCTL__DATABASE__PASSWORD`
  - `FIDESCTL__API__DATABASE_PORT` --> `FIDESCTL__DATABASE__PORT`
  - `FIDESCTL__API__DATABASE_TEST_DATABASE_NAME` --> `FIDESCTL__DATABASE__TEST_DB`
  - `FIDESCTL__API__DATABASE_USER` --> `FIDESCTL__DATABASE__USER`

### Developer Experience

- The included `docker-compose.yml` no longer references outdated ENV variables [#964](https://github.com/ethyca/fides/pull/964)

### Docs

- Minor release documentation now reflects the desired patch release process [#955](https://github.com/ethyca/fides/pull/955)
- Updated references to ENV variables [#964](https://github.com/ethyca/fides/pull/964)

### Fixed

- Deprecated config options will continue to be respected when set via environment variables [#965](https://github.com/ethyca/fides/pull/965)
- The git cache is rebuilt within the Docker container [#962](https://github.com/ethyca/fides/pull/962)
- The `wheel` pypi build no longer has a dirty version tag [#962](https://github.com/ethyca/fides/pull/962)
- Add setuptools to dev-requirements to fix versioneer error [#983](https://github.com/ethyca/fides/pull/983)

## [1.8.0](https://github.com/ethyca/fides/compare/1.7.1...1.8.0) - 2022-08-04

### Added

- Initial configuration wizard UI view
  - System scanning step: AWS credentials form and initial `generate` API usage.
  - System scanning results: AWS systems are stored and can be selected for review
- CustomInput type "password" with show/hide icon.
- Pull CLI command now checks for untracked/unstaged files in the manifests dir [#869](https://github.com/ethyca/fides/pull/869)
- Pull CLI command has a flag to pull missing files from the server [#895](https://github.com/ethyca/fides/pull/895)
- Add BigQuery support for the `generate` command and `/generate` endpoint [#814](https://github.com/ethyca/fides/pull/814) & [#917](https://github.com/ethyca/fides/pull/917)
- Added user auth tables [915](https://github.com/ethyca/fides/pull/915)
- Standardized API error parsing under `~/types/errors`
- Added taxonomy page to UI [#902](https://github.com/ethyca/fides/pull/902)
  - Added a nested accordion component for displaying taxonomy data [#910](https://github.com/ethyca/fides/pull/910)
- Add lru cache to get_config [927](https://github.com/ethyca/fides/pull/927)
- Add support for deprecated API config values [#959](https://github.com/ethyca/fides/pull/959)
- `fides` is now an alias for `fidesctl` as a CLI entrypoint [#926](https://github.com/ethyca/fides/pull/926)
- Add user auth routes [929](https://github.com/ethyca/fides/pull/929)
- Bump fideslib to 3.0.1 and remove patch code[931](https://github.com/ethyca/fides/pull/931)
- Update the `fidesctl` python package to automatically serve the UI [#941](https://github.com/ethyca/fides/pull/941)
- Add `push` cli command alias for `apply` and deprecate `apply` [943](https://github.com/ethyca/fides/pull/943)
- Add resource groups tagging api as a source of system generation [939](https://github.com/ethyca/fides/pull/939)
- Add GitHub Action to publish the `fidesctl` package to testpypi on pushes to main [#951](https://github.com/ethyca/fides/pull/951)
- Added configWizardFlag to ui to hide the config wizard when false [[#1453](https://github.com/ethyca/fides/issues/1453)

### Changed

- Updated the `datamap` endpoint to return human-readable column names as the first response item [#779](https://github.com/ethyca/fides/pull/779)
- Remove the `obscure` requirement from the `generate` endpoint [#819](https://github.com/ethyca/fides/pull/819)
- Moved all files from `fidesapi` to `fidesctl/api` [#885](https://github.com/ethyca/fides/pull/885)
- Moved `scan` and `generate` to the list of commands that can be run in local mode [#841](https://github.com/ethyca/fides/pull/841)
- Upgraded the base docker images from Debian Buster to Bullseye [#958](https://github.com/ethyca/fides/pull/958)
- Removed `ipython` as a dev-requirement [#958](https://github.com/ethyca/fides/pull/958)
- Webserver dependencies now come as a standard part of the package [#881](https://github.com/ethyca/fides/pull/881)
- Initial configuration wizard UI view
  - Refactored step & form results management to use Redux Toolkit slice.
- Change `id` field in tables from an integer to a string [915](https://github.com/ethyca/fides/pull/915)
- Update `fideslang` to `1.1.0`, simplifying the default taxonomy and adding `tags` for resources [#865](https://github.com/ethyca/fides/pull/865)
- Merge existing configurations with `fideslib` library [#913](https://github.com/ethyca/fides/pull/913)
- Moved frontend static files to `src/fidesctl/ui-build/static` [#934](https://github.com/ethyca/fides/pull/934)
- Replicated the error response handling from the `/validate` endpoint to the `/generate` endpoint [#911](https://github.com/ethyca/fides/pull/911)

### Developer Experience

- Remove `API_PREFIX` from fidesctl/core/utils.py and change references to `API_PREFIX` in fidesctl/api/reoutes/util.py [922](https://github.com/ethyca/fides/pull/922)

### Fixed

- Dataset field columns show all columns by default in the UI [#898](https://github.com/ethyca/fides/pull/898)
- Fixed the missing `.fides./` directory when locating the default config [#933](https://github.com/ethyca/fides/pull/933)

## [1.7.1](https://github.com/ethyca/fides/compare/1.7.0...1.7.1) - 2022-07-28

### Added

- Add datasets via YAML in the UI [#813](https://github.com/ethyca/fides/pull/813)
- Add datasets via database connection [#834](https://github.com/ethyca/fides/pull/834) [#889](https://github.com/ethyca/fides/pull/889)
- Add delete confirmation when deleting a field or collection from a dataset [#809](https://github.com/ethyca/fides/pull/809)
- Add ability to delete datasets from the UI [#827](https://github.com/ethyca/fides/pull/827)
- Add Cypress for testing [713](https://github.com/ethyca/fides/pull/833)
- Add datasets via database connection (UI only) [#834](https://github.com/ethyca/fides/pull/834)
- Add Okta support to the `/generate` endpoint [#842](https://github.com/ethyca/fides/pull/842)
- Add db support to `/generate` endpoint [849](https://github.com/ethyca/fides/pull/849)
- Added OpenAPI TypeScript client generation for the UI app. See the [README](/clients/admin-ui/src/types/api/README.md) for more details.

### Changed

- Remove the `obscure` requirement from the `generate` endpoint [#819](https://github.com/ethyca/fides/pull/819)

### Developer Experience

- When releases are published, dispatch a repository webhook event to ethyca/fidesctl-plus [#938](https://github.com/ethyca/fides/pull/938)

### Docs

- recommend/replace pip installs with pipx [#874](https://github.com/ethyca/fides/pull/874)

### Fixed

- CustomSelect input tooltips appear next to selector instead of wrapping to a new row.
- Datasets without the `third_country_transfer` will not cause the editing dataset form to not render.
- Fixed a build issue causing an `unknown` version of `fidesctl` to be installed in published Docker images [#836](https://github.com/ethyca/fides/pull/836)
- Fixed an M1-related SQLAlchemy bug [#816](https://github.com/ethyca/fides/pull/891)
- Endpoints now work with or without a trailing slash. [#886](https://github.com/ethyca/fides/pull/886)
- Dataset field columns show all columns by default in the UI [#898](https://github.com/ethyca/fides/pull/898)
- Fixed the `tag` specific GitHub Action workflows for Docker and publishing docs. [#901](https://github.com/ethyca/fides/pull/901)

## [1.7.0](https://github.com/ethyca/fides/compare/1.6.1...1.7.0) - 2022-06-23

### Added

- Added dependabot to keep dependencies updated
- A warning now issues for any orphan datasets as part of the `apply` command [543](https://github.com/ethyca/fides/pull/543)
- Initial scaffolding of management UI [#561](https://github.com/ethyca/fides/pull/624)
- A new `audit` command for `system` and `organization` resources, checking data map attribute compliance [#548](https://github.com/ethyca/fides/pull/548)
- Static UI assets are now built with the docker container [#663](https://github.com/ethyca/fides/issues/663)
- Host static files via fidesapi [#621](https://github.com/ethyca/fides/pull/621)
- A new `generate` endpoint to enable capturing systems from infrastructure from the UI [#642](https://github.com/ethyca/fides/pull/642)
- A new `datamap` endpoint to enable visualizing a data map from the UI [#721](https://github.com/ethyca/fides/pull/721)
- Management UI navigation bar [#679](https://github.com/ethyca/fides/issues/679)
- Management UI integration [#736](https://github.com/ethyca/fides/pull/736)
  - Datasets
  - Systems
  - Taxonomy (data categories)
- Initial dataset UI view [#768](https://github.com/ethyca/fides/pull/768)
  - Add interaction for viewing a dataset collection
  - Add column picker
  - Add a data category checklist tree
  - Edit/delete dataset fields
  - Edit/delete dataset collections
  - Edit datasets
  - Add a component for Identifiability tags
  - Add tooltips for help on forms
  - Add geographic location (third_country_transfers) country selection. Supported by new dependency `i18n-iso-countries`.
- Okta, aws and database credentials can now come from `fidesctl.toml` config [#694](https://github.com/ethyca/fides/pull/694)
- New `validate` endpoint to test aws and okta credentials [#722](https://github.com/ethyca/fides/pull/722)
- Initial configuration wizard UI view
  - Manual entry steps added (name and describe organization, pick entry route, and describe system manually including privacy declarations)
- A new image tagged `ethyca/fidesctl:dev` is published on each push to `main` [781](https://github.com/ethyca/fides/pull/781)
- A new cli command (`fidesctl sync`) [#765](https://github.com/ethyca/fides/pull/765)

### Changed

- Comparing server and CLI versions ignores `.dirty` only differences, and is quiet on success when running general CLI commands [621](https://github.com/ethyca/fides/pull/621)
- All endpoints now prefixed by `/api/v1` [#623](https://github.com/ethyca/fides/issues/623)
- Allow AWS credentials to be passed to `generate system` via the API [#645](https://github.com/ethyca/fides/pull/645)
- Update the export of a datamap to load resources from the server instead of a manifest directory [#662](https://github.com/ethyca/fides/pull/662)
- Refactor `export` to remove CLI specific uses from the core modules and load resources[#725](https://github.com/ethyca/fides/pull/725)
- Bump version of FastAPI in `setup.py` to 0.77.1 to match `optional-requirements.txt` [#734](https://github.com/ethyca/fides/pull/734)
- Docker images are now only built and pushed on tags to match when released to pypi [#740](https://github.com/ethyca/fides/pull/740)
- Okta resource scanning and generation now works with systems instead of datasets [#751](https://github.com/ethyca/fides/pull/751)

### Developer Experience

- Replaced `make` with `nox` [#547](https://github.com/ethyca/fides/pull/547)
- Removed usage of `fideslang` module in favor of new [external package](https://github.com/ethyca/fideslang) shared across projects [#619](https://github.com/ethyca/fides/issues/619)
- Added a UI service to the docker-compose deployment [#757](https://github.com/ethyca/fides/pull/757)
- `TestClient` defined in and shared across test modules via `conftest.py` [#759](https://github.com/ethyca/fides/pull/759)

### Docs

- Replaced all references to `make` with `nox` [#547](https://github.com/ethyca/fides/pull/547)
- Removed config/schemas page [#613](https://github.com/ethyca/fides/issues/613)
- Dataset UI and config wizard docs added ([https://github.com/ethyca/fides/pull/697](https://github.com/ethyca/fides/pull/697))
- The fides README now walks through generating a datamap [#746](https://github.com/ethyca/fides/pull/746)

### Fixed

- Updated `fideslog` to v1.1.5, resolving an issue where some exceptions thrown by the SDK were not handled as expected [#609](https://github.com/ethyca/fides/issues/609)
- Updated the webserver so that it won't fail if the database is inaccessible [#649](https://github.com/ethyca/fides/pull/649)
- Updated external tests to handle complex characters [#661](https://github.com/ethyca/fides/pull/661)
- Evaluations now properly merge the default taxonomy into the user-defined taxonomy [#684](https://github.com/ethyca/fides/pull/684)
- The CLI can now be run without installing the webserver components [#715](https://github.com/ethyca/fides/pull/715)

## [1.6.1](https://github.com/ethyca/fides/compare/1.6.0...1.6.1) - 2022-06-15

### Docs

- Updated `Release Steps`

### Fixed

- Resolved a failure with populating applicable data subject rights to a data map
- Handle invalid characters when generating a `fides_key` [#761](https://github.com/ethyca/fides/pull/761)

## [1.6.0](https://github.com/ethyca/fides/compare/1.5.3...1.6.0) - 2022-05-02

### Added

- ESLint configuration changes [#514](https://github.com/ethyca/fidesops/pull/514)
- User creation, update and permissions in the Admin UI [#511](https://github.com/ethyca/fidesops/pull/511)
- Yaml support for dataset upload [#284](https://github.com/ethyca/fidesops/pull/284)

### Breaking Changes

- Update masking API to take multiple input values [#443](https://github.com/ethyca/fidesops/pull/443)

### Docs

- DRP feature documentation [#520](https://github.com/ethyca/fidesops/pull/520)

## [1.4.2](https://github.com/ethyca/fidesops/compare/1.4.1...1.4.2) - 2022-05-12

### Added

- GET routes for users [#405](https://github.com/ethyca/fidesops/pull/405)
- Username based search on GET route [#444](https://github.com/ethyca/fidesops/pull/444)
- FIDESOPS\_\_DEV_MODE for Easier SaaS Request Debugging [#363](https://github.com/ethyca/fidesops/pull/363)
- Track user privileges across sessions [#425](https://github.com/ethyca/fidesops/pull/425)
- Add first_name and last_name fields. Also add them along with created_at to FidesUser response [#465](https://github.com/ethyca/fidesops/pull/465)
- Denial reasons for DSR and user `AuditLog` [#463](https://github.com/ethyca/fidesops/pull/463)
- DRP action to Policy [#453](https://github.com/ethyca/fidesops/pull/453)
- `CHANGELOG.md` file[#484](https://github.com/ethyca/fidesops/pull/484)
- DRP status endpoint [#485](https://github.com/ethyca/fidesops/pull/485)
- DRP exerise endpoint [#496](https://github.com/ethyca/fidesops/pull/496)
- Frontend for privacy request denial reaons [#480](https://github.com/ethyca/fidesops/pull/480)
- Publish Fidesops to Pypi [#491](https://github.com/ethyca/fidesops/pull/491)
- DRP data rights endpoint [#526](https://github.com/ethyca/fidesops/pull/526)

### Changed

- Converted HTTP Status Codes to Starlette constant values [#438](https://github.com/ethyca/fidesops/pull/438)
- SaasConnector.send behavior on ignore_errors now returns raw response [#462](https://github.com/ethyca/fidesops/pull/462)
- Seed user permissions in `create_superuser.py` script [#468](https://github.com/ethyca/fidesops/pull/468)
- User API Endpoints (update fields and reset user passwords) [#471](https://github.com/ethyca/fidesops/pull/471)
- Format tests with `black` [#466](https://github.com/ethyca/fidesops/pull/466)
- Extract privacy request endpoint logic into separate service for DRP [#470](https://github.com/ethyca/fidesops/pull/470)
- Fixing inconsistent SaaS connector integration tests [#473](https://github.com/ethyca/fidesops/pull/473)
- Add user data to login response [#501](https://github.com/ethyca/fidesops/pull/501)

### Breaking Changes

- Update masking API to take multiple input values [#443](https://github.com/ethyca/fidesops/pull/443)

### Docs

- Added issue template for documentation updates [#442](https://github.com/ethyca/fidesops/pull/442)
- Clarify masking updates [#464](https://github.com/ethyca/fidesops/pull/464)
- Added dark mode [#476](https://github.com/ethyca/fidesops/pull/476)

### Fixed

- Removed miradb test warning [#436](https://github.com/ethyca/fidesops/pull/436)
- Added missing import [#448](https://github.com/ethyca/fidesops/pull/448)
- Removed pypi badge pointing to wrong package [#452](https://github.com/ethyca/fidesops/pull/452)
- Audit imports and references [#479](https://github.com/ethyca/fidesops/pull/479)
- Switch to using update method on PUT permission endpoint [#500](https://github.com/ethyca/fidesops/pull/500)

### Developer Experience

- added isort as a CI check
- Include `tests/` in all static code checks (e.g. `mypy`, `pylint`)

### Changed

- Published Docker image does a clean install of Fidesctl
- `with_analytics` is now a decorator

### Fixed

- Third-Country formatting on Data Map
- Potential Duplication on Data Map
- Exceptions are no longer raised when sending `AnalyticsEvent`s on Windows
- Running `fidesctl init` now generates a `server_host` and `server_protocol`
  rather than `server_url`<|MERGE_RESOLUTION|>--- conflicted
+++ resolved
@@ -29,11 +29,8 @@
 
 ### Changed
 - Bumped `fideslog` dependency to `1.2.14` [#6635](https://github.com/ethyca/fides/pull/6635)
-<<<<<<< HEAD
 - Update UI to support for different consent compliance issues [#6680](https://github.com/ethyca/fides/pull/6680)
-=======
 - Updated calls to `/mute` endpoint so they use request body instead of query params [#6702](https://github.com/ethyca/fides/pull/6702)
->>>>>>> f8501ebf
 - Changed default sort order for discovered assets from compliance status to asset name [#6704](https://github.com/ethyca/fides/pull/6704)
 - Break system table actions out of overflow menu [#6696](https://github.com/ethyca/fides/pull/6696)
 
