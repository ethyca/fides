# Changelog

All notable changes to this project will be documented in this file.

The format is based on [Keep a Changelog](https://keepachangelog.com/en/)

The types of changes are:

- `Added` for new features.
- `Changed` for changes in existing functionality.
- `Developer Experience` for changes in developer workflow or tooling.
- `Deprecated` for soon-to-be removed features.
- `Docs` for documentation only changes.
- `Removed` for now removed features.
- `Fixed` for any bug fixes.
- `Security` in case of vulnerabilities.

## [Unreleased](https://github.com/ethyca/fides/compare/2.34.0...main)

### Added
<<<<<<< HEAD
- Added carets to collapsible sections in the overlay modal [#4793](https://github.com/ethyca/fides/pull/4793)
=======
- Added erasure support for OpenWeb [#4735](https://github.com/ethyca/fides/pull/4735)

### Fixed
- Fixed bug prevented adding new privacy center translations [#4786](https://github.com/ethyca/fides/pull/4786)
- Fixed bug where Privacy Policy links would be shown without a configured URL [#4801](https://github.com/ethyca/fides/pull/4801)
>>>>>>> ab76b3c7

### Changed
- Removed the Celery startup banner from the Fides worker logs [#4814](https://github.com/ethyca/fides/pull/4814)

### Fixed
- Fixed bug prevented adding new privacy center translations [#4786](https://github.com/ethyca/fides/pull/4786)
- Fixed bug where Privacy Policy links would be shown without a configured URL [#4801](https://github.com/ethyca/fides/pull/4801)

## [2.34.0](https://github.com/ethyca/fides/compare/2.33.1...2.34.0)

### Added
- Added new field for modal trigger link translation [#4761](https://github.com/ethyca/fides/pull/4761)
- Added `getModalLinkLabel` method to global fides object [#4766](https://github.com/ethyca/fides/pull/4766)
- Added language switcher to fides overlay modal [#4773](https://github.com/ethyca/fides/pull/4773)
- Added modal link label to experience translation model [#4767](https://github.com/ethyca/fides/pull/4767)
- Added support for custom identities [#4764](https://github.com/ethyca/fides/pull/4764)

### Changed
- Changed the Stripe integration for `Cards` to delete instead of update due to possible issues of a past expiration date [#4768](https://github.com/ethyca/fides/pull/4768)
- Changed display of Data Uses, Categories and Subjects to user friendly names in the Data map report [#4774](https://github.com/ethyca/fides/pull/4774)
- Update active disabled Fides.js toggle color to light grey [#4778](https://github.com/ethyca/fides/pull/4778)
- Update FidesJS fides_embed option to support embedding both banner & modal components [#4782](https://github.com/ethyca/fides/pull/4782)
- Add a few CSS classes to help with styling FidesJS button groups [#4789](https://github.com/ethyca/fides/pull/4789)
- Changed GPP extension to be pre-bundled in appropriate circumstances, as opposed to another fetch [#4780](https://github.com/ethyca/fides/pull/4780)

### Fixed
- Fixed select dropdowns being cut off by edges of modal forms [#4757](https://github.com/ethyca/fides/pull/4757)
- Changed "allow user to dismiss" toggle to show on config form for TCF experience [#4755](https://github.com/ethyca/fides/pull/4755)
- Fixed issue when loading the privacy request detail page [#4775](https://github.com/ethyca/fides/pull/4775)
- Fixed connection test for Aircall [#4756](https://github.com/ethyca/fides/pull/4756/pull)
- Fixed issues connecting to Redshift due to character encoding and SSL requirements [#4790](https://github.com/ethyca/fides/pull/4790)
- Fixed the way the name identity is handled in the Privacy Center [#4791](https://github.com/ethyca/fides/pull/4791)

### Developer Experience
- Build a `fides-types.d.ts` type declaration file to include alongside our FidesJS developer docs [#4772](https://github.com/ethyca/fides/pull/4772)

## [2.33.1](https://github.com/ethyca/fides/compare/2.33.0...2.33.1)

### Added
- Adds CUSTOM_OPTIONS_PATH to Privacy Center env vars [#4769](https://github.com/ethyca/fides/pull/4769)

## [2.33.0](https://github.com/ethyca/fides/compare/2.32.0...2.33.0)

### Added

- Added models for Privacy Center configuration (for plus users) [#4716](https://github.com/ethyca/fides/pull/4716)
- Added ability to delete properties [#4708](https://github.com/ethyca/fides/pull/4708)
- Add interface for submitting privacy requests in admin UI [#4738](https://github.com/ethyca/fides/pull/4738)
- Added language switching support to the FidesJS UI based on configured translations [#4737](https://github.com/ethyca/fides/pull/4737)
- Added ability to override some experience language and primary color [#4743](https://github.com/ethyca/fides/pull/4743)
- Generate FidesJS SDK Reference Docs from tsdoc comments [#4736](https://github.com/ethyca/fides/pull/4736)
- Added erasure support for Adyen [#4735](https://github.com/ethyca/fides/pull/4735)
- Added erasure support for Iterable [#4695](https://github.com/ethyca/fides/pull/4695)

### Changed

- Updated privacy notice & experience forms to hide translation UI when user doesn't have translation feature [#4728](https://github.com/ethyca/fides/pull/4728), [#4734](https://github.com/ethyca/fides/pull/4734)
- Custom privacy request fields now support list values [#4686](https://github.com/ethyca/fides/pull/4686)
- Update when GPP API reports signal status: ready [#4635](https://github.com/ethyca/fides/pull/4635)
- Update non-dismissable TCF and notice banners to show a black overlay and prevent scrolling [#4748](https://github.com/ethyca/fidesplus/pull/4748)
- Cleanup config vars for preview in Admin-UI [#4745](https://github.com/ethyca/fides/pull/4745)
- Show a "systems displayed" count on datamap map & table reporting page [#4752](https://github.com/ethyca/fides/pull/4752)
- Change default Canada Privacy Experience Config in migration to reference generic `ca` region [#4762](https://github.com/ethyca/fides/pull/4762)

### Fixed

- Fixed responsive issues with the buttons on the integration screen [#4729](https://github.com/ethyca/fides/pull/4729)
- Fixed hover/focus issues with the v2 tables [#4730](https://github.com/ethyca/fides/pull/4730)
- Disable editing of data use declaration name and type after creation [#4731](https://github.com/ethyca/fides/pull/4731)
- Cleaned up table borders [#4733](https://github.com/ethyca/fides/pull/4733)
- Initialization issues with ExperienceNotices (#4723)[https://github.com/ethyca/fides/pull/4723]
- Re-add CORS origin regex field to admin UI (#4742)[https://github.com/ethyca/fides/pull/4742]


### Developer Experience
- Added new script to allow recompiling of fides-js when the code changes [#4744](https://github.com/ethyca/fides/pull/4744)
- Update Cookie House to support for additional locations (Canada, Quebec, EEA) and a "property_id" override [#4750](https://github.com/ethyca/fides/pull/4750)

## [2.32.0](https://github.com/ethyca/fides/compare/2.31.1...2.32.0)

### Added

- Updated configuration pages for Experiences with live Preview of FidesJS banner & modal components [#4576](https://github.com/ethyca/fides/pull/4576)
- Added ability to configure multiple language translations for Notices & Experiences [#4576](https://github.com/ethyca/fides/pull/4576)
- Automatically localize all strings in FidesJS CMP UIs (banner, modal, and TCF overlay) based on user's locale and experience configuration [#4576](https://github.com/ethyca/fides/pull/4576)
- Added fides_locale option to override FidesJS locale detection [#4576](https://github.com/ethyca/fides/pull/4576)
- Update FidesJS to report notices served and preferences saved linked to the specific translations displayed [#4576](https://github.com/ethyca/fides/pull/4576)
- Added ability to prevent dismissal of FidesJS CMP UI via Experience configuration [#4576](https://github.com/ethyca/fides/pull/4576)
- Added ability to create & link Properties to support multiple Experiences in a single location [#4658](https://github.com/ethyca/fides/pull/4658)
- Added property_id query param to fides.js to filter experiences by Property when installed [#4676](https://github.com/ethyca/fides/pull/4676)
- Added Locations & Regulations pages to allow a wider selection of locations for consent [#4660](https://github.com/ethyca/fides/pull/4660)
- Erasure support for Simon Data [#4552](https://github.com/ethyca/fides/pull/4552)
- Added notice there will be no preview for Privacy Center types in the Experience preview [#4709](https://github.com/ethyca/fides/pull/4709)
- Removed properties beta flag [#4710](https://github.com/ethyca/fides/pull/4710)
- Add acknowledge button label to default Experience English form [#4714](https://github.com/ethyca/fides/pull/4714)
- Update FidesJS to support localizing CMP UI with configurable, non-English default locales [#4720](https://github.com/ethyca/fides/pull/4720)
- Add loading of template translations for notices and experiences [#4718](https://github.com/ethyca/fides/pull/4718)

### Changed

- Moved location-targeting from Notices to Experiences [#4576](https://github.com/ethyca/fides/pull/4576)
- Replaced previous default Notices & Experiences with new versions with updated locations, translations, etc. [#4576](https://github.com/ethyca/fides/pull/4576)
- Automatically migrate existing Notices & Experiences to updated model where possible [#4576](https://github.com/ethyca/fides/pull/4576)
- Replaced ability to configure banner "display configuration" to separate banner & modal components [#4576](https://github.com/ethyca/fides/pull/4576)
- Modify `fides user login` to not store plaintext password in `~/.fides-credentials` [#4661](https://github.com/ethyca/fides/pull/4661)
- Data model changes to support Notice and Experience-level translations [#4576](https://github.com/ethyca/fides/pull/4576)
- Data model changes to support Consent setup being Experience instead of Notice-driven [#4576](https://github.com/ethyca/fides/pull/4576)
- Build PrivacyNoticeRegion from locations and location groups [#4620](https://github.com/ethyca/fides/pull/4620)
- When saving locations, calculate and save location groups [#4620](https://github.com/ethyca/fides/pull/4620)
- Update privacy experiences page to use the new table component [#4652](https://github.com/ethyca/fides/pull/4652)
- Update privacy notices page to use the new table component [#4641](https://github.com/ethyca/fides/pull/4641)
- Bumped supported Python versions to `3.10.13`, `3.9.18`, and `3.8.18`. Bumped Debian base image from `-bullseye` to `-bookworm`. [#4630](https://github.com/ethyca/fides/pull/4630)

### Fixed

- Ignore 404 errors from Delighted and Kustomer when an erasure client is not found [#4593](https://github.com/ethyca/fides/pull/4593)
- Various FE fixes for Admin-UI experience config form [#4707](https://github.com/ethyca/fides/pull/4707)
- Fix modal preview in Admin-UI experience config form [#4712](https://github.com/ethyca/fides/pull/4712)
- Optimize FidesJS bundle size by only loading TCF static stings when needed [#4711](https://github.com/ethyca/fides/pull/4711)

## [2.31.0](https://github.com/ethyca/fides/compare/2.30.1...2.31.0)

### Added

- Add Great Britain as a consent option [#4628](https://github.com/ethyca/fides/pull/4628)
- Navbar update and new properties page [#4633](https://github.com/ethyca/fides/pull/4633)
- Access and erasure support for Oracle Responsys [#4618](https://github.com/ethyca/fides/pull/4618)

### Fixed

- Fix issue where "x" button on Fides.js components overwrites saved preferences [#4649](https://github.com/ethyca/fides/pull/4649)
- Initialize Fides.consent with default values from experience when saved consent cookie (fides_consent) does not exist [#4665](https://github.com/ethyca/fides/pull/4665)

### Changed

- Sets GPP applicableSections to -1 when a user visits from a state that is not part of the GPP [#4727](https://github.com/ethyca/fides/pull/4727)

## [2.30.1](https://github.com/ethyca/fides/compare/2.30.0...2.30.1)

### Fixed

- Configure logger correctly on worker initialization [#4624](https://github.com/ethyca/fides/pull/4624)

## [2.30.0](https://github.com/ethyca/fides/compare/2.29.0...2.30.0)

### Added

- Add enum and registry of supported languages [#4592](https://github.com/ethyca/fides/pull/4592)
- Access and erasure support for Talkable [#4589](https://github.com/ethyca/fides/pull/4589)
- Support temporary credentials in AWS generate + scan features [#4607](https://github.com/ethyca/fides/pull/4603), [#4608](https://github.com/ethyca/fides/pull/4608)
- Add ability to store and read Fides cookie in Base64 format [#4556](https://github.com/ethyca/fides/pull/4556)
- Structured logging for SaaS connector requests [#4594](https://github.com/ethyca/fides/pull/4594)
- Added Fides.showModal() to fides.js to allow programmatic opening of consent modals [#4617](https://github.com/ethyca/fides/pull/4617)

### Fixed

- Fixing issue when modifying Policies, Rules, or RuleTargets as a root user [#4582](https://github.com/ethyca/fides/pull/4582)

## [2.29.0](https://github.com/ethyca/fides/compare/2.28.0...2.29.0)

### Added

- View more modal to regulations page [#4574](https://github.com/ethyca/fides/pull/4574)
- Columns in data map reporting, adding multiple systems, and consent configuration tables can be resized. In the data map reporting table, fields with multiple values can show all or collapse all [#4569](https://github.com/ethyca/fides/pull/4569)
- Show custom fields in the data map report table [#4579](https://github.com/ethyca/fides/pull/4579)

### Changed

- Delay rendering the nav until all necessary queries are finished loading [#4571](https://github.com/ethyca/fides/pull/4571)
- Updating return value for crud.get_custom_fields_filtered [#4575](https://github.com/ethyca/fides/pull/4575)
- Updated user deletion confirmation flow to only require one confirmatory input [#4402](https://github.com/ethyca/fides/pull/4402)
- Moved `pymssl` to an optional dependency no longer installed by default with our python package [#4581](https://github.com/ethyca/fides/pull/4581)
- Fixed CORS domain update functionality [#4570](https://github.com/ethyca/fides/pull/4570)
- Update Domains page with ability to add/remove "organization" domains, view "administrator" domains set via security settings, and improve various UX bugs and copy [#4584](https://github.com/ethyca/fides/pull/4584)

### Fixed

- Fixed CORS domain update functionality [#4570](https://github.com/ethyca/fides/pull/4570)
- Completion emails are no longer attempted for consent requests [#4578](https://github.com/ethyca/fides/pull/4578)

## [2.28.0](https://github.com/ethyca/fides/compare/2.27.0...2.28.0)

### Added

- Erasure support for AppsFlyer [#4512](https://github.com/ethyca/fides/pull/4512)
- Datamap Reporting page [#4519](https://github.com/ethyca/fides/pull/4519)
- Consent support for Klaviyo [#4513](https://github.com/ethyca/fides/pull/4513)
- Form for configuring GPP settings [#4557](https://github.com/ethyca/fides/pull/4557)
- Custom privacy request field support for consent requests [#4546](https://github.com/ethyca/fides/pull/4546)
- Support GPP in privacy notices [#4554](https://github.com/ethyca/fides/pull/4554)

### Changed

- Redesigned nav bar for the admin UI [#4548](https://github.com/ethyca/fides/pull/4548)
- Fides.js GPP for US geographies now derives values from backend privacy notices [#4559](https://github.com/ethyca/fides/pull/4559)
- No longer generate the `vendors_disclosed` section of the TC string in `fides.js` [#4553](https://github.com/ethyca/fides/pull/4553)
- Changed consent management vendor add flow [#4550](https://github.com/ethyca/fides/pull/4550)

### Fixed

- Fixed an issue blocking Salesforce sandbox accounts from refreshing tokens [#4547](https://github.com/ethyca/fides/pull/4547)
- Fixed DSR zip packages to be unzippable on Windows [#4549](https://github.com/ethyca/fides/pull/4549)
- Fixed browser compatibility issues with Object.hasOwn [#4568](https://github.com/ethyca/fides/pull/4568)

### Developer Experience

- Switch to anyascii for unicode transliteration [#4550](https://github.com/ethyca/fides/pull/4564)

## [2.27.0](https://github.com/ethyca/fides/compare/2.26.0...2.27.0)

### Added

- Tooltip and styling for disabled rows in add multiple vendor view [#4498](https://github.com/ethyca/fides/pull/4498)
- Preliminary GPP support for US regions [#4498](https://github.com/ethyca/fides/pull/4504)
- Access and erasure support for Statsig Enterprise [#4429](https://github.com/ethyca/fides/pull/4429)
- New page for setting locations [#4517](https://github.com/ethyca/fides/pull/4517)
- New modal for setting granular locations [#4531](https://github.com/ethyca/fides/pull/4531)
- New page for setting regulations [#4530](https://github.com/ethyca/fides/pull/4530)
- Update fides.js to support multiple descriptions (banner, overlay) and render HTML descriptions [#4542](https://github.com/ethyca/fides/pull/4542)

### Fixed

- Fixed incorrect Compass button behavior in system form [#4508](https://github.com/ethyca/fides/pull/4508)
- Omit certain fields from system payload when empty [#4508](https://github.com/ethyca/fides/pull/4525)
- Fixed issues with Compass vendor selector behavior [#4521](https://github.com/ethyca/fides/pull/4521)
- Fixed an issue where the background overlay remained visible after saving consent preferences [#4515](https://github.com/ethyca/fides/pull/4515)
- Fixed system name being editable when editing GVL systems [#4533](https://github.com/ethyca/fides/pull/4533)
- Fixed an issue where a privacy policy link could not be removed from privacy experiences [#4542](https://github.com/ethyca/fides/pull/4542)

### Changed

- Upgrade to use Fideslang `3.0.0` and remove associated concepts [#4502](https://github.com/ethyca/fides/pull/4502)
- Model overhaul for saving privacy preferences and notices served [#4481](https://github.com/ethyca/fides/pull/4481)
- Moves served notice endpoints, consent reporting, purpose endpoints and TCF queries to plus [#4481](https://github.com/ethyca/fides/pull/4481)
- Moves served notice endpoints, consent reporting, and TCF queries to plus [#4481](https://github.com/ethyca/fides/pull/4481)
- Update frontend to account for changes to notices served and preferences saved APIs [#4518](https://github.com/ethyca/fides/pull/4518)
- `fides.js` now sets `supportsOOB` to `false` [#4516](https://github.com/ethyca/fides/pull/4516)
- Save consent method ("accept", "reject", "save", etc.) to `fides_consent` cookie as extra metadata [#4529](https://github.com/ethyca/fides/pull/4529)
- Allow CORS for privacy center `fides.js` and `fides-ext-gpp.js` endpoints
- Replace `GPP_EXT_PATH` env var in favor of a more flexible `FIDES_JS_BASE_URL` environment variable
- Change vendor add modal on consent configuration screen to use new vendor selector [#4532](https://github.com/ethyca/fides/pull/4532)
- Remove vendor add modal [#4535](https://github.com/ethyca/fides/pull/4535)

## [2.26.0](https://github.com/ethyca/fides/compare/2.25.0...main)

### Added

- Dynamic importing for GPP bundle [#4447](https://github.com/ethyca/fides/pull/4447)
- Paging to vendors in the TCF overlay [#4463](https://github.com/ethyca/fides/pull/4463)
- New purposes endpoint and indices to improve system lookups [#4452](https://github.com/ethyca/fides/pull/4452)
- Cypress tests for fides.js GPP extension [#4476](https://github.com/ethyca/fides/pull/4476)
- Add support for global TCF Purpose Overrides [#4464](https://github.com/ethyca/fides/pull/4464)
- TCF override management [#4484](https://github.com/ethyca/fides/pull/4484)
- Readonly consent management table and modal [#4456](https://github.com/ethyca/fides/pull/4456), [#4477](https://github.com/ethyca/fides/pull/4477)
- Access and erasure support for Gong [#4461](https://github.com/ethyca/fides/pull/4461)
- Add new UI for CSV consent reporting [#4488](https://github.com/ethyca/fides/pull/4488)
- Option to prevent the dismissal of the consent banner and modal [#4470](https://github.com/ethyca/fides/pull/4470)

### Changed

- Increased max number of preferences allowed in privacy preference API calls [#4469](https://github.com/ethyca/fides/pull/4469)
- Reduce size of tcf_consent payload in fides_consent cookie [#4480](https://github.com/ethyca/fides/pull/4480)
- Change log level for FidesUserPermission retrieval to `debug` [#4482](https://github.com/ethyca/fides/pull/4482)
- Remove Add Vendor button from the Manage your vendors page[#4509](https://github.com/ethyca/fides/pull/4509)

### Fixed

- Fix type errors when TCF vendors have no dataDeclaration [#4465](https://github.com/ethyca/fides/pull/4465)
- Fixed an error where editing an AC system would mistakenly lock it for GVL [#4471](https://github.com/ethyca/fides/pull/4471)
- Refactor custom Get Preferences function to occur after our CMP API initialization [#4466](https://github.com/ethyca/fides/pull/4466)
- Fix an error where a connector response value of None causes a DSR failure due to a missing value [#4483](https://github.com/ethyca/fides/pull/4483)
- Fixed system name being non-editable when locked for GVL [#4475](https://github.com/ethyca/fides/pull/4475)
- Fixed a bug with "null" values for retention period field on data uses [#4487](https://github.com/ethyca/fides/pull/4487)
- Fixed an issue with the Iterate connector returning At least one param_value references an invalid field for the 'update' request of user [#4514]

## [2.25.0](https://github.com/ethyca/fides/compare/2.24.1...2.25.0)

### Added

- Stub for initial GPP support [#4431](https://github.com/ethyca/fides/pull/4431)
- Added confirmation modal on deleting a data use declaration [#4439](https://github.com/ethyca/fides/pull/4439)
- Added feature flag for separating system name and Compass vendor selector [#4437](https://github.com/ethyca/fides/pull/4437)
- Fire GPP events per spec [#4433](https://github.com/ethyca/fides/pull/4433)
- New override option `fides_tcf_gdpr_applies` for setting `gdprApplies` on the CMP API [#4453](https://github.com/ethyca/fides/pull/4453)

### Changed

- Improved bulk vendor adding table UX [#4425](https://github.com/ethyca/fides/pull/4425)
- Flexible legal basis for processing has a db default of True [#4434](https://github.com/ethyca/fides/pull/4434)
- Give contributor role access to config API, including cors origin updates [#4438](https://github.com/ethyca/fides/pull/4438)
- Disallow setting `*` and other non URL values for `security.cors_origins` config property via the API [#4438](https://github.com/ethyca/fides/pull/4438)
- Consent modal hides the opt-in/opt-out buttons if only one privacy notice is enabled [#4441](https://github.com/ethyca/fides/pull/4441)
- Initialize TCF stub earlier [#4453](https://github.com/ethyca/fides/pull/4453)
- Change focus outline color of form inputs [#4467](https://github.com/ethyca/fides/pull/4467)

### Fixed

- Fixed a bug where selected vendors in "configure consent" add vendor modal were unstyled [#4454](https://github.com/ethyca/fides/pull/4454)
- Use correct defaults when there is no associated preference in the cookie [#4451](https://github.com/ethyca/fides/pull/4451)
- IP Addresses behind load balancers for consent reporting [#4440](https://github.com/ethyca/fides/pull/4440)

## [2.24.1](https://github.com/ethyca/fides/compare/2.24.0...2.24.1)

### Added

- Logging when root user and client credentials are used [#4432](https://github.com/ethyca/fides/pull/4432)
- Allow for custom path at which to retrieve Fides override options [#4462](https://github.com/ethyca/fides/pull/4462)

### Changed

- Run fides with non-root user [#4421](https://github.com/ethyca/fides/pull/4421)

## [2.24.0](https://github.com/ethyca/fides/compare/2.23.3...2.24.0)

### Added

- Adds fides_disable_banner config option to Fides.js [#4378](https://github.com/ethyca/fides/pull/4378)
- Deletions that fail due to foreign key constraints will now be more clearly communicated [#4406](https://github.com/ethyca/fides/pull/4378)
- Added support for a custom get preferences API call provided through Fides.init [#4375](https://github.com/ethyca/fides/pull/4375)
- Hidden custom privacy request fields in the Privacy Center [#4370](https://github.com/ethyca/fides/pull/4370)
- Backend System-level Cookie Support [#4383](https://github.com/ethyca/fides/pull/4383)
- High Level Tracking of Compass System Sync [#4397](https://github.com/ethyca/fides/pull/4397)
- Erasure support for Qualtrics [#4371](https://github.com/ethyca/fides/pull/4371)
- Erasure support for Ada Chatbot [#4382](https://github.com/ethyca/fides/pull/4382)
- Erasure support for Typeform [#4366](https://github.com/ethyca/fides/pull/4366)
- Added notice that a system is GVL when adding/editing from system form [#4327](https://github.com/ethyca/fides/pull/4327)
- Added the ability to select the request types to enable per integration (for plus users) [#4374](https://github.com/ethyca/fides/pull/4374)
- Adds support for custom get experiences fn and custom patch notices served fn [#4410](https://github.com/ethyca/fides/pull/4410)
- Adds more granularity to tracking consent method, updates custom savePreferencesFn and FidesUpdated event to take consent method [#4419](https://github.com/ethyca/fides/pull/4419)

### Changed

- Add filtering and pagination to bulk vendor add table [#4351](https://github.com/ethyca/fides/pull/4351)
- Determine if the TCF overlay needs to surface based on backend calculated version hash [#4356](https://github.com/ethyca/fides/pull/4356)
- Moved Experiences and Preferences endpoints to Plus to take advantage of dynamic GVL [#4367](https://github.com/ethyca/fides/pull/4367)
- Add legal bases to Special Purpose schemas on the backend for display [#4387](https://github.com/ethyca/fides/pull/4387)
- "is_service_specific" default updated when building TC strings on the backend [#4377](https://github.com/ethyca/fides/pull/4377)
- "isServiceSpecific" default updated when building TC strings on the frontend [#4384](https://github.com/ethyca/fides/pull/4384)
- Redact cli, database, and redis configuration information from GET api/v1/config API request responses. [#4379](https://github.com/ethyca/fides/pull/4379)
- Button ordering in fides.js UI [#4407](https://github.com/ethyca/fides/pull/4407)
- Add different classnames to consent buttons for easier selection [#4411](https://github.com/ethyca/fides/pull/4411)
- Updates default consent preference to opt-out for TCF when fides_string exists [#4430](https://github.com/ethyca/fides/pull/4430)

### Fixed

- Persist bulk system add filter modal state [#4412](https://github.com/ethyca/fides/pull/4412)
- Fixing labels for request type field [#4414](https://github.com/ethyca/fides/pull/4414)
- User preferences from cookie should always override experience preferences [#4405](https://github.com/ethyca/fides/pull/4405)
- Allow fides_consent cookie to be set from a subdirectory [#4426](https://github.com/ethyca/fides/pull/4426)

### Security

-- Use a more cryptographically secure random function for security code generation

## [2.23.3](https://github.com/ethyca/fides/compare/2.23.2...2.23.3)

### Fixed

- Fix button arrangment and spacing for TCF and non-TCF consent overlay banner and modal [#4391](https://github.com/ethyca/fides/pull/4391)
- Replaced h1 element with div to use exisitng fides styles in consent modal [#4399](https://github.com/ethyca/fides/pull/4399)
- Fixed privacy policy alignment for non-TCF consent overlay banner and modal [#4403](https://github.com/ethyca/fides/pull/4403)
- Fix dynamic class name for TCF-variant of consent banner [#4404](https://github.com/ethyca/fides/pull/4403)

### Security

-- Fix an HTML Injection vulnerability in DSR Packages

## [2.23.2](https://github.com/ethyca/fides/compare/2.23.1...2.23.2)

### Fixed

- Fixed fides.css to vary banner width based on tcf [[#4381](https://github.com/ethyca/fides/issues/4381)]

## [2.23.1](https://github.com/ethyca/fides/compare/2.23.0...2.23.1)

### Changed

- Refactor Fides.js embedded modal to not use A11y dialog [#4355](https://github.com/ethyca/fides/pull/4355)
- Only call `FidesUpdated` when a preference has been saved, not during initialization [#4365](https://github.com/ethyca/fides/pull/4365)
- Updated double toggle styling in favor of single toggles with a radio group to select legal basis [#4376](https://github.com/ethyca/fides/pull/4376)

### Fixed

- Handle invalid `fides_string` when passed in as an override [#4350](https://github.com/ethyca/fides/pull/4350)
- Bug where vendor opt-ins would not initialize properly based on a `fides_string` in the TCF overlay [#4368](https://github.com/ethyca/fides/pull/4368)

## [2.23.0](https://github.com/ethyca/fides/compare/2.22.1...2.23.0)

### Added

- Added support for 3 additional config variables in Fides.js: fidesEmbed, fidesDisableSaveApi, and fidesTcString [#4262](https://github.com/ethyca/fides/pull/4262)
- Added support for fidesEmbed, fidesDisableSaveApi, and fidesTcString to be passed into Fides.js via query param, cookie, or window object [#4297](https://github.com/ethyca/fides/pull/4297)
- New privacy center environment variables `FIDES_PRIVACY_CENTER__IS_FORCED_TCF` which can make the privacy center always return the TCF bundle (`fides-tcf.js`) [#4312](https://github.com/ethyca/fides/pull/4312)
- Added a `FidesUIChanged` event to Fides.js to track when user preferences change without being saved [#4314](https://github.com/ethyca/fides/pull/4314) and [#4253](https://github.com/ethyca/fides/pull/4253)
- Add AC Systems to the TCF Overlay under Vendor Consents section [#4266](https://github.com/ethyca/fides/pull/4266/)
- Added bulk system/vendor creation component [#4309](https://github.com/ethyca/fides/pull/4309/)
- Support for passing in an AC string as part of a fides string for the TCF overlay [#4308](https://github.com/ethyca/fides/pull/4308)
- Added support for overriding the save user preferences API call with a custom fn provided through Fides.init [#4318](https://github.com/ethyca/fides/pull/4318)
- Return AC strings in GET Privacy Experience meta and allow saving preferences against AC strings [#4295](https://github.com/ethyca/fides/pull/4295)
- New GET Privacy Experience Meta Endpoint [#4328](https://github.com/ethyca/fides/pull/4328)
- Access and erasure support for SparkPost [#4328](https://github.com/ethyca/fides/pull/4238)
- Access and erasure support for Iterate [#4332](https://github.com/ethyca/fides/pull/4332)
- SSH Support for MySQL connections [#4310](https://github.com/ethyca/fides/pull/4310)
- Added served notice history IDs to the TCF privacy preference API calls [#4161](https://github.com/ethyca/fides/pull/4161)

### Fixed

- Cleans up CSS for fidesEmbed mode [#4306](https://github.com/ethyca/fides/pull/4306)
- Stacks that do not have any purposes will no longer render an empty purpose block [#4278](https://github.com/ethyca/fides/pull/4278)
- Forcing hidden sections to use display none [#4299](https://github.com/ethyca/fides/pull/4299)
- Handles Hubspot requiring and email to be formatted as email when processing an erasure [#4322](https://github.com/ethyca/fides/pull/4322)
- Minor CSS improvements for the consent/TCF banners and modals [#4334](https://github.com/ethyca/fides/pull/4334)
- Consistent font sizes for labels in the system form and data use forms in the Admin UI [#4346](https://github.com/ethyca/fides/pull/4346)
- Bug where not all system forms would appear to save when used with Compass [#4347](https://github.com/ethyca/fides/pull/4347)
- Restrict TCF Privacy Experience Config if TCF is disabled [#4348](https://github.com/ethyca/fides/pull/4348)
- Removes overflow styling for embedded modal in Fides.js [#4345](https://github.com/ethyca/fides/pull/4345)

### Changed

- Derive cookie storage info, privacy policy and legitimate interest disclosure URLs, and data retention data from the data map instead of directly from gvl.json [#4286](https://github.com/ethyca/fides/pull/4286)
- Updated TCF Version for backend consent reporting [#4305](https://github.com/ethyca/fides/pull/4305)
- Update Version Hash Contents [#4313](https://github.com/ethyca/fides/pull/4313)
- Change vendor selector on system information form to typeahead[#4333](https://github.com/ethyca/fides/pull/4333)
- Updates experience API calls from Fides.js to include new meta field [#4335](https://github.com/ethyca/fides/pull/4335)

## [2.22.1](https://github.com/ethyca/fides/compare/2.22.0...2.22.1)

### Added

- Custom fields are now included in system history change tracking [#4294](https://github.com/ethyca/fides/pull/4294)

### Security

- Added hostname checks for external SaaS connector URLs [CVE-2023-46124](https://github.com/ethyca/fides/security/advisories/GHSA-jq3w-9mgf-43m4)
- Use a Pydantic URL type for privacy policy URLs [CVE-2023-46126](https://github.com/ethyca/fides/security/advisories/GHSA-fgjj-5jmr-gh83)
- Remove the CONFIG_READ scope from the Viewer role [CVE-2023-46125](https://github.com/ethyca/fides/security/advisories/GHSA-rjxg-rpg3-9r89)

## [2.22.0](https://github.com/ethyca/fides/compare/2.21.0...2.22.0)

### Added

- Added an option to link to vendor tab from an experience config description [#4191](https://github.com/ethyca/fides/pull/4191)
- Added two toggles for vendors in the TCF overlay, one for Consent, and one for Legitimate Interest [#4189](https://github.com/ethyca/fides/pull/4189)
- Added two toggles for purposes in the TCF overlay, one for Consent, and one for Legitimate Interest [#4234](https://github.com/ethyca/fides/pull/4234)
- Added support for new TCF-related fields on `System` and `PrivacyDeclaration` models [#4228](https://github.com/ethyca/fides/pull/4228)
- Support for AC string to `fides-tcf` [#4244](https://github.com/ethyca/fides/pull/4244)
- Support for `gvl` prefixed vendor IDs [#4247](https://github.com/ethyca/fides/pull/4247)

### Changed

- Removed `TCF_ENABLED` environment variable from the privacy center in favor of dynamically figuring out which `fides-js` bundle to send [#4131](https://github.com/ethyca/fides/pull/4131)
- Updated copy of info boxes on each TCF tab [#4191](https://github.com/ethyca/fides/pull/4191)
- Clarified messages for error messages presented during connector upload [#4198](https://github.com/ethyca/fides/pull/4198)
- Refactor legal basis dimension regarding how TCF preferences are saved and how the experience is built [#4201](https://github.com/ethyca/fides/pull/4201/)
- Add saving privacy preferences via a TC string [#4221](https://github.com/ethyca/fides/pull/4221)
- Updated fides server to use an environment variable for turning TCF on and off [#4220](https://github.com/ethyca/fides/pull/4220)
- Update frontend to use new legal basis dimension on vendors [#4216](https://github.com/ethyca/fides/pull/4216)
- Updated privacy center patch preferences call to handle updated API response [#4235](https://github.com/ethyca/fides/pull/4235)
- Added our CMP ID [#4233](https://github.com/ethyca/fides/pull/4233)
- Allow Admin UI users to turn on Configure Consent flag [#4246](https://github.com/ethyca/fides/pull/4246)
- Styling improvements for the fides.js consent banners and modals [#4222](https://github.com/ethyca/fides/pull/4222)
- Update frontend to handle updated Compass schema [#4254](https://github.com/ethyca/fides/pull/4254)
- Assume Universal Vendor ID usage in TC String translation [#4256](https://github.com/ethyca/fides/pull/4256)
- Changed vendor form on configuring consent page to use two-part selection for consent uses [#4251](https://github.com/ethyca/fides/pull/4251)
- Updated system form to have new TCF fields [#4271](https://github.com/ethyca/fides/pull/4271)
- Vendors disclosed string is now narrowed to only the vendors shown in the UI, not the whole GVL [#4250](https://github.com/ethyca/fides/pull/4250)
- Changed naming convention "fides_string" instead of "tc_string" for developer friendly consent API's [#4267](https://github.com/ethyca/fides/pull/4267)

### Fixed

- TCF overlay can initialize its consent preferences from a cookie [#4124](https://github.com/ethyca/fides/pull/4124)
- Various improvements to the TCF modal such as vendor storage disclosures, vendor counts, privacy policies, etc. [#4167](https://github.com/ethyca/fides/pull/4167)
- An issue where Braze could not mask an email due to formatting [#4187](https://github.com/ethyca/fides/pull/4187)
- An issue where email was not being overridden correctly for Braze and Domo [#4196](https://github.com/ethyca/fides/pull/4196)
- Use `stdRetention` when there is not a specific value for a purpose's data retention [#4199](https://github.com/ethyca/fides/pull/4199)
- Updating the unflatten_dict util to accept flattened dict values [#4200](https://github.com/ethyca/fides/pull/4200)
- Minor CSS styling fixes for the consent modal [#4252](https://github.com/ethyca/fides/pull/4252)
- Additional styling fixes for issues caused by a CSS reset [#4268](https://github.com/ethyca/fides/pull/4268)
- Bug where vendor legitimate interests would not be set unless vendor consents were first set [#4250](https://github.com/ethyca/fides/pull/4250)
- Vendor count over-counting in TCF overlay [#4275](https://github.com/ethyca/fides/pull/4275)

## [2.21.0](https://github.com/ethyca/fides/compare/2.20.2...2.21.0)

### Added

- "Add a vendor" flow to configuring consent page [#4107](https://github.com/ethyca/fides/pull/4107)
- Initial TCF Backend Support [#3804](https://github.com/ethyca/fides/pull/3804)
- Add initial layer to TCF modal [#3956](https://github.com/ethyca/fides/pull/3956)
- Support for rendering in the TCF modal whether or not a vendor is part of the GVL [#3972](https://github.com/ethyca/fides/pull/3972)
- Features and legal bases dropdown for TCF modal [#3995](https://github.com/ethyca/fides/pull/3995)
- TCF CMP stub API [#4000](https://github.com/ethyca/fides/pull/4000)
- Fides-js can now display preliminary TCF data [#3879](https://github.com/ethyca/fides/pull/3879)
- Fides-js can persist TCF preferences to the backend [#3887](https://github.com/ethyca/fides/pull/3887)
- TCF modal now supports setting legitimate interest fields [#4037](https://github.com/ethyca/fides/pull/4037)
- Embed the GVL in the GET Experiences response [#4143](https://github.com/ethyca/fides/pull/4143)
- Button to view how many vendors and to open the vendor tab in the TCF modal [#4144](https://github.com/ethyca/fides/pull/4144)
- "Edit vendor" flow to configuring consent page [#4162](https://github.com/ethyca/fides/pull/4162)
- TCF overlay description updates [#4051] https://github.com/ethyca/fides/pull/4151
- Added developer-friendly TCF information under Experience meta [#4160](https://github.com/ethyca/fides/pull/4160/)
- Added fides.css customization for Plus users [#4136](https://github.com/ethyca/fides/pull/4136)

### Changed

- Added further config options to customize the privacy center [#4090](https://github.com/ethyca/fides/pull/4090)
- CORS configuration page [#4073](https://github.com/ethyca/fides/pull/4073)
- Refactored `fides.js` components so that they can take data structures that are not necessarily privacy notices [#3870](https://github.com/ethyca/fides/pull/3870)
- Use hosted GVL.json from the backend [#4159](https://github.com/ethyca/fides/pull/4159)
- Features and Special Purposes in the TCF modal do not render toggles [#4139](https://github.com/ethyca/fides/pull/4139)
- Moved the initial TCF layer to the banner [#4142](https://github.com/ethyca/fides/pull/4142)
- Misc copy changes for the system history table and modal [#4146](https://github.com/ethyca/fides/pull/4146)

### Fixed

- Allows CDN to cache empty experience responses from fides.js API [#4113](https://github.com/ethyca/fides/pull/4113)
- Fixed `identity_special_purpose` unique constraint definition [#4174](https://github.com/ethyca/fides/pull/4174/files)

## [2.20.2](https://github.com/ethyca/fides/compare/2.20.1...2.20.2)

### Fixed

- added version_added, version_deprecated, and replaced_by to data use, data subject, and data category APIs [#4135](https://github.com/ethyca/fides/pull/4135)
- Update fides.js to not fetch experience client-side if pre-fetched experience is empty [#4149](https://github.com/ethyca/fides/pull/4149)
- Erasure privacy requests now pause for input if there are any manual process integrations [#4115](https://github.com/ethyca/fides/pull/4115)
- Caching the values of authorization_required and user_guide on the connector templates to improve performance [#4128](https://github.com/ethyca/fides/pull/4128)

## [2.20.1](https://github.com/ethyca/fides/compare/2.20.0...2.20.1)

### Fixed

- Avoid un-optimized query pattern in bulk `GET /system` endpoint [#4120](https://github.com/ethyca/fides/pull/4120)

## [2.20.0](https://github.com/ethyca/fides/compare/2.19.1...2.20.0)

### Added

- Initial page for configuring consent [#4069](https://github.com/ethyca/fides/pull/4069)
- Vendor cookie table for configuring consent [#4082](https://github.com/ethyca/fides/pull/4082)

### Changed

- Refactor how multiplatform builds are handled [#4024](https://github.com/ethyca/fides/pull/4024)
- Added new Performance-related nox commands and included them as part of the CI suite [#3997](https://github.com/ethyca/fides/pull/3997)
- Added dictionary suggestions for data uses [4035](https://github.com/ethyca/fides/pull/4035)
- Privacy notice regions now render human readable names instead of country codes [#4029](https://github.com/ethyca/fides/pull/4029)
- Privacy notice templates are disabled by default [#4010](https://github.com/ethyca/fides/pull/4010)
- Added optional "skip_processing" flag to collections for DSR processing [#4047](https://github.com/ethyca/fides/pull/4047)
- Admin UI now shows all privacy notices with an indicator of whether they apply to any systems [#4010](https://github.com/ethyca/fides/pull/4010)
- Add case-insensitive privacy experience region filtering [#4058](https://github.com/ethyca/fides/pull/4058)
- Adds check for fetch before loading fetch polyfill for fides.js [#4074](https://github.com/ethyca/fides/pull/4074)
- Updated to support Fideslang 2.0, including data migrations [#3933](https://github.com/ethyca/fides/pull/3933)
- Disable notices that are not systems applicable to support new UI [#4094](https://github.com/ethyca/fides/issues/4094)

### Fixed

- Ensures that fides.js toggles are not hidden by other CSS libs [#4075](https://github.com/ethyca/fides/pull/4075)
- Migrate system > meta > vendor > id to system > meta [#4088](https://github.com/ethyca/fides/pull/4088)
- Enable toggles in various tables now render an error toast if an error occurs [#4095](https://github.com/ethyca/fides/pull/4095)
- Fixed a bug where an unsaved changes notification modal would appear even without unsaved changes [#4095](https://github.com/ethyca/fides/pull/4070)

## [2.19.1](https://github.com/ethyca/fides/compare/2.19.0...2.19.1)

### Fixed

- re-enable custom fields for new data use form [#4050](https://github.com/ethyca/fides/pull/4050)
- fix issue with saving source and destination systems [#4065](https://github.com/ethyca/fides/pull/4065)

### Added

- System history UI with diff modal [#4021](https://github.com/ethyca/fides/pull/4021)
- Relax system legal basis for transfers to be any string [#4049](https://github.com/ethyca/fides/pull/4049)

## [2.19.0](https://github.com/ethyca/fides/compare/2.18.0...2.19.0)

### Added

- Add dictionary suggestions [#3937](https://github.com/ethyca/fides/pull/3937), [#3988](https://github.com/ethyca/fides/pull/3988)
- Added new endpoints for healthchecks [#3947](https://github.com/ethyca/fides/pull/3947)
- Added vendor list dropdown [#3857](https://github.com/ethyca/fides/pull/3857)
- Access support for Adobe Sign [#3504](https://github.com/ethyca/fides/pull/3504)

### Fixed

- Fixed issue when generating masked values for invalid data paths [#3906](https://github.com/ethyca/fides/pull/3906)
- Code reload now works when running `nox -s dev` [#3914](https://github.com/ethyca/fides/pull/3914)
- Reduce verbosity of privacy center logging further [#3915](https://github.com/ethyca/fides/pull/3915)
- Resolved an issue where the integration dropdown input lost focus during typing. [#3917](https://github.com/ethyca/fides/pull/3917)
- Fixed dataset issue that was preventing the Vend connector from loading during server startup [#3923](https://github.com/ethyca/fides/pull/3923)
- Adding version check to version-dependent migration script [#3951](https://github.com/ethyca/fides/pull/3951)
- Fixed a bug where some fields were not saving correctly on the system form [#3975](https://github.com/ethyca/fides/pull/3975)
- Changed "retention period" field in privacy declaration form from number input to text input [#3980](https://github.com/ethyca/fides/pull/3980)
- Fixed issue where unsaved changes modal appears incorrectly [#4005](https://github.com/ethyca/fides/pull/4005)
- Fixed banner resurfacing after user consent for pre-fetch experience [#4009](https://github.com/ethyca/fides/pull/4009)

### Changed

- Systems and Privacy Declaration schema and data migration to support the Dictionary [#3901](https://github.com/ethyca/fides/pull/3901)
- The integration search dropdown is now case-insensitive [#3916](https://github.com/ethyca/fides/pull/3916)
- Removed deprecated fields from the taxonomy editor [#3909](https://github.com/ethyca/fides/pull/3909)
- Bump PyMSSQL version and remove workarounds [#3996](https://github.com/ethyca/fides/pull/3996)
- Removed reset suggestions button [#4007](https://github.com/ethyca/fides/pull/4007)
- Admin ui supports fides cloud config API [#4034](https://github.com/ethyca/fides/pull/4034)

### Security

- Resolve custom integration upload RCE vulnerability [CVE-2023-41319](https://github.com/ethyca/fides/security/advisories/GHSA-p6p2-qq95-vq5h)

## [2.18.0](https://github.com/ethyca/fides/compare/2.17.0...2.18.0)

### Added

- Additional consent reporting calls from `fides-js` [#3845](https://github.com/ethyca/fides/pull/3845)
- Additional consent reporting calls from privacy center [#3847](https://github.com/ethyca/fides/pull/3847)
- Access support for Recurly [#3595](https://github.com/ethyca/fides/pull/3595)
- HTTP Logging for the Privacy Center [#3783](https://github.com/ethyca/fides/pull/3783)
- UI support for OAuth2 authorization flow [#3819](https://github.com/ethyca/fides/pull/3819)
- Changes in the `data` directory now trigger a server reload (for local development) [#3874](https://github.com/ethyca/fides/pull/3874)

### Fixed

- Fix datamap zoom for low system counts [#3835](https://github.com/ethyca/fides/pull/3835)
- Fixed connector forms with external dataset reference fields [#3873](https://github.com/ethyca/fides/pull/3873)
- Fix ability to make server side API calls from privacy-center [#3895](https://github.com/ethyca/fides/pull/3895)

### Changed

- Simplified the file structure for HTML DSR packages [#3848](https://github.com/ethyca/fides/pull/3848)
- Simplified the database health check to improve `/health` performance [#3884](https://github.com/ethyca/fides/pull/3884)
- Changed max width of form components in "system information" form tab [#3864](https://github.com/ethyca/fides/pull/3864)
- Remove manual system selection screen [#3865](https://github.com/ethyca/fides/pull/3865)
- System and integration identifiers are now auto-generated [#3868](https://github.com/ethyca/fides/pull/3868)

## [2.17.0](https://github.com/ethyca/fides/compare/2.16.0...2.17.0)

### Added

- Tab component for `fides-js` [#3782](https://github.com/ethyca/fides/pull/3782)
- Added toast for successfully linking an existing integration to a system [#3826](https://github.com/ethyca/fides/pull/3826)
- Various other UI components for `fides-js` to support upcoming TCF modal [#3803](https://github.com/ethyca/fides/pull/3803)
- Allow items in taxonomy to be enabled or disabled [#3844](https://github.com/ethyca/fides/pull/3844)

### Developer Experience

- Changed where db-dependent routers were imported to avoid dependency issues [#3741](https://github.com/ethyca/fides/pull/3741)

### Changed

- Bumped supported Python versions to `3.10.12`, `3.9.17`, and `3.8.17` [#3733](https://github.com/ethyca/fides/pull/3733)
- Logging Updates [#3758](https://github.com/ethyca/fides/pull/3758)
- Add polyfill service to fides-js route [#3759](https://github.com/ethyca/fides/pull/3759)
- Show/hide integration values [#3775](https://github.com/ethyca/fides/pull/3775)
- Sort system cards alphabetically by name on "View systems" page [#3781](https://github.com/ethyca/fides/pull/3781)
- Update admin ui to use new integration delete route [#3785](https://github.com/ethyca/fides/pull/3785)
- Pinned `pymssql` and `cython` dependencies to avoid build issues on ARM machines [#3829](https://github.com/ethyca/fides/pull/3829)

### Removed

- Removed "Custom field(s) successfully saved" toast [#3779](https://github.com/ethyca/fides/pull/3779)

### Added

- Record when consent is served [#3777](https://github.com/ethyca/fides/pull/3777)
- Add an `active` property to taxonomy elements [#3784](https://github.com/ethyca/fides/pull/3784)
- Erasure support for Heap [#3599](https://github.com/ethyca/fides/pull/3599)

### Fixed

- Privacy notice UI's list of possible regions now matches the backend's list [#3787](https://github.com/ethyca/fides/pull/3787)
- Admin UI "property does not existing" build issue [#3831](https://github.com/ethyca/fides/pull/3831)
- Flagging sensitive inputs as passwords to mask values during entry [#3843](https://github.com/ethyca/fides/pull/3843)

## [2.16.0](https://github.com/ethyca/fides/compare/2.15.1...2.16.0)

### Added

- Empty state for when there are no relevant privacy notices in the privacy center [#3640](https://github.com/ethyca/fides/pull/3640)
- GPC indicators in fides-js banner and modal [#3673](https://github.com/ethyca/fides/pull/3673)
- Include `data_use` and `data_category` metadata in `upload` of access results [#3674](https://github.com/ethyca/fides/pull/3674)
- Add enable/disable toggle to integration tab [#3593] (https://github.com/ethyca/fides/pull/3593)

### Fixed

- Render linebreaks in the Fides.js overlay descriptions, etc. [#3665](https://github.com/ethyca/fides/pull/3665)
- Broken link to Fides docs site on the About Fides page in Admin UI [#3643](https://github.com/ethyca/fides/pull/3643)
- Add Systems Applicable Filter to Privacy Experience List [#3654](https://github.com/ethyca/fides/pull/3654)
- Privacy center and fides-js now pass in `Unescape-Safestr` as a header so that special characters can be rendered properly [#3706](https://github.com/ethyca/fides/pull/3706)
- Fixed ValidationError for saving PrivacyPreferences [#3719](https://github.com/ethyca/fides/pull/3719)
- Fixed issue preventing ConnectionConfigs with duplicate names from saving [#3770](https://github.com/ethyca/fides/pull/3770)
- Fixed creating and editing manual integrations [#3772](https://github.com/ethyca/fides/pull/3772)
- Fix lingering integration artifacts by cascading deletes from System [#3771](https://github.com/ethyca/fides/pull/3771)

### Developer Experience

- Reorganized some `api.api.v1` code to avoid circular dependencies on `quickstart` [#3692](https://github.com/ethyca/fides/pull/3692)
- Treat underscores as special characters in user passwords [#3717](https://github.com/ethyca/fides/pull/3717)
- Allow Privacy Notices banner and modal to scroll as needed [#3713](https://github.com/ethyca/fides/pull/3713)
- Make malicious url test more robust to environmental differences [#3748](https://github.com/ethyca/fides/pull/3748)
- Ignore type checker on click decorators to bypass known issue with `click` version `8.1.4` [#3746](https://github.com/ethyca/fides/pull/3746)

### Changed

- Moved GPC preferences slightly earlier in Fides.js lifecycle [#3561](https://github.com/ethyca/fides/pull/3561)
- Changed results from clicking "Test connection" to be a toast instead of statically displayed on the page [#3700](https://github.com/ethyca/fides/pull/3700)
- Moved "management" tab from nav into settings icon in top right [#3701](https://github.com/ethyca/fides/pull/3701)
- Remove name and description fields from integration form [#3684](https://github.com/ethyca/fides/pull/3684)
- Update EU PrivacyNoticeRegion codes and allow experience filtering to drop back to country filtering if region not found [#3630](https://github.com/ethyca/fides/pull/3630)
- Fields with default fields are now flagged as required in the front-end [#3694](https://github.com/ethyca/fides/pull/3694)
- In "view systems", system cards can now be clicked and link to that system's `configure/[id]` page [#3734](https://github.com/ethyca/fides/pull/3734)
- Enable privacy notice and privacy experience feature flags by default [#3773](https://github.com/ethyca/fides/pull/3773)

### Security

- Resolve Zip bomb file upload vulnerability [CVE-2023-37480](https://github.com/ethyca/fides/security/advisories/GHSA-g95c-2jgm-hqc6)
- Resolve SVG bomb (billion laughs) file upload vulnerability [CVE-2023-37481](https://github.com/ethyca/fides/security/advisories/GHSA-3rw2-wfc8-wmj5)

## [2.15.1](https://github.com/ethyca/fides/compare/2.15.0...2.15.1)

### Added

- Set `sslmode` to `prefer` if connecting to Redshift via ssh [#3685](https://github.com/ethyca/fides/pull/3685)

### Changed

- Privacy center action cards are now able to expand to accommodate longer text [#3669](https://github.com/ethyca/fides/pull/3669)
- Update integration endpoint permissions [#3707](https://github.com/ethyca/fides/pull/3707)

### Fixed

- Handle names with a double underscore when processing access and erasure requests [#3688](https://github.com/ethyca/fides/pull/3688)
- Allow Privacy Notices banner and modal to scroll as needed [#3713](https://github.com/ethyca/fides/pull/3713)

### Security

- Resolve path traversal vulnerability in webserver API [CVE-2023-36827](https://github.com/ethyca/fides/security/advisories/GHSA-r25m-cr6v-p9hq)

## [2.15.0](https://github.com/ethyca/fides/compare/2.14.1...2.15.0)

### Added

- Privacy center can now render its consent values based on Privacy Notices and Privacy Experiences [#3411](https://github.com/ethyca/fides/pull/3411)
- Add Google Tag Manager and Privacy Center ENV vars to sample app [#2949](https://github.com/ethyca/fides/pull/2949)
- Add `notice_key` field to Privacy Notice UI form [#3403](https://github.com/ethyca/fides/pull/3403)
- Add `identity` query param to the consent reporting API view [#3418](https://github.com/ethyca/fides/pull/3418)
- Use `rollup-plugin-postcss` to bundle and optimize the `fides.js` components CSS [#3411](https://github.com/ethyca/fides/pull/3411)
- Dispatch Fides.js lifecycle events on window (FidesInitialized, FidesUpdated) and cross-publish to Fides.gtm() integration [#3411](https://github.com/ethyca/fides/pull/3411)
- Added the ability to use custom CAs with Redis via TLS [#3451](https://github.com/ethyca/fides/pull/3451)
- Add default experience configs on startup [#3449](https://github.com/ethyca/fides/pull/3449)
- Load default privacy notices on startup [#3401](https://github.com/ethyca/fides/pull/3401)
- Add ability for users to pass in additional parameters for application database connection [#3450](https://github.com/ethyca/fides/pull/3450)
- Load default privacy notices on startup [#3401](https://github.com/ethyca/fides/pull/3401/files)
- Add ability for `fides-js` to make API calls to Fides [#3411](https://github.com/ethyca/fides/pull/3411)
- `fides-js` banner is now responsive across different viewport widths [#3411](https://github.com/ethyca/fides/pull/3411)
- Add ability to close `fides-js` banner and modal via a button or ESC [#3411](https://github.com/ethyca/fides/pull/3411)
- Add ability to open the `fides-js` modal from a link on the host site [#3411](https://github.com/ethyca/fides/pull/3411)
- GPC preferences are automatically applied via `fides-js` [#3411](https://github.com/ethyca/fides/pull/3411)
- Add new dataset route that has additional filters [#3558](https://github.com/ethyca/fides/pull/3558)
- Update dataset dropdown to use new api filter [#3565](https://github.com/ethyca/fides/pull/3565)
- Filter out saas datasets from the rest of the UI [#3568](https://github.com/ethyca/fides/pull/3568)
- Included optional env vars to have postgres or Redshift connected via bastion host [#3374](https://github.com/ethyca/fides/pull/3374/)
- Support for acknowledge button for notice-only Privacy Notices and to disable toggling them off [#3546](https://github.com/ethyca/fides/pull/3546)
- HTML format for privacy request storage destinations [#3427](https://github.com/ethyca/fides/pull/3427)
- Persistent message showing result and timestamp of last integration test to "Integrations" tab in system view [#3628](https://github.com/ethyca/fides/pull/3628)
- Access and erasure support for SurveyMonkey [#3590](https://github.com/ethyca/fides/pull/3590)
- New Cookies Table for storing cookies associated with systems and privacy declarations [#3572](https://github.com/ethyca/fides/pull/3572)
- `fides-js` and privacy center now delete cookies associated with notices that were opted out of [#3569](https://github.com/ethyca/fides/pull/3569)
- Cookie input field on system data use tab [#3571](https://github.com/ethyca/fides/pull/3571)

### Fixed

- Fix sample app `DATABASE_*` ENV vars for backwards compatibility [#3406](https://github.com/ethyca/fides/pull/3406)
- Fix overlay rendering issue by finding/creating a dedicated parent element for Preact [#3397](https://github.com/ethyca/fides/pull/3397)
- Fix the sample app privacy center link to be configurable [#3409](https://github.com/ethyca/fides/pull/3409)
- Fix CLI output showing a version warning for Snowflake [#3434](https://github.com/ethyca/fides/pull/3434)
- Flaky custom field Cypress test on systems page [#3408](https://github.com/ethyca/fides/pull/3408)
- Fix NextJS errors & warnings for Cookie House sample app [#3411](https://github.com/ethyca/fides/pull/3411)
- Fix bug where `fides-js` toggles were not reflecting changes from rejecting or accepting all notices [#3522](https://github.com/ethyca/fides/pull/3522)
- Remove the `fides-js` banner from tab order when it is hidden and move the overlay components to the top of the tab order. [#3510](https://github.com/ethyca/fides/pull/3510)
- Fix bug where `fides-js` toggle states did not always initialize properly [#3597](https://github.com/ethyca/fides/pull/3597)
- Fix race condition with consent modal link rendering [#3521](https://github.com/ethyca/fides/pull/3521)
- Hide custom fields section when there are no custom fields created [#3554](https://github.com/ethyca/fides/pull/3554)
- Disable connector dropdown in integration tab on save [#3552](https://github.com/ethyca/fides/pull/3552)
- Handles an edge case for non-existent identities with the Kustomer API [#3513](https://github.com/ethyca/fides/pull/3513)
- remove the configure privacy request tile from the home screen [#3555](https://github.com/ethyca/fides/pull/3555)
- Updated Privacy Experience Safe Strings Serialization [#3600](https://github.com/ethyca/fides/pull/3600/)
- Only create default experience configs on startup, not update [#3605](https://github.com/ethyca/fides/pull/3605)
- Update to latest asyncpg dependency to avoid build error [#3614](https://github.com/ethyca/fides/pull/3614)
- Fix bug where editing a data use on a system could delete existing data uses [#3627](https://github.com/ethyca/fides/pull/3627)
- Restrict Privacy Center debug logging to development-only [#3638](https://github.com/ethyca/fides/pull/3638)
- Fix bug where linking an integration would not update the tab when creating a new system [#3662](https://github.com/ethyca/fides/pull/3662)
- Fix dataset yaml not properly reflecting the dataset in the dropdown of system integrations tab [#3666](https://github.com/ethyca/fides/pull/3666)
- Fix privacy notices not being able to be edited via the UI after the addition of the `cookies` field [#3670](https://github.com/ethyca/fides/pull/3670)
- Add a transform in the case of `null` name fields in privacy declarations for the data use forms [#3683](https://github.com/ethyca/fides/pull/3683)

### Changed

- Enabled Privacy Experience beta flag [#3364](https://github.com/ethyca/fides/pull/3364)
- Reorganize CLI Command Source Files [#3491](https://github.com/ethyca/fides/pull/3491)
- Removed ExperienceConfig.delivery_mechanism constraint [#3387](https://github.com/ethyca/fides/pull/3387)
- Updated privacy experience UI forms to reflect updated experience config fields [#3402](https://github.com/ethyca/fides/pull/3402)
- Use a venv in the Dockerfile for installing Python deps [#3452](https://github.com/ethyca/fides/pull/3452)
- Bump SlowAPI Version [#3456](https://github.com/ethyca/fides/pull/3456)
- Bump Psycopg2-binary Version [#3473](https://github.com/ethyca/fides/pull/3473)
- Reduced duplication between PrivacyExperience and PrivacyExperienceConfig [#3470](https://github.com/ethyca/fides/pull/3470)
- Update privacy centre email and phone validation to allow for both to be blank [#3432](https://github.com/ethyca/fides/pull/3432)
- Moved connection configuration into the system portal [#3407](https://github.com/ethyca/fides/pull/3407)
- Update `fideslang` to `1.4.1` to allow arbitrary nested metadata on `System`s and `Dataset`s `meta` property [#3463](https://github.com/ethyca/fides/pull/3463)
- Remove form validation to allow both email & phone inputs for consent requests [#3529](https://github.com/ethyca/fides/pull/3529)
- Removed dataset dropdown from saas connector configuration [#3563](https://github.com/ethyca/fides/pull/3563)
- Removed `pyodbc` in favor of `pymssql` for handling SQL Server connections [#3435](https://github.com/ethyca/fides/pull/3435)
- Only create a PrivacyRequest when saving consent if at least one notice has system-wide enforcement [#3626](https://github.com/ethyca/fides/pull/3626)
- Increased the character limit for the `SafeStr` type from 500 to 32000 [#3647](https://github.com/ethyca/fides/pull/3647)
- Changed "connection" to "integration" on system view and edit pages [#3659](https://github.com/ethyca/fides/pull/3659)

### Developer Experience

- Add ability to pass ENV vars to both privacy center and sample app during `fides deploy` via `.env` [#2949](https://github.com/ethyca/fides/pull/2949)
- Handle an edge case when generating tags that finds them out of sequence [#3405](https://github.com/ethyca/fides/pull/3405)
- Add support for pushing `prerelease` and `rc` tagged images to Dockerhub [#3474](https://github.com/ethyca/fides/pull/3474)
- Optimize GitHub workflows used for docker image publishing [#3526](https://github.com/ethyca/fides/pull/3526)

### Removed

- Removed the deprecated `system_dependencies` from `System` resources, migrating to `egress` [#3285](https://github.com/ethyca/fides/pull/3285)

### Docs

- Updated developer docs for ARM platform users related to `pymssql` [#3615](https://github.com/ethyca/fides/pull/3615)

## [2.14.1](https://github.com/ethyca/fides/compare/2.14.0...2.14.1)

### Added

- Add `identity` query param to the consent reporting API view [#3418](https://github.com/ethyca/fides/pull/3418)
- Add privacy centre button text customisations [#3432](https://github.com/ethyca/fides/pull/3432)
- Add privacy centre favicon customisation [#3432](https://github.com/ethyca/fides/pull/3432)

### Changed

- Update privacy centre email and phone validation to allow for both to be blank [#3432](https://github.com/ethyca/fides/pull/3432)

## [2.14.0](https://github.com/ethyca/fides/compare/2.13.0...2.14.0)

### Added

- Add an automated test to check for `/fides-consent.js` backwards compatibility [#3289](https://github.com/ethyca/fides/pull/3289)
- Add infrastructure for "overlay" consent components (Preact, CSS bundling, etc.) and initial version of consent banner [#3191](https://github.com/ethyca/fides/pull/3191)
- Add the modal component of the "overlay" consent components [#3291](https://github.com/ethyca/fides/pull/3291)
- Added an `automigrate` database setting [#3220](https://github.com/ethyca/fides/pull/3220)
- Track Privacy Experience with Privacy Preferences [#3311](https://github.com/ethyca/fides/pull/3311)
- Add ability for `fides-js` to fetch its own geolocation [#3356](https://github.com/ethyca/fides/pull/3356)
- Add ability to select different locations in the "Cookie House" sample app [#3362](https://github.com/ethyca/fides/pull/3362)
- Added optional logging of resource changes on the server [#3331](https://github.com/ethyca/fides/pull/3331)

### Fixed

- Maintain casing differences within Snowflake datasets for proper DSR execution [#3245](https://github.com/ethyca/fides/pull/3245)
- Handle DynamoDB edge case where no attributes are defined [#3299](https://github.com/ethyca/fides/pull/3299)
- Support pseudonymous consent requests with `fides_user_device_id` for the new consent workflow [#3203](https://github.com/ethyca/fides/pull/3203)
- Fides user device id filter to GET Privacy Experience List endpoint to stash user preferences on embedded notices [#3302](https://github.com/ethyca/fides/pull/3302)
- Support for data categories on manual webhook fields [#3330](https://github.com/ethyca/fides/pull/3330)
- Added config-driven rendering to consent components [#3316](https://github.com/ethyca/fides/pull/3316)
- Pin `typing_extensions` dependency to `4.5.0` to work around a pydantic bug [#3357](https://github.com/ethyca/fides/pull/3357)

### Changed

- Explicitly escape/unescape certain fields instead of using SafeStr [#3144](https://github.com/ethyca/fides/pull/3144)
- Updated DynamoDB icon [#3296](https://github.com/ethyca/fides/pull/3296)
- Increased default page size for the connection type endpoint to 100 [#3298](https://github.com/ethyca/fides/pull/3298)
- Data model around PrivacyExperiences to better keep Privacy Notices and Experiences in sync [#3292](https://github.com/ethyca/fides/pull/3292)
- UI calls to support new PrivacyExperiences data model [#3313](https://github.com/ethyca/fides/pull/3313)
- Ensure email connectors respect the `notifications.notification_service_type` app config property if set [#3355](https://github.com/ethyca/fides/pull/3355)
- Rework Delighted connector so the `survey_response` endpoint depends on the `person` endpoint [3385](https://github.com/ethyca/fides/pull/3385)
- Remove logging within the Celery creation function [#3303](https://github.com/ethyca/fides/pull/3303)
- Update how generic endpoint generation works [#3304](https://github.com/ethyca/fides/pull/3304)
- Restrict strack-trace logging when not in Dev mode [#3081](https://github.com/ethyca/fides/pull/3081)
- Refactor CSS variables for `fides-js` to match brandable color palette [#3321](https://github.com/ethyca/fides/pull/3321)
- Moved all of the dirs from `fides.api.ops` into `fides.api` [#3318](https://github.com/ethyca/fides/pull/3318)
- Put global settings for fides.js on privacy center settings [#3333](https://github.com/ethyca/fides/pull/3333)
- Changed `fides db migrate` to `fides db upgrade` [#3342](https://github.com/ethyca/fides/pull/3342)
- Add required notice key to privacy notices [#3337](https://github.com/ethyca/fides/pull/3337)
- Make Privacy Experience List public, and separate public endpoint rate limiting [#3339](https://github.com/ethyca/fides/pull/3339)

### Developer Experience

- Add dispatch event when publishing a non-prod tag [#3317](https://github.com/ethyca/fides/pull/3317)
- Add OpenAPI (Swagger) documentation for Fides Privacy Center API endpoints (/fides.js) [#3341](https://github.com/ethyca/fides/pull/3341)

### Removed

- Remove `fides export` command and backing code [#3256](https://github.com/ethyca/fides/pull/3256)

## [2.13.0](https://github.com/ethyca/fides/compare/2.12.1...2.13.0)

### Added

- Connector for DynamoDB [#2998](https://github.com/ethyca/fides/pull/2998)
- Access and erasure support for Amplitude [#2569](https://github.com/ethyca/fides/pull/2569)
- Access and erasure support for Gorgias [#2444](https://github.com/ethyca/fides/pull/2444)
- Privacy Experience Bulk Create, Bulk Update, and Detail Endpoints [#3185](https://github.com/ethyca/fides/pull/3185)
- Initial privacy experience UI [#3186](https://github.com/ethyca/fides/pull/3186)
- A JavaScript modal to copy a script tag for `fides.js` [#3238](https://github.com/ethyca/fides/pull/3238)
- Access and erasure support for OneSignal [#3199](https://github.com/ethyca/fides/pull/3199)
- Add the ability to "inject" location into `/fides.js` bundles and cache responses for one hour [#3272](https://github.com/ethyca/fides/pull/3272)
- Prevent column sorts from resetting when data changes [#3290](https://github.com/ethyca/fides/pull/3290)

### Changed

- Merge instances of RTK `createApi` into one instance for better cache invalidation [#3059](https://github.com/ethyca/fides/pull/3059)
- Update custom field definition uniqueness to be case insensitive name per resource type [#3215](https://github.com/ethyca/fides/pull/3215)
- Restrict where privacy notices of certain consent mechanisms must be displayed [#3195](https://github.com/ethyca/fides/pull/3195)
- Merged the `lib` submodule into the `api.ops` submodule [#3134](https://github.com/ethyca/fides/pull/3134)
- Merged duplicate privacy declaration components [#3254](https://github.com/ethyca/fides/pull/3254)
- Refactor client applications into a monorepo with turborepo, extract fides-js into a standalone package, and improve privacy-center to load configuration at runtime [#3105](https://github.com/ethyca/fides/pull/3105)

### Fixed

- Prevent ability to unintentionally show "default" Privacy Center configuration, styles, etc. [#3242](https://github.com/ethyca/fides/pull/3242)
- Fix broken links to docs site pages in Admin UI [#3232](https://github.com/ethyca/fides/pull/3232)
- Repoint legacy docs site links to the new and improved docs site [#3167](https://github.com/ethyca/fides/pull/3167)
- Fix Cookie House Privacy Center styles for fides deploy [#3283](https://github.com/ethyca/fides/pull/3283)
- Maintain casing differences within Snowflake datasets for proper DSR execution [#3245](https://github.com/ethyca/fides/pull/3245)

### Developer Experience

- Use prettier to format _all_ source files in client packages [#3240](https://github.com/ethyca/fides/pull/3240)

### Deprecated

- Deprecate `fides export` CLI command as it is moving to `fidesplus` [#3264](https://github.com/ethyca/fides/pull/3264)

## [2.12.1](https://github.com/ethyca/fides/compare/2.12.0...2.12.1)

### Changed

- Updated how Docker version checks are handled and added an escape-hatch [#3218](https://github.com/ethyca/fides/pull/3218)

### Fixed

- Datamap export mitigation for deleted taxonomy elements referenced by declarations [#3214](https://github.com/ethyca/fides/pull/3214)
- Update datamap columns each time the page is visited [#3211](https://github.com/ethyca/fides/pull/3211)
- Ensure inactive custom fields are not returned for datamap response [#3223](https://github.com/ethyca/fides/pull/3223)

## [2.12.0](https://github.com/ethyca/fides/compare/2.11.0...2.12.0)

### Added

- Access and erasure support for Aircall [#2589](https://github.com/ethyca/fides/pull/2589)
- Access and erasure support for Klaviyo [#2501](https://github.com/ethyca/fides/pull/2501)
- Page to edit or add privacy notices [#3058](https://github.com/ethyca/fides/pull/3058)
- Side navigation bar can now also have children navigation links [#3099](https://github.com/ethyca/fides/pull/3099)
- Endpoints for consent reporting [#3095](https://github.com/ethyca/fides/pull/3095)
- Added manage custom fields page behind feature flag [#3089](https://github.com/ethyca/fides/pull/3089)
- Custom fields table [#3097](https://github.com/ethyca/fides/pull/3097)
- Custom fields form modal [#3165](https://github.com/ethyca/fides/pull/3165)
- Endpoints to save the new-style Privacy Preferences with respect to a fides user device id [#3132](https://github.com/ethyca/fides/pull/3132)
- Support `privacy_declaration` as a resource type for custom fields [#3149](https://github.com/ethyca/fides/pull/3149)
- Expose `id` field of embedded `privacy_declarations` on `system` API responses [#3157](https://github.com/ethyca/fides/pull/3157)
- Access and erasure support for Unbounce [#2697](https://github.com/ethyca/fides/pull/2697)
- Support pseudonymous consent requests with `fides_user_device_id` [#3158](https://github.com/ethyca/fides/pull/3158)
- Update `fides_consent` cookie format [#3158](https://github.com/ethyca/fides/pull/3158)
- Add custom fields to the data use declaration form [#3197](https://github.com/ethyca/fides/pull/3197)
- Added fides user device id as a ProvidedIdentityType [#3131](https://github.com/ethyca/fides/pull/3131)

### Changed

- The `cursor` pagination strategy now also searches for data outside of the `data_path` when determining the cursor value [#3068](https://github.com/ethyca/fides/pull/3068)
- Moved Privacy Declarations associated with Systems to their own DB table [#3098](https://github.com/ethyca/fides/pull/3098)
- More tests on data use validation for privacy notices within the same region [#3156](https://github.com/ethyca/fides/pull/3156)
- Improvements to export code for bugfixes and privacy declaration custom field support [#3184](https://github.com/ethyca/fides/pull/3184)
- Enabled privacy notice feature flag [#3192](https://github.com/ethyca/fides/pull/3192)
- Updated TS types - particularly with new privacy notices [#3054](https://github.com/ethyca/fides/pull/3054)
- Make name not required on privacy declaration [#3150](https://github.com/ethyca/fides/pull/3150)
- Let Rule Targets allow for custom data categories [#3147](https://github.com/ethyca/fides/pull/3147)

### Removed

- Removed the warning about access control migration [#3055](https://github.com/ethyca/fides/pull/3055)
- Remove `customFields` feature flag [#3080](https://github.com/ethyca/fides/pull/3080)
- Remove notification banner from the home page [#3088](https://github.com/ethyca/fides/pull/3088)

### Fixed

- Fix a typo in the Admin UI [#3166](https://github.com/ethyca/fides/pull/3166)
- The `--local` flag is now respected for the `scan dataset db` command [#3096](https://github.com/ethyca/fides/pull/3096)
- Fixing issue where connectors with external dataset references would fail to save [#3142](https://github.com/ethyca/fides/pull/3142)
- Ensure privacy declaration IDs are stable across updates through system API [#3188](https://github.com/ethyca/fides/pull/3188)
- Fixed unit tests for saas connector type endpoints now that we have >50 [#3101](https://github.com/ethyca/fides/pull/3101)
- Fixed nox docs link [#3121](https://github.com/ethyca/fides/pull/3121/files)

### Developer Experience

- Update fides deploy to use a new database.load_samples setting to initialize sample Systems, Datasets, and Connections for testing [#3102](https://github.com/ethyca/fides/pull/3102)
- Remove support for automatically configuring messaging (Mailgun) & storage (S3) using `.env` with `nox -s "fides_env(test)"` [#3102](https://github.com/ethyca/fides/pull/3102)
- Add smoke tests for consent management [#3158](https://github.com/ethyca/fides/pull/3158)
- Added nox command that opens dev docs [#3082](https://github.com/ethyca/fides/pull/3082)

## [2.11.0](https://github.com/ethyca/fides/compare/2.10.0...2.11.0)

### Added

- Access support for Shippo [#2484](https://github.com/ethyca/fides/pull/2484)
- Feature flags can be set such that they cannot be modified by the user [#2966](https://github.com/ethyca/fides/pull/2966)
- Added the datamap UI to make it open source [#2988](https://github.com/ethyca/fides/pull/2988)
- Introduced a `FixedLayout` component (from the datamap UI) for pages that need to be a fixed height and scroll within [#2992](https://github.com/ethyca/fides/pull/2992)
- Added preliminary privacy notice page [#2995](https://github.com/ethyca/fides/pull/2995)
- Table for privacy notices [#3001](https://github.com/ethyca/fides/pull/3001)
- Added connector template endpoint [#2946](https://github.com/ethyca/fides/pull/2946)
- Query params on connection type endpoint to filter by supported action type [#2996](https://github.com/ethyca/fides/pull/2996)
- Scope restrictions for privacy notice table in the UI [#3007](https://github.com/ethyca/fides/pull/3007)
- Toggle for enabling/disabling privacy notices in the UI [#3010](https://github.com/ethyca/fides/pull/3010)
- Add endpoint to retrieve privacy notices grouped by their associated data uses [#2956](https://github.com/ethyca/fides/pull/2956)
- Support for uploading custom connector templates via the UI [#2997](https://github.com/ethyca/fides/pull/2997)
- Add a backwards-compatible workflow for saving and propagating consent preferences with respect to Privacy Notices [#3016](https://github.com/ethyca/fides/pull/3016)
- Empty state for privacy notices [#3027](https://github.com/ethyca/fides/pull/3027)
- Added Data flow modal [#3008](https://github.com/ethyca/fides/pull/3008)
- Update datamap table export [#3038](https://github.com/ethyca/fides/pull/3038)
- Added more advanced privacy center styling [#2943](https://github.com/ethyca/fides/pull/2943)
- Backend privacy experiences foundation [#3146](https://github.com/ethyca/fides/pull/3146)

### Changed

- Set `privacyDeclarationDeprecatedFields` flags to false and set `userCannotModify` to true [2987](https://github.com/ethyca/fides/pull/2987)
- Restored `nav-config` back to the admin-ui [#2990](https://github.com/ethyca/fides/pull/2990)
- Bumped supported Python versions to 3.10.11, 3.9.16, and 3.8.14 [#2936](https://github.com/ethyca/fides/pull/2936)
- Modify privacy center default config to only request email identities, and add validation preventing requesting both email & phone identities [#2539](https://github.com/ethyca/fides/pull/2539)
- SaaS connector icons are now dynamically loaded from the connector templates [#3018](https://github.com/ethyca/fides/pull/3018)
- Updated consentmechanism Enum to rename "necessary" to "notice_only" [#3048](https://github.com/ethyca/fides/pull/3048)
- Updated test data for Mongo, CLI [#3011](https://github.com/ethyca/fides/pull/3011)
- Updated the check for if a user can assign owner roles to be scope-based instead of role-based [#2964](https://github.com/ethyca/fides/pull/2964)
- Replaced menu in user management table with delete icon [#2958](https://github.com/ethyca/fides/pull/2958)
- Added extra fields to webhook payloads [#2830](https://github.com/ethyca/fides/pull/2830)

### Removed

- Removed interzone navigation logic now that the datamap UI and admin UI are one app [#2990](https://github.com/ethyca/fides/pull/2990)
- Remove the `unknown` state for generated datasets displaying on fidesplus [#2957](https://github.com/ethyca/fides/pull/2957)
- Removed datamap export API [#2999](https://github.com/ethyca/fides/pull/2999)

### Developer Experience

- Nox commands for git tagging to support feature branch builds [#2979](https://github.com/ethyca/fides/pull/2979)
- Changed test environment (`nox -s fides_env`) to run `fides deploy` for local testing [#3071](https://github.com/ethyca/fides/pull/3017)
- Publish git-tag specific docker images [#3050](https://github.com/ethyca/fides/pull/3050)

## [2.10.0](https://github.com/ethyca/fides/compare/2.9.2...2.10.0)

### Added

- Allow users to configure their username and password via the config file [#2884](https://github.com/ethyca/fides/pull/2884)
- Add authentication to the `masking` endpoints as well as accompanying scopes [#2909](https://github.com/ethyca/fides/pull/2909)
- Add an Organization Management page (beta) [#2908](https://github.com/ethyca/fides/pull/2908)
- Adds assigned systems to user management table [#2922](https://github.com/ethyca/fides/pull/2922)
- APIs to support Privacy Notice management (create, read, update) [#2928](https://github.com/ethyca/fides/pull/2928)

### Changed

- Improved standard layout for large width screens and polished misc. pages [#2869](https://github.com/ethyca/fides/pull/2869)
- Changed UI paths in the admin-ui [#2869](https://github.com/ethyca/fides/pull/2892)
  - `/add-systems/new` --> `/add-systems/manual`
  - `/system` --> `/systems`
- Added individual ID routes for systems [#2902](https://github.com/ethyca/fides/pull/2902)
- Deprecated adding scopes to users directly; you can only add roles. [#2848](https://github.com/ethyca/fides/pull/2848/files)
- Changed About Fides page to say "Fides Core Version:" over "Version". [#2899](https://github.com/ethyca/fides/pull/2899)
- Polish Admin UI header & navigation [#2897](https://github.com/ethyca/fides/pull/2897)
- Give new users a "viewer" role by default [#2900](https://github.com/ethyca/fides/pull/2900)
- Tie together save states for user permissions and systems [#2913](https://github.com/ethyca/fides/pull/2913)
- Removing payment types from Stripe connector params [#2915](https://github.com/ethyca/fides/pull/2915)
- Viewer role can now access a restricted version of the user management page [#2933](https://github.com/ethyca/fides/pull/2933)
- Change Privacy Center email placeholder text [#2935](https://github.com/ethyca/fides/pull/2935)
- Restricted setting Approvers as System Managers [#2891](https://github.com/ethyca/fides/pull/2891)
- Adds confirmation modal when downgrading user to "approver" role via Admin UI [#2924](https://github.com/ethyca/fides/pull/2924)
- Changed the toast message for new users to include access control info [#2939](https://github.com/ethyca/fides/pull/2939)
- Add Data Stewards to datamap export [#2962](https://github.com/ethyca/fides/pull/2962)

### Fixed

- Restricted Contributors from being able to create Owners [#2888](https://github.com/ethyca/fides/pull/2888)
- Allow for dynamic aspect ratio for logo on Privacy Center 404 [#2895](https://github.com/ethyca/fides/pull/2895)
- Allow for dynamic aspect ratio for logo on consent page [#2895](https://github.com/ethyca/fides/pull/2895)
- Align role dscription drawer of Admin UI with top nav: [#2932](https://github.com/ethyca/fides/pull/2932)
- Fixed error message when a user is assigned to be an approver without any systems [#2953](https://github.com/ethyca/fides/pull/2953)

### Developer Experience

- Update frontend npm packages (admin-ui, privacy-center, cypress-e2e) [#2921](https://github.com/ethyca/fides/pull/2921)

## [2.9.2](https://github.com/ethyca/fides/compare/2.9.1...2.9.2)

### Fixed

- Allow multiple data uses as long as their processing activity name is different [#2905](https://github.com/ethyca/fides/pull/2905)
- use HTML property, not text, when dispatching Mailchimp Transactional emails [#2901](https://github.com/ethyca/fides/pull/2901)
- Remove policy key from Privacy Center submission modal [#2912](https://github.com/ethyca/fides/pull/2912)

## [2.9.1](https://github.com/ethyca/fides/compare/2.9.0...2.9.1)

### Added

- Added Attentive erasure email connector [#2782](https://github.com/ethyca/fides/pull/2782)

### Changed

- Removed dataset based email connectors [#2782](https://github.com/ethyca/fides/pull/2782)
- Changed Auth0's authentication strategy from `bearer` to `oauth2_client_credentials` [#2820](https://github.com/ethyca/fides/pull/2820)
- renamed the privacy declarations field "Privacy declaration name (deprecated)" to "Processing Activity" [#711](https://github.com/ethyca/fidesplus/issues/711)

### Fixed

- Fixed issue where the scopes list passed into FidesUserPermission could get mutated with the total_scopes call [#2883](https://github.com/ethyca/fides/pull/2883)

### Removed

- removed the `privacyDeclarationDeprecatedFields` flag [#711](https://github.com/ethyca/fidesplus/issues/711)

## [2.9.0](https://github.com/ethyca/fides/compare/2.8.3...2.9.0)

### Added

- The ability to assign users as system managers for a specific system [#2714](https://github.com/ethyca/fides/pull/2714)
- New endpoints to add and remove users as system managers [#2726](https://github.com/ethyca/fides/pull/2726)
- Warning about access control migration to the UI [#2842](https://github.com/ethyca/fides/pull/2842)
- Adds Role Assignment UI [#2739](https://github.com/ethyca/fides/pull/2739)
- Add an automated migration to give users a `viewer` role [#2821](https://github.com/ethyca/fides/pull/2821)

### Changed

- Removed "progressive" navigation that would hide Admin UI tabs until Systems / Connections were configured [#2762](https://github.com/ethyca/fides/pull/2762)
- Added `system.privacy_declaration.name` to datamap response [#2831](https://github.com/ethyca/fides/pull/2831/files)

### Developer Experience

- Retired legacy `navV2` feature flag [#2762](https://github.com/ethyca/fides/pull/2762)
- Update Admin UI Layout to fill viewport height [#2812](https://github.com/ethyca/fides/pull/2812)

### Fixed

- Fixed issue where unsaved changes warning would always show up when running fidesplus [#2788](https://github.com/ethyca/fides/issues/2788)
- Fixed problem in datamap export with datasets that had been updated via SaaS instantiation [#2841](https://github.com/ethyca/fides/pull/2841)
- Fixed problem in datamap export with inconsistent custom field ordering [#2859](https://github.com/ethyca/fides/pull/2859)

## [2.8.3](https://github.com/ethyca/fides/compare/2.8.2...2.8.3)

### Added

- Serialise `bson.ObjectId` types in SAR data packages [#2785](https://github.com/ethyca/fides/pull/2785)

### Fixed

- Fixed issue where more than 1 populated custom fields removed a system from the datamap export [#2825](https://github.com/ethyca/fides/pull/2825)

## [2.8.2](https://github.com/ethyca/fides/compare/2.8.1...2.8.2)

### Fixed

- Resolved a bug that stopped custom fields populating the visual datamap [#2775](https://github.com/ethyca/fides/pull/2775)
- Patch appconfig migration to handle existing db record [#2780](https://github.com/ethyca/fides/pull/2780)

## [2.8.1](https://github.com/ethyca/fides/compare/2.8.0...2.8.1)

### Fixed

- Disabled hiding Admin UI based on user scopes [#2771](https://github.com/ethyca/fides/pull/2771)

## [2.8.0](https://github.com/ethyca/fides/compare/2.7.1...2.8.0)

### Added

- Add API support for messaging config properties [#2551](https://github.com/ethyca/fides/pull/2551)
- Access and erasure support for Kustomer [#2520](https://github.com/ethyca/fides/pull/2520)
- Added the `erase_after` field on collections to be able to set the order for erasures [#2619](https://github.com/ethyca/fides/pull/2619)
- Add a toggle to filter the system classification to only return those with classification data [#2700](https://github.com/ethyca/fides/pull/2700)
- Added backend role-based permissions [#2671](https://github.com/ethyca/fides/pull/2671)
- Access and erasure for Vend SaaS Connector [#1869](https://github.com/ethyca/fides/issues/1869)
- Added endpoints for storage and messaging config setup status [#2690](https://github.com/ethyca/fides/pull/2690)
- Access and erasure for Jira SaaS Connector [#1871](https://github.com/ethyca/fides/issues/1871)
- Access and erasure support for Delighted [#2244](https://github.com/ethyca/fides/pull/2244)
- Improve "Upload a new dataset YAML" [#1531](https://github.com/ethyca/fides/pull/2258)
- Input validation and sanitization for Privacy Request fields [#2655](https://github.com/ethyca/fides/pull/2655)
- Access and erasure support for Yotpo [#2708](https://github.com/ethyca/fides/pull/2708)
- Custom Field Library Tab [#527](https://github.com/ethyca/fides/pull/2693)
- Allow SendGrid template usage [#2728](https://github.com/ethyca/fides/pull/2728)
- Added ConnectorRunner to simplify SaaS connector testing [#1795](https://github.com/ethyca/fides/pull/1795)
- Adds support for Mailchimp Transactional as a messaging config [#2742](https://github.com/ethyca/fides/pull/2742)

### Changed

- Admin UI
  - Add flow for selecting system types when manually creating a system [#2530](https://github.com/ethyca/fides/pull/2530)
  - Updated forms for privacy declarations [#2648](https://github.com/ethyca/fides/pull/2648)
  - Delete flow for privacy declarations [#2664](https://github.com/ethyca/fides/pull/2664)
  - Add framework to have UI elements respect the user's scopes [#2682](https://github.com/ethyca/fides/pull/2682)
  - "Manual Webhook" has been renamed to "Manual Process". [#2717](https://github.com/ethyca/fides/pull/2717)
- Convert all config values to Pydantic `Field` objects [#2613](https://github.com/ethyca/fides/pull/2613)
- Add warning to 'fides deploy' when installed outside of a virtual environment [#2641](https://github.com/ethyca/fides/pull/2641)
- Redesigned the default/init config file to be auto-documented. Also updates the `fides init` logic and analytics consent logic [#2694](https://github.com/ethyca/fides/pull/2694)
- Change how config creation/import is handled across the application [#2622](https://github.com/ethyca/fides/pull/2622)
- Update the CLI aesthetics & docstrings [#2703](https://github.com/ethyca/fides/pull/2703)
- Updates Roles->Scopes Mapping [#2744](https://github.com/ethyca/fides/pull/2744)
- Return user scopes as an enum, as well as total scopes [#2741](https://github.com/ethyca/fides/pull/2741)
- Update `MessagingServiceType` enum to be lowercased throughout [#2746](https://github.com/ethyca/fides/pull/2746)

### Developer Experience

- Set the security environment of the fides dev setup to `prod` instead of `dev` [#2588](https://github.com/ethyca/fides/pull/2588)
- Removed unexpected default Redis password [#2666](https://github.com/ethyca/fides/pull/2666)
- Privacy Center
  - Typechecking and validation of the `config.json` will be checked for backwards-compatibility. [#2661](https://github.com/ethyca/fides/pull/2661)
- Combined conftest.py files [#2669](https://github.com/ethyca/fides/pull/2669)

### Fixed

- Fix support for "redis.user" setting when authenticating to the Redis cache [#2666](https://github.com/ethyca/fides/pull/2666)
- Fix error with the classify dataset feature flag not writing the dataset to the server [#2675](https://github.com/ethyca/fides/pull/2675)
- Allow string dates to stay strings in cache decoding [#2695](https://github.com/ethyca/fides/pull/2695)
- Admin UI
  - Remove Identifiability (Data Qualifier) from taxonomy editor [2684](https://github.com/ethyca/fides/pull/2684)
- FE: Custom field selections binding issue on Taxonomy tabs [#2659](https://github.com/ethyca/fides/pull/2693/)
- Fix Privacy Request Status when submitting a consent request when identity verification is required [#2736](https://github.com/ethyca/fides/pull/2736)

## [2.7.1](https://github.com/ethyca/fides/compare/2.7.0...2.7.1)

- Fix error with the classify dataset feature flag not writing the dataset to the server [#2675](https://github.com/ethyca/fides/pull/2675)

## [2.7.0](https://github.com/ethyca/fides/compare/2.6.6...2.7.0)

- Fides API

  - Access and erasure support for Braintree [#2223](https://github.com/ethyca/fides/pull/2223)
  - Added route to send a test message [#2585](https://github.com/ethyca/fides/pull/2585)
  - Add default storage configuration functionality and associated APIs [#2438](https://github.com/ethyca/fides/pull/2438)

- Admin UI

  - Custom Metadata [#2536](https://github.com/ethyca/fides/pull/2536)
    - Create Custom Lists
    - Create Custom Field Definition
    - Create custom fields from a the taxonomy editor
    - Provide a custom field value in a resource
    - Bulk edit custom field values [#2612](https://github.com/ethyca/fides/issues/2612)
    - Custom metadata UI Polish [#2624](https://github.com/ethyca/fides/pull/2625)

- Privacy Center

  - The consent config default value can depend on whether Global Privacy Control is enabled. [#2341](https://github.com/ethyca/fides/pull/2341)
  - When GPC is enabled, the UI indicates which data uses are opted out by default. [#2596](https://github.com/ethyca/fides/pull/2596)
  - `inspectForBrowserIdentities` now also looks for `ljt_readerID`. [#2543](https://github.com/ethyca/fides/pull/2543)

### Added

- Added new Wunderkind Consent Saas Connector [#2600](https://github.com/ethyca/fides/pull/2600)
- Added new Sovrn Email Consent Connector [#2543](https://github.com/ethyca/fides/pull/2543/)
- Log Fides version at startup [#2566](https://github.com/ethyca/fides/pull/2566)

### Changed

- Update Admin UI to show all action types (access, erasure, consent, update) [#2523](https://github.com/ethyca/fides/pull/2523)
- Removes legacy `verify_oauth_client` function [#2527](https://github.com/ethyca/fides/pull/2527)
- Updated the UI for adding systems to a new design [#2490](https://github.com/ethyca/fides/pull/2490)
- Minor logging improvements [#2566](https://github.com/ethyca/fides/pull/2566)
- Various form components now take a `stacked` or `inline` variant [#2542](https://github.com/ethyca/fides/pull/2542)
- UX fixes for user management [#2537](https://github.com/ethyca/fides/pull/2537)
- Updating Firebase Auth connector to mask the user with a delete instead of an update [#2602](https://github.com/ethyca/fides/pull/2602)

### Fixed

- Fixed bug where refreshing a page in the UI would result in a 404 [#2502](https://github.com/ethyca/fides/pull/2502)
- Usernames are case insensitive now and prevent all duplicates [#2487](https://github.com/ethyca/fides/pull/2487)
  - This PR contains a migration that deletes duplicate users and keeps the oldest original account.
- Update Logos for shipped connectors [#2464](https://github.com/ethyca/fides/pull/2587)
- Search field on privacy request page isn't working [#2270](https://github.com/ethyca/fides/pull/2595)
- Fix connection dropdown in integration table to not be disabled add system creation [#3589](https://github.com/ethyca/fides/pull/3589)

### Developer Experience

- Added new Cypress E2E smoke tests [#2241](https://github.com/ethyca/fides/pull/2241)
- New command `nox -s e2e_test` which will spin up the test environment and run true E2E Cypress tests against it [#2417](https://github.com/ethyca/fides/pull/2417)
- Cypress E2E tests now run in CI and are reported to Cypress Cloud [#2417](https://github.com/ethyca/fides/pull/2417)
- Change from `randomint` to `uuid` in mongodb tests to reduce flakiness. [#2591](https://github.com/ethyca/fides/pull/2591)

### Removed

- Remove feature flagged config wizard stepper from Admin UI [#2553](https://github.com/ethyca/fides/pull/2553)

## [2.6.6](https://github.com/ethyca/fides/compare/2.6.5...2.6.6)

### Changed

- Improve Readability for Custom Masking Override Exceptions [#2593](https://github.com/ethyca/fides/pull/2593)

## [2.6.5](https://github.com/ethyca/fides/compare/2.6.4...2.6.5)

### Added

- Added config properties to override database Engine parameters [#2511](https://github.com/ethyca/fides/pull/2511)
- Increased default pool_size and max_overflow to 50 [#2560](https://github.com/ethyca/fides/pull/2560)

## [2.6.4](https://github.com/ethyca/fides/compare/2.6.3...2.6.4)

### Fixed

- Fixed bug for SMS completion notification not being sent [#2526](https://github.com/ethyca/fides/issues/2526)
- Fixed bug where refreshing a page in the UI would result in a 404 [#2502](https://github.com/ethyca/fides/pull/2502)

## [2.6.3](https://github.com/ethyca/fides/compare/2.6.2...2.6.3)

### Fixed

- Handle case where legacy dataset has meta: null [#2524](https://github.com/ethyca/fides/pull/2524)

## [2.6.2](https://github.com/ethyca/fides/compare/2.6.1...2.6.2)

### Fixed

- Issue addressing missing field in dataset migration [#2510](https://github.com/ethyca/fides/pull/2510)

## [2.6.1](https://github.com/ethyca/fides/compare/2.6.0...2.6.1)

### Fixed

- Fix errors when privacy requests execute concurrently without workers [#2489](https://github.com/ethyca/fides/pull/2489)
- Enable saas request overrides to run in worker runtime [#2489](https://github.com/ethyca/fides/pull/2489)

## [2.6.0](https://github.com/ethyca/fides/compare/2.5.1...2.6.0)

### Added

- Added the `env` option to the `security` configuration options to allow for users to completely secure the API endpoints [#2267](https://github.com/ethyca/fides/pull/2267)
- Unified Fides Resources
  - Added a dataset dropdown selector when configuring a connector to link an existing dataset to the connector configuration. [#2162](https://github.com/ethyca/fides/pull/2162)
  - Added new datasetconfig.ctl_dataset_id field to unify fides dataset resources [#2046](https://github.com/ethyca/fides/pull/2046)
- Add new connection config routes that couple them with systems [#2249](https://github.com/ethyca/fides/pull/2249)
- Add new select/deselect all permissions buttons [#2437](https://github.com/ethyca/fides/pull/2437)
- Endpoints to allow a user with the `user:password-reset` scope to reset users' passwords. In addition, users no longer require a scope to edit their own passwords. [#2373](https://github.com/ethyca/fides/pull/2373)
- New form to reset a user's password without knowing an old password [#2390](https://github.com/ethyca/fides/pull/2390)
- Approve & deny buttons on the "Request details" page. [#2473](https://github.com/ethyca/fides/pull/2473)
- Consent Propagation
  - Add the ability to execute Consent Requests via the Privacy Request Execution layer [#2125](https://github.com/ethyca/fides/pull/2125)
  - Add a Mailchimp Transactional Consent Connector [#2194](https://github.com/ethyca/fides/pull/2194)
  - Allow defining a list of opt-in and/or opt-out requests in consent connectors [#2315](https://github.com/ethyca/fides/pull/2315)
  - Add a Google Analytics Consent Connector for GA4 properties [#2302](https://github.com/ethyca/fides/pull/2302)
  - Pass the GA Cookie from the Privacy Center [#2337](https://github.com/ethyca/fides/pull/2337)
  - Rename "user_id" to more specific "ga_client_id" [#2356](https://github.com/ethyca/fides/pull/2356)
  - Patch Google Analytics Consent Connector to delete by client_id [#2355](https://github.com/ethyca/fides/pull/2355)
  - Add a "skip_param_values option" to optionally skip when we are missing param values in the body [#2384](https://github.com/ethyca/fides/pull/2384)
  - Adds a new Universal Analytics Connector that works with the UA Tracking Id
- Adds intake and storage of Global Privacy Control Signal props for Consent [#2599](https://github.com/ethyca/fides/pull/2599)

### Changed

- Unified Fides Resources
  - Removed several fidesops schemas for DSR's in favor of updated Fideslang schemas [#2009](https://github.com/ethyca/fides/pull/2009)
  - Removed DatasetConfig.dataset field [#2096](https://github.com/ethyca/fides/pull/2096)
  - Updated UI dataset config routes to use new unified routes [#2113](https://github.com/ethyca/fides/pull/2113)
  - Validate request body on crud endpoints on upsert. Validate dataset data categories before save. [#2134](https://github.com/ethyca/fides/pull/2134/)
  - Updated test env setup and quickstart to use new endpoints [#2225](https://github.com/ethyca/fides/pull/2225)
- Consent Propagation
  - Privacy Center consent options can now be marked as `executable` in order to propagate consent requests [#2193](https://github.com/ethyca/fides/pull/2193)
  - Add support for passing browser identities to consent request patches [#2304](https://github.com/ethyca/fides/pull/2304)
- Update fideslang to 1.3.3 [#2343](https://github.com/ethyca/fides/pull/2343)
- Display the request type instead of the policy name on the request table [#2382](https://github.com/ethyca/fides/pull/2382)
- Make denial reasons required [#2400](https://github.com/ethyca/fides/pull/2400)
- Display the policy key on the request details page [#2395](https://github.com/ethyca/fides/pull/2395)
- Updated CSV export [#2452](https://github.com/ethyca/fides/pull/2452)
- Privacy Request approval now uses a modal [#2443](https://github.com/ethyca/fides/pull/2443)

### Developer Experience

- `nox -s test_env` has been replaced with `nox -s "fides_env(dev)"`
- New command `nox -s "fides_env(test)"` creates a complete test environment with seed data (similar to `fides_env(dev)`) but with the production fides image so the built UI can be accessed at `localhost:8080` [#2399](https://github.com/ethyca/fides/pull/2399)
- Change from code climate to codecov for coverage reporting [#2402](https://github.com/ethyca/fides/pull/2402)

### Fixed

- Home screen header scaling and responsiveness issues [#2200](https://github.com/ethyca/fides/pull/2277)
- Privacy Center identity inputs validate even when they are optional. [#2308](https://github.com/ethyca/fides/pull/2308)
- The PII toggle defaults to false and PII will be hidden on page load [#2388](https://github.com/ethyca/fides/pull/2388)
- Fixed a CI bug caused by git security upgrades [#2441](https://github.com/ethyca/fides/pull/2441)
- Privacy Center
  - Identity inputs validate even when they are optional. [#2308](https://github.com/ethyca/fides/pull/2308)
  - Submit buttons show loading state and disable while submitting. [#2401](https://github.com/ethyca/fides/pull/2401)
  - Phone inputs no longer request country SVGs from external domain. [#2378](https://github.com/ethyca/fides/pull/2378)
  - Input validation errors no longer change the height of modals. [#2379](https://github.com/ethyca/fides/pull/2379)
- Patch masking strategies to better handle null and non-string inputs [#2307](https://github.com/ethyca/fides/pull/2377)
- Renamed prod pushes tag to be `latest` for privacy center and sample app [#2401](https://github.com/ethyca/fides/pull/2407)
- Update firebase connector to better handle non-existent users [#2439](https://github.com/ethyca/fides/pull/2439)

## [2.5.1](https://github.com/ethyca/fides/compare/2.5.0...2.5.1)

### Developer Experience

- Allow db resets only if `config.dev_mode` is `True` [#2321](https://github.com/ethyca/fides/pull/2321)

### Fixed

- Added a feature flag for the recent dataset classification UX changes [#2335](https://github.com/ethyca/fides/pull/2335)

### Security

- Add a check to the catchall path to prevent returning paths outside of the UI directory [#2330](https://github.com/ethyca/fides/pull/2330)

### Developer Experience

- Reduce size of local Docker images by fixing `.dockerignore` patterns [#2360](https://github.com/ethyca/fides/pull/2360)

## [2.5.0](https://github.com/ethyca/fides/compare/2.4.0...2.5.0)

### Docs

- Update the docs landing page and remove redundant docs [#2184](https://github.com/ethyca/fides/pull/2184)

### Added

- Added the `user` command group to the CLI. [#2153](https://github.com/ethyca/fides/pull/2153)
- Added `Code Climate` test coverage uploads. [#2198](https://github.com/ethyca/fides/pull/2198)
- Added the connection key to the execution log [#2100](https://github.com/ethyca/fides/pull/2100)
- Added endpoints to retrieve DSR `Rule`s and `Rule Target`s [#2116](https://github.com/ethyca/fides/pull/2116)
- Added Fides version number to account dropdown in the UI [#2140](https://github.com/ethyca/fides/pull/2140)
- Add link to Classify Systems page in nav side bar [#2128](https://github.com/ethyca/fides/pull/2128)
- Dataset classification UI now polls for results [#2123](https://github.com/ethyca/fides/pull/2123)
- Update Privacy Center Icons [#1800](https://github.com/ethyca/fides/pull/2139)
- Privacy Center `fides-consent.js`:
  - `Fides.shopify` integration function. [#2152](https://github.com/ethyca/fides/pull/2152)
  - Dedicated folder for integrations.
  - `Fides.meta` integration function (fbq). [#2217](https://github.com/ethyca/fides/pull/2217)
- Adds support for Twilio email service (Sendgrid) [#2154](https://github.com/ethyca/fides/pull/2154)
- Access and erasure support for Recharge [#1709](https://github.com/ethyca/fides/pull/1709)
- Access and erasure support for Friendbuy Nextgen [#2085](https://github.com/ethyca/fides/pull/2085)

### Changed

- Admin UI Feature Flags - [#2101](https://github.com/ethyca/fides/pull/2101)
  - Overrides can be saved in the browser.
  - Use `NEXT_PUBLIC_APP_ENV` for app-specific environment config.
  - No longer use `react-feature-flags` library.
  - Can have descriptions. [#2243](https://github.com/ethyca/fides/pull/2243)
- Made privacy declarations optional when adding systems manually - [#2173](https://github.com/ethyca/fides/pull/2173)
- Removed an unclear logging message. [#2266](https://github.com/ethyca/fides/pull/2266)
- Allow any user with `user:delete` scope to delete other users [#2148](https://github.com/ethyca/fides/pull/2148)
- Dynamic imports of custom overrides and SaaS test fixtures [#2169](https://github.com/ethyca/fides/pull/2169)
- Added `AuthenticatedClient` to custom request override interface [#2171](https://github.com/ethyca/fides/pull/2171)
- Only approve the specific collection instead of the entire dataset, display only top 1 classification by default [#2226](https://github.com/ethyca/fides/pull/2226)
- Update sample project resources for `fides evaluate` usage in `fides deploy` [#2253](https://github.com/ethyca/fides/pull/2253)

### Removed

- Removed unused object_name field on s3 storage config [#2133](https://github.com/ethyca/fides/pull/2133)

### Fixed

- Remove next-auth from privacy center to fix JS console error [#2090](https://github.com/ethyca/fides/pull/2090)
- Admin UI - Added Missing ability to assign `user:delete` in the permissions checkboxes [#2148](https://github.com/ethyca/fides/pull/2148)
- Nav bug: clicking on Privacy Request breadcrumb takes me to Home instead of /privacy-requests [#497](https://github.com/ethyca/fides/pull/2141)
- Side nav disappears when viewing request details [#2129](https://github.com/ethyca/fides/pull/2155)
- Remove usage of load dataset button and other dataset UI modifications [#2149](https://github.com/ethyca/fides/pull/2149)
- Improve readability for exceptions raised from custom request overrides [#2157](https://github.com/ethyca/fides/pull/2157)
- Importing custom request overrides on server startup [#2186](https://github.com/ethyca/fides/pull/2186)
- Remove warning when env vars default to blank strings in docker-compose [#2188](https://github.com/ethyca/fides/pull/2188)
- Fix Cookie House purchase modal flashing 'Error' in title [#2274](https://github.com/ethyca/fides/pull/2274)
- Stop dependency from upgrading `packaging` to version with known issue [#2273](https://github.com/ethyca/fides/pull/2273)
- Privacy center config no longer requires `identity_inputs` and will use `email` as a default [#2263](https://github.com/ethyca/fides/pull/2263)
- No longer display remaining days for privacy requests in terminal states [#2292](https://github.com/ethyca/fides/pull/2292)

### Removed

- Remove "Create New System" button when viewing systems. All systems can now be created via the "Add systems" button on the home page. [#2132](https://github.com/ethyca/fides/pull/2132)

## [2.4.0](https://github.com/ethyca/fides/compare/2.3.1...2.4.0)

### Developer Experience

- Include a pre-check workflow that collects the pytest suite [#2098](https://github.com/ethyca/fides/pull/2098)
- Write to the application db when running the app locally. Write to the test db when running pytest [#1731](https://github.com/ethyca/fides/pull/1731)

### Changed

- Move the `fides.ctl.core.` and `fides.ctl.connectors` modules into `fides.core` and `fides.connectors` respectively [#2097](https://github.com/ethyca/fides/pull/2097)
- Fides: Skip cypress tests due to nav bar 2.0 [#2102](https://github.com/ethyca/fides/pull/2103)

### Added

- Adds new erasure policy for complete user data masking [#1839](https://github.com/ethyca/fides/pull/1839)
- New Fides Home page [#1864](https://github.com/ethyca/fides/pull/2050)
- Nav 2.0 - Replace form flow side navs with top tabs [#2037](https://github.com/ethyca/fides/pull/2050)
- Adds new erasure policy for complete user data masking [#1839](https://github.com/ethyca/fides/pull/1839)
- Added ability to use Mailgun templates when sending emails. [#2039](https://github.com/ethyca/fides/pull/2039)
- Adds SMS id verification for consent [#2094](https://github.com/ethyca/fides/pull/2094)

### Fixed

- Store `fides_consent` cookie on the root domain of the Privacy Center [#2071](https://github.com/ethyca/fides/pull/2071)
- Properly set the expire-time for verification codes [#2105](https://github.com/ethyca/fides/pull/2105)

## [2.3.1](https://github.com/ethyca/fides/compare/2.3.0...2.3.1)

### Fixed

- Resolved an issue where the root_user was not being created [#2082](https://github.com/ethyca/fides/pull/2082)

### Added

- Nav redesign with sidebar groups. Feature flagged to only be visible in dev mode until release. [#2030](https://github.com/ethyca/fides/pull/2047)
- Improved error handling for incorrect app encryption key [#2089](https://github.com/ethyca/fides/pull/2089)
- Access and erasure support for Friendbuy API [#2019](https://github.com/ethyca/fides/pull/2019)

## [2.3.0](https://github.com/ethyca/fides/compare/2.2.2...2.3.0)

### Added

- Common Subscriptions for app-wide data and feature checks. [#2030](https://github.com/ethyca/fides/pull/2030)
- Send email alerts on privacy request failures once the specified threshold is reached. [#1793](https://github.com/ethyca/fides/pull/1793)
- DSR Notifications (toast) [#1895](https://github.com/ethyca/fides/pull/1895)
- DSR configure alerts btn [#1895](https://github.com/ethyca/fides/pull/1895)
- DSR configure alters (FE) [#1895](https://github.com/ethyca/fides/pull/1895)
- Add a `usage` session to Nox to print full session docstrings. [#2022](https://github.com/ethyca/fides/pull/2022)

### Added

- Adds notifications section to toml files [#2026](https://github.com/ethyca/fides/pull/2060)

### Changed

- Updated to use `loguru` logging library throughout codebase [#2031](https://github.com/ethyca/fides/pull/2031)
- Do not always create a `fides.toml` by default [#2023](https://github.com/ethyca/fides/pull/2023)
- The `fideslib` module has been merged into `fides`, code redundancies have been removed [#1859](https://github.com/ethyca/fides/pull/1859)
- Replace 'ingress' and 'egress' with 'sources' and 'destinations' across UI [#2044](https://github.com/ethyca/fides/pull/2044)
- Update the functionality of `fides pull -a <filename>` to include _all_ resource types. [#2083](https://github.com/ethyca/fides/pull/2083)

### Fixed

- Timing issues with bulk DSR reprocessing, specifically when analytics are enabled [#2015](https://github.com/ethyca/fides/pull/2015)
- Error caused by running erasure requests with disabled connectors [#2045](https://github.com/ethyca/fides/pull/2045)
- Changes the SlowAPI ratelimiter's backend to use memory instead of Redis [#2054](https://github.com/ethyca/fides/pull/2058)

## [2.2.2](https://github.com/ethyca/fides/compare/2.2.1...2.2.2)

### Docs

- Updated the readme to use new new [docs site](http://docs.ethyca.com) [#2020](https://github.com/ethyca/fides/pull/2020)

### Deprecated

- The documentation site hosted in the `/docs` directory has been deprecated. All documentation updates will be hosted at the new [docs site](http://docs.ethyca.com) [#2020](https://github.com/ethyca/fides/pull/2020)

### Fixed

- Fixed mypy and pylint errors [#2013](https://github.com/ethyca/fides/pull/2013)
- Update connection test endpoint to be effectively non-blocking [#2000](https://github.com/ethyca/fides/pull/2000)
- Update Fides connector to better handle children with no access results [#2012](https://github.com/ethyca/fides/pull/2012)

## [2.2.1](https://github.com/ethyca/fides/compare/2.2.0...2.2.1)

### Added

- Add health check indicator for data flow scanning option [#1973](https://github.com/ethyca/fides/pull/1973)

### Changed

- The `celery.toml` is no longer used, instead it is a subsection of the `fides.toml` file [#1990](https://github.com/ethyca/fides/pull/1990)
- Update sample project landing page copy to be version-agnostic [#1958](https://github.com/ethyca/fides/pull/1958)
- `get` and `ls` CLI commands now return valid `fides` object YAML [#1991](https://github.com/ethyca/fides/pull/1991)

### Developer Experience

- Remove duplicate fastapi-caching and pin version. [#1765](https://github.com/ethyca/fides/pull/1765)

## [2.2.0](https://github.com/ethyca/fides/compare/2.1.0...2.2.0)

### Added

- Send email alerts on privacy request failures once the specified threshold is reached. [#1793](https://github.com/ethyca/fides/pull/1793)
- Add authenticated privacy request route. [#1819](https://github.com/ethyca/fides/pull/1819)
- Enable the onboarding flow [#1836](https://github.com/ethyca/fides/pull/1836)
- Access and erasure support for Fullstory API [#1821](https://github.com/ethyca/fides/pull/1821)
- Add function to poll privacy request for completion [#1860](https://github.com/ethyca/fides/pull/1860)
- Added rescan flow for the data flow scanner [#1844](https://github.com/ethyca/fides/pull/1844)
- Add rescan flow for the data flow scanner [#1844](https://github.com/ethyca/fides/pull/1844)
- Add Fides connector to support parent-child Fides deployments [#1861](https://github.com/ethyca/fides/pull/1861)
- Classification UI now polls for updates to classifications [#1908](https://github.com/ethyca/fides/pull/1908)

### Changed

- The organization info form step is now skipped if the server already has organization info. [#1840](https://github.com/ethyca/fides/pull/1840)
- Removed the description column from the classify systems page. [#1867](https://github.com/ethyca/fides/pull/1867)
- Retrieve child results during fides connector execution [#1967](https://github.com/ethyca/fides/pull/1967)

### Fixed

- Fix error in parent user creation seeding. [#1832](https://github.com/ethyca/fides/issues/1832)
- Fix DSR error due to unfiltered empty identities [#1901](https://github.com/ethyca/fides/pull/1907)

### Docs

- Remove documentation about no-longer used connection string override [#1824](https://github.com/ethyca/fides/pull/1824)
- Fix typo in headings [#1824](https://github.com/ethyca/fides/pull/1824)
- Update documentation to reflect configs necessary for mailgun, twilio_sms and twilio_email service types [#1846](https://github.com/ethyca/fides/pull/1846)

...

## [2.1.0](https://github.com/ethyca/fides/compare/2.0.0...2.1.0)

### Added

- Classification flow for system data flows
- Classification is now triggered as part of data flow scanning
- Include `ingress` and `egress` fields on system export and `datamap/` endpoint [#1740](https://github.com/ethyca/fides/pull/1740)
- Repeatable unique identifier for dataset fides_keys and metadata [#1786](https://github.com/ethyca/fides/pull/1786)
- Adds SMS support for identity verification notifications [#1726](https://github.com/ethyca/fides/pull/1726)
- Added phone number validation in back-end and react phone number form in Privacy Center [#1745](https://github.com/ethyca/fides/pull/1745)
- Adds SMS message template for all subject notifications [#1743](https://github.com/ethyca/fides/pull/1743)
- Privacy-Center-Cypress workflow for CI checks of the Privacy Center. [#1722](https://github.com/ethyca/fides/pull/1722)
- Privacy Center `fides-consent.js` script for accessing consent on external pages. [Details](/clients/privacy-center/packages/fides-consent/README.md)
- Erasure support for Twilio Conversations API [#1673](https://github.com/ethyca/fides/pull/1673)
- Webserver port can now be configured via the CLI command [#1858](https://github.com/ethyca/fides/pull/1858)

### Changed

- Optional dependencies are no longer used for 3rd-party connectivity. Instead they are used to isolate dangerous dependencies. [#1679](https://github.com/ethyca/fides/pull/1679)
- All Next pages now automatically require login. [#1670](https://github.com/ethyca/fides/pull/1670)
- Running the `webserver` command no longer prompts the user to opt out/in to analytics[#1724](https://github.com/ethyca/fides/pull/1724)

### Developer Experience

- Admin-UI-Cypress tests that fail in CI will now upload screen recordings for debugging. [#1728](https://github.com/ethyca/fides/pull/1728/files/c23e62fea284f7910028c8483feff893903068b8#r1019491323)
- Enable remote debugging from VSCode of live dev app [#1780](https://github.com/ethyca/fides/pull/1780)

### Removed

- Removed the Privacy Center `cookieName` config introduced in 2.0.0. [#1756](https://github.com/ethyca/fides/pull/1756)

### Fixed

- Exceptions are no longer raised when sending analytics on Windows [#1666](https://github.com/ethyca/fides/pull/1666)
- Fixed wording on identity verification modal in the Privacy Center [#1674](https://github.com/ethyca/fides/pull/1674)
- Update system fides_key tooltip text [#1533](https://github.com/ethyca/fides/pull/1685)
- Removed local storage parsing that is redundant with redux-persist. [#1678](https://github.com/ethyca/fides/pull/1678)
- Show a helpful error message if Docker daemon is not running during "fides deploy" [#1694](https://github.com/ethyca/fides/pull/1694)
- Allow users to query their own permissions, including root user. [#1698](https://github.com/ethyca/fides/pull/1698)
- Single-select taxonomy fields legal basis and special category can be cleared. [#1712](https://github.com/ethyca/fides/pull/1712)
- Fixes the issue where the security config is not properly loading from environment variables. [#1718](https://github.com/ethyca/fides/pull/1718)
- Fixes the issue where the CLI can't run without the config values required by the webserver. [#1811](https://github.com/ethyca/fides/pull/1811)
- Correctly handle response from adobe jwt auth endpoint as milliseconds, rather than seconds. [#1754](https://github.com/ethyca/fides/pull/1754)
- Fixed styling issues with the `EditDrawer` component. [#1803](https://github.com/ethyca/fides/pull/1803)

### Security

- Bumped versions of packages that use OpenSSL [#1683](https://github.com/ethyca/fides/pull/1683)

## [2.0.0](https://github.com/ethyca/fides/compare/1.9.6...2.0.0)

### Added

- Allow delete-only SaaS connector endpoints [#1200](https://github.com/ethyca/fides/pull/1200)
- Privacy center consent choices store a browser cookie. [#1364](https://github.com/ethyca/fides/pull/1364)
  - The format is generic. A reasonable set of defaults will be added later: [#1444](https://github.com/ethyca/fides/issues/1444)
  - The cookie name defaults to `fides_consent` but can be configured under `config.json > consent > cookieName`.
  - Each consent option can provide an array of `cookieKeys`.
- Individually select and reprocess DSRs that have errored [#1203](https://github.com/ethyca/fides/pull/1489)
- Bulk select and reprocess DSRs that have errored [#1205](https://github.com/ethyca/fides/pull/1489)
- Config Wizard: AWS scan results populate in system review forms. [#1454](https://github.com/ethyca/fides/pull/1454)
- Integrate rate limiter with Saas Connectors. [#1433](https://github.com/ethyca/fides/pull/1433)
- Config Wizard: Added a column selector to the scan results page of the config wizard [#1590](https://github.com/ethyca/fides/pull/1590)
- Config Wizard: Flow for runtime scanner option [#1640](https://github.com/ethyca/fides/pull/1640)
- Access support for Twilio Conversations API [#1520](https://github.com/ethyca/fides/pull/1520)
- Message Config: Adds Twilio Email/SMS support [#1519](https://github.com/ethyca/fides/pull/1519)

### Changed

- Updated mypy to version 0.981 and Python to version 3.10.7 [#1448](https://github.com/ethyca/fides/pull/1448)

### Developer Experience

- Repository dispatch events are sent to fidesctl-plus and fidesops-plus [#1263](https://github.com/ethyca/fides/pull/1263)
- Only the `docs-authors` team members are specified as `CODEOWNERS` [#1446](https://github.com/ethyca/fides/pull/1446)
- Updates the default local configuration to not defer tasks to a worker node [#1552](https://github.com/ethyca/fides/pull/1552/)
- Updates the healthcheck to return health status of connected Celery workers [#1588](https://github.com/ethyca/fides/pull/1588)

### Docs

- Remove the tutorial to prepare for new update [#1543](https://github.com/ethyca/fides/pull/1543)
- Add system management via UI documentation [#1541](https://github.com/ethyca/fides/pull/1541)
- Added DSR quickstart docs, restructured docs navigation [#1651](https://github.com/ethyca/fides/pull/1651)
- Update privacy request execution overview docs [#1258](https://github.com/ethyca/fides/pull/1490)

### Fixed

- Fixed system dependencies appearing as "N/A" in the datamap endpoint when there are no privacy declarations [#1649](https://github.com/ethyca/fides/pull/1649)

## [1.9.6](https://github.com/ethyca/fides/compare/1.9.5...1.9.6)

### Fixed

- Include systems without a privacy declaration on data map [#1603](https://github.com/ethyca/fides/pull/1603)
- Handle malformed tokens [#1523](https://github.com/ethyca/fides/pull/1523)
- Remove thrown exception from getAllPrivacyRequests method [#1592](https://github.com/ethyca/fides/pull/1593)
- Include systems without a privacy declaration on data map [#1603](https://github.com/ethyca/fides/pull/1603)
- After editing a dataset, the table will stay on the previously selected collection instead of resetting to the first one. [#1511](https://github.com/ethyca/fides/pull/1511)
- Fix redis `db_index` config issue [#1647](https://github.com/ethyca/fides/pull/1647)

### Docs

- Add unlinked docs and fix any remaining broken links [#1266](https://github.com/ethyca/fides/pull/1266)
- Update privacy center docs to include consent information [#1537](https://github.com/ethyca/fides/pull/1537)
- Update UI docs to include DSR countdown information and additional descriptions/filtering [#1545](https://github.com/ethyca/fides/pull/1545)

### Changed

- Allow multiple masking strategies to be specified when using fides as a masking engine [#1647](https://github.com/ethyca/fides/pull/1647)

## [1.9.5](https://github.com/ethyca/fides/compare/1.9.4...1.9.5)

### Added

- The database includes a `plus_system_scans` relation, to track the status and results of System Scanner executions in fidesctl-plus [#1554](https://github.com/ethyca/fides/pull/1554)

## [1.9.4](https://github.com/ethyca/fides/compare/1.9.2...1.9.4)

### Fixed

- After editing a dataset, the table will stay on the previously selected collection instead of resetting to the first one. [#1511](https://github.com/ethyca/fides/pull/1511)

## [1.9.2](https://github.com/ethyca/fides/compare/1.9.1...1.9.2)

### Deprecated

- Added a deprecation warning for the entire package [#1244](https://github.com/ethyca/fides/pull/1244)

### Added

- Dataset generation enhancements using Fides Classify for Plus users:

  - Integrate Fides Plus API into placeholder features introduced in 1.9.0. [#1194](https://github.com/ethyca/fides/pull/1194)

- Fides Admin UI:

  - Configure Connector after creation [#1204](https://github.com/ethyca/fides/pull/1356)

### Fixed

- Privacy Center:
  - Handle error on startup if server isn't running [#1239](https://github.com/ethyca/fides/pull/1239)
  - Fix styling issue with cards [#1240](https://github.com/ethyca/fides/pull/1240)
  - Redirect to index on consent save [#1238](https://github.com/ethyca/fides/pull/1238)

## [1.9.1](https://github.com/ethyca/fides/compare/1.9.0...1.9.1)

### Changed

- Update fideslang to v1.3.1 [#1136](https://github.com/ethyca/fides/pull/1136)

### Changed

- Update fideslang to v1.3.1 [#1136](https://github.com/ethyca/fides/pull/1136)

## [1.9.0](https://github.com/ethyca/fides/compare/1.8.6...1.9.0) - 2022-09-29

### Added

- Dataset generation enhancements using Fides Classify for Plus users:
  - Added toggle for enabling classify during generation. [#1057](https://github.com/ethyca/fides/pull/1057)
  - Initial implementation of API request to kick off classify, with confirmation modal. [#1069](https://github.com/ethyca/fides/pull/1069)
  - Initial Classification & Review status for generated datasets. [#1074](https://github.com/ethyca/fides/pull/1074)
  - Component for choosing data categories based on classification results. [#1110](https://github.com/ethyca/fides/pull/1110)
  - The dataset fields table shows data categories from the classifier (if available). [#1088](https://github.com/ethyca/fides/pull/1088)
  - The "Approve" button can be used to update the dataset with the classifier's suggestions. [#1129](https://github.com/ethyca/fides/pull/1129)
- System management UI:
  - New page to add a system via yaml [#1062](https://github.com/ethyca/fides/pull/1062)
  - Skeleton of page to add a system manually [#1068](https://github.com/ethyca/fides/pull/1068)
  - Refactor config wizard system forms to be reused for system management [#1072](https://github.com/ethyca/fides/pull/1072)
  - Add additional optional fields to system management forms [#1082](https://github.com/ethyca/fides/pull/1082)
  - Delete a system through the UI [#1085](https://github.com/ethyca/fides/pull/1085)
  - Edit a system through the UI [#1096](https://github.com/ethyca/fides/pull/1096)
- Cypress component testing [#1106](https://github.com/ethyca/fides/pull/1106)

### Changed

- Changed behavior of `load_default_taxonomy` to append instead of upsert [#1040](https://github.com/ethyca/fides/pull/1040)
- Changed behavior of adding privacy declarations to decouple the actions of the "add" and "next" buttons [#1086](https://github.com/ethyca/fides/pull/1086)
- Moved system related UI components from the `config-wizard` directory to the `system` directory [#1097](https://github.com/ethyca/fides/pull/1097)
- Updated "type" on SaaS config to be a simple string type, not an enum [#1197](https://github.com/ethyca/fides/pull/1197)

### Developer Experience

- Optional dependencies may have their version defined only once, in `optional-requirements.txt` [#1171](https://github.com/ethyca/fides/pull/1171)

### Docs

- Updated the footer links [#1130](https://github.com/ethyca/fides/pull/1130)

### Fixed

- Fixed the "help" link in the UI header [#1078](https://github.com/ethyca/fides/pull/1078)
- Fixed a bug in Data Category Dropdowns where checking i.e. `user.biometric` would also check `user.biometric_health` [#1126](https://github.com/ethyca/fides/pull/1126)

### Security

- Upgraded pymysql to version `1.0.2` [#1094](https://github.com/ethyca/fides/pull/1094)

## [1.8.6](https://github.com/ethyca/fides/compare/1.8.5...1.8.6) - 2022-09-28

### Added

- Added classification tables for Plus users [#1060](https://github.com/ethyca/fides/pull/1060)

### Fixed

- Fixed a bug where rows were being excluded from a data map [#1124](https://github.com/ethyca/fides/pull/1124)

## [1.8.5](https://github.com/ethyca/fides/compare/1.8.4...1.8.5) - 2022-09-21

### Changed

- Update fideslang to v1.3.0 [#1103](https://github.com/ethyca/fides/pull/1103)

## [1.8.4](https://github.com/ethyca/fides/compare/1.8.3...1.8.4) - 2022-09-09

### Added

- Initial system management page [#1054](https://github.com/ethyca/fides/pull/1054)

### Changed

- Deleting a taxonomy field with children will now cascade delete all of its children as well. [#1042](https://github.com/ethyca/fides/pull/1042)

### Fixed

- Fixed navigating directly to frontend routes loading index page instead of the correct static page for the route.
- Fix truncated evaluation error messages [#1053](https://github.com/ethyca/fides/pull/1053)

## [1.8.3](https://github.com/ethyca/fides/compare/1.8.2...1.8.3) - 2022-09-06

### Added

- Added more taxonomy fields that can be edited via the UI [#1000](https://github.com/ethyca/fides/pull/1000) [#1028](https://github.com/ethyca/fides/pull/1028)
- Added the ability to add taxonomy fields via the UI [#1019](https://github.com/ethyca/fides/pull/1019)
- Added the ability to delete taxonomy fields via the UI [#1006](https://github.com/ethyca/fides/pull/1006)
  - Only non-default taxonomy entities can be deleted [#1023](https://github.com/ethyca/fides/pull/1023)
- Prevent deleting taxonomy `is_default` fields and from adding `is_default=True` fields via the API [#990](https://github.com/ethyca/fides/pull/990).
- Added a "Custom" tag to distinguish user defined taxonomy fields from default taxonomy fields in the UI [#1027](https://github.com/ethyca/fides/pull/1027)
- Added initial support for enabling Fides Plus [#1037](https://github.com/ethyca/fides/pull/1037)
  - The `useFeatures` hook can be used to check if `plus` is enabled.
  - Navigating to/from the Data Map page is gated behind this feature.
  - Plus endpoints are served from the private Plus image.

### Fixed

- Fixed failing mypy tests [#1030](https://github.com/ethyca/fides/pull/1030)
- Fixed an issue where `fides push --diff` would return a false positive diff [#1026](https://github.com/ethyca/fides/pull/1026)
- Pinned pydantic version to < 1.10.0 to fix an error in finding referenced fides keys [#1045](https://github.com/ethyca/fides/pull/1045)

### Fixed

- Fixed failing mypy tests [#1030](https://github.com/ethyca/fides/pull/1030)
- Fixed an issue where `fides push --diff` would return a false positive diff [#1026](https://github.com/ethyca/fides/pull/1026)

### Docs

- Minor formatting updates to [Policy Webhooks](https://ethyca.github.io/fidesops/guides/policy_webhooks/) documentation [#1114](https://github.com/ethyca/fidesops/pull/1114)

### Removed

- Removed create superuser [#1116](https://github.com/ethyca/fidesops/pull/1116)

## [1.8.2](https://github.com/ethyca/fides/compare/1.8.1...1.8.2) - 2022-08-18

### Added

- Added the ability to edit taxonomy fields via the UI [#977](https://github.com/ethyca/fides/pull/977) [#1028](https://github.com/ethyca/fides/pull/1028)
- New column `is_default` added to DataCategory, DataUse, DataSubject, and DataQualifier tables [#976](https://github.com/ethyca/fides/pull/976)
- Added the ability to add taxonomy fields via the UI [#1019](https://github.com/ethyca/fides/pull/1019)
- Added the ability to delete taxonomy fields via the UI [#1006](https://github.com/ethyca/fides/pull/1006)
  - Only non-default taxonomy entities can be deleted [#1023](https://github.com/ethyca/fides/pull/1023)
- Prevent deleting taxonomy `is_default` fields and from adding `is_default=True` fields via the API [#990](https://github.com/ethyca/fides/pull/990).
- Added a "Custom" tag to distinguish user defined taxonomy fields from default taxonomy fields in the UI [#1027](https://github.com/ethyca/fides/pull/1027)

### Changed

- Upgraded base Docker version to Python 3.9 and updated all other references from 3.8 -> 3.9 [#974](https://github.com/ethyca/fides/pull/974)
- Prepend all database tables with `ctl_` [#979](https://github.com/ethyca/fides/pull/979)
- Moved the `admin-ui` code down one level into a `ctl` subdir [#970](https://github.com/ethyca/fides/pull/970)
- Extended the `/datamap` endpoint to include extra metadata [#992](https://github.com/ethyca/fides/pull/992)

## [1.8.1](https://github.com/ethyca/fides/compare/1.8.0...1.8.1) - 2022-08-08

### Deprecated

- The following environment variables have been deprecated, and replaced with the new environment variable names indicated below. To avoid breaking existing workflows, the deprecated variables are still respected in v1.8.1. They will be removed in a future release.
  - `FIDESCTL__API__DATABASE_HOST` --> `FIDESCTL__DATABASE__SERVER`
  - `FIDESCTL__API__DATABASE_NAME` --> `FIDESCTL__DATABASE__DB`
  - `FIDESCTL__API__DATABASE_PASSWORD` --> `FIDESCTL__DATABASE__PASSWORD`
  - `FIDESCTL__API__DATABASE_PORT` --> `FIDESCTL__DATABASE__PORT`
  - `FIDESCTL__API__DATABASE_TEST_DATABASE_NAME` --> `FIDESCTL__DATABASE__TEST_DB`
  - `FIDESCTL__API__DATABASE_USER` --> `FIDESCTL__DATABASE__USER`

### Developer Experience

- The included `docker-compose.yml` no longer references outdated ENV variables [#964](https://github.com/ethyca/fides/pull/964)

### Docs

- Minor release documentation now reflects the desired patch release process [#955](https://github.com/ethyca/fides/pull/955)
- Updated references to ENV variables [#964](https://github.com/ethyca/fides/pull/964)

### Fixed

- Deprecated config options will continue to be respected when set via environment variables [#965](https://github.com/ethyca/fides/pull/965)
- The git cache is rebuilt within the Docker container [#962](https://github.com/ethyca/fides/pull/962)
- The `wheel` pypi build no longer has a dirty version tag [#962](https://github.com/ethyca/fides/pull/962)
- Add setuptools to dev-requirements to fix versioneer error [#983](https://github.com/ethyca/fides/pull/983)

## [1.8.0](https://github.com/ethyca/fides/compare/1.7.1...1.8.0) - 2022-08-04

### Added

- Initial configuration wizard UI view
  - System scanning step: AWS credentials form and initial `generate` API usage.
  - System scanning results: AWS systems are stored and can be selected for review
- CustomInput type "password" with show/hide icon.
- Pull CLI command now checks for untracked/unstaged files in the manifests dir [#869](https://github.com/ethyca/fides/pull/869)
- Pull CLI command has a flag to pull missing files from the server [#895](https://github.com/ethyca/fides/pull/895)
- Add BigQuery support for the `generate` command and `/generate` endpoint [#814](https://github.com/ethyca/fides/pull/814) & [#917](https://github.com/ethyca/fides/pull/917)
- Added user auth tables [915](https://github.com/ethyca/fides/pull/915)
- Standardized API error parsing under `~/types/errors`
- Added taxonomy page to UI [#902](https://github.com/ethyca/fides/pull/902)
  - Added a nested accordion component for displaying taxonomy data [#910](https://github.com/ethyca/fides/pull/910)
- Add lru cache to get_config [927](https://github.com/ethyca/fides/pull/927)
- Add support for deprecated API config values [#959](https://github.com/ethyca/fides/pull/959)
- `fides` is now an alias for `fidesctl` as a CLI entrypoint [#926](https://github.com/ethyca/fides/pull/926)
- Add user auth routes [929](https://github.com/ethyca/fides/pull/929)
- Bump fideslib to 3.0.1 and remove patch code[931](https://github.com/ethyca/fides/pull/931)
- Update the `fidesctl` python package to automatically serve the UI [#941](https://github.com/ethyca/fides/pull/941)
- Add `push` cli command alias for `apply` and deprecate `apply` [943](https://github.com/ethyca/fides/pull/943)
- Add resource groups tagging api as a source of system generation [939](https://github.com/ethyca/fides/pull/939)
- Add GitHub Action to publish the `fidesctl` package to testpypi on pushes to main [#951](https://github.com/ethyca/fides/pull/951)
- Added configWizardFlag to ui to hide the config wizard when false [[#1453](https://github.com/ethyca/fides/issues/1453)

### Changed

- Updated the `datamap` endpoint to return human-readable column names as the first response item [#779](https://github.com/ethyca/fides/pull/779)
- Remove the `obscure` requirement from the `generate` endpoint [#819](https://github.com/ethyca/fides/pull/819)
- Moved all files from `fidesapi` to `fidesctl/api` [#885](https://github.com/ethyca/fides/pull/885)
- Moved `scan` and `generate` to the list of commands that can be run in local mode [#841](https://github.com/ethyca/fides/pull/841)
- Upgraded the base docker images from Debian Buster to Bullseye [#958](https://github.com/ethyca/fides/pull/958)
- Removed `ipython` as a dev-requirement [#958](https://github.com/ethyca/fides/pull/958)
- Webserver dependencies now come as a standard part of the package [#881](https://github.com/ethyca/fides/pull/881)
- Initial configuration wizard UI view
  - Refactored step & form results management to use Redux Toolkit slice.
- Change `id` field in tables from an integer to a string [915](https://github.com/ethyca/fides/pull/915)
- Update `fideslang` to `1.1.0`, simplifying the default taxonomy and adding `tags` for resources [#865](https://github.com/ethyca/fides/pull/865)
- Merge existing configurations with `fideslib` library [#913](https://github.com/ethyca/fides/pull/913)
- Moved frontend static files to `src/fidesctl/ui-build/static` [#934](https://github.com/ethyca/fides/pull/934)
- Replicated the error response handling from the `/validate` endpoint to the `/generate` endpoint [#911](https://github.com/ethyca/fides/pull/911)

### Developer Experience

- Remove `API_PREFIX` from fidesctl/core/utils.py and change references to `API_PREFIX` in fidesctl/api/reoutes/util.py [922](https://github.com/ethyca/fides/pull/922)

### Fixed

- Dataset field columns show all columns by default in the UI [#898](https://github.com/ethyca/fides/pull/898)
- Fixed the missing `.fides./` directory when locating the default config [#933](https://github.com/ethyca/fides/pull/933)

## [1.7.1](https://github.com/ethyca/fides/compare/1.7.0...1.7.1) - 2022-07-28

### Added

- Add datasets via YAML in the UI [#813](https://github.com/ethyca/fides/pull/813)
- Add datasets via database connection [#834](https://github.com/ethyca/fides/pull/834) [#889](https://github.com/ethyca/fides/pull/889)
- Add delete confirmation when deleting a field or collection from a dataset [#809](https://github.com/ethyca/fides/pull/809)
- Add ability to delete datasets from the UI [#827](https://github.com/ethyca/fides/pull/827)
- Add Cypress for testing [713](https://github.com/ethyca/fides/pull/833)
- Add datasets via database connection (UI only) [#834](https://github.com/ethyca/fides/pull/834)
- Add Okta support to the `/generate` endpoint [#842](https://github.com/ethyca/fides/pull/842)
- Add db support to `/generate` endpoint [849](https://github.com/ethyca/fides/pull/849)
- Added OpenAPI TypeScript client generation for the UI app. See the [README](/clients/admin-ui/src/types/api/README.md) for more details.

### Changed

- Remove the `obscure` requirement from the `generate` endpoint [#819](https://github.com/ethyca/fides/pull/819)

### Developer Experience

- When releases are published, dispatch a repository webhook event to ethyca/fidesctl-plus [#938](https://github.com/ethyca/fides/pull/938)

### Docs

- recommend/replace pip installs with pipx [#874](https://github.com/ethyca/fides/pull/874)

### Fixed

- CustomSelect input tooltips appear next to selector instead of wrapping to a new row.
- Datasets without the `third_country_transfer` will not cause the editing dataset form to not render.
- Fixed a build issue causing an `unknown` version of `fidesctl` to be installed in published Docker images [#836](https://github.com/ethyca/fides/pull/836)
- Fixed an M1-related SQLAlchemy bug [#816](https://github.com/ethyca/fides/pull/891)
- Endpoints now work with or without a trailing slash. [#886](https://github.com/ethyca/fides/pull/886)
- Dataset field columns show all columns by default in the UI [#898](https://github.com/ethyca/fides/pull/898)
- Fixed the `tag` specific GitHub Action workflows for Docker and publishing docs. [#901](https://github.com/ethyca/fides/pull/901)

## [1.7.0](https://github.com/ethyca/fides/compare/1.6.1...1.7.0) - 2022-06-23

### Added

- Added dependabot to keep dependencies updated
- A warning now issues for any orphan datasets as part of the `apply` command [543](https://github.com/ethyca/fides/pull/543)
- Initial scaffolding of management UI [#561](https://github.com/ethyca/fides/pull/624)
- A new `audit` command for `system` and `organization` resources, checking data map attribute compliance [#548](https://github.com/ethyca/fides/pull/548)
- Static UI assets are now built with the docker container [#663](https://github.com/ethyca/fides/issues/663)
- Host static files via fidesapi [#621](https://github.com/ethyca/fides/pull/621)
- A new `generate` endpoint to enable capturing systems from infrastructure from the UI [#642](https://github.com/ethyca/fides/pull/642)
- A new `datamap` endpoint to enable visualizing a data map from the UI [#721](https://github.com/ethyca/fides/pull/721)
- Management UI navigation bar [#679](https://github.com/ethyca/fides/issues/679)
- Management UI integration [#736](https://github.com/ethyca/fides/pull/736)
  - Datasets
  - Systems
  - Taxonomy (data categories)
- Initial dataset UI view [#768](https://github.com/ethyca/fides/pull/768)
  - Add interaction for viewing a dataset collection
  - Add column picker
  - Add a data category checklist tree
  - Edit/delete dataset fields
  - Edit/delete dataset collections
  - Edit datasets
  - Add a component for Identifiability tags
  - Add tooltips for help on forms
  - Add geographic location (third_country_transfers) country selection. Supported by new dependency `i18n-iso-countries`.
- Okta, aws and database credentials can now come from `fidesctl.toml` config [#694](https://github.com/ethyca/fides/pull/694)
- New `validate` endpoint to test aws and okta credentials [#722](https://github.com/ethyca/fides/pull/722)
- Initial configuration wizard UI view
  - Manual entry steps added (name and describe organization, pick entry route, and describe system manually including privacy declarations)
- A new image tagged `ethyca/fidesctl:dev` is published on each push to `main` [781](https://github.com/ethyca/fides/pull/781)
- A new cli command (`fidesctl sync`) [#765](https://github.com/ethyca/fides/pull/765)

### Changed

- Comparing server and CLI versions ignores `.dirty` only differences, and is quiet on success when running general CLI commands [621](https://github.com/ethyca/fides/pull/621)
- All endpoints now prefixed by `/api/v1` [#623](https://github.com/ethyca/fides/issues/623)
- Allow AWS credentials to be passed to `generate system` via the API [#645](https://github.com/ethyca/fides/pull/645)
- Update the export of a datamap to load resources from the server instead of a manifest directory [#662](https://github.com/ethyca/fides/pull/662)
- Refactor `export` to remove CLI specific uses from the core modules and load resources[#725](https://github.com/ethyca/fides/pull/725)
- Bump version of FastAPI in `setup.py` to 0.77.1 to match `optional-requirements.txt` [#734](https://github.com/ethyca/fides/pull/734)
- Docker images are now only built and pushed on tags to match when released to pypi [#740](https://github.com/ethyca/fides/pull/740)
- Okta resource scanning and generation now works with systems instead of datasets [#751](https://github.com/ethyca/fides/pull/751)

### Developer Experience

- Replaced `make` with `nox` [#547](https://github.com/ethyca/fides/pull/547)
- Removed usage of `fideslang` module in favor of new [external package](https://github.com/ethyca/fideslang) shared across projects [#619](https://github.com/ethyca/fides/issues/619)
- Added a UI service to the docker-compose deployment [#757](https://github.com/ethyca/fides/pull/757)
- `TestClient` defined in and shared across test modules via `conftest.py` [#759](https://github.com/ethyca/fides/pull/759)

### Docs

- Replaced all references to `make` with `nox` [#547](https://github.com/ethyca/fides/pull/547)
- Removed config/schemas page [#613](https://github.com/ethyca/fides/issues/613)
- Dataset UI and config wizard docs added ([https://github.com/ethyca/fides/pull/697](https://github.com/ethyca/fides/pull/697))
- The fides README now walks through generating a datamap [#746](https://github.com/ethyca/fides/pull/746)

### Fixed

- Updated `fideslog` to v1.1.5, resolving an issue where some exceptions thrown by the SDK were not handled as expected [#609](https://github.com/ethyca/fides/issues/609)
- Updated the webserver so that it won't fail if the database is inaccessible [#649](https://github.com/ethyca/fides/pull/649)
- Updated external tests to handle complex characters [#661](https://github.com/ethyca/fides/pull/661)
- Evaluations now properly merge the default taxonomy into the user-defined taxonomy [#684](https://github.com/ethyca/fides/pull/684)
- The CLI can now be run without installing the webserver components [#715](https://github.com/ethyca/fides/pull/715)

## [1.6.1](https://github.com/ethyca/fides/compare/1.6.0...1.6.1) - 2022-06-15

### Docs

- Updated `Release Steps`

### Fixed

- Resolved a failure with populating applicable data subject rights to a data map
- Handle invalid characters when generating a `fides_key` [#761](https://github.com/ethyca/fides/pull/761)

## [1.6.0](https://github.com/ethyca/fides/compare/1.5.3...1.6.0) - 2022-05-02

### Added

- ESLint configuration changes [#514](https://github.com/ethyca/fidesops/pull/514)
- User creation, update and permissions in the Admin UI [#511](https://github.com/ethyca/fidesops/pull/511)
- Yaml support for dataset upload [#284](https://github.com/ethyca/fidesops/pull/284)

### Breaking Changes

- Update masking API to take multiple input values [#443](https://github.com/ethyca/fidesops/pull/443)

### Docs

- DRP feature documentation [#520](https://github.com/ethyca/fidesops/pull/520)

## [1.4.2](https://github.com/ethyca/fidesops/compare/1.4.1...1.4.2) - 2022-05-12

### Added

- GET routes for users [#405](https://github.com/ethyca/fidesops/pull/405)
- Username based search on GET route [#444](https://github.com/ethyca/fidesops/pull/444)
- FIDESOPS\_\_DEV_MODE for Easier SaaS Request Debugging [#363](https://github.com/ethyca/fidesops/pull/363)
- Track user privileges across sessions [#425](https://github.com/ethyca/fidesops/pull/425)
- Add first_name and last_name fields. Also add them along with created_at to FidesUser response [#465](https://github.com/ethyca/fidesops/pull/465)
- Denial reasons for DSR and user `AuditLog` [#463](https://github.com/ethyca/fidesops/pull/463)
- DRP action to Policy [#453](https://github.com/ethyca/fidesops/pull/453)
- `CHANGELOG.md` file[#484](https://github.com/ethyca/fidesops/pull/484)
- DRP status endpoint [#485](https://github.com/ethyca/fidesops/pull/485)
- DRP exerise endpoint [#496](https://github.com/ethyca/fidesops/pull/496)
- Frontend for privacy request denial reaons [#480](https://github.com/ethyca/fidesops/pull/480)
- Publish Fidesops to Pypi [#491](https://github.com/ethyca/fidesops/pull/491)
- DRP data rights endpoint [#526](https://github.com/ethyca/fidesops/pull/526)

### Changed

- Converted HTTP Status Codes to Starlette constant values [#438](https://github.com/ethyca/fidesops/pull/438)
- SaasConnector.send behavior on ignore_errors now returns raw response [#462](https://github.com/ethyca/fidesops/pull/462)
- Seed user permissions in `create_superuser.py` script [#468](https://github.com/ethyca/fidesops/pull/468)
- User API Endpoints (update fields and reset user passwords) [#471](https://github.com/ethyca/fidesops/pull/471)
- Format tests with `black` [#466](https://github.com/ethyca/fidesops/pull/466)
- Extract privacy request endpoint logic into separate service for DRP [#470](https://github.com/ethyca/fidesops/pull/470)
- Fixing inconsistent SaaS connector integration tests [#473](https://github.com/ethyca/fidesops/pull/473)
- Add user data to login response [#501](https://github.com/ethyca/fidesops/pull/501)

### Breaking Changes

- Update masking API to take multiple input values [#443](https://github.com/ethyca/fidesops/pull/443)

### Docs

- Added issue template for documentation updates [#442](https://github.com/ethyca/fidesops/pull/442)
- Clarify masking updates [#464](https://github.com/ethyca/fidesops/pull/464)
- Added dark mode [#476](https://github.com/ethyca/fidesops/pull/476)

### Fixed

- Removed miradb test warning [#436](https://github.com/ethyca/fidesops/pull/436)
- Added missing import [#448](https://github.com/ethyca/fidesops/pull/448)
- Removed pypi badge pointing to wrong package [#452](https://github.com/ethyca/fidesops/pull/452)
- Audit imports and references [#479](https://github.com/ethyca/fidesops/pull/479)
- Switch to using update method on PUT permission endpoint [#500](https://github.com/ethyca/fidesops/pull/500)

### Developer Experience

- added isort as a CI check
- Include `tests/` in all static code checks (e.g. `mypy`, `pylint`)

### Changed

- Published Docker image does a clean install of Fidesctl
- `with_analytics` is now a decorator

### Fixed

- Third-Country formatting on Data Map
- Potential Duplication on Data Map
- Exceptions are no longer raised when sending `AnalyticsEvent`s on Windows
- Running `fidesctl init` now generates a `server_host` and `server_protocol`
  rather than `server_url`<|MERGE_RESOLUTION|>--- conflicted
+++ resolved
@@ -18,15 +18,8 @@
 ## [Unreleased](https://github.com/ethyca/fides/compare/2.34.0...main)
 
 ### Added
-<<<<<<< HEAD
 - Added carets to collapsible sections in the overlay modal [#4793](https://github.com/ethyca/fides/pull/4793)
-=======
 - Added erasure support for OpenWeb [#4735](https://github.com/ethyca/fides/pull/4735)
-
-### Fixed
-- Fixed bug prevented adding new privacy center translations [#4786](https://github.com/ethyca/fides/pull/4786)
-- Fixed bug where Privacy Policy links would be shown without a configured URL [#4801](https://github.com/ethyca/fides/pull/4801)
->>>>>>> ab76b3c7
 
 ### Changed
 - Removed the Celery startup banner from the Fides worker logs [#4814](https://github.com/ethyca/fides/pull/4814)
