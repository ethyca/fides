# Changelog

All notable changes to this project will be documented in this file.

The format is based on [Keep a Changelog](https://keepachangelog.com/en/)

The types of changes are:

- `Added` for new features.
- `Changed` for changes in existing functionality.
- `Developer Experience` for changes in developer workflow or tooling.
- `Deprecated` for soon-to-be removed features.
- `Docs` for documentation only changes.
- `Removed` for now removed features.
- `Fixed` for any bug fixes.
- `Security` in case of vulnerabilities.

Changes can also be flagged with a GitHub label for tracking purposes. The URL of the label should be put at the end of the entry. The possible labels are:
- https://github.com/ethyca/fides/labels/high-risk: to indicate that a change is a "high-risk" change that could potentially lead to unanticipated regressions or degradations
- https://github.com/ethyca/fides/labels/db-migration: to indicate that a given change includes a DB migration

## [Unreleased](https://github.com/ethyca/fides/compare/2.59.1...main)

### Added
- Added support for selecting TCF Publisher Override configuration when configuring Privacy Experience [#6033](https://github.com/ethyca/fides/pull/6033)
- Added Google Cloud Storage as a storage option [#6006](https://github.com/ethyca/fides/pull/6006)
- Added PostgreSQL connection config form to the "integrations" page to support use with discovery monitors [#6018](https://github.com/ethyca/fides/pull/6018)
- Update the Datahub Permissions section to include required permissions from Datahub [#6052](https://github.com/ethyca/fides/pull/6052)

### Changed
- Changed how TCF Publisher Overrides gets configured in consent settings [#6013](https://github.com/ethyca/fides/pull/6013)
- Frontend now do not generate `key` when creating a Website Monitor [#6041](https://github.com/ethyca/fides/pull/6041)
- Integrations manage modals now are cappable of showing a small description [#6037](https://github.com/ethyca/fides/pull/6037)
<<<<<<< HEAD
- UI now allows assigning of non-consent-category data uses to system assets [#6049](https://github.com/ethyca/fides/pull/6049)
=======
- Removed `dbname` as a required field for PostgreSQL connection configs to support use with discovery monitors [#6018](https://github.com/ethyca/fides/pull/6018)
>>>>>>> 567f008e

### Developer Experience
- Reduced animations on Cypress tests in Privacy Center for quicker results [#5976](https://github.com/ethyca/fides/pull/5976)

### Fixed
- Fixed typo in Vermont US state name [#6029](https://github.com/ethyca/fides/pull/6029)
- Fixed two Georgia's in regions list and incorrect name for the state SD [#6036](https://github.com/ethyca/fides/pull/6036)
- Fixed Privacy Center issue where unconfigured fields (eg. phone) were being passed as null form values [#6045](https://github.com/ethyca/fides/pull/6045)
- Fixed performance issues in Data map report in Admin UI [#6046](https://github.com/ethyca/fides/pull/6046)
- Fixed details requirements in AWS SES setup [#6047](https://github.com/ethyca/fides/pull/6047)

## [2.59.1](https://github.com/ethyca/fides/compare/2.59.0...2.59.1)

### Added
- Adds embedded-consent route to Privacy Center [#6040](https://github.com/ethyca/fides/pull/6040)

## [2.59.0](https://github.com/ethyca/fides/compare/2.58.2...2.59.0)

### Added
- Added `reject_all_mechanism` to `PrivacyExperienceConfig` [#5952](https://github.com/ethyca/fides/pull/5952) https://github.com/ethyca/fides/labels/db-migration
- Added DataHub dataset sync functionality UI with feedback and error handling [#5949](https://github.com/ethyca/fides/pull/5949)
- Added support for TCF preview in Admin UI experience form [#5962](https://github.com/ethyca/fides/pull/5962)
- Added `opt_in_only` to `Layer1ButtonOption` [#5958](https://github.com/ethyca/fides/pull/5958)
- Added support for links in `<a>` tags on the custom HTML description [#5960](https://github.com/ethyca/fides/pull/5960)
- Added "Reject all" behavior and visibility options to TCF Experience config form [#5964](https://github.com/ethyca/fides/pull/5964)
- Added `TCFConfiguration` and `TCFPublisherRestriction` models [#5983](https://github.com/ethyca/fides/pull/5983) https://github.com/ethyca/fides/labels/db-migration
- Added tab navigation to action center system aggregate table [#6011](https://github.com/ethyca/fides/pull/6011)
- Support `Quarterly` and `Yearly` monitor scheduling [#5981](https://github.com/ethyca/fides/pull/5981)
- Adds integration tests for Enterprise Bigquery DSR nested fields [#5969](https://github.com/ethyca/fides/pull/5969)
- Added `tcf_configuration_id` to `PrivacyExperienceConfig` and fixes `TCFPublisherRestriction` validations [#6012](https://github.com/ethyca/fides/pull/6012) https://github.com/ethyca/fides/labels/db-migration
- Added a `--separate-files` flag to the `fides pull dataset` CLI command to pull each dataset into its own file [#6007](https://github.com/ethyca/fides/pull/6007)
- Added a `readonly_server` database setting to support specifying a read-only database [#6023](https://github.com/ethyca/fides/pull/6023)

### Changed
- Bumped Next.js for all frontend apps to latest patch versions. [#5946](https://github.com/ethyca/fides/pull/5946)
- Updating UI for Integrations, the tags now represent capabilities of the integrations [#5973](https://github.com/ethyca/fides/pull/5973)
- Changed action center result tables to use expandable cells for multi-value results [#5963](https://github.com/ethyca/fides/pull/5963)
- Changed action center homepage to use CSS grid layout [#5982](https://github.com/ethyca/fides/pull/5982)
- Updated the UI for the activity tab of the privacy request detail page [#6005](https://github.com/ethyca/fides/pull/6005)
- Unified frontend formatKey method, so its behavior is closer to the backend behavior [#6010](https://github.com/ethyca/fides/pull/6010)
- Action center table's checkboxes were improved, also improved change indications [#6021](https://github.com/ethyca/fides/pull/6021)

### Fixed
- Updated relationships for Comments, Attachments and PrivacyRequests to remove overlap sqlalchemy error. [#5929](https://github.com/ethyca/fides/pull/5929)
- Hide "Reclassify" option on fields in D&D tables [#5956](https://github.com/ethyca/fides/pull/5956)
- Fix D&D action errors not surfacing in UI [#5997](https://github.com/ethyca/fides/pull/5997)
- Fixes translation bug in TCF custom notices [#6003](https://github.com/ethyca/fides/pull/6003)
- Fixed issue with SaaS integration update payloads [#6001](https://github.com/ethyca/fides/pull/6001)
- Fix non-consent-category data uses showing up in system assets table [#5999](https://github.com/ethyca/fides/pull/5999)
- Fix `TCFConfiguration` relationship definitions [#6031](https://github.com/ethyca/fides/pull/6031)

### Removed
- Removed datasetClassificationUpdates flag from admin UI. [#5950](https://github.com/ethyca/fides/pull/5950)

## [2.58.2](https://github.com/ethyca/fides/compare/2.58.1...2.58.2)

### Changed
- Writes fides consent cookie during OT consent migration [#6009](https://github.com/ethyca/fides/pull/6009)

## [2.58.1](https://github.com/ethyca/fides/compare/2.58.0...2.58.1)

### Fixed
- Fixed an issue with banner dismisal resulting in resurfaced banner [#5979](https://github.com/ethyca/fides/pull/5979)

## [2.58.0](https://github.com/ethyca/fides/compare/2.57.1...2.58.0)

### Added
- Support for location based privacy center actions [#5803](https://github.com/ethyca/fides/pull/5803)
- Added `is_country` field on locations [#5885](https://github.com/ethyca/fides/pull/5885)
- Added `page` column to `Asset` table/model [#5898](https://github.com/ethyca/fides/pull/5898) https://github.com/ethyca/fides/labels/db-migration
- Added new `has_next` parameter for the `cursor` pagination strategy [#5888](https://github.com/ethyca/fides/pull/5888)
- Support `FIDES_PRIVACY_CENTER__FIDES_JS_MAX_AGE_SECONDS` configuration option for `fides-privacy-center` to override default cache duration for /fides.js [#5909](https://github.com/ethyca/fides/pull/5909)
- Add properties for user assigned systems/data_uses on staged resources [5841](https://github.com/ethyca/fides/pull/5841) https://github.com/ethyca/fides/labels/db-migration
- Added tooltips to the buttons in the dataset test UI [#5899](https://github.com/ethyca/fides/pull/5899)
- Added the ability to stop a test privacy request in the dataset test UI [#5901](https://github.com/ethyca/fides/pull/5901)
- Support setting publisher country code in Consent Settings [#5902](https://github.com/ethyca/fides/pull/5902)
- Added option for disabling consent notice toggles [#5872](https://github.com/ethyca/fides/pull/5872)
- Added UI to manually update Assets in the system asset view [#5914](https://github.com/ethyca/fides/pull/5914)
- Use the experience's `tcf_publisher_country_code` when building TC strings [#5921](https://github.com/ethyca/fides/pull/5921)
- Added size thresholds to S3 upload and retrieval methods for more efficient document processing. [#5922](https://github.com/ethyca/fides/pull/5922)
- Added support for Notice Consent String integration in Fides String [#5895](https://github.com/ethyca/fides/pull/5895)
- Added support for new options for Fides.gtm method [#5917](https://github.com/ethyca/fides/pull/5917)
- Added tab-based filtering and row persistence to web monitor assets table [#5933](https://github.com/ethyca/fides/pull/5933)
- Add inline editing for system assets table [#5940](https://github.com/ethyca/fides/pull/5940)

### Changed
- Privacy Center was updated to use React 19 and Nextjs 15 [#5803](https://github.com/ethyca/fides/pull/5803) https://github.com/ethyca/fides/labels/high-risk
- Change `Browser Request` values to `Browser request` in Asset and StagedResource models [#5898](https://github.com/ethyca/fides/pull/5898) https://github.com/ethyca/fides/labels/db-migration
- Changed discovered asset "system" cell to use `user_assigned_system_key` property [#5908](https://github.com/ethyca/fides/pull/5908)
- Changed Dataset endpoint, it now has `minimal` parameter, and can be filtered by `fides_meta.namespace.connection_type` [#5915](https://github.com/ethyca/fides/pull/5915)
- Datahub integration now allows datasets to be selected [#5926](https://github.com/ethyca/fides/pull/5926)
- Enable Consent Reporting screen by default. Update consent lookup table column. [#5936](https://github.com/ethyca/fides/pull/5936)

### Fixed
- Fixed UX issues with website monitor form [#5884](https://github.com/ethyca/fides/pull/5884)
- Fixed consent reporting table issues, add external id column [#5918](https://github.com/ethyca/fides/pull/5918)
- Removed excessive authorization debug logs [#5920](https://github.com/ethyca/fides/pull/5920)
- Fixed fix incorrect calls to TCF api update method [#5916](https://github.com/ethyca/fides/pull/5916)
- Fixed "unvisited edges" error when dealing with optional identities [#5923](https://github.com/ethyca/fides/pull/5923)
- Fixed issue where sometimes an experience translation couldn't be added [#5942](https://github.com/ethyca/fides/pull/5942)

### Removed
- Removed beta flag for Datahub feature [#5937](https://github.com/ethyca/fides/pull/5937)

## [2.57.1](https://github.com/ethyca/fides/compare/2.57.0...2.57.1)

### Changed
- Added extra debug logging and fixed handler time calculation [#5927](https://github.com/ethyca/fides/pull/5927)

## [2.57.0](https://github.com/ethyca/fides/compare/2.56.2...2.57.0)

### Added
- DB model support for Attachments [#5784](https://github.com/ethyca/fides/pull/5784) https://github.com/ethyca/fides/labels/db-migration
- DB migration to add `description` column to `asset` [#5822](https://github.com/ethyca/fides/pull/5822) https://github.com/ethyca/fides/labels/db-migration
- DB model support for messages on `MonitorExecution` records [#5846](https://github.com/ethyca/fides/pull/5846) https://github.com/ethyca/fides/labels/db-migration
- Added support for GPP String integration in Fides String [#5845](https://github.com/ethyca/fides/pull/5845)
- Attachments storage capabilities (S3 or local) [#5812](https://github.com/ethyca/fides/pull/5812) https://github.com/ethyca/fides/labels/db-migration
- DB model support for Comments [#5833](https://github.com/ethyca/fides/pull/5833/files) https://github.com/ethyca/fides/labels/db-migration
- Added UI for configuring website integrations and monitors [#5867](https://github.com/ethyca/fides/pull/5867)
- Adding support for BigQuery struct updates [#5849](https://github.com/ethyca/fides/pull/5849)
- Added support for OneTrust Consent Migration [#5873](https://github.com/ethyca/fides/pull/5873)

### Changed
- Bumped supported Python versions to `3.10.16` and `3.9.21` [#5840](https://github.com/ethyca/fides/pull/5840)
- Update the privacy request detail page to a new layout and improved styling [#5824](https://github.com/ethyca/fides/pull/5824)
- Updated privacy request handling to still succeed if not all identities are provided [#5836](https://github.com/ethyca/fides/pull/5836)
- Refactored privacy request processing to never re-use sessions [#5862](https://github.com/ethyca/fides/pull/5862)
- Updated hover state of menu items to be more visible [#5868](https://github.com/ethyca/fides/pull/5868)
- Use `gpp_settings.cmp_api_required` to determine if GPP CMP API should be included in bundle [#5883](https://github.com/ethyca/fides/pull/5883)
- Updates Fides interface docs to expose additional fields [#5878](https://github.com/ethyca/fides/pull/5878)

### Developer Experience
- Moved non-prod Admin UI dependencies to devDependencies [#5832](https://github.com/ethyca/fides/pull/5832)
- Prevent Admin UI and Privacy Center from starting when running `nox -s dev` with datastore params [#5843](https://github.com/ethyca/fides/pull/5843)
- Remove plotly (unused package) to reduce fides image size [#5852](https://github.com/ethyca/fides/pull/5852)
- Fixed issue where the log_context decorator didn't support positional arguments [#5866](https://github.com/ethyca/fides/pull/5866)

### Fixed
- Fixed pagination bugs on some tables [#5819](https://github.com/ethyca/fides/pull/5819)
- Fixed load_samples to wrap variables in quotes to prevent YAML parsing errors [#5857](https://github.com/ethyca/fides/pull/5857)
- Fixed incorrect value being set for `MonitorExecution.started` column [#5864](https://github.com/ethyca/fides/pull/5864)
- Improved the behavior and state management of MSPA-related settings [#5861](https://github.com/ethyca/fides/pull/5861)
- Fixed CORS origins handling to be more consistent across config (toml/env var) and API settings; allow `0.0.0.0` as an origin [#5853](https://github.com/ethyca/fides/pull/5853)
- Fixed an issue with the update payloads for select SaaS integrations [#5860](https://github.com/ethyca/fides/pull/5860)
- Fixed `/privacy-request/<id>/resubmit` endpoint so it doesn't queue the request twice [#5870](https://github.com/ethyca/fides/pull/5870)
- Fixed the system assets table being the wrong width [#5879](https://github.com/ethyca/fides/pull/5879)
- Fixed vendor override handling in FidesJS CMP [#5886](https://github.com/ethyca/fides/pull/5886)
- Fix `extraDetails.preference` on `FidesUIChanged` events from FidesJS SDK to include the correct `notice_key` when using custom purposes in TCF experience [#5892](https://github.com/ethyca/fides/pull/5892)

## [2.56.2](https://github.com/ethyca/fides/compare/2.56.1...2.56.2)

### Added
- Update FidesJS to push all `FidesEvent` types to GTM (except `FidesInitializing`) [#5821](https://github.com/ethyca/fides/pull/5821)
- Added a consent reporting table and consent lookup feature [#5839](https://github.com/ethyca/fides/pull/5839)
- Added a high-precision `timestamp` to all `FidesEvents` from FidesJS SDK [#5859](https://github.com/ethyca/fides/pull/5859)
- Added a `extraDetails.trigger` to `FidesUIChanged` events from FidesJS SDK with info about the UI element that triggered the event [#5859](https://github.com/ethyca/fides/pull/5859)
- Added a `extraDetails.preference` to `FidesUIChanged` events from FidesJS SDK with info about the preference that was changed (notice, TCF purpose, TCF vendor, etc.) [#5859](https://github.com/ethyca/fides/pull/5859)

### Fixed
- Addressed TCModel console error when opting into some purposes [#5850](https://github.com/ethyca/fides/pull/5850)
- Opt out of all in TCF no longer affects "notice only" notices [#5850](https://github.com/ethyca/fides/pull/5850)
- Corrected the Tag color for some columns of the Privacy requests table. [#5848](https://github.com/ethyca/fides/pull/5848)

## [2.56.1](https://github.com/ethyca/fides/compare/2.56.0...2.56.1)

### Changed
- Custom TCF purposes respect NOTICE_ONLY [#5830](https://github.com/ethyca/fides/pull/5830)

### Fixed
- Fixed usage of stale DB sessions when running privacy requests [#5834](https://github.com/ethyca/fides/pull/5834)

## [2.56.0](https://github.com/ethyca/fides/compare/2.55.4...2.56.0)

### Added
- DB model support for Web Monitoring [#5616](https://github.com/ethyca/fides/pull/5616) https://github.com/ethyca/fides/labels/db-migration
- Added support for queue-specific Celery workers [#5761](https://github.com/ethyca/fides/pull/5761)
- Added support for AWS SES as an email provider [#5804](https://github.com/ethyca/fides/pull/5804)
- Nested identity query support for BigQuery [#5814](https://github.com/ethyca/fides/pull/5814)
- Added job that automatically requeues interrupted tasks for in progress privacy requests [#5800](https://github.com/ethyca/fides/pull/5800)
- Added "Assets" tab on system view for web monitor assets [#5811](https://github.com/ethyca/fides/pull/5811)
- Support for MySQL Data Detection & Discovery Monitors [#5798](https://github.com/ethyca/fides/pull/5798)

### Changed
- Improved dataset validation for namespace metadata and dataset reachability [#5744](https://github.com/ethyca/fides/pull/5744)
- Taxonomy page can now be accessed by users with only read permissions [#5815](https://github.com/ethyca/fides/pull/5815)

### Developer Experience
- Modified Dependabot configuration to support monorepo security updates [#5810](https://github.com/ethyca/fides/pull/5810)
- Fix load_samples to correctly collect & load sample connections with "False" secret values [#5828](https://github.com/ethyca/fides/pull/5828)

### Docs
- Removed version pins in LDFLAGS & CFLAGS for local MSSQL builds [#5760](https://github.com/ethyca/fides/pull/5760)

### Fixed
- Fixed background color of the message indicating the rows selected [#5847](https://github.com/ethyca/fides/pull/5847)
- Fixed bug with D&D table column widths [#5813](https://github.com/ethyca/fides/pull/5813)
- Fixed `poll_for_exited_privacy_request_tasks` for DSR-processing improvements [#5820](https://github.com/ethyca/fides/pull/5820)

## [2.55.4](https://github.com/ethyca/fides/compare/2.55.3...2.55.4)

### Added
- Added setting to control fuzzy search for privacy requests [#5748](https://github.com/ethyca/fides/pull/5748)

### Fixed
- Fixed BQ partition clause validation to allow `-` characters in operands [#5796](https://github.com/ethyca/fides/pull/5796)

## [2.55.3](https://github.com/ethyca/fides/compare/2.55.2...2.55.3)

### Fixed
- Fixed BigQuery DSR integration generates invalid queries when having a dataset with nested fields [#5785](https://github.com/ethyca/fides/pull/5785)

## [2.55.2](https://github.com/ethyca/fides/compare/2.55.1...2.55.2)

### Changed
- Release version bump. No code changes.

## [2.55.1](https://github.com/ethyca/fides/compare/2.55.0...2.55.1)

### Fixed
- Fixed GPP string and section inconsistencies [#5765](https://github.com/ethyca/fides/pull/5765)
- Fixed sending of notifications for privacy request receipts [#5777](https://github.com/ethyca/fides/pull/5777)
- Fixed create systems with vendor_deleted_at field [#5786](https://github.com/ethyca/fides/pull/5786)

## [2.55.0](https://github.com/ethyca/fides/compare/2.54.0...2.55.0)

### Added
- Added editing support for categories of consent on discovered assets [#5739](https://github.com/ethyca/fides/pull/5739)
- Added a read-only consent category cell to Action Center aggregate system results table [#5737](https://github.com/ethyca/fides/pull/5737)
- Added detail trays to items in data catalog view [#5729](https://github.com/ethyca/fides/pull/5729)
- Support rendering and saving consent from custom notices in TCF Overlay [#5742](https://github.com/ethyca/fides/pull/5742)
- Added worker stats endpoint to monitor worker status and task queue length [#5725](https://github.com/ethyca/fides/pull/5725)
- New "Headless" experience type to support custom UI implementations [#5751](https://github.com/ethyca/fides/pull/5751)

### Changed
- Added frequency field to DataHubSchema integration config [#5716](https://github.com/ethyca/fides/pull/5716)
- Added glossary_node field to DataHubSchema integration config [#5734](https://github.com/ethyca/fides/pull/5734)
- Added initial support for upcoming "headless" CMP experience type [#5731](https://github.com/ethyca/fides/pull/5731)
- All Select dropdowns will now allow searching to narrow down the options by default [#5738](https://github.com/ethyca/fides/pull/5738)
- Exposes privacy notice picker for TCF components [#5730](https://github.com/ethyca/fides/pull/5730)
- Model changes to support new privacy center config options [5732](https://github.com/ethyca/fides/pull/5732)

### Fixed
- Fixed `fides annotate dataset` command enters incorrect value on the `direction` field. [#5727](https://github.com/ethyca/fides/pull/5727)
- Fixed Bigquery flakey tests. [#5713](https://github.com/ethyca/fides/pull/5713)
- Fixed breadcrumb navigation issues in data catalog view [#5717](https://github.com/ethyca/fides/pull/5717)
- Fixed `window.Fides.experience` of FidesJS to be a merged version of the minimal and full experience. [#5726](https://github.com/ethyca/fides/pull/5726)
- Fixed vendor count template string on FidesJS embedded layer 2 descriptions [#5736](https://github.com/ethyca/fides/pull/5736)
- Allowing a list with a single dataset in the YAML dataset editor [#5750](https://github.com/ethyca/fides/pull/5750)
- Fixed edge case translation string issue on FidesJS embedded layer 2 [#5749](https://github.com/ethyca/fides/pull/5749)
- Standardized taxonomy endpoint behavior for URLs with and without trailing slashes to ensure all endpoints properly enforce the latest data validation rules [#5753](https://github.com/ethyca/fides/pull/5753)

## [2.54.0](https://github.com/ethyca/fides/compare/2.53.0...2.54.0)

### Added
- Migration to add the `data_uses` column to `stagedresource` table, prereqs for Data Catalog work in Fidesplus [#5600](https://github.com/ethyca/fides/pull/5600/) https://github.com/ethyca/fides/labels/db-migration
- Added a new endpoint to fully resubmit any errored privacy requests [#5658](https://github.com/ethyca/fides/pull/5658) https://github.com/ethyca/fides/labels/db-migration
- Migration to add the `monitorexecution` table used by fidesplus to persist `MonitorExecution` records to DB [#5704](https://github.com/ethyca/fides/pull/5704) https://github.com/ethyca/fides/labels/db-migration

### Changed
- Updated UI colors to new brand. Update logo, homepage cards. [#5668](https://github.com/ethyca/fides/pull/5668)
- Privacy request status tags colors have been updated [#5699](https://github.com/ethyca/fides/pull/5699)
- The privacy declarations for a system are now sorted alphabetically by name. [#5683](https://github.com/ethyca/fides/pull/5683)
- Upgraded GPP library to `3.1.5` and added support for all available state sections (ustx, usde, usia, etc.) [#5696](https://github.com/ethyca/fides/pull/5696)
- Updating DSR execution to allow collections to be unreachable when they don't contain policy-relevant data categories [#5689](https://github.com/ethyca/fides/pull/5689)
- Added "All activity" root breadcrumb to D&D results tables [#5694](https://github.com/ethyca/fides/pull/5694)

### Developer Experience
- Migrated radio buttons and groups to Ant Design [#5681](https://github.com/ethyca/fides/pull/5681)

### Fixed
- Updating mongodb connectors so it can support usernames and password with URL encoded characters [#5682](https://github.com/ethyca/fides/pull/5682)
- After creating a new system, the url is now updated correctly to the new system edit page [#5701](https://github.com/ethyca/fides/pull/5701)
- Visual fixes for table header buttons [#5693](https://github.com/ethyca/fides/pull/5693)

## [2.53.0](https://github.com/ethyca/fides/compare/2.52.0...2.53.0)

### Added
- Added Action Center MVP behind new feature flag [#5622](https://github.com/ethyca/fides/pull/5622)
- Added Data Catalog MVP behind new feature flag [#5628](https://github.com/ethyca/fides/pull/5628)
- Added cache-clearing methods to the `DBCache` model to allow deleting cache entries [#5629](https://github.com/ethyca/fides/pull/5629)
- Adds partitioning, custom identities, multiple identities to test coverage for BigQuery Enterprise [#5618](https://github.com/ethyca/fides/pull/5618)
- Added Datahub groundwork required by Fidesplus [#5666](https://github.com/ethyca/fides/pull/5666)

### Changed
- Updated brand link url [#5656](https://github.com/ethyca/fides/pull/5656)
- Changed "Reclassify" D&D button to show in an overflow menu when row actions are overcrowded [#5655](https://github.com/ethyca/fides/pull/5655)
- Removed primary key requirements for BigQuery and Postgres erasures [#5591](https://github.com/ethyca/fides/pull/5591)
- Updated `DBCache` model so setting cache value always updates the updated_at field [#5669](https://github.com/ethyca/fides/pull/5669)
- Changed sizes of buttons in table headers [#5654](https://github.com/ethyca/fides/pull/5654)
- Adds new config for max number of rows in DSR download through Admin-UI [#5671](https://github.com/ethyca/fides/pull/5671)
- Added CSS variable to FidesJS: `--fides-base-font-size: 16px` for better consistency. Overriding this variable with "1rem" will mimic legacy behavior. [#5673](https://github.com/ethyca/fides/pull/5673) https://github.com/ethyca/fides/labels/high-risk

### Fixed
- Fixed issue where the custom report "reset" button was not working as expected [#5649](https://github.com/ethyca/fides/pull/5649)
- Fixed column ordering issue in the Data Map report [#5649](https://github.com/ethyca/fides/pull/5649)
- Fixed issue where the Data Map report filter dialog was missing an Accordion item label [#5649](https://github.com/ethyca/fides/pull/5649)
- Improved database session management for long running access request tasks [#5667](https://github.com/ethyca/fides/pull/5667)
- Ensured decode_password function properly handles plaintext but valid base64 passwords [#5698](https://github.com/ethyca/fides/pull/5698)

## [2.52.0](https://github.com/ethyca/fides/compare/2.51.2...2.52.0)

### Added
- New page in the Cookie House sample app to demonstrate the use of embedding the FidesJS SDK on the page [#5564](https://github.com/ethyca/fides/pull/5564)
- Added event based communication example to the Cookie House sample app [#5597](https://github.com/ethyca/fides/pull/5597)
- Added new erasure tests for BigQuery Enterprise [#5554](https://github.com/ethyca/fides/pull/5554)
- Added new `has_next` parameter for the `link` pagination strategy [#5596](https://github.com/ethyca/fides/pull/5596)
- Added a `DBCache` model for database-backed caching [#5613](https://github.com/ethyca/fides/pull/5613) https://github.com/ethyca/fides/labels/db-migration
- Adds "reclassify" button to discovery result tables [#5574](https://github.com/ethyca/fides/pull/5574)
- Added support for exporting datamaps with column renaming, reordering and visibility options [#5543](https://github.com/ethyca/fides/pull/5543)

### Changed
- Adjusted Ant's Select component colors and icon [#5594](https://github.com/ethyca/fides/pull/5594)
- Replaced taxonomies page with new UI based on an interactive tree visualization [#5602](https://github.com/ethyca/fides/pull/5602)
- Adjusted functionality around updating taxonomy active field, includes data migration to re-activate taxonomy nodes [#5617](https://github.com/ethyca/fides/pull/5617)
- Migrated breadcrumbs to Ant Design [#5610](https://github.com/ethyca/fides/pull/5610)
- Updated `CustomReportConfig` to be more intuitive on its contents [#5543](https://github.com/ethyca/fides/pull/5543)

### Fixed
- Fixing quickstart.py script [#5585](https://github.com/ethyca/fides/pull/5585)
- Removed unnecessary double notification when updating database integrations [#5612](https://github.com/ethyca/fides/pull/5612)

## [2.51.2](https://github.com/ethyca/fides/compare/2.51.1...2.51.2)

### Fixed
- Fixed miscellaneous performance issues with Systems and PrivacyDeclarations [#5601](https://github.com/ethyca/fides/pull/5601)

## [2.51.1](https://github.com/ethyca/fides/compare/2.51.0...2.51.1)

### Fixed
- SaaS integrations using `oauth_client_credentials` now properly update their access token when editing the secrets. [#5548](https://github.com/ethyca/fides/pull/5548)
- Saas integrations using `oauth_client_credentials` now properly refresh their access token when the current token expires [#5569](https://github.com/ethyca/fides/pull/5569)
- Adding `dsr_testing_tools_enabled` security setting [#5573](https://github.com/ethyca/fides/pull/5573)
- Reverted elimination of connection pool in worker tasks to prevent DB performance issues [#5592](https://github.com/ethyca/fides/pull/5592)

## [2.51.0](https://github.com/ethyca/fides/compare/2.50.0...2.51.0)

### Added
- Added new column for Action Type in privacy request event logs [#5546](https://github.com/ethyca/fides/pull/5546)
- Added `fides_consent_override` option in FidesJS SDK [#5541](https://github.com/ethyca/fides/pull/5541)
- Added new `script` ConsentMethod in FidesJS SDK for tracking automated consent [#5541](https://github.com/ethyca/fides/pull/5541)
- Added a new page under system integrations to run standalone dataset tests (Fidesplus) [#5549](https://github.com/ethyca/fides/pull/5549)

### Changed
- Adding hashes to system tab URLs [#5535](https://github.com/ethyca/fides/pull/5535)
- Boolean inputs will now show as a select with true/false values in the connection form [#5555](https://github.com/ethyca/fides/pull/5555)
- Updated Cookie House to be responsive [#5541](https://github.com/ethyca/fides/pull/5541)
- Updated `/system` endpoint to filter vendor deleted systems [#5553](https://github.com/ethyca/fides/pull/5553)

### Developer Experience
- Migrated remaining instances of Chakra's Select component to use Ant's Select component [#5502](https://github.com/ethyca/fides/pull/5502)

### Fixed
- Updating dataset PUT to allow deleting all datasets [#5524](https://github.com/ethyca/fides/pull/5524)
- Adds support for fides_key generation when parent_key is provided in Taxonomy create endpoints [#5542](https://github.com/ethyca/fides/pull/5542)
- An integration will no longer re-enable after saving the connection form [#5555](https://github.com/ethyca/fides/pull/5555)
- Fixed positioning of Fides brand link in privacy center [#5572](https://github.com/ethyca/fides/pull/5572)

### Removed
- Removed unnecessary debug logging from the load_file config helper [#5544](https://github.com/ethyca/fides/pull/5544)


## [2.50.0](https://github.com/ethyca/fides/compare/2.49.1...2.50.0)

### Added
- Added namespace support for Snowflake [#5486](https://github.com/ethyca/fides/pull/5486)
- Added support for field-level masking overrides [#5446](https://github.com/ethyca/fides/pull/5446)
- Added BigQuery Enterprise access request integration test [#5504](https://github.com/ethyca/fides/pull/5504)
- Added MD5 email hashing for Segment's Right to Forget endpoint requests [#5514](https://github.com/ethyca/fides/pull/5514)
- Added loading state to the toggle switches on the Privacy experiences page [#5529](https://github.com/ethyca/fides/pull/5529)
- Added new env variable to set a privacy center to default to a specific property  [#5532](https://github.com/ethyca/fides/pull/5532)

### Changed
- Allow hiding systems via a `hidden` parameter and add two flags on the `/system` api endpoint; `show_hidden` and `dnd_relevant`, to display only systems with integrations [#5484](https://github.com/ethyca/fides/pull/5484)
- The CMP override `fides_privacy_policy_url` will now apply even if the `fides_override_language` doesn't match [#5515](https://github.com/ethyca/fides/pull/5515)
- Updated POST taxonomy endpoints to handle creating resources without specifying fides_key [#5468](https://github.com/ethyca/fides/pull/5468)
- Disabled connection pooling for task workers and added retries and keep-alive configurations for database connections [#5448](https://github.com/ethyca/fides/pull/5448) https://github.com/ethyca/fides/labels/high-risk
- Added timeout handling in the UI for async discovery monitor-related queries [#5519](https://github.com/ethyca/fides/pull/5519)

### Developer Experience
- Migrated several instances of Chakra's Select component to use Ant's Select component [#5475](https://github.com/ethyca/fides/pull/5475)
- Fixing BigQuery integration tests [#5491](https://github.com/ethyca/fides/pull/5491)
- Enhanced logging for privacy requests [#5500](https://github.com/ethyca/fides/pull/5500)

### Docs
- Added docs for PrivacyNoticeRegion type [#5488](https://github.com/ethyca/fides/pull/5488)

### Fixed
- Fixed deletion of ConnectionConfigs that have related MonitorConfigs [#5478](https://github.com/ethyca/fides/pull/5478)
- Fixed extra delete icon on Domains page [#5513](https://github.com/ethyca/fides/pull/5513)
- Fixed incorrect display names on some D&D resources [#5498](https://github.com/ethyca/fides/pull/5498)
- Fixed position of "Integration" button on system detail page [#5497](https://github.com/ethyca/fides/pull/5497)
- Fixing issue where "privacy request received" emails would not be sent if the request had custom identities [#5518](https://github.com/ethyca/fides/pull/5518)
- Fixed issue with long-running privacy request tasks losing their connection to the database [#5500](https://github.com/ethyca/fides/pull/5500)
- Fixed missing "Manage privacy preferences" button label option in TCF experience translations [#5528](https://github.com/ethyca/fides/pull/5528)
- Fixed privacy center not fetching the correct experience when using custom property paths  [#5532](https://github.com/ethyca/fides/pull/5532)

### Security
 - Password Policy is now Enforced in Accept Invite API [CVE-2024-52008](https://github.com/ethyca/fides/security/advisories/GHSA-v7vm-rhmg-8j2r)

## [2.49.1](https://github.com/ethyca/fides/compare/2.49.0...2.49.1)

### Added
- Added support for GPP national string to be used alongside state-by-state using a new approach option [#5480](https://github.com/ethyca/fides/pull/5480)
- Added "Powered by" branding link to privacy center and Layer 2 CMP [#5483](https://github.com/ethyca/fides/pull/5483)
- Added loading state to the toggle switches on the Manage privacy notices page [#5489](https://github.com/ethyca/fides/pull/5489)
- Support BlueConic objectives [#5479](https://github.com/ethyca/fides/pull/5479)

### Fixed
- Use BlueConic Profile API correctly. [#5487](https://github.com/ethyca/fides/pull/5487)
- Fixed a bug where branding link was sometimes misaligned [#5496](https://github.com/ethyca/fides/pull/5496)

## [2.49.0](https://github.com/ethyca/fides/compare/2.48.2...2.49.0)

### Added
- Added DataHub integration config [#5401](https://github.com/ethyca/fides/pull/5401)
- Added keepalive settings to the Redshift integration [#5433](https://github.com/ethyca/fides/pull/5433)
- Remediation endpoint `/datasets/clean` to clean up dataset names generated with previous version of fides nested field support [#5461](https://github.com/ethyca/fides/pull/5461)

### Changed
- Migrated the base Select component for Vendor selection to Ant Design [#5459](https://github.com/ethyca/fides/pull/5459)
- Added a security setting that must be set to true to enable the access request download feature [#5451](https://github.com/ethyca/fides/pull/5451)
- Preventing erasures for the Zendesk integration if there are any open tickets [#5429](https://github.com/ethyca/fides/pull/5429)
- Updated look/feel of all badges in the Data map report [#5464](https://github.com/ethyca/fides/pull/5464)
- Allow adding data categories to nested fields [#5434](https://github.com/ethyca/fides/pull/5434)

### Fixed
 - Fix rendering of subfield names in D&D tables [#5439](https://github.com/ethyca/fides/pull/5439)
 - Fix "Save" button on system source/destination page not working [#5469](https://github.com/ethyca/fides/pull/5469)
 - Updating Salesforce erasure request with overrides so it properly passes validation. Removing Account endpoint since it does not contain user data [#5452](https://github.com/ethyca/fides/pull/5452)
 - Fix Pytest-Ctl-External tests [#5457](https://github.com/ethyca/fides/pull/5457)

### Developer Experience
- Added Carbon Icons to FidesUI [#5416](https://github.com/ethyca/fides/pull/5416)
- Apply new color palette as scss module [#5453](https://github.com/ethyca/fides/pull/5453)
- Fixing external SaaS connector tests [#5463](https://github.com/ethyca/fides/pull/5463)
- Updating Paramiko to version 3.4.1 to prevent warning during server startup [#5467](https://github.com/ethyca/fides/pull/5467)

## [2.48.2](https://github.com/ethyca/fides/compare/2.48.1...2.48.2)

### Fixed
- Fixed ValidationError for datasets with a connection_type [#5447](https://github.com/ethyca/fides/pull/5447)

## [2.48.1](https://github.com/ethyca/fides/compare/2.48.0...2.48.1)

### Fixed
 - API router sanitizer being too aggressive with NextJS Catch-all Segments [#5438](https://github.com/ethyca/fides/pull/5438)
 - Fix rendering of subfield names in D&D tables [#5439](https://github.com/ethyca/fides/pull/5439)
 - Fix BigQuery `partitioning` queries to properly support multiple identity clauses [#5432](https://github.com/ethyca/fides/pull/5432)

## [2.48.0](https://github.com/ethyca/fides/compare/2.47.1...2.48.0)

### Added
- Added Azure as an SSO provider. [#5402](https://github.com/ethyca/fides/pull/5402)
- Added endpoint to get privacy request access results urls [#5379](https://github.com/ethyca/fides/pull/5379)
- Added `connection_type` key in the `namespace` attribute of a Dataset's `fides_meta` [#5387](https://github.com/ethyca/fides/pull/5387)
- Added new RDS Postgres Connector [#5380](https://github.com/ethyca/fides/pull/5380)
- Added ability to customize column names in the Data Map report [#5400](https://github.com/ethyca/fides/pull/5400)
- Added Experience Config docs to the FidesJS documentation [#5405](https://github.com/ethyca/fides/pull/5405)
- Added UI for downloading privacy request access results [#5407](https://github.com/ethyca/fides/pull/5407)

### Fixed
- Fixed a bug where D&D tables were rendering stale data [#5372](https://github.com/ethyca/fides/pull/5372)
- Fixed issue where multiple login redirects could end up losing login return path [#5389](https://github.com/ethyca/fides/pull/5389)
- Fixed issue where Dataset with nested fields was unable to edit Categories [#5383](https://github.com/ethyca/fides/pull/5383)
- Fixed a visual bug where the "download" icon was off-center in some buttons [#5409](https://github.com/ethyca/fides/pull/5409)
- Fixed styling on "Dataset" field on system integration form [#5408](https://github.com/ethyca/fides/pull/5408)
- Fixed Snowflake DSR integration failing with syntax error [#5417](https://github.com/ethyca/fides/pull/5417)

### Changed
- The `Monitor` button trigger the same `confirmResourceMutation` (monitor, start classification) on muted parent resources as well as un-muted resources. Un-mute button for muted field resources which simply changes their status to `monitored`. [#5362](https://github.com/ethyca/fides/pull/5362)

### Developer Experience
- Fix warning messages from slowapi and docker [#5385](https://github.com/ethyca/fides/pull/5385)

## [2.47.1](https://github.com/ethyca/fides/compare/2.47.0...2.47.1)

### Added
- Adding access and erasure support for Gladly [#5346](https://github.com/ethyca/fides/pull/5346)
- Added icons for the Gladly, ShipStation, Microsoft Ads, and PowerReviews integrations [#5374](https://github.com/ethyca/fides/pull/5374)

### Changed
- Make the dbname in GoogleCloudSQLPostgresSchema optional [#5358](https://github.com/ethyca/fides/pull/5358)

### Fixed
- Fixed race condition where GPC being updated after FidesJS initialization caused Privacy Notices to be in the wrong state [#5384](https://github.com/ethyca/fides/pull/5384)
- Fixed issue where Dataset with nested fields was unable to edit Categories [#5383](https://github.com/ethyca/fides/pull/5383)
- Fixed button styling issues [#5386](https://github.com/ethyca/fides/pull/5386)
- Allow Responsys and Firebase connectors to ignore extra identities [#5388](https://github.com/ethyca/fides/pull/5388)
- Fixed cookies not deleting on opt-out [#5338](https://github.com/ethyca/fides/pull/5338)

## [2.47.0](https://github.com/ethyca/fides/compare/2.46.2...2.47.0)

### Added
- Make all "Description" table columns expandable in Admin UI tables [#5340](https://github.com/ethyca/fides/pull/5340)
- Added access support for Shipstation [#5343](https://github.com/ethyca/fides/pull/5343)
- Introduce custom reports to Data map report [#5352](https://github.com/ethyca/fides/pull/5352)
- Added models to support custom reports (Fidesplus) [#5344](https://github.com/ethyca/fides/pull/5344)

### Changed
- Updated the filter postprocessor (SaaS integration framework) to support dataset references [#5343](https://github.com/ethyca/fides/pull/5343)

### Developer Experience
- Migrate toggle switches from Chakra to Ant Design [#5323](https://github.com/ethyca/fides/pull/5323)
- Migrate buttons from Chakra to Ant Design [#5357](https://github.com/ethyca/fides/pull/5357)
- Replace `debugLog` with global scoped `fidesDebugger` for better debug experience and optimization of prod code [#5335](https://github.com/ethyca/fides/pull/5335)

### Fixed
- Updating the hash migration status check query to use the available indexes [#5336](https://github.com/ethyca/fides/pull/5336)
- Fixed column resize jank on all tables in Admin UI [#5340](https://github.com/ethyca/fides/pull/5340)
- Better handling of empty storage secrets in aws_util [#5347](https://github.com/ethyca/fides/pull/5347)
- Fix SSO Provider form saving when clicking the cancel button with a fully filled form [#5365](https://github.com/ethyca/fides/pull/5365)
- Fix bleedover of Data Categories into next column on Data map reporting [#5369](https://github.com/ethyca/fides/pull/5369)

### Removed
- Removing Adobe Campaign integration [#5364](https://github.com/ethyca/fides/pull/5364)

## [2.46.2](https://github.com/ethyca/fides/compare/2.46.1...2.46.2)

### Added
- Initial support for DSR requests against partitioned BigQuery tables [#5325](https://github.com/ethyca/fides/pull/5325)
- Added MySQL on RDS as a detection/discovery integration[#5275](https://github.com/ethyca/fides/pull/5275)
- Added new RDS MySQL Connector [#5343](https://github.com/ethyca/fides/pull/5343)

## [2.46.1](https://github.com/ethyca/fides/compare/2.46.0...2.46.1)

### Added
- Implement Soft Delete for PrivacyRequests [#5321](https://github.com/ethyca/fides/pull/5321/files)

### Removed
- Removing Shippo integration [#5349](https://github.com/ethyca/fides/pull/5349)

### Fixed
- Updated Attentive DSR integration [#5319](https://github.com/ethyca/fides/pull/5319)

## [2.46.0](https://github.com/ethyca/fides/compare/2.45.2...2.46.0)

### Fixed
- Ignore `400` errors from Talkable's `person` endpoint. [#5317](https://github.com/ethyca/fides/pull/5317)
- Fix Email Connector logs so they use configuration key instead of name [#5286](https://github.com/ethyca/fides/pull/5286)
- Updated Responsys and Firebase Auth integrations to allow multiple identities [#5318](https://github.com/ethyca/fides/pull/5318)
- Updated Shopify dataset in order to flag country, province, and other location values as read-only [#5282](https://github.com/ethyca/fides/pull/5282)
- Fix issues with cached or `window.fides_overrides` languages in the Minimal TCF banner [#5306](https://github.com/ethyca/fides/pull/5306)
- Fix issue with fides-js where the experience was incorrectly initialized as an empty object which appeared valid, when `undefined` was expected [#5309](https://github.com/ethyca/fides/pull/5309)
- Fix issue where newly added languages in Admin-UI were not being rendered in the preview [#5316](https://github.com/ethyca/fides/pull/5316)
- Fix bug where consent automation accordion shows for integrations that don't support consent automation [#5330](https://github.com/ethyca/fides/pull/5330)
- Fix issue where custom overrides (title, description, privacy policy url, etc.) were not being applied to the full TCF overlay [#5333](https://github.com/ethyca/fides/pull/5333)


### Added
- Added support for hierarchical notices in Privacy Center [#5291](https://github.com/ethyca/fides/pull/5291)
- Support row-level deletes for BigQuery and add erase_after support for database connectors [#5293](https://github.com/ethyca/fides/pull/5293)
- Added PUT endpoint for dataset configs [#5324](https://github.com/ethyca/fides/pull/5324)
- Namespace support for the BigQuery integration and datasets [#5294](https://github.com/ethyca/fides/pull/5294)
- Added ability to select multiple datasets on integrations in system integration view [#5327](https://github.com/ethyca/fides/pull/5327)
- Updated Fides.shopify() integration for Shopify Plus Consent [#5329](https://github.com/ethyca/fides/pull/5329)

### Changed
- Updated privacy notices to support notice hierarchies [#5272](https://github.com/ethyca/fides/pull/5272)
- Defaulting SecuritySettings.env to prod [#5326](https://github.com/ethyca/fides/pull/5326)

### Developer Experience
- Initialized Ant Design and Tailwindcss in Admin-UI to prepare for Design System migration [#5308](https://github.com/ethyca/fides/pull/5308)

## [2.45.2](https://github.com/ethyca/fides/compare/2.45.1...2.45.2)

### Fixed
- Updated the hash migration script to only run on tables with less than 1 million rows. [#5310](https://github.com/ethyca/fides/pull/5310)

## [2.45.1](https://github.com/ethyca/fides/compare/2.45.0...2.45.1)

### Added
- Support minimal GVL in minimal TCF response allowing Accept/Reject from banner before full GVL is loaded [#5298](https://github.com/ethyca/fides/pull/5298)

### Fixed
- Fixed discovery pagination [#5304](https://github.com/ethyca/fides/pull/5304)
- Fixed fides-no-scroll so it works in all browsers [#5299](https://github.com/ethyca/fides/pull/5299)

## [2.45.0](https://github.com/ethyca/fides/compare/2.44.0...2.45.0)

### Added
- Adding erasure support for PowerReviews [#5258](https://github.com/ethyca/fides/pull/5258)
- Adding erasure support for Attentive [#5258](https://github.com/ethyca/fides/pull/5261)
- Added a scheduled job to incrementally migrate from bcrypt hashes to SHA-256 hashes for stored identity values [#5256](https://github.com/ethyca/fides/pull/5256)
- Added the new Dynamic Erasure Email integrations [#5226](https://github.com/ethyca/fides/pull/5226)
- Add ability to edit dataset YAML from dataset view [#5262](https://github.com/ethyca/fides/pull/5262)
- Added support for "in progress" status in classification [#5248](https://github.com/ethyca/fides/pull/5248)
- Clarify GCP service account permissions when setting up Google Cloud SQL for Postgres in Admin-UI [#5245](https://github.com/ethyca/fides/pull/5266)
- Add onFidesEvent method for an alternative way to subscribe to Fides events [#5297](https://github.com/ethyca/fides/pull/5297)

### Changed
- Validate no path in `server_host` var for CLI config; if there is one then take only up until the first forward slash
- Update the Datamap report's Data categories column to support better expand/collapse behavior [#5265](https://github.com/ethyca/fides/pull/5265)
- Rename/refactor Privacy Notice Properties to support performance improvements [#5259](https://github.com/ethyca/fides/pull/5259)
- Improved logging and error visibility for TraversalErrors [#5263](https://github.com/ethyca/fides/pull/5263)

### Developer Experience
- Added performance mark timings to debug logs for fides.js [#5245](https://github.com/ethyca/fides/pull/5245)

### Fixed
- Fix wording in tooltip for Yotpo Reviews [#5274](https://github.com/ethyca/fides/pull/5274)
- Hardcode ConnectionConfigurationResponse.secrets [#5283](https://github.com/ethyca/fides/pull/5283)
- Fix Fides.shouldShouldShowExperience() to return false for modal-only experiences [#5281](https://github.com/ethyca/fides/pull/5281)

## [2.44.0](https://github.com/ethyca/fides/compare/2.43.1...2.44.0)

### Added
- Added Gzip Middleware for responses [#5225](https://github.com/ethyca/fides/pull/5225)
- Adding source and submitted_by fields to privacy requests (Fidesplus) [#5206](https://github.com/ethyca/fides/pull/5206)
- Added Action Required / Monitored / Unmonitored tabs to Data Detection & Discovery page [#5236](https://github.com/ethyca/fides/pull/5236)
- Adding erasure support for Microsoft Advertising [#5197](https://github.com/ethyca/fides/pull/5197)
- Implements fuzzy search for identities in Admin-UI Request Manager [#5232](https://github.com/ethyca/fides/pull/5232)
- New purpose header field for TCF banner [#5246](https://github.com/ethyca/fides/pull/5246)
- `fides` subcommand `pull` has resource name subcommands that take a `fides_key` argument allowing you to pull only one resource by name and type [#5260](https://github.com/ethyca/fides/pull/5260)

### Changed
- Removed unused `username` parameter from the Delighted integration configuration [#5220](https://github.com/ethyca/fides/pull/5220)
- Removed unused `ad_account_id` parameter from the Snap integration configuration [#5229](https://github.com/ethyca/fides/pull/5220)
- Updates to support consent signal processing (Fidesplus) [#5200](https://github.com/ethyca/fides/pull/5200)
- TCF Optimized for performance on initial load by offsetting most experience data until after banner is shown [#5230](https://github.com/ethyca/fides/pull/5230)
- Updates to support DynamoDB schema with Tokenless IAM auth [#5240](https://github.com/ethyca/fides/pull/5240)

### Developer Experience
- Sourcemaps are now working for fides-js in debug mode [#5222](https://github.com/ethyca/fides/pull/5222)

### Fixed
- Fix bug where Data Detection & Discovery table pagination fails to reset after navigating or searching  [#5234](https://github.com/ethyca/fides/pull/5234)
- Ignoring HTTP 400 error responses from the unsubscribe endpoint for HubSpot [#5237](https://github.com/ethyca/fides/pull/5237)
- Fix all `fides` API subcommands (`push`, `user`, etc) failing with an invalid server even when only passing `--help` [#5243](https://github.com/ethyca/fides/pull/5243)
- Fix bug where empty datasets / table wouldn't show a Monitor button  [#5249](https://github.com/ethyca/fides/pull/5249)

### Security
- Reduced timing differences in login endpoint [CVE-2024-45052](https://github.com/ethyca/fides/security/advisories/GHSA-2h46-8gf5-fmxv)
- Removed Jinja2 for email templates, the variables syntax changed from `{{variable_name}}` to `__VARIABLE_NAME__` [CVE-2024-45053](https://github.com/ethyca/fides/security/advisories/GHSA-c34r-238x-f7qx)


## [2.43.1](https://github.com/ethyca/fides/compare/2.43.0...2.43.1)

### Added
- Pydantic v1 -> Pydantic v2 upgrade [#5020](https://github.com/ethyca/fides/pull/5020)
- Added success toast on muting/ignoring resources in D&D tables [#5214](https://github.com/ethyca/fides/pull/5214)
- Added "data type" column to fields and subfields on D&D tables [#5218](https://github.com/ethyca/fides/pull/5218)
- Added support for navigating and editing nested fields in the Datasets page [#5216](https://github.com/ethyca/fides/pull/5216)

### Fixed
- Ignore `404` errors on Oracle Responsys deletions [#5203](https://github.com/ethyca/fides/pull/5203)
- Fix white screen issue when privacy request has null value for daysLeft [#5213](https://github.com/ethyca/fides/pull/5213)

### Changed
- Visual updates to badges in D&D result tables [#5212](https://github.com/ethyca/fides/pull/5212)
- Tweaked behavior of loading state on D&D table actions buttons [#5201](https://github.com/ethyca/fides/pull/5201)


## [2.43.0](https://github.com/ethyca/fides/compare/2.42.1...2.43.0)

### Added
- Added support for mapping a system's integration's consentable items to privacy notices [#5156](https://github.com/ethyca/fides/pull/5156)
- Added support for SSO Login with multiple providers (Fides Plus feature) [#5134](https://github.com/ethyca/fides/pull/5134)
- Adds user_read scope to approver role so that they can update their own password [#5178](https://github.com/ethyca/fides/pull/5178)
- Added PATCH endpoint for partially updating connection secrets [#5172](https://github.com/ethyca/fides/pull/5172)
- Add success toast on confirming classification in data discovery tables [#5182](https://github.com/ethyca/fides/pull/5182)
- Add function to return list of StagedResource objs according to list of URNs [#5192](https://github.com/ethyca/fides/pull/5192)
- Add DSR Support for ScyllaDB [#5140](https://github.com/ethyca/fides/pull/5140)
- Added support for nested fields in BigQuery in D&D result views [#5175](https://github.com/ethyca/fides/pull/5175)
- Added support for Vendor Count in Fides-JS overlay descriptions [#5210](https://github.com/ethyca/fides/pull/5210)

### Fixed
- Fixed the OAuth2 configuration for the Snap integration [#5158](https://github.com/ethyca/fides/pull/5158)
- Fixes a Marigold Sailthru error when a user does not exist [#5145](https://github.com/ethyca/fides/pull/5145)
- Fixed malformed HTML issue on switch components [#5166](https://github.com/ethyca/fides/pull/5166)
- Edit integration modal no longer requires reentering credentials when doing partial edits [#2436](https://github.com/ethyca/fides/pull/2436)
- Fixed a timing issue with tcf/gpp locator iframe naming [#5173](https://github.com/ethyca/fides/pull/5173)
- Detection & Discovery: The when column will now display the correct value with a tooltip showing the full date and time [#5177](https://github.com/ethyca/fides/pull/5177)
- Fixed minor issues with the SSO providers form [#5183](https://github.com/ethyca/fides/pull/5183)

### Changed
- Removed PRIVACY_REQUEST_READ scope from Viewer role [#5184](https://github.com/ethyca/fides/pull/5184)
- Asynchronously load GVL translations in FidesJS instead of blocking UI rendering [#5187](https://github.com/ethyca/fides/pull/5187)
- Model changes to support consent signals (Fidesplus) [#5190](https://github.com/ethyca/fides/pull/5190)
- Updated Datasets page with new UI for better usability and consistency with Detection and Discovery UI [#5191](https://github.com/ethyca/fides/pull/5191)
- Updated the Yotpo Reviews integration to use email and phone number identities instead of external ID [#5169](https://github.com/ethyca/fides/pull/5169)
- Update TCF banner button layout and styles [#5204](https://github.com/ethyca/fides/pull/5204)


### Developer Experience
- Fixes some ESLint configuration issues [#5176](https://github.com/ethyca/fides/pull/5176)

## [2.42.1](https://github.com/ethyca/fides/compare/2.42.0...2.42.1)

### Fixed
- Fixed language picker cut-off in mobile on CMP banner and modal [#5159](https://github.com/ethyca/fides/pull/5159)
- Fixed button sizes on CMP modal [#5161](https://github.com/ethyca/fides/pull/5161)

## [2.42.0](https://github.com/ethyca/fides/compare/2.41.0...2.42.0)

### Added
- Add AWS Tags in the meta field for Fides system when using `fides generate` [#4998](https://github.com/ethyca/fides/pull/4998)
- Added access and erasure support for Checkr integration [#5121](https://github.com/ethyca/fides/pull/5121)
- Added support for special characters in SaaS request payloads [#5099](https://github.com/ethyca/fides/pull/5099)
- Added support for displaying notices served in the Consent Banner [#5125](https://github.com/ethyca/fides/pull/5125)
- Added ability to choose whether to use Opt In/Out buttons or Acknowledge button in the Consent Banner [#5125](https://github.com/ethyca/fides/pull/5125)
- Add "status" field to detection & discovery tables [#5141](https://github.com/ethyca/fides/pull/5141)
- Added optional filters `exclude_saas_datasets` and `only_unlinked_datasets` to the list datasets endpoint [#5132](https://github.com/ethyca/fides/pull/5132)
- Add new config options to support notice-only banner and modal [#5136](https://github.com/ethyca/fides/pull/5136)
- Added models to support bidirectional consent (Fides Plus feature) [#5118](https://github.com/ethyca/fides/pull/5118)

### Changed
- Moving Privacy Center endpoint logging behind debug flag [#5103](https://github.com/ethyca/fides/pull/5103)
- Serve GVL languages as they are requested [#5112](https://github.com/ethyca/fides/pull/5112)
- Changed text on system integrations tab to direct to new integration management [#5097](https://github.com/ethyca/fides/pull/5097)
- Updates to consent experience styling [#5085](https://github.com/ethyca/fides/pull/5085)
- Updated the dataset page to display the new table and support pagination [#5130](https://github.com/ethyca/fides/pull/5130)
- Improve performance by removing the need to load every system into redux store [#5135](https://github.com/ethyca/fides/pull/5135)
- Use the `user_id` from a Segment Trait instead of an `email` when deleting a user in Segment [#5004](https://github.com/ethyca/fides/pull/5004)
- Moves some endpoints for property-specific messaging from OSS -> plus [#5069](https://github.com/ethyca/fides/pull/5069)
- Text changes in monitor config table and form [#5142](https://github.com/ethyca/fides/pull/5142)
- Improve API error messages when using is_default field on taxonomy resources [#5147](https://github.com/ethyca/fides/pull/5147)

### Developer Experience
- Add `.syncignore` to reduce file sync size with new volumes [#5104](https://github.com/ethyca/fides/pull/5104)
- Fix sourcemap generation in development version of FidesJS [#5119](https://github.com/ethyca/fides/pull/5119)
- Upgrade to Next.js v14 [#5111](https://github.com/ethyca/fides/pull/5111)
- Upgrade and consolidate linting and formatting tools [#5128](https://github.com/ethyca/fides/pull/5128)

### Fixed
- Resolved an issue pulling all blog authors for the Shopify integration [#5043](https://github.com/ethyca/fides/pull/5043)
- Fixed typo in the BigQuery integration description [#5120](https://github.com/ethyca/fides/pull/5120)
- Fixed default values of Experience config toggles [#5123](https://github.com/ethyca/fides/pull/5123)
- Skip indexing Custom Privacy Request Field array values [#5127](https://github.com/ethyca/fides/pull/5127)
- Fixed Admin UI issue where banner would disappear in Experience Preview with GPC enabled [#5131](https://github.com/ethyca/fides/pull/5131)
- Fixed not being able to edit a monitor from scheduled to not scheduled [#5114](https://github.com/ethyca/fides/pull/5114)
- Migrating missing Fideslang 2.0 data categories [#5073](https://github.com/ethyca/fides/pull/5073)
- Fixed wrong system count on Datamap page [#5151](https://github.com/ethyca/fides/pull/5151)
- Fixes some responsive styling issues in the consent banner on mobile sized screens [#5157](https://github.com/ethyca/fides/pull/5157)

## [2.41.0](https://github.com/ethyca/fides/compare/2.40.0...2.41.0)

### Added
- Added erasure support for Alchemer integration [#4925](https://github.com/ethyca/fides/pull/4925)
- Added new columns and action buttons to discovery monitors table [#5068](https://github.com/ethyca/fides/pull/5068)
- Added field to exclude databases on MonitorConfig [#5080](https://github.com/ethyca/fides/pull/5080)
- Added key pair authentication for the Snowflake integration [#5079](https://github.com/ethyca/fides/pull/5079)

### Changed
- Updated the sample dataset for the Amplitude integration [#5063](https://github.com/ethyca/fides/pull/5063)
- Updated System's page to display a table that uses a paginated endpoint [#5084](https://github.com/ethyca/fides/pull/5084)
- Messaging page now shows a notice if you have properties without any templates [#5077](https://github.com/ethyca/fides/pull/5077)
- Endpoints for listing systems (GET /system) and datasets (GET /dataset) now support optional pagination [#5071](https://github.com/ethyca/fides/pull/5071)
- Messaging page will now show a notice about using global mode [#5090](https://github.com/ethyca/fides/pull/5090)
- Changed behavior of project selection modal in discovery monitor form [#5092](https://github.com/ethyca/fides/pull/5092)
- Data category selector for Discovery results won't show disabled categories [#5102](https://github.com/ethyca/fides/pull/5102)

### Developer Experience
- Upgrade to React 18 and Chakra 2, including other dependencies [#5036](https://github.com/ethyca/fides/pull/5036)
- Added support for "output templates" in read SaaS requests [#5054](https://github.com/ethyca/fides/pull/5054)
- URL for deployment instructions when the webserver is running [#5088](https://github.com/ethyca/fides/pull/5088)
- Optimize TCF bundle with just-in-time GVL translations [#5074](https://github.com/ethyca/fides/pull/5074)
- Added `performance.mark()` to FidesJS events for performance testing. [#5105](https://github.com/ethyca/fides/pull/5105)

### Fixed
- Fixed bug with unescaped table names in mysql queries [#5072](https://github.com/ethyca/fides/pull/5072/)
- Fixed bug with unresponsive messaging ui [#5081](https://github.com/ethyca/fides/pull/5081/)
- Fixed FidesKey constructor bugs in CLI [#5113](https://github.com/ethyca/fides/pull/5113)


## [2.40.0](https://github.com/ethyca/fides/compare/2.39.2...2.40.0)

### Added
- Adds last_monitored and enabled attributes to MonitorConfig [#4991](https://github.com/ethyca/fides/pull/4991)
- New messaging page. Allows managing messaging templates for different properties. [#5005](https://github.com/ethyca/fides/pull/5005)
- Ability to configure "Enforcement Level" for Privacy Notices [#5025](https://github.com/ethyca/fides/pull/5025)
- BE cleanup for property-specific messaging [#5006](https://github.com/ethyca/fides/pull/5006)
- If property_id param was used, store it as part of the consent request [#4915](https://github.com/ethyca/fides/pull/4915)
- Invite users via email flow [#4539](https://github.com/ethyca/fides/pull/4539)
- Added new Google Cloud SQL for Postgres Connector [#5014](https://github.com/ethyca/fides/pull/5014)
- Added access and erasure support for the Twilio SMS integration [#4979](https://github.com/ethyca/fides/pull/4979)
- Added erasure support for Snap integration [#5011](https://github.com/ethyca/fides/pull/5011)

### Changed
- Navigation changes. 'Management' was renamed 'Settings'. Properties was moved to Settings section. [#5005](https://github.com/ethyca/fides/pull/5005)
- Changed discovery monitor form behavior around execution date/time selection [#5017](https://github.com/ethyca/fides/pull/5017)
- Changed integration form behavior when errors occur [#5023](https://github.com/ethyca/fides/pull/5023)
- Replaces typescript-cookie with js-cookie [#5022](https://github.com/ethyca/fides/pull/5022)
- Updated pymongo version to 4.7.3 [#5019](https://github.com/ethyca/fides/pull/5019)
- Upgraded Datamap instance of `react-table` to v8 [#5024](https://github.com/ethyca/fides/pull/5024)
- Updated create privacy request modal from admin-ui to include all custom fields  [#5029](https://github.com/ethyca/fides/pull/5029)
- Update name of Ingress/Egress columns in Datamap Report to Sources/Destinations [#5045](https://github.com/ethyca/fides/pull/5045)
- Datamap report now includes a 'cookies' column [#5052](https://github.com/ethyca/fides/pull/5052)
- Changed behavior of project selection UI in discovery monitor form [#5049](https://github.com/ethyca/fides/pull/5049)
- Updating DSR filtering to use collection-level data categories [#4999](https://github.com/ethyca/fides/pull/4999)
- Changed discovery monitor form to skip project selection UI when no projects exist [#5056](https://github.com/ethyca/fides/pull/5056)

### Fixed
- Fixed intermittent connection issues with Redshift by increasing timeout and preferring SSL in test connections [#4981](https://github.com/ethyca/fides/pull/4981)
- Fixed data detection & discovery results not displaying correctly across multiple pages[#5060](https://github.com/ethyca/fides/pull/5060)

### Developer Experience
- Fixed various environmental issues when running Cypress tests locally [#5040](https://github.com/ethyca/fides/pull/5040)

## [2.39.2](https://github.com/ethyca/fides/compare/2.39.1...2.39.2)

### Fixed
- Restrict Delete Systems API endpoint such that user must have "SYSTEM_DELETE" scope [#5037](https://github.com/ethyca/fides/pull/5037)

### Security
- Remove the SERVER_SIDE_FIDES_API_URL env variable from the client clientSettings [CVE-2024-31223](https://github.com/ethyca/fides/security/advisories/GHSA-53q7-4874-24qg)

## [2.39.1](https://github.com/ethyca/fides/compare/2.39.0...2.39.1)

### Fixed
- Fixed a bug where system information form was not loading for Viewer users [#5034](https://github.com/ethyca/fides/pull/5034)
- Fixed viewers being given the option to delete systems [#5035](https://github.com/ethyca/fides/pull/5035)
- Restrict Delete Systems API endpoint such that user must have "SYSTEM_DELETE" scope [#5037](https://github.com/ethyca/fides/pull/5037)

### Removed
- Removed the `fetch` polyfill from FidesJS [#5026](https://github.com/ethyca/fides/pull/5026)

### Security
- Removed FidesJS's exposure to `polyfill.io` supply chain attack [CVE-2024-38537](https://github.com/ethyca/fides/security/advisories/GHSA-cvw4-c69g-7v7m)

## [2.39.0](https://github.com/ethyca/fides/compare/2.38.1...2.39.0)

### Added
- Adds the start of the Scylla DB Integration [#4946](https://github.com/ethyca/fides/pull/4946)
- Added model and data migrations and CRUD-layer operations for property-specific messaging [#4901](https://github.com/ethyca/fides/pull/4901)
- Added option in FidesJS SDK to only disable notice-served API [#4965](https://github.com/ethyca/fides/pull/4965)
- External ID support for consent management [#4927](https://github.com/ethyca/fides/pull/4927)
- Added access and erasure support for the Greenhouse Harvest integration [#4945](https://github.com/ethyca/fides/pull/4945)
- Add an S3 connection type (currently used for discovery and detection only) [#4930](https://github.com/ethyca/fides/pull/4930)
- Support for Limited FIDES__CELERY__* Env Vars [#4980](https://github.com/ethyca/fides/pull/4980)
- Implement sending emails via property-specific messaging templates [#4950](https://github.com/ethyca/fides/pull/4950)
- New privacy request search to replace existing endpoint [#4987](https://github.com/ethyca/fides/pull/4987)
- Added new Google Cloud SQL for MySQL Connector [#4949](https://github.com/ethyca/fides/pull/4949)
- Add new options for integrations for discovery & detection [#5000](https://github.com/ethyca/fides/pull/5000)
- Add new `FidesInitializing` event for when FidesJS begins initialization [#5010](https://github.com/ethyca/fides/pull/5010)

### Changed
- Move new data map reporting table out of beta and remove old table from Data Lineage map. [#4963](https://github.com/ethyca/fides/pull/4963)
- Disable the 'connect to a database' button if the `dataDiscoveryAndDetection` feature flag is enabled [#1455](https://github.com/ethyca/fidesplus/pull/1455)
- Upgrade Privacy Request table to use FidesTable V2 [#4990](https://github.com/ethyca/fides/pull/4990)
- Add copy to project selection modal and tweak copy on discovery monitors table [#5007](https://github.com/ethyca/fides/pull/5007)

### Fixed
- Fixed an issue where the GPP signal status was prematurely set to `ready` in some scenarios [#4957](https://github.com/ethyca/fides/pull/4957)
- Removed exteraneous `/` from the several endpoint URLs [#4962](https://github.com/ethyca/fides/pull/4962)
- Fixed and optimized Database Icon SVGs used in Datamap [#4969](https://github.com/ethyca/fides/pull/4969)
- Masked "Keyfile credentials" input on integration config form [#4971](https://github.com/ethyca/fides/pull/4971)
- Fixed validations for privacy declaration taxonomy labels when creating/updating a System [#4982](https://github.com/ethyca/fides/pull/4982)
- Allow property-specific messaging to work with non-custom templates [#4986](https://github.com/ethyca/fides/pull/4986)
- Fixed an issue where config object was being passed twice to `fides.js` output [#5010](https://github.com/ethyca/fides/pull/5010)
- Disabling Fides initialization now also disables GPP initialization [#5010](https://github.com/ethyca/fides/pull/5010)
- Fixes Vendor table formatting [#5013](https://github.com/ethyca/fides/pull/5013)

## [2.38.1](https://github.com/ethyca/fides/compare/2.38.0...2.38.1)

### Changed
- Disable the 'connect to a database' button if the `dataDiscoveryAndDetection` feature flag is enabled [#4972](https://github.com/ethyca/fidesplus/pull/4972)
- Oracle Responsys: Include Profile Extension Tables in DSRs[#4937](https://github.com/ethyca/fides/pull/4937)

### Fixed
- Fixed "add" icons on some buttons being wrong size [#4975](https://github.com/ethyca/fides/pull/4975)
- Fixed ability to update consent preferences after they've previously been set [#4984](https://github.com/ethyca/fides/pull/4984)

## [2.38.0](https://github.com/ethyca/fides/compare/2.37.0...2.38.0)

### Added
- Deprecate LastServedNotice (lastservednoticev2) table [#4910](https://github.com/ethyca/fides/pull/4910)
- Added erasure support to the Recurly integration [#4891](https://github.com/ethyca/fides/pull/4891)
- Added UI for configuring integrations for detection/discovery [#4922](https://github.com/ethyca/fides/pull/4922)
- New queue for saving privacy preferences/notices served [#4931](https://github.com/ethyca/fides/pull/4931)
- Expose number of tasks in queue in worker health check [#4931](https://github.com/ethyca/fides/pull/4931)
- Track when preferences/notices served received [#4931](https://github.com/ethyca/fides/pull/4931)
- Request overrides for opt-in and opt-out consent requests [#4920](https://github.com/ethyca/fides/pull/4920)
- Added query_param_key to Privacy Center schema [#4939](https://github.com/ethyca/fides/pull/4939)
- Fill custom privacy request fields with query_param_key [#4948](https://github.com/ethyca/fides/pull/4948)
- Add `datasource_params` column to MonitorConfig DB model [#4951](https://github.com/ethyca/fides/pull/4951)
- Added ability to open system preview side panel from new data map table [#4944](https://github.com/ethyca/fides/pull/4944)
- Added success toast message after monitoring a resource [#4958](https://github.com/ethyca/fides/pull/4958)
- Added UI for displaying, adding and editing discovery monitors [#4954](https://github.com/ethyca/fides/pull/4954)

### Changed
- Set default ports for local development of client projects (:3001 for privacy center and :3000 for admin-ui) [#4912](https://github.com/ethyca/fides/pull/4912)
- Update privacy center port to :3001 for nox [#4918](https://github.com/ethyca/fides/pull/4918)
- Optimize speed by generating the uuids in the client side for consent requests [#4933](https://github.com/ethyca/fides/pull/4933)
- Update Privacy Center toast text for consistent capitalization [#4936](https://github.com/ethyca/fides/pull/4936)
- Update Custom Fields table and Domain Verification table to use FidesTable V2. Remove V1 components. [#4932](https://github.com/ethyca/fides/pull/4932)
- Updated how Fields are generated for DynamoDB, improved error handling [#4943](https://github.com/ethyca/fides/pull/4943)

### Fixed
- Fixed an issue where the test integration action failed for the Zendesk integration [#4929](https://github.com/ethyca/fides/pull/4929)
- Fixed an issue where language form field error message was not displaying properly [#4942](https://github.com/ethyca/fides/pull/4942)
- Fixed an issue where the consent cookie could not be set on multi-level root domain (e.g. co.uk, co.jp) [#4935](https://github.com/ethyca/fides/pull/4935)
- Fixed an issue where the unique device ID was not being retained when Fides.js was reinitialized [#4947](https://github.com/ethyca/fides/pull/4947)
- Fixed inconsistent font sizes on new integrations UI [#4959](https://github.com/ethyca/fides/pull/4959)

## [2.37.0](https://github.com/ethyca/fides/compare/2.36.0...2.37.0)

### Added
- Added initial version for Helios: Data Discovery and Detection [#4839](https://github.com/ethyca/fides/pull/4839)
- Added shouldShowExperience to the Fides global and FidesInitialized events [#4895](https://github.com/ethyca/fides/pull/4895)
- Enhancements to `MonitorConfig` DB model to support new functionality [#4888](https://github.com/ethyca/fides/pull/4888)
- Added developer option to disable auto-initialization on FidesJS bundles. [#4900](https://github.com/ethyca/fides/pull/4900)
- Adding property ID to served notice history and privacy preference history [#4886](https://github.com/ethyca/fides/pull/4886)
- Adding privacy_center_config and stylesheet fields to the Property model [#4879](https://github.com/ethyca/fides/pull/4879)
- Adds generic async callback integration support [#4865](https://github.com/ethyca/fides/pull/4865)
- Ability to `downgrade` the application DB through the `/admin/db` endpoint [#4893](https://github.com/ethyca/fides/pull/4893)
- Added support for custom property paths, configs and stylesheets for privacy center [#4907](https://github.com/ethyca/fides/pull/4907)
- Include the scopes required for a given action in `403` response when client does not have sufficient permissions [#4905](https://github.com/ethyca/fides/pull/4905)

### Changed
- Rename MinimalPrivacyExperience class and usages [#4889](https://github.com/ethyca/fides/pull/4889)
- Included fidesui as part of the monorepo [#4880](https://github.com/ethyca/fides/pull/4880)
- Improve `geolocation` and `property_id` error response to return 400 status instead of 500 server error on /fides.js endpoint [#4884](https://github.com/ethyca/fides/pull/4884)
- Fixing middleware logging in Fides.js to remove incorrect status codes and durations [#4885](https://github.com/ethyca/fides/pull/4885)
- Improve load performance and DOM monitoring for FidesJS [#4896](https://github.com/ethyca/fides/pull/4896)

### Fixed
- Fixed an issue with the Iterate connector returning at least one param_value references an invalid field for the 'update' request of user [#4528](https://github.com/ethyca/fides/pull/4528)
- Enhanced classification of the dataset used with Twilio [#4872](https://github.com/ethyca/fides/pull/4872)
- Reduce privacy center logging to not show response size limit when the /fides.js endpoint has a size bigger than 4MB [#4878](https://github.com/ethyca/fides/pull/4878)
- Fixed an issue where sourcemaps references were unintentionally included in the FidesJS bundle [#4887](https://github.com/ethyca/fides/pull/4887)
- Handle a 404 response from Segment when a user ID or email is not found [#4902](https://github.com/ethyca/fides/pull/4902)
- Fixed TCF styling issues [#4904](https://github.com/ethyca/fides/pull/4904)
- Fixed an issue where the Trigger Modal Link was not being populated correctly in the translation form [#4911](https://github.com/ethyca/fides/pull/4911)

### Security
- Escape SQLAlchemy passwords [CVE-2024-34715](https://github.com/ethyca/fides/security/advisories/GHSA-8cm5-jfj2-26q7)
- Properly mask nested BigQuery secrets in connection configuration endpoints [CVE-2024-35189](https://github.com/ethyca/fides/security/advisories/GHSA-rcvg-jj3g-rj7c)

## [2.36.0](https://github.com/ethyca/fides/compare/2.35.1...2.36.0)

### Added
- Added multiple language translations support for privacy center consent page [#4785](https://github.com/ethyca/fides/pull/4785)
- Added ability to export the contents of datamap report [#1545](https://ethyca.atlassian.net/browse/PROD-1545)
- Added `System` model support for new `vendor_deleted_date` field on Compass vendor records [#4818](https://github.com/ethyca/fides/pull/4818)
- Added custom JSON (de)serialization to shared DB engines to handle non-standard data types in JSONB columns [#4818](https://github.com/ethyca/fides/pull/4818)
- Added state persistence across sessions to the datamap report table [#4853](https://github.com/ethyca/fides/pull/4853)
- Removed currentprivacypreference and lastservednotice tables [#4846](https://github.com/ethyca/fides/pull/4846)
- Added initial version for Helios: Data Discovery and Detection [#4839](https://github.com/ethyca/fides/pull/4839)
- Adds new var to track fides js overlay types [#4869](https://github.com/ethyca/fides/pull/4869)

### Changed
- Changed filters on the data map report table to use checkbox collapsible tree view [#4864](https://github.com/ethyca/fides/pull/4864)

### Fixed
- Remove the extra 'white-space: normal' CSS for FidesJS HTML descriptions [#4850](https://github.com/ethyca/fides/pull/4850)
- Fixed data map report to display second level names from the taxonomy as primary (bold) label [#4856](https://github.com/ethyca/fides/pull/4856)
- Ignore invalid three-character country codes for FidesJS geolocation (e.g. "USA") [#4877](https://github.com/ethyca/fides/pull/4877)

### Developer Experience
- Update typedoc-plugin-markdown to 4.0.0 [#4870](https://github.com/ethyca/fides/pull/4870)

## [2.35.1](https://github.com/ethyca/fides/compare/2.35.0...2.35.1)

### Added
- Added access and erasure support for Marigold Engage by Sailthru integration [#4826](https://github.com/ethyca/fides/pull/4826)
- Update fides_disable_save_api option in FidesJS SDK to disable both privacy-preferences & notice-served APIs [#4860](https://github.com/ethyca/fides/pull/4860)

### Fixed
- Fixing issue where privacy requests not approved before upgrading to 2.34 couldn't be processed [#4855](https://github.com/ethyca/fides/pull/4855)
- Ensure only GVL vendors from Compass are labeled as such [#4857](https://github.com/ethyca/fides/pull/4857)
- Fix handling of some ISO-3166 geolocation edge cases in Privacy Center /fides.js endpoint [#4858](https://github.com/ethyca/fides/pull/4858)

### Changed
- Hydrates GTM datalayer to match supported FidesEvent Properties [#4847](https://github.com/ethyca/fides/pull/4847)
- Allows a SaaS integration request to process HTTP 204 No Content without erroring trying to unwrap the response. [#4834](https://github.com/ethyca/fides/pull/4834)
- Sets `sslmode` to prefer for Redshift connections when generating datasets [#4849](https://github.com/ethyca/fides/pull/4849)
- Included searching by `email` for the Segment integration [#4851](https://github.com/ethyca/fides/pull/4851)

## [2.35.0](https://github.com/ethyca/fides/compare/2.34.0...2.35.0)

### Added
- Added DSR 3.0 Scheduling which supports running DSR's in parallel with first-class request tasks [#4760](https://github.com/ethyca/fides/pull/4760)
- Added carets to collapsible sections in the overlay modal [#4793](https://github.com/ethyca/fides/pull/4793)
- Added erasure support for OpenWeb [#4735](https://github.com/ethyca/fides/pull/4735)
- Added support for configuration of pre-approval webhooks [#4795](https://github.com/ethyca/fides/pull/4795)
- Added fides_clear_cookie option to FidesJS SDK to load CMP without preferences on refresh [#4810](https://github.com/ethyca/fides/pull/4810)
- Added FidesUpdating event to FidesJS SDK [#4816](https://github.com/ethyca/fides/pull/4816)
- Added `reinitialize` method to FidesJS SDK [#4812](https://github.com/ethyca/fides/pull/4812)
- Added undeclared data category columns to data map report table [#4781](https://github.com/ethyca/fides/pull/4781)
- Fully implement pre-approval webhooks [#4822](https://github.com/ethyca/fides/pull/4822)
- Sync models and database for pre-approval webhooks [#4838](https://github.com/ethyca/fides/pull/4838)

### Changed
- Removed the Celery startup banner from the Fides worker logs [#4814](https://github.com/ethyca/fides/pull/4814)
- Improve performance of Snowflake schema generation [#4587](https://github.com/ethyca/fides/pull/4587)

### Fixed
- Fixed bug prevented adding new privacy center translations [#4786](https://github.com/ethyca/fides/pull/4786)
- Fixed bug where Privacy Policy links would be shown without a configured URL [#4801](https://github.com/ethyca/fides/pull/4801)
- Fixed bug prevented adding new privacy center translations [#4786](https://github.com/ethyca/fides/pull/4786)
- Fixed bug where Language selector button was overlapping other buttons when Privacy Policy wasn't present. [#4815](https://github.com/ethyca/fides/pull/4815)
- Fixed bug where icons of the Language selector were displayed too small on some sites [#4815](https://github.com/ethyca/fides/pull/4815)
- Fixed bug where GPP US National Section was incorrectly included when the State by State approach was selected [#4823]https://github.com/ethyca/fides/pull/4823
- Fixed DSR 3.0 Scheduling bug where Approved Privacy Requests that failed wouldn't change status [#4837](https://github.com/ethyca/fides/pull/4837)

## [2.34.0](https://github.com/ethyca/fides/compare/2.33.1...2.34.0)

### Added

- Added new field for modal trigger link translation [#4761](https://github.com/ethyca/fides/pull/4761)
- Added `getModalLinkLabel` method to global fides object [#4766](https://github.com/ethyca/fides/pull/4766)
- Added language switcher to fides overlay modal [#4773](https://github.com/ethyca/fides/pull/4773)
- Added modal link label to experience translation model [#4767](https://github.com/ethyca/fides/pull/4767)
- Added support for custom identities [#4764](https://github.com/ethyca/fides/pull/4764)
- Added developer option to force GPP API on FidesJS bundles [#4799](https://github.com/ethyca/fides/pull/4799)

### Changed

- Changed the Stripe integration for `Cards` to delete instead of update due to possible issues of a past expiration date [#4768](https://github.com/ethyca/fides/pull/4768)
- Changed display of Data Uses, Categories and Subjects to user friendly names in the Data map report [#4774](https://github.com/ethyca/fides/pull/4774)
- Update active disabled Fides.js toggle color to light grey [#4778](https://github.com/ethyca/fides/pull/4778)
- Update FidesJS fides_embed option to support embedding both banner & modal components [#4782](https://github.com/ethyca/fides/pull/4782)
- Add a few CSS classes to help with styling FidesJS button groups [#4789](https://github.com/ethyca/fides/pull/4789)
- Changed GPP extension to be pre-bundled in appropriate circumstances, as opposed to another fetch [#4780](https://github.com/ethyca/fides/pull/4780)

### Fixed

- Fixed select dropdowns being cut off by edges of modal forms [#4757](https://github.com/ethyca/fides/pull/4757)
- Changed "allow user to dismiss" toggle to show on config form for TCF experience [#4755](https://github.com/ethyca/fides/pull/4755)
- Fixed issue when loading the privacy request detail page [#4775](https://github.com/ethyca/fides/pull/4775)
- Fixed connection test for Aircall [#4756](https://github.com/ethyca/fides/pull/4756/pull)
- Fixed issues connecting to Redshift due to character encoding and SSL requirements [#4790](https://github.com/ethyca/fides/pull/4790)
- Fixed the way the name identity is handled in the Privacy Center [#4791](https://github.com/ethyca/fides/pull/4791)

### Developer Experience

- Build a `fides-types.d.ts` type declaration file to include alongside our FidesJS developer docs [#4772](https://github.com/ethyca/fides/pull/4772)

## [2.33.1](https://github.com/ethyca/fides/compare/2.33.0...2.33.1)

### Added

- Adds CUSTOM_OPTIONS_PATH to Privacy Center env vars [#4769](https://github.com/ethyca/fides/pull/4769)

## [2.33.0](https://github.com/ethyca/fides/compare/2.32.0...2.33.0)

### Added

- Added models for Privacy Center configuration (for plus users) [#4716](https://github.com/ethyca/fides/pull/4716)
- Added ability to delete properties [#4708](https://github.com/ethyca/fides/pull/4708)
- Add interface for submitting privacy requests in admin UI [#4738](https://github.com/ethyca/fides/pull/4738)
- Added language switching support to the FidesJS UI based on configured translations [#4737](https://github.com/ethyca/fides/pull/4737)
- Added ability to override some experience language and primary color [#4743](https://github.com/ethyca/fides/pull/4743)
- Generate FidesJS SDK Reference Docs from tsdoc comments [#4736](https://github.com/ethyca/fides/pull/4736)
- Added erasure support for Adyen [#4735](https://github.com/ethyca/fides/pull/4735)
- Added erasure support for Iterable [#4695](https://github.com/ethyca/fides/pull/4695)

### Changed

- Updated privacy notice & experience forms to hide translation UI when user doesn't have translation feature [#4728](https://github.com/ethyca/fides/pull/4728), [#4734](https://github.com/ethyca/fides/pull/4734)
- Custom privacy request fields now support list values [#4686](https://github.com/ethyca/fides/pull/4686)
- Update when GPP API reports signal status: ready [#4635](https://github.com/ethyca/fides/pull/4635)
- Update non-dismissable TCF and notice banners to show a black overlay and prevent scrolling [#4748](https://github.com/ethyca/fidesplus/pull/4748)
- Cleanup config vars for preview in Admin-UI [#4745](https://github.com/ethyca/fides/pull/4745)
- Show a "systems displayed" count on datamap map & table reporting page [#4752](https://github.com/ethyca/fides/pull/4752)
- Change default Canada Privacy Experience Config in migration to reference generic `ca` region [#4762](https://github.com/ethyca/fides/pull/4762)

### Fixed

- Fixed responsive issues with the buttons on the integration screen [#4729](https://github.com/ethyca/fides/pull/4729)
- Fixed hover/focus issues with the v2 tables [#4730](https://github.com/ethyca/fides/pull/4730)
- Disable editing of data use declaration name and type after creation [#4731](https://github.com/ethyca/fides/pull/4731)
- Cleaned up table borders [#4733](https://github.com/ethyca/fides/pull/4733)
- Initialization issues with ExperienceNotices (#4723)[https://github.com/ethyca/fides/pull/4723]
- Re-add CORS origin regex field to admin UI (#4742)[https://github.com/ethyca/fides/pull/4742]

### Developer Experience

- Added new script to allow recompiling of fides-js when the code changes [#4744](https://github.com/ethyca/fides/pull/4744)
- Update Cookie House to support for additional locations (Canada, Quebec, EEA) and a "property_id" override [#4750](https://github.com/ethyca/fides/pull/4750)

## [2.32.0](https://github.com/ethyca/fides/compare/2.31.1...2.32.0)

### Added

- Updated configuration pages for Experiences with live Preview of FidesJS banner & modal components [#4576](https://github.com/ethyca/fides/pull/4576)
- Added ability to configure multiple language translations for Notices & Experiences [#4576](https://github.com/ethyca/fides/pull/4576)
- Automatically localize all strings in FidesJS CMP UIs (banner, modal, and TCF overlay) based on user's locale and experience configuration [#4576](https://github.com/ethyca/fides/pull/4576)
- Added fides_locale option to override FidesJS locale detection [#4576](https://github.com/ethyca/fides/pull/4576)
- Update FidesJS to report notices served and preferences saved linked to the specific translations displayed [#4576](https://github.com/ethyca/fides/pull/4576)
- Added ability to prevent dismissal of FidesJS CMP UI via Experience configuration [#4576](https://github.com/ethyca/fides/pull/4576)
- Added ability to create & link Properties to support multiple Experiences in a single location [#4658](https://github.com/ethyca/fides/pull/4658)
- Added property_id query param to fides.js to filter experiences by Property when installed [#4676](https://github.com/ethyca/fides/pull/4676)
- Added Locations & Regulations pages to allow a wider selection of locations for consent [#4660](https://github.com/ethyca/fides/pull/4660)
- Erasure support for Simon Data [#4552](https://github.com/ethyca/fides/pull/4552)
- Added notice there will be no preview for Privacy Center types in the Experience preview [#4709](https://github.com/ethyca/fides/pull/4709)
- Removed properties beta flag [#4710](https://github.com/ethyca/fides/pull/4710)
- Add acknowledge button label to default Experience English form [#4714](https://github.com/ethyca/fides/pull/4714)
- Update FidesJS to support localizing CMP UI with configurable, non-English default locales [#4720](https://github.com/ethyca/fides/pull/4720)
- Add loading of template translations for notices and experiences [#4718](https://github.com/ethyca/fides/pull/4718)

### Changed

- Moved location-targeting from Notices to Experiences [#4576](https://github.com/ethyca/fides/pull/4576)
- Replaced previous default Notices & Experiences with new versions with updated locations, translations, etc. [#4576](https://github.com/ethyca/fides/pull/4576)
- Automatically migrate existing Notices & Experiences to updated model where possible [#4576](https://github.com/ethyca/fides/pull/4576)
- Replaced ability to configure banner "display configuration" to separate banner & modal components [#4576](https://github.com/ethyca/fides/pull/4576)
- Modify `fides user login` to not store plaintext password in `~/.fides-credentials` [#4661](https://github.com/ethyca/fides/pull/4661)
- Data model changes to support Notice and Experience-level translations [#4576](https://github.com/ethyca/fides/pull/4576)
- Data model changes to support Consent setup being Experience instead of Notice-driven [#4576](https://github.com/ethyca/fides/pull/4576)
- Build PrivacyNoticeRegion from locations and location groups [#4620](https://github.com/ethyca/fides/pull/4620)
- When saving locations, calculate and save location groups [#4620](https://github.com/ethyca/fides/pull/4620)
- Update privacy experiences page to use the new table component [#4652](https://github.com/ethyca/fides/pull/4652)
- Update privacy notices page to use the new table component [#4641](https://github.com/ethyca/fides/pull/4641)
- Bumped supported Python versions to `3.10.13`, `3.9.18`, and `3.8.18`. Bumped Debian base image from `-bullseye` to `-bookworm`. [#4630](https://github.com/ethyca/fides/pull/4630)
- Bumped Node.js base image from `16` to `20`. [#4684](https://github.com/ethyca/fides/pull/4684)

### Fixed

- Ignore 404 errors from Delighted and Kustomer when an erasure client is not found [#4593](https://github.com/ethyca/fides/pull/4593)
- Various FE fixes for Admin-UI experience config form [#4707](https://github.com/ethyca/fides/pull/4707)
- Fix modal preview in Admin-UI experience config form [#4712](https://github.com/ethyca/fides/pull/4712)
- Optimize FidesJS bundle size by only loading TCF static stings when needed [#4711](https://github.com/ethyca/fides/pull/4711)

## [2.31.0](https://github.com/ethyca/fides/compare/2.30.1...2.31.0)

### Added

- Add Great Britain as a consent option [#4628](https://github.com/ethyca/fides/pull/4628)
- Navbar update and new properties page [#4633](https://github.com/ethyca/fides/pull/4633)
- Access and erasure support for Oracle Responsys [#4618](https://github.com/ethyca/fides/pull/4618)

### Fixed

- Fix issue where "x" button on Fides.js components overwrites saved preferences [#4649](https://github.com/ethyca/fides/pull/4649)
- Initialize Fides.consent with default values from experience when saved consent cookie (fides_consent) does not exist [#4665](https://github.com/ethyca/fides/pull/4665)

### Changed

- Sets GPP applicableSections to -1 when a user visits from a state that is not part of the GPP [#4727](https://github.com/ethyca/fides/pull/4727)

## [2.30.1](https://github.com/ethyca/fides/compare/2.30.0...2.30.1)

### Fixed

- Configure logger correctly on worker initialization [#4624](https://github.com/ethyca/fides/pull/4624)

## [2.30.0](https://github.com/ethyca/fides/compare/2.29.0...2.30.0)

### Added

- Add enum and registry of supported languages [#4592](https://github.com/ethyca/fides/pull/4592)
- Access and erasure support for Talkable [#4589](https://github.com/ethyca/fides/pull/4589)
- Support temporary credentials in AWS generate + scan features [#4607](https://github.com/ethyca/fides/pull/4603), [#4608](https://github.com/ethyca/fides/pull/4608)
- Add ability to store and read Fides cookie in Base64 format [#4556](https://github.com/ethyca/fides/pull/4556)
- Structured logging for SaaS connector requests [#4594](https://github.com/ethyca/fides/pull/4594)
- Added Fides.showModal() to fides.js to allow programmatic opening of consent modals [#4617](https://github.com/ethyca/fides/pull/4617)

### Fixed

- Fixing issue when modifying Policies, Rules, or RuleTargets as a root user [#4582](https://github.com/ethyca/fides/pull/4582)

## [2.29.0](https://github.com/ethyca/fides/compare/2.28.0...2.29.0)

### Added

- View more modal to regulations page [#4574](https://github.com/ethyca/fides/pull/4574)
- Columns in data map reporting, adding multiple systems, and consent configuration tables can be resized. In the data map reporting table, fields with multiple values can show all or collapse all [#4569](https://github.com/ethyca/fides/pull/4569)
- Show custom fields in the data map report table [#4579](https://github.com/ethyca/fides/pull/4579)

### Changed

- Delay rendering the nav until all necessary queries are finished loading [#4571](https://github.com/ethyca/fides/pull/4571)
- Updating return value for crud.get_custom_fields_filtered [#4575](https://github.com/ethyca/fides/pull/4575)
- Updated user deletion confirmation flow to only require one confirmatory input [#4402](https://github.com/ethyca/fides/pull/4402)
- Moved `pymssl` to an optional dependency no longer installed by default with our python package [#4581](https://github.com/ethyca/fides/pull/4581)
- Fixed CORS domain update functionality [#4570](https://github.com/ethyca/fides/pull/4570)
- Update Domains page with ability to add/remove "organization" domains, view "administrator" domains set via security settings, and improve various UX bugs and copy [#4584](https://github.com/ethyca/fides/pull/4584)

### Fixed

- Fixed CORS domain update functionality [#4570](https://github.com/ethyca/fides/pull/4570)
- Completion emails are no longer attempted for consent requests [#4578](https://github.com/ethyca/fides/pull/4578)

## [2.28.0](https://github.com/ethyca/fides/compare/2.27.0...2.28.0)

### Added

- Erasure support for AppsFlyer [#4512](https://github.com/ethyca/fides/pull/4512)
- Datamap Reporting page [#4519](https://github.com/ethyca/fides/pull/4519)
- Consent support for Klaviyo [#4513](https://github.com/ethyca/fides/pull/4513)
- Form for configuring GPP settings [#4557](https://github.com/ethyca/fides/pull/4557)
- Custom privacy request field support for consent requests [#4546](https://github.com/ethyca/fides/pull/4546)
- Support GPP in privacy notices [#4554](https://github.com/ethyca/fides/pull/4554)

### Changed

- Redesigned nav bar for the admin UI [#4548](https://github.com/ethyca/fides/pull/4548)
- Fides.js GPP for US geographies now derives values from backend privacy notices [#4559](https://github.com/ethyca/fides/pull/4559)
- No longer generate the `vendors_disclosed` section of the TC string in `fides.js` [#4553](https://github.com/ethyca/fides/pull/4553)
- Changed consent management vendor add flow [#4550](https://github.com/ethyca/fides/pull/4550)

### Fixed

- Fixed an issue blocking Salesforce sandbox accounts from refreshing tokens [#4547](https://github.com/ethyca/fides/pull/4547)
- Fixed DSR zip packages to be unzippable on Windows [#4549](https://github.com/ethyca/fides/pull/4549)
- Fixed browser compatibility issues with Object.hasOwn [#4568](https://github.com/ethyca/fides/pull/4568)

### Developer Experience

- Switch to anyascii for unicode transliteration [#4550](https://github.com/ethyca/fides/pull/4564)

## [2.27.0](https://github.com/ethyca/fides/compare/2.26.0...2.27.0)

### Added

- Tooltip and styling for disabled rows in add multiple vendor view [#4498](https://github.com/ethyca/fides/pull/4498)
- Preliminary GPP support for US regions [#4498](https://github.com/ethyca/fides/pull/4504)
- Access and erasure support for Statsig Enterprise [#4429](https://github.com/ethyca/fides/pull/4429)
- New page for setting locations [#4517](https://github.com/ethyca/fides/pull/4517)
- New modal for setting granular locations [#4531](https://github.com/ethyca/fides/pull/4531)
- New page for setting regulations [#4530](https://github.com/ethyca/fides/pull/4530)
- Update fides.js to support multiple descriptions (banner, overlay) and render HTML descriptions [#4542](https://github.com/ethyca/fides/pull/4542)

### Fixed

- Fixed incorrect Compass button behavior in system form [#4508](https://github.com/ethyca/fides/pull/4508)
- Omit certain fields from system payload when empty [#4508](https://github.com/ethyca/fides/pull/4525)
- Fixed issues with Compass vendor selector behavior [#4521](https://github.com/ethyca/fides/pull/4521)
- Fixed an issue where the background overlay remained visible after saving consent preferences [#4515](https://github.com/ethyca/fides/pull/4515)
- Fixed system name being editable when editing GVL systems [#4533](https://github.com/ethyca/fides/pull/4533)
- Fixed an issue where a privacy policy link could not be removed from privacy experiences [#4542](https://github.com/ethyca/fides/pull/4542)

### Changed

- Upgrade to use Fideslang `3.0.0` and remove associated concepts [#4502](https://github.com/ethyca/fides/pull/4502)
- Model overhaul for saving privacy preferences and notices served [#4481](https://github.com/ethyca/fides/pull/4481)
- Moves served notice endpoints, consent reporting, purpose endpoints and TCF queries to plus [#4481](https://github.com/ethyca/fides/pull/4481)
- Moves served notice endpoints, consent reporting, and TCF queries to plus [#4481](https://github.com/ethyca/fides/pull/4481)
- Update frontend to account for changes to notices served and preferences saved APIs [#4518](https://github.com/ethyca/fides/pull/4518)
- `fides.js` now sets `supportsOOB` to `false` [#4516](https://github.com/ethyca/fides/pull/4516)
- Save consent method ("accept", "reject", "save", etc.) to `fides_consent` cookie as extra metadata [#4529](https://github.com/ethyca/fides/pull/4529)
- Allow CORS for privacy center `fides.js` and `fides-ext-gpp.js` endpoints
- Replace `GPP_EXT_PATH` env var in favor of a more flexible `FIDES_JS_BASE_URL` environment variable
- Change vendor add modal on consent configuration screen to use new vendor selector [#4532](https://github.com/ethyca/fides/pull/4532)
- Remove vendor add modal [#4535](https://github.com/ethyca/fides/pull/4535)

## [2.26.0](https://github.com/ethyca/fides/compare/2.25.0...main)

### Added

- Dynamic importing for GPP bundle [#4447](https://github.com/ethyca/fides/pull/4447)
- Paging to vendors in the TCF overlay [#4463](https://github.com/ethyca/fides/pull/4463)
- New purposes endpoint and indices to improve system lookups [#4452](https://github.com/ethyca/fides/pull/4452)
- Cypress tests for fides.js GPP extension [#4476](https://github.com/ethyca/fides/pull/4476)
- Add support for global TCF Purpose Overrides [#4464](https://github.com/ethyca/fides/pull/4464)
- TCF override management [#4484](https://github.com/ethyca/fides/pull/4484)
- Readonly consent management table and modal [#4456](https://github.com/ethyca/fides/pull/4456), [#4477](https://github.com/ethyca/fides/pull/4477)
- Access and erasure support for Gong [#4461](https://github.com/ethyca/fides/pull/4461)
- Add new UI for CSV consent reporting [#4488](https://github.com/ethyca/fides/pull/4488)
- Option to prevent the dismissal of the consent banner and modal [#4470](https://github.com/ethyca/fides/pull/4470)

### Changed

- Increased max number of preferences allowed in privacy preference API calls [#4469](https://github.com/ethyca/fides/pull/4469)
- Reduce size of tcf_consent payload in fides_consent cookie [#4480](https://github.com/ethyca/fides/pull/4480)
- Change log level for FidesUserPermission retrieval to `debug` [#4482](https://github.com/ethyca/fides/pull/4482)
- Remove Add Vendor button from the Manage your vendors page[#4509](https://github.com/ethyca/fides/pull/4509)

### Fixed

- Fix type errors when TCF vendors have no dataDeclaration [#4465](https://github.com/ethyca/fides/pull/4465)
- Fixed an error where editing an AC system would mistakenly lock it for GVL [#4471](https://github.com/ethyca/fides/pull/4471)
- Refactor custom Get Preferences function to occur after our CMP API initialization [#4466](https://github.com/ethyca/fides/pull/4466)
- Fix an error where a connector response value of None causes a DSR failure due to a missing value [#4483](https://github.com/ethyca/fides/pull/4483)
- Fixed system name being non-editable when locked for GVL [#4475](https://github.com/ethyca/fides/pull/4475)
- Fixed a bug with "null" values for retention period field on data uses [#4487](https://github.com/ethyca/fides/pull/4487)

## [2.25.0](https://github.com/ethyca/fides/compare/2.24.1...2.25.0)

### Added

- Stub for initial GPP support [#4431](https://github.com/ethyca/fides/pull/4431)
- Added confirmation modal on deleting a data use declaration [#4439](https://github.com/ethyca/fides/pull/4439)
- Added feature flag for separating system name and Compass vendor selector [#4437](https://github.com/ethyca/fides/pull/4437)
- Fire GPP events per spec [#4433](https://github.com/ethyca/fides/pull/4433)
- New override option `fides_tcf_gdpr_applies` for setting `gdprApplies` on the CMP API [#4453](https://github.com/ethyca/fides/pull/4453)

### Changed

- Improved bulk vendor adding table UX [#4425](https://github.com/ethyca/fides/pull/4425)
- Flexible legal basis for processing has a db default of True [#4434](https://github.com/ethyca/fides/pull/4434)
- Give contributor role access to config API, including cors origin updates [#4438](https://github.com/ethyca/fides/pull/4438)
- Disallow setting `*` and other non URL values for `security.cors_origins` config property via the API [#4438](https://github.com/ethyca/fides/pull/4438)
- Consent modal hides the opt-in/opt-out buttons if only one privacy notice is enabled [#4441](https://github.com/ethyca/fides/pull/4441)
- Initialize TCF stub earlier [#4453](https://github.com/ethyca/fides/pull/4453)
- Change focus outline color of form inputs [#4467](https://github.com/ethyca/fides/pull/4467)

### Fixed

- Fixed a bug where selected vendors in "configure consent" add vendor modal were unstyled [#4454](https://github.com/ethyca/fides/pull/4454)
- Use correct defaults when there is no associated preference in the cookie [#4451](https://github.com/ethyca/fides/pull/4451)
- IP Addresses behind load balancers for consent reporting [#4440](https://github.com/ethyca/fides/pull/4440)

## [2.24.1](https://github.com/ethyca/fides/compare/2.24.0...2.24.1)

### Added

- Logging when root user and client credentials are used [#4432](https://github.com/ethyca/fides/pull/4432)
- Allow for custom path at which to retrieve Fides override options [#4462](https://github.com/ethyca/fides/pull/4462)

### Changed

- Run fides with non-root user [#4421](https://github.com/ethyca/fides/pull/4421)

## [2.24.0](https://github.com/ethyca/fides/compare/2.23.3...2.24.0)

### Added

- Adds fides_disable_banner config option to Fides.js [#4378](https://github.com/ethyca/fides/pull/4378)
- Deletions that fail due to foreign key constraints will now be more clearly communicated [#4406](https://github.com/ethyca/fides/pull/4378)
- Added support for a custom get preferences API call provided through Fides.init [#4375](https://github.com/ethyca/fides/pull/4375)
- Hidden custom privacy request fields in the Privacy Center [#4370](https://github.com/ethyca/fides/pull/4370)
- Backend System-level Cookie Support [#4383](https://github.com/ethyca/fides/pull/4383)
- High Level Tracking of Compass System Sync [#4397](https://github.com/ethyca/fides/pull/4397)
- Erasure support for Qualtrics [#4371](https://github.com/ethyca/fides/pull/4371)
- Erasure support for Ada Chatbot [#4382](https://github.com/ethyca/fides/pull/4382)
- Erasure support for Typeform [#4366](https://github.com/ethyca/fides/pull/4366)
- Added notice that a system is GVL when adding/editing from system form [#4327](https://github.com/ethyca/fides/pull/4327)
- Added the ability to select the request types to enable per integration (for plus users) [#4374](https://github.com/ethyca/fides/pull/4374)
- Adds support for custom get experiences fn and custom patch notices served fn [#4410](https://github.com/ethyca/fides/pull/4410)
- Adds more granularity to tracking consent method, updates custom savePreferencesFn and FidesUpdated event to take consent method [#4419](https://github.com/ethyca/fides/pull/4419)

### Changed

- Add filtering and pagination to bulk vendor add table [#4351](https://github.com/ethyca/fides/pull/4351)
- Determine if the TCF overlay needs to surface based on backend calculated version hash [#4356](https://github.com/ethyca/fides/pull/4356)
- Moved Experiences and Preferences endpoints to Plus to take advantage of dynamic GVL [#4367](https://github.com/ethyca/fides/pull/4367)
- Add legal bases to Special Purpose schemas on the backend for display [#4387](https://github.com/ethyca/fides/pull/4387)
- "is_service_specific" default updated when building TC strings on the backend [#4377](https://github.com/ethyca/fides/pull/4377)
- "isServiceSpecific" default updated when building TC strings on the frontend [#4384](https://github.com/ethyca/fides/pull/4384)
- Redact cli, database, and redis configuration information from GET api/v1/config API request responses. [#4379](https://github.com/ethyca/fides/pull/4379)
- Button ordering in fides.js UI [#4407](https://github.com/ethyca/fides/pull/4407)
- Add different classnames to consent buttons for easier selection [#4411](https://github.com/ethyca/fides/pull/4411)
- Updates default consent preference to opt-out for TCF when fides_string exists [#4430](https://github.com/ethyca/fides/pull/4430)

### Fixed

- Persist bulk system add filter modal state [#4412](https://github.com/ethyca/fides/pull/4412)
- Fixing labels for request type field [#4414](https://github.com/ethyca/fides/pull/4414)
- User preferences from cookie should always override experience preferences [#4405](https://github.com/ethyca/fides/pull/4405)
- Allow fides_consent cookie to be set from a subdirectory [#4426](https://github.com/ethyca/fides/pull/4426)

### Security

-- Use a more cryptographically secure random function for security code generation

## [2.23.3](https://github.com/ethyca/fides/compare/2.23.2...2.23.3)

### Fixed

- Fix button arrangment and spacing for TCF and non-TCF consent overlay banner and modal [#4391](https://github.com/ethyca/fides/pull/4391)
- Replaced h1 element with div to use exisitng fides styles in consent modal [#4399](https://github.com/ethyca/fides/pull/4399)
- Fixed privacy policy alignment for non-TCF consent overlay banner and modal [#4403](https://github.com/ethyca/fides/pull/4403)
- Fix dynamic class name for TCF-variant of consent banner [#4404](https://github.com/ethyca/fides/pull/4403)

### Security

-- Fix an HTML Injection vulnerability in DSR Packages

## [2.23.2](https://github.com/ethyca/fides/compare/2.23.1...2.23.2)

### Fixed

- Fixed fides.css to vary banner width based on tcf [[#4381](https://github.com/ethyca/fides/issues/4381)]

## [2.23.1](https://github.com/ethyca/fides/compare/2.23.0...2.23.1)

### Changed

- Refactor Fides.js embedded modal to not use A11y dialog [#4355](https://github.com/ethyca/fides/pull/4355)
- Only call `FidesUpdated` when a preference has been saved, not during initialization [#4365](https://github.com/ethyca/fides/pull/4365)
- Updated double toggle styling in favor of single toggles with a radio group to select legal basis [#4376](https://github.com/ethyca/fides/pull/4376)

### Fixed

- Handle invalid `fides_string` when passed in as an override [#4350](https://github.com/ethyca/fides/pull/4350)
- Bug where vendor opt-ins would not initialize properly based on a `fides_string` in the TCF overlay [#4368](https://github.com/ethyca/fides/pull/4368)

## [2.23.0](https://github.com/ethyca/fides/compare/2.22.1...2.23.0)

### Added

- Added support for 3 additional config variables in Fides.js: fidesEmbed, fidesDisableSaveApi, and fidesTcString [#4262](https://github.com/ethyca/fides/pull/4262)
- Added support for fidesEmbed, fidesDisableSaveApi, and fidesTcString to be passed into Fides.js via query param, cookie, or window object [#4297](https://github.com/ethyca/fides/pull/4297)
- New privacy center environment variables `FIDES_PRIVACY_CENTER__IS_FORCED_TCF` which can make the privacy center always return the TCF bundle (`fides-tcf.js`) [#4312](https://github.com/ethyca/fides/pull/4312)
- Added a `FidesUIChanged` event to Fides.js to track when user preferences change without being saved [#4314](https://github.com/ethyca/fides/pull/4314) and [#4253](https://github.com/ethyca/fides/pull/4253)
- Add AC Systems to the TCF Overlay under Vendor Consents section [#4266](https://github.com/ethyca/fides/pull/4266/)
- Added bulk system/vendor creation component [#4309](https://github.com/ethyca/fides/pull/4309/)
- Support for passing in an AC string as part of a fides string for the TCF overlay [#4308](https://github.com/ethyca/fides/pull/4308)
- Added support for overriding the save user preferences API call with a custom fn provided through Fides.init [#4318](https://github.com/ethyca/fides/pull/4318)
- Return AC strings in GET Privacy Experience meta and allow saving preferences against AC strings [#4295](https://github.com/ethyca/fides/pull/4295)
- New GET Privacy Experience Meta Endpoint [#4328](https://github.com/ethyca/fides/pull/4328)
- Access and erasure support for SparkPost [#4328](https://github.com/ethyca/fides/pull/4238)
- Access and erasure support for Iterate [#4332](https://github.com/ethyca/fides/pull/4332)
- SSH Support for MySQL connections [#4310](https://github.com/ethyca/fides/pull/4310)
- Added served notice history IDs to the TCF privacy preference API calls [#4161](https://github.com/ethyca/fides/pull/4161)

### Fixed

- Cleans up CSS for fidesEmbed mode [#4306](https://github.com/ethyca/fides/pull/4306)
- Stacks that do not have any purposes will no longer render an empty purpose block [#4278](https://github.com/ethyca/fides/pull/4278)
- Forcing hidden sections to use display none [#4299](https://github.com/ethyca/fides/pull/4299)
- Handles Hubspot requiring and email to be formatted as email when processing an erasure [#4322](https://github.com/ethyca/fides/pull/4322)
- Minor CSS improvements for the consent/TCF banners and modals [#4334](https://github.com/ethyca/fides/pull/4334)
- Consistent font sizes for labels in the system form and data use forms in the Admin UI [#4346](https://github.com/ethyca/fides/pull/4346)
- Bug where not all system forms would appear to save when used with Compass [#4347](https://github.com/ethyca/fides/pull/4347)
- Restrict TCF Privacy Experience Config if TCF is disabled [#4348](https://github.com/ethyca/fides/pull/4348)
- Removes overflow styling for embedded modal in Fides.js [#4345](https://github.com/ethyca/fides/pull/4345)

### Changed

- Derive cookie storage info, privacy policy and legitimate interest disclosure URLs, and data retention data from the data map instead of directly from gvl.json [#4286](https://github.com/ethyca/fides/pull/4286)
- Updated TCF Version for backend consent reporting [#4305](https://github.com/ethyca/fides/pull/4305)
- Update Version Hash Contents [#4313](https://github.com/ethyca/fides/pull/4313)
- Change vendor selector on system information form to typeahead[#4333](https://github.com/ethyca/fides/pull/4333)
- Updates experience API calls from Fides.js to include new meta field [#4335](https://github.com/ethyca/fides/pull/4335)

## [2.22.1](https://github.com/ethyca/fides/compare/2.22.0...2.22.1)

### Added

- Custom fields are now included in system history change tracking [#4294](https://github.com/ethyca/fides/pull/4294)

### Security

- Added hostname checks for external SaaS connector URLs [CVE-2023-46124](https://github.com/ethyca/fides/security/advisories/GHSA-jq3w-9mgf-43m4)
- Use a Pydantic URL type for privacy policy URLs [CVE-2023-46126](https://github.com/ethyca/fides/security/advisories/GHSA-fgjj-5jmr-gh83)
- Remove the CONFIG_READ scope from the Viewer role [CVE-2023-46125](https://github.com/ethyca/fides/security/advisories/GHSA-rjxg-rpg3-9r89)

## [2.22.0](https://github.com/ethyca/fides/compare/2.21.0...2.22.0)

### Added

- Added an option to link to vendor tab from an experience config description [#4191](https://github.com/ethyca/fides/pull/4191)
- Added two toggles for vendors in the TCF overlay, one for Consent, and one for Legitimate Interest [#4189](https://github.com/ethyca/fides/pull/4189)
- Added two toggles for purposes in the TCF overlay, one for Consent, and one for Legitimate Interest [#4234](https://github.com/ethyca/fides/pull/4234)
- Added support for new TCF-related fields on `System` and `PrivacyDeclaration` models [#4228](https://github.com/ethyca/fides/pull/4228)
- Support for AC string to `fides-tcf` [#4244](https://github.com/ethyca/fides/pull/4244)
- Support for `gvl` prefixed vendor IDs [#4247](https://github.com/ethyca/fides/pull/4247)

### Changed

- Removed `TCF_ENABLED` environment variable from the privacy center in favor of dynamically figuring out which `fides-js` bundle to send [#4131](https://github.com/ethyca/fides/pull/4131)
- Updated copy of info boxes on each TCF tab [#4191](https://github.com/ethyca/fides/pull/4191)
- Clarified messages for error messages presented during connector upload [#4198](https://github.com/ethyca/fides/pull/4198)
- Refactor legal basis dimension regarding how TCF preferences are saved and how the experience is built [#4201](https://github.com/ethyca/fides/pull/4201/)
- Add saving privacy preferences via a TC string [#4221](https://github.com/ethyca/fides/pull/4221)
- Updated fides server to use an environment variable for turning TCF on and off [#4220](https://github.com/ethyca/fides/pull/4220)
- Update frontend to use new legal basis dimension on vendors [#4216](https://github.com/ethyca/fides/pull/4216)
- Updated privacy center patch preferences call to handle updated API response [#4235](https://github.com/ethyca/fides/pull/4235)
- Added our CMP ID [#4233](https://github.com/ethyca/fides/pull/4233)
- Allow Admin UI users to turn on Configure Consent flag [#4246](https://github.com/ethyca/fides/pull/4246)
- Styling improvements for the fides.js consent banners and modals [#4222](https://github.com/ethyca/fides/pull/4222)
- Update frontend to handle updated Compass schema [#4254](https://github.com/ethyca/fides/pull/4254)
- Assume Universal Vendor ID usage in TC String translation [#4256](https://github.com/ethyca/fides/pull/4256)
- Changed vendor form on configuring consent page to use two-part selection for consent uses [#4251](https://github.com/ethyca/fides/pull/4251)
- Updated system form to have new TCF fields [#4271](https://github.com/ethyca/fides/pull/4271)
- Vendors disclosed string is now narrowed to only the vendors shown in the UI, not the whole GVL [#4250](https://github.com/ethyca/fides/pull/4250)
- Changed naming convention "fides_string" instead of "tc_string" for developer friendly consent API's [#4267](https://github.com/ethyca/fides/pull/4267)

### Fixed

- TCF overlay can initialize its consent preferences from a cookie [#4124](https://github.com/ethyca/fides/pull/4124)
- Various improvements to the TCF modal such as vendor storage disclosures, vendor counts, privacy policies, etc. [#4167](https://github.com/ethyca/fides/pull/4167)
- An issue where Braze could not mask an email due to formatting [#4187](https://github.com/ethyca/fides/pull/4187)
- An issue where email was not being overridden correctly for Braze and Domo [#4196](https://github.com/ethyca/fides/pull/4196)
- Use `stdRetention` when there is not a specific value for a purpose's data retention [#4199](https://github.com/ethyca/fides/pull/4199)
- Updating the unflatten_dict util to accept flattened dict values [#4200](https://github.com/ethyca/fides/pull/4200)
- Minor CSS styling fixes for the consent modal [#4252](https://github.com/ethyca/fides/pull/4252)
- Additional styling fixes for issues caused by a CSS reset [#4268](https://github.com/ethyca/fides/pull/4268)
- Bug where vendor legitimate interests would not be set unless vendor consents were first set [#4250](https://github.com/ethyca/fides/pull/4250)
- Vendor count over-counting in TCF overlay [#4275](https://github.com/ethyca/fides/pull/4275)

## [2.21.0](https://github.com/ethyca/fides/compare/2.20.2...2.21.0)

### Added

- "Add a vendor" flow to configuring consent page [#4107](https://github.com/ethyca/fides/pull/4107)
- Initial TCF Backend Support [#3804](https://github.com/ethyca/fides/pull/3804)
- Add initial layer to TCF modal [#3956](https://github.com/ethyca/fides/pull/3956)
- Support for rendering in the TCF modal whether or not a vendor is part of the GVL [#3972](https://github.com/ethyca/fides/pull/3972)
- Features and legal bases dropdown for TCF modal [#3995](https://github.com/ethyca/fides/pull/3995)
- TCF CMP stub API [#4000](https://github.com/ethyca/fides/pull/4000)
- Fides-js can now display preliminary TCF data [#3879](https://github.com/ethyca/fides/pull/3879)
- Fides-js can persist TCF preferences to the backend [#3887](https://github.com/ethyca/fides/pull/3887)
- TCF modal now supports setting legitimate interest fields [#4037](https://github.com/ethyca/fides/pull/4037)
- Embed the GVL in the GET Experiences response [#4143](https://github.com/ethyca/fides/pull/4143)
- Button to view how many vendors and to open the vendor tab in the TCF modal [#4144](https://github.com/ethyca/fides/pull/4144)
- "Edit vendor" flow to configuring consent page [#4162](https://github.com/ethyca/fides/pull/4162)
- TCF overlay description updates [#4051] https://github.com/ethyca/fides/pull/4151
- Added developer-friendly TCF information under Experience meta [#4160](https://github.com/ethyca/fides/pull/4160/)
- Added fides.css customization for Plus users [#4136](https://github.com/ethyca/fides/pull/4136)

### Changed

- Added further config options to customize the privacy center [#4090](https://github.com/ethyca/fides/pull/4090)
- CORS configuration page [#4073](https://github.com/ethyca/fides/pull/4073)
- Refactored `fides.js` components so that they can take data structures that are not necessarily privacy notices [#3870](https://github.com/ethyca/fides/pull/3870)
- Use hosted GVL.json from the backend [#4159](https://github.com/ethyca/fides/pull/4159)
- Features and Special Purposes in the TCF modal do not render toggles [#4139](https://github.com/ethyca/fides/pull/4139)
- Moved the initial TCF layer to the banner [#4142](https://github.com/ethyca/fides/pull/4142)
- Misc copy changes for the system history table and modal [#4146](https://github.com/ethyca/fides/pull/4146)

### Fixed

- Allows CDN to cache empty experience responses from fides.js API [#4113](https://github.com/ethyca/fides/pull/4113)
- Fixed `identity_special_purpose` unique constraint definition [#4174](https://github.com/ethyca/fides/pull/4174/files)

## [2.20.2](https://github.com/ethyca/fides/compare/2.20.1...2.20.2)

### Fixed

- added version_added, version_deprecated, and replaced_by to data use, data subject, and data category APIs [#4135](https://github.com/ethyca/fides/pull/4135)
- Update fides.js to not fetch experience client-side if pre-fetched experience is empty [#4149](https://github.com/ethyca/fides/pull/4149)
- Erasure privacy requests now pause for input if there are any manual process integrations [#4115](https://github.com/ethyca/fides/pull/4115)
- Caching the values of authorization_required and user_guide on the connector templates to improve performance [#4128](https://github.com/ethyca/fides/pull/4128)

## [2.20.1](https://github.com/ethyca/fides/compare/2.20.0...2.20.1)

### Fixed

- Avoid un-optimized query pattern in bulk `GET /system` endpoint [#4120](https://github.com/ethyca/fides/pull/4120)

## [2.20.0](https://github.com/ethyca/fides/compare/2.19.1...2.20.0)

### Added

- Initial page for configuring consent [#4069](https://github.com/ethyca/fides/pull/4069)
- Vendor cookie table for configuring consent [#4082](https://github.com/ethyca/fides/pull/4082)

### Changed

- Refactor how multiplatform builds are handled [#4024](https://github.com/ethyca/fides/pull/4024)
- Added new Performance-related nox commands and included them as part of the CI suite [#3997](https://github.com/ethyca/fides/pull/3997)
- Added dictionary suggestions for data uses [4035](https://github.com/ethyca/fides/pull/4035)
- Privacy notice regions now render human readable names instead of country codes [#4029](https://github.com/ethyca/fides/pull/4029)
- Privacy notice templates are disabled by default [#4010](https://github.com/ethyca/fides/pull/4010)
- Added optional "skip_processing" flag to collections for DSR processing [#4047](https://github.com/ethyca/fides/pull/4047)
- Admin UI now shows all privacy notices with an indicator of whether they apply to any systems [#4010](https://github.com/ethyca/fides/pull/4010)
- Add case-insensitive privacy experience region filtering [#4058](https://github.com/ethyca/fides/pull/4058)
- Adds check for fetch before loading fetch polyfill for fides.js [#4074](https://github.com/ethyca/fides/pull/4074)
- Updated to support Fideslang 2.0, including data migrations [#3933](https://github.com/ethyca/fides/pull/3933)
- Disable notices that are not systems applicable to support new UI [#4094](https://github.com/ethyca/fides/issues/4094)

### Fixed

- Ensures that fides.js toggles are not hidden by other CSS libs [#4075](https://github.com/ethyca/fides/pull/4075)
- Migrate system > meta > vendor > id to system > meta [#4088](https://github.com/ethyca/fides/pull/4088)
- Enable toggles in various tables now render an error toast if an error occurs [#4095](https://github.com/ethyca/fides/pull/4095)
- Fixed a bug where an unsaved changes notification modal would appear even without unsaved changes [#4095](https://github.com/ethyca/fides/pull/4070)

## [2.19.1](https://github.com/ethyca/fides/compare/2.19.0...2.19.1)

### Fixed

- re-enable custom fields for new data use form [#4050](https://github.com/ethyca/fides/pull/4050)
- fix issue with saving source and destination systems [#4065](https://github.com/ethyca/fides/pull/4065)

### Added

- System history UI with diff modal [#4021](https://github.com/ethyca/fides/pull/4021)
- Relax system legal basis for transfers to be any string [#4049](https://github.com/ethyca/fides/pull/4049)

## [2.19.0](https://github.com/ethyca/fides/compare/2.18.0...2.19.0)

### Added

- Add dictionary suggestions [#3937](https://github.com/ethyca/fides/pull/3937), [#3988](https://github.com/ethyca/fides/pull/3988)
- Added new endpoints for healthchecks [#3947](https://github.com/ethyca/fides/pull/3947)
- Added vendor list dropdown [#3857](https://github.com/ethyca/fides/pull/3857)
- Access support for Adobe Sign [#3504](https://github.com/ethyca/fides/pull/3504)

### Fixed

- Fixed issue when generating masked values for invalid data paths [#3906](https://github.com/ethyca/fides/pull/3906)
- Code reload now works when running `nox -s dev` [#3914](https://github.com/ethyca/fides/pull/3914)
- Reduce verbosity of privacy center logging further [#3915](https://github.com/ethyca/fides/pull/3915)
- Resolved an issue where the integration dropdown input lost focus during typing. [#3917](https://github.com/ethyca/fides/pull/3917)
- Fixed dataset issue that was preventing the Vend connector from loading during server startup [#3923](https://github.com/ethyca/fides/pull/3923)
- Adding version check to version-dependent migration script [#3951](https://github.com/ethyca/fides/pull/3951)
- Fixed a bug where some fields were not saving correctly on the system form [#3975](https://github.com/ethyca/fides/pull/3975)
- Changed "retention period" field in privacy declaration form from number input to text input [#3980](https://github.com/ethyca/fides/pull/3980)
- Fixed issue where unsaved changes modal appears incorrectly [#4005](https://github.com/ethyca/fides/pull/4005)
- Fixed banner resurfacing after user consent for pre-fetch experience [#4009](https://github.com/ethyca/fides/pull/4009)

### Changed

- Systems and Privacy Declaration schema and data migration to support the Dictionary [#3901](https://github.com/ethyca/fides/pull/3901)
- The integration search dropdown is now case-insensitive [#3916](https://github.com/ethyca/fides/pull/3916)
- Removed deprecated fields from the taxonomy editor [#3909](https://github.com/ethyca/fides/pull/3909)
- Bump PyMSSQL version and remove workarounds [#3996](https://github.com/ethyca/fides/pull/3996)
- Removed reset suggestions button [#4007](https://github.com/ethyca/fides/pull/4007)
- Admin ui supports fides cloud config API [#4034](https://github.com/ethyca/fides/pull/4034)

### Security

- Resolve custom integration upload RCE vulnerability [CVE-2023-41319](https://github.com/ethyca/fides/security/advisories/GHSA-p6p2-qq95-vq5h)

## [2.18.0](https://github.com/ethyca/fides/compare/2.17.0...2.18.0)

### Added

- Additional consent reporting calls from `fides-js` [#3845](https://github.com/ethyca/fides/pull/3845)
- Additional consent reporting calls from privacy center [#3847](https://github.com/ethyca/fides/pull/3847)
- Access support for Recurly [#3595](https://github.com/ethyca/fides/pull/3595)
- HTTP Logging for the Privacy Center [#3783](https://github.com/ethyca/fides/pull/3783)
- UI support for OAuth2 authorization flow [#3819](https://github.com/ethyca/fides/pull/3819)
- Changes in the `data` directory now trigger a server reload (for local development) [#3874](https://github.com/ethyca/fides/pull/3874)

### Fixed

- Fix datamap zoom for low system counts [#3835](https://github.com/ethyca/fides/pull/3835)
- Fixed connector forms with external dataset reference fields [#3873](https://github.com/ethyca/fides/pull/3873)
- Fix ability to make server side API calls from privacy-center [#3895](https://github.com/ethyca/fides/pull/3895)

### Changed

- Simplified the file structure for HTML DSR packages [#3848](https://github.com/ethyca/fides/pull/3848)
- Simplified the database health check to improve `/health` performance [#3884](https://github.com/ethyca/fides/pull/3884)
- Changed max width of form components in "system information" form tab [#3864](https://github.com/ethyca/fides/pull/3864)
- Remove manual system selection screen [#3865](https://github.com/ethyca/fides/pull/3865)
- System and integration identifiers are now auto-generated [#3868](https://github.com/ethyca/fides/pull/3868)

## [2.17.0](https://github.com/ethyca/fides/compare/2.16.0...2.17.0)

### Added

- Tab component for `fides-js` [#3782](https://github.com/ethyca/fides/pull/3782)
- Added toast for successfully linking an existing integration to a system [#3826](https://github.com/ethyca/fides/pull/3826)
- Various other UI components for `fides-js` to support upcoming TCF modal [#3803](https://github.com/ethyca/fides/pull/3803)
- Allow items in taxonomy to be enabled or disabled [#3844](https://github.com/ethyca/fides/pull/3844)

### Developer Experience

- Changed where db-dependent routers were imported to avoid dependency issues [#3741](https://github.com/ethyca/fides/pull/3741)

### Changed

- Bumped supported Python versions to `3.10.12`, `3.9.17`, and `3.8.17` [#3733](https://github.com/ethyca/fides/pull/3733)
- Logging Updates [#3758](https://github.com/ethyca/fides/pull/3758)
- Add polyfill service to fides-js route [#3759](https://github.com/ethyca/fides/pull/3759)
- Show/hide integration values [#3775](https://github.com/ethyca/fides/pull/3775)
- Sort system cards alphabetically by name on "View systems" page [#3781](https://github.com/ethyca/fides/pull/3781)
- Update admin ui to use new integration delete route [#3785](https://github.com/ethyca/fides/pull/3785)
- Pinned `pymssql` and `cython` dependencies to avoid build issues on ARM machines [#3829](https://github.com/ethyca/fides/pull/3829)

### Removed

- Removed "Custom field(s) successfully saved" toast [#3779](https://github.com/ethyca/fides/pull/3779)

### Added

- Record when consent is served [#3777](https://github.com/ethyca/fides/pull/3777)
- Add an `active` property to taxonomy elements [#3784](https://github.com/ethyca/fides/pull/3784)
- Erasure support for Heap [#3599](https://github.com/ethyca/fides/pull/3599)

### Fixed

- Privacy notice UI's list of possible regions now matches the backend's list [#3787](https://github.com/ethyca/fides/pull/3787)
- Admin UI "property does not existing" build issue [#3831](https://github.com/ethyca/fides/pull/3831)
- Flagging sensitive inputs as passwords to mask values during entry [#3843](https://github.com/ethyca/fides/pull/3843)

## [2.16.0](https://github.com/ethyca/fides/compare/2.15.1...2.16.0)

### Added

- Empty state for when there are no relevant privacy notices in the privacy center [#3640](https://github.com/ethyca/fides/pull/3640)
- GPC indicators in fides-js banner and modal [#3673](https://github.com/ethyca/fides/pull/3673)
- Include `data_use` and `data_category` metadata in `upload` of access results [#3674](https://github.com/ethyca/fides/pull/3674)
- Add enable/disable toggle to integration tab [#3593] (https://github.com/ethyca/fides/pull/3593)

### Fixed

- Render linebreaks in the Fides.js overlay descriptions, etc. [#3665](https://github.com/ethyca/fides/pull/3665)
- Broken link to Fides docs site on the About Fides page in Admin UI [#3643](https://github.com/ethyca/fides/pull/3643)
- Add Systems Applicable Filter to Privacy Experience List [#3654](https://github.com/ethyca/fides/pull/3654)
- Privacy center and fides-js now pass in `Unescape-Safestr` as a header so that special characters can be rendered properly [#3706](https://github.com/ethyca/fides/pull/3706)
- Fixed ValidationError for saving PrivacyPreferences [#3719](https://github.com/ethyca/fides/pull/3719)
- Fixed issue preventing ConnectionConfigs with duplicate names from saving [#3770](https://github.com/ethyca/fides/pull/3770)
- Fixed creating and editing manual integrations [#3772](https://github.com/ethyca/fides/pull/3772)
- Fix lingering integration artifacts by cascading deletes from System [#3771](https://github.com/ethyca/fides/pull/3771)

### Developer Experience

- Reorganized some `api.api.v1` code to avoid circular dependencies on `quickstart` [#3692](https://github.com/ethyca/fides/pull/3692)
- Treat underscores as special characters in user passwords [#3717](https://github.com/ethyca/fides/pull/3717)
- Allow Privacy Notices banner and modal to scroll as needed [#3713](https://github.com/ethyca/fides/pull/3713)
- Make malicious url test more robust to environmental differences [#3748](https://github.com/ethyca/fides/pull/3748)
- Ignore type checker on click decorators to bypass known issue with `click` version `8.1.4` [#3746](https://github.com/ethyca/fides/pull/3746)

### Changed

- Moved GPC preferences slightly earlier in Fides.js lifecycle [#3561](https://github.com/ethyca/fides/pull/3561)
- Changed results from clicking "Test connection" to be a toast instead of statically displayed on the page [#3700](https://github.com/ethyca/fides/pull/3700)
- Moved "management" tab from nav into settings icon in top right [#3701](https://github.com/ethyca/fides/pull/3701)
- Remove name and description fields from integration form [#3684](https://github.com/ethyca/fides/pull/3684)
- Update EU PrivacyNoticeRegion codes and allow experience filtering to drop back to country filtering if region not found [#3630](https://github.com/ethyca/fides/pull/3630)
- Fields with default fields are now flagged as required in the front-end [#3694](https://github.com/ethyca/fides/pull/3694)
- In "view systems", system cards can now be clicked and link to that system's `configure/[id]` page [#3734](https://github.com/ethyca/fides/pull/3734)
- Enable privacy notice and privacy experience feature flags by default [#3773](https://github.com/ethyca/fides/pull/3773)

### Security

- Resolve Zip bomb file upload vulnerability [CVE-2023-37480](https://github.com/ethyca/fides/security/advisories/GHSA-g95c-2jgm-hqc6)
- Resolve SVG bomb (billion laughs) file upload vulnerability [CVE-2023-37481](https://github.com/ethyca/fides/security/advisories/GHSA-3rw2-wfc8-wmj5)

## [2.15.1](https://github.com/ethyca/fides/compare/2.15.0...2.15.1)

### Added

- Set `sslmode` to `prefer` if connecting to Redshift via ssh [#3685](https://github.com/ethyca/fides/pull/3685)

### Changed

- Privacy center action cards are now able to expand to accommodate longer text [#3669](https://github.com/ethyca/fides/pull/3669)
- Update integration endpoint permissions [#3707](https://github.com/ethyca/fides/pull/3707)

### Fixed

- Handle names with a double underscore when processing access and erasure requests [#3688](https://github.com/ethyca/fides/pull/3688)
- Allow Privacy Notices banner and modal to scroll as needed [#3713](https://github.com/ethyca/fides/pull/3713)

### Security

- Resolve path traversal vulnerability in webserver API [CVE-2023-36827](https://github.com/ethyca/fides/security/advisories/GHSA-r25m-cr6v-p9hq)

## [2.15.0](https://github.com/ethyca/fides/compare/2.14.1...2.15.0)

### Added

- Privacy center can now render its consent values based on Privacy Notices and Privacy Experiences [#3411](https://github.com/ethyca/fides/pull/3411)
- Add Google Tag Manager and Privacy Center ENV vars to sample app [#2949](https://github.com/ethyca/fides/pull/2949)
- Add `notice_key` field to Privacy Notice UI form [#3403](https://github.com/ethyca/fides/pull/3403)
- Add `identity` query param to the consent reporting API view [#3418](https://github.com/ethyca/fides/pull/3418)
- Use `rollup-plugin-postcss` to bundle and optimize the `fides.js` components CSS [#3411](https://github.com/ethyca/fides/pull/3411)
- Dispatch Fides.js lifecycle events on window (FidesInitialized, FidesUpdated) and cross-publish to Fides.gtm() integration [#3411](https://github.com/ethyca/fides/pull/3411)
- Added the ability to use custom CAs with Redis via TLS [#3451](https://github.com/ethyca/fides/pull/3451)
- Add default experience configs on startup [#3449](https://github.com/ethyca/fides/pull/3449)
- Load default privacy notices on startup [#3401](https://github.com/ethyca/fides/pull/3401)
- Add ability for users to pass in additional parameters for application database connection [#3450](https://github.com/ethyca/fides/pull/3450)
- Load default privacy notices on startup [#3401](https://github.com/ethyca/fides/pull/3401/files)
- Add ability for `fides-js` to make API calls to Fides [#3411](https://github.com/ethyca/fides/pull/3411)
- `fides-js` banner is now responsive across different viewport widths [#3411](https://github.com/ethyca/fides/pull/3411)
- Add ability to close `fides-js` banner and modal via a button or ESC [#3411](https://github.com/ethyca/fides/pull/3411)
- Add ability to open the `fides-js` modal from a link on the host site [#3411](https://github.com/ethyca/fides/pull/3411)
- GPC preferences are automatically applied via `fides-js` [#3411](https://github.com/ethyca/fides/pull/3411)
- Add new dataset route that has additional filters [#3558](https://github.com/ethyca/fides/pull/3558)
- Update dataset dropdown to use new api filter [#3565](https://github.com/ethyca/fides/pull/3565)
- Filter out saas datasets from the rest of the UI [#3568](https://github.com/ethyca/fides/pull/3568)
- Included optional env vars to have postgres or Redshift connected via bastion host [#3374](https://github.com/ethyca/fides/pull/3374/)
- Support for acknowledge button for notice-only Privacy Notices and to disable toggling them off [#3546](https://github.com/ethyca/fides/pull/3546)
- HTML format for privacy request storage destinations [#3427](https://github.com/ethyca/fides/pull/3427)
- Persistent message showing result and timestamp of last integration test to "Integrations" tab in system view [#3628](https://github.com/ethyca/fides/pull/3628)
- Access and erasure support for SurveyMonkey [#3590](https://github.com/ethyca/fides/pull/3590)
- New Cookies Table for storing cookies associated with systems and privacy declarations [#3572](https://github.com/ethyca/fides/pull/3572)
- `fides-js` and privacy center now delete cookies associated with notices that were opted out of [#3569](https://github.com/ethyca/fides/pull/3569)
- Cookie input field on system data use tab [#3571](https://github.com/ethyca/fides/pull/3571)

### Fixed

- Fix sample app `DATABASE_*` ENV vars for backwards compatibility [#3406](https://github.com/ethyca/fides/pull/3406)
- Fix overlay rendering issue by finding/creating a dedicated parent element for Preact [#3397](https://github.com/ethyca/fides/pull/3397)
- Fix the sample app privacy center link to be configurable [#3409](https://github.com/ethyca/fides/pull/3409)
- Fix CLI output showing a version warning for Snowflake [#3434](https://github.com/ethyca/fides/pull/3434)
- Flaky custom field Cypress test on systems page [#3408](https://github.com/ethyca/fides/pull/3408)
- Fix NextJS errors & warnings for Cookie House sample app [#3411](https://github.com/ethyca/fides/pull/3411)
- Fix bug where `fides-js` toggles were not reflecting changes from rejecting or accepting all notices [#3522](https://github.com/ethyca/fides/pull/3522)
- Remove the `fides-js` banner from tab order when it is hidden and move the overlay components to the top of the tab order. [#3510](https://github.com/ethyca/fides/pull/3510)
- Fix bug where `fides-js` toggle states did not always initialize properly [#3597](https://github.com/ethyca/fides/pull/3597)
- Fix race condition with consent modal link rendering [#3521](https://github.com/ethyca/fides/pull/3521)
- Hide custom fields section when there are no custom fields created [#3554](https://github.com/ethyca/fides/pull/3554)
- Disable connector dropdown in integration tab on save [#3552](https://github.com/ethyca/fides/pull/3552)
- Handles an edge case for non-existent identities with the Kustomer API [#3513](https://github.com/ethyca/fides/pull/3513)
- remove the configure privacy request tile from the home screen [#3555](https://github.com/ethyca/fides/pull/3555)
- Updated Privacy Experience Safe Strings Serialization [#3600](https://github.com/ethyca/fides/pull/3600/)
- Only create default experience configs on startup, not update [#3605](https://github.com/ethyca/fides/pull/3605)
- Update to latest asyncpg dependency to avoid build error [#3614](https://github.com/ethyca/fides/pull/3614)
- Fix bug where editing a data use on a system could delete existing data uses [#3627](https://github.com/ethyca/fides/pull/3627)
- Restrict Privacy Center debug logging to development-only [#3638](https://github.com/ethyca/fides/pull/3638)
- Fix bug where linking an integration would not update the tab when creating a new system [#3662](https://github.com/ethyca/fides/pull/3662)
- Fix dataset yaml not properly reflecting the dataset in the dropdown of system integrations tab [#3666](https://github.com/ethyca/fides/pull/3666)
- Fix privacy notices not being able to be edited via the UI after the addition of the `cookies` field [#3670](https://github.com/ethyca/fides/pull/3670)
- Add a transform in the case of `null` name fields in privacy declarations for the data use forms [#3683](https://github.com/ethyca/fides/pull/3683)

### Changed

- Enabled Privacy Experience beta flag [#3364](https://github.com/ethyca/fides/pull/3364)
- Reorganize CLI Command Source Files [#3491](https://github.com/ethyca/fides/pull/3491)
- Removed ExperienceConfig.delivery_mechanism constraint [#3387](https://github.com/ethyca/fides/pull/3387)
- Updated privacy experience UI forms to reflect updated experience config fields [#3402](https://github.com/ethyca/fides/pull/3402)
- Use a venv in the Dockerfile for installing Python deps [#3452](https://github.com/ethyca/fides/pull/3452)
- Bump SlowAPI Version [#3456](https://github.com/ethyca/fides/pull/3456)
- Bump Psycopg2-binary Version [#3473](https://github.com/ethyca/fides/pull/3473)
- Reduced duplication between PrivacyExperience and PrivacyExperienceConfig [#3470](https://github.com/ethyca/fides/pull/3470)
- Update privacy centre email and phone validation to allow for both to be blank [#3432](https://github.com/ethyca/fides/pull/3432)
- Moved connection configuration into the system portal [#3407](https://github.com/ethyca/fides/pull/3407)
- Update `fideslang` to `1.4.1` to allow arbitrary nested metadata on `System`s and `Dataset`s `meta` property [#3463](https://github.com/ethyca/fides/pull/3463)
- Remove form validation to allow both email & phone inputs for consent requests [#3529](https://github.com/ethyca/fides/pull/3529)
- Removed dataset dropdown from saas connector configuration [#3563](https://github.com/ethyca/fides/pull/3563)
- Removed `pyodbc` in favor of `pymssql` for handling SQL Server connections [#3435](https://github.com/ethyca/fides/pull/3435)
- Only create a PrivacyRequest when saving consent if at least one notice has system-wide enforcement [#3626](https://github.com/ethyca/fides/pull/3626)
- Increased the character limit for the `SafeStr` type from 500 to 32000 [#3647](https://github.com/ethyca/fides/pull/3647)
- Changed "connection" to "integration" on system view and edit pages [#3659](https://github.com/ethyca/fides/pull/3659)

### Developer Experience

- Add ability to pass ENV vars to both privacy center and sample app during `fides deploy` via `.env` [#2949](https://github.com/ethyca/fides/pull/2949)
- Handle an edge case when generating tags that finds them out of sequence [#3405](https://github.com/ethyca/fides/pull/3405)
- Add support for pushing `prerelease` and `rc` tagged images to Dockerhub [#3474](https://github.com/ethyca/fides/pull/3474)
- Optimize GitHub workflows used for docker image publishing [#3526](https://github.com/ethyca/fides/pull/3526)

### Removed

- Removed the deprecated `system_dependencies` from `System` resources, migrating to `egress` [#3285](https://github.com/ethyca/fides/pull/3285)

### Docs

- Updated developer docs for ARM platform users related to `pymssql` [#3615](https://github.com/ethyca/fides/pull/3615)

## [2.14.1](https://github.com/ethyca/fides/compare/2.14.0...2.14.1)

### Added

- Add `identity` query param to the consent reporting API view [#3418](https://github.com/ethyca/fides/pull/3418)
- Add privacy centre button text customisations [#3432](https://github.com/ethyca/fides/pull/3432)
- Add privacy centre favicon customisation [#3432](https://github.com/ethyca/fides/pull/3432)

### Changed

- Update privacy centre email and phone validation to allow for both to be blank [#3432](https://github.com/ethyca/fides/pull/3432)

## [2.14.0](https://github.com/ethyca/fides/compare/2.13.0...2.14.0)

### Added

- Add an automated test to check for `/fides-consent.js` backwards compatibility [#3289](https://github.com/ethyca/fides/pull/3289)
- Add infrastructure for "overlay" consent components (Preact, CSS bundling, etc.) and initial version of consent banner [#3191](https://github.com/ethyca/fides/pull/3191)
- Add the modal component of the "overlay" consent components [#3291](https://github.com/ethyca/fides/pull/3291)
- Added an `automigrate` database setting [#3220](https://github.com/ethyca/fides/pull/3220)
- Track Privacy Experience with Privacy Preferences [#3311](https://github.com/ethyca/fides/pull/3311)
- Add ability for `fides-js` to fetch its own geolocation [#3356](https://github.com/ethyca/fides/pull/3356)
- Add ability to select different locations in the "Cookie House" sample app [#3362](https://github.com/ethyca/fides/pull/3362)
- Added optional logging of resource changes on the server [#3331](https://github.com/ethyca/fides/pull/3331)

### Fixed

- Maintain casing differences within Snowflake datasets for proper DSR execution [#3245](https://github.com/ethyca/fides/pull/3245)
- Handle DynamoDB edge case where no attributes are defined [#3299](https://github.com/ethyca/fides/pull/3299)
- Support pseudonymous consent requests with `fides_user_device_id` for the new consent workflow [#3203](https://github.com/ethyca/fides/pull/3203)
- Fides user device id filter to GET Privacy Experience List endpoint to stash user preferences on embedded notices [#3302](https://github.com/ethyca/fides/pull/3302)
- Support for data categories on manual webhook fields [#3330](https://github.com/ethyca/fides/pull/3330)
- Added config-driven rendering to consent components [#3316](https://github.com/ethyca/fides/pull/3316)
- Pin `typing_extensions` dependency to `4.5.0` to work around a pydantic bug [#3357](https://github.com/ethyca/fides/pull/3357)

### Changed

- Explicitly escape/unescape certain fields instead of using SafeStr [#3144](https://github.com/ethyca/fides/pull/3144)
- Updated DynamoDB icon [#3296](https://github.com/ethyca/fides/pull/3296)
- Increased default page size for the connection type endpoint to 100 [#3298](https://github.com/ethyca/fides/pull/3298)
- Data model around PrivacyExperiences to better keep Privacy Notices and Experiences in sync [#3292](https://github.com/ethyca/fides/pull/3292)
- UI calls to support new PrivacyExperiences data model [#3313](https://github.com/ethyca/fides/pull/3313)
- Ensure email connectors respect the `notifications.notification_service_type` app config property if set [#3355](https://github.com/ethyca/fides/pull/3355)
- Rework Delighted connector so the `survey_response` endpoint depends on the `person` endpoint [3385](https://github.com/ethyca/fides/pull/3385)
- Remove logging within the Celery creation function [#3303](https://github.com/ethyca/fides/pull/3303)
- Update how generic endpoint generation works [#3304](https://github.com/ethyca/fides/pull/3304)
- Restrict strack-trace logging when not in Dev mode [#3081](https://github.com/ethyca/fides/pull/3081)
- Refactor CSS variables for `fides-js` to match brandable color palette [#3321](https://github.com/ethyca/fides/pull/3321)
- Moved all of the dirs from `fides.api.ops` into `fides.api` [#3318](https://github.com/ethyca/fides/pull/3318)
- Put global settings for fides.js on privacy center settings [#3333](https://github.com/ethyca/fides/pull/3333)
- Changed `fides db migrate` to `fides db upgrade` [#3342](https://github.com/ethyca/fides/pull/3342)
- Add required notice key to privacy notices [#3337](https://github.com/ethyca/fides/pull/3337)
- Make Privacy Experience List public, and separate public endpoint rate limiting [#3339](https://github.com/ethyca/fides/pull/3339)

### Developer Experience

- Add dispatch event when publishing a non-prod tag [#3317](https://github.com/ethyca/fides/pull/3317)
- Add OpenAPI (Swagger) documentation for Fides Privacy Center API endpoints (/fides.js) [#3341](https://github.com/ethyca/fides/pull/3341)

### Removed

- Remove `fides export` command and backing code [#3256](https://github.com/ethyca/fides/pull/3256)

## [2.13.0](https://github.com/ethyca/fides/compare/2.12.1...2.13.0)

### Added

- Connector for DynamoDB [#2998](https://github.com/ethyca/fides/pull/2998)
- Access and erasure support for Amplitude [#2569](https://github.com/ethyca/fides/pull/2569)
- Access and erasure support for Gorgias [#2444](https://github.com/ethyca/fides/pull/2444)
- Privacy Experience Bulk Create, Bulk Update, and Detail Endpoints [#3185](https://github.com/ethyca/fides/pull/3185)
- Initial privacy experience UI [#3186](https://github.com/ethyca/fides/pull/3186)
- A JavaScript modal to copy a script tag for `fides.js` [#3238](https://github.com/ethyca/fides/pull/3238)
- Access and erasure support for OneSignal [#3199](https://github.com/ethyca/fides/pull/3199)
- Add the ability to "inject" location into `/fides.js` bundles and cache responses for one hour [#3272](https://github.com/ethyca/fides/pull/3272)
- Prevent column sorts from resetting when data changes [#3290](https://github.com/ethyca/fides/pull/3290)

### Changed

- Merge instances of RTK `createApi` into one instance for better cache invalidation [#3059](https://github.com/ethyca/fides/pull/3059)
- Update custom field definition uniqueness to be case insensitive name per resource type [#3215](https://github.com/ethyca/fides/pull/3215)
- Restrict where privacy notices of certain consent mechanisms must be displayed [#3195](https://github.com/ethyca/fides/pull/3195)
- Merged the `lib` submodule into the `api.ops` submodule [#3134](https://github.com/ethyca/fides/pull/3134)
- Merged duplicate privacy declaration components [#3254](https://github.com/ethyca/fides/pull/3254)
- Refactor client applications into a monorepo with turborepo, extract fides-js into a standalone package, and improve privacy-center to load configuration at runtime [#3105](https://github.com/ethyca/fides/pull/3105)

### Fixed

- Prevent ability to unintentionally show "default" Privacy Center configuration, styles, etc. [#3242](https://github.com/ethyca/fides/pull/3242)
- Fix broken links to docs site pages in Admin UI [#3232](https://github.com/ethyca/fides/pull/3232)
- Repoint legacy docs site links to the new and improved docs site [#3167](https://github.com/ethyca/fides/pull/3167)
- Fix Cookie House Privacy Center styles for fides deploy [#3283](https://github.com/ethyca/fides/pull/3283)
- Maintain casing differences within Snowflake datasets for proper DSR execution [#3245](https://github.com/ethyca/fides/pull/3245)

### Developer Experience

- Use prettier to format _all_ source files in client packages [#3240](https://github.com/ethyca/fides/pull/3240)

### Deprecated

- Deprecate `fides export` CLI command as it is moving to `fidesplus` [#3264](https://github.com/ethyca/fides/pull/3264)

## [2.12.1](https://github.com/ethyca/fides/compare/2.12.0...2.12.1)

### Changed

- Updated how Docker version checks are handled and added an escape-hatch [#3218](https://github.com/ethyca/fides/pull/3218)

### Fixed

- Datamap export mitigation for deleted taxonomy elements referenced by declarations [#3214](https://github.com/ethyca/fides/pull/3214)
- Update datamap columns each time the page is visited [#3211](https://github.com/ethyca/fides/pull/3211)
- Ensure inactive custom fields are not returned for datamap response [#3223](https://github.com/ethyca/fides/pull/3223)

## [2.12.0](https://github.com/ethyca/fides/compare/2.11.0...2.12.0)

### Added

- Access and erasure support for Aircall [#2589](https://github.com/ethyca/fides/pull/2589)
- Access and erasure support for Klaviyo [#2501](https://github.com/ethyca/fides/pull/2501)
- Page to edit or add privacy notices [#3058](https://github.com/ethyca/fides/pull/3058)
- Side navigation bar can now also have children navigation links [#3099](https://github.com/ethyca/fides/pull/3099)
- Endpoints for consent reporting [#3095](https://github.com/ethyca/fides/pull/3095)
- Added manage custom fields page behind feature flag [#3089](https://github.com/ethyca/fides/pull/3089)
- Custom fields table [#3097](https://github.com/ethyca/fides/pull/3097)
- Custom fields form modal [#3165](https://github.com/ethyca/fides/pull/3165)
- Endpoints to save the new-style Privacy Preferences with respect to a fides user device id [#3132](https://github.com/ethyca/fides/pull/3132)
- Support `privacy_declaration` as a resource type for custom fields [#3149](https://github.com/ethyca/fides/pull/3149)
- Expose `id` field of embedded `privacy_declarations` on `system` API responses [#3157](https://github.com/ethyca/fides/pull/3157)
- Access and erasure support for Unbounce [#2697](https://github.com/ethyca/fides/pull/2697)
- Support pseudonymous consent requests with `fides_user_device_id` [#3158](https://github.com/ethyca/fides/pull/3158)
- Update `fides_consent` cookie format [#3158](https://github.com/ethyca/fides/pull/3158)
- Add custom fields to the data use declaration form [#3197](https://github.com/ethyca/fides/pull/3197)
- Added fides user device id as a ProvidedIdentityType [#3131](https://github.com/ethyca/fides/pull/3131)

### Changed

- The `cursor` pagination strategy now also searches for data outside of the `data_path` when determining the cursor value [#3068](https://github.com/ethyca/fides/pull/3068)
- Moved Privacy Declarations associated with Systems to their own DB table [#3098](https://github.com/ethyca/fides/pull/3098)
- More tests on data use validation for privacy notices within the same region [#3156](https://github.com/ethyca/fides/pull/3156)
- Improvements to export code for bugfixes and privacy declaration custom field support [#3184](https://github.com/ethyca/fides/pull/3184)
- Enabled privacy notice feature flag [#3192](https://github.com/ethyca/fides/pull/3192)
- Updated TS types - particularly with new privacy notices [#3054](https://github.com/ethyca/fides/pull/3054)
- Make name not required on privacy declaration [#3150](https://github.com/ethyca/fides/pull/3150)
- Let Rule Targets allow for custom data categories [#3147](https://github.com/ethyca/fides/pull/3147)

### Removed

- Removed the warning about access control migration [#3055](https://github.com/ethyca/fides/pull/3055)
- Remove `customFields` feature flag [#3080](https://github.com/ethyca/fides/pull/3080)
- Remove notification banner from the home page [#3088](https://github.com/ethyca/fides/pull/3088)

### Fixed

- Fix a typo in the Admin UI [#3166](https://github.com/ethyca/fides/pull/3166)
- The `--local` flag is now respected for the `scan dataset db` command [#3096](https://github.com/ethyca/fides/pull/3096)
- Fixing issue where connectors with external dataset references would fail to save [#3142](https://github.com/ethyca/fides/pull/3142)
- Ensure privacy declaration IDs are stable across updates through system API [#3188](https://github.com/ethyca/fides/pull/3188)
- Fixed unit tests for saas connector type endpoints now that we have >50 [#3101](https://github.com/ethyca/fides/pull/3101)
- Fixed nox docs link [#3121](https://github.com/ethyca/fides/pull/3121/files)

### Developer Experience

- Update fides deploy to use a new database.load_samples setting to initialize sample Systems, Datasets, and Connections for testing [#3102](https://github.com/ethyca/fides/pull/3102)
- Remove support for automatically configuring messaging (Mailgun) & storage (S3) using `.env` with `nox -s "fides_env(test)"` [#3102](https://github.com/ethyca/fides/pull/3102)
- Add smoke tests for consent management [#3158](https://github.com/ethyca/fides/pull/3158)
- Added nox command that opens dev docs [#3082](https://github.com/ethyca/fides/pull/3082)

## [2.11.0](https://github.com/ethyca/fides/compare/2.10.0...2.11.0)

### Added

- Access support for Shippo [#2484](https://github.com/ethyca/fides/pull/2484)
- Feature flags can be set such that they cannot be modified by the user [#2966](https://github.com/ethyca/fides/pull/2966)
- Added the datamap UI to make it open source [#2988](https://github.com/ethyca/fides/pull/2988)
- Introduced a `FixedLayout` component (from the datamap UI) for pages that need to be a fixed height and scroll within [#2992](https://github.com/ethyca/fides/pull/2992)
- Added preliminary privacy notice page [#2995](https://github.com/ethyca/fides/pull/2995)
- Table for privacy notices [#3001](https://github.com/ethyca/fides/pull/3001)
- Added connector template endpoint [#2946](https://github.com/ethyca/fides/pull/2946)
- Query params on connection type endpoint to filter by supported action type [#2996](https://github.com/ethyca/fides/pull/2996)
- Scope restrictions for privacy notice table in the UI [#3007](https://github.com/ethyca/fides/pull/3007)
- Toggle for enabling/disabling privacy notices in the UI [#3010](https://github.com/ethyca/fides/pull/3010)
- Add endpoint to retrieve privacy notices grouped by their associated data uses [#2956](https://github.com/ethyca/fides/pull/2956)
- Support for uploading custom connector templates via the UI [#2997](https://github.com/ethyca/fides/pull/2997)
- Add a backwards-compatible workflow for saving and propagating consent preferences with respect to Privacy Notices [#3016](https://github.com/ethyca/fides/pull/3016)
- Empty state for privacy notices [#3027](https://github.com/ethyca/fides/pull/3027)
- Added Data flow modal [#3008](https://github.com/ethyca/fides/pull/3008)
- Update datamap table export [#3038](https://github.com/ethyca/fides/pull/3038)
- Added more advanced privacy center styling [#2943](https://github.com/ethyca/fides/pull/2943)
- Backend privacy experiences foundation [#3146](https://github.com/ethyca/fides/pull/3146)

### Changed

- Set `privacyDeclarationDeprecatedFields` flags to false and set `userCannotModify` to true [2987](https://github.com/ethyca/fides/pull/2987)
- Restored `nav-config` back to the admin-ui [#2990](https://github.com/ethyca/fides/pull/2990)
- Bumped supported Python versions to 3.10.11, 3.9.16, and 3.8.14 [#2936](https://github.com/ethyca/fides/pull/2936)
- Modify privacy center default config to only request email identities, and add validation preventing requesting both email & phone identities [#2539](https://github.com/ethyca/fides/pull/2539)
- SaaS connector icons are now dynamically loaded from the connector templates [#3018](https://github.com/ethyca/fides/pull/3018)
- Updated consentmechanism Enum to rename "necessary" to "notice_only" [#3048](https://github.com/ethyca/fides/pull/3048)
- Updated test data for Mongo, CLI [#3011](https://github.com/ethyca/fides/pull/3011)
- Updated the check for if a user can assign owner roles to be scope-based instead of role-based [#2964](https://github.com/ethyca/fides/pull/2964)
- Replaced menu in user management table with delete icon [#2958](https://github.com/ethyca/fides/pull/2958)
- Added extra fields to webhook payloads [#2830](https://github.com/ethyca/fides/pull/2830)

### Removed

- Removed interzone navigation logic now that the datamap UI and admin UI are one app [#2990](https://github.com/ethyca/fides/pull/2990)
- Remove the `unknown` state for generated datasets displaying on fidesplus [#2957](https://github.com/ethyca/fides/pull/2957)
- Removed datamap export API [#2999](https://github.com/ethyca/fides/pull/2999)

### Developer Experience

- Nox commands for git tagging to support feature branch builds [#2979](https://github.com/ethyca/fides/pull/2979)
- Changed test environment (`nox -s fides_env`) to run `fides deploy` for local testing [#3071](https://github.com/ethyca/fides/pull/3017)
- Publish git-tag specific docker images [#3050](https://github.com/ethyca/fides/pull/3050)

## [2.10.0](https://github.com/ethyca/fides/compare/2.9.2...2.10.0)

### Added

- Allow users to configure their username and password via the config file [#2884](https://github.com/ethyca/fides/pull/2884)
- Add authentication to the `masking` endpoints as well as accompanying scopes [#2909](https://github.com/ethyca/fides/pull/2909)
- Add an Organization Management page (beta) [#2908](https://github.com/ethyca/fides/pull/2908)
- Adds assigned systems to user management table [#2922](https://github.com/ethyca/fides/pull/2922)
- APIs to support Privacy Notice management (create, read, update) [#2928](https://github.com/ethyca/fides/pull/2928)

### Changed

- Improved standard layout for large width screens and polished misc. pages [#2869](https://github.com/ethyca/fides/pull/2869)
- Changed UI paths in the admin-ui [#2869](https://github.com/ethyca/fides/pull/2892)
  - `/add-systems/new` --> `/add-systems/manual`
  - `/system` --> `/systems`
- Added individual ID routes for systems [#2902](https://github.com/ethyca/fides/pull/2902)
- Deprecated adding scopes to users directly; you can only add roles. [#2848](https://github.com/ethyca/fides/pull/2848/files)
- Changed About Fides page to say "Fides Core Version:" over "Version". [#2899](https://github.com/ethyca/fides/pull/2899)
- Polish Admin UI header & navigation [#2897](https://github.com/ethyca/fides/pull/2897)
- Give new users a "viewer" role by default [#2900](https://github.com/ethyca/fides/pull/2900)
- Tie together save states for user permissions and systems [#2913](https://github.com/ethyca/fides/pull/2913)
- Removing payment types from Stripe connector params [#2915](https://github.com/ethyca/fides/pull/2915)
- Viewer role can now access a restricted version of the user management page [#2933](https://github.com/ethyca/fides/pull/2933)
- Change Privacy Center email placeholder text [#2935](https://github.com/ethyca/fides/pull/2935)
- Restricted setting Approvers as System Managers [#2891](https://github.com/ethyca/fides/pull/2891)
- Adds confirmation modal when downgrading user to "approver" role via Admin UI [#2924](https://github.com/ethyca/fides/pull/2924)
- Changed the toast message for new users to include access control info [#2939](https://github.com/ethyca/fides/pull/2939)
- Add Data Stewards to datamap export [#2962](https://github.com/ethyca/fides/pull/2962)

### Fixed

- Restricted Contributors from being able to create Owners [#2888](https://github.com/ethyca/fides/pull/2888)
- Allow for dynamic aspect ratio for logo on Privacy Center 404 [#2895](https://github.com/ethyca/fides/pull/2895)
- Allow for dynamic aspect ratio for logo on consent page [#2895](https://github.com/ethyca/fides/pull/2895)
- Align role dscription drawer of Admin UI with top nav: [#2932](https://github.com/ethyca/fides/pull/2932)
- Fixed error message when a user is assigned to be an approver without any systems [#2953](https://github.com/ethyca/fides/pull/2953)

### Developer Experience

- Update frontend npm packages (admin-ui, privacy-center, cypress-e2e) [#2921](https://github.com/ethyca/fides/pull/2921)

## [2.9.2](https://github.com/ethyca/fides/compare/2.9.1...2.9.2)

### Fixed

- Allow multiple data uses as long as their processing activity name is different [#2905](https://github.com/ethyca/fides/pull/2905)
- use HTML property, not text, when dispatching Mailchimp Transactional emails [#2901](https://github.com/ethyca/fides/pull/2901)
- Remove policy key from Privacy Center submission modal [#2912](https://github.com/ethyca/fides/pull/2912)

## [2.9.1](https://github.com/ethyca/fides/compare/2.9.0...2.9.1)

### Added

- Added Attentive erasure email connector [#2782](https://github.com/ethyca/fides/pull/2782)

### Changed

- Removed dataset based email connectors [#2782](https://github.com/ethyca/fides/pull/2782)
- Changed Auth0's authentication strategy from `bearer` to `oauth2_client_credentials` [#2820](https://github.com/ethyca/fides/pull/2820)
- renamed the privacy declarations field "Privacy declaration name (deprecated)" to "Processing Activity" [#711](https://github.com/ethyca/fidesplus/issues/711)

### Fixed

- Fixed issue where the scopes list passed into FidesUserPermission could get mutated with the total_scopes call [#2883](https://github.com/ethyca/fides/pull/2883)

### Removed

- removed the `privacyDeclarationDeprecatedFields` flag [#711](https://github.com/ethyca/fidesplus/issues/711)

## [2.9.0](https://github.com/ethyca/fides/compare/2.8.3...2.9.0)

### Added

- The ability to assign users as system managers for a specific system [#2714](https://github.com/ethyca/fides/pull/2714)
- New endpoints to add and remove users as system managers [#2726](https://github.com/ethyca/fides/pull/2726)
- Warning about access control migration to the UI [#2842](https://github.com/ethyca/fides/pull/2842)
- Adds Role Assignment UI [#2739](https://github.com/ethyca/fides/pull/2739)
- Add an automated migration to give users a `viewer` role [#2821](https://github.com/ethyca/fides/pull/2821)

### Changed

- Removed "progressive" navigation that would hide Admin UI tabs until Systems / Connections were configured [#2762](https://github.com/ethyca/fides/pull/2762)
- Added `system.privacy_declaration.name` to datamap response [#2831](https://github.com/ethyca/fides/pull/2831/files)

### Developer Experience

- Retired legacy `navV2` feature flag [#2762](https://github.com/ethyca/fides/pull/2762)
- Update Admin UI Layout to fill viewport height [#2812](https://github.com/ethyca/fides/pull/2812)

### Fixed

- Fixed issue where unsaved changes warning would always show up when running fidesplus [#2788](https://github.com/ethyca/fides/issues/2788)
- Fixed problem in datamap export with datasets that had been updated via SaaS instantiation [#2841](https://github.com/ethyca/fides/pull/2841)
- Fixed problem in datamap export with inconsistent custom field ordering [#2859](https://github.com/ethyca/fides/pull/2859)

## [2.8.3](https://github.com/ethyca/fides/compare/2.8.2...2.8.3)

### Added

- Serialise `bson.ObjectId` types in SAR data packages [#2785](https://github.com/ethyca/fides/pull/2785)

### Fixed

- Fixed issue where more than 1 populated custom fields removed a system from the datamap export [#2825](https://github.com/ethyca/fides/pull/2825)

## [2.8.2](https://github.com/ethyca/fides/compare/2.8.1...2.8.2)

### Fixed

- Resolved a bug that stopped custom fields populating the visual datamap [#2775](https://github.com/ethyca/fides/pull/2775)
- Patch appconfig migration to handle existing db record [#2780](https://github.com/ethyca/fides/pull/2780)

## [2.8.1](https://github.com/ethyca/fides/compare/2.8.0...2.8.1)

### Fixed

- Disabled hiding Admin UI based on user scopes [#2771](https://github.com/ethyca/fides/pull/2771)

## [2.8.0](https://github.com/ethyca/fides/compare/2.7.1...2.8.0)

### Added

- Add API support for messaging config properties [#2551](https://github.com/ethyca/fides/pull/2551)
- Access and erasure support for Kustomer [#2520](https://github.com/ethyca/fides/pull/2520)
- Added the `erase_after` field on collections to be able to set the order for erasures [#2619](https://github.com/ethyca/fides/pull/2619)
- Add a toggle to filter the system classification to only return those with classification data [#2700](https://github.com/ethyca/fides/pull/2700)
- Added backend role-based permissions [#2671](https://github.com/ethyca/fides/pull/2671)
- Access and erasure for Vend SaaS Connector [#1869](https://github.com/ethyca/fides/issues/1869)
- Added endpoints for storage and messaging config setup status [#2690](https://github.com/ethyca/fides/pull/2690)
- Access and erasure for Jira SaaS Connector [#1871](https://github.com/ethyca/fides/issues/1871)
- Access and erasure support for Delighted [#2244](https://github.com/ethyca/fides/pull/2244)
- Improve "Upload a new dataset YAML" [#1531](https://github.com/ethyca/fides/pull/2258)
- Input validation and sanitization for Privacy Request fields [#2655](https://github.com/ethyca/fides/pull/2655)
- Access and erasure support for Yotpo [#2708](https://github.com/ethyca/fides/pull/2708)
- Custom Field Library Tab [#527](https://github.com/ethyca/fides/pull/2693)
- Allow SendGrid template usage [#2728](https://github.com/ethyca/fides/pull/2728)
- Added ConnectorRunner to simplify SaaS connector testing [#1795](https://github.com/ethyca/fides/pull/1795)
- Adds support for Mailchimp Transactional as a messaging config [#2742](https://github.com/ethyca/fides/pull/2742)

### Changed

- Admin UI
  - Add flow for selecting system types when manually creating a system [#2530](https://github.com/ethyca/fides/pull/2530)
  - Updated forms for privacy declarations [#2648](https://github.com/ethyca/fides/pull/2648)
  - Delete flow for privacy declarations [#2664](https://github.com/ethyca/fides/pull/2664)
  - Add framework to have UI elements respect the user's scopes [#2682](https://github.com/ethyca/fides/pull/2682)
  - "Manual Webhook" has been renamed to "Manual Process". [#2717](https://github.com/ethyca/fides/pull/2717)
- Convert all config values to Pydantic `Field` objects [#2613](https://github.com/ethyca/fides/pull/2613)
- Add warning to 'fides deploy' when installed outside of a virtual environment [#2641](https://github.com/ethyca/fides/pull/2641)
- Redesigned the default/init config file to be auto-documented. Also updates the `fides init` logic and analytics consent logic [#2694](https://github.com/ethyca/fides/pull/2694)
- Change how config creation/import is handled across the application [#2622](https://github.com/ethyca/fides/pull/2622)
- Update the CLI aesthetics & docstrings [#2703](https://github.com/ethyca/fides/pull/2703)
- Updates Roles->Scopes Mapping [#2744](https://github.com/ethyca/fides/pull/2744)
- Return user scopes as an enum, as well as total scopes [#2741](https://github.com/ethyca/fides/pull/2741)
- Update `MessagingServiceType` enum to be lowercased throughout [#2746](https://github.com/ethyca/fides/pull/2746)

### Developer Experience

- Set the security environment of the fides dev setup to `prod` instead of `dev` [#2588](https://github.com/ethyca/fides/pull/2588)
- Removed unexpected default Redis password [#2666](https://github.com/ethyca/fides/pull/2666)
- Privacy Center
  - Typechecking and validation of the `config.json` will be checked for backwards-compatibility. [#2661](https://github.com/ethyca/fides/pull/2661)
- Combined conftest.py files [#2669](https://github.com/ethyca/fides/pull/2669)

### Fixed

- Fix support for "redis.user" setting when authenticating to the Redis cache [#2666](https://github.com/ethyca/fides/pull/2666)
- Fix error with the classify dataset feature flag not writing the dataset to the server [#2675](https://github.com/ethyca/fides/pull/2675)
- Allow string dates to stay strings in cache decoding [#2695](https://github.com/ethyca/fides/pull/2695)
- Admin UI
  - Remove Identifiability (Data Qualifier) from taxonomy editor [2684](https://github.com/ethyca/fides/pull/2684)
- FE: Custom field selections binding issue on Taxonomy tabs [#2659](https://github.com/ethyca/fides/pull/2693/)
- Fix Privacy Request Status when submitting a consent request when identity verification is required [#2736](https://github.com/ethyca/fides/pull/2736)

## [2.7.1](https://github.com/ethyca/fides/compare/2.7.0...2.7.1)

- Fix error with the classify dataset feature flag not writing the dataset to the server [#2675](https://github.com/ethyca/fides/pull/2675)

## [2.7.0](https://github.com/ethyca/fides/compare/2.6.6...2.7.0)

- Fides API

  - Access and erasure support for Braintree [#2223](https://github.com/ethyca/fides/pull/2223)
  - Added route to send a test message [#2585](https://github.com/ethyca/fides/pull/2585)
  - Add default storage configuration functionality and associated APIs [#2438](https://github.com/ethyca/fides/pull/2438)

- Admin UI

  - Custom Metadata [#2536](https://github.com/ethyca/fides/pull/2536)
    - Create Custom Lists
    - Create Custom Field Definition
    - Create custom fields from a the taxonomy editor
    - Provide a custom field value in a resource
    - Bulk edit custom field values [#2612](https://github.com/ethyca/fides/issues/2612)
    - Custom metadata UI Polish [#2624](https://github.com/ethyca/fides/pull/2625)

- Privacy Center

  - The consent config default value can depend on whether Global Privacy Control is enabled. [#2341](https://github.com/ethyca/fides/pull/2341)
  - When GPC is enabled, the UI indicates which data uses are opted out by default. [#2596](https://github.com/ethyca/fides/pull/2596)
  - `inspectForBrowserIdentities` now also looks for `ljt_readerID`. [#2543](https://github.com/ethyca/fides/pull/2543)

### Added

- Added new Wunderkind Consent Saas Connector [#2600](https://github.com/ethyca/fides/pull/2600)
- Added new Sovrn Email Consent Connector [#2543](https://github.com/ethyca/fides/pull/2543/)
- Log Fides version at startup [#2566](https://github.com/ethyca/fides/pull/2566)

### Changed

- Update Admin UI to show all action types (access, erasure, consent, update) [#2523](https://github.com/ethyca/fides/pull/2523)
- Removes legacy `verify_oauth_client` function [#2527](https://github.com/ethyca/fides/pull/2527)
- Updated the UI for adding systems to a new design [#2490](https://github.com/ethyca/fides/pull/2490)
- Minor logging improvements [#2566](https://github.com/ethyca/fides/pull/2566)
- Various form components now take a `stacked` or `inline` variant [#2542](https://github.com/ethyca/fides/pull/2542)
- UX fixes for user management [#2537](https://github.com/ethyca/fides/pull/2537)
- Updating Firebase Auth connector to mask the user with a delete instead of an update [#2602](https://github.com/ethyca/fides/pull/2602)

### Fixed

- Fixed bug where refreshing a page in the UI would result in a 404 [#2502](https://github.com/ethyca/fides/pull/2502)
- Usernames are case insensitive now and prevent all duplicates [#2487](https://github.com/ethyca/fides/pull/2487)
  - This PR contains a migration that deletes duplicate users and keeps the oldest original account.
- Update Logos for shipped connectors [#2464](https://github.com/ethyca/fides/pull/2587)
- Search field on privacy request page isn't working [#2270](https://github.com/ethyca/fides/pull/2595)
- Fix connection dropdown in integration table to not be disabled add system creation [#3589](https://github.com/ethyca/fides/pull/3589)

### Developer Experience

- Added new Cypress E2E smoke tests [#2241](https://github.com/ethyca/fides/pull/2241)
- New command `nox -s e2e_test` which will spin up the test environment and run true E2E Cypress tests against it [#2417](https://github.com/ethyca/fides/pull/2417)
- Cypress E2E tests now run in CI and are reported to Cypress Cloud [#2417](https://github.com/ethyca/fides/pull/2417)
- Change from `randomint` to `uuid` in mongodb tests to reduce flakiness. [#2591](https://github.com/ethyca/fides/pull/2591)

### Removed

- Remove feature flagged config wizard stepper from Admin UI [#2553](https://github.com/ethyca/fides/pull/2553)

## [2.6.6](https://github.com/ethyca/fides/compare/2.6.5...2.6.6)

### Changed

- Improve Readability for Custom Masking Override Exceptions [#2593](https://github.com/ethyca/fides/pull/2593)

## [2.6.5](https://github.com/ethyca/fides/compare/2.6.4...2.6.5)

### Added

- Added config properties to override database Engine parameters [#2511](https://github.com/ethyca/fides/pull/2511)
- Increased default pool_size and max_overflow to 50 [#2560](https://github.com/ethyca/fides/pull/2560)

## [2.6.4](https://github.com/ethyca/fides/compare/2.6.3...2.6.4)

### Fixed

- Fixed bug for SMS completion notification not being sent [#2526](https://github.com/ethyca/fides/issues/2526)
- Fixed bug where refreshing a page in the UI would result in a 404 [#2502](https://github.com/ethyca/fides/pull/2502)

## [2.6.3](https://github.com/ethyca/fides/compare/2.6.2...2.6.3)

### Fixed

- Handle case where legacy dataset has meta: null [#2524](https://github.com/ethyca/fides/pull/2524)

## [2.6.2](https://github.com/ethyca/fides/compare/2.6.1...2.6.2)

### Fixed

- Issue addressing missing field in dataset migration [#2510](https://github.com/ethyca/fides/pull/2510)

## [2.6.1](https://github.com/ethyca/fides/compare/2.6.0...2.6.1)

### Fixed

- Fix errors when privacy requests execute concurrently without workers [#2489](https://github.com/ethyca/fides/pull/2489)
- Enable saas request overrides to run in worker runtime [#2489](https://github.com/ethyca/fides/pull/2489)

## [2.6.0](https://github.com/ethyca/fides/compare/2.5.1...2.6.0)

### Added

- Added the `env` option to the `security` configuration options to allow for users to completely secure the API endpoints [#2267](https://github.com/ethyca/fides/pull/2267)
- Unified Fides Resources
  - Added a dataset dropdown selector when configuring a connector to link an existing dataset to the connector configuration. [#2162](https://github.com/ethyca/fides/pull/2162)
  - Added new datasetconfig.ctl_dataset_id field to unify fides dataset resources [#2046](https://github.com/ethyca/fides/pull/2046)
- Add new connection config routes that couple them with systems [#2249](https://github.com/ethyca/fides/pull/2249)
- Add new select/deselect all permissions buttons [#2437](https://github.com/ethyca/fides/pull/2437)
- Endpoints to allow a user with the `user:password-reset` scope to reset users' passwords. In addition, users no longer require a scope to edit their own passwords. [#2373](https://github.com/ethyca/fides/pull/2373)
- New form to reset a user's password without knowing an old password [#2390](https://github.com/ethyca/fides/pull/2390)
- Approve & deny buttons on the "Request details" page. [#2473](https://github.com/ethyca/fides/pull/2473)
- Consent Propagation
  - Add the ability to execute Consent Requests via the Privacy Request Execution layer [#2125](https://github.com/ethyca/fides/pull/2125)
  - Add a Mailchimp Transactional Consent Connector [#2194](https://github.com/ethyca/fides/pull/2194)
  - Allow defining a list of opt-in and/or opt-out requests in consent connectors [#2315](https://github.com/ethyca/fides/pull/2315)
  - Add a Google Analytics Consent Connector for GA4 properties [#2302](https://github.com/ethyca/fides/pull/2302)
  - Pass the GA Cookie from the Privacy Center [#2337](https://github.com/ethyca/fides/pull/2337)
  - Rename "user_id" to more specific "ga_client_id" [#2356](https://github.com/ethyca/fides/pull/2356)
  - Patch Google Analytics Consent Connector to delete by client_id [#2355](https://github.com/ethyca/fides/pull/2355)
  - Add a "skip_param_values option" to optionally skip when we are missing param values in the body [#2384](https://github.com/ethyca/fides/pull/2384)
  - Adds a new Universal Analytics Connector that works with the UA Tracking Id
- Adds intake and storage of Global Privacy Control Signal props for Consent [#2599](https://github.com/ethyca/fides/pull/2599)

### Changed

- Unified Fides Resources
  - Removed several fidesops schemas for DSR's in favor of updated Fideslang schemas [#2009](https://github.com/ethyca/fides/pull/2009)
  - Removed DatasetConfig.dataset field [#2096](https://github.com/ethyca/fides/pull/2096)
  - Updated UI dataset config routes to use new unified routes [#2113](https://github.com/ethyca/fides/pull/2113)
  - Validate request body on crud endpoints on upsert. Validate dataset data categories before save. [#2134](https://github.com/ethyca/fides/pull/2134/)
  - Updated test env setup and quickstart to use new endpoints [#2225](https://github.com/ethyca/fides/pull/2225)
- Consent Propagation
  - Privacy Center consent options can now be marked as `executable` in order to propagate consent requests [#2193](https://github.com/ethyca/fides/pull/2193)
  - Add support for passing browser identities to consent request patches [#2304](https://github.com/ethyca/fides/pull/2304)
- Update fideslang to 1.3.3 [#2343](https://github.com/ethyca/fides/pull/2343)
- Display the request type instead of the policy name on the request table [#2382](https://github.com/ethyca/fides/pull/2382)
- Make denial reasons required [#2400](https://github.com/ethyca/fides/pull/2400)
- Display the policy key on the request details page [#2395](https://github.com/ethyca/fides/pull/2395)
- Updated CSV export [#2452](https://github.com/ethyca/fides/pull/2452)
- Privacy Request approval now uses a modal [#2443](https://github.com/ethyca/fides/pull/2443)

### Developer Experience

- `nox -s test_env` has been replaced with `nox -s "fides_env(dev)"`
- New command `nox -s "fides_env(test)"` creates a complete test environment with seed data (similar to `fides_env(dev)`) but with the production fides image so the built UI can be accessed at `localhost:8080` [#2399](https://github.com/ethyca/fides/pull/2399)
- Change from code climate to codecov for coverage reporting [#2402](https://github.com/ethyca/fides/pull/2402)

### Fixed

- Home screen header scaling and responsiveness issues [#2200](https://github.com/ethyca/fides/pull/2277)
- Privacy Center identity inputs validate even when they are optional. [#2308](https://github.com/ethyca/fides/pull/2308)
- The PII toggle defaults to false and PII will be hidden on page load [#2388](https://github.com/ethyca/fides/pull/2388)
- Fixed a CI bug caused by git security upgrades [#2441](https://github.com/ethyca/fides/pull/2441)
- Privacy Center
  - Identity inputs validate even when they are optional. [#2308](https://github.com/ethyca/fides/pull/2308)
  - Submit buttons show loading state and disable while submitting. [#2401](https://github.com/ethyca/fides/pull/2401)
  - Phone inputs no longer request country SVGs from external domain. [#2378](https://github.com/ethyca/fides/pull/2378)
  - Input validation errors no longer change the height of modals. [#2379](https://github.com/ethyca/fides/pull/2379)
- Patch masking strategies to better handle null and non-string inputs [#2307](https://github.com/ethyca/fides/pull/2377)
- Renamed prod pushes tag to be `latest` for privacy center and sample app [#2401](https://github.com/ethyca/fides/pull/2407)
- Update firebase connector to better handle non-existent users [#2439](https://github.com/ethyca/fides/pull/2439)

## [2.5.1](https://github.com/ethyca/fides/compare/2.5.0...2.5.1)

### Developer Experience

- Allow db resets only if `config.dev_mode` is `True` [#2321](https://github.com/ethyca/fides/pull/2321)

### Fixed

- Added a feature flag for the recent dataset classification UX changes [#2335](https://github.com/ethyca/fides/pull/2335)

### Security

- Add a check to the catchall path to prevent returning paths outside of the UI directory [#2330](https://github.com/ethyca/fides/pull/2330)

### Developer Experience

- Reduce size of local Docker images by fixing `.dockerignore` patterns [#2360](https://github.com/ethyca/fides/pull/2360)

## [2.5.0](https://github.com/ethyca/fides/compare/2.4.0...2.5.0)

### Docs

- Update the docs landing page and remove redundant docs [#2184](https://github.com/ethyca/fides/pull/2184)

### Added

- Added the `user` command group to the CLI. [#2153](https://github.com/ethyca/fides/pull/2153)
- Added `Code Climate` test coverage uploads. [#2198](https://github.com/ethyca/fides/pull/2198)
- Added the connection key to the execution log [#2100](https://github.com/ethyca/fides/pull/2100)
- Added endpoints to retrieve DSR `Rule`s and `Rule Target`s [#2116](https://github.com/ethyca/fides/pull/2116)
- Added Fides version number to account dropdown in the UI [#2140](https://github.com/ethyca/fides/pull/2140)
- Add link to Classify Systems page in nav side bar [#2128](https://github.com/ethyca/fides/pull/2128)
- Dataset classification UI now polls for results [#2123](https://github.com/ethyca/fides/pull/2123)
- Update Privacy Center Icons [#1800](https://github.com/ethyca/fides/pull/2139)
- Privacy Center `fides-consent.js`:
  - `Fides.shopify` integration function. [#2152](https://github.com/ethyca/fides/pull/2152)
  - Dedicated folder for integrations.
  - `Fides.meta` integration function (fbq). [#2217](https://github.com/ethyca/fides/pull/2217)
- Adds support for Twilio email service (Sendgrid) [#2154](https://github.com/ethyca/fides/pull/2154)
- Access and erasure support for Recharge [#1709](https://github.com/ethyca/fides/pull/1709)
- Access and erasure support for Friendbuy Nextgen [#2085](https://github.com/ethyca/fides/pull/2085)

### Changed

- Admin UI Feature Flags - [#2101](https://github.com/ethyca/fides/pull/2101)
  - Overrides can be saved in the browser.
  - Use `NEXT_PUBLIC_APP_ENV` for app-specific environment config.
  - No longer use `react-feature-flags` library.
  - Can have descriptions. [#2243](https://github.com/ethyca/fides/pull/2243)
- Made privacy declarations optional when adding systems manually - [#2173](https://github.com/ethyca/fides/pull/2173)
- Removed an unclear logging message. [#2266](https://github.com/ethyca/fides/pull/2266)
- Allow any user with `user:delete` scope to delete other users [#2148](https://github.com/ethyca/fides/pull/2148)
- Dynamic imports of custom overrides and SaaS test fixtures [#2169](https://github.com/ethyca/fides/pull/2169)
- Added `AuthenticatedClient` to custom request override interface [#2171](https://github.com/ethyca/fides/pull/2171)
- Only approve the specific collection instead of the entire dataset, display only top 1 classification by default [#2226](https://github.com/ethyca/fides/pull/2226)
- Update sample project resources for `fides evaluate` usage in `fides deploy` [#2253](https://github.com/ethyca/fides/pull/2253)

### Removed

- Removed unused object_name field on s3 storage config [#2133](https://github.com/ethyca/fides/pull/2133)

### Fixed

- Remove next-auth from privacy center to fix JS console error [#2090](https://github.com/ethyca/fides/pull/2090)
- Admin UI - Added Missing ability to assign `user:delete` in the permissions checkboxes [#2148](https://github.com/ethyca/fides/pull/2148)
- Nav bug: clicking on Privacy Request breadcrumb takes me to Home instead of /privacy-requests [#497](https://github.com/ethyca/fides/pull/2141)
- Side nav disappears when viewing request details [#2129](https://github.com/ethyca/fides/pull/2155)
- Remove usage of load dataset button and other dataset UI modifications [#2149](https://github.com/ethyca/fides/pull/2149)
- Improve readability for exceptions raised from custom request overrides [#2157](https://github.com/ethyca/fides/pull/2157)
- Importing custom request overrides on server startup [#2186](https://github.com/ethyca/fides/pull/2186)
- Remove warning when env vars default to blank strings in docker-compose [#2188](https://github.com/ethyca/fides/pull/2188)
- Fix Cookie House purchase modal flashing 'Error' in title [#2274](https://github.com/ethyca/fides/pull/2274)
- Stop dependency from upgrading `packaging` to version with known issue [#2273](https://github.com/ethyca/fides/pull/2273)
- Privacy center config no longer requires `identity_inputs` and will use `email` as a default [#2263](https://github.com/ethyca/fides/pull/2263)
- No longer display remaining days for privacy requests in terminal states [#2292](https://github.com/ethyca/fides/pull/2292)

### Removed

- Remove "Create New System" button when viewing systems. All systems can now be created via the "Add systems" button on the home page. [#2132](https://github.com/ethyca/fides/pull/2132)

## [2.4.0](https://github.com/ethyca/fides/compare/2.3.1...2.4.0)

### Developer Experience

- Include a pre-check workflow that collects the pytest suite [#2098](https://github.com/ethyca/fides/pull/2098)
- Write to the application db when running the app locally. Write to the test db when running pytest [#1731](https://github.com/ethyca/fides/pull/1731)

### Changed

- Move the `fides.ctl.core.` and `fides.ctl.connectors` modules into `fides.core` and `fides.connectors` respectively [#2097](https://github.com/ethyca/fides/pull/2097)
- Fides: Skip cypress tests due to nav bar 2.0 [#2102](https://github.com/ethyca/fides/pull/2103)

### Added

- Adds new erasure policy for complete user data masking [#1839](https://github.com/ethyca/fides/pull/1839)
- New Fides Home page [#1864](https://github.com/ethyca/fides/pull/2050)
- Nav 2.0 - Replace form flow side navs with top tabs [#2037](https://github.com/ethyca/fides/pull/2050)
- Adds new erasure policy for complete user data masking [#1839](https://github.com/ethyca/fides/pull/1839)
- Added ability to use Mailgun templates when sending emails. [#2039](https://github.com/ethyca/fides/pull/2039)
- Adds SMS id verification for consent [#2094](https://github.com/ethyca/fides/pull/2094)

### Fixed

- Store `fides_consent` cookie on the root domain of the Privacy Center [#2071](https://github.com/ethyca/fides/pull/2071)
- Properly set the expire-time for verification codes [#2105](https://github.com/ethyca/fides/pull/2105)

## [2.3.1](https://github.com/ethyca/fides/compare/2.3.0...2.3.1)

### Fixed

- Resolved an issue where the root_user was not being created [#2082](https://github.com/ethyca/fides/pull/2082)

### Added

- Nav redesign with sidebar groups. Feature flagged to only be visible in dev mode until release. [#2030](https://github.com/ethyca/fides/pull/2047)
- Improved error handling for incorrect app encryption key [#2089](https://github.com/ethyca/fides/pull/2089)
- Access and erasure support for Friendbuy API [#2019](https://github.com/ethyca/fides/pull/2019)

## [2.3.0](https://github.com/ethyca/fides/compare/2.2.2...2.3.0)

### Added

- Common Subscriptions for app-wide data and feature checks. [#2030](https://github.com/ethyca/fides/pull/2030)
- Send email alerts on privacy request failures once the specified threshold is reached. [#1793](https://github.com/ethyca/fides/pull/1793)
- DSR Notifications (toast) [#1895](https://github.com/ethyca/fides/pull/1895)
- DSR configure alerts btn [#1895](https://github.com/ethyca/fides/pull/1895)
- DSR configure alters (FE) [#1895](https://github.com/ethyca/fides/pull/1895)
- Add a `usage` session to Nox to print full session docstrings. [#2022](https://github.com/ethyca/fides/pull/2022)

### Added

- Adds notifications section to toml files [#2026](https://github.com/ethyca/fides/pull/2060)

### Changed

- Updated to use `loguru` logging library throughout codebase [#2031](https://github.com/ethyca/fides/pull/2031)
- Do not always create a `fides.toml` by default [#2023](https://github.com/ethyca/fides/pull/2023)
- The `fideslib` module has been merged into `fides`, code redundancies have been removed [#1859](https://github.com/ethyca/fides/pull/1859)
- Replace 'ingress' and 'egress' with 'sources' and 'destinations' across UI [#2044](https://github.com/ethyca/fides/pull/2044)
- Update the functionality of `fides pull -a <filename>` to include _all_ resource types. [#2083](https://github.com/ethyca/fides/pull/2083)

### Fixed

- Timing issues with bulk DSR reprocessing, specifically when analytics are enabled [#2015](https://github.com/ethyca/fides/pull/2015)
- Error caused by running erasure requests with disabled connectors [#2045](https://github.com/ethyca/fides/pull/2045)
- Changes the SlowAPI ratelimiter's backend to use memory instead of Redis [#2054](https://github.com/ethyca/fides/pull/2058)

## [2.2.2](https://github.com/ethyca/fides/compare/2.2.1...2.2.2)

### Docs

- Updated the readme to use new new [docs site](http://docs.ethyca.com) [#2020](https://github.com/ethyca/fides/pull/2020)

### Deprecated

- The documentation site hosted in the `/docs` directory has been deprecated. All documentation updates will be hosted at the new [docs site](http://docs.ethyca.com) [#2020](https://github.com/ethyca/fides/pull/2020)

### Fixed

- Fixed mypy and pylint errors [#2013](https://github.com/ethyca/fides/pull/2013)
- Update connection test endpoint to be effectively non-blocking [#2000](https://github.com/ethyca/fides/pull/2000)
- Update Fides connector to better handle children with no access results [#2012](https://github.com/ethyca/fides/pull/2012)

## [2.2.1](https://github.com/ethyca/fides/compare/2.2.0...2.2.1)

### Added

- Add health check indicator for data flow scanning option [#1973](https://github.com/ethyca/fides/pull/1973)

### Changed

- The `celery.toml` is no longer used, instead it is a subsection of the `fides.toml` file [#1990](https://github.com/ethyca/fides/pull/1990)
- Update sample project landing page copy to be version-agnostic [#1958](https://github.com/ethyca/fides/pull/1958)
- `get` and `ls` CLI commands now return valid `fides` object YAML [#1991](https://github.com/ethyca/fides/pull/1991)

### Developer Experience

- Remove duplicate fastapi-caching and pin version. [#1765](https://github.com/ethyca/fides/pull/1765)

## [2.2.0](https://github.com/ethyca/fides/compare/2.1.0...2.2.0)

### Added

- Send email alerts on privacy request failures once the specified threshold is reached. [#1793](https://github.com/ethyca/fides/pull/1793)
- Add authenticated privacy request route. [#1819](https://github.com/ethyca/fides/pull/1819)
- Enable the onboarding flow [#1836](https://github.com/ethyca/fides/pull/1836)
- Access and erasure support for Fullstory API [#1821](https://github.com/ethyca/fides/pull/1821)
- Add function to poll privacy request for completion [#1860](https://github.com/ethyca/fides/pull/1860)
- Added rescan flow for the data flow scanner [#1844](https://github.com/ethyca/fides/pull/1844)
- Add rescan flow for the data flow scanner [#1844](https://github.com/ethyca/fides/pull/1844)
- Add Fides connector to support parent-child Fides deployments [#1861](https://github.com/ethyca/fides/pull/1861)
- Classification UI now polls for updates to classifications [#1908](https://github.com/ethyca/fides/pull/1908)

### Changed

- The organization info form step is now skipped if the server already has organization info. [#1840](https://github.com/ethyca/fides/pull/1840)
- Removed the description column from the classify systems page. [#1867](https://github.com/ethyca/fides/pull/1867)
- Retrieve child results during fides connector execution [#1967](https://github.com/ethyca/fides/pull/1967)

### Fixed

- Fix error in parent user creation seeding. [#1832](https://github.com/ethyca/fides/issues/1832)
- Fix DSR error due to unfiltered empty identities [#1901](https://github.com/ethyca/fides/pull/1907)

### Docs

- Remove documentation about no-longer used connection string override [#1824](https://github.com/ethyca/fides/pull/1824)
- Fix typo in headings [#1824](https://github.com/ethyca/fides/pull/1824)
- Update documentation to reflect configs necessary for mailgun, twilio_sms and twilio_email service types [#1846](https://github.com/ethyca/fides/pull/1846)

...

## [2.1.0](https://github.com/ethyca/fides/compare/2.0.0...2.1.0)

### Added

- Classification flow for system data flows
- Classification is now triggered as part of data flow scanning
- Include `ingress` and `egress` fields on system export and `datamap/` endpoint [#1740](https://github.com/ethyca/fides/pull/1740)
- Repeatable unique identifier for dataset fides_keys and metadata [#1786](https://github.com/ethyca/fides/pull/1786)
- Adds SMS support for identity verification notifications [#1726](https://github.com/ethyca/fides/pull/1726)
- Added phone number validation in back-end and react phone number form in Privacy Center [#1745](https://github.com/ethyca/fides/pull/1745)
- Adds SMS message template for all subject notifications [#1743](https://github.com/ethyca/fides/pull/1743)
- Privacy-Center-Cypress workflow for CI checks of the Privacy Center. [#1722](https://github.com/ethyca/fides/pull/1722)
- Privacy Center `fides-consent.js` script for accessing consent on external pages. [Details](/clients/privacy-center/packages/fides-consent/README.md)
- Erasure support for Twilio Conversations API [#1673](https://github.com/ethyca/fides/pull/1673)
- Webserver port can now be configured via the CLI command [#1858](https://github.com/ethyca/fides/pull/1858)

### Changed

- Optional dependencies are no longer used for 3rd-party connectivity. Instead they are used to isolate dangerous dependencies. [#1679](https://github.com/ethyca/fides/pull/1679)
- All Next pages now automatically require login. [#1670](https://github.com/ethyca/fides/pull/1670)
- Running the `webserver` command no longer prompts the user to opt out/in to analytics[#1724](https://github.com/ethyca/fides/pull/1724)

### Developer Experience

- Admin-UI-Cypress tests that fail in CI will now upload screen recordings for debugging. [#1728](https://github.com/ethyca/fides/pull/1728/files/c23e62fea284f7910028c8483feff893903068b8#r1019491323)
- Enable remote debugging from VSCode of live dev app [#1780](https://github.com/ethyca/fides/pull/1780)

### Removed

- Removed the Privacy Center `cookieName` config introduced in 2.0.0. [#1756](https://github.com/ethyca/fides/pull/1756)

### Fixed

- Exceptions are no longer raised when sending analytics on Windows [#1666](https://github.com/ethyca/fides/pull/1666)
- Fixed wording on identity verification modal in the Privacy Center [#1674](https://github.com/ethyca/fides/pull/1674)
- Update system fides_key tooltip text [#1533](https://github.com/ethyca/fides/pull/1685)
- Removed local storage parsing that is redundant with redux-persist. [#1678](https://github.com/ethyca/fides/pull/1678)
- Show a helpful error message if Docker daemon is not running during "fides deploy" [#1694](https://github.com/ethyca/fides/pull/1694)
- Allow users to query their own permissions, including root user. [#1698](https://github.com/ethyca/fides/pull/1698)
- Single-select taxonomy fields legal basis and special category can be cleared. [#1712](https://github.com/ethyca/fides/pull/1712)
- Fixes the issue where the security config is not properly loading from environment variables. [#1718](https://github.com/ethyca/fides/pull/1718)
- Fixes the issue where the CLI can't run without the config values required by the webserver. [#1811](https://github.com/ethyca/fides/pull/1811)
- Correctly handle response from adobe jwt auth endpoint as milliseconds, rather than seconds. [#1754](https://github.com/ethyca/fides/pull/1754)
- Fixed styling issues with the `EditDrawer` component. [#1803](https://github.com/ethyca/fides/pull/1803)

### Security

- Bumped versions of packages that use OpenSSL [#1683](https://github.com/ethyca/fides/pull/1683)

## [2.0.0](https://github.com/ethyca/fides/compare/1.9.6...2.0.0)

### Added

- Allow delete-only SaaS connector endpoints [#1200](https://github.com/ethyca/fides/pull/1200)
- Privacy center consent choices store a browser cookie. [#1364](https://github.com/ethyca/fides/pull/1364)
  - The format is generic. A reasonable set of defaults will be added later: [#1444](https://github.com/ethyca/fides/issues/1444)
  - The cookie name defaults to `fides_consent` but can be configured under `config.json > consent > cookieName`.
  - Each consent option can provide an array of `cookieKeys`.
- Individually select and reprocess DSRs that have errored [#1203](https://github.com/ethyca/fides/pull/1489)
- Bulk select and reprocess DSRs that have errored [#1205](https://github.com/ethyca/fides/pull/1489)
- Config Wizard: AWS scan results populate in system review forms. [#1454](https://github.com/ethyca/fides/pull/1454)
- Integrate rate limiter with Saas Connectors. [#1433](https://github.com/ethyca/fides/pull/1433)
- Config Wizard: Added a column selector to the scan results page of the config wizard [#1590](https://github.com/ethyca/fides/pull/1590)
- Config Wizard: Flow for runtime scanner option [#1640](https://github.com/ethyca/fides/pull/1640)
- Access support for Twilio Conversations API [#1520](https://github.com/ethyca/fides/pull/1520)
- Message Config: Adds Twilio Email/SMS support [#1519](https://github.com/ethyca/fides/pull/1519)

### Changed

- Updated mypy to version 0.981 and Python to version 3.10.7 [#1448](https://github.com/ethyca/fides/pull/1448)

### Developer Experience

- Repository dispatch events are sent to fidesctl-plus and fidesops-plus [#1263](https://github.com/ethyca/fides/pull/1263)
- Only the `docs-authors` team members are specified as `CODEOWNERS` [#1446](https://github.com/ethyca/fides/pull/1446)
- Updates the default local configuration to not defer tasks to a worker node [#1552](https://github.com/ethyca/fides/pull/1552/)
- Updates the healthcheck to return health status of connected Celery workers [#1588](https://github.com/ethyca/fides/pull/1588)

### Docs

- Remove the tutorial to prepare for new update [#1543](https://github.com/ethyca/fides/pull/1543)
- Add system management via UI documentation [#1541](https://github.com/ethyca/fides/pull/1541)
- Added DSR quickstart docs, restructured docs navigation [#1651](https://github.com/ethyca/fides/pull/1651)
- Update privacy request execution overview docs [#1258](https://github.com/ethyca/fides/pull/1490)

### Fixed

- Fixed system dependencies appearing as "N/A" in the datamap endpoint when there are no privacy declarations [#1649](https://github.com/ethyca/fides/pull/1649)

## [1.9.6](https://github.com/ethyca/fides/compare/1.9.5...1.9.6)

### Fixed

- Include systems without a privacy declaration on data map [#1603](https://github.com/ethyca/fides/pull/1603)
- Handle malformed tokens [#1523](https://github.com/ethyca/fides/pull/1523)
- Remove thrown exception from getAllPrivacyRequests method [#1592](https://github.com/ethyca/fides/pull/1593)
- Include systems without a privacy declaration on data map [#1603](https://github.com/ethyca/fides/pull/1603)
- After editing a dataset, the table will stay on the previously selected collection instead of resetting to the first one. [#1511](https://github.com/ethyca/fides/pull/1511)
- Fix redis `db_index` config issue [#1647](https://github.com/ethyca/fides/pull/1647)

### Docs

- Add unlinked docs and fix any remaining broken links [#1266](https://github.com/ethyca/fides/pull/1266)
- Update privacy center docs to include consent information [#1537](https://github.com/ethyca/fides/pull/1537)
- Update UI docs to include DSR countdown information and additional descriptions/filtering [#1545](https://github.com/ethyca/fides/pull/1545)

### Changed

- Allow multiple masking strategies to be specified when using fides as a masking engine [#1647](https://github.com/ethyca/fides/pull/1647)

## [1.9.5](https://github.com/ethyca/fides/compare/1.9.4...1.9.5)

### Added

- The database includes a `plus_system_scans` relation, to track the status and results of System Scanner executions in fidesctl-plus [#1554](https://github.com/ethyca/fides/pull/1554)

## [1.9.4](https://github.com/ethyca/fides/compare/1.9.2...1.9.4)

### Fixed

- After editing a dataset, the table will stay on the previously selected collection instead of resetting to the first one. [#1511](https://github.com/ethyca/fides/pull/1511)

## [1.9.2](https://github.com/ethyca/fides/compare/1.9.1...1.9.2)

### Deprecated

- Added a deprecation warning for the entire package [#1244](https://github.com/ethyca/fides/pull/1244)

### Added

- Dataset generation enhancements using Fides Classify for Plus users:

  - Integrate Fides Plus API into placeholder features introduced in 1.9.0. [#1194](https://github.com/ethyca/fides/pull/1194)

- Fides Admin UI:

  - Configure Connector after creation [#1204](https://github.com/ethyca/fides/pull/1356)

### Fixed

- Privacy Center:
  - Handle error on startup if server isn't running [#1239](https://github.com/ethyca/fides/pull/1239)
  - Fix styling issue with cards [#1240](https://github.com/ethyca/fides/pull/1240)
  - Redirect to index on consent save [#1238](https://github.com/ethyca/fides/pull/1238)

## [1.9.1](https://github.com/ethyca/fides/compare/1.9.0...1.9.1)

### Changed

- Update fideslang to v1.3.1 [#1136](https://github.com/ethyca/fides/pull/1136)

### Changed

- Update fideslang to v1.3.1 [#1136](https://github.com/ethyca/fides/pull/1136)

## [1.9.0](https://github.com/ethyca/fides/compare/1.8.6...1.9.0) - 2022-09-29

### Added

- Dataset generation enhancements using Fides Classify for Plus users:
  - Added toggle for enabling classify during generation. [#1057](https://github.com/ethyca/fides/pull/1057)
  - Initial implementation of API request to kick off classify, with confirmation modal. [#1069](https://github.com/ethyca/fides/pull/1069)
  - Initial Classification & Review status for generated datasets. [#1074](https://github.com/ethyca/fides/pull/1074)
  - Component for choosing data categories based on classification results. [#1110](https://github.com/ethyca/fides/pull/1110)
  - The dataset fields table shows data categories from the classifier (if available). [#1088](https://github.com/ethyca/fides/pull/1088)
  - The "Approve" button can be used to update the dataset with the classifier's suggestions. [#1129](https://github.com/ethyca/fides/pull/1129)
- System management UI:
  - New page to add a system via yaml [#1062](https://github.com/ethyca/fides/pull/1062)
  - Skeleton of page to add a system manually [#1068](https://github.com/ethyca/fides/pull/1068)
  - Refactor config wizard system forms to be reused for system management [#1072](https://github.com/ethyca/fides/pull/1072)
  - Add additional optional fields to system management forms [#1082](https://github.com/ethyca/fides/pull/1082)
  - Delete a system through the UI [#1085](https://github.com/ethyca/fides/pull/1085)
  - Edit a system through the UI [#1096](https://github.com/ethyca/fides/pull/1096)
- Cypress component testing [#1106](https://github.com/ethyca/fides/pull/1106)

### Changed

- Changed behavior of `load_default_taxonomy` to append instead of upsert [#1040](https://github.com/ethyca/fides/pull/1040)
- Changed behavior of adding privacy declarations to decouple the actions of the "add" and "next" buttons [#1086](https://github.com/ethyca/fides/pull/1086)
- Moved system related UI components from the `config-wizard` directory to the `system` directory [#1097](https://github.com/ethyca/fides/pull/1097)
- Updated "type" on SaaS config to be a simple string type, not an enum [#1197](https://github.com/ethyca/fides/pull/1197)

### Developer Experience

- Optional dependencies may have their version defined only once, in `optional-requirements.txt` [#1171](https://github.com/ethyca/fides/pull/1171)

### Docs

- Updated the footer links [#1130](https://github.com/ethyca/fides/pull/1130)

### Fixed

- Fixed the "help" link in the UI header [#1078](https://github.com/ethyca/fides/pull/1078)
- Fixed a bug in Data Category Dropdowns where checking i.e. `user.biometric` would also check `user.biometric_health` [#1126](https://github.com/ethyca/fides/pull/1126)

### Security

- Upgraded pymysql to version `1.0.2` [#1094](https://github.com/ethyca/fides/pull/1094)

## [1.8.6](https://github.com/ethyca/fides/compare/1.8.5...1.8.6) - 2022-09-28

### Added

- Added classification tables for Plus users [#1060](https://github.com/ethyca/fides/pull/1060)

### Fixed

- Fixed a bug where rows were being excluded from a data map [#1124](https://github.com/ethyca/fides/pull/1124)

## [1.8.5](https://github.com/ethyca/fides/compare/1.8.4...1.8.5) - 2022-09-21

### Changed

- Update fideslang to v1.3.0 [#1103](https://github.com/ethyca/fides/pull/1103)

## [1.8.4](https://github.com/ethyca/fides/compare/1.8.3...1.8.4) - 2022-09-09

### Added

- Initial system management page [#1054](https://github.com/ethyca/fides/pull/1054)

### Changed

- Deleting a taxonomy field with children will now cascade delete all of its children as well. [#1042](https://github.com/ethyca/fides/pull/1042)

### Fixed

- Fixed navigating directly to frontend routes loading index page instead of the correct static page for the route.
- Fix truncated evaluation error messages [#1053](https://github.com/ethyca/fides/pull/1053)

## [1.8.3](https://github.com/ethyca/fides/compare/1.8.2...1.8.3) - 2022-09-06

### Added

- Added more taxonomy fields that can be edited via the UI [#1000](https://github.com/ethyca/fides/pull/1000) [#1028](https://github.com/ethyca/fides/pull/1028)
- Added the ability to add taxonomy fields via the UI [#1019](https://github.com/ethyca/fides/pull/1019)
- Added the ability to delete taxonomy fields via the UI [#1006](https://github.com/ethyca/fides/pull/1006)
  - Only non-default taxonomy entities can be deleted [#1023](https://github.com/ethyca/fides/pull/1023)
- Prevent deleting taxonomy `is_default` fields and from adding `is_default=True` fields via the API [#990](https://github.com/ethyca/fides/pull/990).
- Added a "Custom" tag to distinguish user defined taxonomy fields from default taxonomy fields in the UI [#1027](https://github.com/ethyca/fides/pull/1027)
- Added initial support for enabling Fides Plus [#1037](https://github.com/ethyca/fides/pull/1037)
  - The `useFeatures` hook can be used to check if `plus` is enabled.
  - Navigating to/from the Data Map page is gated behind this feature.
  - Plus endpoints are served from the private Plus image.

### Fixed

- Fixed failing mypy tests [#1030](https://github.com/ethyca/fides/pull/1030)
- Fixed an issue where `fides push --diff` would return a false positive diff [#1026](https://github.com/ethyca/fides/pull/1026)
- Pinned pydantic version to < 1.10.0 to fix an error in finding referenced fides keys [#1045](https://github.com/ethyca/fides/pull/1045)

### Fixed

- Fixed failing mypy tests [#1030](https://github.com/ethyca/fides/pull/1030)
- Fixed an issue where `fides push --diff` would return a false positive diff [#1026](https://github.com/ethyca/fides/pull/1026)

### Docs

- Minor formatting updates to [Policy Webhooks](https://ethyca.github.io/fidesops/guides/policy_webhooks/) documentation [#1114](https://github.com/ethyca/fidesops/pull/1114)

### Removed

- Removed create superuser [#1116](https://github.com/ethyca/fidesops/pull/1116)

## [1.8.2](https://github.com/ethyca/fides/compare/1.8.1...1.8.2) - 2022-08-18

### Added

- Added the ability to edit taxonomy fields via the UI [#977](https://github.com/ethyca/fides/pull/977) [#1028](https://github.com/ethyca/fides/pull/1028)
- New column `is_default` added to DataCategory, DataUse, DataSubject, and DataQualifier tables [#976](https://github.com/ethyca/fides/pull/976)
- Added the ability to add taxonomy fields via the UI [#1019](https://github.com/ethyca/fides/pull/1019)
- Added the ability to delete taxonomy fields via the UI [#1006](https://github.com/ethyca/fides/pull/1006)
  - Only non-default taxonomy entities can be deleted [#1023](https://github.com/ethyca/fides/pull/1023)
- Prevent deleting taxonomy `is_default` fields and from adding `is_default=True` fields via the API [#990](https://github.com/ethyca/fides/pull/990).
- Added a "Custom" tag to distinguish user defined taxonomy fields from default taxonomy fields in the UI [#1027](https://github.com/ethyca/fides/pull/1027)

### Changed

- Upgraded base Docker version to Python 3.9 and updated all other references from 3.8 -> 3.9 [#974](https://github.com/ethyca/fides/pull/974)
- Prepend all database tables with `ctl_` [#979](https://github.com/ethyca/fides/pull/979)
- Moved the `admin-ui` code down one level into a `ctl` subdir [#970](https://github.com/ethyca/fides/pull/970)
- Extended the `/datamap` endpoint to include extra metadata [#992](https://github.com/ethyca/fides/pull/992)

## [1.8.1](https://github.com/ethyca/fides/compare/1.8.0...1.8.1) - 2022-08-08

### Deprecated

- The following environment variables have been deprecated, and replaced with the new environment variable names indicated below. To avoid breaking existing workflows, the deprecated variables are still respected in v1.8.1. They will be removed in a future release.
  - `FIDESCTL__API__DATABASE_HOST` --> `FIDESCTL__DATABASE__SERVER`
  - `FIDESCTL__API__DATABASE_NAME` --> `FIDESCTL__DATABASE__DB`
  - `FIDESCTL__API__DATABASE_PASSWORD` --> `FIDESCTL__DATABASE__PASSWORD`
  - `FIDESCTL__API__DATABASE_PORT` --> `FIDESCTL__DATABASE__PORT`
  - `FIDESCTL__API__DATABASE_TEST_DATABASE_NAME` --> `FIDESCTL__DATABASE__TEST_DB`
  - `FIDESCTL__API__DATABASE_USER` --> `FIDESCTL__DATABASE__USER`

### Developer Experience

- The included `docker-compose.yml` no longer references outdated ENV variables [#964](https://github.com/ethyca/fides/pull/964)

### Docs

- Minor release documentation now reflects the desired patch release process [#955](https://github.com/ethyca/fides/pull/955)
- Updated references to ENV variables [#964](https://github.com/ethyca/fides/pull/964)

### Fixed

- Deprecated config options will continue to be respected when set via environment variables [#965](https://github.com/ethyca/fides/pull/965)
- The git cache is rebuilt within the Docker container [#962](https://github.com/ethyca/fides/pull/962)
- The `wheel` pypi build no longer has a dirty version tag [#962](https://github.com/ethyca/fides/pull/962)
- Add setuptools to dev-requirements to fix versioneer error [#983](https://github.com/ethyca/fides/pull/983)

## [1.8.0](https://github.com/ethyca/fides/compare/1.7.1...1.8.0) - 2022-08-04

### Added

- Initial configuration wizard UI view
  - System scanning step: AWS credentials form and initial `generate` API usage.
  - System scanning results: AWS systems are stored and can be selected for review
- CustomInput type "password" with show/hide icon.
- Pull CLI command now checks for untracked/unstaged files in the manifests dir [#869](https://github.com/ethyca/fides/pull/869)
- Pull CLI command has a flag to pull missing files from the server [#895](https://github.com/ethyca/fides/pull/895)
- Add BigQuery support for the `generate` command and `/generate` endpoint [#814](https://github.com/ethyca/fides/pull/814) & [#917](https://github.com/ethyca/fides/pull/917)
- Added user auth tables [915](https://github.com/ethyca/fides/pull/915)
- Standardized API error parsing under `~/types/errors`
- Added taxonomy page to UI [#902](https://github.com/ethyca/fides/pull/902)
  - Added a nested accordion component for displaying taxonomy data [#910](https://github.com/ethyca/fides/pull/910)
- Add lru cache to get_config [927](https://github.com/ethyca/fides/pull/927)
- Add support for deprecated API config values [#959](https://github.com/ethyca/fides/pull/959)
- `fides` is now an alias for `fidesctl` as a CLI entrypoint [#926](https://github.com/ethyca/fides/pull/926)
- Add user auth routes [929](https://github.com/ethyca/fides/pull/929)
- Bump fideslib to 3.0.1 and remove patch code[931](https://github.com/ethyca/fides/pull/931)
- Update the `fidesctl` python package to automatically serve the UI [#941](https://github.com/ethyca/fides/pull/941)
- Add `push` cli command alias for `apply` and deprecate `apply` [943](https://github.com/ethyca/fides/pull/943)
- Add resource groups tagging api as a source of system generation [939](https://github.com/ethyca/fides/pull/939)
- Add GitHub Action to publish the `fidesctl` package to testpypi on pushes to main [#951](https://github.com/ethyca/fides/pull/951)
- Added configWizardFlag to ui to hide the config wizard when false [[#1453](https://github.com/ethyca/fides/issues/1453)

### Changed

- Updated the `datamap` endpoint to return human-readable column names as the first response item [#779](https://github.com/ethyca/fides/pull/779)
- Remove the `obscure` requirement from the `generate` endpoint [#819](https://github.com/ethyca/fides/pull/819)
- Moved all files from `fidesapi` to `fidesctl/api` [#885](https://github.com/ethyca/fides/pull/885)
- Moved `scan` and `generate` to the list of commands that can be run in local mode [#841](https://github.com/ethyca/fides/pull/841)
- Upgraded the base docker images from Debian Buster to Bullseye [#958](https://github.com/ethyca/fides/pull/958)
- Removed `ipython` as a dev-requirement [#958](https://github.com/ethyca/fides/pull/958)
- Webserver dependencies now come as a standard part of the package [#881](https://github.com/ethyca/fides/pull/881)
- Initial configuration wizard UI view
  - Refactored step & form results management to use Redux Toolkit slice.
- Change `id` field in tables from an integer to a string [915](https://github.com/ethyca/fides/pull/915)
- Update `fideslang` to `1.1.0`, simplifying the default taxonomy and adding `tags` for resources [#865](https://github.com/ethyca/fides/pull/865)
- Merge existing configurations with `fideslib` library [#913](https://github.com/ethyca/fides/pull/913)
- Moved frontend static files to `src/fidesctl/ui-build/static` [#934](https://github.com/ethyca/fides/pull/934)
- Replicated the error response handling from the `/validate` endpoint to the `/generate` endpoint [#911](https://github.com/ethyca/fides/pull/911)

### Developer Experience

- Remove `API_PREFIX` from fidesctl/core/utils.py and change references to `API_PREFIX` in fidesctl/api/reoutes/util.py [922](https://github.com/ethyca/fides/pull/922)

### Fixed

- Dataset field columns show all columns by default in the UI [#898](https://github.com/ethyca/fides/pull/898)
- Fixed the missing `.fides./` directory when locating the default config [#933](https://github.com/ethyca/fides/pull/933)

## [1.7.1](https://github.com/ethyca/fides/compare/1.7.0...1.7.1) - 2022-07-28

### Added

- Add datasets via YAML in the UI [#813](https://github.com/ethyca/fides/pull/813)
- Add datasets via database connection [#834](https://github.com/ethyca/fides/pull/834) [#889](https://github.com/ethyca/fides/pull/889)
- Add delete confirmation when deleting a field or collection from a dataset [#809](https://github.com/ethyca/fides/pull/809)
- Add ability to delete datasets from the UI [#827](https://github.com/ethyca/fides/pull/827)
- Add Cypress for testing [713](https://github.com/ethyca/fides/pull/833)
- Add datasets via database connection (UI only) [#834](https://github.com/ethyca/fides/pull/834)
- Add Okta support to the `/generate` endpoint [#842](https://github.com/ethyca/fides/pull/842)
- Add db support to `/generate` endpoint [849](https://github.com/ethyca/fides/pull/849)
- Added OpenAPI TypeScript client generation for the UI app. See the [README](/clients/admin-ui/src/types/api/README.md) for more details.

### Changed

- Remove the `obscure` requirement from the `generate` endpoint [#819](https://github.com/ethyca/fides/pull/819)

### Developer Experience

- When releases are published, dispatch a repository webhook event to ethyca/fidesctl-plus [#938](https://github.com/ethyca/fides/pull/938)

### Docs

- recommend/replace pip installs with pipx [#874](https://github.com/ethyca/fides/pull/874)

### Fixed

- CustomSelect input tooltips appear next to selector instead of wrapping to a new row.
- Datasets without the `third_country_transfer` will not cause the editing dataset form to not render.
- Fixed a build issue causing an `unknown` version of `fidesctl` to be installed in published Docker images [#836](https://github.com/ethyca/fides/pull/836)
- Fixed an M1-related SQLAlchemy bug [#816](https://github.com/ethyca/fides/pull/891)
- Endpoints now work with or without a trailing slash. [#886](https://github.com/ethyca/fides/pull/886)
- Dataset field columns show all columns by default in the UI [#898](https://github.com/ethyca/fides/pull/898)
- Fixed the `tag` specific GitHub Action workflows for Docker and publishing docs. [#901](https://github.com/ethyca/fides/pull/901)

## [1.7.0](https://github.com/ethyca/fides/compare/1.6.1...1.7.0) - 2022-06-23

### Added

- Added dependabot to keep dependencies updated
- A warning now issues for any orphan datasets as part of the `apply` command [543](https://github.com/ethyca/fides/pull/543)
- Initial scaffolding of management UI [#561](https://github.com/ethyca/fides/pull/624)
- A new `audit` command for `system` and `organization` resources, checking data map attribute compliance [#548](https://github.com/ethyca/fides/pull/548)
- Static UI assets are now built with the docker container [#663](https://github.com/ethyca/fides/issues/663)
- Host static files via fidesapi [#621](https://github.com/ethyca/fides/pull/621)
- A new `generate` endpoint to enable capturing systems from infrastructure from the UI [#642](https://github.com/ethyca/fides/pull/642)
- A new `datamap` endpoint to enable visualizing a data map from the UI [#721](https://github.com/ethyca/fides/pull/721)
- Management UI navigation bar [#679](https://github.com/ethyca/fides/issues/679)
- Management UI integration [#736](https://github.com/ethyca/fides/pull/736)
  - Datasets
  - Systems
  - Taxonomy (data categories)
- Initial dataset UI view [#768](https://github.com/ethyca/fides/pull/768)
  - Add interaction for viewing a dataset collection
  - Add column picker
  - Add a data category checklist tree
  - Edit/delete dataset fields
  - Edit/delete dataset collections
  - Edit datasets
  - Add a component for Identifiability tags
  - Add tooltips for help on forms
  - Add geographic location (third_country_transfers) country selection. Supported by new dependency `i18n-iso-countries`.
- Okta, aws and database credentials can now come from `fidesctl.toml` config [#694](https://github.com/ethyca/fides/pull/694)
- New `validate` endpoint to test aws and okta credentials [#722](https://github.com/ethyca/fides/pull/722)
- Initial configuration wizard UI view
  - Manual entry steps added (name and describe organization, pick entry route, and describe system manually including privacy declarations)
- A new image tagged `ethyca/fidesctl:dev` is published on each push to `main` [781](https://github.com/ethyca/fides/pull/781)
- A new cli command (`fidesctl sync`) [#765](https://github.com/ethyca/fides/pull/765)

### Changed

- Comparing server and CLI versions ignores `.dirty` only differences, and is quiet on success when running general CLI commands [621](https://github.com/ethyca/fides/pull/621)
- All endpoints now prefixed by `/api/v1` [#623](https://github.com/ethyca/fides/issues/623)
- Allow AWS credentials to be passed to `generate system` via the API [#645](https://github.com/ethyca/fides/pull/645)
- Update the export of a datamap to load resources from the server instead of a manifest directory [#662](https://github.com/ethyca/fides/pull/662)
- Refactor `export` to remove CLI specific uses from the core modules and load resources[#725](https://github.com/ethyca/fides/pull/725)
- Bump version of FastAPI in `setup.py` to 0.77.1 to match `optional-requirements.txt` [#734](https://github.com/ethyca/fides/pull/734)
- Docker images are now only built and pushed on tags to match when released to pypi [#740](https://github.com/ethyca/fides/pull/740)
- Okta resource scanning and generation now works with systems instead of datasets [#751](https://github.com/ethyca/fides/pull/751)

### Developer Experience

- Replaced `make` with `nox` [#547](https://github.com/ethyca/fides/pull/547)
- Removed usage of `fideslang` module in favor of new [external package](https://github.com/ethyca/fideslang) shared across projects [#619](https://github.com/ethyca/fides/issues/619)
- Added a UI service to the docker-compose deployment [#757](https://github.com/ethyca/fides/pull/757)
- `TestClient` defined in and shared across test modules via `conftest.py` [#759](https://github.com/ethyca/fides/pull/759)

### Docs

- Replaced all references to `make` with `nox` [#547](https://github.com/ethyca/fides/pull/547)
- Removed config/schemas page [#613](https://github.com/ethyca/fides/issues/613)
- Dataset UI and config wizard docs added ([https://github.com/ethyca/fides/pull/697](https://github.com/ethyca/fides/pull/697))
- The fides README now walks through generating a datamap [#746](https://github.com/ethyca/fides/pull/746)

### Fixed

- Updated `fideslog` to v1.1.5, resolving an issue where some exceptions thrown by the SDK were not handled as expected [#609](https://github.com/ethyca/fides/issues/609)
- Updated the webserver so that it won't fail if the database is inaccessible [#649](https://github.com/ethyca/fides/pull/649)
- Updated external tests to handle complex characters [#661](https://github.com/ethyca/fides/pull/661)
- Evaluations now properly merge the default taxonomy into the user-defined taxonomy [#684](https://github.com/ethyca/fides/pull/684)
- The CLI can now be run without installing the webserver components [#715](https://github.com/ethyca/fides/pull/715)

## [1.6.1](https://github.com/ethyca/fides/compare/1.6.0...1.6.1) - 2022-06-15

### Docs

- Updated `Release Steps`

### Fixed

- Resolved a failure with populating applicable data subject rights to a data map
- Handle invalid characters when generating a `fides_key` [#761](https://github.com/ethyca/fides/pull/761)

## [1.6.0](https://github.com/ethyca/fides/compare/1.5.3...1.6.0) - 2022-05-02

### Added

- ESLint configuration changes [#514](https://github.com/ethyca/fidesops/pull/514)
- User creation, update and permissions in the Admin UI [#511](https://github.com/ethyca/fidesops/pull/511)
- Yaml support for dataset upload [#284](https://github.com/ethyca/fidesops/pull/284)

### Breaking Changes

- Update masking API to take multiple input values [#443](https://github.com/ethyca/fidesops/pull/443)

### Docs

- DRP feature documentation [#520](https://github.com/ethyca/fidesops/pull/520)

## [1.4.2](https://github.com/ethyca/fidesops/compare/1.4.1...1.4.2) - 2022-05-12

### Added

- GET routes for users [#405](https://github.com/ethyca/fidesops/pull/405)
- Username based search on GET route [#444](https://github.com/ethyca/fidesops/pull/444)
- FIDESOPS\_\_DEV_MODE for Easier SaaS Request Debugging [#363](https://github.com/ethyca/fidesops/pull/363)
- Track user privileges across sessions [#425](https://github.com/ethyca/fidesops/pull/425)
- Add first_name and last_name fields. Also add them along with created_at to FidesUser response [#465](https://github.com/ethyca/fidesops/pull/465)
- Denial reasons for DSR and user `AuditLog` [#463](https://github.com/ethyca/fidesops/pull/463)
- DRP action to Policy [#453](https://github.com/ethyca/fidesops/pull/453)
- `CHANGELOG.md` file[#484](https://github.com/ethyca/fidesops/pull/484)
- DRP status endpoint [#485](https://github.com/ethyca/fidesops/pull/485)
- DRP exerise endpoint [#496](https://github.com/ethyca/fidesops/pull/496)
- Frontend for privacy request denial reaons [#480](https://github.com/ethyca/fidesops/pull/480)
- Publish Fidesops to Pypi [#491](https://github.com/ethyca/fidesops/pull/491)
- DRP data rights endpoint [#526](https://github.com/ethyca/fidesops/pull/526)

### Changed

- Converted HTTP Status Codes to Starlette constant values [#438](https://github.com/ethyca/fidesops/pull/438)
- SaasConnector.send behavior on ignore_errors now returns raw response [#462](https://github.com/ethyca/fidesops/pull/462)
- Seed user permissions in `create_superuser.py` script [#468](https://github.com/ethyca/fidesops/pull/468)
- User API Endpoints (update fields and reset user passwords) [#471](https://github.com/ethyca/fidesops/pull/471)
- Format tests with `black` [#466](https://github.com/ethyca/fidesops/pull/466)
- Extract privacy request endpoint logic into separate service for DRP [#470](https://github.com/ethyca/fidesops/pull/470)
- Fixing inconsistent SaaS connector integration tests [#473](https://github.com/ethyca/fidesops/pull/473)
- Add user data to login response [#501](https://github.com/ethyca/fidesops/pull/501)

### Breaking Changes

- Update masking API to take multiple input values [#443](https://github.com/ethyca/fidesops/pull/443)

### Docs

- Added issue template for documentation updates [#442](https://github.com/ethyca/fidesops/pull/442)
- Clarify masking updates [#464](https://github.com/ethyca/fidesops/pull/464)
- Added dark mode [#476](https://github.com/ethyca/fidesops/pull/476)

### Fixed

- Removed miradb test warning [#436](https://github.com/ethyca/fidesops/pull/436)
- Added missing import [#448](https://github.com/ethyca/fidesops/pull/448)
- Removed pypi badge pointing to wrong package [#452](https://github.com/ethyca/fidesops/pull/452)
- Audit imports and references [#479](https://github.com/ethyca/fidesops/pull/479)
- Switch to using update method on PUT permission endpoint [#500](https://github.com/ethyca/fidesops/pull/500)

### Developer Experience

- added isort as a CI check
- Include `tests/` in all static code checks (e.g. `mypy`, `pylint`)

### Changed

- Published Docker image does a clean install of Fidesctl
- `with_analytics` is now a decorator

### Fixed

- Third-Country formatting on Data Map
- Potential Duplication on Data Map
- Exceptions are no longer raised when sending `AnalyticsEvent`s on Windows
- Running `fidesctl init` now generates a `server_host` and `server_protocol`
  rather than `server_url`<|MERGE_RESOLUTION|>--- conflicted
+++ resolved
@@ -31,11 +31,8 @@
 - Changed how TCF Publisher Overrides gets configured in consent settings [#6013](https://github.com/ethyca/fides/pull/6013)
 - Frontend now do not generate `key` when creating a Website Monitor [#6041](https://github.com/ethyca/fides/pull/6041)
 - Integrations manage modals now are cappable of showing a small description [#6037](https://github.com/ethyca/fides/pull/6037)
-<<<<<<< HEAD
+- Removed `dbname` as a required field for PostgreSQL connection configs to support use with discovery monitors [#6018](https://github.com/ethyca/fides/pull/6018)
 - UI now allows assigning of non-consent-category data uses to system assets [#6049](https://github.com/ethyca/fides/pull/6049)
-=======
-- Removed `dbname` as a required field for PostgreSQL connection configs to support use with discovery monitors [#6018](https://github.com/ethyca/fides/pull/6018)
->>>>>>> 567f008e
 
 ### Developer Experience
 - Reduced animations on Cypress tests in Privacy Center for quicker results [#5976](https://github.com/ethyca/fides/pull/5976)
