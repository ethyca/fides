# Changelog

All notable changes to this project will be documented in this file.

The format is based on [Keep a Changelog](https://keepachangelog.com/en/)

The types of changes are:

- `Added` for new features.
- `Changed` for changes in existing functionality.
- `Developer Experience` for changes in developer workflow or tooling.
- `Deprecated` for soon-to-be removed features.
- `Docs` for documentation only changes.
- `Removed` for now removed features.
- `Fixed` for any bug fixes.
- `Security` in case of vulnerabilities.

## [Unreleased](https://github.com/ethyca/fides/compare/2.22.1...main)

### Added
- Added support for 3 additional config variables in Fides.js: fidesEmbed, fidesDisableSaveApi, and fidesTcString [#4262](https://github.com/ethyca/fides/pull/4262)
- Added support for fidesEmbed, fidesDisableSaveApi, and fidesTcString to be passed into Fides.js via query param, cookie, or window object [#4297](https://github.com/ethyca/fides/pull/4297)
- Added a `FidesUIChanged` event to Fides.js to track when user preferences change without being saved [#4314](https://github.com/ethyca/fides/pull/4314) and [#4253](https://github.com/ethyca/fides/pull/4253)
- Add AC Systems to the TCF Overlay under Vendor Consents section [#4266](https://github.com/ethyca/fides/pull/4266/)
- Added support for overriding the save user preferences API call with a custom fn provided through Fides.init [#4318](https://github.com/ethyca/fides/pull/4318)
- Return AC strings in GET Privacy Experience meta and allow saving preferences against AC strings [#4295](https://github.com/ethyca/fides/pull/4295)

### Fixed
- Cleans up CSS for fidesEmbed mode [#4306](https://github.com/ethyca/fides/pull/4306)
<<<<<<< HEAD

### Added
- Added a `FidesPreferenceToggled` event to Fides.js to track when user preferences change without being saved [#4253](https://github.com/ethyca/fides/pull/4253)
- Add AC Systems to the TCF Overlay under Vendor Consents section [#4266](https://github.com/ethyca/fides/pull/4266/)
- Update Version Hash Contents [#4313](https://github.com/ethyca/fides/pull/4313)
=======
- Stacks that do not have any purposes will no longer render an empty purpose block [#4278](https://github.com/ethyca/fides/pull/4278)
- Forcing hidden sections to use display none [#4299](https://github.com/ethyca/fides/pull/4299)
>>>>>>> 934a378c

### Changed
- Derive cookie storage info, privacy policy and legitimate interest disclosure URLs, and data retention data from the data map instead of directly from gvl.json [#4286](https://github.com/ethyca/fides/pull/4286)
- Updated TCF Version for backend consent reporting [#4305](https://github.com/ethyca/fides/pull/4305)

## [2.22.1](https://github.com/ethyca/fides/compare/2.22.0...2.22.1)

### Added
- Custom fields are now included in system history change tracking [#4294](https://github.com/ethyca/fides/pull/4294)

### Security
- Added hostname checks for external SaaS connector URLs [CVE-2023-46124](https://github.com/ethyca/fides/security/advisories/GHSA-jq3w-9mgf-43m4)
- Use a Pydantic URL type for privacy policy URLs [CVE-2023-46126](https://github.com/ethyca/fides/security/advisories/GHSA-fgjj-5jmr-gh83)
- Remove the CONFIG_READ scope from the Viewer role [CVE-2023-46125](https://github.com/ethyca/fides/security/advisories/GHSA-rjxg-rpg3-9r89)

## [2.22.0](https://github.com/ethyca/fides/compare/2.21.0...2.22.0)

### Added
- Added an option to link to vendor tab from an experience config description [#4191](https://github.com/ethyca/fides/pull/4191)
- Added two toggles for vendors in the TCF overlay, one for Consent, and one for Legitimate Interest [#4189](https://github.com/ethyca/fides/pull/4189)
- Added two toggles for purposes in the TCF overlay, one for Consent, and one for Legitimate Interest [#4234](https://github.com/ethyca/fides/pull/4234)
- Added support for new TCF-related fields on `System` and `PrivacyDeclaration` models [#4228](https://github.com/ethyca/fides/pull/4228)
- Support for AC string to `fides-tcf` [#4244](https://github.com/ethyca/fides/pull/4244)
- Support for `gvl` prefixed vendor IDs [#4247](https://github.com/ethyca/fides/pull/4247)

### Changed
- Removed `TCF_ENABLED` environment variable from the privacy center in favor of dynamically figuring out which `fides-js` bundle to send [#4131](https://github.com/ethyca/fides/pull/4131)
- Updated copy of info boxes on each TCF tab [#4191](https://github.com/ethyca/fides/pull/4191)
- Clarified messages for error messages presented during connector upload [#4198](https://github.com/ethyca/fides/pull/4198)
- Refactor legal basis dimension regarding how TCF preferences are saved and how the experience is built [#4201](https://github.com/ethyca/fides/pull/4201/)
- Add saving privacy preferences via a TC string [#4221](https://github.com/ethyca/fides/pull/4221)
- Updated fides server to use an environment variable for turning TCF on and off [#4220](https://github.com/ethyca/fides/pull/4220)
- Update frontend to use new legal basis dimension on vendors [#4216](https://github.com/ethyca/fides/pull/4216)
- Updated privacy center patch preferences call to handle updated API response [#4235](https://github.com/ethyca/fides/pull/4235)
- Added our CMP ID [#4233](https://github.com/ethyca/fides/pull/4233)
- Allow Admin UI users to turn on Configure Consent flag [#4246](https://github.com/ethyca/fides/pull/4246)
- Styling improvements for the fides.js consent banners and modals [#4222](https://github.com/ethyca/fides/pull/4222)
- Update frontend to handle updated Compass schema [#4254](https://github.com/ethyca/fides/pull/4254)
- Assume Universal Vendor ID usage in TC String translation [#4256](https://github.com/ethyca/fides/pull/4256)
- Changed vendor form on configuring consent page to use two-part selection for consent uses [#4251](https://github.com/ethyca/fides/pull/4251)
- Updated system form to have new TCF fields [#4271](https://github.com/ethyca/fides/pull/4271)
- Vendors disclosed string is now narrowed to only the vendors shown in the UI, not the whole GVL [#4250](https://github.com/ethyca/fides/pull/4250)
- Changed naming convention "fides_string" instead of "tc_string" for developer friendly consent API's [#4267](https://github.com/ethyca/fides/pull/4267)

### Fixed
- TCF overlay can initialize its consent preferences from a cookie [#4124](https://github.com/ethyca/fides/pull/4124)
- Various improvements to the TCF modal such as vendor storage disclosures, vendor counts, privacy policies, etc. [#4167](https://github.com/ethyca/fides/pull/4167)
- An issue where Braze could not mask an email due to formatting [#4187](https://github.com/ethyca/fides/pull/4187)
- An issue where email was not being overridden correctly for Braze and Domo [#4196](https://github.com/ethyca/fides/pull/4196)
- Use `stdRetention` when there is not a specific value for a purpose's data retention [#4199](https://github.com/ethyca/fides/pull/4199)
- Updating the unflatten_dict util to accept flattened dict values [#4200](https://github.com/ethyca/fides/pull/4200)
- Minor CSS styling fixes for the consent modal [#4252](https://github.com/ethyca/fides/pull/4252)
- Additional styling fixes for issues caused by a CSS reset [#4268](https://github.com/ethyca/fides/pull/4268)
- Bug where vendor legitimate interests would not be set unless vendor consents were first set [#4250](https://github.com/ethyca/fides/pull/4250)
- Vendor count over-counting in TCF overlay [#4275](https://github.com/ethyca/fides/pull/4275)

## [2.21.0](https://github.com/ethyca/fides/compare/2.20.2...2.21.0)

### Added
- "Add a vendor" flow to configuring consent page [#4107](https://github.com/ethyca/fides/pull/4107)
- Initial TCF Backend Support [#3804](https://github.com/ethyca/fides/pull/3804)
- Add initial layer to TCF modal [#3956](https://github.com/ethyca/fides/pull/3956)
- Support for rendering in the TCF modal whether or not a vendor is part of the GVL [#3972](https://github.com/ethyca/fides/pull/3972)
- Features and legal bases dropdown for TCF modal [#3995](https://github.com/ethyca/fides/pull/3995)
- TCF CMP stub API [#4000](https://github.com/ethyca/fides/pull/4000)
- Fides-js can now display preliminary TCF data [#3879](https://github.com/ethyca/fides/pull/3879)
- Fides-js can persist TCF preferences to the backend [#3887](https://github.com/ethyca/fides/pull/3887)
- TCF modal now supports setting legitimate interest fields [#4037](https://github.com/ethyca/fides/pull/4037)
- Embed the GVL in the GET Experiences response [#4143](https://github.com/ethyca/fides/pull/4143)
- Button to view how many vendors and to open the vendor tab in the TCF modal [#4144](https://github.com/ethyca/fides/pull/4144)
- "Edit vendor" flow to configuring consent page [#4162](https://github.com/ethyca/fides/pull/4162)
- TCF overlay description updates [#4051] https://github.com/ethyca/fides/pull/4151
- Added developer-friendly TCF information under Experience meta [#4160](https://github.com/ethyca/fides/pull/4160/)
- Added fides.css customization for Plus users [#4136](https://github.com/ethyca/fides/pull/4136)

### Changed
- Added further config options to customize the privacy center [#4090](https://github.com/ethyca/fides/pull/4090)
- CORS configuration page [#4073](https://github.com/ethyca/fides/pull/4073)
- Refactored `fides.js` components so that they can take data structures that are not necessarily privacy notices [#3870](https://github.com/ethyca/fides/pull/3870)
- Use hosted GVL.json from the backend [#4159](https://github.com/ethyca/fides/pull/4159)
- Features and Special Purposes in the TCF modal do not render toggles [#4139](https://github.com/ethyca/fides/pull/4139)
- Moved the initial TCF layer to the banner [#4142](https://github.com/ethyca/fides/pull/4142)
- Misc copy changes for the system history table and modal [#4146](https://github.com/ethyca/fides/pull/4146)

### Fixed
- Allows CDN to cache empty experience responses from fides.js API  [#4113](https://github.com/ethyca/fides/pull/4113)
- Fixed `identity_special_purpose` unique constraint definition [#4174](https://github.com/ethyca/fides/pull/4174/files)

## [2.20.2](https://github.com/ethyca/fides/compare/2.20.1...2.20.2)

### Fixed
- added version_added, version_deprecated, and replaced_by to data use, data subject, and data category APIs [#4135](https://github.com/ethyca/fides/pull/4135)
- Update fides.js to not fetch experience client-side if pre-fetched experience is empty [#4149](https://github.com/ethyca/fides/pull/4149)
- Erasure privacy requests now pause for input if there are any manual process integrations [#4115](https://github.com/ethyca/fides/pull/4115)
- Caching the values of authorization_required and user_guide on the connector templates to improve performance [#4128](https://github.com/ethyca/fides/pull/4128)

## [2.20.1](https://github.com/ethyca/fides/compare/2.20.0...2.20.1)

### Fixed

- Avoid un-optimized query pattern in bulk `GET /system` endpoint [#4120](https://github.com/ethyca/fides/pull/4120)

## [2.20.0](https://github.com/ethyca/fides/compare/2.19.1...2.20.0)

### Added
- Initial page for configuring consent [#4069](https://github.com/ethyca/fides/pull/4069)
- Vendor cookie table for configuring consent [#4082](https://github.com/ethyca/fides/pull/4082)

### Changed

- Refactor how multiplatform builds are handled [#4024](https://github.com/ethyca/fides/pull/4024)
- Added new Performance-related nox commands and included them as part of the CI suite [#3997](https://github.com/ethyca/fides/pull/3997)
- Added dictionary suggestions for data uses [4035](https://github.com/ethyca/fides/pull/4035)
- Privacy notice regions now render human readable names instead of country codes [#4029](https://github.com/ethyca/fides/pull/4029)
- Privacy notice templates are disabled by default [#4010](https://github.com/ethyca/fides/pull/4010)
- Added optional "skip_processing" flag to collections for DSR processing [#4047](https://github.com/ethyca/fides/pull/4047)
- Admin UI now shows all privacy notices with an indicator of whether they apply to any systems [#4010](https://github.com/ethyca/fides/pull/4010)
- Add case-insensitive privacy experience region filtering [#4058](https://github.com/ethyca/fides/pull/4058)
- Adds check for fetch before loading fetch polyfill for fides.js [#4074](https://github.com/ethyca/fides/pull/4074)
- Updated to support Fideslang 2.0, including data migrations [#3933](https://github.com/ethyca/fides/pull/3933)
- Disable notices that are not systems applicable to support new UI [#4094](https://github.com/ethyca/fides/issues/4094)

### Fixed

- Ensures that fides.js toggles are not hidden by other CSS libs [#4075](https://github.com/ethyca/fides/pull/4075)
- Migrate system > meta > vendor > id to system > meta [#4088](https://github.com/ethyca/fides/pull/4088)
- Enable toggles in various tables now render an error toast if an error occurs [#4095](https://github.com/ethyca/fides/pull/4095)
- Fixed a bug where an unsaved changes notification modal would appear even without unsaved changes [#4095](https://github.com/ethyca/fides/pull/4070)

## [2.19.1](https://github.com/ethyca/fides/compare/2.19.0...2.19.1)

### Fixed

- re-enable custom fields for new data use form [#4050](https://github.com/ethyca/fides/pull/4050)
- fix issue with saving source and destination systems [#4065](https://github.com/ethyca/fides/pull/4065)

### Added

- System history UI with diff modal [#4021](https://github.com/ethyca/fides/pull/4021)
- Relax system legal basis for transfers to be any string [#4049](https://github.com/ethyca/fides/pull/4049)


## [2.19.0](https://github.com/ethyca/fides/compare/2.18.0...2.19.0)

### Added

- Add dictionary suggestions [#3937](https://github.com/ethyca/fides/pull/3937), [#3988](https://github.com/ethyca/fides/pull/3988)
- Added new endpoints for healthchecks [#3947](https://github.com/ethyca/fides/pull/3947)
- Added vendor list dropdown [#3857](https://github.com/ethyca/fides/pull/3857)
- Access support for Adobe Sign [#3504](https://github.com/ethyca/fides/pull/3504)

### Fixed

- Fixed issue when generating masked values for invalid data paths [#3906](https://github.com/ethyca/fides/pull/3906)
- Code reload now works when running `nox -s dev` [#3914](https://github.com/ethyca/fides/pull/3914)
- Reduce verbosity of privacy center logging further [#3915](https://github.com/ethyca/fides/pull/3915)
- Resolved an issue where the integration dropdown input lost focus during typing. [#3917](https://github.com/ethyca/fides/pull/3917)
- Fixed dataset issue that was preventing the Vend connector from loading during server startup [#3923](https://github.com/ethyca/fides/pull/3923)
- Adding version check to version-dependent migration script [#3951](https://github.com/ethyca/fides/pull/3951)
- Fixed a bug where some fields were not saving correctly on the system form [#3975](https://github.com/ethyca/fides/pull/3975)
- Changed "retention period" field in privacy declaration form from number input to text input  [#3980](https://github.com/ethyca/fides/pull/3980)
- Fixed issue where unsaved changes modal appears incorrectly [#4005](https://github.com/ethyca/fides/pull/4005)
- Fixed banner resurfacing after user consent for pre-fetch experience [#4009](https://github.com/ethyca/fides/pull/4009)

### Changed

- Systems and Privacy Declaration schema and data migration to support the Dictionary [#3901](https://github.com/ethyca/fides/pull/3901)
- The integration search dropdown is now case-insensitive [#3916](https://github.com/ethyca/fides/pull/3916)
- Removed deprecated fields from the taxonomy editor [#3909](https://github.com/ethyca/fides/pull/3909)
- Bump PyMSSQL version and remove workarounds [#3996](https://github.com/ethyca/fides/pull/3996)
- Removed reset suggestions button [#4007](https://github.com/ethyca/fides/pull/4007)
- Admin ui supports fides cloud config API [#4034](https://github.com/ethyca/fides/pull/4034)

### Security
- Resolve custom integration upload RCE vulnerability [CVE-2023-41319](https://github.com/ethyca/fides/security/advisories/GHSA-p6p2-qq95-vq5h)

## [2.18.0](https://github.com/ethyca/fides/compare/2.17.0...2.18.0)

### Added

- Additional consent reporting calls from `fides-js` [#3845](https://github.com/ethyca/fides/pull/3845)
- Additional consent reporting calls from privacy center [#3847](https://github.com/ethyca/fides/pull/3847)
- Access support for Recurly [#3595](https://github.com/ethyca/fides/pull/3595)
- HTTP Logging for the Privacy Center [#3783](https://github.com/ethyca/fides/pull/3783)
- UI support for OAuth2 authorization flow [#3819](https://github.com/ethyca/fides/pull/3819)
- Changes in the `data` directory now trigger a server reload (for local development) [#3874](https://github.com/ethyca/fides/pull/3874)

### Fixed
- Fix datamap zoom for low system counts [#3835](https://github.com/ethyca/fides/pull/3835)
- Fixed connector forms with external dataset reference fields [#3873](https://github.com/ethyca/fides/pull/3873)
- Fix ability to make server side API calls from privacy-center [#3895](https://github.com/ethyca/fides/pull/3895)

### Changed

- Simplified the file structure for HTML DSR packages [#3848](https://github.com/ethyca/fides/pull/3848)
- Simplified the database health check to improve `/health` performance [#3884](https://github.com/ethyca/fides/pull/3884)
- Changed max width of form components in "system information" form tab [#3864](https://github.com/ethyca/fides/pull/3864)
- Remove manual system selection screen [#3865](https://github.com/ethyca/fides/pull/3865)
- System and integration identifiers are now auto-generated [#3868](https://github.com/ethyca/fides/pull/3868)

## [2.17.0](https://github.com/ethyca/fides/compare/2.16.0...2.17.0)

### Added

- Tab component for `fides-js` [#3782](https://github.com/ethyca/fides/pull/3782)
- Added toast for successfully linking an existing integration to a system [#3826](https://github.com/ethyca/fides/pull/3826)
- Various other UI components for `fides-js` to support upcoming TCF modal [#3803](https://github.com/ethyca/fides/pull/3803)
- Allow items in taxonomy to be enabled or disabled [#3844](https://github.com/ethyca/fides/pull/3844)

### Developer Experience

- Changed where db-dependent routers were imported to avoid dependency issues [#3741](https://github.com/ethyca/fides/pull/3741)

### Changed

- Bumped supported Python versions to `3.10.12`, `3.9.17`, and `3.8.17` [#3733](https://github.com/ethyca/fides/pull/3733)
- Logging Updates [#3758](https://github.com/ethyca/fides/pull/3758)
- Add polyfill service to fides-js route [#3759](https://github.com/ethyca/fides/pull/3759)
- Show/hide integration values [#3775](https://github.com/ethyca/fides/pull/3775)
- Sort system cards alphabetically by name on "View systems" page [#3781](https://github.com/ethyca/fides/pull/3781)
- Update admin ui to use new integration delete route [#3785](https://github.com/ethyca/fides/pull/3785)
- Pinned `pymssql` and `cython` dependencies to avoid build issues on ARM machines [#3829](https://github.com/ethyca/fides/pull/3829)

### Removed

- Removed "Custom field(s) successfully saved" toast [#3779](https://github.com/ethyca/fides/pull/3779)

### Added

- Record when consent is served [#3777](https://github.com/ethyca/fides/pull/3777)
- Add an `active` property to taxonomy elements [#3784](https://github.com/ethyca/fides/pull/3784)
- Erasure support for Heap [#3599](https://github.com/ethyca/fides/pull/3599)

### Fixed
- Privacy notice UI's list of possible regions now matches the backend's list [#3787](https://github.com/ethyca/fides/pull/3787)
- Admin UI "property does not existing" build issue [#3831](https://github.com/ethyca/fides/pull/3831)
- Flagging sensitive inputs as passwords to mask values during entry [#3843](https://github.com/ethyca/fides/pull/3843)

## [2.16.0](https://github.com/ethyca/fides/compare/2.15.1...2.16.0)

### Added

- Empty state for when there are no relevant privacy notices in the privacy center [#3640](https://github.com/ethyca/fides/pull/3640)
- GPC indicators in fides-js banner and modal [#3673](https://github.com/ethyca/fides/pull/3673)
- Include `data_use` and `data_category` metadata in `upload` of access results [#3674](https://github.com/ethyca/fides/pull/3674)
- Add enable/disable toggle to integration tab [#3593] (https://github.com/ethyca/fides/pull/3593)

### Fixed

- Render linebreaks in the Fides.js overlay descriptions, etc. [#3665](https://github.com/ethyca/fides/pull/3665)
- Broken link to Fides docs site on the About Fides page in Admin UI [#3643](https://github.com/ethyca/fides/pull/3643)
- Add Systems Applicable Filter to Privacy Experience List [#3654](https://github.com/ethyca/fides/pull/3654)
- Privacy center and fides-js now pass in `Unescape-Safestr` as a header so that special characters can be rendered properly [#3706](https://github.com/ethyca/fides/pull/3706)
- Fixed ValidationError for saving PrivacyPreferences [#3719](https://github.com/ethyca/fides/pull/3719)
- Fixed issue preventing ConnectionConfigs with duplicate names from saving [#3770](https://github.com/ethyca/fides/pull/3770)
- Fixed creating and editing manual integrations [#3772](https://github.com/ethyca/fides/pull/3772)
- Fix lingering integration artifacts by cascading deletes from System [#3771](https://github.com/ethyca/fides/pull/3771)

### Developer Experience

- Reorganized some `api.api.v1` code to avoid circular dependencies on `quickstart` [#3692](https://github.com/ethyca/fides/pull/3692)
- Treat underscores as special characters in user passwords [#3717](https://github.com/ethyca/fides/pull/3717)
- Allow Privacy Notices banner and modal to scroll as needed [#3713](https://github.com/ethyca/fides/pull/3713)
- Make malicious url test more robust to environmental differences [#3748](https://github.com/ethyca/fides/pull/3748)
- Ignore type checker on click decorators to bypass known issue with `click` version `8.1.4` [#3746](https://github.com/ethyca/fides/pull/3746)

### Changed

- Moved GPC preferences slightly earlier in Fides.js lifecycle [#3561](https://github.com/ethyca/fides/pull/3561)
- Changed results from clicking "Test connection" to be a toast instead of statically displayed on the page [#3700](https://github.com/ethyca/fides/pull/3700)
- Moved "management" tab from nav into settings icon in top right [#3701](https://github.com/ethyca/fides/pull/3701)
- Remove name and description fields from integration form [#3684](https://github.com/ethyca/fides/pull/3684)
- Update EU PrivacyNoticeRegion codes and allow experience filtering to drop back to country filtering if region not found [#3630](https://github.com/ethyca/fides/pull/3630)
- Fields with default fields are now flagged as required in the front-end [#3694](https://github.com/ethyca/fides/pull/3694)
- In "view systems", system cards can now be clicked and link to that system's `configure/[id]` page [#3734](https://github.com/ethyca/fides/pull/3734)
- Enable privacy notice and privacy experience feature flags by default [#3773](https://github.com/ethyca/fides/pull/3773)

### Security
- Resolve Zip bomb file upload vulnerability [CVE-2023-37480](https://github.com/ethyca/fides/security/advisories/GHSA-g95c-2jgm-hqc6)
- Resolve SVG bomb (billion laughs) file upload vulnerability [CVE-2023-37481](https://github.com/ethyca/fides/security/advisories/GHSA-3rw2-wfc8-wmj5)

## [2.15.1](https://github.com/ethyca/fides/compare/2.15.0...2.15.1)

### Added
- Set `sslmode` to `prefer` if connecting to Redshift via ssh [#3685](https://github.com/ethyca/fides/pull/3685)

### Changed
- Privacy center action cards are now able to expand to accommodate longer text [#3669](https://github.com/ethyca/fides/pull/3669)
- Update integration endpoint permissions [#3707](https://github.com/ethyca/fides/pull/3707)

### Fixed
- Handle names with a double underscore when processing access and erasure requests [#3688](https://github.com/ethyca/fides/pull/3688)
- Allow Privacy Notices banner and modal to scroll as needed [#3713](https://github.com/ethyca/fides/pull/3713)

### Security
- Resolve path traversal vulnerability in webserver API [CVE-2023-36827](https://github.com/ethyca/fides/security/advisories/GHSA-r25m-cr6v-p9hq)

## [2.15.0](https://github.com/ethyca/fides/compare/2.14.1...2.15.0)

### Added

- Privacy center can now render its consent values based on Privacy Notices and Privacy Experiences [#3411](https://github.com/ethyca/fides/pull/3411)
- Add Google Tag Manager and Privacy Center ENV vars to sample app [#2949](https://github.com/ethyca/fides/pull/2949)
- Add `notice_key` field to Privacy Notice UI form [#3403](https://github.com/ethyca/fides/pull/3403)
- Add `identity` query param to the consent reporting API view [#3418](https://github.com/ethyca/fides/pull/3418)
- Use `rollup-plugin-postcss` to bundle and optimize the `fides.js` components CSS [#3411](https://github.com/ethyca/fides/pull/3411)
- Dispatch Fides.js lifecycle events on window (FidesInitialized, FidesUpdated) and cross-publish to Fides.gtm() integration [#3411](https://github.com/ethyca/fides/pull/3411)
- Added the ability to use custom CAs with Redis via TLS [#3451](https://github.com/ethyca/fides/pull/3451)
- Add default experience configs on startup [#3449](https://github.com/ethyca/fides/pull/3449)
- Load default privacy notices on startup [#3401](https://github.com/ethyca/fides/pull/3401)
- Add ability for users to pass in additional parameters for application database connection [#3450](https://github.com/ethyca/fides/pull/3450)
- Load default privacy notices on startup [#3401](https://github.com/ethyca/fides/pull/3401/files)
- Add ability for `fides-js` to make API calls to Fides [#3411](https://github.com/ethyca/fides/pull/3411)
- `fides-js` banner is now responsive across different viewport widths [#3411](https://github.com/ethyca/fides/pull/3411)
- Add ability to close `fides-js` banner and modal via a button or ESC [#3411](https://github.com/ethyca/fides/pull/3411)
- Add ability to open the `fides-js` modal from a link on the host site [#3411](https://github.com/ethyca/fides/pull/3411)
- GPC preferences are automatically applied via `fides-js` [#3411](https://github.com/ethyca/fides/pull/3411)
- Add new dataset route that has additional filters [#3558](https://github.com/ethyca/fides/pull/3558)
- Update dataset dropdown to use new api filter [#3565](https://github.com/ethyca/fides/pull/3565)
- Filter out saas datasets from the rest of the UI [#3568](https://github.com/ethyca/fides/pull/3568)
- Included optional env vars to have postgres or Redshift connected via bastion host [#3374](https://github.com/ethyca/fides/pull/3374/)
- Support for acknowledge button for notice-only Privacy Notices and to disable toggling them off [#3546](https://github.com/ethyca/fides/pull/3546)
- HTML format for privacy request storage destinations [#3427](https://github.com/ethyca/fides/pull/3427)
- Persistent message showing result and timestamp of last integration test to "Integrations" tab in system view [#3628](https://github.com/ethyca/fides/pull/3628)
- Access and erasure support for SurveyMonkey [#3590](https://github.com/ethyca/fides/pull/3590)
- New Cookies Table for storing cookies associated with systems and privacy declarations [#3572](https://github.com/ethyca/fides/pull/3572)
- `fides-js` and privacy center now delete cookies associated with notices that were opted out of [#3569](https://github.com/ethyca/fides/pull/3569)
- Cookie input field on system data use tab [#3571](https://github.com/ethyca/fides/pull/3571)

### Fixed

- Fix sample app `DATABASE_*` ENV vars for backwards compatibility [#3406](https://github.com/ethyca/fides/pull/3406)
- Fix overlay rendering issue by finding/creating a dedicated parent element for Preact [#3397](https://github.com/ethyca/fides/pull/3397)
- Fix the sample app privacy center link to be configurable [#3409](https://github.com/ethyca/fides/pull/3409)
- Fix CLI output showing a version warning for Snowflake [#3434](https://github.com/ethyca/fides/pull/3434)
- Flaky custom field Cypress test on systems page [#3408](https://github.com/ethyca/fides/pull/3408)
- Fix NextJS errors & warnings for Cookie House sample app [#3411](https://github.com/ethyca/fides/pull/3411)
- Fix bug where `fides-js` toggles were not reflecting changes from rejecting or accepting all notices [#3522](https://github.com/ethyca/fides/pull/3522)
- Remove the `fides-js` banner from tab order when it is hidden and move the overlay components to the top of the tab order. [#3510](https://github.com/ethyca/fides/pull/3510)
- Fix bug where `fides-js` toggle states did not always initialize properly [#3597](https://github.com/ethyca/fides/pull/3597)
- Fix race condition with consent modal link rendering [#3521](https://github.com/ethyca/fides/pull/3521)
- Hide custom fields section when there are no custom fields created [#3554](https://github.com/ethyca/fides/pull/3554)
- Disable connector dropdown in integration tab on save [#3552](https://github.com/ethyca/fides/pull/3552)
- Handles an edge case for non-existent identities with the Kustomer API [#3513](https://github.com/ethyca/fides/pull/3513)
- remove the configure privacy request tile from the home screen [#3555](https://github.com/ethyca/fides/pull/3555)
- Updated Privacy Experience Safe Strings Serialization [#3600](https://github.com/ethyca/fides/pull/3600/)
- Only create default experience configs on startup, not update [#3605](https://github.com/ethyca/fides/pull/3605)
- Update to latest asyncpg dependency to avoid build error [#3614](https://github.com/ethyca/fides/pull/3614)
- Fix bug where editing a data use on a system could delete existing data uses [#3627](https://github.com/ethyca/fides/pull/3627)
- Restrict Privacy Center debug logging to development-only [#3638](https://github.com/ethyca/fides/pull/3638)
- Fix bug where linking an integration would not update the tab when creating a new system [#3662](https://github.com/ethyca/fides/pull/3662)
- Fix dataset yaml not properly reflecting the dataset in the dropdown of system integrations tab [#3666](https://github.com/ethyca/fides/pull/3666)
- Fix privacy notices not being able to be edited via the UI after the addition of the `cookies` field [#3670](https://github.com/ethyca/fides/pull/3670)
- Add a transform in the case of `null` name fields in privacy declarations for the data use forms [#3683](https://github.com/ethyca/fides/pull/3683)

### Changed

- Enabled Privacy Experience beta flag [#3364](https://github.com/ethyca/fides/pull/3364)
- Reorganize CLI Command Source Files [#3491](https://github.com/ethyca/fides/pull/3491)
- Removed ExperienceConfig.delivery_mechanism constraint [#3387](https://github.com/ethyca/fides/pull/3387)
- Updated privacy experience UI forms to reflect updated experience config fields [#3402](https://github.com/ethyca/fides/pull/3402)
- Use a venv in the Dockerfile for installing Python deps [#3452](https://github.com/ethyca/fides/pull/3452)
- Bump SlowAPI Version [#3456](https://github.com/ethyca/fides/pull/3456)
- Bump Psycopg2-binary Version [#3473](https://github.com/ethyca/fides/pull/3473)
- Reduced duplication between PrivacyExperience and PrivacyExperienceConfig [#3470](https://github.com/ethyca/fides/pull/3470)
- Update privacy centre email and phone validation to allow for both to be blank [#3432](https://github.com/ethyca/fides/pull/3432)
- Moved connection configuration into the system portal [#3407](https://github.com/ethyca/fides/pull/3407)
- Update `fideslang` to `1.4.1` to allow arbitrary nested metadata on `System`s and `Dataset`s `meta` property [#3463](https://github.com/ethyca/fides/pull/3463)
- Remove form validation to allow both email & phone inputs for consent requests [#3529](https://github.com/ethyca/fides/pull/3529)
- Removed dataset dropdown from saas connector configuration [#3563](https://github.com/ethyca/fides/pull/3563)
- Removed `pyodbc` in favor of `pymssql` for handling SQL Server connections [#3435](https://github.com/ethyca/fides/pull/3435)
- Only create a PrivacyRequest when saving consent if at least one notice has system-wide enforcement [#3626](https://github.com/ethyca/fides/pull/3626)
- Increased the character limit for the `SafeStr` type from 500 to 32000 [#3647](https://github.com/ethyca/fides/pull/3647)
- Changed "connection" to "integration" on system view and edit pages [#3659](https://github.com/ethyca/fides/pull/3659)

### Developer Experience

- Add ability to pass ENV vars to both privacy center and sample app during `fides deploy` via `.env` [#2949](https://github.com/ethyca/fides/pull/2949)
- Handle an edge case when generating tags that finds them out of sequence [#3405](https://github.com/ethyca/fides/pull/3405)
- Add support for pushing `prerelease` and `rc` tagged images to Dockerhub [#3474](https://github.com/ethyca/fides/pull/3474)
- Optimize GitHub workflows used for docker image publishing [#3526](https://github.com/ethyca/fides/pull/3526)

### Removed

- Removed the deprecated `system_dependencies` from `System` resources, migrating to `egress` [#3285](https://github.com/ethyca/fides/pull/3285)

### Docs

- Updated developer docs for ARM platform users related to `pymssql` [#3615](https://github.com/ethyca/fides/pull/3615)

## [2.14.1](https://github.com/ethyca/fides/compare/2.14.0...2.14.1)

### Added

- Add `identity` query param to the consent reporting API view [#3418](https://github.com/ethyca/fides/pull/3418)
- Add privacy centre button text customisations [#3432](https://github.com/ethyca/fides/pull/3432)
- Add privacy centre favicon customisation [#3432](https://github.com/ethyca/fides/pull/3432)

### Changed

- Update privacy centre email and phone validation to allow for both to be blank [#3432](https://github.com/ethyca/fides/pull/3432)

## [2.14.0](https://github.com/ethyca/fides/compare/2.13.0...2.14.0)

### Added

- Add an automated test to check for `/fides-consent.js` backwards compatibility [#3289](https://github.com/ethyca/fides/pull/3289)
- Add infrastructure for "overlay" consent components (Preact, CSS bundling, etc.) and initial version of consent banner [#3191](https://github.com/ethyca/fides/pull/3191)
- Add the modal component of the "overlay" consent components [#3291](https://github.com/ethyca/fides/pull/3291)
- Added an `automigrate` database setting [#3220](https://github.com/ethyca/fides/pull/3220)
- Track Privacy Experience with Privacy Preferences [#3311](https://github.com/ethyca/fides/pull/3311)
- Add ability for `fides-js` to fetch its own geolocation [#3356](https://github.com/ethyca/fides/pull/3356)
- Add ability to select different locations in the "Cookie House" sample app [#3362](https://github.com/ethyca/fides/pull/3362)
- Added optional logging of resource changes on the server [#3331](https://github.com/ethyca/fides/pull/3331)

### Fixed

- Maintain casing differences within Snowflake datasets for proper DSR execution [#3245](https://github.com/ethyca/fides/pull/3245)
- Handle DynamoDB edge case where no attributes are defined [#3299](https://github.com/ethyca/fides/pull/3299)
- Support pseudonymous consent requests with `fides_user_device_id` for the new consent workflow [#3203](https://github.com/ethyca/fides/pull/3203)
- Fides user device id filter to GET Privacy Experience List endpoint to stash user preferences on embedded notices [#3302](https://github.com/ethyca/fides/pull/3302)
- Support for data categories on manual webhook fields [#3330](https://github.com/ethyca/fides/pull/3330)
- Added config-driven rendering to consent components [#3316](https://github.com/ethyca/fides/pull/3316)
- Pin `typing_extensions` dependency to `4.5.0` to work around a pydantic bug [#3357](https://github.com/ethyca/fides/pull/3357)

### Changed

- Explicitly escape/unescape certain fields instead of using SafeStr [#3144](https://github.com/ethyca/fides/pull/3144)
- Updated DynamoDB icon [#3296](https://github.com/ethyca/fides/pull/3296)
- Increased default page size for the connection type endpoint to 100 [#3298](https://github.com/ethyca/fides/pull/3298)
- Data model around PrivacyExperiences to better keep Privacy Notices and Experiences in sync [#3292](https://github.com/ethyca/fides/pull/3292)
- UI calls to support new PrivacyExperiences data model [#3313](https://github.com/ethyca/fides/pull/3313)
- Ensure email connectors respect the `notifications.notification_service_type` app config property if set [#3355](https://github.com/ethyca/fides/pull/3355)
- Rework Delighted connector so the `survey_response` endpoint depends on the `person` endpoint [3385](https://github.com/ethyca/fides/pull/3385)
- Remove logging within the Celery creation function [#3303](https://github.com/ethyca/fides/pull/3303)
- Update how generic endpoint generation works [#3304](https://github.com/ethyca/fides/pull/3304)
- Restrict strack-trace logging when not in Dev mode [#3081](https://github.com/ethyca/fides/pull/3081)
- Refactor CSS variables for `fides-js` to match brandable color palette [#3321](https://github.com/ethyca/fides/pull/3321)
- Moved all of the dirs from `fides.api.ops` into `fides.api` [#3318](https://github.com/ethyca/fides/pull/3318)
- Put global settings for fides.js on privacy center settings [#3333](https://github.com/ethyca/fides/pull/3333)
- Changed `fides db migrate` to `fides db upgrade` [#3342](https://github.com/ethyca/fides/pull/3342)
- Add required notice key to privacy notices [#3337](https://github.com/ethyca/fides/pull/3337)
- Make Privacy Experience List public, and separate public endpoint rate limiting [#3339](https://github.com/ethyca/fides/pull/3339)

### Developer Experience

- Add dispatch event when publishing a non-prod tag [#3317](https://github.com/ethyca/fides/pull/3317)
- Add OpenAPI (Swagger) documentation for Fides Privacy Center API endpoints (/fides.js) [#3341](https://github.com/ethyca/fides/pull/3341)

### Removed

- Remove `fides export` command and backing code [#3256](https://github.com/ethyca/fides/pull/3256)

## [2.13.0](https://github.com/ethyca/fides/compare/2.12.1...2.13.0)

### Added

- Connector for DynamoDB [#2998](https://github.com/ethyca/fides/pull/2998)
- Access and erasure support for Amplitude [#2569](https://github.com/ethyca/fides/pull/2569)
- Access and erasure support for Gorgias [#2444](https://github.com/ethyca/fides/pull/2444)
- Privacy Experience Bulk Create, Bulk Update, and Detail Endpoints [#3185](https://github.com/ethyca/fides/pull/3185)
- Initial privacy experience UI [#3186](https://github.com/ethyca/fides/pull/3186)
- A JavaScript modal to copy a script tag for `fides.js` [#3238](https://github.com/ethyca/fides/pull/3238)
- Access and erasure support for OneSignal [#3199](https://github.com/ethyca/fides/pull/3199)
- Add the ability to "inject" location into `/fides.js` bundles and cache responses for one hour [#3272](https://github.com/ethyca/fides/pull/3272)
- Prevent column sorts from resetting when data changes [#3290](https://github.com/ethyca/fides/pull/3290)

### Changed

- Merge instances of RTK `createApi` into one instance for better cache invalidation [#3059](https://github.com/ethyca/fides/pull/3059)
- Update custom field definition uniqueness to be case insensitive name per resource type [#3215](https://github.com/ethyca/fides/pull/3215)
- Restrict where privacy notices of certain consent mechanisms must be displayed [#3195](https://github.com/ethyca/fides/pull/3195)
- Merged the `lib` submodule into the `api.ops` submodule [#3134](https://github.com/ethyca/fides/pull/3134)
- Merged duplicate privacy declaration components [#3254](https://github.com/ethyca/fides/pull/3254)
- Refactor client applications into a monorepo with turborepo, extract fides-js into a standalone package, and improve privacy-center to load configuration at runtime [#3105](https://github.com/ethyca/fides/pull/3105)

### Fixed

- Prevent ability to unintentionally show "default" Privacy Center configuration, styles, etc. [#3242](https://github.com/ethyca/fides/pull/3242)
- Fix broken links to docs site pages in Admin UI [#3232](https://github.com/ethyca/fides/pull/3232)
- Repoint legacy docs site links to the new and improved docs site [#3167](https://github.com/ethyca/fides/pull/3167)
- Fix Cookie House Privacy Center styles for fides deploy [#3283](https://github.com/ethyca/fides/pull/3283)
- Maintain casing differences within Snowflake datasets for proper DSR execution [#3245](https://github.com/ethyca/fides/pull/3245)

### Developer Experience

- Use prettier to format _all_ source files in client packages [#3240](https://github.com/ethyca/fides/pull/3240)

### Deprecated

- Deprecate `fides export` CLI command as it is moving to `fidesplus` [#3264](https://github.com/ethyca/fides/pull/3264)

## [2.12.1](https://github.com/ethyca/fides/compare/2.12.0...2.12.1)

### Changed

- Updated how Docker version checks are handled and added an escape-hatch [#3218](https://github.com/ethyca/fides/pull/3218)

### Fixed

- Datamap export mitigation for deleted taxonomy elements referenced by declarations [#3214](https://github.com/ethyca/fides/pull/3214)
- Update datamap columns each time the page is visited [#3211](https://github.com/ethyca/fides/pull/3211)
- Ensure inactive custom fields are not returned for datamap response [#3223](https://github.com/ethyca/fides/pull/3223)

## [2.12.0](https://github.com/ethyca/fides/compare/2.11.0...2.12.0)

### Added

- Access and erasure support for Aircall [#2589](https://github.com/ethyca/fides/pull/2589)
- Access and erasure support for Klaviyo [#2501](https://github.com/ethyca/fides/pull/2501)
- Page to edit or add privacy notices [#3058](https://github.com/ethyca/fides/pull/3058)
- Side navigation bar can now also have children navigation links [#3099](https://github.com/ethyca/fides/pull/3099)
- Endpoints for consent reporting [#3095](https://github.com/ethyca/fides/pull/3095)
- Added manage custom fields page behind feature flag [#3089](https://github.com/ethyca/fides/pull/3089)
- Custom fields table [#3097](https://github.com/ethyca/fides/pull/3097)
- Custom fields form modal [#3165](https://github.com/ethyca/fides/pull/3165)
- Endpoints to save the new-style Privacy Preferences with respect to a fides user device id [#3132](https://github.com/ethyca/fides/pull/3132)
- Support `privacy_declaration` as a resource type for custom fields [#3149](https://github.com/ethyca/fides/pull/3149)
- Expose `id` field of embedded `privacy_declarations` on `system` API responses [#3157](https://github.com/ethyca/fides/pull/3157)
- Access and erasure support for Unbounce [#2697](https://github.com/ethyca/fides/pull/2697)
- Support pseudonymous consent requests with `fides_user_device_id` [#3158](https://github.com/ethyca/fides/pull/3158)
- Update `fides_consent` cookie format [#3158](https://github.com/ethyca/fides/pull/3158)
- Add custom fields to the data use declaration form [#3197](https://github.com/ethyca/fides/pull/3197)
- Added fides user device id as a ProvidedIdentityType [#3131](https://github.com/ethyca/fides/pull/3131)

### Changed

- The `cursor` pagination strategy now also searches for data outside of the `data_path` when determining the cursor value [#3068](https://github.com/ethyca/fides/pull/3068)
- Moved Privacy Declarations associated with Systems to their own DB table [#3098](https://github.com/ethyca/fides/pull/3098)
- More tests on data use validation for privacy notices within the same region [#3156](https://github.com/ethyca/fides/pull/3156)
- Improvements to export code for bugfixes and privacy declaration custom field support [#3184](https://github.com/ethyca/fides/pull/3184)
- Enabled privacy notice feature flag [#3192](https://github.com/ethyca/fides/pull/3192)
- Updated TS types - particularly with new privacy notices [#3054](https://github.com/ethyca/fides/pull/3054)
- Make name not required on privacy declaration [#3150](https://github.com/ethyca/fides/pull/3150)
- Let Rule Targets allow for custom data categories [#3147](https://github.com/ethyca/fides/pull/3147)

### Removed

- Removed the warning about access control migration [#3055](https://github.com/ethyca/fides/pull/3055)
- Remove `customFields` feature flag [#3080](https://github.com/ethyca/fides/pull/3080)
- Remove notification banner from the home page [#3088](https://github.com/ethyca/fides/pull/3088)

### Fixed

- Fix a typo in the Admin UI [#3166](https://github.com/ethyca/fides/pull/3166)
- The `--local` flag is now respected for the `scan dataset db` command [#3096](https://github.com/ethyca/fides/pull/3096)
- Fixing issue where connectors with external dataset references would fail to save [#3142](https://github.com/ethyca/fides/pull/3142)
- Ensure privacy declaration IDs are stable across updates through system API [#3188](https://github.com/ethyca/fides/pull/3188)
- Fixed unit tests for saas connector type endpoints now that we have >50 [#3101](https://github.com/ethyca/fides/pull/3101)
- Fixed nox docs link [#3121](https://github.com/ethyca/fides/pull/3121/files)

### Developer Experience

- Update fides deploy to use a new database.load_samples setting to initialize sample Systems, Datasets, and Connections for testing [#3102](https://github.com/ethyca/fides/pull/3102)
- Remove support for automatically configuring messaging (Mailgun) & storage (S3) using `.env` with `nox -s "fides_env(test)"` [#3102](https://github.com/ethyca/fides/pull/3102)
- Add smoke tests for consent management [#3158](https://github.com/ethyca/fides/pull/3158)
- Added nox command that opens dev docs [#3082](https://github.com/ethyca/fides/pull/3082)

## [2.11.0](https://github.com/ethyca/fides/compare/2.10.0...2.11.0)

### Added

- Access support for Shippo [#2484](https://github.com/ethyca/fides/pull/2484)
- Feature flags can be set such that they cannot be modified by the user [#2966](https://github.com/ethyca/fides/pull/2966)
- Added the datamap UI to make it open source [#2988](https://github.com/ethyca/fides/pull/2988)
- Introduced a `FixedLayout` component (from the datamap UI) for pages that need to be a fixed height and scroll within [#2992](https://github.com/ethyca/fides/pull/2992)
- Added preliminary privacy notice page [#2995](https://github.com/ethyca/fides/pull/2995)
- Table for privacy notices [#3001](https://github.com/ethyca/fides/pull/3001)
- Added connector template endpoint [#2946](https://github.com/ethyca/fides/pull/2946)
- Query params on connection type endpoint to filter by supported action type [#2996](https://github.com/ethyca/fides/pull/2996)
- Scope restrictions for privacy notice table in the UI [#3007](https://github.com/ethyca/fides/pull/3007)
- Toggle for enabling/disabling privacy notices in the UI [#3010](https://github.com/ethyca/fides/pull/3010)
- Add endpoint to retrieve privacy notices grouped by their associated data uses [#2956](https://github.com/ethyca/fides/pull/2956)
- Support for uploading custom connector templates via the UI [#2997](https://github.com/ethyca/fides/pull/2997)
- Add a backwards-compatible workflow for saving and propagating consent preferences with respect to Privacy Notices [#3016](https://github.com/ethyca/fides/pull/3016)
- Empty state for privacy notices [#3027](https://github.com/ethyca/fides/pull/3027)
- Added Data flow modal [#3008](https://github.com/ethyca/fides/pull/3008)
- Update datamap table export [#3038](https://github.com/ethyca/fides/pull/3038)
- Added more advanced privacy center styling [#2943](https://github.com/ethyca/fides/pull/2943)
- Backend privacy experiences foundation [#3146](https://github.com/ethyca/fides/pull/3146)

### Changed

- Set `privacyDeclarationDeprecatedFields` flags to false and set `userCannotModify` to true [2987](https://github.com/ethyca/fides/pull/2987)
- Restored `nav-config` back to the admin-ui [#2990](https://github.com/ethyca/fides/pull/2990)
- Bumped supported Python versions to 3.10.11, 3.9.16, and 3.8.14 [#2936](https://github.com/ethyca/fides/pull/2936)
- Modify privacy center default config to only request email identities, and add validation preventing requesting both email & phone identities [#2539](https://github.com/ethyca/fides/pull/2539)
- SaaS connector icons are now dynamically loaded from the connector templates [#3018](https://github.com/ethyca/fides/pull/3018)
- Updated consentmechanism Enum to rename "necessary" to "notice_only" [#3048](https://github.com/ethyca/fides/pull/3048)
- Updated test data for Mongo, CLI [#3011](https://github.com/ethyca/fides/pull/3011)
- Updated the check for if a user can assign owner roles to be scope-based instead of role-based [#2964](https://github.com/ethyca/fides/pull/2964)
- Replaced menu in user management table with delete icon [#2958](https://github.com/ethyca/fides/pull/2958)
- Added extra fields to webhook payloads [#2830](https://github.com/ethyca/fides/pull/2830)

### Removed

- Removed interzone navigation logic now that the datamap UI and admin UI are one app [#2990](https://github.com/ethyca/fides/pull/2990)
- Remove the `unknown` state for generated datasets displaying on fidesplus [#2957](https://github.com/ethyca/fides/pull/2957)
- Removed datamap export API [#2999](https://github.com/ethyca/fides/pull/2999)

### Developer Experience

- Nox commands for git tagging to support feature branch builds [#2979](https://github.com/ethyca/fides/pull/2979)
- Changed test environment (`nox -s fides_env`) to run `fides deploy` for local testing [#3071](https://github.com/ethyca/fides/pull/3017)
- Publish git-tag specific docker images [#3050](https://github.com/ethyca/fides/pull/3050)

## [2.10.0](https://github.com/ethyca/fides/compare/2.9.2...2.10.0)

### Added

- Allow users to configure their username and password via the config file [#2884](https://github.com/ethyca/fides/pull/2884)
- Add authentication to the `masking` endpoints as well as accompanying scopes [#2909](https://github.com/ethyca/fides/pull/2909)
- Add an Organization Management page (beta) [#2908](https://github.com/ethyca/fides/pull/2908)
- Adds assigned systems to user management table [#2922](https://github.com/ethyca/fides/pull/2922)
- APIs to support Privacy Notice management (create, read, update) [#2928](https://github.com/ethyca/fides/pull/2928)

### Changed

- Improved standard layout for large width screens and polished misc. pages [#2869](https://github.com/ethyca/fides/pull/2869)
- Changed UI paths in the admin-ui [#2869](https://github.com/ethyca/fides/pull/2892)
  - `/add-systems/new` --> `/add-systems/manual`
  - `/system` --> `/systems`
- Added individual ID routes for systems [#2902](https://github.com/ethyca/fides/pull/2902)
- Deprecated adding scopes to users directly; you can only add roles. [#2848](https://github.com/ethyca/fides/pull/2848/files)
- Changed About Fides page to say "Fides Core Version:" over "Version". [#2899](https://github.com/ethyca/fides/pull/2899)
- Polish Admin UI header & navigation [#2897](https://github.com/ethyca/fides/pull/2897)
- Give new users a "viewer" role by default [#2900](https://github.com/ethyca/fides/pull/2900)
- Tie together save states for user permissions and systems [#2913](https://github.com/ethyca/fides/pull/2913)
- Removing payment types from Stripe connector params [#2915](https://github.com/ethyca/fides/pull/2915)
- Viewer role can now access a restricted version of the user management page [#2933](https://github.com/ethyca/fides/pull/2933)
- Change Privacy Center email placeholder text [#2935](https://github.com/ethyca/fides/pull/2935)
- Restricted setting Approvers as System Managers [#2891](https://github.com/ethyca/fides/pull/2891)
- Adds confirmation modal when downgrading user to "approver" role via Admin UI [#2924](https://github.com/ethyca/fides/pull/2924)
- Changed the toast message for new users to include access control info [#2939](https://github.com/ethyca/fides/pull/2939)
- Add Data Stewards to datamap export [#2962](https://github.com/ethyca/fides/pull/2962)

### Fixed

- Restricted Contributors from being able to create Owners [#2888](https://github.com/ethyca/fides/pull/2888)
- Allow for dynamic aspect ratio for logo on Privacy Center 404 [#2895](https://github.com/ethyca/fides/pull/2895)
- Allow for dynamic aspect ratio for logo on consent page [#2895](https://github.com/ethyca/fides/pull/2895)
- Align role dscription drawer of Admin UI with top nav: [#2932](https://github.com/ethyca/fides/pull/2932)
- Fixed error message when a user is assigned to be an approver without any systems [#2953](https://github.com/ethyca/fides/pull/2953)

### Developer Experience

- Update frontend npm packages (admin-ui, privacy-center, cypress-e2e) [#2921](https://github.com/ethyca/fides/pull/2921)

## [2.9.2](https://github.com/ethyca/fides/compare/2.9.1...2.9.2)

### Fixed

- Allow multiple data uses as long as their processing activity name is different [#2905](https://github.com/ethyca/fides/pull/2905)
- use HTML property, not text, when dispatching Mailchimp Transactional emails [#2901](https://github.com/ethyca/fides/pull/2901)
- Remove policy key from Privacy Center submission modal [#2912](https://github.com/ethyca/fides/pull/2912)

## [2.9.1](https://github.com/ethyca/fides/compare/2.9.0...2.9.1)

### Added

- Added Attentive erasure email connector [#2782](https://github.com/ethyca/fides/pull/2782)

### Changed

- Removed dataset based email connectors [#2782](https://github.com/ethyca/fides/pull/2782)
- Changed Auth0's authentication strategy from `bearer` to `oauth2_client_credentials` [#2820](https://github.com/ethyca/fides/pull/2820)
- renamed the privacy declarations field "Privacy declaration name (deprecated)" to "Processing Activity" [#711](https://github.com/ethyca/fidesplus/issues/711)

### Fixed

- Fixed issue where the scopes list passed into FidesUserPermission could get mutated with the total_scopes call [#2883](https://github.com/ethyca/fides/pull/2883)

### Removed

- removed the `privacyDeclarationDeprecatedFields` flag [#711](https://github.com/ethyca/fidesplus/issues/711)

## [2.9.0](https://github.com/ethyca/fides/compare/2.8.3...2.9.0)

### Added

- The ability to assign users as system managers for a specific system [#2714](https://github.com/ethyca/fides/pull/2714)
- New endpoints to add and remove users as system managers [#2726](https://github.com/ethyca/fides/pull/2726)
- Warning about access control migration to the UI [#2842](https://github.com/ethyca/fides/pull/2842)
- Adds Role Assignment UI [#2739](https://github.com/ethyca/fides/pull/2739)
- Add an automated migration to give users a `viewer` role [#2821](https://github.com/ethyca/fides/pull/2821)

### Changed

- Removed "progressive" navigation that would hide Admin UI tabs until Systems / Connections were configured [#2762](https://github.com/ethyca/fides/pull/2762)
- Added `system.privacy_declaration.name` to datamap response [#2831](https://github.com/ethyca/fides/pull/2831/files)

### Developer Experience

- Retired legacy `navV2` feature flag [#2762](https://github.com/ethyca/fides/pull/2762)
- Update Admin UI Layout to fill viewport height [#2812](https://github.com/ethyca/fides/pull/2812)

### Fixed

- Fixed issue where unsaved changes warning would always show up when running fidesplus [#2788](https://github.com/ethyca/fides/issues/2788)
- Fixed problem in datamap export with datasets that had been updated via SaaS instantiation [#2841](https://github.com/ethyca/fides/pull/2841)
- Fixed problem in datamap export with inconsistent custom field ordering [#2859](https://github.com/ethyca/fides/pull/2859)

## [2.8.3](https://github.com/ethyca/fides/compare/2.8.2...2.8.3)

### Added

- Serialise `bson.ObjectId` types in SAR data packages [#2785](https://github.com/ethyca/fides/pull/2785)

### Fixed

- Fixed issue where more than 1 populated custom fields removed a system from the datamap export [#2825](https://github.com/ethyca/fides/pull/2825)

## [2.8.2](https://github.com/ethyca/fides/compare/2.8.1...2.8.2)

### Fixed

- Resolved a bug that stopped custom fields populating the visual datamap [#2775](https://github.com/ethyca/fides/pull/2775)
- Patch appconfig migration to handle existing db record [#2780](https://github.com/ethyca/fides/pull/2780)

## [2.8.1](https://github.com/ethyca/fides/compare/2.8.0...2.8.1)

### Fixed

- Disabled hiding Admin UI based on user scopes [#2771](https://github.com/ethyca/fides/pull/2771)

## [2.8.0](https://github.com/ethyca/fides/compare/2.7.1...2.8.0)

### Added

- Add API support for messaging config properties [#2551](https://github.com/ethyca/fides/pull/2551)
- Access and erasure support for Kustomer [#2520](https://github.com/ethyca/fides/pull/2520)
- Added the `erase_after` field on collections to be able to set the order for erasures [#2619](https://github.com/ethyca/fides/pull/2619)
- Add a toggle to filter the system classification to only return those with classification data [#2700](https://github.com/ethyca/fides/pull/2700)
- Added backend role-based permissions [#2671](https://github.com/ethyca/fides/pull/2671)
- Access and erasure for Vend SaaS Connector [#1869](https://github.com/ethyca/fides/issues/1869)
- Added endpoints for storage and messaging config setup status [#2690](https://github.com/ethyca/fides/pull/2690)
- Access and erasure for Jira SaaS Connector [#1871](https://github.com/ethyca/fides/issues/1871)
- Access and erasure support for Delighted [#2244](https://github.com/ethyca/fides/pull/2244)
- Improve "Upload a new dataset YAML" [#1531](https://github.com/ethyca/fides/pull/2258)
- Input validation and sanitization for Privacy Request fields [#2655](https://github.com/ethyca/fides/pull/2655)
- Access and erasure support for Yotpo [#2708](https://github.com/ethyca/fides/pull/2708)
- Custom Field Library Tab [#527](https://github.com/ethyca/fides/pull/2693)
- Allow SendGrid template usage [#2728](https://github.com/ethyca/fides/pull/2728)
- Added ConnectorRunner to simplify SaaS connector testing [#1795](https://github.com/ethyca/fides/pull/1795)
- Adds support for Mailchimp Transactional as a messaging config [#2742](https://github.com/ethyca/fides/pull/2742)

### Changed

- Admin UI
  - Add flow for selecting system types when manually creating a system [#2530](https://github.com/ethyca/fides/pull/2530)
  - Updated forms for privacy declarations [#2648](https://github.com/ethyca/fides/pull/2648)
  - Delete flow for privacy declarations [#2664](https://github.com/ethyca/fides/pull/2664)
  - Add framework to have UI elements respect the user's scopes [#2682](https://github.com/ethyca/fides/pull/2682)
  - "Manual Webhook" has been renamed to "Manual Process". [#2717](https://github.com/ethyca/fides/pull/2717)
- Convert all config values to Pydantic `Field` objects [#2613](https://github.com/ethyca/fides/pull/2613)
- Add warning to 'fides deploy' when installed outside of a virtual environment [#2641](https://github.com/ethyca/fides/pull/2641)
- Redesigned the default/init config file to be auto-documented. Also updates the `fides init` logic and analytics consent logic [#2694](https://github.com/ethyca/fides/pull/2694)
- Change how config creation/import is handled across the application [#2622](https://github.com/ethyca/fides/pull/2622)
- Update the CLI aesthetics & docstrings [#2703](https://github.com/ethyca/fides/pull/2703)
- Updates Roles->Scopes Mapping [#2744](https://github.com/ethyca/fides/pull/2744)
- Return user scopes as an enum, as well as total scopes [#2741](https://github.com/ethyca/fides/pull/2741)
- Update `MessagingServiceType` enum to be lowercased throughout [#2746](https://github.com/ethyca/fides/pull/2746)

### Developer Experience

- Set the security environment of the fides dev setup to `prod` instead of `dev` [#2588](https://github.com/ethyca/fides/pull/2588)
- Removed unexpected default Redis password [#2666](https://github.com/ethyca/fides/pull/2666)
- Privacy Center
  - Typechecking and validation of the `config.json` will be checked for backwards-compatibility. [#2661](https://github.com/ethyca/fides/pull/2661)
- Combined conftest.py files [#2669](https://github.com/ethyca/fides/pull/2669)

### Fixed

- Fix support for "redis.user" setting when authenticating to the Redis cache [#2666](https://github.com/ethyca/fides/pull/2666)
- Fix error with the classify dataset feature flag not writing the dataset to the server [#2675](https://github.com/ethyca/fides/pull/2675)
- Allow string dates to stay strings in cache decoding [#2695](https://github.com/ethyca/fides/pull/2695)
- Admin UI
  - Remove Identifiability (Data Qualifier) from taxonomy editor [2684](https://github.com/ethyca/fides/pull/2684)
- FE: Custom field selections binding issue on Taxonomy tabs [#2659](https://github.com/ethyca/fides/pull/2693/)
- Fix Privacy Request Status when submitting a consent request when identity verification is required [#2736](https://github.com/ethyca/fides/pull/2736)

## [2.7.1](https://github.com/ethyca/fides/compare/2.7.0...2.7.1)

- Fix error with the classify dataset feature flag not writing the dataset to the server [#2675](https://github.com/ethyca/fides/pull/2675)

## [2.7.0](https://github.com/ethyca/fides/compare/2.6.6...2.7.0)

- Fides API

  - Access and erasure support for Braintree [#2223](https://github.com/ethyca/fides/pull/2223)
  - Added route to send a test message [#2585](https://github.com/ethyca/fides/pull/2585)
  - Add default storage configuration functionality and associated APIs [#2438](https://github.com/ethyca/fides/pull/2438)

- Admin UI

  - Custom Metadata [#2536](https://github.com/ethyca/fides/pull/2536)
    - Create Custom Lists
    - Create Custom Field Definition
    - Create custom fields from a the taxonomy editor
    - Provide a custom field value in a resource
    - Bulk edit custom field values [#2612](https://github.com/ethyca/fides/issues/2612)
    - Custom metadata UI Polish [#2624](https://github.com/ethyca/fides/pull/2625)

- Privacy Center

  - The consent config default value can depend on whether Global Privacy Control is enabled. [#2341](https://github.com/ethyca/fides/pull/2341)
  - When GPC is enabled, the UI indicates which data uses are opted out by default. [#2596](https://github.com/ethyca/fides/pull/2596)
  - `inspectForBrowserIdentities` now also looks for `ljt_readerID`. [#2543](https://github.com/ethyca/fides/pull/2543)

### Added

- Added new Wunderkind Consent Saas Connector [#2600](https://github.com/ethyca/fides/pull/2600)
- Added new Sovrn Email Consent Connector [#2543](https://github.com/ethyca/fides/pull/2543/)
- Log Fides version at startup [#2566](https://github.com/ethyca/fides/pull/2566)

### Changed

- Update Admin UI to show all action types (access, erasure, consent, update) [#2523](https://github.com/ethyca/fides/pull/2523)
- Removes legacy `verify_oauth_client` function [#2527](https://github.com/ethyca/fides/pull/2527)
- Updated the UI for adding systems to a new design [#2490](https://github.com/ethyca/fides/pull/2490)
- Minor logging improvements [#2566](https://github.com/ethyca/fides/pull/2566)
- Various form components now take a `stacked` or `inline` variant [#2542](https://github.com/ethyca/fides/pull/2542)
- UX fixes for user management [#2537](https://github.com/ethyca/fides/pull/2537)
- Updating Firebase Auth connector to mask the user with a delete instead of an update [#2602](https://github.com/ethyca/fides/pull/2602)

### Fixed

- Fixed bug where refreshing a page in the UI would result in a 404 [#2502](https://github.com/ethyca/fides/pull/2502)
- Usernames are case insensitive now and prevent all duplicates [#2487](https://github.com/ethyca/fides/pull/2487)
  - This PR contains a migration that deletes duplicate users and keeps the oldest original account.
- Update Logos for shipped connectors [#2464](https://github.com/ethyca/fides/pull/2587)
- Search field on privacy request page isn't working [#2270](https://github.com/ethyca/fides/pull/2595)
- Fix connection dropdown in integration table to not be disabled add system creation [#3589](https://github.com/ethyca/fides/pull/3589)

### Developer Experience

- Added new Cypress E2E smoke tests [#2241](https://github.com/ethyca/fides/pull/2241)
- New command `nox -s e2e_test` which will spin up the test environment and run true E2E Cypress tests against it [#2417](https://github.com/ethyca/fides/pull/2417)
- Cypress E2E tests now run in CI and are reported to Cypress Cloud [#2417](https://github.com/ethyca/fides/pull/2417)
- Change from `randomint` to `uuid` in mongodb tests to reduce flakiness. [#2591](https://github.com/ethyca/fides/pull/2591)

### Removed

- Remove feature flagged config wizard stepper from Admin UI [#2553](https://github.com/ethyca/fides/pull/2553)

## [2.6.6](https://github.com/ethyca/fides/compare/2.6.5...2.6.6)

### Changed

- Improve Readability for Custom Masking Override Exceptions [#2593](https://github.com/ethyca/fides/pull/2593)

## [2.6.5](https://github.com/ethyca/fides/compare/2.6.4...2.6.5)

### Added

- Added config properties to override database Engine parameters [#2511](https://github.com/ethyca/fides/pull/2511)
- Increased default pool_size and max_overflow to 50 [#2560](https://github.com/ethyca/fides/pull/2560)

## [2.6.4](https://github.com/ethyca/fides/compare/2.6.3...2.6.4)

### Fixed

- Fixed bug for SMS completion notification not being sent [#2526](https://github.com/ethyca/fides/issues/2526)
- Fixed bug where refreshing a page in the UI would result in a 404 [#2502](https://github.com/ethyca/fides/pull/2502)

## [2.6.3](https://github.com/ethyca/fides/compare/2.6.2...2.6.3)

### Fixed

- Handle case where legacy dataset has meta: null [#2524](https://github.com/ethyca/fides/pull/2524)

## [2.6.2](https://github.com/ethyca/fides/compare/2.6.1...2.6.2)

### Fixed

- Issue addressing missing field in dataset migration [#2510](https://github.com/ethyca/fides/pull/2510)

## [2.6.1](https://github.com/ethyca/fides/compare/2.6.0...2.6.1)

### Fixed

- Fix errors when privacy requests execute concurrently without workers [#2489](https://github.com/ethyca/fides/pull/2489)
- Enable saas request overrides to run in worker runtime [#2489](https://github.com/ethyca/fides/pull/2489)

## [2.6.0](https://github.com/ethyca/fides/compare/2.5.1...2.6.0)

### Added

- Added the `env` option to the `security` configuration options to allow for users to completely secure the API endpoints [#2267](https://github.com/ethyca/fides/pull/2267)
- Unified Fides Resources
  - Added a dataset dropdown selector when configuring a connector to link an existing dataset to the connector configuration. [#2162](https://github.com/ethyca/fides/pull/2162)
  - Added new datasetconfig.ctl_dataset_id field to unify fides dataset resources [#2046](https://github.com/ethyca/fides/pull/2046)
- Add new connection config routes that couple them with systems [#2249](https://github.com/ethyca/fides/pull/2249)
- Add new select/deselect all permissions buttons [#2437](https://github.com/ethyca/fides/pull/2437)
- Endpoints to allow a user with the `user:password-reset` scope to reset users' passwords. In addition, users no longer require a scope to edit their own passwords. [#2373](https://github.com/ethyca/fides/pull/2373)
- New form to reset a user's password without knowing an old password [#2390](https://github.com/ethyca/fides/pull/2390)
- Approve & deny buttons on the "Request details" page. [#2473](https://github.com/ethyca/fides/pull/2473)
- Consent Propagation
  - Add the ability to execute Consent Requests via the Privacy Request Execution layer [#2125](https://github.com/ethyca/fides/pull/2125)
  - Add a Mailchimp Transactional Consent Connector [#2194](https://github.com/ethyca/fides/pull/2194)
  - Allow defining a list of opt-in and/or opt-out requests in consent connectors [#2315](https://github.com/ethyca/fides/pull/2315)
  - Add a Google Analytics Consent Connector for GA4 properties [#2302](https://github.com/ethyca/fides/pull/2302)
  - Pass the GA Cookie from the Privacy Center [#2337](https://github.com/ethyca/fides/pull/2337)
  - Rename "user_id" to more specific "ga_client_id" [#2356](https://github.com/ethyca/fides/pull/2356)
  - Patch Google Analytics Consent Connector to delete by client_id [#2355](https://github.com/ethyca/fides/pull/2355)
  - Add a "skip_param_values option" to optionally skip when we are missing param values in the body [#2384](https://github.com/ethyca/fides/pull/2384)
  - Adds a new Universal Analytics Connector that works with the UA Tracking Id
- Adds intake and storage of Global Privacy Control Signal props for Consent [#2599](https://github.com/ethyca/fides/pull/2599)

### Changed

- Unified Fides Resources
  - Removed several fidesops schemas for DSR's in favor of updated Fideslang schemas [#2009](https://github.com/ethyca/fides/pull/2009)
  - Removed DatasetConfig.dataset field [#2096](https://github.com/ethyca/fides/pull/2096)
  - Updated UI dataset config routes to use new unified routes [#2113](https://github.com/ethyca/fides/pull/2113)
  - Validate request body on crud endpoints on upsert. Validate dataset data categories before save. [#2134](https://github.com/ethyca/fides/pull/2134/)
  - Updated test env setup and quickstart to use new endpoints [#2225](https://github.com/ethyca/fides/pull/2225)
- Consent Propagation
  - Privacy Center consent options can now be marked as `executable` in order to propagate consent requests [#2193](https://github.com/ethyca/fides/pull/2193)
  - Add support for passing browser identities to consent request patches [#2304](https://github.com/ethyca/fides/pull/2304)
- Update fideslang to 1.3.3 [#2343](https://github.com/ethyca/fides/pull/2343)
- Display the request type instead of the policy name on the request table [#2382](https://github.com/ethyca/fides/pull/2382)
- Make denial reasons required [#2400](https://github.com/ethyca/fides/pull/2400)
- Display the policy key on the request details page [#2395](https://github.com/ethyca/fides/pull/2395)
- Updated CSV export [#2452](https://github.com/ethyca/fides/pull/2452)
- Privacy Request approval now uses a modal [#2443](https://github.com/ethyca/fides/pull/2443)

### Developer Experience

- `nox -s test_env` has been replaced with `nox -s "fides_env(dev)"`
- New command `nox -s "fides_env(test)"` creates a complete test environment with seed data (similar to `fides_env(dev)`) but with the production fides image so the built UI can be accessed at `localhost:8080` [#2399](https://github.com/ethyca/fides/pull/2399)
- Change from code climate to codecov for coverage reporting [#2402](https://github.com/ethyca/fides/pull/2402)

### Fixed

- Home screen header scaling and responsiveness issues [#2200](https://github.com/ethyca/fides/pull/2277)
- Privacy Center identity inputs validate even when they are optional. [#2308](https://github.com/ethyca/fides/pull/2308)
- The PII toggle defaults to false and PII will be hidden on page load [#2388](https://github.com/ethyca/fides/pull/2388)
- Fixed a CI bug caused by git security upgrades [#2441](https://github.com/ethyca/fides/pull/2441)
- Privacy Center
  - Identity inputs validate even when they are optional. [#2308](https://github.com/ethyca/fides/pull/2308)
  - Submit buttons show loading state and disable while submitting. [#2401](https://github.com/ethyca/fides/pull/2401)
  - Phone inputs no longer request country SVGs from external domain. [#2378](https://github.com/ethyca/fides/pull/2378)
  - Input validation errors no longer change the height of modals. [#2379](https://github.com/ethyca/fides/pull/2379)
- Patch masking strategies to better handle null and non-string inputs [#2307](https://github.com/ethyca/fides/pull/2377)
- Renamed prod pushes tag to be `latest` for privacy center and sample app [#2401](https://github.com/ethyca/fides/pull/2407)
- Update firebase connector to better handle non-existent users [#2439](https://github.com/ethyca/fides/pull/2439)

## [2.5.1](https://github.com/ethyca/fides/compare/2.5.0...2.5.1)

### Developer Experience

- Allow db resets only if `config.dev_mode` is `True` [#2321](https://github.com/ethyca/fides/pull/2321)

### Fixed

- Added a feature flag for the recent dataset classification UX changes [#2335](https://github.com/ethyca/fides/pull/2335)

### Security

- Add a check to the catchall path to prevent returning paths outside of the UI directory [#2330](https://github.com/ethyca/fides/pull/2330)

### Developer Experience

- Reduce size of local Docker images by fixing `.dockerignore` patterns [#2360](https://github.com/ethyca/fides/pull/2360)

## [2.5.0](https://github.com/ethyca/fides/compare/2.4.0...2.5.0)

### Docs

- Update the docs landing page and remove redundant docs [#2184](https://github.com/ethyca/fides/pull/2184)

### Added

- Added the `user` command group to the CLI. [#2153](https://github.com/ethyca/fides/pull/2153)
- Added `Code Climate` test coverage uploads. [#2198](https://github.com/ethyca/fides/pull/2198)
- Added the connection key to the execution log [#2100](https://github.com/ethyca/fides/pull/2100)
- Added endpoints to retrieve DSR `Rule`s and `Rule Target`s [#2116](https://github.com/ethyca/fides/pull/2116)
- Added Fides version number to account dropdown in the UI [#2140](https://github.com/ethyca/fides/pull/2140)
- Add link to Classify Systems page in nav side bar [#2128](https://github.com/ethyca/fides/pull/2128)
- Dataset classification UI now polls for results [#2123](https://github.com/ethyca/fides/pull/2123)
- Update Privacy Center Icons [#1800](https://github.com/ethyca/fides/pull/2139)
- Privacy Center `fides-consent.js`:
  - `Fides.shopify` integration function. [#2152](https://github.com/ethyca/fides/pull/2152)
  - Dedicated folder for integrations.
  - `Fides.meta` integration function (fbq). [#2217](https://github.com/ethyca/fides/pull/2217)
- Adds support for Twilio email service (Sendgrid) [#2154](https://github.com/ethyca/fides/pull/2154)
- Access and erasure support for Recharge [#1709](https://github.com/ethyca/fides/pull/1709)
- Access and erasure support for Friendbuy Nextgen [#2085](https://github.com/ethyca/fides/pull/2085)

### Changed

- Admin UI Feature Flags - [#2101](https://github.com/ethyca/fides/pull/2101)
  - Overrides can be saved in the browser.
  - Use `NEXT_PUBLIC_APP_ENV` for app-specific environment config.
  - No longer use `react-feature-flags` library.
  - Can have descriptions. [#2243](https://github.com/ethyca/fides/pull/2243)
- Made privacy declarations optional when adding systems manually - [#2173](https://github.com/ethyca/fides/pull/2173)
- Removed an unclear logging message. [#2266](https://github.com/ethyca/fides/pull/2266)
- Allow any user with `user:delete` scope to delete other users [#2148](https://github.com/ethyca/fides/pull/2148)
- Dynamic imports of custom overrides and SaaS test fixtures [#2169](https://github.com/ethyca/fides/pull/2169)
- Added `AuthenticatedClient` to custom request override interface [#2171](https://github.com/ethyca/fides/pull/2171)
- Only approve the specific collection instead of the entire dataset, display only top 1 classification by default [#2226](https://github.com/ethyca/fides/pull/2226)
- Update sample project resources for `fides evaluate` usage in `fides deploy` [#2253](https://github.com/ethyca/fides/pull/2253)

### Removed

- Removed unused object_name field on s3 storage config [#2133](https://github.com/ethyca/fides/pull/2133)

### Fixed

- Remove next-auth from privacy center to fix JS console error [#2090](https://github.com/ethyca/fides/pull/2090)
- Admin UI - Added Missing ability to assign `user:delete` in the permissions checkboxes [#2148](https://github.com/ethyca/fides/pull/2148)
- Nav bug: clicking on Privacy Request breadcrumb takes me to Home instead of /privacy-requests [#497](https://github.com/ethyca/fides/pull/2141)
- Side nav disappears when viewing request details [#2129](https://github.com/ethyca/fides/pull/2155)
- Remove usage of load dataset button and other dataset UI modifications [#2149](https://github.com/ethyca/fides/pull/2149)
- Improve readability for exceptions raised from custom request overrides [#2157](https://github.com/ethyca/fides/pull/2157)
- Importing custom request overrides on server startup [#2186](https://github.com/ethyca/fides/pull/2186)
- Remove warning when env vars default to blank strings in docker-compose [#2188](https://github.com/ethyca/fides/pull/2188)
- Fix Cookie House purchase modal flashing 'Error' in title [#2274](https://github.com/ethyca/fides/pull/2274)
- Stop dependency from upgrading `packaging` to version with known issue [#2273](https://github.com/ethyca/fides/pull/2273)
- Privacy center config no longer requires `identity_inputs` and will use `email` as a default [#2263](https://github.com/ethyca/fides/pull/2263)
- No longer display remaining days for privacy requests in terminal states [#2292](https://github.com/ethyca/fides/pull/2292)

### Removed

- Remove "Create New System" button when viewing systems. All systems can now be created via the "Add systems" button on the home page. [#2132](https://github.com/ethyca/fides/pull/2132)

## [2.4.0](https://github.com/ethyca/fides/compare/2.3.1...2.4.0)

### Developer Experience

- Include a pre-check workflow that collects the pytest suite [#2098](https://github.com/ethyca/fides/pull/2098)
- Write to the application db when running the app locally. Write to the test db when running pytest [#1731](https://github.com/ethyca/fides/pull/1731)

### Changed

- Move the `fides.ctl.core.` and `fides.ctl.connectors` modules into `fides.core` and `fides.connectors` respectively [#2097](https://github.com/ethyca/fides/pull/2097)
- Fides: Skip cypress tests due to nav bar 2.0 [#2102](https://github.com/ethyca/fides/pull/2103)

### Added

- Adds new erasure policy for complete user data masking [#1839](https://github.com/ethyca/fides/pull/1839)
- New Fides Home page [#1864](https://github.com/ethyca/fides/pull/2050)
- Nav 2.0 - Replace form flow side navs with top tabs [#2037](https://github.com/ethyca/fides/pull/2050)
- Adds new erasure policy for complete user data masking [#1839](https://github.com/ethyca/fides/pull/1839)
- Added ability to use Mailgun templates when sending emails. [#2039](https://github.com/ethyca/fides/pull/2039)
- Adds SMS id verification for consent [#2094](https://github.com/ethyca/fides/pull/2094)

### Fixed

- Store `fides_consent` cookie on the root domain of the Privacy Center [#2071](https://github.com/ethyca/fides/pull/2071)
- Properly set the expire-time for verification codes [#2105](https://github.com/ethyca/fides/pull/2105)

## [2.3.1](https://github.com/ethyca/fides/compare/2.3.0...2.3.1)

### Fixed

- Resolved an issue where the root_user was not being created [#2082](https://github.com/ethyca/fides/pull/2082)

### Added

- Nav redesign with sidebar groups. Feature flagged to only be visible in dev mode until release. [#2030](https://github.com/ethyca/fides/pull/2047)
- Improved error handling for incorrect app encryption key [#2089](https://github.com/ethyca/fides/pull/2089)
- Access and erasure support for Friendbuy API [#2019](https://github.com/ethyca/fides/pull/2019)

## [2.3.0](https://github.com/ethyca/fides/compare/2.2.2...2.3.0)

### Added

- Common Subscriptions for app-wide data and feature checks. [#2030](https://github.com/ethyca/fides/pull/2030)
- Send email alerts on privacy request failures once the specified threshold is reached. [#1793](https://github.com/ethyca/fides/pull/1793)
- DSR Notifications (toast) [#1895](https://github.com/ethyca/fides/pull/1895)
- DSR configure alerts btn [#1895](https://github.com/ethyca/fides/pull/1895)
- DSR configure alters (FE) [#1895](https://github.com/ethyca/fides/pull/1895)
- Add a `usage` session to Nox to print full session docstrings. [#2022](https://github.com/ethyca/fides/pull/2022)

### Added

- Adds notifications section to toml files [#2026](https://github.com/ethyca/fides/pull/2060)

### Changed

- Updated to use `loguru` logging library throughout codebase [#2031](https://github.com/ethyca/fides/pull/2031)
- Do not always create a `fides.toml` by default [#2023](https://github.com/ethyca/fides/pull/2023)
- The `fideslib` module has been merged into `fides`, code redundancies have been removed [#1859](https://github.com/ethyca/fides/pull/1859)
- Replace 'ingress' and 'egress' with 'sources' and 'destinations' across UI [#2044](https://github.com/ethyca/fides/pull/2044)
- Update the functionality of `fides pull -a <filename>` to include _all_ resource types. [#2083](https://github.com/ethyca/fides/pull/2083)

### Fixed

- Timing issues with bulk DSR reprocessing, specifically when analytics are enabled [#2015](https://github.com/ethyca/fides/pull/2015)
- Error caused by running erasure requests with disabled connectors [#2045](https://github.com/ethyca/fides/pull/2045)
- Changes the SlowAPI ratelimiter's backend to use memory instead of Redis [#2054](https://github.com/ethyca/fides/pull/2058)

## [2.2.2](https://github.com/ethyca/fides/compare/2.2.1...2.2.2)

### Docs

- Updated the readme to use new new [docs site](http://docs.ethyca.com) [#2020](https://github.com/ethyca/fides/pull/2020)

### Deprecated

- The documentation site hosted in the `/docs` directory has been deprecated. All documentation updates will be hosted at the new [docs site](http://docs.ethyca.com) [#2020](https://github.com/ethyca/fides/pull/2020)

### Fixed

- Fixed mypy and pylint errors [#2013](https://github.com/ethyca/fides/pull/2013)
- Update connection test endpoint to be effectively non-blocking [#2000](https://github.com/ethyca/fides/pull/2000)
- Update Fides connector to better handle children with no access results [#2012](https://github.com/ethyca/fides/pull/2012)

## [2.2.1](https://github.com/ethyca/fides/compare/2.2.0...2.2.1)

### Added

- Add health check indicator for data flow scanning option [#1973](https://github.com/ethyca/fides/pull/1973)

### Changed

- The `celery.toml` is no longer used, instead it is a subsection of the `fides.toml` file [#1990](https://github.com/ethyca/fides/pull/1990)
- Update sample project landing page copy to be version-agnostic [#1958](https://github.com/ethyca/fides/pull/1958)
- `get` and `ls` CLI commands now return valid `fides` object YAML [#1991](https://github.com/ethyca/fides/pull/1991)

### Developer Experience

- Remove duplicate fastapi-caching and pin version. [#1765](https://github.com/ethyca/fides/pull/1765)

## [2.2.0](https://github.com/ethyca/fides/compare/2.1.0...2.2.0)

### Added

- Send email alerts on privacy request failures once the specified threshold is reached. [#1793](https://github.com/ethyca/fides/pull/1793)
- Add authenticated privacy request route. [#1819](https://github.com/ethyca/fides/pull/1819)
- Enable the onboarding flow [#1836](https://github.com/ethyca/fides/pull/1836)
- Access and erasure support for Fullstory API [#1821](https://github.com/ethyca/fides/pull/1821)
- Add function to poll privacy request for completion [#1860](https://github.com/ethyca/fides/pull/1860)
- Added rescan flow for the data flow scanner [#1844](https://github.com/ethyca/fides/pull/1844)
- Add rescan flow for the data flow scanner [#1844](https://github.com/ethyca/fides/pull/1844)
- Add Fides connector to support parent-child Fides deployments [#1861](https://github.com/ethyca/fides/pull/1861)
- Classification UI now polls for updates to classifications [#1908](https://github.com/ethyca/fides/pull/1908)

### Changed

- The organization info form step is now skipped if the server already has organization info. [#1840](https://github.com/ethyca/fides/pull/1840)
- Removed the description column from the classify systems page. [#1867](https://github.com/ethyca/fides/pull/1867)
- Retrieve child results during fides connector execution [#1967](https://github.com/ethyca/fides/pull/1967)

### Fixed

- Fix error in parent user creation seeding. [#1832](https://github.com/ethyca/fides/issues/1832)
- Fix DSR error due to unfiltered empty identities [#1901](https://github.com/ethyca/fides/pull/1907)

### Docs

- Remove documentation about no-longer used connection string override [#1824](https://github.com/ethyca/fides/pull/1824)
- Fix typo in headings [#1824](https://github.com/ethyca/fides/pull/1824)
- Update documentation to reflect configs necessary for mailgun, twilio_sms and twilio_email service types [#1846](https://github.com/ethyca/fides/pull/1846)

...

## [2.1.0](https://github.com/ethyca/fides/compare/2.0.0...2.1.0)

### Added

- Classification flow for system data flows
- Classification is now triggered as part of data flow scanning
- Include `ingress` and `egress` fields on system export and `datamap/` endpoint [#1740](https://github.com/ethyca/fides/pull/1740)
- Repeatable unique identifier for dataset fides_keys and metadata [#1786](https://github.com/ethyca/fides/pull/1786)
- Adds SMS support for identity verification notifications [#1726](https://github.com/ethyca/fides/pull/1726)
- Added phone number validation in back-end and react phone number form in Privacy Center [#1745](https://github.com/ethyca/fides/pull/1745)
- Adds SMS message template for all subject notifications [#1743](https://github.com/ethyca/fides/pull/1743)
- Privacy-Center-Cypress workflow for CI checks of the Privacy Center. [#1722](https://github.com/ethyca/fides/pull/1722)
- Privacy Center `fides-consent.js` script for accessing consent on external pages. [Details](/clients/privacy-center/packages/fides-consent/README.md)
- Erasure support for Twilio Conversations API [#1673](https://github.com/ethyca/fides/pull/1673)
- Webserver port can now be configured via the CLI command [#1858](https://github.com/ethyca/fides/pull/1858)

### Changed

- Optional dependencies are no longer used for 3rd-party connectivity. Instead they are used to isolate dangerous dependencies. [#1679](https://github.com/ethyca/fides/pull/1679)
- All Next pages now automatically require login. [#1670](https://github.com/ethyca/fides/pull/1670)
- Running the `webserver` command no longer prompts the user to opt out/in to analytics[#1724](https://github.com/ethyca/fides/pull/1724)

### Developer Experience

- Admin-UI-Cypress tests that fail in CI will now upload screen recordings for debugging. [#1728](https://github.com/ethyca/fides/pull/1728/files/c23e62fea284f7910028c8483feff893903068b8#r1019491323)
- Enable remote debugging from VSCode of live dev app [#1780](https://github.com/ethyca/fides/pull/1780)

### Removed

- Removed the Privacy Center `cookieName` config introduced in 2.0.0. [#1756](https://github.com/ethyca/fides/pull/1756)

### Fixed

- Exceptions are no longer raised when sending analytics on Windows [#1666](https://github.com/ethyca/fides/pull/1666)
- Fixed wording on identity verification modal in the Privacy Center [#1674](https://github.com/ethyca/fides/pull/1674)
- Update system fides_key tooltip text [#1533](https://github.com/ethyca/fides/pull/1685)
- Removed local storage parsing that is redundant with redux-persist. [#1678](https://github.com/ethyca/fides/pull/1678)
- Show a helpful error message if Docker daemon is not running during "fides deploy" [#1694](https://github.com/ethyca/fides/pull/1694)
- Allow users to query their own permissions, including root user. [#1698](https://github.com/ethyca/fides/pull/1698)
- Single-select taxonomy fields legal basis and special category can be cleared. [#1712](https://github.com/ethyca/fides/pull/1712)
- Fixes the issue where the security config is not properly loading from environment variables. [#1718](https://github.com/ethyca/fides/pull/1718)
- Fixes the issue where the CLI can't run without the config values required by the webserver. [#1811](https://github.com/ethyca/fides/pull/1811)
- Correctly handle response from adobe jwt auth endpoint as milliseconds, rather than seconds. [#1754](https://github.com/ethyca/fides/pull/1754)
- Fixed styling issues with the `EditDrawer` component. [#1803](https://github.com/ethyca/fides/pull/1803)

### Security

- Bumped versions of packages that use OpenSSL [#1683](https://github.com/ethyca/fides/pull/1683)

## [2.0.0](https://github.com/ethyca/fides/compare/1.9.6...2.0.0)

### Added

- Allow delete-only SaaS connector endpoints [#1200](https://github.com/ethyca/fides/pull/1200)
- Privacy center consent choices store a browser cookie. [#1364](https://github.com/ethyca/fides/pull/1364)
  - The format is generic. A reasonable set of defaults will be added later: [#1444](https://github.com/ethyca/fides/issues/1444)
  - The cookie name defaults to `fides_consent` but can be configured under `config.json > consent > cookieName`.
  - Each consent option can provide an array of `cookieKeys`.
- Individually select and reprocess DSRs that have errored [#1203](https://github.com/ethyca/fides/pull/1489)
- Bulk select and reprocess DSRs that have errored [#1205](https://github.com/ethyca/fides/pull/1489)
- Config Wizard: AWS scan results populate in system review forms. [#1454](https://github.com/ethyca/fides/pull/1454)
- Integrate rate limiter with Saas Connectors. [#1433](https://github.com/ethyca/fides/pull/1433)
- Config Wizard: Added a column selector to the scan results page of the config wizard [#1590](https://github.com/ethyca/fides/pull/1590)
- Config Wizard: Flow for runtime scanner option [#1640](https://github.com/ethyca/fides/pull/1640)
- Access support for Twilio Conversations API [#1520](https://github.com/ethyca/fides/pull/1520)
- Message Config: Adds Twilio Email/SMS support [#1519](https://github.com/ethyca/fides/pull/1519)

### Changed

- Updated mypy to version 0.981 and Python to version 3.10.7 [#1448](https://github.com/ethyca/fides/pull/1448)

### Developer Experience

- Repository dispatch events are sent to fidesctl-plus and fidesops-plus [#1263](https://github.com/ethyca/fides/pull/1263)
- Only the `docs-authors` team members are specified as `CODEOWNERS` [#1446](https://github.com/ethyca/fides/pull/1446)
- Updates the default local configuration to not defer tasks to a worker node [#1552](https://github.com/ethyca/fides/pull/1552/)
- Updates the healthcheck to return health status of connected Celery workers [#1588](https://github.com/ethyca/fides/pull/1588)

### Docs

- Remove the tutorial to prepare for new update [#1543](https://github.com/ethyca/fides/pull/1543)
- Add system management via UI documentation [#1541](https://github.com/ethyca/fides/pull/1541)
- Added DSR quickstart docs, restructured docs navigation [#1651](https://github.com/ethyca/fides/pull/1651)
- Update privacy request execution overview docs [#1258](https://github.com/ethyca/fides/pull/1490)

### Fixed

- Fixed system dependencies appearing as "N/A" in the datamap endpoint when there are no privacy declarations [#1649](https://github.com/ethyca/fides/pull/1649)

## [1.9.6](https://github.com/ethyca/fides/compare/1.9.5...1.9.6)

### Fixed

- Include systems without a privacy declaration on data map [#1603](https://github.com/ethyca/fides/pull/1603)
- Handle malformed tokens [#1523](https://github.com/ethyca/fides/pull/1523)
- Remove thrown exception from getAllPrivacyRequests method [#1592](https://github.com/ethyca/fides/pull/1593)
- Include systems without a privacy declaration on data map [#1603](https://github.com/ethyca/fides/pull/1603)
- After editing a dataset, the table will stay on the previously selected collection instead of resetting to the first one. [#1511](https://github.com/ethyca/fides/pull/1511)
- Fix redis `db_index` config issue [#1647](https://github.com/ethyca/fides/pull/1647)

### Docs

- Add unlinked docs and fix any remaining broken links [#1266](https://github.com/ethyca/fides/pull/1266)
- Update privacy center docs to include consent information [#1537](https://github.com/ethyca/fides/pull/1537)
- Update UI docs to include DSR countdown information and additional descriptions/filtering [#1545](https://github.com/ethyca/fides/pull/1545)

### Changed

- Allow multiple masking strategies to be specified when using fides as a masking engine [#1647](https://github.com/ethyca/fides/pull/1647)

## [1.9.5](https://github.com/ethyca/fides/compare/1.9.4...1.9.5)

### Added

- The database includes a `plus_system_scans` relation, to track the status and results of System Scanner executions in fidesctl-plus [#1554](https://github.com/ethyca/fides/pull/1554)

## [1.9.4](https://github.com/ethyca/fides/compare/1.9.2...1.9.4)

### Fixed

- After editing a dataset, the table will stay on the previously selected collection instead of resetting to the first one. [#1511](https://github.com/ethyca/fides/pull/1511)

## [1.9.2](https://github.com/ethyca/fides/compare/1.9.1...1.9.2)

### Deprecated

- Added a deprecation warning for the entire package [#1244](https://github.com/ethyca/fides/pull/1244)

### Added

- Dataset generation enhancements using Fides Classify for Plus users:

  - Integrate Fides Plus API into placeholder features introduced in 1.9.0. [#1194](https://github.com/ethyca/fides/pull/1194)

- Fides Admin UI:

  - Configure Connector after creation [#1204](https://github.com/ethyca/fides/pull/1356)

### Fixed

- Privacy Center:
  - Handle error on startup if server isn't running [#1239](https://github.com/ethyca/fides/pull/1239)
  - Fix styling issue with cards [#1240](https://github.com/ethyca/fides/pull/1240)
  - Redirect to index on consent save [#1238](https://github.com/ethyca/fides/pull/1238)

## [1.9.1](https://github.com/ethyca/fides/compare/1.9.0...1.9.1)

### Changed

- Update fideslang to v1.3.1 [#1136](https://github.com/ethyca/fides/pull/1136)

### Changed

- Update fideslang to v1.3.1 [#1136](https://github.com/ethyca/fides/pull/1136)

## [1.9.0](https://github.com/ethyca/fides/compare/1.8.6...1.9.0) - 2022-09-29

### Added

- Dataset generation enhancements using Fides Classify for Plus users:
  - Added toggle for enabling classify during generation. [#1057](https://github.com/ethyca/fides/pull/1057)
  - Initial implementation of API request to kick off classify, with confirmation modal. [#1069](https://github.com/ethyca/fides/pull/1069)
  - Initial Classification & Review status for generated datasets. [#1074](https://github.com/ethyca/fides/pull/1074)
  - Component for choosing data categories based on classification results. [#1110](https://github.com/ethyca/fides/pull/1110)
  - The dataset fields table shows data categories from the classifier (if available). [#1088](https://github.com/ethyca/fides/pull/1088)
  - The "Approve" button can be used to update the dataset with the classifier's suggestions. [#1129](https://github.com/ethyca/fides/pull/1129)
- System management UI:
  - New page to add a system via yaml [#1062](https://github.com/ethyca/fides/pull/1062)
  - Skeleton of page to add a system manually [#1068](https://github.com/ethyca/fides/pull/1068)
  - Refactor config wizard system forms to be reused for system management [#1072](https://github.com/ethyca/fides/pull/1072)
  - Add additional optional fields to system management forms [#1082](https://github.com/ethyca/fides/pull/1082)
  - Delete a system through the UI [#1085](https://github.com/ethyca/fides/pull/1085)
  - Edit a system through the UI [#1096](https://github.com/ethyca/fides/pull/1096)
- Cypress component testing [#1106](https://github.com/ethyca/fides/pull/1106)

### Changed

- Changed behavior of `load_default_taxonomy` to append instead of upsert [#1040](https://github.com/ethyca/fides/pull/1040)
- Changed behavior of adding privacy declarations to decouple the actions of the "add" and "next" buttons [#1086](https://github.com/ethyca/fides/pull/1086)
- Moved system related UI components from the `config-wizard` directory to the `system` directory [#1097](https://github.com/ethyca/fides/pull/1097)
- Updated "type" on SaaS config to be a simple string type, not an enum [#1197](https://github.com/ethyca/fides/pull/1197)

### Developer Experience

- Optional dependencies may have their version defined only once, in `optional-requirements.txt` [#1171](https://github.com/ethyca/fides/pull/1171)

### Docs

- Updated the footer links [#1130](https://github.com/ethyca/fides/pull/1130)

### Fixed

- Fixed the "help" link in the UI header [#1078](https://github.com/ethyca/fides/pull/1078)
- Fixed a bug in Data Category Dropdowns where checking i.e. `user.biometric` would also check `user.biometric_health` [#1126](https://github.com/ethyca/fides/pull/1126)

### Security

- Upgraded pymysql to version `1.0.2` [#1094](https://github.com/ethyca/fides/pull/1094)

## [1.8.6](https://github.com/ethyca/fides/compare/1.8.5...1.8.6) - 2022-09-28

### Added

- Added classification tables for Plus users [#1060](https://github.com/ethyca/fides/pull/1060)

### Fixed

- Fixed a bug where rows were being excluded from a data map [#1124](https://github.com/ethyca/fides/pull/1124)

## [1.8.5](https://github.com/ethyca/fides/compare/1.8.4...1.8.5) - 2022-09-21

### Changed

- Update fideslang to v1.3.0 [#1103](https://github.com/ethyca/fides/pull/1103)

## [1.8.4](https://github.com/ethyca/fides/compare/1.8.3...1.8.4) - 2022-09-09

### Added

- Initial system management page [#1054](https://github.com/ethyca/fides/pull/1054)

### Changed

- Deleting a taxonomy field with children will now cascade delete all of its children as well. [#1042](https://github.com/ethyca/fides/pull/1042)

### Fixed

- Fixed navigating directly to frontend routes loading index page instead of the correct static page for the route.
- Fix truncated evaluation error messages [#1053](https://github.com/ethyca/fides/pull/1053)

## [1.8.3](https://github.com/ethyca/fides/compare/1.8.2...1.8.3) - 2022-09-06

### Added

- Added more taxonomy fields that can be edited via the UI [#1000](https://github.com/ethyca/fides/pull/1000) [#1028](https://github.com/ethyca/fides/pull/1028)
- Added the ability to add taxonomy fields via the UI [#1019](https://github.com/ethyca/fides/pull/1019)
- Added the ability to delete taxonomy fields via the UI [#1006](https://github.com/ethyca/fides/pull/1006)
  - Only non-default taxonomy entities can be deleted [#1023](https://github.com/ethyca/fides/pull/1023)
- Prevent deleting taxonomy `is_default` fields and from adding `is_default=True` fields via the API [#990](https://github.com/ethyca/fides/pull/990).
- Added a "Custom" tag to distinguish user defined taxonomy fields from default taxonomy fields in the UI [#1027](https://github.com/ethyca/fides/pull/1027)
- Added initial support for enabling Fides Plus [#1037](https://github.com/ethyca/fides/pull/1037)
  - The `useFeatures` hook can be used to check if `plus` is enabled.
  - Navigating to/from the Data Map page is gated behind this feature.
  - Plus endpoints are served from the private Plus image.

### Fixed

- Fixed failing mypy tests [#1030](https://github.com/ethyca/fides/pull/1030)
- Fixed an issue where `fides push --diff` would return a false positive diff [#1026](https://github.com/ethyca/fides/pull/1026)
- Pinned pydantic version to < 1.10.0 to fix an error in finding referenced fides keys [#1045](https://github.com/ethyca/fides/pull/1045)

### Fixed

- Fixed failing mypy tests [#1030](https://github.com/ethyca/fides/pull/1030)
- Fixed an issue where `fides push --diff` would return a false positive diff [#1026](https://github.com/ethyca/fides/pull/1026)

### Docs

- Minor formatting updates to [Policy Webhooks](https://ethyca.github.io/fidesops/guides/policy_webhooks/) documentation [#1114](https://github.com/ethyca/fidesops/pull/1114)

### Removed

- Removed create superuser [#1116](https://github.com/ethyca/fidesops/pull/1116)

## [1.8.2](https://github.com/ethyca/fides/compare/1.8.1...1.8.2) - 2022-08-18

### Added

- Added the ability to edit taxonomy fields via the UI [#977](https://github.com/ethyca/fides/pull/977) [#1028](https://github.com/ethyca/fides/pull/1028)
- New column `is_default` added to DataCategory, DataUse, DataSubject, and DataQualifier tables [#976](https://github.com/ethyca/fides/pull/976)
- Added the ability to add taxonomy fields via the UI [#1019](https://github.com/ethyca/fides/pull/1019)
- Added the ability to delete taxonomy fields via the UI [#1006](https://github.com/ethyca/fides/pull/1006)
  - Only non-default taxonomy entities can be deleted [#1023](https://github.com/ethyca/fides/pull/1023)
- Prevent deleting taxonomy `is_default` fields and from adding `is_default=True` fields via the API [#990](https://github.com/ethyca/fides/pull/990).
- Added a "Custom" tag to distinguish user defined taxonomy fields from default taxonomy fields in the UI [#1027](https://github.com/ethyca/fides/pull/1027)

### Changed

- Upgraded base Docker version to Python 3.9 and updated all other references from 3.8 -> 3.9 [#974](https://github.com/ethyca/fides/pull/974)
- Prepend all database tables with `ctl_` [#979](https://github.com/ethyca/fides/pull/979)
- Moved the `admin-ui` code down one level into a `ctl` subdir [#970](https://github.com/ethyca/fides/pull/970)
- Extended the `/datamap` endpoint to include extra metadata [#992](https://github.com/ethyca/fides/pull/992)

## [1.8.1](https://github.com/ethyca/fides/compare/1.8.0...1.8.1) - 2022-08-08

### Deprecated

- The following environment variables have been deprecated, and replaced with the new environment variable names indicated below. To avoid breaking existing workflows, the deprecated variables are still respected in v1.8.1. They will be removed in a future release.
  - `FIDESCTL__API__DATABASE_HOST` --> `FIDESCTL__DATABASE__SERVER`
  - `FIDESCTL__API__DATABASE_NAME` --> `FIDESCTL__DATABASE__DB`
  - `FIDESCTL__API__DATABASE_PASSWORD` --> `FIDESCTL__DATABASE__PASSWORD`
  - `FIDESCTL__API__DATABASE_PORT` --> `FIDESCTL__DATABASE__PORT`
  - `FIDESCTL__API__DATABASE_TEST_DATABASE_NAME` --> `FIDESCTL__DATABASE__TEST_DB`
  - `FIDESCTL__API__DATABASE_USER` --> `FIDESCTL__DATABASE__USER`

### Developer Experience

- The included `docker-compose.yml` no longer references outdated ENV variables [#964](https://github.com/ethyca/fides/pull/964)

### Docs

- Minor release documentation now reflects the desired patch release process [#955](https://github.com/ethyca/fides/pull/955)
- Updated references to ENV variables [#964](https://github.com/ethyca/fides/pull/964)

### Fixed

- Deprecated config options will continue to be respected when set via environment variables [#965](https://github.com/ethyca/fides/pull/965)
- The git cache is rebuilt within the Docker container [#962](https://github.com/ethyca/fides/pull/962)
- The `wheel` pypi build no longer has a dirty version tag [#962](https://github.com/ethyca/fides/pull/962)
- Add setuptools to dev-requirements to fix versioneer error [#983](https://github.com/ethyca/fides/pull/983)

## [1.8.0](https://github.com/ethyca/fides/compare/1.7.1...1.8.0) - 2022-08-04

### Added

- Initial configuration wizard UI view
  - System scanning step: AWS credentials form and initial `generate` API usage.
  - System scanning results: AWS systems are stored and can be selected for review
- CustomInput type "password" with show/hide icon.
- Pull CLI command now checks for untracked/unstaged files in the manifests dir [#869](https://github.com/ethyca/fides/pull/869)
- Pull CLI command has a flag to pull missing files from the server [#895](https://github.com/ethyca/fides/pull/895)
- Add BigQuery support for the `generate` command and `/generate` endpoint [#814](https://github.com/ethyca/fides/pull/814) & [#917](https://github.com/ethyca/fides/pull/917)
- Added user auth tables [915](https://github.com/ethyca/fides/pull/915)
- Standardized API error parsing under `~/types/errors`
- Added taxonomy page to UI [#902](https://github.com/ethyca/fides/pull/902)
  - Added a nested accordion component for displaying taxonomy data [#910](https://github.com/ethyca/fides/pull/910)
- Add lru cache to get_config [927](https://github.com/ethyca/fides/pull/927)
- Add support for deprecated API config values [#959](https://github.com/ethyca/fides/pull/959)
- `fides` is now an alias for `fidesctl` as a CLI entrypoint [#926](https://github.com/ethyca/fides/pull/926)
- Add user auth routes [929](https://github.com/ethyca/fides/pull/929)
- Bump fideslib to 3.0.1 and remove patch code[931](https://github.com/ethyca/fides/pull/931)
- Update the `fidesctl` python package to automatically serve the UI [#941](https://github.com/ethyca/fides/pull/941)
- Add `push` cli command alias for `apply` and deprecate `apply` [943](https://github.com/ethyca/fides/pull/943)
- Add resource groups tagging api as a source of system generation [939](https://github.com/ethyca/fides/pull/939)
- Add GitHub Action to publish the `fidesctl` package to testpypi on pushes to main [#951](https://github.com/ethyca/fides/pull/951)
- Added configWizardFlag to ui to hide the config wizard when false [[#1453](https://github.com/ethyca/fides/issues/1453)

### Changed

- Updated the `datamap` endpoint to return human-readable column names as the first response item [#779](https://github.com/ethyca/fides/pull/779)
- Remove the `obscure` requirement from the `generate` endpoint [#819](https://github.com/ethyca/fides/pull/819)
- Moved all files from `fidesapi` to `fidesctl/api` [#885](https://github.com/ethyca/fides/pull/885)
- Moved `scan` and `generate` to the list of commands that can be run in local mode [#841](https://github.com/ethyca/fides/pull/841)
- Upgraded the base docker images from Debian Buster to Bullseye [#958](https://github.com/ethyca/fides/pull/958)
- Removed `ipython` as a dev-requirement [#958](https://github.com/ethyca/fides/pull/958)
- Webserver dependencies now come as a standard part of the package [#881](https://github.com/ethyca/fides/pull/881)
- Initial configuration wizard UI view
  - Refactored step & form results management to use Redux Toolkit slice.
- Change `id` field in tables from an integer to a string [915](https://github.com/ethyca/fides/pull/915)
- Update `fideslang` to `1.1.0`, simplifying the default taxonomy and adding `tags` for resources [#865](https://github.com/ethyca/fides/pull/865)
- Merge existing configurations with `fideslib` library [#913](https://github.com/ethyca/fides/pull/913)
- Moved frontend static files to `src/fidesctl/ui-build/static` [#934](https://github.com/ethyca/fides/pull/934)
- Replicated the error response handling from the `/validate` endpoint to the `/generate` endpoint [#911](https://github.com/ethyca/fides/pull/911)

### Developer Experience

- Remove `API_PREFIX` from fidesctl/core/utils.py and change references to `API_PREFIX` in fidesctl/api/reoutes/util.py [922](https://github.com/ethyca/fides/pull/922)

### Fixed

- Dataset field columns show all columns by default in the UI [#898](https://github.com/ethyca/fides/pull/898)
- Fixed the missing `.fides./` directory when locating the default config [#933](https://github.com/ethyca/fides/pull/933)

## [1.7.1](https://github.com/ethyca/fides/compare/1.7.0...1.7.1) - 2022-07-28

### Added

- Add datasets via YAML in the UI [#813](https://github.com/ethyca/fides/pull/813)
- Add datasets via database connection [#834](https://github.com/ethyca/fides/pull/834) [#889](https://github.com/ethyca/fides/pull/889)
- Add delete confirmation when deleting a field or collection from a dataset [#809](https://github.com/ethyca/fides/pull/809)
- Add ability to delete datasets from the UI [#827](https://github.com/ethyca/fides/pull/827)
- Add Cypress for testing [713](https://github.com/ethyca/fides/pull/833)
- Add datasets via database connection (UI only) [#834](https://github.com/ethyca/fides/pull/834)
- Add Okta support to the `/generate` endpoint [#842](https://github.com/ethyca/fides/pull/842)
- Add db support to `/generate` endpoint [849](https://github.com/ethyca/fides/pull/849)
- Added OpenAPI TypeScript client generation for the UI app. See the [README](/clients/admin-ui/src/types/api/README.md) for more details.

### Changed

- Remove the `obscure` requirement from the `generate` endpoint [#819](https://github.com/ethyca/fides/pull/819)

### Developer Experience

- When releases are published, dispatch a repository webhook event to ethyca/fidesctl-plus [#938](https://github.com/ethyca/fides/pull/938)

### Docs

- recommend/replace pip installs with pipx [#874](https://github.com/ethyca/fides/pull/874)

### Fixed

- CustomSelect input tooltips appear next to selector instead of wrapping to a new row.
- Datasets without the `third_country_transfer` will not cause the editing dataset form to not render.
- Fixed a build issue causing an `unknown` version of `fidesctl` to be installed in published Docker images [#836](https://github.com/ethyca/fides/pull/836)
- Fixed an M1-related SQLAlchemy bug [#816](https://github.com/ethyca/fides/pull/891)
- Endpoints now work with or without a trailing slash. [#886](https://github.com/ethyca/fides/pull/886)
- Dataset field columns show all columns by default in the UI [#898](https://github.com/ethyca/fides/pull/898)
- Fixed the `tag` specific GitHub Action workflows for Docker and publishing docs. [#901](https://github.com/ethyca/fides/pull/901)

## [1.7.0](https://github.com/ethyca/fides/compare/1.6.1...1.7.0) - 2022-06-23

### Added

- Added dependabot to keep dependencies updated
- A warning now issues for any orphan datasets as part of the `apply` command [543](https://github.com/ethyca/fides/pull/543)
- Initial scaffolding of management UI [#561](https://github.com/ethyca/fides/pull/624)
- A new `audit` command for `system` and `organization` resources, checking data map attribute compliance [#548](https://github.com/ethyca/fides/pull/548)
- Static UI assets are now built with the docker container [#663](https://github.com/ethyca/fides/issues/663)
- Host static files via fidesapi [#621](https://github.com/ethyca/fides/pull/621)
- A new `generate` endpoint to enable capturing systems from infrastructure from the UI [#642](https://github.com/ethyca/fides/pull/642)
- A new `datamap` endpoint to enable visualizing a data map from the UI [#721](https://github.com/ethyca/fides/pull/721)
- Management UI navigation bar [#679](https://github.com/ethyca/fides/issues/679)
- Management UI integration [#736](https://github.com/ethyca/fides/pull/736)
  - Datasets
  - Systems
  - Taxonomy (data categories)
- Initial dataset UI view [#768](https://github.com/ethyca/fides/pull/768)
  - Add interaction for viewing a dataset collection
  - Add column picker
  - Add a data category checklist tree
  - Edit/delete dataset fields
  - Edit/delete dataset collections
  - Edit datasets
  - Add a component for Identifiability tags
  - Add tooltips for help on forms
  - Add geographic location (third_country_transfers) country selection. Supported by new dependency `i18n-iso-countries`.
- Okta, aws and database credentials can now come from `fidesctl.toml` config [#694](https://github.com/ethyca/fides/pull/694)
- New `validate` endpoint to test aws and okta credentials [#722](https://github.com/ethyca/fides/pull/722)
- Initial configuration wizard UI view
  - Manual entry steps added (name and describe organization, pick entry route, and describe system manually including privacy declarations)
- A new image tagged `ethyca/fidesctl:dev` is published on each push to `main` [781](https://github.com/ethyca/fides/pull/781)
- A new cli command (`fidesctl sync`) [#765](https://github.com/ethyca/fides/pull/765)

### Changed

- Comparing server and CLI versions ignores `.dirty` only differences, and is quiet on success when running general CLI commands [621](https://github.com/ethyca/fides/pull/621)
- All endpoints now prefixed by `/api/v1` [#623](https://github.com/ethyca/fides/issues/623)
- Allow AWS credentials to be passed to `generate system` via the API [#645](https://github.com/ethyca/fides/pull/645)
- Update the export of a datamap to load resources from the server instead of a manifest directory [#662](https://github.com/ethyca/fides/pull/662)
- Refactor `export` to remove CLI specific uses from the core modules and load resources[#725](https://github.com/ethyca/fides/pull/725)
- Bump version of FastAPI in `setup.py` to 0.77.1 to match `optional-requirements.txt` [#734](https://github.com/ethyca/fides/pull/734)
- Docker images are now only built and pushed on tags to match when released to pypi [#740](https://github.com/ethyca/fides/pull/740)
- Okta resource scanning and generation now works with systems instead of datasets [#751](https://github.com/ethyca/fides/pull/751)

### Developer Experience

- Replaced `make` with `nox` [#547](https://github.com/ethyca/fides/pull/547)
- Removed usage of `fideslang` module in favor of new [external package](https://github.com/ethyca/fideslang) shared across projects [#619](https://github.com/ethyca/fides/issues/619)
- Added a UI service to the docker-compose deployment [#757](https://github.com/ethyca/fides/pull/757)
- `TestClient` defined in and shared across test modules via `conftest.py` [#759](https://github.com/ethyca/fides/pull/759)

### Docs

- Replaced all references to `make` with `nox` [#547](https://github.com/ethyca/fides/pull/547)
- Removed config/schemas page [#613](https://github.com/ethyca/fides/issues/613)
- Dataset UI and config wizard docs added ([https://github.com/ethyca/fides/pull/697](https://github.com/ethyca/fides/pull/697))
- The fides README now walks through generating a datamap [#746](https://github.com/ethyca/fides/pull/746)

### Fixed

- Updated `fideslog` to v1.1.5, resolving an issue where some exceptions thrown by the SDK were not handled as expected [#609](https://github.com/ethyca/fides/issues/609)
- Updated the webserver so that it won't fail if the database is inaccessible [#649](https://github.com/ethyca/fides/pull/649)
- Updated external tests to handle complex characters [#661](https://github.com/ethyca/fides/pull/661)
- Evaluations now properly merge the default taxonomy into the user-defined taxonomy [#684](https://github.com/ethyca/fides/pull/684)
- The CLI can now be run without installing the webserver components [#715](https://github.com/ethyca/fides/pull/715)

## [1.6.1](https://github.com/ethyca/fides/compare/1.6.0...1.6.1) - 2022-06-15

### Docs

- Updated `Release Steps`

### Fixed

- Resolved a failure with populating applicable data subject rights to a data map
- Handle invalid characters when generating a `fides_key` [#761](https://github.com/ethyca/fides/pull/761)

## [1.6.0](https://github.com/ethyca/fides/compare/1.5.3...1.6.0) - 2022-05-02

### Added

- ESLint configuration changes [#514](https://github.com/ethyca/fidesops/pull/514)
- User creation, update and permissions in the Admin UI [#511](https://github.com/ethyca/fidesops/pull/511)
- Yaml support for dataset upload [#284](https://github.com/ethyca/fidesops/pull/284)

### Breaking Changes

- Update masking API to take multiple input values [#443](https://github.com/ethyca/fidesops/pull/443)

### Docs

- DRP feature documentation [#520](https://github.com/ethyca/fidesops/pull/520)

## [1.4.2](https://github.com/ethyca/fidesops/compare/1.4.1...1.4.2) - 2022-05-12

### Added

- GET routes for users [#405](https://github.com/ethyca/fidesops/pull/405)
- Username based search on GET route [#444](https://github.com/ethyca/fidesops/pull/444)
- FIDESOPS\_\_DEV_MODE for Easier SaaS Request Debugging [#363](https://github.com/ethyca/fidesops/pull/363)
- Track user privileges across sessions [#425](https://github.com/ethyca/fidesops/pull/425)
- Add first_name and last_name fields. Also add them along with created_at to FidesUser response [#465](https://github.com/ethyca/fidesops/pull/465)
- Denial reasons for DSR and user `AuditLog` [#463](https://github.com/ethyca/fidesops/pull/463)
- DRP action to Policy [#453](https://github.com/ethyca/fidesops/pull/453)
- `CHANGELOG.md` file[#484](https://github.com/ethyca/fidesops/pull/484)
- DRP status endpoint [#485](https://github.com/ethyca/fidesops/pull/485)
- DRP exerise endpoint [#496](https://github.com/ethyca/fidesops/pull/496)
- Frontend for privacy request denial reaons [#480](https://github.com/ethyca/fidesops/pull/480)
- Publish Fidesops to Pypi [#491](https://github.com/ethyca/fidesops/pull/491)
- DRP data rights endpoint [#526](https://github.com/ethyca/fidesops/pull/526)

### Changed

- Converted HTTP Status Codes to Starlette constant values [#438](https://github.com/ethyca/fidesops/pull/438)
- SaasConnector.send behavior on ignore_errors now returns raw response [#462](https://github.com/ethyca/fidesops/pull/462)
- Seed user permissions in `create_superuser.py` script [#468](https://github.com/ethyca/fidesops/pull/468)
- User API Endpoints (update fields and reset user passwords) [#471](https://github.com/ethyca/fidesops/pull/471)
- Format tests with `black` [#466](https://github.com/ethyca/fidesops/pull/466)
- Extract privacy request endpoint logic into separate service for DRP [#470](https://github.com/ethyca/fidesops/pull/470)
- Fixing inconsistent SaaS connector integration tests [#473](https://github.com/ethyca/fidesops/pull/473)
- Add user data to login response [#501](https://github.com/ethyca/fidesops/pull/501)

### Breaking Changes

- Update masking API to take multiple input values [#443](https://github.com/ethyca/fidesops/pull/443)

### Docs

- Added issue template for documentation updates [#442](https://github.com/ethyca/fidesops/pull/442)
- Clarify masking updates [#464](https://github.com/ethyca/fidesops/pull/464)
- Added dark mode [#476](https://github.com/ethyca/fidesops/pull/476)

### Fixed

- Removed miradb test warning [#436](https://github.com/ethyca/fidesops/pull/436)
- Added missing import [#448](https://github.com/ethyca/fidesops/pull/448)
- Removed pypi badge pointing to wrong package [#452](https://github.com/ethyca/fidesops/pull/452)
- Audit imports and references [#479](https://github.com/ethyca/fidesops/pull/479)
- Switch to using update method on PUT permission endpoint [#500](https://github.com/ethyca/fidesops/pull/500)

### Developer Experience

- added isort as a CI check
- Include `tests/` in all static code checks (e.g. `mypy`, `pylint`)

### Changed

- Published Docker image does a clean install of Fidesctl
- `with_analytics` is now a decorator

### Fixed

- Third-Country formatting on Data Map
- Potential Duplication on Data Map
- Exceptions are no longer raised when sending `AnalyticsEvent`s on Windows
- Running `fidesctl init` now generates a `server_host` and `server_protocol`
  rather than `server_url`<|MERGE_RESOLUTION|>--- conflicted
+++ resolved
@@ -27,20 +27,13 @@
 
 ### Fixed
 - Cleans up CSS for fidesEmbed mode [#4306](https://github.com/ethyca/fides/pull/4306)
-<<<<<<< HEAD
-
-### Added
-- Added a `FidesPreferenceToggled` event to Fides.js to track when user preferences change without being saved [#4253](https://github.com/ethyca/fides/pull/4253)
-- Add AC Systems to the TCF Overlay under Vendor Consents section [#4266](https://github.com/ethyca/fides/pull/4266/)
-- Update Version Hash Contents [#4313](https://github.com/ethyca/fides/pull/4313)
-=======
 - Stacks that do not have any purposes will no longer render an empty purpose block [#4278](https://github.com/ethyca/fides/pull/4278)
 - Forcing hidden sections to use display none [#4299](https://github.com/ethyca/fides/pull/4299)
->>>>>>> 934a378c
 
 ### Changed
 - Derive cookie storage info, privacy policy and legitimate interest disclosure URLs, and data retention data from the data map instead of directly from gvl.json [#4286](https://github.com/ethyca/fides/pull/4286)
 - Updated TCF Version for backend consent reporting [#4305](https://github.com/ethyca/fides/pull/4305)
+- Update Version Hash Contents [#4313](https://github.com/ethyca/fides/pull/4313)
 
 ## [2.22.1](https://github.com/ethyca/fides/compare/2.22.0...2.22.1)
 
