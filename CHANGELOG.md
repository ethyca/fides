--- conflicted
+++ resolved
@@ -44,6 +44,7 @@
 * Remove the tutorial to prepare for new update [#1543](https://github.com/ethyca/fides/pull/1543)
 * Add system management via UI documentation [#1541](https://github.com/ethyca/fides/pull/1541)
 * Added DSR quickstart docs, restructured docs navigation [#1651](https://github.com/ethyca/fides/pull/1651)
+* Update privacy request execution overview docs [#1258](https://github.com/ethyca/fides/pull/1490)
 
 ### Fixed
 
@@ -64,9 +65,6 @@
 ### Docs
 
 * Add unlinked docs and fix any remaining broken links [#1266](https://github.com/ethyca/fides/pull/1266)
-<<<<<<< HEAD
-* Update privacy request execution overview docs [#1258](https://github.com/ethyca/fides/pull/1490)
-=======
 * Update privacy center docs to include consent information [#1537](https://github.com/ethyca/fides/pull/1537)
 
 ### Changed 
@@ -85,7 +83,6 @@
 ### Fixed
 
 * After editing a dataset, the table will stay on the previously selected collection instead of resetting to the first one. [#1511](https://github.com/ethyca/fides/pull/1511)
->>>>>>> e5fcba82
 
 ## [1.9.2](https://github.com/ethyca/fides/compare/1.9.1...1.9.2)
 
