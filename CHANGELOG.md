# Changelog

All notable changes to this project will be documented in this file.

The format is based on [Keep a Changelog](https://keepachangelog.com/en/)

The types of changes are:

- `Added` for new features.
- `Changed` for changes in existing functionality.
- `Developer Experience` for changes in developer workflow or tooling.
- `Deprecated` for soon-to-be removed features.
- `Docs` for documentation only changes.
- `Removed` for now removed features.
- `Fixed` for any bug fixes.
- `Security` in case of vulnerabilities.

Changes can also be flagged with a GitHub label for tracking purposes. The URL of the label should be put at the end of the entry. The possible labels are:
- https://github.com/ethyca/fides/labels/high-risk: to indicate that a change is a "high-risk" change that could potentially lead to unanticipated regressions or degradations
- https://github.com/ethyca/fides/labels/db-migration: to indicate that a given change includes a DB migration

## [Unreleased](https://github.com/ethyca/fides/compare/2.73.1..main)

### Added
- Added a duplicate group table with deterministic ids [#6881](https://github.com/ethyca/fides/pull/6881) https://github.com/ethyca/fides/labels/db-migration
<<<<<<< HEAD

### Changed
- Updated filter modal in new privacy request screen to store filters as query params in url [#6818](https://github.com/ethyca/fides/pull/6818)
=======
- Added replace mode for decoding context loggers to avoid decode errors with zip files[#6899](https://github.com/ethyca/fides/pull/6899/files)

### Changed
- Updated filter modal in new privacy request screen to store filters as query params in url [#6818](https://github.com/ethyca/fides/pull/6818)
- Improve Privacy Center FidesJS performance and reliability by caching bundles in memory and adding `stale-while-revalidate` and `stale-if-error` cache headers for improved CDN performance and origin failure resilience [#6689](https://github.com/ethyca/fides/pull/6689)

### Developer Experience
- Added explicit label property to feature flags configuration for flexible display names [#6889](https://github.com/ethyca/fides/pull/6889)
- Added Cypress command to override feature flags in tests without UI interaction [#6890](https://github.com/ethyca/fides/pull/6890)
>>>>>>> 19ad1f84

## [2.73.1](https://github.com/ethyca/fides/compare/2.73.0..2.73.1)

### Added
- Added automatic refresh of monitor tree ancestor statuses after field actions [#6853](https://github.com/ethyca/fides/pull/6853)
- Added database model for identity definitions [#6852](https://github.com/ethyca/fides/pull/6852) https://github.com/ethyca/fides/labels/db-migration
- Added config proxy settings for duplicate DSR detection[#6811](https://github.com/ethyca/fides/pull/6811) https://github.com/ethyca/fides/labels/db-migration
- Added privacy preferences database model [#6875](https://github.com/ethyca/fides/pull/6875)
- Added beta feature flag for LLM classifier [#6880](https://github.com/ethyca/fides/pull/6880)

### Changed
- Updated border radius on our design system theme [#6512](https://github.com/ethyca/fides/pull/6512)
- Simplified data category selection logic in monitor field list items by replacing `user_assigned_data_categories` with unified `preferred_data_categories` field [#6817](https://github.com/ethyca/fides/pull/6817)
- Custom fields are now shown in the list view of the new request manager [#6849](https://github.com/ethyca/fides/pull/6849)
- Improved action center filters with tree-based UI and nested data categories [#6855](https://github.com/ethyca/fides/pull/6855)
- Updates legacy taxonomy consts for custom taxonomy API [#6824](https://github.com/ethyca/fides/pull/6824)


### Developer Experience
- Reorganized FidesUI components into logical directories by design system and function [#6844](https://github.com/ethyca/fides/pull/6844)
- Added reusable Filter component with optional search and tree-based filtering to FidesUI design system [#6845](https://github.com/ethyca/fides/pull/6845)
- Added Privacy Notice Sandbox for Consent v3 development and demos [#6841](https://github.com/ethyca/fides/pull/6841)
- Added strict equality ESLint rule to prevent type coercion bugs [#6879](https://github.com/ethyca/fides/pull/6879)

## [2.73.0](https://github.com/ethyca/fides/compare/2.72.3..2.73.0)

### Added
- Added support for new experience config to delete cookie based on host domain [#6706](https://github.com/ethyca/fides/pull/6706)
- Adding support for references outside the collection on update and delete endpoints for SaaS integrations [#6719](https://github.com/ethyca/fides/pull/6719)
- Added support for bulk actions in the new request manager page [#6773](https://github.com/ethyca/fides/pull/6773)
- Added `tagging_instructions` field to `DataCategory` model for LLM classification customization [#6736](https://github.com/ethyca/fides/pull/6736) https://github.com/ethyca/fides/labels/db-migration
- Added monitor result display variations for web and datastore monitors [#6750](https://github.com/ethyca/fides/pull/6750)
- Added gated fields for LLM classifier config in monitor config form [#6761](https://github.com/ethyca/fides/pull/6761)
- Added status indicators to schema explorer tree with color-coded change indicators [#6785](https://github.com/ethyca/fides/pull/6785)
- Added confirmation modals for bulk actions on the new privacy requests page [#6784](https://github.com/ethyca/fides/pull/6784)
- Added CSV export button to manual tasks tables [#6806](https://github.com/ethyca/fides/pull/6806)
- Added "Clear filters" button to privacy request manager [#6815](https://github.com/ethyca/fides/pull/6815)
- Added database model for the v3 consent documents [#6790](https://github.com/ethyca/fides/pull/6790) https://github.com/ethyca/fides/labels/db-migration

### Developer Experience
- Split FidesJS and Privacy Center Cypress test runs [#6733](https://github.com/ethyca/fides/pull/6733)
- Improved cypress test reliability [#6748](https://github.com/ethyca/fides/pull/6748)
- Added new CustomList component to fidesui with selection support [#6759](https://github.com/ethyca/fides/pull/6759)
- Update integration logos to use Ant components [#6755](https://github.com/ethyca/fides/pull/6755)
- Adds a reusable form modal hook for confirmation modals [#6789](https://github.com/ethyca/fides/pull/6789)
- Added fullHeight prop to FixedLayout component for full viewport usage [#6787](https://github.com/ethyca/fides/pull/6787)
- Replaced custom tag color strings with new CUSTOM_TAG_COLOR enum for type safety [#6801](https://github.com/ethyca/fides/pull/6801)

### Fixed
- Fixed an issue where the FidesJS would sometimes incorrectly display "GPC Overridden" on initial load. [#6728](https://github.com/ethyca/fides/pull/6728)
- Allow external provider consent migration to get saved to BE [#6747](https://github.com/ethyca/fides/pull/6747)
- Fixed action center routing to prevent empty page when reloading data explorer [#6791](https://github.com/ethyca/fides/pull/6791)
- Fixed a bug where the "Request manager" navigation item wouldn't return users to the main request view [#6814](https://github.com/ethyca/fides/pull/6814)
- Fixed incorrect positioning on "Add system" button on system inventory page when Compass was disabled [#6812](https://github.com/ethyca/fides/pull/6812)
- Fixed missing reference value validation in SaaS requests to apply to all access requests [#6782](https://github.com/ethyca/fides/pull/6782)
- Fixed an issue where some Special purpose vendors were displaying incorrectly in the TCF modal [#6830](https://github.com/ethyca/fides/pull/6830)
- Added action guards on polling requests to avoid running access polling requests on erasure tasks [#6827](https://github.com/ethyca/fides/pull/6827)

### Changed
- Switch to use `classify_params.llm_model_override` instead of `classify_params.model_override` in monitor config form [#6805](https://github.com/ethyca/fides/pull/6805)

## [2.72.3](https://github.com/ethyca/fides/compare/2.72.2...2.72.3)

### Fixed
- Support fields in "Approved" status in D&D [#6794](https://github.com/ethyca/fides/pull/6794)

## [2.72.2](https://github.com/ethyca/fides/compare/2.72.1...2.72.2)

### Changed
- Added `collection` to privacy request logging metadata [#6753](https://github.com/ethyca/fides/pull/6753)
- Removed PII filtering from request task error logging [#6753](https://github.com/ethyca/fides/pull/6753)

### Fixed
- Added `has_table` checks for BigQuery erasures [#6760](https://github.com/ethyca/fides/pull/6760)
- Using correct data select types in alpha fields [#6758](https://github.com/ethyca/fides/pull/6758)
- Redirected users from invalid system detail pages in Action Center [#6795](https://github.com/ethyca/fides/pull/6795)

## [2.72.1](https://github.com/ethyca/fides/compare/2.72.0...2.72.1)

### Fixed
- Request overrides connection exceptions are now correctly handled [#6726](https://github.com/ethyca/fides/pull/6726)

## [2.72.0](https://github.com/ethyca/fides/compare/2.71.1...2.72.0)

### Added
- Added digest worker task model [#6688](https://github.com/ethyca/fides/pull/6688) https://github.com/ethyca/fides/labels/db-migration
- Added Manual Task Digest email templates and dispatch [#6691](https://github.com/ethyca/fides/pull/6691)
- Added UI to manage email digests [#6710](https://github.com/ethyca/fides/pull/6710)
- Event Auditing for Connections And Connection Secrets [#6681](https://github.com/ethyca/fides/pull/6681)
- Support for detection phase in new classifier screen [#6711](https://github.com/ethyca/fides/pull/6711)
- Field Level Actions for New Classifier Screen [#6707](https://github.com/ethyca/fides/pull/6707)
- Added new beta privacy request manager screen [#6725](https://github.com/ethyca/fides/pull/6725)

### Changed
- Bumped `fideslog` dependency to `1.2.14` [#6635](https://github.com/ethyca/fides/pull/6635)
- Update UI to support for different consent compliance issues [#6680](https://github.com/ethyca/fides/pull/6680)
- Updated calls to `/mute` endpoint so they use request body instead of query params [#6702](https://github.com/ethyca/fides/pull/6702)
- Changed default sort order for discovered assets from compliance status to asset name [#6704](https://github.com/ethyca/fides/pull/6704)
- Moved 'Messaging' and 'Messaging Providers' pages to a single Settings > Notifications page [#6710](https://github.com/ethyca/fides/pull/6710)
- Break system table actions out of overflow menu [#6696](https://github.com/ethyca/fides/pull/6696)
- Tweaks to system table UX [#6712](https://github.com/ethyca/fides/pull/6712)
- Added error handling to the privacy_request.save_filtered_access_results in the DSR process [#6718](https://github.com/ethyca/fides/pull/6718)

### Developer Experience
- Improved accessibility configuration for ESLint jsx-a11y plugin with Ant Design component support [#6699](https://github.com/ethyca/fides/pull/6699)
- Upgraded Cypress version to latest and made additional changes to help speed up Admin UI test runs [#6705](https://github.com/ethyca/fides/pull/6705)

### Fixed
- Fixed an issue where users were unable to cancel out of the Add New System dialog in Action Center [#6651](https://github.com/ethyca/fides/pull/6651)
- Fixed an issue where using pagination on the consent issues modal affects the results of the page [#6665](https://github.com/ethyca/fides/pull/6665)
- Fixed Action Center modal not closing after successfully adding a Compass System [#6669](https://github.com/ethyca/fides/pull/6669)
- Prevent stale data issues by clearing row selections when underlying data changes in Action Center tables [#6673](https://github.com/ethyca/fides/pull/6673)
- Returning a user-friendly message when attempting to delete datasets linked to an integration [#6663](https://github.com/ethyca/fides/pull/6663)
- Fixed an issue where updating an Experience in Admin UI could potentially result in a browser error [#6676](https://github.com/ethyca/fides/pull/6676)
- Fixed a bug that prevented users from removing categories of consent from web monitor resources [#6679](https://github.com/ethyca/fides/pull/6679)
- Fixed some toast notifications in Action Center to truncate long asset and system names [#6692](https://github.com/ethyca/fides/pull/6692)
- Fixed an issue where columns were inconsistent in the Integrations' Monitor table [#6682](https://github.com/ethyca/fides/pull/6682)
- Fixed custom fields on the system data use form being nonfunctional [#6657](https://github.com/ethyca/fides/pull/6657)
- Fixed expanded categories of consent table cells auto-collapsing in Action Center when adding new values [#6690](https://github.com/ethyca/fides/pull/6690)
- Fixed an issue where adding a category of consent moved the item off-page in Action Center [#6704](https://github.com/ethyca/fides/pull/6704)
- Fixed several accessibility issues discovered in Admin UI using the new linting rules [#6699](https://github.com/ethyca/fides/pull/6699)

## [2.71.1](https://github.com/ethyca/fides/compare/2.71.0...2.71.1)

### Added
- Added digest conditional dependency SQL model [#6627](https://github.com/ethyca/fides/pull/6627) https://github.com/ethyca/fides/labels/db-migration
- Adds support for dynamic vendor disclosure in Fides UI [#6593](https://github.com/ethyca/fides/pull/6593) https://github.com/ethyca/fides/labels/db-migration
- Added async polling for SaaS integrations [#6566](https://github.com/ethyca/fides/pull/6566) https://github.com/ethyca/fides/labels/db-migration

### Changed
- Updated `StagedResource.user_assigned_data_uses` to be nullable and have a null default [#6674](https://github.com/ethyca/fides/pull/6674) https://github.com/ethyca/fides/labels/db-migration
- Allow selecting from all data uses for discovered assets in Action Center [#6668](https://github.com/ethyca/fides/pull/6668)

### Fixed
- Fix compliance issue warning button showing when you don't have the Consent status featured flag enabled [#6677](https://github.com/ethyca/fides/pull/6677)

### Developer Experience
- Added `disableUrlState` option to pagination, sorting, table state, and search hooks to support in-memory state management without URL synchronization [#6685](https://github.com/ethyca/fides/pull/6685)

## [2.71.0](https://github.com/ethyca/fides/compare/2.70.5...2.71.0)

### Added
- Added `Not applicable` and `Pre-consent` as new `ConsentStatus` labels in the UI [#6571](https://github.com/ethyca/fides/pull/6571)
- Add indexes for classifications and user_assigned_data_categories columns from stagedresource table [#6612](https://github.com/ethyca/fides/pull/6612) https://github.com/ethyca/fides/labels/db-migration
- Added a ConditionalDependency base class that Manual tasks now inherits from. This sets up a base for digest conditional dependencies. [#6613](https://github.com/ethyca/fides/pull/6613)
- Added condition to sql orm translator functionality. [#6578](https://github.com/ethyca/fides/pull/6578)
- Added model for digest configuration. [#6616](https://github.com/ethyca/fides/pull/6616) https://github.com/ethyca/fides/labels/db-migration
- Added Deadline, Completed On, Last Updated to Privacy Request CSV [#6621](https://github.com/ethyca/fides/pull/6621)
- Add OAuth2 support for connection configurations [#6614](https://github.com/ethyca/fides/pull/6614)
- Added new classifier alpha screen [6639](https://github.com/ethyca/fides/pull/6639)

### Changed
- Update `pymssql` dependency from 2.3.4 to 2.3.7 [#6601](https://github.com/ethyca/fides/pull/6601)
- Systems inventory page now displays GVL deleted systems [#6602](https://github.com/ethyca/fides/pull/6602)
- After creating a new integration it now redirects you to the integration detail page [#6605](https://github.com/ethyca/fides/pull/6605)
- Add permission for "Approver" role to create privacy requests and show as "Submitted by" in the Admin UI [#6606](https://github.com/ethyca/fides/pull/6606)
- Updated consent compliance issue labels & tooltips. Improved the way the consent issue modal is opened. [#6615](https://github.com/ethyca/fides/pull/6615)
- Updated manual task configuration UI from a table to a list view [#6632](https://github.com/ethyca/fides/pull/6632)
- Action type column of Privacy Request CSV to show all request policy types separated by `+` [6621](https://github.com/ethyca/fides/pull/6621)
- Privacy Center now supports certain HTML if `FIDES_PRIVACY_CENTER__ALLOW_HTML_DESCRIPTION` is set [#6643](https://github.com/ethyca/fides/pull/6643)

### Developer Experience
- Trigger fidesplus CI actions on pushes to `main` in Fides [#6592](https://github.com/ethyca/fides/pull/6592)
- Improved readability and maintainability around DSR packages and improved test coverage [#6540](https://github.com/ethyca/fides/pull/6540)

### Fixed
- Fixed FidesJS banner's Acknowledge button incorrectly overriding GPC settings [#6660](https://github.com/ethyca/fides/pull/6660)
- Fix an issue where approver users wouldn't see the manual tasks associated with a privacy request from the detail view [#6638](https://github.com/ethyca/fides/pull/6638)

## [2.70.5](https://github.com/ethyca/fides/compare/2.70.3...2.70.5)

### Fixed
- Encode GPC subsection in GPP string whenever supported by the section (e.g. usnat, usca) [#6633](https://github.com/ethyca/fides/pull/6633)
- Enforce required location validation on privacy-request POST when configured via Privacy Center/property config [#6646](https://github.com/ethyca/fides/pull/6646)

## [2.70.4](https://github.com/ethyca/fides/compare/2.70.3...2.70.4)

### Fixed
- Fixed query to retrieve a `PrivacyNotice`'s cookies [#6636](https://github.com/ethyca/fides/pull/6636)

## [2.70.3](https://github.com/ethyca/fides/compare/2.70.2...2.70.3)

### Fixed
- Fixed an error on trying to submit optional integer fields in the integration form [#6626](https://github.com/ethyca/fides/pull/6626)

### [2.70.2](https://github.com/ethyca/fides/compare/2.70.1...2.70.2)

- This tag is intentionally skipped. Changes intended for this version are included in 2.70.3.

## [2.70.1](https://github.com/ethyca/fides/compare/2.70.0...2.70.1)

### Added
- Added SRV and SSL support for MongoDB [#6590](https://github.com/ethyca/fides/pull/6590)

### Fixed
- Location field submission and display for privacy requests [#6619](https://github.com/ethyca/fides/pull/6619)
- Fix column sizing bug [#6620](https://github.com/ethyca/fides/pull/6620)
- Fixed an issue that allowed new taxonomy items to be submitted multiple times [#6609](https://github.com/ethyca/fides/pull/6609)
- Fix misc location displays [#6600](https://github.com/ethyca/fides/pull/6600)
- Incorrect location display in system inventory screen [#6598](https://github.com/ethyca/fides/pull/6598)
- Inconsistent location values displayed on action center [#6599](https://github.com/ethyca/fides/pull/6599)

## [2.70.0](https://github.com/ethyca/fides/compare/2.69.2...2.70.0)

### Added
- Added new `WebMonitorGroupJob` model and table to store web monitor scan data [#6542](https://github.com/ethyca/fides/pull/6542) https://github.com/ethyca/fides/labels/db-migration
- Added new values to `ConsentStatus` enum [#6562](https://github.com/ethyca/fides/pull/6562) https://github.com/ethyca/fides/labels/db-migration
- Added a messaging provider configuration page to the Admin UI [#6213](https://github.com/ethyca/fides/pull/6213)
- Added event audits for taxonomy actions [#6564](https://github.com/ethyca/fides/pull/6564)
- Added `ClassificationBenchmark` model and table to store classification benchmark records [#6569](https://github.com/ethyca/fides/pull/6569) https://github.com/ethyca/fides/labels/db-migration

### Changed
- Changed "Recent activity" tab to "Added" in Action Center for improved clarity [#6565](https://github.com/ethyca/fides/pull/6565)
- Request manager screen now shows loader while waiting for sets of results [#6552](https://github.com/ethyca/fides/pull/6552)
- Request manager screen now persists pagination parameters to URL [#6552](https://github.com/ethyca/fides/pull/6552)
- Request manager screen no longer persists search to local storage and instead populates URL parameters [#6552](https://github.com/ethyca/fides/pull/6552)
- Request manager CSV Download now flattens the subject identity object to comma separated columns [#6563](https://github.com/ethyca/fides/pull/6563)
- Request manager CSV Download now flattens the custom privacy request fields object to comma separated columns [#6563](https://github.com/ethyca/fides/pull/6563)

### Deprecated
- DSR 2.0 is deprecated. New requests will be created using DSR 3.0 only. Existing DSR 2.0 requests will continue to process until completion. [#6458](https://github.com/ethyca/fides/pull/6458)

### Fixed
- Fix search within language picker in admin-ui [#6550](https://github.com/ethyca/fides/pull/6550)
- Fix translations for TCF not loading correctly in certain cases [#6557](https://github.com/ethyca/fides/pull/6557) [#6587](https://github.com/ethyca/fides/pull/6587)
- Removed unnecessary ability to link systems with website integrations. [#6554](https://github.com/ethyca/fides/pull/6554)
- Better TCF overlay behavior when no vendors are configured [#6556](https://github.com/ethyca/fides/pull/6556)
- Fix bug in oauth authorization success toast [#6572](https://github.com/ethyca/fides/pull/6572)
- Fix expadable tag cell for locations in notices page of admin-ui [#6559](https://github.com/ethyca/fides/pull/6559)
- Request manager screen date range now respects timezones [#6552](https://github.com/ethyca/fides/pull/6552)
- Request manager screen will no longer silently filter results by prior searches [#6552](https://github.com/ethyca/fides/pull/6552)
- Request manager CSV download link is now cleaned up making memory leaks in Admin UI less likely [#6552](https://github.com/ethyca/fides/pull/6552)
- Fix custom logos in external task portal [#6573](https://github.com/ethyca/fides/pull/6573)
- TCF alert rendering incorrectly during react lifecycle [#6582](https://github.com/ethyca/fides/pull/6582)

### Removed
- Remove "expand/collapse all" menu on privacy notice locations [#6581](https://github.com/ethyca/fides/pull/6581)

## [2.69.2](https://github.com/ethyca/fides/compare/2.69.1...2.69.2)

### Fixed
- Decode S3 storage URLs when building object keys for streaming attachments into download packages [#6541](https://github.com/ethyca/fides/pull/6541)
- Enables the exclude domains field in the website monitor config. [#6544](https://github.com/ethyca/fides/pull/6544)
- Region table value displayed correctly and Location select only allowing valid values [#6545](https://github.com/ethyca/fides/pull/6545)
- Adds safeguards when encountering rate limit errors upon instantiation [#6546](https://github.com/ethyca/fides/pull/6546)

## [2.69.1](https://github.com/ethyca/fides/compare/2.69.0...2.69.1)

### Added
- Added the ability to selectively redact dataset, collection, and field names in DSR packages [#6487](https://github.com/ethyca/fides/pull/6487)
- Added system group functionality to systems table [#6453](https://github.com/ethyca/fides/pull/6453)

### Security
- Changed session invalidation logic to end all sessions for a user when their password has been changed [CVE-2025-57766](https://github.com/ethyca/fides/security/advisories/GHSA-rpw8-82v9-3q87)
- Fixed OAuth scope privilege escalation vulnerability that allowed clients to create or update other OAuth clients with unauthorized scopes [CVE-2025-57817](https://github.com/ethyca/fides/security/advisories/GHSA-hjfh-p8f5-24wr)
- Added stricter rate limiting to authentication endpoints to mitigate against brute force attacks. [CVE-2025-57815](https://github.com/ethyca/fides/security/advisories/GHSA-7q62-r88r-j5gw)
- Adds Redis-driven rate limiting across all endpoints [CVE-2025-57816](https://github.com/ethyca/fides/security/advisories/GHSA-fq34-xw6c-fphf)


### Changed
- Improved column width handling in Action Center tables [#6496](https://github.com/ethyca/fides/pull/6496)

## [2.69.0](https://github.com/ethyca/fides/compare/2.68.0...2.69.0)

### Added
- Added models for generic taxonomy support (Fidesplus) [#6421](https://github.com/ethyca/fides/pull/6421)
- Added LocationSelect component and additional utilities for displaying location [#6478](https://github.com/ethyca/fides/pull/6478)
- Added UI for conditional manual task creation feature [#6431](https://github.com/ethyca/fides/pull/6431)
- Added streaming attachment capabilities for access packages. [#6474](https://github.com/ethyca/fides/pull/6474)
- Added tokenized redirect for streaming enabled access package downloads. [#6489](https://github.com/ethyca/fides/pull/6489)
- Pagination is persisted to the URL on the Consent Report Page [#6504](https://github.com/ethyca/fides/pull/6504)

### Changed
- Manual Tasks now check conditional dependencies and either skip or wait for input based on the evaluation.[#6440](https://github.com/ethyca/fides/pull/6440)
- Changed Fides.js banner title attributes for better SEO + a11y support [#6470](https://github.com/ethyca/fides/pull/6470)
- Test Website Monitors now show the brand image and a "test monitor" tag [#6476](https://github.com/ethyca/fides/pull/6476)
- Privacy Request runner will now also check for awaiting input tags as part of `poll_for_exited_privacy_request_tasks` [#6471](https://github.com/ethyca/fides/pull/6471)
- Added async polling queue for API integrations [#6435](https://github.com/ethyca/fides/pull/6435)
- Updated Admin UI to poll during non-terminal task statuses [#6493](https://github.com/ethyca/fides/pull/6493)
- Moved Organization Management and SSO out of beta [#6495](https://github.com/ethyca/fides/pull/6494)
- Updated data lineage nodes styling to use neutral color scheme for improved visual consistency [#6505](https://github.com/ethyca/fides/pull/6505)
- Removed total from Consent Report page until Cursor Pagination is added, this solves broken loads when there is a large amount of consent data [#6504](https://github.com/ethyca/fides/pull/6504)

### Fixed
- Erasure Request finalization [#6493](https://github.com/ethyca/fides/pull/6493)
- DSR finalization UI tweaks [#6514](https://github.com/ethyca/fides/pull/6514)
- Account for Timezone on Consent Report page [#6504](https://github.com/ethyca/fides/pull/6504)

### Developer Experience
- Refactored table column header menu functionality to use column-level menu property instead of custom header cell components [#6481](https://github.com/ethyca/fides/pull/6481)
- Migrated Popover components from Chakra to Ant Design in Admin UI [#6488](https://github.com/ethyca/fides/pull/6488)
- Added new npm task for Admin UI that enables optimized Cypress testing with API server connectivity during local development [#6483](https://github.com/ethyca/fides/pull/6483)
- Added reusable table system with URL synchronization and Ant Design integration for standardized table behavior and deep linking support [#6447](https://github.com/ethyca/fides/pull/6447)
- Refactored Action Center tables to use new standardized table state management hooks [#6349](https://github.com/ethyca/fides/pull/6349)

### Fixed
- Fixed bug with non-applicable notices being saved as opted in in Fides.js [#6490](https://github.com/ethyca/fides/pull/6490)
- Handle missing GVL in TCF experience by displaying an error message instead of infinite spinners. [#6472](https://github.com/ethyca/fides/pull/6472)
- Prevent edits for assets that have been ignored in the Action Center [#6485](https://github.com/ethyca/fides/pull/6485)

## [2.68.0](https://github.com/ethyca/fides/compare/2.67.2...2.68.0)

### Added
- Improved logging of underlying errors when raising generic exceptions [#6420](https://github.com/ethyca/fides/pull/6420)
- Manual Task Graph Tasks now receive data from any nodes referenced by their conditional dependencies. [#6402](https://github.com/ethyca/fides/pull/6402)
- Added PrivacyCenterSettings to the config. [#6349](https://github.com/ethyca/fides/pull/6439)
- Added DSR task conditional operators list types and data type/operator compatibility [#6429](https://github.com/ethyca/fides/pull/6429)
- Added visual checkmark feedback and screen reader announcements for consent button interactions [#6451](https://github.com/ethyca/fides/pull/6451)
- Added field to privacy center configuration to support location collection in privacy center actions [#6432](https://github.com/ethyca/fides/pull/6432)
- Added execution log when DSR enters awaiting_email_send status [#6462](https://github.com/ethyca/fides/pull/6462)

### Changed
- Improved data extraction for object fields to return complete data structures instead of empty containers in data package when no nested fields where specified [#6424](https://github.com/ethyca/fides/pull/6424)
- Replaced some duplicated data formatting functionality with a single utility function. Additional maintainability updates on Manual Tasks. [#6390](https://github.com/ethyca/fides/pull/6390)
- Improved privacy request detail UI in smaller screens [#6437](https://github.com/ethyca/fides/pull/6437)
- Refactored ancestor links creation to support bulk creation for multiple staged resources in a single operation [#6426](https://github.com/ethyca/fides/pull/6426)
- Optimized StagedResource ancestors() and descendants() methods [#6444](https://github.com/ethyca/fides/pull/6444)
- Improved UI for manual task configuration & manual tasks table [#6454](https://github.com/ethyca/fides/pull/6454)
- Data migration to update `.` in `MonitorConfig.key`s to `_` and update all references to these values [#6441](https://github.com/ethyca/fides/pull/6441) https://github.com/ethyca/fides/labels/db-migration https://github.com/ethyca/fides/labels/high-risk
- Standardized DB engine config and allowed `pool_pre_ping` to be configurable on all engines, with default of `True` [#6434](https://github.com/ethyca/fides/pull/6434)

### Developer Experience
- Switching from Vault to 1password for SaaS test credentials [#6363](https://github.com/ethyca/fides/pull/6363)
- Add `nox -s dev -- workers-all` and rename `worker-other` [#6445](https://github.com/ethyca/fides/pull/6445)
- Upgraded PostgreSQL from version 12 to 16 and Redis from version 6.2 to 8.0 in local development and test environments [#6456](https://github.com/ethyca/fides/pull/6456)

### Fixed
- Fixed an issue with the preview while creating a new TCF Experience in the AdminUI [#6428](https://github.com/ethyca/fides/pull/6428)
- Fixed link in Manage Secure Access modal [#6436](https://github.com/ethyca/fides/pull/6436)
- Fixed some CI testing gaps [#6419](https://github.com/ethyca/fides/pull/6419)
- Fixed a bug where providing an invalid `fides_string` as an override caused GPP to fail to initialize [#6452](https://github.com/ethyca/fides/pull/6452)
- Fixed encoding of privacy request filters and CSV export parameters. [#6449](https://github.com/ethyca/fides/pull/6449)


## [2.67.2](https://github.com/ethyca/fides/compare/2.67.1...2.67.2)

### Changed
- Configured AWS S3 role assumption in client creation code so that all uses support role assumption [#6443](https://github.com/ethyca/fides/pull/6443)



## [2.67.1](https://github.com/ethyca/fides/compare/2.67.0...2.67.1)

### Added
- Added protection against multiple FidesJS script loading on the same page with configurable override option [#6416](https://github.com/ethyca/fides/pull/6416)

### Fixed
- Fix default tab not being set in the integration detail page for Manual Tasks integrations [#6417](https://github.com/ethyca/fides/pull/6417)


## [2.67.0](https://github.com/ethyca/fides/compare/2.66.2...2.67.0)

### Added
- Added the ability to edit more fields for GVL vendors [#6341](https://github.com/ethyca/fides/pull/6341)
- Added `release_version` to the global `window.Fides` object in FidesJS [#6239](https://github.com/ethyca/fides/pull/6239)
- Added new Conditional Dependencies and Evaluator data structures for eventual use with Manual Tasks on DSRs. [#6354](https://github.com/ethyca/fides/pull/6354)
- Added a memory watcher for Celery tasks on Privacy Requests and a configuration to enable (memory_watchdog_enabled) [#6375](https://github.com/ethyca/fides/pull/6375)
- Added display of special-purpose-only vendors in a separate list within the FidesJS overlay. [#6358](https://github.com/ethyca/fides/pull/6358)
- Added Manual Task Conditional Dependencies table [#6356](https://github.com/ethyca/fides/pull/6356)
- Added record counts to the privacy request event log entries in the Admin UI [#6374](https://github.com/ethyca/fides/pull/6374)
- Added traditional Chinese support to FidesJS [#6372](https://github.com/ethyca/fides/pull/6372)
- Added support for Internal Respondent users to manage their own profile and change password [#6377] (https://github.com/ethyca/fides/pull/6377)
- Introduce manual finalization step in privacy request lifecycle [#6301](https://github.com/ethyca/fides/pull/6301) https://github.com/ethyca/fides/labels/db-migration
- Added vendor id to the vendors page [#6348](https://github.com/ethyca/fides/pull/6348)
- Added filtering and sorting capabilities to discovered assets table in action center [#6401](https://github.com/ethyca/fides/pull/6401)

### Changed
- Removes `data-testid` attributes from FidesJS production builds [#6351](https://github.com/ethyca/fides/pull/6351)
- Optimized BigQuery deletions by issuing only a single delete statement per partition [#6340](https://github.com/ethyca/fides/pull/6340)
- Increased the limit for dataset configurations from 50 to 1000 on the integration config page [#6367](https://github.com/ethyca/fides/pull/6367)
- Updates the API so respondents will only be able to see their own user info [#6368](https://github.com/ethyca/fides/pull/6368)
- Moved masking secrets from Redis to database [#6002](https://github.com/ethyca/fides/pull/6002)
- Pass `IS_TEST` build parameter to Dockfile for dev builds to preserve dev `data-testid` attributes [#6382] (https://github.com/ethyca/fides/pull/6382)
- Migrated datamap lineage visualization from Cytoscape.js to ReactFlow with Dagre layout engine [#6381](https://github.com/ethyca/fides/pull/6381)
- Created new module for ManualTaskAddress and updated ManualTaskGraphTask functionality using unique constraints on ManualTask parent_entity. [#6383](https://github.com/ethyca/fides/pull/6383)
- Enhanced privacy request handling with retry limits and cancellation logic for interrupted tasks [#6396](https://github.com/ethyca/fides/pull/6396)
- Collections with missing tables are now skipped instead of causing privacy requests to error [#6397](https://github.com/ethyca/fides/pull/6397)


### Developer Experience
- Migrated Action Center tables to Ant Design [#6349](https://github.com/ethyca/fides/pull/6349)

### Fixed
- Fixed an issue where row selections in Action Center tables did not persist across pages [#6357](https://github.com/ethyca/fides/pull/6357)
- Fixed bug where an error toast appeared in a privacy request page when running Fides OSS [#6364](https://github.com/ethyca/fides/pull/6364)
- Enhanced TCF API loading and failure handling [#6387](https://github.com/ethyca/fides/pull/6387)
- Escaping column names with spaces for BigQuery [#6380](https://github.com/ethyca/fides/pull/6380)
- Fixed horizontal scroll appearing in the privacy request detail page when datasets with very long names are used [#6389](https://github.com/ethyca/fides/pull/6389)
- Fixed performance issues with large dataset traversals [#6353](https://github.com/ethyca/fides/pull/6353)
- Fixing S3 KMS presigned URLs by configuring signature version 4 for all S3 client connections [#6365](https://github.com/ethyca/fides/pull/6365)

## [2.66.2](https://github.com/ethyca/fides/compare/2.66.1...2.66.2)

### Fixed
- Fixed an issue where the Data Detection & Discovery pages were missing some filter parameters for the results [#6394](https://github.com/ethyca/fides/pull/6394)

## [2.66.1](https://github.com/ethyca/fides/compare/2.66.0...2.66.1)

### Added
- Added traditional Chinese support to FidesJS [#6372](https://github.com/ethyca/fides/pull/6372)

## [2.66.0](https://github.com/ethyca/fides/compare/2.65.2...2.66.0)

### Added
- Replaced Asset's `with_consent` field with the enum `consent_status` field and added indexes to the `StagedResource` table [#6287](https://github.com/ethyca/fides/pull/6287)
- New 'Internal Respondent' user role that only has access to complete their assigned manual tasks [#6329](https://github.com/ethyca/fides/pull/6329)
- Added consent status to the Action Center, including a new discovery status column and a details modal for assets detected without consent [#6283](https://github.com/ethyca/fides/pull/6283)
- Added new option to FidesJS to change default tab in TCF modal [#6338](https://github.com/ethyca/fides/pull/6338)
- Added new entries for manual task completion in the activity tab of a privacy request [#6345](https://github.com/ethyca/fides/pull/6345)

### Changed
- Viewer users can now view/complete their assigned manual tasks [#6329](https://github.com/ethyca/fides/pull/6329)
- Updated the attachment list to distinguish internal attachment and attachments for the access package [#6344](https://github.com/ethyca/fides/pull/6344)
- Changed behavior of beta feature flags to persist across user login sessions


### Developer Experience
- Migrate tabs to Ant Design [#6260](https://github.com/ethyca/fides/pull/6260)
- Refactored GPP utility functions to reduce code duplication and improve maintainability [#6318](https://github.com/ethyca/fides/pull/6318)
- Upgraded RollupJS to latest version for FidesJS builds [#6330](https://github.com/ethyca/fides/pull/6330)

### Fixed
- Fixed FidesJS GPP to use national section when a supported US state has no specific notices and approach is set to both. [#6307](https://github.com/ethyca/fides/pull/6307)
- Fixed taxonomy search behavior to include label and value text
- Fixed FidesJS to use consistent served_notice_history_id across all consent flows for improved analytics correlation [#6312](https://github.com/ethyca/fides/pull/6312)
- Fixed Detection & Discovery menu items showing in the UI to users without the required permissions [#6337](https://github.com/ethyca/fides/pull/6337)
- Fixed bug where FidesJS modals wouldn't scroll on very short screens [#6327](https://github.com/ethyca/fides/pull/6327)

## [2.65.2](https://github.com/ethyca/fides/compare/2.65.1...2.65.2)

### Fixed
- Fixed hanging test privacy requests by removing all logger calls from `get_cache` [#6328](https://github.com/ethyca/fides/pull/6328)

## [2.65.1](https://github.com/ethyca/fides/compare/2.65.0...2.65.1)

### Changed
- Improvements to Generic Erasure Email Integrations so email batch jobs run with a Redis lock and execution time is configurable [#6316](https://github.com/ethyca/fides/pull/6316)
- Privacy Center now only disables `custom-fides.css` polling when it receives a 404. It will continue to poll after receiving other HTTP Status Codes [#6319](https://github.com/ethyca/fides/pull/6319)
- Privacy Center now retries when it receives an error HTTP Status code while retrieving `custom-fides.css` [#6319](https://github.com/ethyca/fides/pull/6319)
- Manual tasks table will now filter by the logged in user by default [#6317](https://github.com/ethyca/fides/pull/6317)

## [2.65.0](https://github.com/ethyca/fides/compare/2.64.2...2.65.0)

### Added
- Added single select and multiselect custom field support to Privacy Center forms [#6232](https://github.com/ethyca/fides/pull/6232)
- Added ManualTaskInstance and ManualTaskSubmission models, foundational for manual DSRs [#6212](https://github.com/ethyca/fides/pull/6212) https://github.com/ethyca/fides/labels/db-migration
- Expose shopify() interface on Fides within docs [#6269](https://github.com/ethyca/fides/pull/6269)
- Added a new time-based partitioning spec to simplify BigQuery partition definitions [#6182](https://github.com/ethyca/fides/pull/6182)
- Added new Manual Tasks integration with UI for resolving manual tasks [#6290](https://github.com/ethyca/fides/pull/6290)
- Added manual tasks to DSR execution (Fidesplus) [#6261](https://github.com/ethyca/fides/pull/6261)
- Added an `extract_for_execution_log` postprocessor for SaaS integrations [#6201](https://github.com/ethyca/fides/pull/6201)
- Added Masking Strategy `preserve` for preserving original field values while adding them to masking payloads [#6295](https://github.com/ethyca/fides/pull/6295)
- Added `fides_legacy_event` configuration option to control deprecated event dispatching for backward compatibility [#6249](https://github.com/ethyca/fides/pull/6249)
- Added user_id field to the ManualTaskLog model and implemented request-scoped user tracking using contextvars [#6296](https://github.com/ethyca/fides/pull/6296)
- Ability to prefill Privacy Center fields with query parameters [#6271](https://github.com/ethyca/fides/pull/6271)


### Changed
- Update FastAPI to 0.115.2 for starlette 0.40.0 [#6244](https://github.com/ethyca/fides/pull/6244)
- Refactored fides-js SDK to use React Context for global state management and simplified consent updating method [#6257](https://github.com/ethyca/fides/pull/6257)
- Update Shopify integration so that we do not pass consent keys to Shopify with undefined values [#6270](https://github.com/ethyca/fides/pull/6270)
- Privacy Center visitors can get validation feedback by pressing submit [#6271](https://github.com/ethyca/fides/pull/6271)

### Developer Experience
- Updated SQLAlchemy models to match the contents of the Alembic migrations [#6262](https://github.com/ethyca/fides/pull/6262)

### Fixed
- Fixed an accessibility issue where tooltips could not be triggered by keyboard focus. [#6276](https://github.com/ethyca/fides/pull/6276)
- Fixed accessibility issues with text contrast and interactive Tags in Admin UI. [#6278](https://github.com/ethyca/fides/pull/6278)
- Improved FidesJS banner dialog accessibility by providing proper ARIA roles, states, and regions. [#6291](https://github.com/ethyca/fides/pull/6291)
- Improved FidesJS accessibility by giving HTML rendered links more prominent styling [#6293](https://github.com/ethyca/fides/pull/6293)
- Fixed an issue in FidesJS where "IAB TCF" badges were misaligned when translation changed from English. [#6294](https://github.com/ethyca/fides/pull/6294)
- Appropriately expose Shopify interface docs [#6284](https://github.com/ethyca/fides/pull/6284)
- Ensure dataset API serialization does not block main server thread [#6310](https://github.com/ethyca/fides/pull/6310)
- Update admin UI to query for `minimal` dataset representation when only minimal information is needed [#6310](https://github.com/ethyca/fides/pull/6310)

## [2.64.2](https://github.com/ethyca/fides/compare/2.64.1...2.64.2)

### Fixed
- Fixed a bug where number fields in integration forms were un-editable [#6275](https://github.com/ethyca/fides/pull/6275)

## [2.64.1](https://github.com/ethyca/fides/compare/2.64.0...2.64.1)

### Fixed
- Fixed Postgres Monitor's usage of SSL Mode [#6247](https://github.com/ethyca/fides/pull/6247)


## [2.64.0](https://github.com/ethyca/fides/compare/2.63.3...2.64.0)

### Added
- Added support for Salesforce custom object monitoring using Helios [#6096](https://github.com/ethyca/fides/pull/6096)
- Added ManualTaskConfig and ManualTaskConfigField models, foundational for for ManualDSRs [#6208](https://github.com/ethyca/fides/pull/6208) https://github.com/ethyca/fides/labels/db-migration
- Adds config for sale_of_data default in Fides Shopify integration [#6233](https://github.com/ethyca/fides/pull/6233)
- Added detailed trigger tracking to all FidesJS events including element type, label, and interaction origin [#6229](https://github.com/ethyca/fides/pull/6229)
- Added validation for URLs in website integration forms [#6230](https://github.com/ethyca/fides/pull/6230)
- Adds Janus SDK enum to PrivacyRequestSource [#6243](https://github.com/ethyca/fides/pull/6243)

### Changed
- Integrations detail page now includes a setup guide component. [#6096](https://github.com/ethyca/fides/pull/6096)
- Minor improvements to Redis read-only connections [#6227](https://github.com/ethyca/fides/pull/6227)

### Fixed
- Added missing "Awaiting email send" status to privacy request statuses [#6218](https://github.com/ethyca/fides/pull/6218)
- Fixed FidesJS AMD module loading conflicts when RequireJS or other AMD loaders are present [#6210](https://github.com/ethyca/fides/pull/6210)
- Fixed the system integration form formatting dataset references incorrectly [#6225](https://github.com/ethyca/fides/pull/6225)
- Fixed a bug with pagination on the action center tables [#6231](https://github.com/ethyca/fides/pull/6231)
- Ensured that property ID is always included when saving consent in fides.js [#6238](https://github.com/ethyca/fides/pull/6238)


## [2.63.3](https://github.com/ethyca/fides/compare/2.63.2...2.63.3)

### Changed
- Updated the `re-classify` button to avoid sending `monitored` fields back to classification [#6236](https://github.com/ethyca/fides/pull/6236)


## [2.63.2](https://github.com/ethyca/fides/compare/2.63.1...2.63.2)

### Added
- AWS SES notification service now supports assumed roles through environment variable configuration through `FIDES__CREDENTIALS__NOTIFICATIONS__AWS_SES_ASSUME_ROLE_ARN` [#6206](https://github.com/ethyca/fides/pull/6206)
- Added Fides-Client header to http logger middleware [#6195](https://github.com/ethyca/fides/pull/6195)
- Added settings for read-only Redis instance [#6217](https://github.com/ethyca/fides/pull/6217)

### Changed
- TCF Banners will no longer resurface on reload after dismissal [#6200](https://github.com/ethyca/fides/pull/6200)
- Earlier initialization strategy for Shopify integration [#6202](https://github.com/ethyca/fides/pull/6202)
- Upgraded GPP library to `3.1.7` and added support for Oregon section [#6215](https://github.com/ethyca/fides/pull/6215)


## [2.63.1](https://github.com/ethyca/fides/compare/2.63.0...2.63.1)
- Added support for large (>1GB) database columns by writing the contents to external storage [#6199](https://github.com/ethyca/fides/pull/6199)
- Added `MonitorTask` and `MonitorTaskExecutionLog` models and db tables [#6178](https://github.com/ethyca/fides/pull/6178) https://github.com/ethyca/fides/labels/db-migration
- Added ManualTask and ManualTaskReference models, foundational for for ManualDSRs [#6205](https://github.com/ethyca/fides/pull/6205) https://github.com/ethyca/fides/labels/db-migration

## [2.63.0](https://github.com/ethyca/fides/compare/2.62.0...2.63.0)

### Added
- Added ability to add internal comments to privacy requests [#6165](https://github.com/ethyca/fides/pull/6165)
- Attachments can now be stored with GCS [#6161](https://github.com/ethyca/fides/pull/6161)
- Attachments can now retrieve their content as well as their download urls [#6169 ](https://github.com/ethyca/fides/pull/6169)
- Added pagination support to integrations list page for better navigation with large datasets [#6184](https://github.com/ethyca/fides/pull/6184)
- Shared monitor config model [#6167](https://github.com/ethyca/fides/pull/6167)
- Added data_sales to Shopify consent_map [#6169](https://github.com/ethyca/fides/pull/6189)
- Added new user types respondent and external_respondent [#6177](https://github.com/ethyca/fides/pull/6177) https://github.com/ethyca/fides/labels/db-migration
- Added Execution logging for uploading Access Packages [#6191](https://github.com/ethyca/fides/pull/6191)
- Added UI for creating shared monitor configurations [#6188](https://github.com/ethyca/fides/pull/6188)
- Added StagedResourceAncestor table to support dynamic `child_diff_statuses` calculations [#6185](https://github.com/ethyca/fides/pull/6185) https://github.com/ethyca/fides/labels/high-risk https://github.com/ethyca/fides/labels/db-migration

### Changed
- Deprecated `FidesInitialized` event and added `FidesConsentLoaded` and `FidesReady` events for more granular initialization state handling [#6181](https://github.com/ethyca/fides/pull/6181)
- Changed GPC to support custom notices in TCF experiences [#6176](https://github.com/ethyca/fides/pull/6176)
- Removed `masking_strict` configuration for a better onboarding experience [#6180](https://github.com/ethyca/fides/pull/6180)
- Detection resources can no longer show a "Confirm" button and will always show "Monitor" [#6193](https://github.com/ethyca/fides/pull/6193)
- Integration secrets forms now show select inputs for enums and schemas with `options` [#6190](https://github.com/ethyca/fides/pull/6190/)

### Developer Experience
- Refactored FidesJS init logic for better clarity and TCF separation [#6173](https://github.com/ethyca/fides/pull/6173)

### Fixed
- Fixed Monitor button not appearing for tables with both classified fields and new discoveries in Data detection view [#6179](https://github.com/ethyca/fides/pull/6179)
- Fixed TCF banner incorrectly resurfacing when consent was previously set by override [#6186](https://github.com/ethyca/fides/pull/6186)

## [2.62.0](https://github.com/ethyca/fides/compare/2.61.1...2.62.0)

### Added
- Exposes configuration settings for the async db engine connection [#6128](https://github.com/ethyca/fides/pull/6128)
- Added support for uploading files as internal attachments to privacy requests [#6069](https://github.com/ethyca/fides/pull/6069)
- Implements Fallback Locations in CMP [#6158](https://github.com/ethyca/fides/pull/6158)
- Added dedicated Celery queues for discovery monitor operations (detection, classification, and promotion) [#6144](https://github.com/ethyca/fides/pull/6144)
- Added a new method to Fides object for updating user consent [#6151](https://github.com/ethyca/fides/pull/6151)
- Privacy Center log level support and additional logging [#6133](https://github.com/ethyca/fides/pull/6133)
- Privacy Center support for throwing an error when an experience could not be prefetched [#6133](https://github.com/ethyca/fides/pull/6133)
- Privacy Center support for retrying the experience prefetch when an error is encountered calling the API [#6133](https://github.com/ethyca/fides/pull/6133)

### Changed
- Attachment uploads now check for file extension types, retrieving and attachment also returns the file size. [#6124](https://github.com/ethyca/fides/pull/6124)
- Updated the AC string version from v1 to v2 format, which now includes a disclosed vendors section [#6155](https://github.com/ethyca/fides/pull/6155)
- Locked down the version for @iabtechlabtcf packages for better control [#6145](https://github.com/ethyca/fides/pull/6145)

### Developer Experience
- Refactored Fides initialization code to reduce duplication and improve maintainability. [#6143](https://github.com/ethyca/fides/pull/6143)
- Improved endpoint profiler to output all frames. [#6153](https://github.com/ethyca/fides/pull/6153)

### Fixed
- Fix Special-purpose vendors with restricted purposes not correctly encoded in TC string [#6145](https://github.com/ethyca/fides/pull/6145) https://github.com/ethyca/fides/labels/high-risk
- Fixed an issue where consent mechanism string values and/or non-applicable notices not applied to Fides.consent during initialization [#6157](https://github.com/ethyca/fides/pull/6157)
- Fixed vendor display when switching between consent and legitimate interest purposes in TCF UI [#6171](https://github.com/ethyca/fides/pull/6171)

## [2.61.1](https://github.com/ethyca/fides/compare/2.61.0...2.61.1)

### Fixed
- Added certifi to fix SSL CA Error [#6139](https://github.com/ethyca/fides/pull/6139)

## [2.61.0](https://github.com/ethyca/fides/compare/2.60.1...2.61.0)

### Added
- Added Recorded URL to Consent Report [#6077](https://github.com/ethyca/fides/pull/6077)
- Added support for consent mechanism string values and non-applicable notices in FidesJS [#6115](https://github.com/ethyca/fides/pull/6115)
- Added ConnectionType.okta, OktaSchema, OktaConnector as support for the Okta Monitor [#6078](https://github.com/ethyca/fides/pull/6078)
- Added "View" detail links to success toasts in action center [#6113](https://github.com/ethyca/fides/pull/6113)
- Setting to allow Admin UI errors to be surfaced to a toast. [#6121](https://github.com/ethyca/fides/pull/6121)

### Changed
- Abstract OT consent migration logic, allow write to Fides preferences api [#6099](https://github.com/ethyca/fides/pull/6099)
- Tweaked discovered assets table so rows remain selected after bulk actions [#6108](https://github.com/ethyca/fides/pull/6108)
- Migrated some dropdown menus to use Ant's Dropdown component [#6107](https://github.com/ethyca/fides/pull/6107)
- Refactor OT consent migration [#6099](https://github.com/ethyca/fides/pull/6126)

### Developer Experience
- Cleaning up test fixtures [#6008](https://github.com/ethyca/fides/pull/6008)
- Migrated last remaining Chakra icon button to Ant [#6127](https://github.com/ethyca/fides/pull/6127)

### Fixed
- Fixed handling of empty SSL mode in the MySQL connector [#6123](https://github.com/ethyca/fides/pull/6123)
- Suppressing SQLAlchemy logging related to caching queries [#6089](https://github.com/ethyca/fides/pull/6089)
- FidesJS css variable `--fides-overlay-container-border-width` now applies to banner (only applied to modal before) [#6097](https://github.com/ethyca/fides/pull/6097) https://github.com/ethyca/fides/labels/high-risk
- Fixed vendor restriction form validation and input handling [#6101](https://github.com/ethyca/fides/pull/6101)
- Fixed special purpose vendor check in Fides JS logic [#6118](https://github.com/ethyca/fides/pull/6118)
- Update Add Vendor tooltip to match navigation option [#6111](https://github.com/ethyca/fides/pull/6111)
- Fixed UX issues with action center tables [#6116](https://github.com/ethyca/fides/pull/6116)
- Fixed incorrect font styling on some table headers [#6129](https://github.com/ethyca/fides/pull/6129)
- Fixed a bug with refreshing or deep-linking to pages sometimes redirecting to homepage [#6125](https://github.com/ethyca/fides/pull/6125)
- Fixed a bug that prevented from showing all the integrations when on the system page [#6138](https://github.com/ethyca/fides/pull/6138)

### Removed
- Removed unused libxslt-dev dependency [#6119](https://github.com/ethyca/fides/pull/6119)

## [2.60.1](https://github.com/ethyca/fides/compare/2.60.0...2.60.1)

### Fixed
- Fixed GTM integration to properly handle duplicate notice keys [#6090](https://github.com/ethyca/fides/pull/6090)
- Fix Special-purpose only vendors not correctly encoded in TC string [#6086](https://github.com/ethyca/fides/pull/6086)

## [2.60.0](https://github.com/ethyca/fides/compare/2.59.2...2.60.0)

### Added
- Migrate `Cookies` resources to `Asset` resources of type `Cookie` [#5776](https://github.com/ethyca/fides/pull/5776) https://github.com/ethyca/fides/labels/db-migration https://github.com/ethyca/fides/labels/high-risk
- Added support for selecting TCF Publisher Override configuration when configuring Privacy Experience (behind beta feature flag) [#6033](https://github.com/ethyca/fides/pull/6033)
- Added Google Cloud Storage as a storage option [#6006](https://github.com/ethyca/fides/pull/6006)
- Update the Datahub Permissions section to include required permissions from Datahub [#6052](https://github.com/ethyca/fides/pull/6052)
- Added assumed role arn capabilities to aws Storage [#6027](https://github.com/ethyca/fides/pull/6027)
- Added the ability to create new TCF Experiences within Admin UI [#6055](https://github.com/ethyca/fides/pull/6055)
- PostgreSQL connection config now supports SSL Mode [#6068](https://github.com/ethyca/fides/pull/6068)
- Added ability to "restore" ignored assets in action center [#6080](https://github.com/ethyca/fides/pull/6080)
- Added support for TCF publisher restrictions in FidesJS [#6102](https://github.com/ethyca/fides/pull/6102)

### Changed
- Changed how TCF Publisher Overrides gets configured in consent settings (behind beta feature flag) [#6013](https://github.com/ethyca/fides/pull/6013)
- Frontend now do not generate `key` when creating a Website Monitor [#6041](https://github.com/ethyca/fides/pull/6041)
- Integrations manage modals now are cappable of showing a small description [#6037](https://github.com/ethyca/fides/pull/6037)
- UI now allows assigning of non-consent-category data uses to system assets [#6049](https://github.com/ethyca/fides/pull/6049)
- Updated bulk ignore assets toast message [#6043](https://github.com/ethyca/fides/pull/6043)
- Updated UI behavior for editing languages in the Experience config for consistency and clarity [#6055](https://github.com/ethyca/fides/pull/6055)
- Moved detection & discovery features out of beta [#6059](https://github.com/ethyca/fides/pull/6059)
- Show notice-only notices before other notices in modals of non-TCF experiences [#6074](https://github.com/ethyca/fides/pull/6074)

### Developer Experience
- Reduced animations on Cypress tests in Privacy Center for quicker results [#5976](https://github.com/ethyca/fides/pull/5976)
- Migrated Tooltip components to Ant Design across Admin UI [#6060](https://github.com/ethyca/fides/pull/6060)
- Added custom Typography component to FidesUI with configurable text sizes [#6062](https://github.com/ethyca/fides/pull/6062)
- Updated the Docker image used for MSSQL integration tests [#6063](https://github.com/ethyca/fides/pull/6063)
- Improved Docker image build times by using separate amd64/arm64 Github runners [#6073](https://github.com/ethyca/fides/pull/6073)
- Enhanced Fides.js demo pages with improved styling and JSON visualization [#6075](https://github.com/ethyca/fides/pull/6075)

### Fixed
- Fixed typo in Vermont US state name [#6029](https://github.com/ethyca/fides/pull/6029)
- Fixed two Georgia's in regions list and incorrect name for the state SD [#6036](https://github.com/ethyca/fides/pull/6036)
- Fixed performance issues in Data map report in Admin UI [#6046](https://github.com/ethyca/fides/pull/6046)
- Fixed details requirements in AWS SES setup [#6047](https://github.com/ethyca/fides/pull/6047)
- Addressed some performance issues with Experience configuration previews [#6055](https://github.com/ethyca/fides/pull/6055)
- Fixed icon sizing in request manager table [#6079](https://github.com/ethyca/fides/pull/6079)
- Fixed GCP SQL connection to support ip_type [#6065](https://github.com/ethyca/fides/pull/6065)
- TCF overlay option no longer an Experience option when TCF is not enabled [#6091](https://github.com/ethyca/fides/pull/6091)

## [2.59.2](https://github.com/ethyca/fides/compare/2.59.1...2.59.2)

### Added
- Added PostgreSQL connection config form to the "integrations" page to support use with discovery monitors [#6018](https://github.com/ethyca/fides/pull/6018)
- Added SSL Mode field for MySQL connections [#6048](https://github.com/ethyca/fides/pull/6048)

### Changed
- Removed `dbname` as a required field for PostgreSQL connection configs to support use with discovery monitors [#6018](https://github.com/ethyca/fides/pull/6018)
- Updated consent automation models to support echo detection in Fidesplus [#6054](https://github.com/ethyca/fides/pull/6054)

### Fixed
- Fixed Privacy Center issue where unconfigured fields (eg. phone) were being passed as null form values [#6045](https://github.com/ethyca/fides/pull/6045)
- Fixed startup issues with Celery workers [#6058](https://github.com/ethyca/fides/pull/6058)


## [2.59.1](https://github.com/ethyca/fides/compare/2.59.0...2.59.1)

### Added
- Adds embedded-consent route to Privacy Center [#6040](https://github.com/ethyca/fides/pull/6040)

## [2.59.0](https://github.com/ethyca/fides/compare/2.58.2...2.59.0)

### Added
- Added `reject_all_mechanism` to `PrivacyExperienceConfig` [#5952](https://github.com/ethyca/fides/pull/5952) https://github.com/ethyca/fides/labels/db-migration
- Added DataHub dataset sync functionality UI with feedback and error handling [#5949](https://github.com/ethyca/fides/pull/5949)
- Added support for TCF preview in Admin UI experience form [#5962](https://github.com/ethyca/fides/pull/5962)
- Added `opt_in_only` to `Layer1ButtonOption` [#5958](https://github.com/ethyca/fides/pull/5958)
- Added support for links in `<a>` tags on the custom HTML description [#5960](https://github.com/ethyca/fides/pull/5960)
- Added "Reject all" behavior and visibility options to TCF Experience config form [#5964](https://github.com/ethyca/fides/pull/5964)
- Added `TCFConfiguration` and `TCFPublisherRestriction` models [#5983](https://github.com/ethyca/fides/pull/5983) https://github.com/ethyca/fides/labels/db-migration
- Added tab navigation to action center system aggregate table [#6011](https://github.com/ethyca/fides/pull/6011)
- Support `Quarterly` and `Yearly` monitor scheduling [#5981](https://github.com/ethyca/fides/pull/5981)
- Adds integration tests for Enterprise Bigquery DSR nested fields [#5969](https://github.com/ethyca/fides/pull/5969)
- Added `tcf_configuration_id` to `PrivacyExperienceConfig` and fixes `TCFPublisherRestriction` validations [#6012](https://github.com/ethyca/fides/pull/6012) https://github.com/ethyca/fides/labels/db-migration
- Added a `--separate-files` flag to the `fides pull dataset` CLI command to pull each dataset into its own file [#6007](https://github.com/ethyca/fides/pull/6007)
- Added a `readonly_server` database setting to support specifying a read-only database [#6023](https://github.com/ethyca/fides/pull/6023)

### Changed
- Bumped Next.js for all frontend apps to latest patch versions. [#5946](https://github.com/ethyca/fides/pull/5946)
- Updating UI for Integrations, the tags now represent capabilities of the integrations [#5973](https://github.com/ethyca/fides/pull/5973)
- Changed action center result tables to use expandable cells for multi-value results [#5963](https://github.com/ethyca/fides/pull/5963)
- Changed action center homepage to use CSS grid layout [#5982](https://github.com/ethyca/fides/pull/5982)
- Updated the UI for the activity tab of the privacy request detail page [#6005](https://github.com/ethyca/fides/pull/6005)
- Unified frontend formatKey method, so its behavior is closer to the backend behavior [#6010](https://github.com/ethyca/fides/pull/6010)
- Action center table's checkboxes were improved, also improved change indications [#6021](https://github.com/ethyca/fides/pull/6021)

### Fixed
- Updated relationships for Comments, Attachments and PrivacyRequests to remove overlap sqlalchemy error. [#5929](https://github.com/ethyca/fides/pull/5929)
- Hide "Reclassify" option on fields in D&D tables [#5956](https://github.com/ethyca/fides/pull/5956)
- Fix D&D action errors not surfacing in UI [#5997](https://github.com/ethyca/fides/pull/5997)
- Fixes translation bug in TCF custom notices [#6003](https://github.com/ethyca/fides/pull/6003)
- Fixed issue with SaaS integration update payloads [#6001](https://github.com/ethyca/fides/pull/6001)
- Fix non-consent-category data uses showing up in system assets table [#5999](https://github.com/ethyca/fides/pull/5999)
- Fix `TCFConfiguration` relationship definitions [#6031](https://github.com/ethyca/fides/pull/6031)

### Removed
- Removed datasetClassificationUpdates flag from admin UI. [#5950](https://github.com/ethyca/fides/pull/5950)

## [2.58.2](https://github.com/ethyca/fides/compare/2.58.1...2.58.2)

### Changed
- Writes fides consent cookie during OT consent migration [#6009](https://github.com/ethyca/fides/pull/6009)

## [2.58.1](https://github.com/ethyca/fides/compare/2.58.0...2.58.1)

### Fixed
- Fixed an issue with banner dismisal resulting in resurfaced banner [#5979](https://github.com/ethyca/fides/pull/5979)

## [2.58.0](https://github.com/ethyca/fides/compare/2.57.1...2.58.0)

### Added
- Support for location based privacy center actions [#5803](https://github.com/ethyca/fides/pull/5803)
- Added `is_country` field on locations [#5885](https://github.com/ethyca/fides/pull/5885)
- Added `page` column to `Asset` table/model [#5898](https://github.com/ethyca/fides/pull/5898) https://github.com/ethyca/fides/labels/db-migration
- Added new `has_next` parameter for the `cursor` pagination strategy [#5888](https://github.com/ethyca/fides/pull/5888)
- Support `FIDES_PRIVACY_CENTER__FIDES_JS_MAX_AGE_SECONDS` configuration option for `fides-privacy-center` to override default cache duration for /fides.js [#5909](https://github.com/ethyca/fides/pull/5909)
- Add properties for user assigned systems/data_uses on staged resources [5841](https://github.com/ethyca/fides/pull/5841) https://github.com/ethyca/fides/labels/db-migration
- Added tooltips to the buttons in the dataset test UI [#5899](https://github.com/ethyca/fides/pull/5899)
- Added the ability to stop a test privacy request in the dataset test UI [#5901](https://github.com/ethyca/fides/pull/5901)
- Support setting publisher country code in Consent Settings [#5902](https://github.com/ethyca/fides/pull/5902)
- Added option for disabling consent notice toggles [#5872](https://github.com/ethyca/fides/pull/5872)
- Added UI to manually update Assets in the system asset view [#5914](https://github.com/ethyca/fides/pull/5914)
- Use the experience's `tcf_publisher_country_code` when building TC strings [#5921](https://github.com/ethyca/fides/pull/5921)
- Added size thresholds to S3 upload and retrieval methods for more efficient document processing. [#5922](https://github.com/ethyca/fides/pull/5922)
- Added support for Notice Consent String integration in Fides String [#5895](https://github.com/ethyca/fides/pull/5895)
- Added support for new options for Fides.gtm method [#5917](https://github.com/ethyca/fides/pull/5917)
- Added tab-based filtering and row persistence to web monitor assets table [#5933](https://github.com/ethyca/fides/pull/5933)
- Add inline editing for system assets table [#5940](https://github.com/ethyca/fides/pull/5940)

### Changed
- Privacy Center was updated to use React 19 and Nextjs 15 [#5803](https://github.com/ethyca/fides/pull/5803) https://github.com/ethyca/fides/labels/high-risk
- Change `Browser Request` values to `Browser request` in Asset and StagedResource models [#5898](https://github.com/ethyca/fides/pull/5898) https://github.com/ethyca/fides/labels/db-migration
- Changed discovered asset "system" cell to use `user_assigned_system_key` property [#5908](https://github.com/ethyca/fides/pull/5908)
- Changed Dataset endpoint, it now has `minimal` parameter, and can be filtered by `fides_meta.namespace.connection_type` [#5915](https://github.com/ethyca/fides/pull/5915)
- Datahub integration now allows datasets to be selected [#5926](https://github.com/ethyca/fides/pull/5926)
- Enable Consent Reporting screen by default. Update consent lookup table column. [#5936](https://github.com/ethyca/fides/pull/5936)

### Fixed
- Fixed UX issues with website monitor form [#5884](https://github.com/ethyca/fides/pull/5884)
- Fixed consent reporting table issues, add external id column [#5918](https://github.com/ethyca/fides/pull/5918)
- Removed excessive authorization debug logs [#5920](https://github.com/ethyca/fides/pull/5920)
- Fixed fix incorrect calls to TCF api update method [#5916](https://github.com/ethyca/fides/pull/5916)
- Fixed "unvisited edges" error when dealing with optional identities [#5923](https://github.com/ethyca/fides/pull/5923)
- Fixed issue where sometimes an experience translation couldn't be added [#5942](https://github.com/ethyca/fides/pull/5942)

### Removed
- Removed beta flag for Datahub feature [#5937](https://github.com/ethyca/fides/pull/5937)

## [2.57.1](https://github.com/ethyca/fides/compare/2.57.0...2.57.1)

### Changed
- Added extra debug logging and fixed handler time calculation [#5927](https://github.com/ethyca/fides/pull/5927)

## [2.57.0](https://github.com/ethyca/fides/compare/2.56.2...2.57.0)

### Added
- DB model support for Attachments [#5784](https://github.com/ethyca/fides/pull/5784) https://github.com/ethyca/fides/labels/db-migration
- DB migration to add `description` column to `asset` [#5822](https://github.com/ethyca/fides/pull/5822) https://github.com/ethyca/fides/labels/db-migration
- DB model support for messages on `MonitorExecution` records [#5846](https://github.com/ethyca/fides/pull/5846) https://github.com/ethyca/fides/labels/db-migration
- Added support for GPP String integration in Fides String [#5845](https://github.com/ethyca/fides/pull/5845)
- Attachments storage capabilities (S3 or local) [#5812](https://github.com/ethyca/fides/pull/5812) https://github.com/ethyca/fides/labels/db-migration
- DB model support for Comments [#5833](https://github.com/ethyca/fides/pull/5833/files) https://github.com/ethyca/fides/labels/db-migration
- Added UI for configuring website integrations and monitors [#5867](https://github.com/ethyca/fides/pull/5867)
- Adding support for BigQuery struct updates [#5849](https://github.com/ethyca/fides/pull/5849)
- Added support for OneTrust Consent Migration [#5873](https://github.com/ethyca/fides/pull/5873)

### Changed
- Bumped supported Python versions to `3.10.16` and `3.9.21` [#5840](https://github.com/ethyca/fides/pull/5840)
- Update the privacy request detail page to a new layout and improved styling [#5824](https://github.com/ethyca/fides/pull/5824)
- Updated privacy request handling to still succeed if not all identities are provided [#5836](https://github.com/ethyca/fides/pull/5836)
- Refactored privacy request processing to never re-use sessions [#5862](https://github.com/ethyca/fides/pull/5862)
- Updated hover state of menu items to be more visible [#5868](https://github.com/ethyca/fides/pull/5868)
- Use `gpp_settings.cmp_api_required` to determine if GPP CMP API should be included in bundle [#5883](https://github.com/ethyca/fides/pull/5883)
- Updates Fides interface docs to expose additional fields [#5878](https://github.com/ethyca/fides/pull/5878)

### Developer Experience
- Moved non-prod Admin UI dependencies to devDependencies [#5832](https://github.com/ethyca/fides/pull/5832)
- Prevent Admin UI and Privacy Center from starting when running `nox -s dev` with datastore params [#5843](https://github.com/ethyca/fides/pull/5843)
- Remove plotly (unused package) to reduce fides image size [#5852](https://github.com/ethyca/fides/pull/5852)
- Fixed issue where the log_context decorator didn't support positional arguments [#5866](https://github.com/ethyca/fides/pull/5866)

### Fixed
- Fixed pagination bugs on some tables [#5819](https://github.com/ethyca/fides/pull/5819)
- Fixed load_samples to wrap variables in quotes to prevent YAML parsing errors [#5857](https://github.com/ethyca/fides/pull/5857)
- Fixed incorrect value being set for `MonitorExecution.started` column [#5864](https://github.com/ethyca/fides/pull/5864)
- Improved the behavior and state management of MSPA-related settings [#5861](https://github.com/ethyca/fides/pull/5861)
- Fixed CORS origins handling to be more consistent across config (toml/env var) and API settings; allow `0.0.0.0` as an origin [#5853](https://github.com/ethyca/fides/pull/5853)
- Fixed an issue with the update payloads for select SaaS integrations [#5860](https://github.com/ethyca/fides/pull/5860)
- Fixed `/privacy-request/<id>/resubmit` endpoint so it doesn't queue the request twice [#5870](https://github.com/ethyca/fides/pull/5870)
- Fixed the system assets table being the wrong width [#5879](https://github.com/ethyca/fides/pull/5879)
- Fixed vendor override handling in FidesJS CMP [#5886](https://github.com/ethyca/fides/pull/5886)
- Fix `extraDetails.preference` on `FidesUIChanged` events from FidesJS SDK to include the correct `notice_key` when using custom purposes in TCF experience [#5892](https://github.com/ethyca/fides/pull/5892)

## [2.56.2](https://github.com/ethyca/fides/compare/2.56.1...2.56.2)

### Added
- Update FidesJS to push all `FidesEvent` types to GTM (except `FidesInitializing`) [#5821](https://github.com/ethyca/fides/pull/5821)
- Added a consent reporting table and consent lookup feature [#5839](https://github.com/ethyca/fides/pull/5839)
- Added a high-precision `timestamp` to all `FidesEvents` from FidesJS SDK [#5859](https://github.com/ethyca/fides/pull/5859)
- Added a `extraDetails.trigger` to `FidesUIChanged` events from FidesJS SDK with info about the UI element that triggered the event [#5859](https://github.com/ethyca/fides/pull/5859)
- Added a `extraDetails.preference` to `FidesUIChanged` events from FidesJS SDK with info about the preference that was changed (notice, TCF purpose, TCF vendor, etc.) [#5859](https://github.com/ethyca/fides/pull/5859)

### Fixed
- Addressed TCModel console error when opting into some purposes [#5850](https://github.com/ethyca/fides/pull/5850)
- Opt out of all in TCF no longer affects "notice only" notices [#5850](https://github.com/ethyca/fides/pull/5850)
- Corrected the Tag color for some columns of the Privacy requests table. [#5848](https://github.com/ethyca/fides/pull/5848)

## [2.56.1](https://github.com/ethyca/fides/compare/2.56.0...2.56.1)

### Changed
- Custom TCF purposes respect NOTICE_ONLY [#5830](https://github.com/ethyca/fides/pull/5830)

### Fixed
- Fixed usage of stale DB sessions when running privacy requests [#5834](https://github.com/ethyca/fides/pull/5834)

## [2.56.0](https://github.com/ethyca/fides/compare/2.55.4...2.56.0)

### Added
- DB model support for Web Monitoring [#5616](https://github.com/ethyca/fides/pull/5616) https://github.com/ethyca/fides/labels/db-migration
- Added support for queue-specific Celery workers [#5761](https://github.com/ethyca/fides/pull/5761)
- Added support for AWS SES as an email provider [#5804](https://github.com/ethyca/fides/pull/5804)
- Nested identity query support for BigQuery [#5814](https://github.com/ethyca/fides/pull/5814)
- Added job that automatically requeues interrupted tasks for in progress privacy requests [#5800](https://github.com/ethyca/fides/pull/5800)
- Added "Assets" tab on system view for web monitor assets [#5811](https://github.com/ethyca/fides/pull/5811)
- Support for MySQL Data Detection & Discovery Monitors [#5798](https://github.com/ethyca/fides/pull/5798)

### Changed
- Improved dataset validation for namespace metadata and dataset reachability [#5744](https://github.com/ethyca/fides/pull/5744)
- Taxonomy page can now be accessed by users with only read permissions [#5815](https://github.com/ethyca/fides/pull/5815)

### Developer Experience
- Modified Dependabot configuration to support monorepo security updates [#5810](https://github.com/ethyca/fides/pull/5810)
- Fix load_samples to correctly collect & load sample connections with "False" secret values [#5828](https://github.com/ethyca/fides/pull/5828)

### Docs
- Removed version pins in LDFLAGS & CFLAGS for local MSSQL builds [#5760](https://github.com/ethyca/fides/pull/5760)

### Fixed
- Fixed background color of the message indicating the rows selected [#5847](https://github.com/ethyca/fides/pull/5847)
- Fixed bug with D&D table column widths [#5813](https://github.com/ethyca/fides/pull/5813)
- Fixed `poll_for_exited_privacy_request_tasks` for DSR-processing improvements [#5820](https://github.com/ethyca/fides/pull/5820)

## [2.55.4](https://github.com/ethyca/fides/compare/2.55.3...2.55.4)

### Added
- Added setting to control fuzzy search for privacy requests [#5748](https://github.com/ethyca/fides/pull/5748)

### Fixed
- Fixed BQ partition clause validation to allow `-` characters in operands [#5796](https://github.com/ethyca/fides/pull/5796)

## [2.55.3](https://github.com/ethyca/fides/compare/2.55.2...2.55.3)

### Fixed
- Fixed BigQuery DSR integration generates invalid queries when having a dataset with nested fields [#5785](https://github.com/ethyca/fides/pull/5785)

## [2.55.2](https://github.com/ethyca/fides/compare/2.55.1...2.55.2)

### Changed
- Release version bump. No code changes.

## [2.55.1](https://github.com/ethyca/fides/compare/2.55.0...2.55.1)

### Fixed
- Fixed GPP string and section inconsistencies [#5765](https://github.com/ethyca/fides/pull/5765)
- Fixed sending of notifications for privacy request receipts [#5777](https://github.com/ethyca/fides/pull/5777)
- Fixed create systems with vendor_deleted_at field [#5786](https://github.com/ethyca/fides/pull/5786)

## [2.55.0](https://github.com/ethyca/fides/compare/2.54.0...2.55.0)

### Added
- Added editing support for categories of consent on discovered assets [#5739](https://github.com/ethyca/fides/pull/5739)
- Added a read-only consent category cell to Action Center aggregate system results table [#5737](https://github.com/ethyca/fides/pull/5737)
- Added detail trays to items in data catalog view [#5729](https://github.com/ethyca/fides/pull/5729)
- Support rendering and saving consent from custom notices in TCF Overlay [#5742](https://github.com/ethyca/fides/pull/5742)
- Added worker stats endpoint to monitor worker status and task queue length [#5725](https://github.com/ethyca/fides/pull/5725)
- New "Headless" experience type to support custom UI implementations [#5751](https://github.com/ethyca/fides/pull/5751)

### Changed
- Added frequency field to DataHubSchema integration config [#5716](https://github.com/ethyca/fides/pull/5716)
- Added glossary_node field to DataHubSchema integration config [#5734](https://github.com/ethyca/fides/pull/5734)
- Added initial support for upcoming "headless" CMP experience type [#5731](https://github.com/ethyca/fides/pull/5731)
- All Select dropdowns will now allow searching to narrow down the options by default [#5738](https://github.com/ethyca/fides/pull/5738)
- Exposes privacy notice picker for TCF components [#5730](https://github.com/ethyca/fides/pull/5730)
- Model changes to support new privacy center config options [5732](https://github.com/ethyca/fides/pull/5732)

### Fixed
- Fixed `fides annotate dataset` command enters incorrect value on the `direction` field. [#5727](https://github.com/ethyca/fides/pull/5727)
- Fixed Bigquery flakey tests. [#5713](https://github.com/ethyca/fides/pull/5713)
- Fixed breadcrumb navigation issues in data catalog view [#5717](https://github.com/ethyca/fides/pull/5717)
- Fixed `window.Fides.experience` of FidesJS to be a merged version of the minimal and full experience. [#5726](https://github.com/ethyca/fides/pull/5726)
- Fixed vendor count template string on FidesJS embedded layer 2 descriptions [#5736](https://github.com/ethyca/fides/pull/5736)
- Allowing a list with a single dataset in the YAML dataset editor [#5750](https://github.com/ethyca/fides/pull/5750)
- Fixed edge case translation string issue on FidesJS embedded layer 2 [#5749](https://github.com/ethyca/fides/pull/5749)
- Standardized taxonomy endpoint behavior for URLs with and without trailing slashes to ensure all endpoints properly enforce the latest data validation rules [#5753](https://github.com/ethyca/fides/pull/5753)

## [2.54.0](https://github.com/ethyca/fides/compare/2.53.0...2.54.0)

### Added
- Migration to add the `data_uses` column to `stagedresource` table, prereqs for Data Catalog work in Fidesplus [#5600](https://github.com/ethyca/fides/pull/5600/) https://github.com/ethyca/fides/labels/db-migration
- Added a new endpoint to fully resubmit any errored privacy requests [#5658](https://github.com/ethyca/fides/pull/5658) https://github.com/ethyca/fides/labels/db-migration
- Migration to add the `monitorexecution` table used by fidesplus to persist `MonitorExecution` records to DB [#5704](https://github.com/ethyca/fides/pull/5704) https://github.com/ethyca/fides/labels/db-migration

### Changed
- Updated UI colors to new brand. Update logo, homepage cards. [#5668](https://github.com/ethyca/fides/pull/5668)
- Privacy request status tags colors have been updated [#5699](https://github.com/ethyca/fides/pull/5699)
- The privacy declarations for a system are now sorted alphabetically by name. [#5683](https://github.com/ethyca/fides/pull/5683)
- Upgraded GPP library to `3.1.5` and added support for all available state sections (ustx, usde, usia, etc.) [#5696](https://github.com/ethyca/fides/pull/5696)
- Updating DSR execution to allow collections to be unreachable when they don't contain policy-relevant data categories [#5689](https://github.com/ethyca/fides/pull/5689)
- Added "All activity" root breadcrumb to D&D results tables [#5694](https://github.com/ethyca/fides/pull/5694)

### Developer Experience
- Migrated radio buttons and groups to Ant Design [#5681](https://github.com/ethyca/fides/pull/5681)

### Fixed
- Updating mongodb connectors so it can support usernames and password with URL encoded characters [#5682](https://github.com/ethyca/fides/pull/5682)
- After creating a new system, the url is now updated correctly to the new system edit page [#5701](https://github.com/ethyca/fides/pull/5701)
- Visual fixes for table header buttons [#5693](https://github.com/ethyca/fides/pull/5693)

## [2.53.0](https://github.com/ethyca/fides/compare/2.52.0...2.53.0)

### Added
- Added Action Center MVP behind new feature flag [#5622](https://github.com/ethyca/fides/pull/5622)
- Added Data Catalog MVP behind new feature flag [#5628](https://github.com/ethyca/fides/pull/5628)
- Added cache-clearing methods to the `DBCache` model to allow deleting cache entries [#5629](https://github.com/ethyca/fides/pull/5629)
- Adds partitioning, custom identities, multiple identities to test coverage for BigQuery Enterprise [#5618](https://github.com/ethyca/fides/pull/5618)
- Added Datahub groundwork required by Fidesplus [#5666](https://github.com/ethyca/fides/pull/5666)

### Changed
- Updated brand link url [#5656](https://github.com/ethyca/fides/pull/5656)
- Changed "Reclassify" D&D button to show in an overflow menu when row actions are overcrowded [#5655](https://github.com/ethyca/fides/pull/5655)
- Removed primary key requirements for BigQuery and Postgres erasures [#5591](https://github.com/ethyca/fides/pull/5591)
- Updated `DBCache` model so setting cache value always updates the updated_at field [#5669](https://github.com/ethyca/fides/pull/5669)
- Changed sizes of buttons in table headers [#5654](https://github.com/ethyca/fides/pull/5654)
- Adds new config for max number of rows in DSR download through Admin-UI [#5671](https://github.com/ethyca/fides/pull/5671)
- Added CSS variable to FidesJS: `--fides-base-font-size: 16px` for better consistency. Overriding this variable with "1rem" will mimic legacy behavior. [#5673](https://github.com/ethyca/fides/pull/5673) https://github.com/ethyca/fides/labels/high-risk

### Fixed
- Fixed issue where the custom report "reset" button was not working as expected [#5649](https://github.com/ethyca/fides/pull/5649)
- Fixed column ordering issue in the Data Map report [#5649](https://github.com/ethyca/fides/pull/5649)
- Fixed issue where the Data Map report filter dialog was missing an Accordion item label [#5649](https://github.com/ethyca/fides/pull/5649)
- Improved database session management for long running access request tasks [#5667](https://github.com/ethyca/fides/pull/5667)
- Ensured decode_password function properly handles plaintext but valid base64 passwords [#5698](https://github.com/ethyca/fides/pull/5698)

## [2.52.0](https://github.com/ethyca/fides/compare/2.51.2...2.52.0)

### Added
- New page in the Cookie House sample app to demonstrate the use of embedding the FidesJS SDK on the page [#5564](https://github.com/ethyca/fides/pull/5564)
- Added event based communication example to the Cookie House sample app [#5597](https://github.com/ethyca/fides/pull/5597)
- Added new erasure tests for BigQuery Enterprise [#5554](https://github.com/ethyca/fides/pull/5554)
- Added new `has_next` parameter for the `link` pagination strategy [#5596](https://github.com/ethyca/fides/pull/5596)
- Added a `DBCache` model for database-backed caching [#5613](https://github.com/ethyca/fides/pull/5613) https://github.com/ethyca/fides/labels/db-migration
- Adds "reclassify" button to discovery result tables [#5574](https://github.com/ethyca/fides/pull/5574)
- Added support for exporting datamaps with column renaming, reordering and visibility options [#5543](https://github.com/ethyca/fides/pull/5543)

### Changed
- Adjusted Ant's Select component colors and icon [#5594](https://github.com/ethyca/fides/pull/5594)
- Replaced taxonomies page with new UI based on an interactive tree visualization [#5602](https://github.com/ethyca/fides/pull/5602)
- Adjusted functionality around updating taxonomy active field, includes data migration to re-activate taxonomy nodes [#5617](https://github.com/ethyca/fides/pull/5617)
- Migrated breadcrumbs to Ant Design [#5610](https://github.com/ethyca/fides/pull/5610)
- Updated `CustomReportConfig` to be more intuitive on its contents [#5543](https://github.com/ethyca/fides/pull/5543)

### Fixed
- Fixing quickstart.py script [#5585](https://github.com/ethyca/fides/pull/5585)
- Removed unnecessary double notification when updating database integrations [#5612](https://github.com/ethyca/fides/pull/5612)

## [2.51.2](https://github.com/ethyca/fides/compare/2.51.1...2.51.2)

### Fixed
- Fixed miscellaneous performance issues with Systems and PrivacyDeclarations [#5601](https://github.com/ethyca/fides/pull/5601)

## [2.51.1](https://github.com/ethyca/fides/compare/2.51.0...2.51.1)

### Fixed
- SaaS integrations using `oauth_client_credentials` now properly update their access token when editing the secrets. [#5548](https://github.com/ethyca/fides/pull/5548)
- Saas integrations using `oauth_client_credentials` now properly refresh their access token when the current token expires [#5569](https://github.com/ethyca/fides/pull/5569)
- Adding `dsr_testing_tools_enabled` security setting [#5573](https://github.com/ethyca/fides/pull/5573)
- Reverted elimination of connection pool in worker tasks to prevent DB performance issues [#5592](https://github.com/ethyca/fides/pull/5592)

## [2.51.0](https://github.com/ethyca/fides/compare/2.50.0...2.51.0)

### Added
- Added new column for Action Type in privacy request event logs [#5546](https://github.com/ethyca/fides/pull/5546)
- Added `fides_consent_override` option in FidesJS SDK [#5541](https://github.com/ethyca/fides/pull/5541)
- Added new `script` ConsentMethod in FidesJS SDK for tracking automated consent [#5541](https://github.com/ethyca/fides/pull/5541)
- Added a new page under system integrations to run standalone dataset tests (Fidesplus) [#5549](https://github.com/ethyca/fides/pull/5549)

### Changed
- Adding hashes to system tab URLs [#5535](https://github.com/ethyca/fides/pull/5535)
- Boolean inputs will now show as a select with true/false values in the connection form [#5555](https://github.com/ethyca/fides/pull/5555)
- Updated Cookie House to be responsive [#5541](https://github.com/ethyca/fides/pull/5541)
- Updated `/system` endpoint to filter vendor deleted systems [#5553](https://github.com/ethyca/fides/pull/5553)

### Developer Experience
- Migrated remaining instances of Chakra's Select component to use Ant's Select component [#5502](https://github.com/ethyca/fides/pull/5502)

### Fixed
- Updating dataset PUT to allow deleting all datasets [#5524](https://github.com/ethyca/fides/pull/5524)
- Adds support for fides_key generation when parent_key is provided in Taxonomy create endpoints [#5542](https://github.com/ethyca/fides/pull/5542)
- An integration will no longer re-enable after saving the connection form [#5555](https://github.com/ethyca/fides/pull/5555)
- Fixed positioning of Fides brand link in privacy center [#5572](https://github.com/ethyca/fides/pull/5572)

### Removed
- Removed unnecessary debug logging from the load_file config helper [#5544](https://github.com/ethyca/fides/pull/5544)


## [2.50.0](https://github.com/ethyca/fides/compare/2.49.1...2.50.0)

### Added
- Added namespace support for Snowflake [#5486](https://github.com/ethyca/fides/pull/5486)
- Added support for field-level masking overrides [#5446](https://github.com/ethyca/fides/pull/5446)
- Added BigQuery Enterprise access request integration test [#5504](https://github.com/ethyca/fides/pull/5504)
- Added MD5 email hashing for Segment's Right to Forget endpoint requests [#5514](https://github.com/ethyca/fides/pull/5514)
- Added loading state to the toggle switches on the Privacy experiences page [#5529](https://github.com/ethyca/fides/pull/5529)
- Added new env variable to set a privacy center to default to a specific property  [#5532](https://github.com/ethyca/fides/pull/5532)

### Changed
- Allow hiding systems via a `hidden` parameter and add two flags on the `/system` api endpoint; `show_hidden` and `dnd_relevant`, to display only systems with integrations [#5484](https://github.com/ethyca/fides/pull/5484)
- The CMP override `fides_privacy_policy_url` will now apply even if the `fides_override_language` doesn't match [#5515](https://github.com/ethyca/fides/pull/5515)
- Updated POST taxonomy endpoints to handle creating resources without specifying fides_key [#5468](https://github.com/ethyca/fides/pull/5468)
- Disabled connection pooling for task workers and added retries and keep-alive configurations for database connections [#5448](https://github.com/ethyca/fides/pull/5448) https://github.com/ethyca/fides/labels/high-risk
- Added timeout handling in the UI for async discovery monitor-related queries [#5519](https://github.com/ethyca/fides/pull/5519)

### Developer Experience
- Migrated several instances of Chakra's Select component to use Ant's Select component [#5475](https://github.com/ethyca/fides/pull/5475)
- Fixing BigQuery integration tests [#5491](https://github.com/ethyca/fides/pull/5491)
- Enhanced logging for privacy requests [#5500](https://github.com/ethyca/fides/pull/5500)

### Docs
- Added docs for PrivacyNoticeRegion type [#5488](https://github.com/ethyca/fides/pull/5488)

### Fixed
- Fixed deletion of ConnectionConfigs that have related MonitorConfigs [#5478](https://github.com/ethyca/fides/pull/5478)
- Fixed extra delete icon on Domains page [#5513](https://github.com/ethyca/fides/pull/5513)
- Fixed incorrect display names on some D&D resources [#5498](https://github.com/ethyca/fides/pull/5498)
- Fixed position of "Integration" button on system detail page [#5497](https://github.com/ethyca/fides/pull/5497)
- Fixing issue where "privacy request received" emails would not be sent if the request had custom identities [#5518](https://github.com/ethyca/fides/pull/5518)
- Fixed issue with long-running privacy request tasks losing their connection to the database [#5500](https://github.com/ethyca/fides/pull/5500)
- Fixed missing "Manage privacy preferences" button label option in TCF experience translations [#5528](https://github.com/ethyca/fides/pull/5528)
- Fixed privacy center not fetching the correct experience when using custom property paths  [#5532](https://github.com/ethyca/fides/pull/5532)

### Security
 - Password Policy is now Enforced in Accept Invite API [CVE-2024-52008](https://github.com/ethyca/fides/security/advisories/GHSA-v7vm-rhmg-8j2r)

## [2.49.1](https://github.com/ethyca/fides/compare/2.49.0...2.49.1)

### Added
- Added support for GPP national string to be used alongside state-by-state using a new approach option [#5480](https://github.com/ethyca/fides/pull/5480)
- Added "Powered by" branding link to privacy center and Layer 2 CMP [#5483](https://github.com/ethyca/fides/pull/5483)
- Added loading state to the toggle switches on the Manage privacy notices page [#5489](https://github.com/ethyca/fides/pull/5489)
- Support BlueConic objectives [#5479](https://github.com/ethyca/fides/pull/5479)

### Fixed
- Use BlueConic Profile API correctly. [#5487](https://github.com/ethyca/fides/pull/5487)
- Fixed a bug where branding link was sometimes misaligned [#5496](https://github.com/ethyca/fides/pull/5496)

## [2.49.0](https://github.com/ethyca/fides/compare/2.48.2...2.49.0)

### Added
- Added DataHub integration config [#5401](https://github.com/ethyca/fides/pull/5401)
- Added keepalive settings to the Redshift integration [#5433](https://github.com/ethyca/fides/pull/5433)
- Remediation endpoint `/datasets/clean` to clean up dataset names generated with previous version of fides nested field support [#5461](https://github.com/ethyca/fides/pull/5461)

### Changed
- Migrated the base Select component for Vendor selection to Ant Design [#5459](https://github.com/ethyca/fides/pull/5459)
- Added a security setting that must be set to true to enable the access request download feature [#5451](https://github.com/ethyca/fides/pull/5451)
- Preventing erasures for the Zendesk integration if there are any open tickets [#5429](https://github.com/ethyca/fides/pull/5429)
- Updated look/feel of all badges in the Data map report [#5464](https://github.com/ethyca/fides/pull/5464)
- Allow adding data categories to nested fields [#5434](https://github.com/ethyca/fides/pull/5434)

### Fixed
 - Fix rendering of subfield names in D&D tables [#5439](https://github.com/ethyca/fides/pull/5439)
 - Fix "Save" button on system source/destination page not working [#5469](https://github.com/ethyca/fides/pull/5469)
 - Updating Salesforce erasure request with overrides so it properly passes validation. Removing Account endpoint since it does not contain user data [#5452](https://github.com/ethyca/fides/pull/5452)
 - Fix Pytest-Ctl-External tests [#5457](https://github.com/ethyca/fides/pull/5457)

### Developer Experience
- Added Carbon Icons to FidesUI [#5416](https://github.com/ethyca/fides/pull/5416)
- Apply new color palette as scss module [#5453](https://github.com/ethyca/fides/pull/5453)
- Fixing external SaaS connector tests [#5463](https://github.com/ethyca/fides/pull/5463)
- Updating Paramiko to version 3.4.1 to prevent warning during server startup [#5467](https://github.com/ethyca/fides/pull/5467)

## [2.48.2](https://github.com/ethyca/fides/compare/2.48.1...2.48.2)

### Fixed
- Fixed ValidationError for datasets with a connection_type [#5447](https://github.com/ethyca/fides/pull/5447)

## [2.48.1](https://github.com/ethyca/fides/compare/2.48.0...2.48.1)

### Fixed
 - API router sanitizer being too aggressive with NextJS Catch-all Segments [#5438](https://github.com/ethyca/fides/pull/5438)
 - Fix rendering of subfield names in D&D tables [#5439](https://github.com/ethyca/fides/pull/5439)
 - Fix BigQuery `partitioning` queries to properly support multiple identity clauses [#5432](https://github.com/ethyca/fides/pull/5432)

## [2.48.0](https://github.com/ethyca/fides/compare/2.47.1...2.48.0)

### Added
- Added Azure as an SSO provider. [#5402](https://github.com/ethyca/fides/pull/5402)
- Added endpoint to get privacy request access results urls [#5379](https://github.com/ethyca/fides/pull/5379)
- Added `connection_type` key in the `namespace` attribute of a Dataset's `fides_meta` [#5387](https://github.com/ethyca/fides/pull/5387)
- Added new RDS Postgres Connector [#5380](https://github.com/ethyca/fides/pull/5380)
- Added ability to customize column names in the Data Map report [#5400](https://github.com/ethyca/fides/pull/5400)
- Added Experience Config docs to the FidesJS documentation [#5405](https://github.com/ethyca/fides/pull/5405)
- Added UI for downloading privacy request access results [#5407](https://github.com/ethyca/fides/pull/5407)

### Fixed
- Fixed a bug where D&D tables were rendering stale data [#5372](https://github.com/ethyca/fides/pull/5372)
- Fixed issue where multiple login redirects could end up losing login return path [#5389](https://github.com/ethyca/fides/pull/5389)
- Fixed issue where Dataset with nested fields was unable to edit Categories [#5383](https://github.com/ethyca/fides/pull/5383)
- Fixed a visual bug where the "download" icon was off-center in some buttons [#5409](https://github.com/ethyca/fides/pull/5409)
- Fixed styling on "Dataset" field on system integration form [#5408](https://github.com/ethyca/fides/pull/5408)
- Fixed Snowflake DSR integration failing with syntax error [#5417](https://github.com/ethyca/fides/pull/5417)

### Changed
- The `Monitor` button trigger the same `confirmResourceMutation` (monitor, start classification) on muted parent resources as well as un-muted resources. Un-mute button for muted field resources which simply changes their status to `monitored`. [#5362](https://github.com/ethyca/fides/pull/5362)

### Developer Experience
- Fix warning messages from slowapi and docker [#5385](https://github.com/ethyca/fides/pull/5385)

## [2.47.1](https://github.com/ethyca/fides/compare/2.47.0...2.47.1)

### Added
- Adding access and erasure support for Gladly [#5346](https://github.com/ethyca/fides/pull/5346)
- Added icons for the Gladly, ShipStation, Microsoft Ads, and PowerReviews integrations [#5374](https://github.com/ethyca/fides/pull/5374)

### Changed
- Make the dbname in GoogleCloudSQLPostgresSchema optional [#5358](https://github.com/ethyca/fides/pull/5358)

### Fixed
- Fixed race condition where GPC being updated after FidesJS initialization caused Privacy Notices to be in the wrong state [#5384](https://github.com/ethyca/fides/pull/5384)
- Fixed issue where Dataset with nested fields was unable to edit Categories [#5383](https://github.com/ethyca/fides/pull/5383)
- Fixed button styling issues [#5386](https://github.com/ethyca/fides/pull/5386)
- Allow Responsys and Firebase connectors to ignore extra identities [#5388](https://github.com/ethyca/fides/pull/5388)
- Fixed cookies not deleting on opt-out [#5338](https://github.com/ethyca/fides/pull/5338)

## [2.47.0](https://github.com/ethyca/fides/compare/2.46.2...2.47.0)

### Added
- Make all "Description" table columns expandable in Admin UI tables [#5340](https://github.com/ethyca/fides/pull/5340)
- Added access support for Shipstation [#5343](https://github.com/ethyca/fides/pull/5343)
- Introduce custom reports to Data map report [#5352](https://github.com/ethyca/fides/pull/5352)
- Added models to support custom reports (Fidesplus) [#5344](https://github.com/ethyca/fides/pull/5344)

### Changed
- Updated the filter postprocessor (SaaS integration framework) to support dataset references [#5343](https://github.com/ethyca/fides/pull/5343)

### Developer Experience
- Migrate toggle switches from Chakra to Ant Design [#5323](https://github.com/ethyca/fides/pull/5323)
- Migrate buttons from Chakra to Ant Design [#5357](https://github.com/ethyca/fides/pull/5357)
- Replace `debugLog` with global scoped `fidesDebugger` for better debug experience and optimization of prod code [#5335](https://github.com/ethyca/fides/pull/5335)

### Fixed
- Updating the hash migration status check query to use the available indexes [#5336](https://github.com/ethyca/fides/pull/5336)
- Fixed column resize jank on all tables in Admin UI [#5340](https://github.com/ethyca/fides/pull/5340)
- Better handling of empty storage secrets in aws_util [#5347](https://github.com/ethyca/fides/pull/5347)
- Fix SSO Provider form saving when clicking the cancel button with a fully filled form [#5365](https://github.com/ethyca/fides/pull/5365)
- Fix bleedover of Data Categories into next column on Data map reporting [#5369](https://github.com/ethyca/fides/pull/5369)

### Removed
- Removing Adobe Campaign integration [#5364](https://github.com/ethyca/fides/pull/5364)

## [2.46.2](https://github.com/ethyca/fides/compare/2.46.1...2.46.2)

### Added
- Initial support for DSR requests against partitioned BigQuery tables [#5325](https://github.com/ethyca/fides/pull/5325)
- Added MySQL on RDS as a detection/discovery integration[#5275](https://github.com/ethyca/fides/pull/5275)
- Added new RDS MySQL Connector [#5343](https://github.com/ethyca/fides/pull/5343)

## [2.46.1](https://github.com/ethyca/fides/compare/2.46.0...2.46.1)

### Added
- Implement Soft Delete for PrivacyRequests [#5321](https://github.com/ethyca/fides/pull/5321/files)

### Removed
- Removing Shippo integration [#5349](https://github.com/ethyca/fides/pull/5349)

### Fixed
- Updated Attentive DSR integration [#5319](https://github.com/ethyca/fides/pull/5319)

## [2.46.0](https://github.com/ethyca/fides/compare/2.45.2...2.46.0)

### Fixed
- Ignore `400` errors from Talkable's `person` endpoint. [#5317](https://github.com/ethyca/fides/pull/5317)
- Fix Email Connector logs so they use configuration key instead of name [#5286](https://github.com/ethyca/fides/pull/5286)
- Updated Responsys and Firebase Auth integrations to allow multiple identities [#5318](https://github.com/ethyca/fides/pull/5318)
- Updated Shopify dataset in order to flag country, province, and other location values as read-only [#5282](https://github.com/ethyca/fides/pull/5282)
- Fix issues with cached or `window.fides_overrides` languages in the Minimal TCF banner [#5306](https://github.com/ethyca/fides/pull/5306)
- Fix issue with fides-js where the experience was incorrectly initialized as an empty object which appeared valid, when `undefined` was expected [#5309](https://github.com/ethyca/fides/pull/5309)
- Fix issue where newly added languages in Admin-UI were not being rendered in the preview [#5316](https://github.com/ethyca/fides/pull/5316)
- Fix bug where consent automation accordion shows for integrations that don't support consent automation [#5330](https://github.com/ethyca/fides/pull/5330)
- Fix issue where custom overrides (title, description, privacy policy url, etc.) were not being applied to the full TCF overlay [#5333](https://github.com/ethyca/fides/pull/5333)


### Added
- Added support for hierarchical notices in Privacy Center [#5291](https://github.com/ethyca/fides/pull/5291)
- Support row-level deletes for BigQuery and add erase_after support for database connectors [#5293](https://github.com/ethyca/fides/pull/5293)
- Added PUT endpoint for dataset configs [#5324](https://github.com/ethyca/fides/pull/5324)
- Namespace support for the BigQuery integration and datasets [#5294](https://github.com/ethyca/fides/pull/5294)
- Added ability to select multiple datasets on integrations in system integration view [#5327](https://github.com/ethyca/fides/pull/5327)
- Updated Fides.shopify() integration for Shopify Plus Consent [#5329](https://github.com/ethyca/fides/pull/5329)

### Changed
- Updated privacy notices to support notice hierarchies [#5272](https://github.com/ethyca/fides/pull/5272)
- Defaulting SecuritySettings.env to prod [#5326](https://github.com/ethyca/fides/pull/5326)

### Developer Experience
- Initialized Ant Design and Tailwindcss in Admin-UI to prepare for Design System migration [#5308](https://github.com/ethyca/fides/pull/5308)

## [2.45.2](https://github.com/ethyca/fides/compare/2.45.1...2.45.2)

### Fixed
- Updated the hash migration script to only run on tables with less than 1 million rows. [#5310](https://github.com/ethyca/fides/pull/5310)

## [2.45.1](https://github.com/ethyca/fides/compare/2.45.0...2.45.1)

### Added
- Support minimal GVL in minimal TCF response allowing Accept/Reject from banner before full GVL is loaded [#5298](https://github.com/ethyca/fides/pull/5298)

### Fixed
- Fixed discovery pagination [#5304](https://github.com/ethyca/fides/pull/5304)
- Fixed fides-no-scroll so it works in all browsers [#5299](https://github.com/ethyca/fides/pull/5299)

## [2.45.0](https://github.com/ethyca/fides/compare/2.44.0...2.45.0)

### Added
- Adding erasure support for PowerReviews [#5258](https://github.com/ethyca/fides/pull/5258)
- Adding erasure support for Attentive [#5258](https://github.com/ethyca/fides/pull/5261)
- Added a scheduled job to incrementally migrate from bcrypt hashes to SHA-256 hashes for stored identity values [#5256](https://github.com/ethyca/fides/pull/5256)
- Added the new Dynamic Erasure Email integrations [#5226](https://github.com/ethyca/fides/pull/5226)
- Add ability to edit dataset YAML from dataset view [#5262](https://github.com/ethyca/fides/pull/5262)
- Added support for "in progress" status in classification [#5248](https://github.com/ethyca/fides/pull/5248)
- Clarify GCP service account permissions when setting up Google Cloud SQL for Postgres in Admin-UI [#5245](https://github.com/ethyca/fides/pull/5266)
- Add onFidesEvent method for an alternative way to subscribe to Fides events [#5297](https://github.com/ethyca/fides/pull/5297)

### Changed
- Validate no path in `server_host` var for CLI config; if there is one then take only up until the first forward slash
- Update the Datamap report's Data categories column to support better expand/collapse behavior [#5265](https://github.com/ethyca/fides/pull/5265)
- Rename/refactor Privacy Notice Properties to support performance improvements [#5259](https://github.com/ethyca/fides/pull/5259)
- Improved logging and error visibility for TraversalErrors [#5263](https://github.com/ethyca/fides/pull/5263)

### Developer Experience
- Added performance mark timings to debug logs for fides.js [#5245](https://github.com/ethyca/fides/pull/5245)

### Fixed
- Fix wording in tooltip for Yotpo Reviews [#5274](https://github.com/ethyca/fides/pull/5274)
- Hardcode ConnectionConfigurationResponse.secrets [#5283](https://github.com/ethyca/fides/pull/5283)
- Fix Fides.shouldShouldShowExperience() to return false for modal-only experiences [#5281](https://github.com/ethyca/fides/pull/5281)

## [2.44.0](https://github.com/ethyca/fides/compare/2.43.1...2.44.0)

### Added
- Added Gzip Middleware for responses [#5225](https://github.com/ethyca/fides/pull/5225)
- Adding source and submitted_by fields to privacy requests (Fidesplus) [#5206](https://github.com/ethyca/fides/pull/5206)
- Added Action Required / Monitored / Unmonitored tabs to Data Detection & Discovery page [#5236](https://github.com/ethyca/fides/pull/5236)
- Adding erasure support for Microsoft Advertising [#5197](https://github.com/ethyca/fides/pull/5197)
- Implements fuzzy search for identities in Admin-UI Request Manager [#5232](https://github.com/ethyca/fides/pull/5232)
- New purpose header field for TCF banner [#5246](https://github.com/ethyca/fides/pull/5246)
- `fides` subcommand `pull` has resource name subcommands that take a `fides_key` argument allowing you to pull only one resource by name and type [#5260](https://github.com/ethyca/fides/pull/5260)

### Changed
- Removed unused `username` parameter from the Delighted integration configuration [#5220](https://github.com/ethyca/fides/pull/5220)
- Removed unused `ad_account_id` parameter from the Snap integration configuration [#5229](https://github.com/ethyca/fides/pull/5220)
- Updates to support consent signal processing (Fidesplus) [#5200](https://github.com/ethyca/fides/pull/5200)
- TCF Optimized for performance on initial load by offsetting most experience data until after banner is shown [#5230](https://github.com/ethyca/fides/pull/5230)
- Updates to support DynamoDB schema with Tokenless IAM auth [#5240](https://github.com/ethyca/fides/pull/5240)

### Developer Experience
- Sourcemaps are now working for fides-js in debug mode [#5222](https://github.com/ethyca/fides/pull/5222)

### Fixed
- Fix bug where Data Detection & Discovery table pagination fails to reset after navigating or searching  [#5234](https://github.com/ethyca/fides/pull/5234)
- Ignoring HTTP 400 error responses from the unsubscribe endpoint for HubSpot [#5237](https://github.com/ethyca/fides/pull/5237)
- Fix all `fides` API subcommands (`push`, `user`, etc) failing with an invalid server even when only passing `--help` [#5243](https://github.com/ethyca/fides/pull/5243)
- Fix bug where empty datasets / table wouldn't show a Monitor button  [#5249](https://github.com/ethyca/fides/pull/5249)

### Security
- Reduced timing differences in login endpoint [CVE-2024-45052](https://github.com/ethyca/fides/security/advisories/GHSA-2h46-8gf5-fmxv)
- Removed Jinja2 for email templates, the variables syntax changed from `{{variable_name}}` to `__VARIABLE_NAME__` [CVE-2024-45053](https://github.com/ethyca/fides/security/advisories/GHSA-c34r-238x-f7qx)


## [2.43.1](https://github.com/ethyca/fides/compare/2.43.0...2.43.1)

### Added
- Pydantic v1 -> Pydantic v2 upgrade [#5020](https://github.com/ethyca/fides/pull/5020)
- Added success toast on muting/ignoring resources in D&D tables [#5214](https://github.com/ethyca/fides/pull/5214)
- Added "data type" column to fields and subfields on D&D tables [#5218](https://github.com/ethyca/fides/pull/5218)
- Added support for navigating and editing nested fields in the Datasets page [#5216](https://github.com/ethyca/fides/pull/5216)

### Fixed
- Ignore `404` errors on Oracle Responsys deletions [#5203](https://github.com/ethyca/fides/pull/5203)
- Fix white screen issue when privacy request has null value for daysLeft [#5213](https://github.com/ethyca/fides/pull/5213)

### Changed
- Visual updates to badges in D&D result tables [#5212](https://github.com/ethyca/fides/pull/5212)
- Tweaked behavior of loading state on D&D table actions buttons [#5201](https://github.com/ethyca/fides/pull/5201)


## [2.43.0](https://github.com/ethyca/fides/compare/2.42.1...2.43.0)

### Added
- Added support for mapping a system's integration's consentable items to privacy notices [#5156](https://github.com/ethyca/fides/pull/5156)
- Added support for SSO Login with multiple providers (Fides Plus feature) [#5134](https://github.com/ethyca/fides/pull/5134)
- Adds user_read scope to approver role so that they can update their own password [#5178](https://github.com/ethyca/fides/pull/5178)
- Added PATCH endpoint for partially updating connection secrets [#5172](https://github.com/ethyca/fides/pull/5172)
- Add success toast on confirming classification in data discovery tables [#5182](https://github.com/ethyca/fides/pull/5182)
- Add function to return list of StagedResource objs according to list of URNs [#5192](https://github.com/ethyca/fides/pull/5192)
- Add DSR Support for ScyllaDB [#5140](https://github.com/ethyca/fides/pull/5140)
- Added support for nested fields in BigQuery in D&D result views [#5175](https://github.com/ethyca/fides/pull/5175)
- Added support for Vendor Count in Fides-JS overlay descriptions [#5210](https://github.com/ethyca/fides/pull/5210)

### Fixed
- Fixed the OAuth2 configuration for the Snap integration [#5158](https://github.com/ethyca/fides/pull/5158)
- Fixes a Marigold Sailthru error when a user does not exist [#5145](https://github.com/ethyca/fides/pull/5145)
- Fixed malformed HTML issue on switch components [#5166](https://github.com/ethyca/fides/pull/5166)
- Edit integration modal no longer requires reentering credentials when doing partial edits [#2436](https://github.com/ethyca/fides/pull/2436)
- Fixed a timing issue with tcf/gpp locator iframe naming [#5173](https://github.com/ethyca/fides/pull/5173)
- Detection & Discovery: The when column will now display the correct value with a tooltip showing the full date and time [#5177](https://github.com/ethyca/fides/pull/5177)
- Fixed minor issues with the SSO providers form [#5183](https://github.com/ethyca/fides/pull/5183)

### Changed
- Removed PRIVACY_REQUEST_READ scope from Viewer role [#5184](https://github.com/ethyca/fides/pull/5184)
- Asynchronously load GVL translations in FidesJS instead of blocking UI rendering [#5187](https://github.com/ethyca/fides/pull/5187)
- Model changes to support consent signals (Fidesplus) [#5190](https://github.com/ethyca/fides/pull/5190)
- Updated Datasets page with new UI for better usability and consistency with Detection and Discovery UI [#5191](https://github.com/ethyca/fides/pull/5191)
- Updated the Yotpo Reviews integration to use email and phone number identities instead of external ID [#5169](https://github.com/ethyca/fides/pull/5169)
- Update TCF banner button layout and styles [#5204](https://github.com/ethyca/fides/pull/5204)


### Developer Experience
- Fixes some ESLint configuration issues [#5176](https://github.com/ethyca/fides/pull/5176)

## [2.42.1](https://github.com/ethyca/fides/compare/2.42.0...2.42.1)

### Fixed
- Fixed language picker cut-off in mobile on CMP banner and modal [#5159](https://github.com/ethyca/fides/pull/5159)
- Fixed button sizes on CMP modal [#5161](https://github.com/ethyca/fides/pull/5161)

## [2.42.0](https://github.com/ethyca/fides/compare/2.41.0...2.42.0)

### Added
- Add AWS Tags in the meta field for Fides system when using `fides generate` [#4998](https://github.com/ethyca/fides/pull/4998)
- Added access and erasure support for Checkr integration [#5121](https://github.com/ethyca/fides/pull/5121)
- Added support for special characters in SaaS request payloads [#5099](https://github.com/ethyca/fides/pull/5099)
- Added support for displaying notices served in the Consent Banner [#5125](https://github.com/ethyca/fides/pull/5125)
- Added ability to choose whether to use Opt In/Out buttons or Acknowledge button in the Consent Banner [#5125](https://github.com/ethyca/fides/pull/5125)
- Add "status" field to detection & discovery tables [#5141](https://github.com/ethyca/fides/pull/5141)
- Added optional filters `exclude_saas_datasets` and `only_unlinked_datasets` to the list datasets endpoint [#5132](https://github.com/ethyca/fides/pull/5132)
- Add new config options to support notice-only banner and modal [#5136](https://github.com/ethyca/fides/pull/5136)
- Added models to support bidirectional consent (Fides Plus feature) [#5118](https://github.com/ethyca/fides/pull/5118)

### Changed
- Moving Privacy Center endpoint logging behind debug flag [#5103](https://github.com/ethyca/fides/pull/5103)
- Serve GVL languages as they are requested [#5112](https://github.com/ethyca/fides/pull/5112)
- Changed text on system integrations tab to direct to new integration management [#5097](https://github.com/ethyca/fides/pull/5097)
- Updates to consent experience styling [#5085](https://github.com/ethyca/fides/pull/5085)
- Updated the dataset page to display the new table and support pagination [#5130](https://github.com/ethyca/fides/pull/5130)
- Improve performance by removing the need to load every system into redux store [#5135](https://github.com/ethyca/fides/pull/5135)
- Use the `user_id` from a Segment Trait instead of an `email` when deleting a user in Segment [#5004](https://github.com/ethyca/fides/pull/5004)
- Moves some endpoints for property-specific messaging from OSS -> plus [#5069](https://github.com/ethyca/fides/pull/5069)
- Text changes in monitor config table and form [#5142](https://github.com/ethyca/fides/pull/5142)
- Improve API error messages when using is_default field on taxonomy resources [#5147](https://github.com/ethyca/fides/pull/5147)

### Developer Experience
- Add `.syncignore` to reduce file sync size with new volumes [#5104](https://github.com/ethyca/fides/pull/5104)
- Fix sourcemap generation in development version of FidesJS [#5119](https://github.com/ethyca/fides/pull/5119)
- Upgrade to Next.js v14 [#5111](https://github.com/ethyca/fides/pull/5111)
- Upgrade and consolidate linting and formatting tools [#5128](https://github.com/ethyca/fides/pull/5128)

### Fixed
- Resolved an issue pulling all blog authors for the Shopify integration [#5043](https://github.com/ethyca/fides/pull/5043)
- Fixed typo in the BigQuery integration description [#5120](https://github.com/ethyca/fides/pull/5120)
- Fixed default values of Experience config toggles [#5123](https://github.com/ethyca/fides/pull/5123)
- Skip indexing Custom Privacy Request Field array values [#5127](https://github.com/ethyca/fides/pull/5127)
- Fixed Admin UI issue where banner would disappear in Experience Preview with GPC enabled [#5131](https://github.com/ethyca/fides/pull/5131)
- Fixed not being able to edit a monitor from scheduled to not scheduled [#5114](https://github.com/ethyca/fides/pull/5114)
- Migrating missing Fideslang 2.0 data categories [#5073](https://github.com/ethyca/fides/pull/5073)
- Fixed wrong system count on Datamap page [#5151](https://github.com/ethyca/fides/pull/5151)
- Fixes some responsive styling issues in the consent banner on mobile sized screens [#5157](https://github.com/ethyca/fides/pull/5157)

## [2.41.0](https://github.com/ethyca/fides/compare/2.40.0...2.41.0)

### Added
- Added erasure support for Alchemer integration [#4925](https://github.com/ethyca/fides/pull/4925)
- Added new columns and action buttons to discovery monitors table [#5068](https://github.com/ethyca/fides/pull/5068)
- Added field to exclude databases on MonitorConfig [#5080](https://github.com/ethyca/fides/pull/5080)
- Added key pair authentication for the Snowflake integration [#5079](https://github.com/ethyca/fides/pull/5079)

### Changed
- Updated the sample dataset for the Amplitude integration [#5063](https://github.com/ethyca/fides/pull/5063)
- Updated System's page to display a table that uses a paginated endpoint [#5084](https://github.com/ethyca/fides/pull/5084)
- Messaging page now shows a notice if you have properties without any templates [#5077](https://github.com/ethyca/fides/pull/5077)
- Endpoints for listing systems (GET /system) and datasets (GET /dataset) now support optional pagination [#5071](https://github.com/ethyca/fides/pull/5071)
- Messaging page will now show a notice about using global mode [#5090](https://github.com/ethyca/fides/pull/5090)
- Changed behavior of project selection modal in discovery monitor form [#5092](https://github.com/ethyca/fides/pull/5092)
- Data category selector for Discovery results won't show disabled categories [#5102](https://github.com/ethyca/fides/pull/5102)

### Developer Experience
- Upgrade to React 18 and Chakra 2, including other dependencies [#5036](https://github.com/ethyca/fides/pull/5036)
- Added support for "output templates" in read SaaS requests [#5054](https://github.com/ethyca/fides/pull/5054)
- URL for deployment instructions when the webserver is running [#5088](https://github.com/ethyca/fides/pull/5088)
- Optimize TCF bundle with just-in-time GVL translations [#5074](https://github.com/ethyca/fides/pull/5074)
- Added `performance.mark()` to FidesJS events for performance testing. [#5105](https://github.com/ethyca/fides/pull/5105)

### Fixed
- Fixed bug with unescaped table names in mysql queries [#5072](https://github.com/ethyca/fides/pull/5072/)
- Fixed bug with unresponsive messaging ui [#5081](https://github.com/ethyca/fides/pull/5081/)
- Fixed FidesKey constructor bugs in CLI [#5113](https://github.com/ethyca/fides/pull/5113)


## [2.40.0](https://github.com/ethyca/fides/compare/2.39.2...2.40.0)

### Added
- Adds last_monitored and enabled attributes to MonitorConfig [#4991](https://github.com/ethyca/fides/pull/4991)
- New messaging page. Allows managing messaging templates for different properties. [#5005](https://github.com/ethyca/fides/pull/5005)
- Ability to configure "Enforcement Level" for Privacy Notices [#5025](https://github.com/ethyca/fides/pull/5025)
- BE cleanup for property-specific messaging [#5006](https://github.com/ethyca/fides/pull/5006)
- If property_id param was used, store it as part of the consent request [#4915](https://github.com/ethyca/fides/pull/4915)
- Invite users via email flow [#4539](https://github.com/ethyca/fides/pull/4539)
- Added new Google Cloud SQL for Postgres Connector [#5014](https://github.com/ethyca/fides/pull/5014)
- Added access and erasure support for the Twilio SMS integration [#4979](https://github.com/ethyca/fides/pull/4979)
- Added erasure support for Snap integration [#5011](https://github.com/ethyca/fides/pull/5011)

### Changed
- Navigation changes. 'Management' was renamed 'Settings'. Properties was moved to Settings section. [#5005](https://github.com/ethyca/fides/pull/5005)
- Changed discovery monitor form behavior around execution date/time selection [#5017](https://github.com/ethyca/fides/pull/5017)
- Changed integration form behavior when errors occur [#5023](https://github.com/ethyca/fides/pull/5023)
- Replaces typescript-cookie with js-cookie [#5022](https://github.com/ethyca/fides/pull/5022)
- Updated pymongo version to 4.7.3 [#5019](https://github.com/ethyca/fides/pull/5019)
- Upgraded Datamap instance of `react-table` to v8 [#5024](https://github.com/ethyca/fides/pull/5024)
- Updated create privacy request modal from admin-ui to include all custom fields  [#5029](https://github.com/ethyca/fides/pull/5029)
- Update name of Ingress/Egress columns in Datamap Report to Sources/Destinations [#5045](https://github.com/ethyca/fides/pull/5045)
- Datamap report now includes a 'cookies' column [#5052](https://github.com/ethyca/fides/pull/5052)
- Changed behavior of project selection UI in discovery monitor form [#5049](https://github.com/ethyca/fides/pull/5049)
- Updating DSR filtering to use collection-level data categories [#4999](https://github.com/ethyca/fides/pull/4999)
- Changed discovery monitor form to skip project selection UI when no projects exist [#5056](https://github.com/ethyca/fides/pull/5056)

### Fixed
- Fixed intermittent connection issues with Redshift by increasing timeout and preferring SSL in test connections [#4981](https://github.com/ethyca/fides/pull/4981)
- Fixed data detection & discovery results not displaying correctly across multiple pages[#5060](https://github.com/ethyca/fides/pull/5060)

### Developer Experience
- Fixed various environmental issues when running Cypress tests locally [#5040](https://github.com/ethyca/fides/pull/5040)

## [2.39.2](https://github.com/ethyca/fides/compare/2.39.1...2.39.2)

### Fixed
- Restrict Delete Systems API endpoint such that user must have "SYSTEM_DELETE" scope [#5037](https://github.com/ethyca/fides/pull/5037)

### Security
- Remove the SERVER_SIDE_FIDES_API_URL env variable from the client clientSettings [CVE-2024-31223](https://github.com/ethyca/fides/security/advisories/GHSA-53q7-4874-24qg)

## [2.39.1](https://github.com/ethyca/fides/compare/2.39.0...2.39.1)

### Fixed
- Fixed a bug where system information form was not loading for Viewer users [#5034](https://github.com/ethyca/fides/pull/5034)
- Fixed viewers being given the option to delete systems [#5035](https://github.com/ethyca/fides/pull/5035)
- Restrict Delete Systems API endpoint such that user must have "SYSTEM_DELETE" scope [#5037](https://github.com/ethyca/fides/pull/5037)

### Removed
- Removed the `fetch` polyfill from FidesJS [#5026](https://github.com/ethyca/fides/pull/5026)

### Security
- Removed FidesJS's exposure to `polyfill.io` supply chain attack [CVE-2024-38537](https://github.com/ethyca/fides/security/advisories/GHSA-cvw4-c69g-7v7m)

## [2.39.0](https://github.com/ethyca/fides/compare/2.38.1...2.39.0)

### Added
- Adds the start of the Scylla DB Integration [#4946](https://github.com/ethyca/fides/pull/4946)
- Added model and data migrations and CRUD-layer operations for property-specific messaging [#4901](https://github.com/ethyca/fides/pull/4901)
- Added option in FidesJS SDK to only disable notice-served API [#4965](https://github.com/ethyca/fides/pull/4965)
- External ID support for consent management [#4927](https://github.com/ethyca/fides/pull/4927)
- Added access and erasure support for the Greenhouse Harvest integration [#4945](https://github.com/ethyca/fides/pull/4945)
- Add an S3 connection type (currently used for discovery and detection only) [#4930](https://github.com/ethyca/fides/pull/4930)
- Support for Limited FIDES__CELERY__* Env Vars [#4980](https://github.com/ethyca/fides/pull/4980)
- Implement sending emails via property-specific messaging templates [#4950](https://github.com/ethyca/fides/pull/4950)
- New privacy request search to replace existing endpoint [#4987](https://github.com/ethyca/fides/pull/4987)
- Added new Google Cloud SQL for MySQL Connector [#4949](https://github.com/ethyca/fides/pull/4949)
- Add new options for integrations for discovery & detection [#5000](https://github.com/ethyca/fides/pull/5000)
- Add new `FidesInitializing` event for when FidesJS begins initialization [#5010](https://github.com/ethyca/fides/pull/5010)

### Changed
- Move new data map reporting table out of beta and remove old table from Data Lineage map. [#4963](https://github.com/ethyca/fides/pull/4963)
- Disable the 'connect to a database' button if the `dataDiscoveryAndDetection` feature flag is enabled [#1455](https://github.com/ethyca/fidesplus/pull/1455)
- Upgrade Privacy Request table to use FidesTable V2 [#4990](https://github.com/ethyca/fides/pull/4990)
- Add copy to project selection modal and tweak copy on discovery monitors table [#5007](https://github.com/ethyca/fides/pull/5007)

### Fixed
- Fixed an issue where the GPP signal status was prematurely set to `ready` in some scenarios [#4957](https://github.com/ethyca/fides/pull/4957)
- Removed exteraneous `/` from the several endpoint URLs [#4962](https://github.com/ethyca/fides/pull/4962)
- Fixed and optimized Database Icon SVGs used in Datamap [#4969](https://github.com/ethyca/fides/pull/4969)
- Masked "Keyfile credentials" input on integration config form [#4971](https://github.com/ethyca/fides/pull/4971)
- Fixed validations for privacy declaration taxonomy labels when creating/updating a System [#4982](https://github.com/ethyca/fides/pull/4982)
- Allow property-specific messaging to work with non-custom templates [#4986](https://github.com/ethyca/fides/pull/4986)
- Fixed an issue where config object was being passed twice to `fides.js` output [#5010](https://github.com/ethyca/fides/pull/5010)
- Disabling Fides initialization now also disables GPP initialization [#5010](https://github.com/ethyca/fides/pull/5010)
- Fixes Vendor table formatting [#5013](https://github.com/ethyca/fides/pull/5013)

## [2.38.1](https://github.com/ethyca/fides/compare/2.38.0...2.38.1)

### Changed
- Disable the 'connect to a database' button if the `dataDiscoveryAndDetection` feature flag is enabled [#4972](https://github.com/ethyca/fidesplus/pull/4972)
- Oracle Responsys: Include Profile Extension Tables in DSRs[#4937](https://github.com/ethyca/fides/pull/4937)

### Fixed
- Fixed "add" icons on some buttons being wrong size [#4975](https://github.com/ethyca/fides/pull/4975)
- Fixed ability to update consent preferences after they've previously been set [#4984](https://github.com/ethyca/fides/pull/4984)

## [2.38.0](https://github.com/ethyca/fides/compare/2.37.0...2.38.0)

### Added
- Deprecate LastServedNotice (lastservednoticev2) table [#4910](https://github.com/ethyca/fides/pull/4910)
- Added erasure support to the Recurly integration [#4891](https://github.com/ethyca/fides/pull/4891)
- Added UI for configuring integrations for detection/discovery [#4922](https://github.com/ethyca/fides/pull/4922)
- New queue for saving privacy preferences/notices served [#4931](https://github.com/ethyca/fides/pull/4931)
- Expose number of tasks in queue in worker health check [#4931](https://github.com/ethyca/fides/pull/4931)
- Track when preferences/notices served received [#4931](https://github.com/ethyca/fides/pull/4931)
- Request overrides for opt-in and opt-out consent requests [#4920](https://github.com/ethyca/fides/pull/4920)
- Added query_param_key to Privacy Center schema [#4939](https://github.com/ethyca/fides/pull/4939)
- Fill custom privacy request fields with query_param_key [#4948](https://github.com/ethyca/fides/pull/4948)
- Add `datasource_params` column to MonitorConfig DB model [#4951](https://github.com/ethyca/fides/pull/4951)
- Added ability to open system preview side panel from new data map table [#4944](https://github.com/ethyca/fides/pull/4944)
- Added success toast message after monitoring a resource [#4958](https://github.com/ethyca/fides/pull/4958)
- Added UI for displaying, adding and editing discovery monitors [#4954](https://github.com/ethyca/fides/pull/4954)

### Changed
- Set default ports for local development of client projects (:3001 for privacy center and :3000 for admin-ui) [#4912](https://github.com/ethyca/fides/pull/4912)
- Update privacy center port to :3001 for nox [#4918](https://github.com/ethyca/fides/pull/4918)
- Optimize speed by generating the uuids in the client side for consent requests [#4933](https://github.com/ethyca/fides/pull/4933)
- Update Privacy Center toast text for consistent capitalization [#4936](https://github.com/ethyca/fides/pull/4936)
- Update Custom Fields table and Domain Verification table to use FidesTable V2. Remove V1 components. [#4932](https://github.com/ethyca/fides/pull/4932)
- Updated how Fields are generated for DynamoDB, improved error handling [#4943](https://github.com/ethyca/fides/pull/4943)

### Fixed
- Fixed an issue where the test integration action failed for the Zendesk integration [#4929](https://github.com/ethyca/fides/pull/4929)
- Fixed an issue where language form field error message was not displaying properly [#4942](https://github.com/ethyca/fides/pull/4942)
- Fixed an issue where the consent cookie could not be set on multi-level root domain (e.g. co.uk, co.jp) [#4935](https://github.com/ethyca/fides/pull/4935)
- Fixed an issue where the unique device ID was not being retained when Fides.js was reinitialized [#4947](https://github.com/ethyca/fides/pull/4947)
- Fixed inconsistent font sizes on new integrations UI [#4959](https://github.com/ethyca/fides/pull/4959)

## [2.37.0](https://github.com/ethyca/fides/compare/2.36.0...2.37.0)

### Added
- Added initial version for Helios: Data Discovery and Detection [#4839](https://github.com/ethyca/fides/pull/4839)
- Added shouldShowExperience to the Fides global and FidesInitialized events [#4895](https://github.com/ethyca/fides/pull/4895)
- Enhancements to `MonitorConfig` DB model to support new functionality [#4888](https://github.com/ethyca/fides/pull/4888)
- Added developer option to disable auto-initialization on FidesJS bundles. [#4900](https://github.com/ethyca/fides/pull/4900)
- Adding property ID to served notice history and privacy preference history [#4886](https://github.com/ethyca/fides/pull/4886)
- Adding privacy_center_config and stylesheet fields to the Property model [#4879](https://github.com/ethyca/fides/pull/4879)
- Adds generic async callback integration support [#4865](https://github.com/ethyca/fides/pull/4865)
- Ability to `downgrade` the application DB through the `/admin/db` endpoint [#4893](https://github.com/ethyca/fides/pull/4893)
- Added support for custom property paths, configs and stylesheets for privacy center [#4907](https://github.com/ethyca/fides/pull/4907)
- Include the scopes required for a given action in `403` response when client does not have sufficient permissions [#4905](https://github.com/ethyca/fides/pull/4905)

### Changed
- Rename MinimalPrivacyExperience class and usages [#4889](https://github.com/ethyca/fides/pull/4889)
- Included fidesui as part of the monorepo [#4880](https://github.com/ethyca/fides/pull/4880)
- Improve `geolocation` and `property_id` error response to return 400 status instead of 500 server error on /fides.js endpoint [#4884](https://github.com/ethyca/fides/pull/4884)
- Fixing middleware logging in Fides.js to remove incorrect status codes and durations [#4885](https://github.com/ethyca/fides/pull/4885)
- Improve load performance and DOM monitoring for FidesJS [#4896](https://github.com/ethyca/fides/pull/4896)

### Fixed
- Fixed an issue with the Iterate connector returning at least one param_value references an invalid field for the 'update' request of user [#4528](https://github.com/ethyca/fides/pull/4528)
- Enhanced classification of the dataset used with Twilio [#4872](https://github.com/ethyca/fides/pull/4872)
- Reduce privacy center logging to not show response size limit when the /fides.js endpoint has a size bigger than 4MB [#4878](https://github.com/ethyca/fides/pull/4878)
- Fixed an issue where sourcemaps references were unintentionally included in the FidesJS bundle [#4887](https://github.com/ethyca/fides/pull/4887)
- Handle a 404 response from Segment when a user ID or email is not found [#4902](https://github.com/ethyca/fides/pull/4902)
- Fixed TCF styling issues [#4904](https://github.com/ethyca/fides/pull/4904)
- Fixed an issue where the Trigger Modal Link was not being populated correctly in the translation form [#4911](https://github.com/ethyca/fides/pull/4911)

### Security
- Escape SQLAlchemy passwords [CVE-2024-34715](https://github.com/ethyca/fides/security/advisories/GHSA-8cm5-jfj2-26q7)
- Properly mask nested BigQuery secrets in connection configuration endpoints [CVE-2024-35189](https://github.com/ethyca/fides/security/advisories/GHSA-rcvg-jj3g-rj7c)

## [2.36.0](https://github.com/ethyca/fides/compare/2.35.1...2.36.0)

### Added
- Added multiple language translations support for privacy center consent page [#4785](https://github.com/ethyca/fides/pull/4785)
- Added ability to export the contents of datamap report [#1545](https://ethyca.atlassian.net/browse/PROD-1545)
- Added `System` model support for new `vendor_deleted_date` field on Compass vendor records [#4818](https://github.com/ethyca/fides/pull/4818)
- Added custom JSON (de)serialization to shared DB engines to handle non-standard data types in JSONB columns [#4818](https://github.com/ethyca/fides/pull/4818)
- Added state persistence across sessions to the datamap report table [#4853](https://github.com/ethyca/fides/pull/4853)
- Removed currentprivacypreference and lastservednotice tables [#4846](https://github.com/ethyca/fides/pull/4846)
- Added initial version for Helios: Data Discovery and Detection [#4839](https://github.com/ethyca/fides/pull/4839)
- Adds new var to track fides js overlay types [#4869](https://github.com/ethyca/fides/pull/4869)

### Changed
- Changed filters on the data map report table to use checkbox collapsible tree view [#4864](https://github.com/ethyca/fides/pull/4864)

### Fixed
- Remove the extra 'white-space: normal' CSS for FidesJS HTML descriptions [#4850](https://github.com/ethyca/fides/pull/4850)
- Fixed data map report to display second level names from the taxonomy as primary (bold) label [#4856](https://github.com/ethyca/fides/pull/4856)
- Ignore invalid three-character country codes for FidesJS geolocation (e.g. "USA") [#4877](https://github.com/ethyca/fides/pull/4877)

### Developer Experience
- Update typedoc-plugin-markdown to 4.0.0 [#4870](https://github.com/ethyca/fides/pull/4870)

## [2.35.1](https://github.com/ethyca/fides/compare/2.35.0...2.35.1)

### Added
- Added access and erasure support for Marigold Engage by Sailthru integration [#4826](https://github.com/ethyca/fides/pull/4826)
- Update fides_disable_save_api option in FidesJS SDK to disable both privacy-preferences & notice-served APIs [#4860](https://github.com/ethyca/fides/pull/4860)

### Fixed
- Fixing issue where privacy requests not approved before upgrading to 2.34 couldn't be processed [#4855](https://github.com/ethyca/fides/pull/4855)
- Ensure only GVL vendors from Compass are labeled as such [#4857](https://github.com/ethyca/fides/pull/4857)
- Fix handling of some ISO-3166 geolocation edge cases in Privacy Center /fides.js endpoint [#4858](https://github.com/ethyca/fides/pull/4858)

### Changed
- Hydrates GTM datalayer to match supported FidesEvent Properties [#4847](https://github.com/ethyca/fides/pull/4847)
- Allows a SaaS integration request to process HTTP 204 No Content without erroring trying to unwrap the response. [#4834](https://github.com/ethyca/fides/pull/4834)
- Sets `sslmode` to prefer for Redshift connections when generating datasets [#4849](https://github.com/ethyca/fides/pull/4849)
- Included searching by `email` for the Segment integration [#4851](https://github.com/ethyca/fides/pull/4851)

## [2.35.0](https://github.com/ethyca/fides/compare/2.34.0...2.35.0)

### Added
- Added DSR 3.0 Scheduling which supports running DSR's in parallel with first-class request tasks [#4760](https://github.com/ethyca/fides/pull/4760)
- Added carets to collapsible sections in the overlay modal [#4793](https://github.com/ethyca/fides/pull/4793)
- Added erasure support for OpenWeb [#4735](https://github.com/ethyca/fides/pull/4735)
- Added support for configuration of pre-approval webhooks [#4795](https://github.com/ethyca/fides/pull/4795)
- Added fides_clear_cookie option to FidesJS SDK to load CMP without preferences on refresh [#4810](https://github.com/ethyca/fides/pull/4810)
- Added FidesUpdating event to FidesJS SDK [#4816](https://github.com/ethyca/fides/pull/4816)
- Added `reinitialize` method to FidesJS SDK [#4812](https://github.com/ethyca/fides/pull/4812)
- Added undeclared data category columns to data map report table [#4781](https://github.com/ethyca/fides/pull/4781)
- Fully implement pre-approval webhooks [#4822](https://github.com/ethyca/fides/pull/4822)
- Sync models and database for pre-approval webhooks [#4838](https://github.com/ethyca/fides/pull/4838)

### Changed
- Removed the Celery startup banner from the Fides worker logs [#4814](https://github.com/ethyca/fides/pull/4814)
- Improve performance of Snowflake schema generation [#4587](https://github.com/ethyca/fides/pull/4587)

### Fixed
- Fixed bug prevented adding new privacy center translations [#4786](https://github.com/ethyca/fides/pull/4786)
- Fixed bug where Privacy Policy links would be shown without a configured URL [#4801](https://github.com/ethyca/fides/pull/4801)
- Fixed bug prevented adding new privacy center translations [#4786](https://github.com/ethyca/fides/pull/4786)
- Fixed bug where Language selector button was overlapping other buttons when Privacy Policy wasn't present. [#4815](https://github.com/ethyca/fides/pull/4815)
- Fixed bug where icons of the Language selector were displayed too small on some sites [#4815](https://github.com/ethyca/fides/pull/4815)
- Fixed bug where GPP US National Section was incorrectly included when the State by State approach was selected [#4823]https://github.com/ethyca/fides/pull/4823
- Fixed DSR 3.0 Scheduling bug where Approved Privacy Requests that failed wouldn't change status [#4837](https://github.com/ethyca/fides/pull/4837)

## [2.34.0](https://github.com/ethyca/fides/compare/2.33.1...2.34.0)

### Added

- Added new field for modal trigger link translation [#4761](https://github.com/ethyca/fides/pull/4761)
- Added `getModalLinkLabel` method to global fides object [#4766](https://github.com/ethyca/fides/pull/4766)
- Added language switcher to fides overlay modal [#4773](https://github.com/ethyca/fides/pull/4773)
- Added modal link label to experience translation model [#4767](https://github.com/ethyca/fides/pull/4767)
- Added support for custom identities [#4764](https://github.com/ethyca/fides/pull/4764)
- Added developer option to force GPP API on FidesJS bundles [#4799](https://github.com/ethyca/fides/pull/4799)

### Changed

- Changed the Stripe integration for `Cards` to delete instead of update due to possible issues of a past expiration date [#4768](https://github.com/ethyca/fides/pull/4768)
- Changed display of Data Uses, Categories and Subjects to user friendly names in the Data map report [#4774](https://github.com/ethyca/fides/pull/4774)
- Update active disabled Fides.js toggle color to light grey [#4778](https://github.com/ethyca/fides/pull/4778)
- Update FidesJS fides_embed option to support embedding both banner & modal components [#4782](https://github.com/ethyca/fides/pull/4782)
- Add a few CSS classes to help with styling FidesJS button groups [#4789](https://github.com/ethyca/fides/pull/4789)
- Changed GPP extension to be pre-bundled in appropriate circumstances, as opposed to another fetch [#4780](https://github.com/ethyca/fides/pull/4780)

### Fixed

- Fixed select dropdowns being cut off by edges of modal forms [#4757](https://github.com/ethyca/fides/pull/4757)
- Changed "allow user to dismiss" toggle to show on config form for TCF experience [#4755](https://github.com/ethyca/fides/pull/4755)
- Fixed issue when loading the privacy request detail page [#4775](https://github.com/ethyca/fides/pull/4775)
- Fixed connection test for Aircall [#4756](https://github.com/ethyca/fides/pull/4756/pull)
- Fixed issues connecting to Redshift due to character encoding and SSL requirements [#4790](https://github.com/ethyca/fides/pull/4790)
- Fixed the way the name identity is handled in the Privacy Center [#4791](https://github.com/ethyca/fides/pull/4791)

### Developer Experience

- Build a `fides-types.d.ts` type declaration file to include alongside our FidesJS developer docs [#4772](https://github.com/ethyca/fides/pull/4772)

## [2.33.1](https://github.com/ethyca/fides/compare/2.33.0...2.33.1)

### Added

- Adds CUSTOM_OPTIONS_PATH to Privacy Center env vars [#4769](https://github.com/ethyca/fides/pull/4769)

## [2.33.0](https://github.com/ethyca/fides/compare/2.32.0...2.33.0)

### Added

- Added models for Privacy Center configuration (for plus users) [#4716](https://github.com/ethyca/fides/pull/4716)
- Added ability to delete properties [#4708](https://github.com/ethyca/fides/pull/4708)
- Add interface for submitting privacy requests in admin UI [#4738](https://github.com/ethyca/fides/pull/4738)
- Added language switching support to the FidesJS UI based on configured translations [#4737](https://github.com/ethyca/fides/pull/4737)
- Added ability to override some experience language and primary color [#4743](https://github.com/ethyca/fides/pull/4743)
- Generate FidesJS SDK Reference Docs from tsdoc comments [#4736](https://github.com/ethyca/fides/pull/4736)
- Added erasure support for Adyen [#4735](https://github.com/ethyca/fides/pull/4735)
- Added erasure support for Iterable [#4695](https://github.com/ethyca/fides/pull/4695)

### Changed

- Updated privacy notice & experience forms to hide translation UI when user doesn't have translation feature [#4728](https://github.com/ethyca/fides/pull/4728), [#4734](https://github.com/ethyca/fides/pull/4734)
- Custom privacy request fields now support list values [#4686](https://github.com/ethyca/fides/pull/4686)
- Update when GPP API reports signal status: ready [#4635](https://github.com/ethyca/fides/pull/4635)
- Update non-dismissable TCF and notice banners to show a black overlay and prevent scrolling [#4748](https://github.com/ethyca/fidesplus/pull/4748)
- Cleanup config vars for preview in Admin-UI [#4745](https://github.com/ethyca/fides/pull/4745)
- Show a "systems displayed" count on datamap map & table reporting page [#4752](https://github.com/ethyca/fides/pull/4752)
- Change default Canada Privacy Experience Config in migration to reference generic `ca` region [#4762](https://github.com/ethyca/fides/pull/4762)

### Fixed

- Fixed responsive issues with the buttons on the integration screen [#4729](https://github.com/ethyca/fides/pull/4729)
- Fixed hover/focus issues with the v2 tables [#4730](https://github.com/ethyca/fides/pull/4730)
- Disable editing of data use declaration name and type after creation [#4731](https://github.com/ethyca/fides/pull/4731)
- Cleaned up table borders [#4733](https://github.com/ethyca/fides/pull/4733)
- Initialization issues with ExperienceNotices (#4723)[https://github.com/ethyca/fides/pull/4723]
- Re-add CORS origin regex field to admin UI (#4742)[https://github.com/ethyca/fides/pull/4742]

### Developer Experience

- Added new script to allow recompiling of fides-js when the code changes [#4744](https://github.com/ethyca/fides/pull/4744)
- Update Cookie House to support for additional locations (Canada, Quebec, EEA) and a "property_id" override [#4750](https://github.com/ethyca/fides/pull/4750)

## [2.32.0](https://github.com/ethyca/fides/compare/2.31.1...2.32.0)

### Added

- Updated configuration pages for Experiences with live Preview of FidesJS banner & modal components [#4576](https://github.com/ethyca/fides/pull/4576)
- Added ability to configure multiple language translations for Notices & Experiences [#4576](https://github.com/ethyca/fides/pull/4576)
- Automatically localize all strings in FidesJS CMP UIs (banner, modal, and TCF overlay) based on user's locale and experience configuration [#4576](https://github.com/ethyca/fides/pull/4576)
- Added fides_locale option to override FidesJS locale detection [#4576](https://github.com/ethyca/fides/pull/4576)
- Update FidesJS to report notices served and preferences saved linked to the specific translations displayed [#4576](https://github.com/ethyca/fides/pull/4576)
- Added ability to prevent dismissal of FidesJS CMP UI via Experience configuration [#4576](https://github.com/ethyca/fides/pull/4576)
- Added ability to create & link Properties to support multiple Experiences in a single location [#4658](https://github.com/ethyca/fides/pull/4658)
- Added property_id query param to fides.js to filter experiences by Property when installed [#4676](https://github.com/ethyca/fides/pull/4676)
- Added Locations & Regulations pages to allow a wider selection of locations for consent [#4660](https://github.com/ethyca/fides/pull/4660)
- Erasure support for Simon Data [#4552](https://github.com/ethyca/fides/pull/4552)
- Added notice there will be no preview for Privacy Center types in the Experience preview [#4709](https://github.com/ethyca/fides/pull/4709)
- Removed properties beta flag [#4710](https://github.com/ethyca/fides/pull/4710)
- Add acknowledge button label to default Experience English form [#4714](https://github.com/ethyca/fides/pull/4714)
- Update FidesJS to support localizing CMP UI with configurable, non-English default locales [#4720](https://github.com/ethyca/fides/pull/4720)
- Add loading of template translations for notices and experiences [#4718](https://github.com/ethyca/fides/pull/4718)

### Changed

- Moved location-targeting from Notices to Experiences [#4576](https://github.com/ethyca/fides/pull/4576)
- Replaced previous default Notices & Experiences with new versions with updated locations, translations, etc. [#4576](https://github.com/ethyca/fides/pull/4576)
- Automatically migrate existing Notices & Experiences to updated model where possible [#4576](https://github.com/ethyca/fides/pull/4576)
- Replaced ability to configure banner "display configuration" to separate banner & modal components [#4576](https://github.com/ethyca/fides/pull/4576)
- Modify `fides user login` to not store plaintext password in `~/.fides-credentials` [#4661](https://github.com/ethyca/fides/pull/4661)
- Data model changes to support Notice and Experience-level translations [#4576](https://github.com/ethyca/fides/pull/4576)
- Data model changes to support Consent setup being Experience instead of Notice-driven [#4576](https://github.com/ethyca/fides/pull/4576)
- Build PrivacyNoticeRegion from locations and location groups [#4620](https://github.com/ethyca/fides/pull/4620)
- When saving locations, calculate and save location groups [#4620](https://github.com/ethyca/fides/pull/4620)
- Update privacy experiences page to use the new table component [#4652](https://github.com/ethyca/fides/pull/4652)
- Update privacy notices page to use the new table component [#4641](https://github.com/ethyca/fides/pull/4641)
- Bumped supported Python versions to `3.10.13`, `3.9.18`, and `3.8.18`. Bumped Debian base image from `-bullseye` to `-bookworm`. [#4630](https://github.com/ethyca/fides/pull/4630)
- Bumped Node.js base image from `16` to `20`. [#4684](https://github.com/ethyca/fides/pull/4684)

### Fixed

- Ignore 404 errors from Delighted and Kustomer when an erasure client is not found [#4593](https://github.com/ethyca/fides/pull/4593)
- Various FE fixes for Admin-UI experience config form [#4707](https://github.com/ethyca/fides/pull/4707)
- Fix modal preview in Admin-UI experience config form [#4712](https://github.com/ethyca/fides/pull/4712)
- Optimize FidesJS bundle size by only loading TCF static stings when needed [#4711](https://github.com/ethyca/fides/pull/4711)

## [2.31.0](https://github.com/ethyca/fides/compare/2.30.1...2.31.0)

### Added

- Add Great Britain as a consent option [#4628](https://github.com/ethyca/fides/pull/4628)
- Navbar update and new properties page [#4633](https://github.com/ethyca/fides/pull/4633)
- Access and erasure support for Oracle Responsys [#4618](https://github.com/ethyca/fides/pull/4618)

### Fixed

- Fix issue where "x" button on Fides.js components overwrites saved preferences [#4649](https://github.com/ethyca/fides/pull/4649)
- Initialize Fides.consent with default values from experience when saved consent cookie (fides_consent) does not exist [#4665](https://github.com/ethyca/fides/pull/4665)

### Changed

- Sets GPP applicableSections to -1 when a user visits from a state that is not part of the GPP [#4727](https://github.com/ethyca/fides/pull/4727)

## [2.30.1](https://github.com/ethyca/fides/compare/2.30.0...2.30.1)

### Fixed

- Configure logger correctly on worker initialization [#4624](https://github.com/ethyca/fides/pull/4624)

## [2.30.0](https://github.com/ethyca/fides/compare/2.29.0...2.30.0)

### Added

- Add enum and registry of supported languages [#4592](https://github.com/ethyca/fides/pull/4592)
- Access and erasure support for Talkable [#4589](https://github.com/ethyca/fides/pull/4589)
- Support temporary credentials in AWS generate + scan features [#4607](https://github.com/ethyca/fides/pull/4603), [#4608](https://github.com/ethyca/fides/pull/4608)
- Add ability to store and read Fides cookie in Base64 format [#4556](https://github.com/ethyca/fides/pull/4556)
- Structured logging for SaaS connector requests [#4594](https://github.com/ethyca/fides/pull/4594)
- Added Fides.showModal() to fides.js to allow programmatic opening of consent modals [#4617](https://github.com/ethyca/fides/pull/4617)

### Fixed

- Fixing issue when modifying Policies, Rules, or RuleTargets as a root user [#4582](https://github.com/ethyca/fides/pull/4582)

## [2.29.0](https://github.com/ethyca/fides/compare/2.28.0...2.29.0)

### Added

- View more modal to regulations page [#4574](https://github.com/ethyca/fides/pull/4574)
- Columns in data map reporting, adding multiple systems, and consent configuration tables can be resized. In the data map reporting table, fields with multiple values can show all or collapse all [#4569](https://github.com/ethyca/fides/pull/4569)
- Show custom fields in the data map report table [#4579](https://github.com/ethyca/fides/pull/4579)

### Changed

- Delay rendering the nav until all necessary queries are finished loading [#4571](https://github.com/ethyca/fides/pull/4571)
- Updating return value for crud.get_custom_fields_filtered [#4575](https://github.com/ethyca/fides/pull/4575)
- Updated user deletion confirmation flow to only require one confirmatory input [#4402](https://github.com/ethyca/fides/pull/4402)
- Moved `pymssl` to an optional dependency no longer installed by default with our python package [#4581](https://github.com/ethyca/fides/pull/4581)
- Fixed CORS domain update functionality [#4570](https://github.com/ethyca/fides/pull/4570)
- Update Domains page with ability to add/remove "organization" domains, view "administrator" domains set via security settings, and improve various UX bugs and copy [#4584](https://github.com/ethyca/fides/pull/4584)

### Fixed

- Fixed CORS domain update functionality [#4570](https://github.com/ethyca/fides/pull/4570)
- Completion emails are no longer attempted for consent requests [#4578](https://github.com/ethyca/fides/pull/4578)

## [2.28.0](https://github.com/ethyca/fides/compare/2.27.0...2.28.0)

### Added

- Erasure support for AppsFlyer [#4512](https://github.com/ethyca/fides/pull/4512)
- Datamap Reporting page [#4519](https://github.com/ethyca/fides/pull/4519)
- Consent support for Klaviyo [#4513](https://github.com/ethyca/fides/pull/4513)
- Form for configuring GPP settings [#4557](https://github.com/ethyca/fides/pull/4557)
- Custom privacy request field support for consent requests [#4546](https://github.com/ethyca/fides/pull/4546)
- Support GPP in privacy notices [#4554](https://github.com/ethyca/fides/pull/4554)

### Changed

- Redesigned nav bar for the admin UI [#4548](https://github.com/ethyca/fides/pull/4548)
- Fides.js GPP for US geographies now derives values from backend privacy notices [#4559](https://github.com/ethyca/fides/pull/4559)
- No longer generate the `vendors_disclosed` section of the TC string in `fides.js` [#4553](https://github.com/ethyca/fides/pull/4553)
- Changed consent management vendor add flow [#4550](https://github.com/ethyca/fides/pull/4550)

### Fixed

- Fixed an issue blocking Salesforce sandbox accounts from refreshing tokens [#4547](https://github.com/ethyca/fides/pull/4547)
- Fixed DSR zip packages to be unzippable on Windows [#4549](https://github.com/ethyca/fides/pull/4549)
- Fixed browser compatibility issues with Object.hasOwn [#4568](https://github.com/ethyca/fides/pull/4568)

### Developer Experience

- Switch to anyascii for unicode transliteration [#4550](https://github.com/ethyca/fides/pull/4564)

## [2.27.0](https://github.com/ethyca/fides/compare/2.26.0...2.27.0)

### Added

- Tooltip and styling for disabled rows in add multiple vendor view [#4498](https://github.com/ethyca/fides/pull/4498)
- Preliminary GPP support for US regions [#4498](https://github.com/ethyca/fides/pull/4504)
- Access and erasure support for Statsig Enterprise [#4429](https://github.com/ethyca/fides/pull/4429)
- New page for setting locations [#4517](https://github.com/ethyca/fides/pull/4517)
- New modal for setting granular locations [#4531](https://github.com/ethyca/fides/pull/4531)
- New page for setting regulations [#4530](https://github.com/ethyca/fides/pull/4530)
- Update fides.js to support multiple descriptions (banner, overlay) and render HTML descriptions [#4542](https://github.com/ethyca/fides/pull/4542)

### Fixed

- Fixed incorrect Compass button behavior in system form [#4508](https://github.com/ethyca/fides/pull/4508)
- Omit certain fields from system payload when empty [#4508](https://github.com/ethyca/fides/pull/4525)
- Fixed issues with Compass vendor selector behavior [#4521](https://github.com/ethyca/fides/pull/4521)
- Fixed an issue where the background overlay remained visible after saving consent preferences [#4515](https://github.com/ethyca/fides/pull/4515)
- Fixed system name being editable when editing GVL systems [#4533](https://github.com/ethyca/fides/pull/4533)
- Fixed an issue where a privacy policy link could not be removed from privacy experiences [#4542](https://github.com/ethyca/fides/pull/4542)

### Changed

- Upgrade to use Fideslang `3.0.0` and remove associated concepts [#4502](https://github.com/ethyca/fides/pull/4502)
- Model overhaul for saving privacy preferences and notices served [#4481](https://github.com/ethyca/fides/pull/4481)
- Moves served notice endpoints, consent reporting, purpose endpoints and TCF queries to plus [#4481](https://github.com/ethyca/fides/pull/4481)
- Moves served notice endpoints, consent reporting, and TCF queries to plus [#4481](https://github.com/ethyca/fides/pull/4481)
- Update frontend to account for changes to notices served and preferences saved APIs [#4518](https://github.com/ethyca/fides/pull/4518)
- `fides.js` now sets `supportsOOB` to `false` [#4516](https://github.com/ethyca/fides/pull/4516)
- Save consent method ("accept", "reject", "save", etc.) to `fides_consent` cookie as extra metadata [#4529](https://github.com/ethyca/fides/pull/4529)
- Allow CORS for privacy center `fides.js` and `fides-ext-gpp.js` endpoints
- Replace `GPP_EXT_PATH` env var in favor of a more flexible `FIDES_JS_BASE_URL` environment variable
- Change vendor add modal on consent configuration screen to use new vendor selector [#4532](https://github.com/ethyca/fides/pull/4532)
- Remove vendor add modal [#4535](https://github.com/ethyca/fides/pull/4535)

## [2.26.0](https://github.com/ethyca/fides/compare/2.25.0...main)

### Added

- Dynamic importing for GPP bundle [#4447](https://github.com/ethyca/fides/pull/4447)
- Paging to vendors in the TCF overlay [#4463](https://github.com/ethyca/fides/pull/4463)
- New purposes endpoint and indices to improve system lookups [#4452](https://github.com/ethyca/fides/pull/4452)
- Cypress tests for fides.js GPP extension [#4476](https://github.com/ethyca/fides/pull/4476)
- Add support for global TCF Purpose Overrides [#4464](https://github.com/ethyca/fides/pull/4464)
- TCF override management [#4484](https://github.com/ethyca/fides/pull/4484)
- Readonly consent management table and modal [#4456](https://github.com/ethyca/fides/pull/4456), [#4477](https://github.com/ethyca/fides/pull/4477)
- Access and erasure support for Gong [#4461](https://github.com/ethyca/fides/pull/4461)
- Add new UI for CSV consent reporting [#4488](https://github.com/ethyca/fides/pull/4488)
- Option to prevent the dismissal of the consent banner and modal [#4470](https://github.com/ethyca/fides/pull/4470)

### Changed

- Increased max number of preferences allowed in privacy preference API calls [#4469](https://github.com/ethyca/fides/pull/4469)
- Reduce size of tcf_consent payload in fides_consent cookie [#4480](https://github.com/ethyca/fides/pull/4480)
- Change log level for FidesUserPermission retrieval to `debug` [#4482](https://github.com/ethyca/fides/pull/4482)
- Remove Add Vendor button from the Manage your vendors page[#4509](https://github.com/ethyca/fides/pull/4509)

### Fixed

- Fix type errors when TCF vendors have no dataDeclaration [#4465](https://github.com/ethyca/fides/pull/4465)
- Fixed an error where editing an AC system would mistakenly lock it for GVL [#4471](https://github.com/ethyca/fides/pull/4471)
- Refactor custom Get Preferences function to occur after our CMP API initialization [#4466](https://github.com/ethyca/fides/pull/4466)
- Fix an error where a connector response value of None causes a DSR failure due to a missing value [#4483](https://github.com/ethyca/fides/pull/4483)
- Fixed system name being non-editable when locked for GVL [#4475](https://github.com/ethyca/fides/pull/4475)
- Fixed a bug with "null" values for retention period field on data uses [#4487](https://github.com/ethyca/fides/pull/4487)

## [2.25.0](https://github.com/ethyca/fides/compare/2.24.1...2.25.0)

### Added

- Stub for initial GPP support [#4431](https://github.com/ethyca/fides/pull/4431)
- Added confirmation modal on deleting a data use declaration [#4439](https://github.com/ethyca/fides/pull/4439)
- Added feature flag for separating system name and Compass vendor selector [#4437](https://github.com/ethyca/fides/pull/4437)
- Fire GPP events per spec [#4433](https://github.com/ethyca/fides/pull/4433)
- New override option `fides_tcf_gdpr_applies` for setting `gdprApplies` on the CMP API [#4453](https://github.com/ethyca/fides/pull/4453)

### Changed

- Improved bulk vendor adding table UX [#4425](https://github.com/ethyca/fides/pull/4425)
- Flexible legal basis for processing has a db default of True [#4434](https://github.com/ethyca/fides/pull/4434)
- Give contributor role access to config API, including cors origin updates [#4438](https://github.com/ethyca/fides/pull/4438)
- Disallow setting `*` and other non URL values for `security.cors_origins` config property via the API [#4438](https://github.com/ethyca/fides/pull/4438)
- Consent modal hides the opt-in/opt-out buttons if only one privacy notice is enabled [#4441](https://github.com/ethyca/fides/pull/4441)
- Initialize TCF stub earlier [#4453](https://github.com/ethyca/fides/pull/4453)
- Change focus outline color of form inputs [#4467](https://github.com/ethyca/fides/pull/4467)

### Fixed

- Fixed a bug where selected vendors in "configure consent" add vendor modal were unstyled [#4454](https://github.com/ethyca/fides/pull/4454)
- Use correct defaults when there is no associated preference in the cookie [#4451](https://github.com/ethyca/fides/pull/4451)
- IP Addresses behind load balancers for consent reporting [#4440](https://github.com/ethyca/fides/pull/4440)

## [2.24.1](https://github.com/ethyca/fides/compare/2.24.0...2.24.1)

### Added

- Logging when root user and client credentials are used [#4432](https://github.com/ethyca/fides/pull/4432)
- Allow for custom path at which to retrieve Fides override options [#4462](https://github.com/ethyca/fides/pull/4462)

### Changed

- Run fides with non-root user [#4421](https://github.com/ethyca/fides/pull/4421)

## [2.24.0](https://github.com/ethyca/fides/compare/2.23.3...2.24.0)

### Added

- Adds fides_disable_banner config option to Fides.js [#4378](https://github.com/ethyca/fides/pull/4378)
- Deletions that fail due to foreign key constraints will now be more clearly communicated [#4406](https://github.com/ethyca/fides/pull/4378)
- Added support for a custom get preferences API call provided through Fides.init [#4375](https://github.com/ethyca/fides/pull/4375)
- Hidden custom privacy request fields in the Privacy Center [#4370](https://github.com/ethyca/fides/pull/4370)
- Backend System-level Cookie Support [#4383](https://github.com/ethyca/fides/pull/4383)
- High Level Tracking of Compass System Sync [#4397](https://github.com/ethyca/fides/pull/4397)
- Erasure support for Qualtrics [#4371](https://github.com/ethyca/fides/pull/4371)
- Erasure support for Ada Chatbot [#4382](https://github.com/ethyca/fides/pull/4382)
- Erasure support for Typeform [#4366](https://github.com/ethyca/fides/pull/4366)
- Added notice that a system is GVL when adding/editing from system form [#4327](https://github.com/ethyca/fides/pull/4327)
- Added the ability to select the request types to enable per integration (for plus users) [#4374](https://github.com/ethyca/fides/pull/4374)
- Adds support for custom get experiences fn and custom patch notices served fn [#4410](https://github.com/ethyca/fides/pull/4410)
- Adds more granularity to tracking consent method, updates custom savePreferencesFn and FidesUpdated event to take consent method [#4419](https://github.com/ethyca/fides/pull/4419)

### Changed

- Add filtering and pagination to bulk vendor add table [#4351](https://github.com/ethyca/fides/pull/4351)
- Determine if the TCF overlay needs to surface based on backend calculated version hash [#4356](https://github.com/ethyca/fides/pull/4356)
- Moved Experiences and Preferences endpoints to Plus to take advantage of dynamic GVL [#4367](https://github.com/ethyca/fides/pull/4367)
- Add legal bases to Special Purpose schemas on the backend for display [#4387](https://github.com/ethyca/fides/pull/4387)
- "is_service_specific" default updated when building TC strings on the backend [#4377](https://github.com/ethyca/fides/pull/4377)
- "isServiceSpecific" default updated when building TC strings on the frontend [#4384](https://github.com/ethyca/fides/pull/4384)
- Redact cli, database, and redis configuration information from GET api/v1/config API request responses. [#4379](https://github.com/ethyca/fides/pull/4379)
- Button ordering in fides.js UI [#4407](https://github.com/ethyca/fides/pull/4407)
- Add different classnames to consent buttons for easier selection [#4411](https://github.com/ethyca/fides/pull/4411)
- Updates default consent preference to opt-out for TCF when fides_string exists [#4430](https://github.com/ethyca/fides/pull/4430)

### Fixed

- Persist bulk system add filter modal state [#4412](https://github.com/ethyca/fides/pull/4412)
- Fixing labels for request type field [#4414](https://github.com/ethyca/fides/pull/4414)
- User preferences from cookie should always override experience preferences [#4405](https://github.com/ethyca/fides/pull/4405)
- Allow fides_consent cookie to be set from a subdirectory [#4426](https://github.com/ethyca/fides/pull/4426)

### Security

-- Use a more cryptographically secure random function for security code generation

## [2.23.3](https://github.com/ethyca/fides/compare/2.23.2...2.23.3)

### Fixed

- Fix button arrangment and spacing for TCF and non-TCF consent overlay banner and modal [#4391](https://github.com/ethyca/fides/pull/4391)
- Replaced h1 element with div to use exisitng fides styles in consent modal [#4399](https://github.com/ethyca/fides/pull/4399)
- Fixed privacy policy alignment for non-TCF consent overlay banner and modal [#4403](https://github.com/ethyca/fides/pull/4403)
- Fix dynamic class name for TCF-variant of consent banner [#4404](https://github.com/ethyca/fides/pull/4403)

### Security

-- Fix an HTML Injection vulnerability in DSR Packages

## [2.23.2](https://github.com/ethyca/fides/compare/2.23.1...2.23.2)

### Fixed

- Fixed fides.css to vary banner width based on tcf [[#4381](https://github.com/ethyca/fides/issues/4381)]

## [2.23.1](https://github.com/ethyca/fides/compare/2.23.0...2.23.1)

### Changed

- Refactor Fides.js embedded modal to not use A11y dialog [#4355](https://github.com/ethyca/fides/pull/4355)
- Only call `FidesUpdated` when a preference has been saved, not during initialization [#4365](https://github.com/ethyca/fides/pull/4365)
- Updated double toggle styling in favor of single toggles with a radio group to select legal basis [#4376](https://github.com/ethyca/fides/pull/4376)

### Fixed

- Handle invalid `fides_string` when passed in as an override [#4350](https://github.com/ethyca/fides/pull/4350)
- Bug where vendor opt-ins would not initialize properly based on a `fides_string` in the TCF overlay [#4368](https://github.com/ethyca/fides/pull/4368)

## [2.23.0](https://github.com/ethyca/fides/compare/2.22.1...2.23.0)

### Added

- Added support for 3 additional config variables in Fides.js: fidesEmbed, fidesDisableSaveApi, and fidesTcString [#4262](https://github.com/ethyca/fides/pull/4262)
- Added support for fidesEmbed, fidesDisableSaveApi, and fidesTcString to be passed into Fides.js via query param, cookie, or window object [#4297](https://github.com/ethyca/fides/pull/4297)
- New privacy center environment variables `FIDES_PRIVACY_CENTER__IS_FORCED_TCF` which can make the privacy center always return the TCF bundle (`fides-tcf.js`) [#4312](https://github.com/ethyca/fides/pull/4312)
- Added a `FidesUIChanged` event to Fides.js to track when user preferences change without being saved [#4314](https://github.com/ethyca/fides/pull/4314) and [#4253](https://github.com/ethyca/fides/pull/4253)
- Add AC Systems to the TCF Overlay under Vendor Consents section [#4266](https://github.com/ethyca/fides/pull/4266/)
- Added bulk system/vendor creation component [#4309](https://github.com/ethyca/fides/pull/4309/)
- Support for passing in an AC string as part of a fides string for the TCF overlay [#4308](https://github.com/ethyca/fides/pull/4308)
- Added support for overriding the save user preferences API call with a custom fn provided through Fides.init [#4318](https://github.com/ethyca/fides/pull/4318)
- Return AC strings in GET Privacy Experience meta and allow saving preferences against AC strings [#4295](https://github.com/ethyca/fides/pull/4295)
- New GET Privacy Experience Meta Endpoint [#4328](https://github.com/ethyca/fides/pull/4328)
- Access and erasure support for SparkPost [#4328](https://github.com/ethyca/fides/pull/4238)
- Access and erasure support for Iterate [#4332](https://github.com/ethyca/fides/pull/4332)
- SSH Support for MySQL connections [#4310](https://github.com/ethyca/fides/pull/4310)
- Added served notice history IDs to the TCF privacy preference API calls [#4161](https://github.com/ethyca/fides/pull/4161)

### Fixed

- Cleans up CSS for fidesEmbed mode [#4306](https://github.com/ethyca/fides/pull/4306)
- Stacks that do not have any purposes will no longer render an empty purpose block [#4278](https://github.com/ethyca/fides/pull/4278)
- Forcing hidden sections to use display none [#4299](https://github.com/ethyca/fides/pull/4299)
- Handles Hubspot requiring and email to be formatted as email when processing an erasure [#4322](https://github.com/ethyca/fides/pull/4322)
- Minor CSS improvements for the consent/TCF banners and modals [#4334](https://github.com/ethyca/fides/pull/4334)
- Consistent font sizes for labels in the system form and data use forms in the Admin UI [#4346](https://github.com/ethyca/fides/pull/4346)
- Bug where not all system forms would appear to save when used with Compass [#4347](https://github.com/ethyca/fides/pull/4347)
- Restrict TCF Privacy Experience Config if TCF is disabled [#4348](https://github.com/ethyca/fides/pull/4348)
- Removes overflow styling for embedded modal in Fides.js [#4345](https://github.com/ethyca/fides/pull/4345)

### Changed

- Derive cookie storage info, privacy policy and legitimate interest disclosure URLs, and data retention data from the data map instead of directly from gvl.json [#4286](https://github.com/ethyca/fides/pull/4286)
- Updated TCF Version for backend consent reporting [#4305](https://github.com/ethyca/fides/pull/4305)
- Update Version Hash Contents [#4313](https://github.com/ethyca/fides/pull/4313)
- Change vendor selector on system information form to typeahead[#4333](https://github.com/ethyca/fides/pull/4333)
- Updates experience API calls from Fides.js to include new meta field [#4335](https://github.com/ethyca/fides/pull/4335)

## [2.22.1](https://github.com/ethyca/fides/compare/2.22.0...2.22.1)

### Added

- Custom fields are now included in system history change tracking [#4294](https://github.com/ethyca/fides/pull/4294)

### Security

- Added hostname checks for external SaaS connector URLs [CVE-2023-46124](https://github.com/ethyca/fides/security/advisories/GHSA-jq3w-9mgf-43m4)
- Use a Pydantic URL type for privacy policy URLs [CVE-2023-46126](https://github.com/ethyca/fides/security/advisories/GHSA-fgjj-5jmr-gh83)
- Remove the CONFIG_READ scope from the Viewer role [CVE-2023-46125](https://github.com/ethyca/fides/security/advisories/GHSA-rjxg-rpg3-9r89)

## [2.22.0](https://github.com/ethyca/fides/compare/2.21.0...2.22.0)

### Added

- Added an option to link to vendor tab from an experience config description [#4191](https://github.com/ethyca/fides/pull/4191)
- Added two toggles for vendors in the TCF overlay, one for Consent, and one for Legitimate Interest [#4189](https://github.com/ethyca/fides/pull/4189)
- Added two toggles for purposes in the TCF overlay, one for Consent, and one for Legitimate Interest [#4234](https://github.com/ethyca/fides/pull/4234)
- Added support for new TCF-related fields on `System` and `PrivacyDeclaration` models [#4228](https://github.com/ethyca/fides/pull/4228)
- Support for AC string to `fides-tcf` [#4244](https://github.com/ethyca/fides/pull/4244)
- Support for `gvl` prefixed vendor IDs [#4247](https://github.com/ethyca/fides/pull/4247)

### Changed

- Removed `TCF_ENABLED` environment variable from the privacy center in favor of dynamically figuring out which `fides-js` bundle to send [#4131](https://github.com/ethyca/fides/pull/4131)
- Updated copy of info boxes on each TCF tab [#4191](https://github.com/ethyca/fides/pull/4191)
- Clarified messages for error messages presented during connector upload [#4198](https://github.com/ethyca/fides/pull/4198)
- Refactor legal basis dimension regarding how TCF preferences are saved and how the experience is built [#4201](https://github.com/ethyca/fides/pull/4201/)
- Add saving privacy preferences via a TC string [#4221](https://github.com/ethyca/fides/pull/4221)
- Updated fides server to use an environment variable for turning TCF on and off [#4220](https://github.com/ethyca/fides/pull/4220)
- Update frontend to use new legal basis dimension on vendors [#4216](https://github.com/ethyca/fides/pull/4216)
- Updated privacy center patch preferences call to handle updated API response [#4235](https://github.com/ethyca/fides/pull/4235)
- Added our CMP ID [#4233](https://github.com/ethyca/fides/pull/4233)
- Allow Admin UI users to turn on Configure Consent flag [#4246](https://github.com/ethyca/fides/pull/4246)
- Styling improvements for the fides.js consent banners and modals [#4222](https://github.com/ethyca/fides/pull/4222)
- Update frontend to handle updated Compass schema [#4254](https://github.com/ethyca/fides/pull/4254)
- Assume Universal Vendor ID usage in TC String translation [#4256](https://github.com/ethyca/fides/pull/4256)
- Changed vendor form on configuring consent page to use two-part selection for consent uses [#4251](https://github.com/ethyca/fides/pull/4251)
- Updated system form to have new TCF fields [#4271](https://github.com/ethyca/fides/pull/4271)
- Vendors disclosed string is now narrowed to only the vendors shown in the UI, not the whole GVL [#4250](https://github.com/ethyca/fides/pull/4250)
- Changed naming convention "fides_string" instead of "tc_string" for developer friendly consent API's [#4267](https://github.com/ethyca/fides/pull/4267)

### Fixed

- TCF overlay can initialize its consent preferences from a cookie [#4124](https://github.com/ethyca/fides/pull/4124)
- Various improvements to the TCF modal such as vendor storage disclosures, vendor counts, privacy policies, etc. [#4167](https://github.com/ethyca/fides/pull/4167)
- An issue where Braze could not mask an email due to formatting [#4187](https://github.com/ethyca/fides/pull/4187)
- An issue where email was not being overridden correctly for Braze and Domo [#4196](https://github.com/ethyca/fides/pull/4196)
- Use `stdRetention` when there is not a specific value for a purpose's data retention [#4199](https://github.com/ethyca/fides/pull/4199)
- Updating the unflatten_dict util to accept flattened dict values [#4200](https://github.com/ethyca/fides/pull/4200)
- Minor CSS styling fixes for the consent modal [#4252](https://github.com/ethyca/fides/pull/4252)
- Additional styling fixes for issues caused by a CSS reset [#4268](https://github.com/ethyca/fides/pull/4268)
- Bug where vendor legitimate interests would not be set unless vendor consents were first set [#4250](https://github.com/ethyca/fides/pull/4250)
- Vendor count over-counting in TCF overlay [#4275](https://github.com/ethyca/fides/pull/4275)

## [2.21.0](https://github.com/ethyca/fides/compare/2.20.2...2.21.0)

### Added

- "Add a vendor" flow to configuring consent page [#4107](https://github.com/ethyca/fides/pull/4107)
- Initial TCF Backend Support [#3804](https://github.com/ethyca/fides/pull/3804)
- Add initial layer to TCF modal [#3956](https://github.com/ethyca/fides/pull/3956)
- Support for rendering in the TCF modal whether or not a vendor is part of the GVL [#3972](https://github.com/ethyca/fides/pull/3972)
- Features and legal bases dropdown for TCF modal [#3995](https://github.com/ethyca/fides/pull/3995)
- TCF CMP stub API [#4000](https://github.com/ethyca/fides/pull/4000)
- Fides-js can now display preliminary TCF data [#3879](https://github.com/ethyca/fides/pull/3879)
- Fides-js can persist TCF preferences to the backend [#3887](https://github.com/ethyca/fides/pull/3887)
- TCF modal now supports setting legitimate interest fields [#4037](https://github.com/ethyca/fides/pull/4037)
- Embed the GVL in the GET Experiences response [#4143](https://github.com/ethyca/fides/pull/4143)
- Button to view how many vendors and to open the vendor tab in the TCF modal [#4144](https://github.com/ethyca/fides/pull/4144)
- "Edit vendor" flow to configuring consent page [#4162](https://github.com/ethyca/fides/pull/4162)
- TCF overlay description updates [#4051] https://github.com/ethyca/fides/pull/4151
- Added developer-friendly TCF information under Experience meta [#4160](https://github.com/ethyca/fides/pull/4160/)
- Added fides.css customization for Plus users [#4136](https://github.com/ethyca/fides/pull/4136)

### Changed

- Added further config options to customize the privacy center [#4090](https://github.com/ethyca/fides/pull/4090)
- CORS configuration page [#4073](https://github.com/ethyca/fides/pull/4073)
- Refactored `fides.js` components so that they can take data structures that are not necessarily privacy notices [#3870](https://github.com/ethyca/fides/pull/3870)
- Use hosted GVL.json from the backend [#4159](https://github.com/ethyca/fides/pull/4159)
- Features and Special Purposes in the TCF modal do not render toggles [#4139](https://github.com/ethyca/fides/pull/4139)
- Moved the initial TCF layer to the banner [#4142](https://github.com/ethyca/fides/pull/4142)
- Misc copy changes for the system history table and modal [#4146](https://github.com/ethyca/fides/pull/4146)

### Fixed

- Allows CDN to cache empty experience responses from fides.js API [#4113](https://github.com/ethyca/fides/pull/4113)
- Fixed `identity_special_purpose` unique constraint definition [#4174](https://github.com/ethyca/fides/pull/4174/files)

## [2.20.2](https://github.com/ethyca/fides/compare/2.20.1...2.20.2)

### Fixed

- added version_added, version_deprecated, and replaced_by to data use, data subject, and data category APIs [#4135](https://github.com/ethyca/fides/pull/4135)
- Update fides.js to not fetch experience client-side if pre-fetched experience is empty [#4149](https://github.com/ethyca/fides/pull/4149)
- Erasure privacy requests now pause for input if there are any manual process integrations [#4115](https://github.com/ethyca/fides/pull/4115)
- Caching the values of authorization_required and user_guide on the connector templates to improve performance [#4128](https://github.com/ethyca/fides/pull/4128)

## [2.20.1](https://github.com/ethyca/fides/compare/2.20.0...2.20.1)

### Fixed

- Avoid un-optimized query pattern in bulk `GET /system` endpoint [#4120](https://github.com/ethyca/fides/pull/4120)

## [2.20.0](https://github.com/ethyca/fides/compare/2.19.1...2.20.0)

### Added

- Initial page for configuring consent [#4069](https://github.com/ethyca/fides/pull/4069)
- Vendor cookie table for configuring consent [#4082](https://github.com/ethyca/fides/pull/4082)

### Changed

- Refactor how multiplatform builds are handled [#4024](https://github.com/ethyca/fides/pull/4024)
- Added new Performance-related nox commands and included them as part of the CI suite [#3997](https://github.com/ethyca/fides/pull/3997)
- Added dictionary suggestions for data uses [4035](https://github.com/ethyca/fides/pull/4035)
- Privacy notice regions now render human readable names instead of country codes [#4029](https://github.com/ethyca/fides/pull/4029)
- Privacy notice templates are disabled by default [#4010](https://github.com/ethyca/fides/pull/4010)
- Added optional "skip_processing" flag to collections for DSR processing [#4047](https://github.com/ethyca/fides/pull/4047)
- Admin UI now shows all privacy notices with an indicator of whether they apply to any systems [#4010](https://github.com/ethyca/fides/pull/4010)
- Add case-insensitive privacy experience region filtering [#4058](https://github.com/ethyca/fides/pull/4058)
- Adds check for fetch before loading fetch polyfill for fides.js [#4074](https://github.com/ethyca/fides/pull/4074)
- Updated to support Fideslang 2.0, including data migrations [#3933](https://github.com/ethyca/fides/pull/3933)
- Disable notices that are not systems applicable to support new UI [#4094](https://github.com/ethyca/fides/issues/4094)

### Fixed

- Ensures that fides.js toggles are not hidden by other CSS libs [#4075](https://github.com/ethyca/fides/pull/4075)
- Migrate system > meta > vendor > id to system > meta [#4088](https://github.com/ethyca/fides/pull/4088)
- Enable toggles in various tables now render an error toast if an error occurs [#4095](https://github.com/ethyca/fides/pull/4095)
- Fixed a bug where an unsaved changes notification modal would appear even without unsaved changes [#4095](https://github.com/ethyca/fides/pull/4070)

## [2.19.1](https://github.com/ethyca/fides/compare/2.19.0...2.19.1)

### Fixed

- re-enable custom fields for new data use form [#4050](https://github.com/ethyca/fides/pull/4050)
- fix issue with saving source and destination systems [#4065](https://github.com/ethyca/fides/pull/4065)

### Added

- System history UI with diff modal [#4021](https://github.com/ethyca/fides/pull/4021)
- Relax system legal basis for transfers to be any string [#4049](https://github.com/ethyca/fides/pull/4049)

## [2.19.0](https://github.com/ethyca/fides/compare/2.18.0...2.19.0)

### Added

- Add dictionary suggestions [#3937](https://github.com/ethyca/fides/pull/3937), [#3988](https://github.com/ethyca/fides/pull/3988)
- Added new endpoints for healthchecks [#3947](https://github.com/ethyca/fides/pull/3947)
- Added vendor list dropdown [#3857](https://github.com/ethyca/fides/pull/3857)
- Access support for Adobe Sign [#3504](https://github.com/ethyca/fides/pull/3504)

### Fixed

- Fixed issue when generating masked values for invalid data paths [#3906](https://github.com/ethyca/fides/pull/3906)
- Code reload now works when running `nox -s dev` [#3914](https://github.com/ethyca/fides/pull/3914)
- Reduce verbosity of privacy center logging further [#3915](https://github.com/ethyca/fides/pull/3915)
- Resolved an issue where the integration dropdown input lost focus during typing. [#3917](https://github.com/ethyca/fides/pull/3917)
- Fixed dataset issue that was preventing the Vend connector from loading during server startup [#3923](https://github.com/ethyca/fides/pull/3923)
- Adding version check to version-dependent migration script [#3951](https://github.com/ethyca/fides/pull/3951)
- Fixed a bug where some fields were not saving correctly on the system form [#3975](https://github.com/ethyca/fides/pull/3975)
- Changed "retention period" field in privacy declaration form from number input to text input [#3980](https://github.com/ethyca/fides/pull/3980)
- Fixed issue where unsaved changes modal appears incorrectly [#4005](https://github.com/ethyca/fides/pull/4005)
- Fixed banner resurfacing after user consent for pre-fetch experience [#4009](https://github.com/ethyca/fides/pull/4009)

### Changed

- Systems and Privacy Declaration schema and data migration to support the Dictionary [#3901](https://github.com/ethyca/fides/pull/3901)
- The integration search dropdown is now case-insensitive [#3916](https://github.com/ethyca/fides/pull/3916)
- Removed deprecated fields from the taxonomy editor [#3909](https://github.com/ethyca/fides/pull/3909)
- Bump PyMSSQL version and remove workarounds [#3996](https://github.com/ethyca/fides/pull/3996)
- Removed reset suggestions button [#4007](https://github.com/ethyca/fides/pull/4007)
- Admin ui supports fides cloud config API [#4034](https://github.com/ethyca/fides/pull/4034)

### Security

- Resolve custom integration upload RCE vulnerability [CVE-2023-41319](https://github.com/ethyca/fides/security/advisories/GHSA-p6p2-qq95-vq5h)

## [2.18.0](https://github.com/ethyca/fides/compare/2.17.0...2.18.0)

### Added

- Additional consent reporting calls from `fides-js` [#3845](https://github.com/ethyca/fides/pull/3845)
- Additional consent reporting calls from privacy center [#3847](https://github.com/ethyca/fides/pull/3847)
- Access support for Recurly [#3595](https://github.com/ethyca/fides/pull/3595)
- HTTP Logging for the Privacy Center [#3783](https://github.com/ethyca/fides/pull/3783)
- UI support for OAuth2 authorization flow [#3819](https://github.com/ethyca/fides/pull/3819)
- Changes in the `data` directory now trigger a server reload (for local development) [#3874](https://github.com/ethyca/fides/pull/3874)

### Fixed

- Fix datamap zoom for low system counts [#3835](https://github.com/ethyca/fides/pull/3835)
- Fixed connector forms with external dataset reference fields [#3873](https://github.com/ethyca/fides/pull/3873)
- Fix ability to make server side API calls from privacy-center [#3895](https://github.com/ethyca/fides/pull/3895)

### Changed

- Simplified the file structure for HTML DSR packages [#3848](https://github.com/ethyca/fides/pull/3848)
- Simplified the database health check to improve `/health` performance [#3884](https://github.com/ethyca/fides/pull/3884)
- Changed max width of form components in "system information" form tab [#3864](https://github.com/ethyca/fides/pull/3864)
- Remove manual system selection screen [#3865](https://github.com/ethyca/fides/pull/3865)
- System and integration identifiers are now auto-generated [#3868](https://github.com/ethyca/fides/pull/3868)

## [2.17.0](https://github.com/ethyca/fides/compare/2.16.0...2.17.0)

### Added

- Tab component for `fides-js` [#3782](https://github.com/ethyca/fides/pull/3782)
- Added toast for successfully linking an existing integration to a system [#3826](https://github.com/ethyca/fides/pull/3826)
- Various other UI components for `fides-js` to support upcoming TCF modal [#3803](https://github.com/ethyca/fides/pull/3803)
- Allow items in taxonomy to be enabled or disabled [#3844](https://github.com/ethyca/fides/pull/3844)

### Developer Experience

- Changed where db-dependent routers were imported to avoid dependency issues [#3741](https://github.com/ethyca/fides/pull/3741)

### Changed

- Bumped supported Python versions to `3.10.12`, `3.9.17`, and `3.8.17` [#3733](https://github.com/ethyca/fides/pull/3733)
- Logging Updates [#3758](https://github.com/ethyca/fides/pull/3758)
- Add polyfill service to fides-js route [#3759](https://github.com/ethyca/fides/pull/3759)
- Show/hide integration values [#3775](https://github.com/ethyca/fides/pull/3775)
- Sort system cards alphabetically by name on "View systems" page [#3781](https://github.com/ethyca/fides/pull/3781)
- Update admin ui to use new integration delete route [#3785](https://github.com/ethyca/fides/pull/3785)
- Pinned `pymssql` and `cython` dependencies to avoid build issues on ARM machines [#3829](https://github.com/ethyca/fides/pull/3829)

### Removed

- Removed "Custom field(s) successfully saved" toast [#3779](https://github.com/ethyca/fides/pull/3779)

### Added

- Record when consent is served [#3777](https://github.com/ethyca/fides/pull/3777)
- Add an `active` property to taxonomy elements [#3784](https://github.com/ethyca/fides/pull/3784)
- Erasure support for Heap [#3599](https://github.com/ethyca/fides/pull/3599)

### Fixed

- Privacy notice UI's list of possible regions now matches the backend's list [#3787](https://github.com/ethyca/fides/pull/3787)
- Admin UI "property does not existing" build issue [#3831](https://github.com/ethyca/fides/pull/3831)
- Flagging sensitive inputs as passwords to mask values during entry [#3843](https://github.com/ethyca/fides/pull/3843)

## [2.16.0](https://github.com/ethyca/fides/compare/2.15.1...2.16.0)

### Added

- Empty state for when there are no relevant privacy notices in the privacy center [#3640](https://github.com/ethyca/fides/pull/3640)
- GPC indicators in fides-js banner and modal [#3673](https://github.com/ethyca/fides/pull/3673)
- Include `data_use` and `data_category` metadata in `upload` of access results [#3674](https://github.com/ethyca/fides/pull/3674)
- Add enable/disable toggle to integration tab [#3593] (https://github.com/ethyca/fides/pull/3593)

### Fixed

- Render linebreaks in the Fides.js overlay descriptions, etc. [#3665](https://github.com/ethyca/fides/pull/3665)
- Broken link to Fides docs site on the About Fides page in Admin UI [#3643](https://github.com/ethyca/fides/pull/3643)
- Add Systems Applicable Filter to Privacy Experience List [#3654](https://github.com/ethyca/fides/pull/3654)
- Privacy center and fides-js now pass in `Unescape-Safestr` as a header so that special characters can be rendered properly [#3706](https://github.com/ethyca/fides/pull/3706)
- Fixed ValidationError for saving PrivacyPreferences [#3719](https://github.com/ethyca/fides/pull/3719)
- Fixed issue preventing ConnectionConfigs with duplicate names from saving [#3770](https://github.com/ethyca/fides/pull/3770)
- Fixed creating and editing manual integrations [#3772](https://github.com/ethyca/fides/pull/3772)
- Fix lingering integration artifacts by cascading deletes from System [#3771](https://github.com/ethyca/fides/pull/3771)

### Developer Experience

- Reorganized some `api.api.v1` code to avoid circular dependencies on `quickstart` [#3692](https://github.com/ethyca/fides/pull/3692)
- Treat underscores as special characters in user passwords [#3717](https://github.com/ethyca/fides/pull/3717)
- Allow Privacy Notices banner and modal to scroll as needed [#3713](https://github.com/ethyca/fides/pull/3713)
- Make malicious url test more robust to environmental differences [#3748](https://github.com/ethyca/fides/pull/3748)
- Ignore type checker on click decorators to bypass known issue with `click` version `8.1.4` [#3746](https://github.com/ethyca/fides/pull/3746)

### Changed

- Moved GPC preferences slightly earlier in Fides.js lifecycle [#3561](https://github.com/ethyca/fides/pull/3561)
- Changed results from clicking "Test connection" to be a toast instead of statically displayed on the page [#3700](https://github.com/ethyca/fides/pull/3700)
- Moved "management" tab from nav into settings icon in top right [#3701](https://github.com/ethyca/fides/pull/3701)
- Remove name and description fields from integration form [#3684](https://github.com/ethyca/fides/pull/3684)
- Update EU PrivacyNoticeRegion codes and allow experience filtering to drop back to country filtering if region not found [#3630](https://github.com/ethyca/fides/pull/3630)
- Fields with default fields are now flagged as required in the front-end [#3694](https://github.com/ethyca/fides/pull/3694)
- In "view systems", system cards can now be clicked and link to that system's `configure/[id]` page [#3734](https://github.com/ethyca/fides/pull/3734)
- Enable privacy notice and privacy experience feature flags by default [#3773](https://github.com/ethyca/fides/pull/3773)

### Security

- Resolve Zip bomb file upload vulnerability [CVE-2023-37480](https://github.com/ethyca/fides/security/advisories/GHSA-g95c-2jgm-hqc6)
- Resolve SVG bomb (billion laughs) file upload vulnerability [CVE-2023-37481](https://github.com/ethyca/fides/security/advisories/GHSA-3rw2-wfc8-wmj5)

## [2.15.1](https://github.com/ethyca/fides/compare/2.15.0...2.15.1)

### Added

- Set `sslmode` to `prefer` if connecting to Redshift via ssh [#3685](https://github.com/ethyca/fides/pull/3685)

### Changed

- Privacy center action cards are now able to expand to accommodate longer text [#3669](https://github.com/ethyca/fides/pull/3669)
- Update integration endpoint permissions [#3707](https://github.com/ethyca/fides/pull/3707)

### Fixed

- Handle names with a double underscore when processing access and erasure requests [#3688](https://github.com/ethyca/fides/pull/3688)
- Allow Privacy Notices banner and modal to scroll as needed [#3713](https://github.com/ethyca/fides/pull/3713)

### Security

- Resolve path traversal vulnerability in webserver API [CVE-2023-36827](https://github.com/ethyca/fides/security/advisories/GHSA-r25m-cr6v-p9hq)

## [2.15.0](https://github.com/ethyca/fides/compare/2.14.1...2.15.0)

### Added

- Privacy center can now render its consent values based on Privacy Notices and Privacy Experiences [#3411](https://github.com/ethyca/fides/pull/3411)
- Add Google Tag Manager and Privacy Center ENV vars to sample app [#2949](https://github.com/ethyca/fides/pull/2949)
- Add `notice_key` field to Privacy Notice UI form [#3403](https://github.com/ethyca/fides/pull/3403)
- Add `identity` query param to the consent reporting API view [#3418](https://github.com/ethyca/fides/pull/3418)
- Use `rollup-plugin-postcss` to bundle and optimize the `fides.js` components CSS [#3411](https://github.com/ethyca/fides/pull/3411)
- Dispatch Fides.js lifecycle events on window (FidesInitialized, FidesUpdated) and cross-publish to Fides.gtm() integration [#3411](https://github.com/ethyca/fides/pull/3411)
- Added the ability to use custom CAs with Redis via TLS [#3451](https://github.com/ethyca/fides/pull/3451)
- Add default experience configs on startup [#3449](https://github.com/ethyca/fides/pull/3449)
- Load default privacy notices on startup [#3401](https://github.com/ethyca/fides/pull/3401)
- Add ability for users to pass in additional parameters for application database connection [#3450](https://github.com/ethyca/fides/pull/3450)
- Load default privacy notices on startup [#3401](https://github.com/ethyca/fides/pull/3401/files)
- Add ability for `fides-js` to make API calls to Fides [#3411](https://github.com/ethyca/fides/pull/3411)
- `fides-js` banner is now responsive across different viewport widths [#3411](https://github.com/ethyca/fides/pull/3411)
- Add ability to close `fides-js` banner and modal via a button or ESC [#3411](https://github.com/ethyca/fides/pull/3411)
- Add ability to open the `fides-js` modal from a link on the host site [#3411](https://github.com/ethyca/fides/pull/3411)
- GPC preferences are automatically applied via `fides-js` [#3411](https://github.com/ethyca/fides/pull/3411)
- Add new dataset route that has additional filters [#3558](https://github.com/ethyca/fides/pull/3558)
- Update dataset dropdown to use new api filter [#3565](https://github.com/ethyca/fides/pull/3565)
- Filter out saas datasets from the rest of the UI [#3568](https://github.com/ethyca/fides/pull/3568)
- Included optional env vars to have postgres or Redshift connected via bastion host [#3374](https://github.com/ethyca/fides/pull/3374/)
- Support for acknowledge button for notice-only Privacy Notices and to disable toggling them off [#3546](https://github.com/ethyca/fides/pull/3546)
- HTML format for privacy request storage destinations [#3427](https://github.com/ethyca/fides/pull/3427)
- Persistent message showing result and timestamp of last integration test to "Integrations" tab in system view [#3628](https://github.com/ethyca/fides/pull/3628)
- Access and erasure support for SurveyMonkey [#3590](https://github.com/ethyca/fides/pull/3590)
- New Cookies Table for storing cookies associated with systems and privacy declarations [#3572](https://github.com/ethyca/fides/pull/3572)
- `fides-js` and privacy center now delete cookies associated with notices that were opted out of [#3569](https://github.com/ethyca/fides/pull/3569)
- Cookie input field on system data use tab [#3571](https://github.com/ethyca/fides/pull/3571)

### Fixed

- Fix sample app `DATABASE_*` ENV vars for backwards compatibility [#3406](https://github.com/ethyca/fides/pull/3406)
- Fix overlay rendering issue by finding/creating a dedicated parent element for Preact [#3397](https://github.com/ethyca/fides/pull/3397)
- Fix the sample app privacy center link to be configurable [#3409](https://github.com/ethyca/fides/pull/3409)
- Fix CLI output showing a version warning for Snowflake [#3434](https://github.com/ethyca/fides/pull/3434)
- Flaky custom field Cypress test on systems page [#3408](https://github.com/ethyca/fides/pull/3408)
- Fix NextJS errors & warnings for Cookie House sample app [#3411](https://github.com/ethyca/fides/pull/3411)
- Fix bug where `fides-js` toggles were not reflecting changes from rejecting or accepting all notices [#3522](https://github.com/ethyca/fides/pull/3522)
- Remove the `fides-js` banner from tab order when it is hidden and move the overlay components to the top of the tab order. [#3510](https://github.com/ethyca/fides/pull/3510)
- Fix bug where `fides-js` toggle states did not always initialize properly [#3597](https://github.com/ethyca/fides/pull/3597)
- Fix race condition with consent modal link rendering [#3521](https://github.com/ethyca/fides/pull/3521)
- Hide custom fields section when there are no custom fields created [#3554](https://github.com/ethyca/fides/pull/3554)
- Disable connector dropdown in integration tab on save [#3552](https://github.com/ethyca/fides/pull/3552)
- Handles an edge case for non-existent identities with the Kustomer API [#3513](https://github.com/ethyca/fides/pull/3513)
- remove the configure privacy request tile from the home screen [#3555](https://github.com/ethyca/fides/pull/3555)
- Updated Privacy Experience Safe Strings Serialization [#3600](https://github.com/ethyca/fides/pull/3600/)
- Only create default experience configs on startup, not update [#3605](https://github.com/ethyca/fides/pull/3605)
- Update to latest asyncpg dependency to avoid build error [#3614](https://github.com/ethyca/fides/pull/3614)
- Fix bug where editing a data use on a system could delete existing data uses [#3627](https://github.com/ethyca/fides/pull/3627)
- Restrict Privacy Center debug logging to development-only [#3638](https://github.com/ethyca/fides/pull/3638)
- Fix bug where linking an integration would not update the tab when creating a new system [#3662](https://github.com/ethyca/fides/pull/3662)
- Fix dataset yaml not properly reflecting the dataset in the dropdown of system integrations tab [#3666](https://github.com/ethyca/fides/pull/3666)
- Fix privacy notices not being able to be edited via the UI after the addition of the `cookies` field [#3670](https://github.com/ethyca/fides/pull/3670)
- Add a transform in the case of `null` name fields in privacy declarations for the data use forms [#3683](https://github.com/ethyca/fides/pull/3683)

### Changed

- Enabled Privacy Experience beta flag [#3364](https://github.com/ethyca/fides/pull/3364)
- Reorganize CLI Command Source Files [#3491](https://github.com/ethyca/fides/pull/3491)
- Removed ExperienceConfig.delivery_mechanism constraint [#3387](https://github.com/ethyca/fides/pull/3387)
- Updated privacy experience UI forms to reflect updated experience config fields [#3402](https://github.com/ethyca/fides/pull/3402)
- Use a venv in the Dockerfile for installing Python deps [#3452](https://github.com/ethyca/fides/pull/3452)
- Bump SlowAPI Version [#3456](https://github.com/ethyca/fides/pull/3456)
- Bump Psycopg2-binary Version [#3473](https://github.com/ethyca/fides/pull/3473)
- Reduced duplication between PrivacyExperience and PrivacyExperienceConfig [#3470](https://github.com/ethyca/fides/pull/3470)
- Update privacy centre email and phone validation to allow for both to be blank [#3432](https://github.com/ethyca/fides/pull/3432)
- Moved connection configuration into the system portal [#3407](https://github.com/ethyca/fides/pull/3407)
- Update `fideslang` to `1.4.1` to allow arbitrary nested metadata on `System`s and `Dataset`s `meta` property [#3463](https://github.com/ethyca/fides/pull/3463)
- Remove form validation to allow both email & phone inputs for consent requests [#3529](https://github.com/ethyca/fides/pull/3529)
- Removed dataset dropdown from saas connector configuration [#3563](https://github.com/ethyca/fides/pull/3563)
- Removed `pyodbc` in favor of `pymssql` for handling SQL Server connections [#3435](https://github.com/ethyca/fides/pull/3435)
- Only create a PrivacyRequest when saving consent if at least one notice has system-wide enforcement [#3626](https://github.com/ethyca/fides/pull/3626)
- Increased the character limit for the `SafeStr` type from 500 to 32000 [#3647](https://github.com/ethyca/fides/pull/3647)
- Changed "connection" to "integration" on system view and edit pages [#3659](https://github.com/ethyca/fides/pull/3659)

### Developer Experience

- Add ability to pass ENV vars to both privacy center and sample app during `fides deploy` via `.env` [#2949](https://github.com/ethyca/fides/pull/2949)
- Handle an edge case when generating tags that finds them out of sequence [#3405](https://github.com/ethyca/fides/pull/3405)
- Add support for pushing `prerelease` and `rc` tagged images to Dockerhub [#3474](https://github.com/ethyca/fides/pull/3474)
- Optimize GitHub workflows used for docker image publishing [#3526](https://github.com/ethyca/fides/pull/3526)

### Removed

- Removed the deprecated `system_dependencies` from `System` resources, migrating to `egress` [#3285](https://github.com/ethyca/fides/pull/3285)

### Docs

- Updated developer docs for ARM platform users related to `pymssql` [#3615](https://github.com/ethyca/fides/pull/3615)

## [2.14.1](https://github.com/ethyca/fides/compare/2.14.0...2.14.1)

### Added

- Add `identity` query param to the consent reporting API view [#3418](https://github.com/ethyca/fides/pull/3418)
- Add privacy centre button text customisations [#3432](https://github.com/ethyca/fides/pull/3432)
- Add privacy centre favicon customisation [#3432](https://github.com/ethyca/fides/pull/3432)

### Changed

- Update privacy centre email and phone validation to allow for both to be blank [#3432](https://github.com/ethyca/fides/pull/3432)

## [2.14.0](https://github.com/ethyca/fides/compare/2.13.0...2.14.0)

### Added

- Add an automated test to check for `/fides-consent.js` backwards compatibility [#3289](https://github.com/ethyca/fides/pull/3289)
- Add infrastructure for "overlay" consent components (Preact, CSS bundling, etc.) and initial version of consent banner [#3191](https://github.com/ethyca/fides/pull/3191)
- Add the modal component of the "overlay" consent components [#3291](https://github.com/ethyca/fides/pull/3291)
- Added an `automigrate` database setting [#3220](https://github.com/ethyca/fides/pull/3220)
- Track Privacy Experience with Privacy Preferences [#3311](https://github.com/ethyca/fides/pull/3311)
- Add ability for `fides-js` to fetch its own geolocation [#3356](https://github.com/ethyca/fides/pull/3356)
- Add ability to select different locations in the "Cookie House" sample app [#3362](https://github.com/ethyca/fides/pull/3362)
- Added optional logging of resource changes on the server [#3331](https://github.com/ethyca/fides/pull/3331)

### Fixed

- Maintain casing differences within Snowflake datasets for proper DSR execution [#3245](https://github.com/ethyca/fides/pull/3245)
- Handle DynamoDB edge case where no attributes are defined [#3299](https://github.com/ethyca/fides/pull/3299)
- Support pseudonymous consent requests with `fides_user_device_id` for the new consent workflow [#3203](https://github.com/ethyca/fides/pull/3203)
- Fides user device id filter to GET Privacy Experience List endpoint to stash user preferences on embedded notices [#3302](https://github.com/ethyca/fides/pull/3302)
- Support for data categories on manual webhook fields [#3330](https://github.com/ethyca/fides/pull/3330)
- Added config-driven rendering to consent components [#3316](https://github.com/ethyca/fides/pull/3316)
- Pin `typing_extensions` dependency to `4.5.0` to work around a pydantic bug [#3357](https://github.com/ethyca/fides/pull/3357)

### Changed

- Explicitly escape/unescape certain fields instead of using SafeStr [#3144](https://github.com/ethyca/fides/pull/3144)
- Updated DynamoDB icon [#3296](https://github.com/ethyca/fides/pull/3296)
- Increased default page size for the connection type endpoint to 100 [#3298](https://github.com/ethyca/fides/pull/3298)
- Data model around PrivacyExperiences to better keep Privacy Notices and Experiences in sync [#3292](https://github.com/ethyca/fides/pull/3292)
- UI calls to support new PrivacyExperiences data model [#3313](https://github.com/ethyca/fides/pull/3313)
- Ensure email connectors respect the `notifications.notification_service_type` app config property if set [#3355](https://github.com/ethyca/fides/pull/3355)
- Rework Delighted connector so the `survey_response` endpoint depends on the `person` endpoint [3385](https://github.com/ethyca/fides/pull/3385)
- Remove logging within the Celery creation function [#3303](https://github.com/ethyca/fides/pull/3303)
- Update how generic endpoint generation works [#3304](https://github.com/ethyca/fides/pull/3304)
- Restrict strack-trace logging when not in Dev mode [#3081](https://github.com/ethyca/fides/pull/3081)
- Refactor CSS variables for `fides-js` to match brandable color palette [#3321](https://github.com/ethyca/fides/pull/3321)
- Moved all of the dirs from `fides.api.ops` into `fides.api` [#3318](https://github.com/ethyca/fides/pull/3318)
- Put global settings for fides.js on privacy center settings [#3333](https://github.com/ethyca/fides/pull/3333)
- Changed `fides db migrate` to `fides db upgrade` [#3342](https://github.com/ethyca/fides/pull/3342)
- Add required notice key to privacy notices [#3337](https://github.com/ethyca/fides/pull/3337)
- Make Privacy Experience List public, and separate public endpoint rate limiting [#3339](https://github.com/ethyca/fides/pull/3339)

### Developer Experience

- Add dispatch event when publishing a non-prod tag [#3317](https://github.com/ethyca/fides/pull/3317)
- Add OpenAPI (Swagger) documentation for Fides Privacy Center API endpoints (/fides.js) [#3341](https://github.com/ethyca/fides/pull/3341)

### Removed

- Remove `fides export` command and backing code [#3256](https://github.com/ethyca/fides/pull/3256)

## [2.13.0](https://github.com/ethyca/fides/compare/2.12.1...2.13.0)

### Added

- Connector for DynamoDB [#2998](https://github.com/ethyca/fides/pull/2998)
- Access and erasure support for Amplitude [#2569](https://github.com/ethyca/fides/pull/2569)
- Access and erasure support for Gorgias [#2444](https://github.com/ethyca/fides/pull/2444)
- Privacy Experience Bulk Create, Bulk Update, and Detail Endpoints [#3185](https://github.com/ethyca/fides/pull/3185)
- Initial privacy experience UI [#3186](https://github.com/ethyca/fides/pull/3186)
- A JavaScript modal to copy a script tag for `fides.js` [#3238](https://github.com/ethyca/fides/pull/3238)
- Access and erasure support for OneSignal [#3199](https://github.com/ethyca/fides/pull/3199)
- Add the ability to "inject" location into `/fides.js` bundles and cache responses for one hour [#3272](https://github.com/ethyca/fides/pull/3272)
- Prevent column sorts from resetting when data changes [#3290](https://github.com/ethyca/fides/pull/3290)

### Changed

- Merge instances of RTK `createApi` into one instance for better cache invalidation [#3059](https://github.com/ethyca/fides/pull/3059)
- Update custom field definition uniqueness to be case insensitive name per resource type [#3215](https://github.com/ethyca/fides/pull/3215)
- Restrict where privacy notices of certain consent mechanisms must be displayed [#3195](https://github.com/ethyca/fides/pull/3195)
- Merged the `lib` submodule into the `api.ops` submodule [#3134](https://github.com/ethyca/fides/pull/3134)
- Merged duplicate privacy declaration components [#3254](https://github.com/ethyca/fides/pull/3254)
- Refactor client applications into a monorepo with turborepo, extract fides-js into a standalone package, and improve privacy-center to load configuration at runtime [#3105](https://github.com/ethyca/fides/pull/3105)

### Fixed

- Prevent ability to unintentionally show "default" Privacy Center configuration, styles, etc. [#3242](https://github.com/ethyca/fides/pull/3242)
- Fix broken links to docs site pages in Admin UI [#3232](https://github.com/ethyca/fides/pull/3232)
- Repoint legacy docs site links to the new and improved docs site [#3167](https://github.com/ethyca/fides/pull/3167)
- Fix Cookie House Privacy Center styles for fides deploy [#3283](https://github.com/ethyca/fides/pull/3283)
- Maintain casing differences within Snowflake datasets for proper DSR execution [#3245](https://github.com/ethyca/fides/pull/3245)

### Developer Experience

- Use prettier to format _all_ source files in client packages [#3240](https://github.com/ethyca/fides/pull/3240)

### Deprecated

- Deprecate `fides export` CLI command as it is moving to `fidesplus` [#3264](https://github.com/ethyca/fides/pull/3264)

## [2.12.1](https://github.com/ethyca/fides/compare/2.12.0...2.12.1)

### Changed

- Updated how Docker version checks are handled and added an escape-hatch [#3218](https://github.com/ethyca/fides/pull/3218)

### Fixed

- Datamap export mitigation for deleted taxonomy elements referenced by declarations [#3214](https://github.com/ethyca/fides/pull/3214)
- Update datamap columns each time the page is visited [#3211](https://github.com/ethyca/fides/pull/3211)
- Ensure inactive custom fields are not returned for datamap response [#3223](https://github.com/ethyca/fides/pull/3223)

## [2.12.0](https://github.com/ethyca/fides/compare/2.11.0...2.12.0)

### Added

- Access and erasure support for Aircall [#2589](https://github.com/ethyca/fides/pull/2589)
- Access and erasure support for Klaviyo [#2501](https://github.com/ethyca/fides/pull/2501)
- Page to edit or add privacy notices [#3058](https://github.com/ethyca/fides/pull/3058)
- Side navigation bar can now also have children navigation links [#3099](https://github.com/ethyca/fides/pull/3099)
- Endpoints for consent reporting [#3095](https://github.com/ethyca/fides/pull/3095)
- Added manage custom fields page behind feature flag [#3089](https://github.com/ethyca/fides/pull/3089)
- Custom fields table [#3097](https://github.com/ethyca/fides/pull/3097)
- Custom fields form modal [#3165](https://github.com/ethyca/fides/pull/3165)
- Endpoints to save the new-style Privacy Preferences with respect to a fides user device id [#3132](https://github.com/ethyca/fides/pull/3132)
- Support `privacy_declaration` as a resource type for custom fields [#3149](https://github.com/ethyca/fides/pull/3149)
- Expose `id` field of embedded `privacy_declarations` on `system` API responses [#3157](https://github.com/ethyca/fides/pull/3157)
- Access and erasure support for Unbounce [#2697](https://github.com/ethyca/fides/pull/2697)
- Support pseudonymous consent requests with `fides_user_device_id` [#3158](https://github.com/ethyca/fides/pull/3158)
- Update `fides_consent` cookie format [#3158](https://github.com/ethyca/fides/pull/3158)
- Add custom fields to the data use declaration form [#3197](https://github.com/ethyca/fides/pull/3197)
- Added fides user device id as a ProvidedIdentityType [#3131](https://github.com/ethyca/fides/pull/3131)

### Changed

- The `cursor` pagination strategy now also searches for data outside of the `data_path` when determining the cursor value [#3068](https://github.com/ethyca/fides/pull/3068)
- Moved Privacy Declarations associated with Systems to their own DB table [#3098](https://github.com/ethyca/fides/pull/3098)
- More tests on data use validation for privacy notices within the same region [#3156](https://github.com/ethyca/fides/pull/3156)
- Improvements to export code for bugfixes and privacy declaration custom field support [#3184](https://github.com/ethyca/fides/pull/3184)
- Enabled privacy notice feature flag [#3192](https://github.com/ethyca/fides/pull/3192)
- Updated TS types - particularly with new privacy notices [#3054](https://github.com/ethyca/fides/pull/3054)
- Make name not required on privacy declaration [#3150](https://github.com/ethyca/fides/pull/3150)
- Let Rule Targets allow for custom data categories [#3147](https://github.com/ethyca/fides/pull/3147)

### Removed

- Removed the warning about access control migration [#3055](https://github.com/ethyca/fides/pull/3055)
- Remove `customFields` feature flag [#3080](https://github.com/ethyca/fides/pull/3080)
- Remove notification banner from the home page [#3088](https://github.com/ethyca/fides/pull/3088)

### Fixed

- Fix a typo in the Admin UI [#3166](https://github.com/ethyca/fides/pull/3166)
- The `--local` flag is now respected for the `scan dataset db` command [#3096](https://github.com/ethyca/fides/pull/3096)
- Fixing issue where connectors with external dataset references would fail to save [#3142](https://github.com/ethyca/fides/pull/3142)
- Ensure privacy declaration IDs are stable across updates through system API [#3188](https://github.com/ethyca/fides/pull/3188)
- Fixed unit tests for saas connector type endpoints now that we have >50 [#3101](https://github.com/ethyca/fides/pull/3101)
- Fixed nox docs link [#3121](https://github.com/ethyca/fides/pull/3121/files)

### Developer Experience

- Update fides deploy to use a new database.load_samples setting to initialize sample Systems, Datasets, and Connections for testing [#3102](https://github.com/ethyca/fides/pull/3102)
- Remove support for automatically configuring messaging (Mailgun) & storage (S3) using `.env` with `nox -s "fides_env(test)"` [#3102](https://github.com/ethyca/fides/pull/3102)
- Add smoke tests for consent management [#3158](https://github.com/ethyca/fides/pull/3158)
- Added nox command that opens dev docs [#3082](https://github.com/ethyca/fides/pull/3082)

## [2.11.0](https://github.com/ethyca/fides/compare/2.10.0...2.11.0)

### Added

- Access support for Shippo [#2484](https://github.com/ethyca/fides/pull/2484)
- Feature flags can be set such that they cannot be modified by the user [#2966](https://github.com/ethyca/fides/pull/2966)
- Added the datamap UI to make it open source [#2988](https://github.com/ethyca/fides/pull/2988)
- Introduced a `FixedLayout` component (from the datamap UI) for pages that need to be a fixed height and scroll within [#2992](https://github.com/ethyca/fides/pull/2992)
- Added preliminary privacy notice page [#2995](https://github.com/ethyca/fides/pull/2995)
- Table for privacy notices [#3001](https://github.com/ethyca/fides/pull/3001)
- Added connector template endpoint [#2946](https://github.com/ethyca/fides/pull/2946)
- Query params on connection type endpoint to filter by supported action type [#2996](https://github.com/ethyca/fides/pull/2996)
- Scope restrictions for privacy notice table in the UI [#3007](https://github.com/ethyca/fides/pull/3007)
- Toggle for enabling/disabling privacy notices in the UI [#3010](https://github.com/ethyca/fides/pull/3010)
- Add endpoint to retrieve privacy notices grouped by their associated data uses [#2956](https://github.com/ethyca/fides/pull/2956)
- Support for uploading custom connector templates via the UI [#2997](https://github.com/ethyca/fides/pull/2997)
- Add a backwards-compatible workflow for saving and propagating consent preferences with respect to Privacy Notices [#3016](https://github.com/ethyca/fides/pull/3016)
- Empty state for privacy notices [#3027](https://github.com/ethyca/fides/pull/3027)
- Added Data flow modal [#3008](https://github.com/ethyca/fides/pull/3008)
- Update datamap table export [#3038](https://github.com/ethyca/fides/pull/3038)
- Added more advanced privacy center styling [#2943](https://github.com/ethyca/fides/pull/2943)
- Backend privacy experiences foundation [#3146](https://github.com/ethyca/fides/pull/3146)

### Changed

- Set `privacyDeclarationDeprecatedFields` flags to false and set `userCannotModify` to true [2987](https://github.com/ethyca/fides/pull/2987)
- Restored `nav-config` back to the admin-ui [#2990](https://github.com/ethyca/fides/pull/2990)
- Bumped supported Python versions to 3.10.11, 3.9.16, and 3.8.14 [#2936](https://github.com/ethyca/fides/pull/2936)
- Modify privacy center default config to only request email identities, and add validation preventing requesting both email & phone identities [#2539](https://github.com/ethyca/fides/pull/2539)
- SaaS connector icons are now dynamically loaded from the connector templates [#3018](https://github.com/ethyca/fides/pull/3018)
- Updated consentmechanism Enum to rename "necessary" to "notice_only" [#3048](https://github.com/ethyca/fides/pull/3048)
- Updated test data for Mongo, CLI [#3011](https://github.com/ethyca/fides/pull/3011)
- Updated the check for if a user can assign owner roles to be scope-based instead of role-based [#2964](https://github.com/ethyca/fides/pull/2964)
- Replaced menu in user management table with delete icon [#2958](https://github.com/ethyca/fides/pull/2958)
- Added extra fields to webhook payloads [#2830](https://github.com/ethyca/fides/pull/2830)

### Removed

- Removed interzone navigation logic now that the datamap UI and admin UI are one app [#2990](https://github.com/ethyca/fides/pull/2990)
- Remove the `unknown` state for generated datasets displaying on fidesplus [#2957](https://github.com/ethyca/fides/pull/2957)
- Removed datamap export API [#2999](https://github.com/ethyca/fides/pull/2999)

### Developer Experience

- Nox commands for git tagging to support feature branch builds [#2979](https://github.com/ethyca/fides/pull/2979)
- Changed test environment (`nox -s fides_env`) to run `fides deploy` for local testing [#3071](https://github.com/ethyca/fides/pull/3017)
- Publish git-tag specific docker images [#3050](https://github.com/ethyca/fides/pull/3050)

## [2.10.0](https://github.com/ethyca/fides/compare/2.9.2...2.10.0)

### Added

- Allow users to configure their username and password via the config file [#2884](https://github.com/ethyca/fides/pull/2884)
- Add authentication to the `masking` endpoints as well as accompanying scopes [#2909](https://github.com/ethyca/fides/pull/2909)
- Add an Organization Management page (beta) [#2908](https://github.com/ethyca/fides/pull/2908)
- Adds assigned systems to user management table [#2922](https://github.com/ethyca/fides/pull/2922)
- APIs to support Privacy Notice management (create, read, update) [#2928](https://github.com/ethyca/fides/pull/2928)

### Changed

- Improved standard layout for large width screens and polished misc. pages [#2869](https://github.com/ethyca/fides/pull/2869)
- Changed UI paths in the admin-ui [#2869](https://github.com/ethyca/fides/pull/2892)
  - `/add-systems/new` --> `/add-systems/manual`
  - `/system` --> `/systems`
- Added individual ID routes for systems [#2902](https://github.com/ethyca/fides/pull/2902)
- Deprecated adding scopes to users directly; you can only add roles. [#2848](https://github.com/ethyca/fides/pull/2848/files)
- Changed About Fides page to say "Fides Core Version:" over "Version". [#2899](https://github.com/ethyca/fides/pull/2899)
- Polish Admin UI header & navigation [#2897](https://github.com/ethyca/fides/pull/2897)
- Give new users a "viewer" role by default [#2900](https://github.com/ethyca/fides/pull/2900)
- Tie together save states for user permissions and systems [#2913](https://github.com/ethyca/fides/pull/2913)
- Removing payment types from Stripe connector params [#2915](https://github.com/ethyca/fides/pull/2915)
- Viewer role can now access a restricted version of the user management page [#2933](https://github.com/ethyca/fides/pull/2933)
- Change Privacy Center email placeholder text [#2935](https://github.com/ethyca/fides/pull/2935)
- Restricted setting Approvers as System Managers [#2891](https://github.com/ethyca/fides/pull/2891)
- Adds confirmation modal when downgrading user to "approver" role via Admin UI [#2924](https://github.com/ethyca/fides/pull/2924)
- Changed the toast message for new users to include access control info [#2939](https://github.com/ethyca/fides/pull/2939)
- Add Data Stewards to datamap export [#2962](https://github.com/ethyca/fides/pull/2962)

### Fixed

- Restricted Contributors from being able to create Owners [#2888](https://github.com/ethyca/fides/pull/2888)
- Allow for dynamic aspect ratio for logo on Privacy Center 404 [#2895](https://github.com/ethyca/fides/pull/2895)
- Allow for dynamic aspect ratio for logo on consent page [#2895](https://github.com/ethyca/fides/pull/2895)
- Align role dscription drawer of Admin UI with top nav: [#2932](https://github.com/ethyca/fides/pull/2932)
- Fixed error message when a user is assigned to be an approver without any systems [#2953](https://github.com/ethyca/fides/pull/2953)

### Developer Experience

- Update frontend npm packages (admin-ui, privacy-center, cypress-e2e) [#2921](https://github.com/ethyca/fides/pull/2921)

## [2.9.2](https://github.com/ethyca/fides/compare/2.9.1...2.9.2)

### Fixed

- Allow multiple data uses as long as their processing activity name is different [#2905](https://github.com/ethyca/fides/pull/2905)
- use HTML property, not text, when dispatching Mailchimp Transactional emails [#2901](https://github.com/ethyca/fides/pull/2901)
- Remove policy key from Privacy Center submission modal [#2912](https://github.com/ethyca/fides/pull/2912)

## [2.9.1](https://github.com/ethyca/fides/compare/2.9.0...2.9.1)

### Added

- Added Attentive erasure email connector [#2782](https://github.com/ethyca/fides/pull/2782)

### Changed

- Removed dataset based email connectors [#2782](https://github.com/ethyca/fides/pull/2782)
- Changed Auth0's authentication strategy from `bearer` to `oauth2_client_credentials` [#2820](https://github.com/ethyca/fides/pull/2820)
- renamed the privacy declarations field "Privacy declaration name (deprecated)" to "Processing Activity" [#711](https://github.com/ethyca/fidesplus/issues/711)

### Fixed

- Fixed issue where the scopes list passed into FidesUserPermission could get mutated with the total_scopes call [#2883](https://github.com/ethyca/fides/pull/2883)

### Removed

- removed the `privacyDeclarationDeprecatedFields` flag [#711](https://github.com/ethyca/fidesplus/issues/711)

## [2.9.0](https://github.com/ethyca/fides/compare/2.8.3...2.9.0)

### Added

- The ability to assign users as system managers for a specific system [#2714](https://github.com/ethyca/fides/pull/2714)
- New endpoints to add and remove users as system managers [#2726](https://github.com/ethyca/fides/pull/2726)
- Warning about access control migration to the UI [#2842](https://github.com/ethyca/fides/pull/2842)
- Adds Role Assignment UI [#2739](https://github.com/ethyca/fides/pull/2739)
- Add an automated migration to give users a `viewer` role [#2821](https://github.com/ethyca/fides/pull/2821)

### Changed

- Removed "progressive" navigation that would hide Admin UI tabs until Systems / Connections were configured [#2762](https://github.com/ethyca/fides/pull/2762)
- Added `system.privacy_declaration.name` to datamap response [#2831](https://github.com/ethyca/fides/pull/2831/files)

### Developer Experience

- Retired legacy `navV2` feature flag [#2762](https://github.com/ethyca/fides/pull/2762)
- Update Admin UI Layout to fill viewport height [#2812](https://github.com/ethyca/fides/pull/2812)

### Fixed

- Fixed issue where unsaved changes warning would always show up when running fidesplus [#2788](https://github.com/ethyca/fides/issues/2788)
- Fixed problem in datamap export with datasets that had been updated via SaaS instantiation [#2841](https://github.com/ethyca/fides/pull/2841)
- Fixed problem in datamap export with inconsistent custom field ordering [#2859](https://github.com/ethyca/fides/pull/2859)

## [2.8.3](https://github.com/ethyca/fides/compare/2.8.2...2.8.3)

### Added

- Serialise `bson.ObjectId` types in SAR data packages [#2785](https://github.com/ethyca/fides/pull/2785)

### Fixed

- Fixed issue where more than 1 populated custom fields removed a system from the datamap export [#2825](https://github.com/ethyca/fides/pull/2825)

## [2.8.2](https://github.com/ethyca/fides/compare/2.8.1...2.8.2)

### Fixed

- Resolved a bug that stopped custom fields populating the visual datamap [#2775](https://github.com/ethyca/fides/pull/2775)
- Patch appconfig migration to handle existing db record [#2780](https://github.com/ethyca/fides/pull/2780)

## [2.8.1](https://github.com/ethyca/fides/compare/2.8.0...2.8.1)

### Fixed

- Disabled hiding Admin UI based on user scopes [#2771](https://github.com/ethyca/fides/pull/2771)

## [2.8.0](https://github.com/ethyca/fides/compare/2.7.1...2.8.0)

### Added

- Add API support for messaging config properties [#2551](https://github.com/ethyca/fides/pull/2551)
- Access and erasure support for Kustomer [#2520](https://github.com/ethyca/fides/pull/2520)
- Added the `erase_after` field on collections to be able to set the order for erasures [#2619](https://github.com/ethyca/fides/pull/2619)
- Add a toggle to filter the system classification to only return those with classification data [#2700](https://github.com/ethyca/fides/pull/2700)
- Added backend role-based permissions [#2671](https://github.com/ethyca/fides/pull/2671)
- Access and erasure for Vend SaaS Connector [#1869](https://github.com/ethyca/fides/issues/1869)
- Added endpoints for storage and messaging config setup status [#2690](https://github.com/ethyca/fides/pull/2690)
- Access and erasure for Jira SaaS Connector [#1871](https://github.com/ethyca/fides/issues/1871)
- Access and erasure support for Delighted [#2244](https://github.com/ethyca/fides/pull/2244)
- Improve "Upload a new dataset YAML" [#1531](https://github.com/ethyca/fides/pull/2258)
- Input validation and sanitization for Privacy Request fields [#2655](https://github.com/ethyca/fides/pull/2655)
- Access and erasure support for Yotpo [#2708](https://github.com/ethyca/fides/pull/2708)
- Custom Field Library Tab [#527](https://github.com/ethyca/fides/pull/2693)
- Allow SendGrid template usage [#2728](https://github.com/ethyca/fides/pull/2728)
- Added ConnectorRunner to simplify SaaS connector testing [#1795](https://github.com/ethyca/fides/pull/1795)
- Adds support for Mailchimp Transactional as a messaging config [#2742](https://github.com/ethyca/fides/pull/2742)

### Changed

- Admin UI
  - Add flow for selecting system types when manually creating a system [#2530](https://github.com/ethyca/fides/pull/2530)
  - Updated forms for privacy declarations [#2648](https://github.com/ethyca/fides/pull/2648)
  - Delete flow for privacy declarations [#2664](https://github.com/ethyca/fides/pull/2664)
  - Add framework to have UI elements respect the user's scopes [#2682](https://github.com/ethyca/fides/pull/2682)
  - "Manual Webhook" has been renamed to "Manual Process". [#2717](https://github.com/ethyca/fides/pull/2717)
- Convert all config values to Pydantic `Field` objects [#2613](https://github.com/ethyca/fides/pull/2613)
- Add warning to 'fides deploy' when installed outside of a virtual environment [#2641](https://github.com/ethyca/fides/pull/2641)
- Redesigned the default/init config file to be auto-documented. Also updates the `fides init` logic and analytics consent logic [#2694](https://github.com/ethyca/fides/pull/2694)
- Change how config creation/import is handled across the application [#2622](https://github.com/ethyca/fides/pull/2622)
- Update the CLI aesthetics & docstrings [#2703](https://github.com/ethyca/fides/pull/2703)
- Updates Roles->Scopes Mapping [#2744](https://github.com/ethyca/fides/pull/2744)
- Return user scopes as an enum, as well as total scopes [#2741](https://github.com/ethyca/fides/pull/2741)
- Update `MessagingServiceType` enum to be lowercased throughout [#2746](https://github.com/ethyca/fides/pull/2746)

### Developer Experience

- Set the security environment of the fides dev setup to `prod` instead of `dev` [#2588](https://github.com/ethyca/fides/pull/2588)
- Removed unexpected default Redis password [#2666](https://github.com/ethyca/fides/pull/2666)
- Privacy Center
  - Typechecking and validation of the `config.json` will be checked for backwards-compatibility. [#2661](https://github.com/ethyca/fides/pull/2661)
- Combined conftest.py files [#2669](https://github.com/ethyca/fides/pull/2669)

### Fixed

- Fix support for "redis.user" setting when authenticating to the Redis cache [#2666](https://github.com/ethyca/fides/pull/2666)
- Fix error with the classify dataset feature flag not writing the dataset to the server [#2675](https://github.com/ethyca/fides/pull/2675)
- Allow string dates to stay strings in cache decoding [#2695](https://github.com/ethyca/fides/pull/2695)
- Admin UI
  - Remove Identifiability (Data Qualifier) from taxonomy editor [2684](https://github.com/ethyca/fides/pull/2684)
- FE: Custom field selections binding issue on Taxonomy tabs [#2659](https://github.com/ethyca/fides/pull/2693/)
- Fix Privacy Request Status when submitting a consent request when identity verification is required [#2736](https://github.com/ethyca/fides/pull/2736)

## [2.7.1](https://github.com/ethyca/fides/compare/2.7.0...2.7.1)

- Fix error with the classify dataset feature flag not writing the dataset to the server [#2675](https://github.com/ethyca/fides/pull/2675)

## [2.7.0](https://github.com/ethyca/fides/compare/2.6.6...2.7.0)

- Fides API

  - Access and erasure support for Braintree [#2223](https://github.com/ethyca/fides/pull/2223)
  - Added route to send a test message [#2585](https://github.com/ethyca/fides/pull/2585)
  - Add default storage configuration functionality and associated APIs [#2438](https://github.com/ethyca/fides/pull/2438)

- Admin UI

  - Custom Metadata [#2536](https://github.com/ethyca/fides/pull/2536)
    - Create Custom Lists
    - Create Custom Field Definition
    - Create custom fields from a the taxonomy editor
    - Provide a custom field value in a resource
    - Bulk edit custom field values [#2612](https://github.com/ethyca/fides/issues/2612)
    - Custom metadata UI Polish [#2624](https://github.com/ethyca/fides/pull/2625)

- Privacy Center

  - The consent config default value can depend on whether Global Privacy Control is enabled. [#2341](https://github.com/ethyca/fides/pull/2341)
  - When GPC is enabled, the UI indicates which data uses are opted out by default. [#2596](https://github.com/ethyca/fides/pull/2596)
  - `inspectForBrowserIdentities` now also looks for `ljt_readerID`. [#2543](https://github.com/ethyca/fides/pull/2543)

### Added

- Added new Wunderkind Consent Saas Connector [#2600](https://github.com/ethyca/fides/pull/2600)
- Added new Sovrn Email Consent Connector [#2543](https://github.com/ethyca/fides/pull/2543/)
- Log Fides version at startup [#2566](https://github.com/ethyca/fides/pull/2566)

### Changed

- Update Admin UI to show all action types (access, erasure, consent, update) [#2523](https://github.com/ethyca/fides/pull/2523)
- Removes legacy `verify_oauth_client` function [#2527](https://github.com/ethyca/fides/pull/2527)
- Updated the UI for adding systems to a new design [#2490](https://github.com/ethyca/fides/pull/2490)
- Minor logging improvements [#2566](https://github.com/ethyca/fides/pull/2566)
- Various form components now take a `stacked` or `inline` variant [#2542](https://github.com/ethyca/fides/pull/2542)
- UX fixes for user management [#2537](https://github.com/ethyca/fides/pull/2537)
- Updating Firebase Auth connector to mask the user with a delete instead of an update [#2602](https://github.com/ethyca/fides/pull/2602)

### Fixed

- Fixed bug where refreshing a page in the UI would result in a 404 [#2502](https://github.com/ethyca/fides/pull/2502)
- Usernames are case insensitive now and prevent all duplicates [#2487](https://github.com/ethyca/fides/pull/2487)
  - This PR contains a migration that deletes duplicate users and keeps the oldest original account.
- Update Logos for shipped connectors [#2464](https://github.com/ethyca/fides/pull/2587)
- Search field on privacy request page isn't working [#2270](https://github.com/ethyca/fides/pull/2595)
- Fix connection dropdown in integration table to not be disabled add system creation [#3589](https://github.com/ethyca/fides/pull/3589)

### Developer Experience

- Added new Cypress E2E smoke tests [#2241](https://github.com/ethyca/fides/pull/2241)
- New command `nox -s e2e_test` which will spin up the test environment and run true E2E Cypress tests against it [#2417](https://github.com/ethyca/fides/pull/2417)
- Cypress E2E tests now run in CI and are reported to Cypress Cloud [#2417](https://github.com/ethyca/fides/pull/2417)
- Change from `randomint` to `uuid` in mongodb tests to reduce flakiness. [#2591](https://github.com/ethyca/fides/pull/2591)

### Removed

- Remove feature flagged config wizard stepper from Admin UI [#2553](https://github.com/ethyca/fides/pull/2553)

## [2.6.6](https://github.com/ethyca/fides/compare/2.6.5...2.6.6)

### Changed

- Improve Readability for Custom Masking Override Exceptions [#2593](https://github.com/ethyca/fides/pull/2593)

## [2.6.5](https://github.com/ethyca/fides/compare/2.6.4...2.6.5)

### Added

- Added config properties to override database Engine parameters [#2511](https://github.com/ethyca/fides/pull/2511)
- Increased default pool_size and max_overflow to 50 [#2560](https://github.com/ethyca/fides/pull/2560)

## [2.6.4](https://github.com/ethyca/fides/compare/2.6.3...2.6.4)

### Fixed

- Fixed bug for SMS completion notification not being sent [#2526](https://github.com/ethyca/fides/issues/2526)
- Fixed bug where refreshing a page in the UI would result in a 404 [#2502](https://github.com/ethyca/fides/pull/2502)

## [2.6.3](https://github.com/ethyca/fides/compare/2.6.2...2.6.3)

### Fixed

- Handle case where legacy dataset has meta: null [#2524](https://github.com/ethyca/fides/pull/2524)

## [2.6.2](https://github.com/ethyca/fides/compare/2.6.1...2.6.2)

### Fixed

- Issue addressing missing field in dataset migration [#2510](https://github.com/ethyca/fides/pull/2510)

## [2.6.1](https://github.com/ethyca/fides/compare/2.6.0...2.6.1)

### Fixed

- Fix errors when privacy requests execute concurrently without workers [#2489](https://github.com/ethyca/fides/pull/2489)
- Enable saas request overrides to run in worker runtime [#2489](https://github.com/ethyca/fides/pull/2489)

## [2.6.0](https://github.com/ethyca/fides/compare/2.5.1...2.6.0)

### Added

- Added the `env` option to the `security` configuration options to allow for users to completely secure the API endpoints [#2267](https://github.com/ethyca/fides/pull/2267)
- Unified Fides Resources
  - Added a dataset dropdown selector when configuring a connector to link an existing dataset to the connector configuration. [#2162](https://github.com/ethyca/fides/pull/2162)
  - Added new datasetconfig.ctl_dataset_id field to unify fides dataset resources [#2046](https://github.com/ethyca/fides/pull/2046)
- Add new connection config routes that couple them with systems [#2249](https://github.com/ethyca/fides/pull/2249)
- Add new select/deselect all permissions buttons [#2437](https://github.com/ethyca/fides/pull/2437)
- Endpoints to allow a user with the `user:password-reset` scope to reset users' passwords. In addition, users no longer require a scope to edit their own passwords. [#2373](https://github.com/ethyca/fides/pull/2373)
- New form to reset a user's password without knowing an old password [#2390](https://github.com/ethyca/fides/pull/2390)
- Approve & deny buttons on the "Request details" page. [#2473](https://github.com/ethyca/fides/pull/2473)
- Consent Propagation
  - Add the ability to execute Consent Requests via the Privacy Request Execution layer [#2125](https://github.com/ethyca/fides/pull/2125)
  - Add a Mailchimp Transactional Consent Connector [#2194](https://github.com/ethyca/fides/pull/2194)
  - Allow defining a list of opt-in and/or opt-out requests in consent connectors [#2315](https://github.com/ethyca/fides/pull/2315)
  - Add a Google Analytics Consent Connector for GA4 properties [#2302](https://github.com/ethyca/fides/pull/2302)
  - Pass the GA Cookie from the Privacy Center [#2337](https://github.com/ethyca/fides/pull/2337)
  - Rename "user_id" to more specific "ga_client_id" [#2356](https://github.com/ethyca/fides/pull/2356)
  - Patch Google Analytics Consent Connector to delete by client_id [#2355](https://github.com/ethyca/fides/pull/2355)
  - Add a "skip_param_values option" to optionally skip when we are missing param values in the body [#2384](https://github.com/ethyca/fides/pull/2384)
  - Adds a new Universal Analytics Connector that works with the UA Tracking Id
- Adds intake and storage of Global Privacy Control Signal props for Consent [#2599](https://github.com/ethyca/fides/pull/2599)

### Changed

- Unified Fides Resources
  - Removed several fidesops schemas for DSR's in favor of updated Fideslang schemas [#2009](https://github.com/ethyca/fides/pull/2009)
  - Removed DatasetConfig.dataset field [#2096](https://github.com/ethyca/fides/pull/2096)
  - Updated UI dataset config routes to use new unified routes [#2113](https://github.com/ethyca/fides/pull/2113)
  - Validate request body on crud endpoints on upsert. Validate dataset data categories before save. [#2134](https://github.com/ethyca/fides/pull/2134/)
  - Updated test env setup and quickstart to use new endpoints [#2225](https://github.com/ethyca/fides/pull/2225)
- Consent Propagation
  - Privacy Center consent options can now be marked as `executable` in order to propagate consent requests [#2193](https://github.com/ethyca/fides/pull/2193)
  - Add support for passing browser identities to consent request patches [#2304](https://github.com/ethyca/fides/pull/2304)
- Update fideslang to 1.3.3 [#2343](https://github.com/ethyca/fides/pull/2343)
- Display the request type instead of the policy name on the request table [#2382](https://github.com/ethyca/fides/pull/2382)
- Make denial reasons required [#2400](https://github.com/ethyca/fides/pull/2400)
- Display the policy key on the request details page [#2395](https://github.com/ethyca/fides/pull/2395)
- Updated CSV export [#2452](https://github.com/ethyca/fides/pull/2452)
- Privacy Request approval now uses a modal [#2443](https://github.com/ethyca/fides/pull/2443)

### Developer Experience

- `nox -s test_env` has been replaced with `nox -s "fides_env(dev)"`
- New command `nox -s "fides_env(test)"` creates a complete test environment with seed data (similar to `fides_env(dev)`) but with the production fides image so the built UI can be accessed at `localhost:8080` [#2399](https://github.com/ethyca/fides/pull/2399)
- Change from code climate to codecov for coverage reporting [#2402](https://github.com/ethyca/fides/pull/2402)

### Fixed

- Home screen header scaling and responsiveness issues [#2200](https://github.com/ethyca/fides/pull/2277)
- Privacy Center identity inputs validate even when they are optional. [#2308](https://github.com/ethyca/fides/pull/2308)
- The PII toggle defaults to false and PII will be hidden on page load [#2388](https://github.com/ethyca/fides/pull/2388)
- Fixed a CI bug caused by git security upgrades [#2441](https://github.com/ethyca/fides/pull/2441)
- Privacy Center
  - Identity inputs validate even when they are optional. [#2308](https://github.com/ethyca/fides/pull/2308)
  - Submit buttons show loading state and disable while submitting. [#2401](https://github.com/ethyca/fides/pull/2401)
  - Phone inputs no longer request country SVGs from external domain. [#2378](https://github.com/ethyca/fides/pull/2378)
  - Input validation errors no longer change the height of modals. [#2379](https://github.com/ethyca/fides/pull/2379)
- Patch masking strategies to better handle null and non-string inputs [#2307](https://github.com/ethyca/fides/pull/2377)
- Renamed prod pushes tag to be `latest` for privacy center and sample app [#2401](https://github.com/ethyca/fides/pull/2407)
- Update firebase connector to better handle non-existent users [#2439](https://github.com/ethyca/fides/pull/2439)

## [2.5.1](https://github.com/ethyca/fides/compare/2.5.0...2.5.1)

### Developer Experience

- Allow db resets only if `config.dev_mode` is `True` [#2321](https://github.com/ethyca/fides/pull/2321)

### Fixed

- Added a feature flag for the recent dataset classification UX changes [#2335](https://github.com/ethyca/fides/pull/2335)

### Security

- Add a check to the catchall path to prevent returning paths outside of the UI directory [#2330](https://github.com/ethyca/fides/pull/2330)

### Developer Experience

- Reduce size of local Docker images by fixing `.dockerignore` patterns [#2360](https://github.com/ethyca/fides/pull/2360)

## [2.5.0](https://github.com/ethyca/fides/compare/2.4.0...2.5.0)

### Docs

- Update the docs landing page and remove redundant docs [#2184](https://github.com/ethyca/fides/pull/2184)

### Added

- Added the `user` command group to the CLI. [#2153](https://github.com/ethyca/fides/pull/2153)
- Added `Code Climate` test coverage uploads. [#2198](https://github.com/ethyca/fides/pull/2198)
- Added the connection key to the execution log [#2100](https://github.com/ethyca/fides/pull/2100)
- Added endpoints to retrieve DSR `Rule`s and `Rule Target`s [#2116](https://github.com/ethyca/fides/pull/2116)
- Added Fides version number to account dropdown in the UI [#2140](https://github.com/ethyca/fides/pull/2140)
- Add link to Classify Systems page in nav side bar [#2128](https://github.com/ethyca/fides/pull/2128)
- Dataset classification UI now polls for results [#2123](https://github.com/ethyca/fides/pull/2123)
- Update Privacy Center Icons [#1800](https://github.com/ethyca/fides/pull/2139)
- Privacy Center `fides-consent.js`:
  - `Fides.shopify` integration function. [#2152](https://github.com/ethyca/fides/pull/2152)
  - Dedicated folder for integrations.
  - `Fides.meta` integration function (fbq). [#2217](https://github.com/ethyca/fides/pull/2217)
- Adds support for Twilio email service (Sendgrid) [#2154](https://github.com/ethyca/fides/pull/2154)
- Access and erasure support for Recharge [#1709](https://github.com/ethyca/fides/pull/1709)
- Access and erasure support for Friendbuy Nextgen [#2085](https://github.com/ethyca/fides/pull/2085)

### Changed

- Admin UI Feature Flags - [#2101](https://github.com/ethyca/fides/pull/2101)
  - Overrides can be saved in the browser.
  - Use `NEXT_PUBLIC_APP_ENV` for app-specific environment config.
  - No longer use `react-feature-flags` library.
  - Can have descriptions. [#2243](https://github.com/ethyca/fides/pull/2243)
- Made privacy declarations optional when adding systems manually - [#2173](https://github.com/ethyca/fides/pull/2173)
- Removed an unclear logging message. [#2266](https://github.com/ethyca/fides/pull/2266)
- Allow any user with `user:delete` scope to delete other users [#2148](https://github.com/ethyca/fides/pull/2148)
- Dynamic imports of custom overrides and SaaS test fixtures [#2169](https://github.com/ethyca/fides/pull/2169)
- Added `AuthenticatedClient` to custom request override interface [#2171](https://github.com/ethyca/fides/pull/2171)
- Only approve the specific collection instead of the entire dataset, display only top 1 classification by default [#2226](https://github.com/ethyca/fides/pull/2226)
- Update sample project resources for `fides evaluate` usage in `fides deploy` [#2253](https://github.com/ethyca/fides/pull/2253)

### Removed

- Removed unused object_name field on s3 storage config [#2133](https://github.com/ethyca/fides/pull/2133)

### Fixed

- Remove next-auth from privacy center to fix JS console error [#2090](https://github.com/ethyca/fides/pull/2090)
- Admin UI - Added Missing ability to assign `user:delete` in the permissions checkboxes [#2148](https://github.com/ethyca/fides/pull/2148)
- Nav bug: clicking on Privacy Request breadcrumb takes me to Home instead of /privacy-requests [#497](https://github.com/ethyca/fides/pull/2141)
- Side nav disappears when viewing request details [#2129](https://github.com/ethyca/fides/pull/2155)
- Remove usage of load dataset button and other dataset UI modifications [#2149](https://github.com/ethyca/fides/pull/2149)
- Improve readability for exceptions raised from custom request overrides [#2157](https://github.com/ethyca/fides/pull/2157)
- Importing custom request overrides on server startup [#2186](https://github.com/ethyca/fides/pull/2186)
- Remove warning when env vars default to blank strings in docker-compose [#2188](https://github.com/ethyca/fides/pull/2188)
- Fix Cookie House purchase modal flashing 'Error' in title [#2274](https://github.com/ethyca/fides/pull/2274)
- Stop dependency from upgrading `packaging` to version with known issue [#2273](https://github.com/ethyca/fides/pull/2273)
- Privacy center config no longer requires `identity_inputs` and will use `email` as a default [#2263](https://github.com/ethyca/fides/pull/2263)
- No longer display remaining days for privacy requests in terminal states [#2292](https://github.com/ethyca/fides/pull/2292)

### Removed

- Remove "Create New System" button when viewing systems. All systems can now be created via the "Add systems" button on the home page. [#2132](https://github.com/ethyca/fides/pull/2132)

## [2.4.0](https://github.com/ethyca/fides/compare/2.3.1...2.4.0)

### Developer Experience

- Include a pre-check workflow that collects the pytest suite [#2098](https://github.com/ethyca/fides/pull/2098)
- Write to the application db when running the app locally. Write to the test db when running pytest [#1731](https://github.com/ethyca/fides/pull/1731)

### Changed

- Move the `fides.ctl.core.` and `fides.ctl.connectors` modules into `fides.core` and `fides.connectors` respectively [#2097](https://github.com/ethyca/fides/pull/2097)
- Fides: Skip cypress tests due to nav bar 2.0 [#2102](https://github.com/ethyca/fides/pull/2103)

### Added

- Adds new erasure policy for complete user data masking [#1839](https://github.com/ethyca/fides/pull/1839)
- New Fides Home page [#1864](https://github.com/ethyca/fides/pull/2050)
- Nav 2.0 - Replace form flow side navs with top tabs [#2037](https://github.com/ethyca/fides/pull/2050)
- Adds new erasure policy for complete user data masking [#1839](https://github.com/ethyca/fides/pull/1839)
- Added ability to use Mailgun templates when sending emails. [#2039](https://github.com/ethyca/fides/pull/2039)
- Adds SMS id verification for consent [#2094](https://github.com/ethyca/fides/pull/2094)

### Fixed

- Store `fides_consent` cookie on the root domain of the Privacy Center [#2071](https://github.com/ethyca/fides/pull/2071)
- Properly set the expire-time for verification codes [#2105](https://github.com/ethyca/fides/pull/2105)

## [2.3.1](https://github.com/ethyca/fides/compare/2.3.0...2.3.1)

### Fixed

- Resolved an issue where the root_user was not being created [#2082](https://github.com/ethyca/fides/pull/2082)

### Added

- Nav redesign with sidebar groups. Feature flagged to only be visible in dev mode until release. [#2030](https://github.com/ethyca/fides/pull/2047)
- Improved error handling for incorrect app encryption key [#2089](https://github.com/ethyca/fides/pull/2089)
- Access and erasure support for Friendbuy API [#2019](https://github.com/ethyca/fides/pull/2019)

## [2.3.0](https://github.com/ethyca/fides/compare/2.2.2...2.3.0)

### Added

- Common Subscriptions for app-wide data and feature checks. [#2030](https://github.com/ethyca/fides/pull/2030)
- Send email alerts on privacy request failures once the specified threshold is reached. [#1793](https://github.com/ethyca/fides/pull/1793)
- DSR Notifications (toast) [#1895](https://github.com/ethyca/fides/pull/1895)
- DSR configure alerts btn [#1895](https://github.com/ethyca/fides/pull/1895)
- DSR configure alters (FE) [#1895](https://github.com/ethyca/fides/pull/1895)
- Add a `usage` session to Nox to print full session docstrings. [#2022](https://github.com/ethyca/fides/pull/2022)

### Added

- Adds notifications section to toml files [#2026](https://github.com/ethyca/fides/pull/2060)

### Changed

- Updated to use `loguru` logging library throughout codebase [#2031](https://github.com/ethyca/fides/pull/2031)
- Do not always create a `fides.toml` by default [#2023](https://github.com/ethyca/fides/pull/2023)
- The `fideslib` module has been merged into `fides`, code redundancies have been removed [#1859](https://github.com/ethyca/fides/pull/1859)
- Replace 'ingress' and 'egress' with 'sources' and 'destinations' across UI [#2044](https://github.com/ethyca/fides/pull/2044)
- Update the functionality of `fides pull -a <filename>` to include _all_ resource types. [#2083](https://github.com/ethyca/fides/pull/2083)

### Fixed

- Timing issues with bulk DSR reprocessing, specifically when analytics are enabled [#2015](https://github.com/ethyca/fides/pull/2015)
- Error caused by running erasure requests with disabled connectors [#2045](https://github.com/ethyca/fides/pull/2045)
- Changes the SlowAPI ratelimiter's backend to use memory instead of Redis [#2054](https://github.com/ethyca/fides/pull/2058)

## [2.2.2](https://github.com/ethyca/fides/compare/2.2.1...2.2.2)

### Docs

- Updated the readme to use new new [docs site](http://docs.ethyca.com) [#2020](https://github.com/ethyca/fides/pull/2020)

### Deprecated

- The documentation site hosted in the `/docs` directory has been deprecated. All documentation updates will be hosted at the new [docs site](http://docs.ethyca.com) [#2020](https://github.com/ethyca/fides/pull/2020)

### Fixed

- Fixed mypy and pylint errors [#2013](https://github.com/ethyca/fides/pull/2013)
- Update connection test endpoint to be effectively non-blocking [#2000](https://github.com/ethyca/fides/pull/2000)
- Update Fides connector to better handle children with no access results [#2012](https://github.com/ethyca/fides/pull/2012)

## [2.2.1](https://github.com/ethyca/fides/compare/2.2.0...2.2.1)

### Added

- Add health check indicator for data flow scanning option [#1973](https://github.com/ethyca/fides/pull/1973)

### Changed

- The `celery.toml` is no longer used, instead it is a subsection of the `fides.toml` file [#1990](https://github.com/ethyca/fides/pull/1990)
- Update sample project landing page copy to be version-agnostic [#1958](https://github.com/ethyca/fides/pull/1958)
- `get` and `ls` CLI commands now return valid `fides` object YAML [#1991](https://github.com/ethyca/fides/pull/1991)

### Developer Experience

- Remove duplicate fastapi-caching and pin version. [#1765](https://github.com/ethyca/fides/pull/1765)

## [2.2.0](https://github.com/ethyca/fides/compare/2.1.0...2.2.0)

### Added

- Send email alerts on privacy request failures once the specified threshold is reached. [#1793](https://github.com/ethyca/fides/pull/1793)
- Add authenticated privacy request route. [#1819](https://github.com/ethyca/fides/pull/1819)
- Enable the onboarding flow [#1836](https://github.com/ethyca/fides/pull/1836)
- Access and erasure support for Fullstory API [#1821](https://github.com/ethyca/fides/pull/1821)
- Add function to poll privacy request for completion [#1860](https://github.com/ethyca/fides/pull/1860)
- Added rescan flow for the data flow scanner [#1844](https://github.com/ethyca/fides/pull/1844)
- Add rescan flow for the data flow scanner [#1844](https://github.com/ethyca/fides/pull/1844)
- Add Fides connector to support parent-child Fides deployments [#1861](https://github.com/ethyca/fides/pull/1861)
- Classification UI now polls for updates to classifications [#1908](https://github.com/ethyca/fides/pull/1908)

### Changed

- The organization info form step is now skipped if the server already has organization info. [#1840](https://github.com/ethyca/fides/pull/1840)
- Removed the description column from the classify systems page. [#1867](https://github.com/ethyca/fides/pull/1867)
- Retrieve child results during fides connector execution [#1967](https://github.com/ethyca/fides/pull/1967)

### Fixed

- Fix error in parent user creation seeding. [#1832](https://github.com/ethyca/fides/issues/1832)
- Fix DSR error due to unfiltered empty identities [#1901](https://github.com/ethyca/fides/pull/1907)

### Docs

- Remove documentation about no-longer used connection string override [#1824](https://github.com/ethyca/fides/pull/1824)
- Fix typo in headings [#1824](https://github.com/ethyca/fides/pull/1824)
- Update documentation to reflect configs necessary for mailgun, twilio_sms and twilio_email service types [#1846](https://github.com/ethyca/fides/pull/1846)

...

## [2.1.0](https://github.com/ethyca/fides/compare/2.0.0...2.1.0)

### Added

- Classification flow for system data flows
- Classification is now triggered as part of data flow scanning
- Include `ingress` and `egress` fields on system export and `datamap/` endpoint [#1740](https://github.com/ethyca/fides/pull/1740)
- Repeatable unique identifier for dataset fides_keys and metadata [#1786](https://github.com/ethyca/fides/pull/1786)
- Adds SMS support for identity verification notifications [#1726](https://github.com/ethyca/fides/pull/1726)
- Added phone number validation in back-end and react phone number form in Privacy Center [#1745](https://github.com/ethyca/fides/pull/1745)
- Adds SMS message template for all subject notifications [#1743](https://github.com/ethyca/fides/pull/1743)
- Privacy-Center-Cypress workflow for CI checks of the Privacy Center. [#1722](https://github.com/ethyca/fides/pull/1722)
- Privacy Center `fides-consent.js` script for accessing consent on external pages. [Details](/clients/privacy-center/packages/fides-consent/README.md)
- Erasure support for Twilio Conversations API [#1673](https://github.com/ethyca/fides/pull/1673)
- Webserver port can now be configured via the CLI command [#1858](https://github.com/ethyca/fides/pull/1858)

### Changed

- Optional dependencies are no longer used for 3rd-party connectivity. Instead they are used to isolate dangerous dependencies. [#1679](https://github.com/ethyca/fides/pull/1679)
- All Next pages now automatically require login. [#1670](https://github.com/ethyca/fides/pull/1670)
- Running the `webserver` command no longer prompts the user to opt out/in to analytics[#1724](https://github.com/ethyca/fides/pull/1724)

### Developer Experience

- Admin-UI-Cypress tests that fail in CI will now upload screen recordings for debugging. [#1728](https://github.com/ethyca/fides/pull/1728/files/c23e62fea284f7910028c8483feff893903068b8#r1019491323)
- Enable remote debugging from VSCode of live dev app [#1780](https://github.com/ethyca/fides/pull/1780)

### Removed

- Removed the Privacy Center `cookieName` config introduced in 2.0.0. [#1756](https://github.com/ethyca/fides/pull/1756)

### Fixed

- Exceptions are no longer raised when sending analytics on Windows [#1666](https://github.com/ethyca/fides/pull/1666)
- Fixed wording on identity verification modal in the Privacy Center [#1674](https://github.com/ethyca/fides/pull/1674)
- Update system fides_key tooltip text [#1533](https://github.com/ethyca/fides/pull/1685)
- Removed local storage parsing that is redundant with redux-persist. [#1678](https://github.com/ethyca/fides/pull/1678)
- Show a helpful error message if Docker daemon is not running during "fides deploy" [#1694](https://github.com/ethyca/fides/pull/1694)
- Allow users to query their own permissions, including root user. [#1698](https://github.com/ethyca/fides/pull/1698)
- Single-select taxonomy fields legal basis and special category can be cleared. [#1712](https://github.com/ethyca/fides/pull/1712)
- Fixes the issue where the security config is not properly loading from environment variables. [#1718](https://github.com/ethyca/fides/pull/1718)
- Fixes the issue where the CLI can't run without the config values required by the webserver. [#1811](https://github.com/ethyca/fides/pull/1811)
- Correctly handle response from adobe jwt auth endpoint as milliseconds, rather than seconds. [#1754](https://github.com/ethyca/fides/pull/1754)
- Fixed styling issues with the `EditDrawer` component. [#1803](https://github.com/ethyca/fides/pull/1803)

### Security

- Bumped versions of packages that use OpenSSL [#1683](https://github.com/ethyca/fides/pull/1683)

## [2.0.0](https://github.com/ethyca/fides/compare/1.9.6...2.0.0)

### Added

- Allow delete-only SaaS connector endpoints [#1200](https://github.com/ethyca/fides/pull/1200)
- Privacy center consent choices store a browser cookie. [#1364](https://github.com/ethyca/fides/pull/1364)
  - The format is generic. A reasonable set of defaults will be added later: [#1444](https://github.com/ethyca/fides/issues/1444)
  - The cookie name defaults to `fides_consent` but can be configured under `config.json > consent > cookieName`.
  - Each consent option can provide an array of `cookieKeys`.
- Individually select and reprocess DSRs that have errored [#1203](https://github.com/ethyca/fides/pull/1489)
- Bulk select and reprocess DSRs that have errored [#1205](https://github.com/ethyca/fides/pull/1489)
- Config Wizard: AWS scan results populate in system review forms. [#1454](https://github.com/ethyca/fides/pull/1454)
- Integrate rate limiter with Saas Connectors. [#1433](https://github.com/ethyca/fides/pull/1433)
- Config Wizard: Added a column selector to the scan results page of the config wizard [#1590](https://github.com/ethyca/fides/pull/1590)
- Config Wizard: Flow for runtime scanner option [#1640](https://github.com/ethyca/fides/pull/1640)
- Access support for Twilio Conversations API [#1520](https://github.com/ethyca/fides/pull/1520)
- Message Config: Adds Twilio Email/SMS support [#1519](https://github.com/ethyca/fides/pull/1519)

### Changed

- Updated mypy to version 0.981 and Python to version 3.10.7 [#1448](https://github.com/ethyca/fides/pull/1448)

### Developer Experience

- Repository dispatch events are sent to fidesctl-plus and fidesops-plus [#1263](https://github.com/ethyca/fides/pull/1263)
- Only the `docs-authors` team members are specified as `CODEOWNERS` [#1446](https://github.com/ethyca/fides/pull/1446)
- Updates the default local configuration to not defer tasks to a worker node [#1552](https://github.com/ethyca/fides/pull/1552/)
- Updates the healthcheck to return health status of connected Celery workers [#1588](https://github.com/ethyca/fides/pull/1588)

### Docs

- Remove the tutorial to prepare for new update [#1543](https://github.com/ethyca/fides/pull/1543)
- Add system management via UI documentation [#1541](https://github.com/ethyca/fides/pull/1541)
- Added DSR quickstart docs, restructured docs navigation [#1651](https://github.com/ethyca/fides/pull/1651)
- Update privacy request execution overview docs [#1258](https://github.com/ethyca/fides/pull/1490)

### Fixed

- Fixed system dependencies appearing as "N/A" in the datamap endpoint when there are no privacy declarations [#1649](https://github.com/ethyca/fides/pull/1649)

## [1.9.6](https://github.com/ethyca/fides/compare/1.9.5...1.9.6)

### Fixed

- Include systems without a privacy declaration on data map [#1603](https://github.com/ethyca/fides/pull/1603)
- Handle malformed tokens [#1523](https://github.com/ethyca/fides/pull/1523)
- Remove thrown exception from getAllPrivacyRequests method [#1592](https://github.com/ethyca/fides/pull/1593)
- Include systems without a privacy declaration on data map [#1603](https://github.com/ethyca/fides/pull/1603)
- After editing a dataset, the table will stay on the previously selected collection instead of resetting to the first one. [#1511](https://github.com/ethyca/fides/pull/1511)
- Fix redis `db_index` config issue [#1647](https://github.com/ethyca/fides/pull/1647)

### Docs

- Add unlinked docs and fix any remaining broken links [#1266](https://github.com/ethyca/fides/pull/1266)
- Update privacy center docs to include consent information [#1537](https://github.com/ethyca/fides/pull/1537)
- Update UI docs to include DSR countdown information and additional descriptions/filtering [#1545](https://github.com/ethyca/fides/pull/1545)

### Changed

- Allow multiple masking strategies to be specified when using fides as a masking engine [#1647](https://github.com/ethyca/fides/pull/1647)

## [1.9.5](https://github.com/ethyca/fides/compare/1.9.4...1.9.5)

### Added

- The database includes a `plus_system_scans` relation, to track the status and results of System Scanner executions in fidesctl-plus [#1554](https://github.com/ethyca/fides/pull/1554)

## [1.9.4](https://github.com/ethyca/fides/compare/1.9.2...1.9.4)

### Fixed

- After editing a dataset, the table will stay on the previously selected collection instead of resetting to the first one. [#1511](https://github.com/ethyca/fides/pull/1511)

## [1.9.2](https://github.com/ethyca/fides/compare/1.9.1...1.9.2)

### Deprecated

- Added a deprecation warning for the entire package [#1244](https://github.com/ethyca/fides/pull/1244)

### Added

- Dataset generation enhancements using Fides Classify for Plus users:

  - Integrate Fides Plus API into placeholder features introduced in 1.9.0. [#1194](https://github.com/ethyca/fides/pull/1194)

- Fides Admin UI:

  - Configure Connector after creation [#1204](https://github.com/ethyca/fides/pull/1356)

### Fixed

- Privacy Center:
  - Handle error on startup if server isn't running [#1239](https://github.com/ethyca/fides/pull/1239)
  - Fix styling issue with cards [#1240](https://github.com/ethyca/fides/pull/1240)
  - Redirect to index on consent save [#1238](https://github.com/ethyca/fides/pull/1238)

## [1.9.1](https://github.com/ethyca/fides/compare/1.9.0...1.9.1)

### Changed

- Update fideslang to v1.3.1 [#1136](https://github.com/ethyca/fides/pull/1136)

### Changed

- Update fideslang to v1.3.1 [#1136](https://github.com/ethyca/fides/pull/1136)

## [1.9.0](https://github.com/ethyca/fides/compare/1.8.6...1.9.0) - 2022-09-29

### Added

- Dataset generation enhancements using Fides Classify for Plus users:
  - Added toggle for enabling classify during generation. [#1057](https://github.com/ethyca/fides/pull/1057)
  - Initial implementation of API request to kick off classify, with confirmation modal. [#1069](https://github.com/ethyca/fides/pull/1069)
  - Initial Classification & Review status for generated datasets. [#1074](https://github.com/ethyca/fides/pull/1074)
  - Component for choosing data categories based on classification results. [#1110](https://github.com/ethyca/fides/pull/1110)
  - The dataset fields table shows data categories from the classifier (if available). [#1088](https://github.com/ethyca/fides/pull/1088)
  - The "Approve" button can be used to update the dataset with the classifier's suggestions. [#1129](https://github.com/ethyca/fides/pull/1129)
- System management UI:
  - New page to add a system via yaml [#1062](https://github.com/ethyca/fides/pull/1062)
  - Skeleton of page to add a system manually [#1068](https://github.com/ethyca/fides/pull/1068)
  - Refactor config wizard system forms to be reused for system management [#1072](https://github.com/ethyca/fides/pull/1072)
  - Add additional optional fields to system management forms [#1082](https://github.com/ethyca/fides/pull/1082)
  - Delete a system through the UI [#1085](https://github.com/ethyca/fides/pull/1085)
  - Edit a system through the UI [#1096](https://github.com/ethyca/fides/pull/1096)
- Cypress component testing [#1106](https://github.com/ethyca/fides/pull/1106)

### Changed

- Changed behavior of `load_default_taxonomy` to append instead of upsert [#1040](https://github.com/ethyca/fides/pull/1040)
- Changed behavior of adding privacy declarations to decouple the actions of the "add" and "next" buttons [#1086](https://github.com/ethyca/fides/pull/1086)
- Moved system related UI components from the `config-wizard` directory to the `system` directory [#1097](https://github.com/ethyca/fides/pull/1097)
- Updated "type" on SaaS config to be a simple string type, not an enum [#1197](https://github.com/ethyca/fides/pull/1197)

### Developer Experience

- Optional dependencies may have their version defined only once, in `optional-requirements.txt` [#1171](https://github.com/ethyca/fides/pull/1171)

### Docs

- Updated the footer links [#1130](https://github.com/ethyca/fides/pull/1130)

### Fixed

- Fixed the "help" link in the UI header [#1078](https://github.com/ethyca/fides/pull/1078)
- Fixed a bug in Data Category Dropdowns where checking i.e. `user.biometric` would also check `user.biometric_health` [#1126](https://github.com/ethyca/fides/pull/1126)

### Security

- Upgraded pymysql to version `1.0.2` [#1094](https://github.com/ethyca/fides/pull/1094)

## [1.8.6](https://github.com/ethyca/fides/compare/1.8.5...1.8.6) - 2022-09-28

### Added

- Added classification tables for Plus users [#1060](https://github.com/ethyca/fides/pull/1060)

### Fixed

- Fixed a bug where rows were being excluded from a data map [#1124](https://github.com/ethyca/fides/pull/1124)

## [1.8.5](https://github.com/ethyca/fides/compare/1.8.4...1.8.5) - 2022-09-21

### Changed

- Update fideslang to v1.3.0 [#1103](https://github.com/ethyca/fides/pull/1103)

## [1.8.4](https://github.com/ethyca/fides/compare/1.8.3...1.8.4) - 2022-09-09

### Added

- Initial system management page [#1054](https://github.com/ethyca/fides/pull/1054)

### Changed

- Deleting a taxonomy field with children will now cascade delete all of its children as well. [#1042](https://github.com/ethyca/fides/pull/1042)

### Fixed

- Fixed navigating directly to frontend routes loading index page instead of the correct static page for the route.
- Fix truncated evaluation error messages [#1053](https://github.com/ethyca/fides/pull/1053)

## [1.8.3](https://github.com/ethyca/fides/compare/1.8.2...1.8.3) - 2022-09-06

### Added

- Added more taxonomy fields that can be edited via the UI [#1000](https://github.com/ethyca/fides/pull/1000) [#1028](https://github.com/ethyca/fides/pull/1028)
- Added the ability to add taxonomy fields via the UI [#1019](https://github.com/ethyca/fides/pull/1019)
- Added the ability to delete taxonomy fields via the UI [#1006](https://github.com/ethyca/fides/pull/1006)
  - Only non-default taxonomy entities can be deleted [#1023](https://github.com/ethyca/fides/pull/1023)
- Prevent deleting taxonomy `is_default` fields and from adding `is_default=True` fields via the API [#990](https://github.com/ethyca/fides/pull/990).
- Added a "Custom" tag to distinguish user defined taxonomy fields from default taxonomy fields in the UI [#1027](https://github.com/ethyca/fides/pull/1027)
- Added initial support for enabling Fides Plus [#1037](https://github.com/ethyca/fides/pull/1037)
  - The `useFeatures` hook can be used to check if `plus` is enabled.
  - Navigating to/from the Data Map page is gated behind this feature.
  - Plus endpoints are served from the private Plus image.

### Fixed

- Fixed failing mypy tests [#1030](https://github.com/ethyca/fides/pull/1030)
- Fixed an issue where `fides push --diff` would return a false positive diff [#1026](https://github.com/ethyca/fides/pull/1026)
- Pinned pydantic version to < 1.10.0 to fix an error in finding referenced fides keys [#1045](https://github.com/ethyca/fides/pull/1045)

### Fixed

- Fixed failing mypy tests [#1030](https://github.com/ethyca/fides/pull/1030)
- Fixed an issue where `fides push --diff` would return a false positive diff [#1026](https://github.com/ethyca/fides/pull/1026)

### Docs

- Minor formatting updates to [Policy Webhooks](https://ethyca.github.io/fidesops/guides/policy_webhooks/) documentation [#1114](https://github.com/ethyca/fidesops/pull/1114)

### Removed

- Removed create superuser [#1116](https://github.com/ethyca/fidesops/pull/1116)

## [1.8.2](https://github.com/ethyca/fides/compare/1.8.1...1.8.2) - 2022-08-18

### Added

- Added the ability to edit taxonomy fields via the UI [#977](https://github.com/ethyca/fides/pull/977) [#1028](https://github.com/ethyca/fides/pull/1028)
- New column `is_default` added to DataCategory, DataUse, DataSubject, and DataQualifier tables [#976](https://github.com/ethyca/fides/pull/976)
- Added the ability to add taxonomy fields via the UI [#1019](https://github.com/ethyca/fides/pull/1019)
- Added the ability to delete taxonomy fields via the UI [#1006](https://github.com/ethyca/fides/pull/1006)
  - Only non-default taxonomy entities can be deleted [#1023](https://github.com/ethyca/fides/pull/1023)
- Prevent deleting taxonomy `is_default` fields and from adding `is_default=True` fields via the API [#990](https://github.com/ethyca/fides/pull/990).
- Added a "Custom" tag to distinguish user defined taxonomy fields from default taxonomy fields in the UI [#1027](https://github.com/ethyca/fides/pull/1027)

### Changed

- Upgraded base Docker version to Python 3.9 and updated all other references from 3.8 -> 3.9 [#974](https://github.com/ethyca/fides/pull/974)
- Prepend all database tables with `ctl_` [#979](https://github.com/ethyca/fides/pull/979)
- Moved the `admin-ui` code down one level into a `ctl` subdir [#970](https://github.com/ethyca/fides/pull/970)
- Extended the `/datamap` endpoint to include extra metadata [#992](https://github.com/ethyca/fides/pull/992)

## [1.8.1](https://github.com/ethyca/fides/compare/1.8.0...1.8.1) - 2022-08-08

### Deprecated

- The following environment variables have been deprecated, and replaced with the new environment variable names indicated below. To avoid breaking existing workflows, the deprecated variables are still respected in v1.8.1. They will be removed in a future release.
  - `FIDESCTL__API__DATABASE_HOST` --> `FIDESCTL__DATABASE__SERVER`
  - `FIDESCTL__API__DATABASE_NAME` --> `FIDESCTL__DATABASE__DB`
  - `FIDESCTL__API__DATABASE_PASSWORD` --> `FIDESCTL__DATABASE__PASSWORD`
  - `FIDESCTL__API__DATABASE_PORT` --> `FIDESCTL__DATABASE__PORT`
  - `FIDESCTL__API__DATABASE_TEST_DATABASE_NAME` --> `FIDESCTL__DATABASE__TEST_DB`
  - `FIDESCTL__API__DATABASE_USER` --> `FIDESCTL__DATABASE__USER`

### Developer Experience

- The included `docker-compose.yml` no longer references outdated ENV variables [#964](https://github.com/ethyca/fides/pull/964)

### Docs

- Minor release documentation now reflects the desired patch release process [#955](https://github.com/ethyca/fides/pull/955)
- Updated references to ENV variables [#964](https://github.com/ethyca/fides/pull/964)

### Fixed

- Deprecated config options will continue to be respected when set via environment variables [#965](https://github.com/ethyca/fides/pull/965)
- The git cache is rebuilt within the Docker container [#962](https://github.com/ethyca/fides/pull/962)
- The `wheel` pypi build no longer has a dirty version tag [#962](https://github.com/ethyca/fides/pull/962)
- Add setuptools to dev-requirements to fix versioneer error [#983](https://github.com/ethyca/fides/pull/983)

## [1.8.0](https://github.com/ethyca/fides/compare/1.7.1...1.8.0) - 2022-08-04

### Added

- Initial configuration wizard UI view
  - System scanning step: AWS credentials form and initial `generate` API usage.
  - System scanning results: AWS systems are stored and can be selected for review
- CustomInput type "password" with show/hide icon.
- Pull CLI command now checks for untracked/unstaged files in the manifests dir [#869](https://github.com/ethyca/fides/pull/869)
- Pull CLI command has a flag to pull missing files from the server [#895](https://github.com/ethyca/fides/pull/895)
- Add BigQuery support for the `generate` command and `/generate` endpoint [#814](https://github.com/ethyca/fides/pull/814) & [#917](https://github.com/ethyca/fides/pull/917)
- Added user auth tables [915](https://github.com/ethyca/fides/pull/915)
- Standardized API error parsing under `~/types/errors`
- Added taxonomy page to UI [#902](https://github.com/ethyca/fides/pull/902)
  - Added a nested accordion component for displaying taxonomy data [#910](https://github.com/ethyca/fides/pull/910)
- Add lru cache to get_config [927](https://github.com/ethyca/fides/pull/927)
- Add support for deprecated API config values [#959](https://github.com/ethyca/fides/pull/959)
- `fides` is now an alias for `fidesctl` as a CLI entrypoint [#926](https://github.com/ethyca/fides/pull/926)
- Add user auth routes [929](https://github.com/ethyca/fides/pull/929)
- Bump fideslib to 3.0.1 and remove patch code[931](https://github.com/ethyca/fides/pull/931)
- Update the `fidesctl` python package to automatically serve the UI [#941](https://github.com/ethyca/fides/pull/941)
- Add `push` cli command alias for `apply` and deprecate `apply` [943](https://github.com/ethyca/fides/pull/943)
- Add resource groups tagging api as a source of system generation [939](https://github.com/ethyca/fides/pull/939)
- Add GitHub Action to publish the `fidesctl` package to testpypi on pushes to main [#951](https://github.com/ethyca/fides/pull/951)
- Added configWizardFlag to ui to hide the config wizard when false [[#1453](https://github.com/ethyca/fides/issues/1453)

### Changed

- Updated the `datamap` endpoint to return human-readable column names as the first response item [#779](https://github.com/ethyca/fides/pull/779)
- Remove the `obscure` requirement from the `generate` endpoint [#819](https://github.com/ethyca/fides/pull/819)
- Moved all files from `fidesapi` to `fidesctl/api` [#885](https://github.com/ethyca/fides/pull/885)
- Moved `scan` and `generate` to the list of commands that can be run in local mode [#841](https://github.com/ethyca/fides/pull/841)
- Upgraded the base docker images from Debian Buster to Bullseye [#958](https://github.com/ethyca/fides/pull/958)
- Removed `ipython` as a dev-requirement [#958](https://github.com/ethyca/fides/pull/958)
- Webserver dependencies now come as a standard part of the package [#881](https://github.com/ethyca/fides/pull/881)
- Initial configuration wizard UI view
  - Refactored step & form results management to use Redux Toolkit slice.
- Change `id` field in tables from an integer to a string [915](https://github.com/ethyca/fides/pull/915)
- Update `fideslang` to `1.1.0`, simplifying the default taxonomy and adding `tags` for resources [#865](https://github.com/ethyca/fides/pull/865)
- Merge existing configurations with `fideslib` library [#913](https://github.com/ethyca/fides/pull/913)
- Moved frontend static files to `src/fidesctl/ui-build/static` [#934](https://github.com/ethyca/fides/pull/934)
- Replicated the error response handling from the `/validate` endpoint to the `/generate` endpoint [#911](https://github.com/ethyca/fides/pull/911)

### Developer Experience

- Remove `API_PREFIX` from fidesctl/core/utils.py and change references to `API_PREFIX` in fidesctl/api/reoutes/util.py [922](https://github.com/ethyca/fides/pull/922)

### Fixed

- Dataset field columns show all columns by default in the UI [#898](https://github.com/ethyca/fides/pull/898)
- Fixed the missing `.fides./` directory when locating the default config [#933](https://github.com/ethyca/fides/pull/933)

## [1.7.1](https://github.com/ethyca/fides/compare/1.7.0...1.7.1) - 2022-07-28

### Added

- Add datasets via YAML in the UI [#813](https://github.com/ethyca/fides/pull/813)
- Add datasets via database connection [#834](https://github.com/ethyca/fides/pull/834) [#889](https://github.com/ethyca/fides/pull/889)
- Add delete confirmation when deleting a field or collection from a dataset [#809](https://github.com/ethyca/fides/pull/809)
- Add ability to delete datasets from the UI [#827](https://github.com/ethyca/fides/pull/827)
- Add Cypress for testing [713](https://github.com/ethyca/fides/pull/833)
- Add datasets via database connection (UI only) [#834](https://github.com/ethyca/fides/pull/834)
- Add Okta support to the `/generate` endpoint [#842](https://github.com/ethyca/fides/pull/842)
- Add db support to `/generate` endpoint [849](https://github.com/ethyca/fides/pull/849)
- Added OpenAPI TypeScript client generation for the UI app. See the [README](/clients/admin-ui/src/types/api/README.md) for more details.

### Changed

- Remove the `obscure` requirement from the `generate` endpoint [#819](https://github.com/ethyca/fides/pull/819)

### Developer Experience

- When releases are published, dispatch a repository webhook event to ethyca/fidesctl-plus [#938](https://github.com/ethyca/fides/pull/938)

### Docs

- recommend/replace pip installs with pipx [#874](https://github.com/ethyca/fides/pull/874)

### Fixed

- CustomSelect input tooltips appear next to selector instead of wrapping to a new row.
- Datasets without the `third_country_transfer` will not cause the editing dataset form to not render.
- Fixed a build issue causing an `unknown` version of `fidesctl` to be installed in published Docker images [#836](https://github.com/ethyca/fides/pull/836)
- Fixed an M1-related SQLAlchemy bug [#816](https://github.com/ethyca/fides/pull/891)
- Endpoints now work with or without a trailing slash. [#886](https://github.com/ethyca/fides/pull/886)
- Dataset field columns show all columns by default in the UI [#898](https://github.com/ethyca/fides/pull/898)
- Fixed the `tag` specific GitHub Action workflows for Docker and publishing docs. [#901](https://github.com/ethyca/fides/pull/901)

## [1.7.0](https://github.com/ethyca/fides/compare/1.6.1...1.7.0) - 2022-06-23

### Added

- Added dependabot to keep dependencies updated
- A warning now issues for any orphan datasets as part of the `apply` command [543](https://github.com/ethyca/fides/pull/543)
- Initial scaffolding of management UI [#561](https://github.com/ethyca/fides/pull/624)
- A new `audit` command for `system` and `organization` resources, checking data map attribute compliance [#548](https://github.com/ethyca/fides/pull/548)
- Static UI assets are now built with the docker container [#663](https://github.com/ethyca/fides/issues/663)
- Host static files via fidesapi [#621](https://github.com/ethyca/fides/pull/621)
- A new `generate` endpoint to enable capturing systems from infrastructure from the UI [#642](https://github.com/ethyca/fides/pull/642)
- A new `datamap` endpoint to enable visualizing a data map from the UI [#721](https://github.com/ethyca/fides/pull/721)
- Management UI navigation bar [#679](https://github.com/ethyca/fides/issues/679)
- Management UI integration [#736](https://github.com/ethyca/fides/pull/736)
  - Datasets
  - Systems
  - Taxonomy (data categories)
- Initial dataset UI view [#768](https://github.com/ethyca/fides/pull/768)
  - Add interaction for viewing a dataset collection
  - Add column picker
  - Add a data category checklist tree
  - Edit/delete dataset fields
  - Edit/delete dataset collections
  - Edit datasets
  - Add a component for Identifiability tags
  - Add tooltips for help on forms
  - Add geographic location (third_country_transfers) country selection. Supported by new dependency `i18n-iso-countries`.
- Okta, aws and database credentials can now come from `fidesctl.toml` config [#694](https://github.com/ethyca/fides/pull/694)
- New `validate` endpoint to test aws and okta credentials [#722](https://github.com/ethyca/fides/pull/722)
- Initial configuration wizard UI view
  - Manual entry steps added (name and describe organization, pick entry route, and describe system manually including privacy declarations)
- A new image tagged `ethyca/fidesctl:dev` is published on each push to `main` [781](https://github.com/ethyca/fides/pull/781)
- A new cli command (`fidesctl sync`) [#765](https://github.com/ethyca/fides/pull/765)

### Changed

- Comparing server and CLI versions ignores `.dirty` only differences, and is quiet on success when running general CLI commands [621](https://github.com/ethyca/fides/pull/621)
- All endpoints now prefixed by `/api/v1` [#623](https://github.com/ethyca/fides/issues/623)
- Allow AWS credentials to be passed to `generate system` via the API [#645](https://github.com/ethyca/fides/pull/645)
- Update the export of a datamap to load resources from the server instead of a manifest directory [#662](https://github.com/ethyca/fides/pull/662)
- Refactor `export` to remove CLI specific uses from the core modules and load resources[#725](https://github.com/ethyca/fides/pull/725)
- Bump version of FastAPI in `setup.py` to 0.77.1 to match `optional-requirements.txt` [#734](https://github.com/ethyca/fides/pull/734)
- Docker images are now only built and pushed on tags to match when released to pypi [#740](https://github.com/ethyca/fides/pull/740)
- Okta resource scanning and generation now works with systems instead of datasets [#751](https://github.com/ethyca/fides/pull/751)

### Developer Experience

- Replaced `make` with `nox` [#547](https://github.com/ethyca/fides/pull/547)
- Removed usage of `fideslang` module in favor of new [external package](https://github.com/ethyca/fideslang) shared across projects [#619](https://github.com/ethyca/fides/issues/619)
- Added a UI service to the docker-compose deployment [#757](https://github.com/ethyca/fides/pull/757)
- `TestClient` defined in and shared across test modules via `conftest.py` [#759](https://github.com/ethyca/fides/pull/759)

### Docs

- Replaced all references to `make` with `nox` [#547](https://github.com/ethyca/fides/pull/547)
- Removed config/schemas page [#613](https://github.com/ethyca/fides/issues/613)
- Dataset UI and config wizard docs added ([https://github.com/ethyca/fides/pull/697](https://github.com/ethyca/fides/pull/697))
- The fides README now walks through generating a datamap [#746](https://github.com/ethyca/fides/pull/746)

### Fixed

- Updated `fideslog` to v1.1.5, resolving an issue where some exceptions thrown by the SDK were not handled as expected [#609](https://github.com/ethyca/fides/issues/609)
- Updated the webserver so that it won't fail if the database is inaccessible [#649](https://github.com/ethyca/fides/pull/649)
- Updated external tests to handle complex characters [#661](https://github.com/ethyca/fides/pull/661)
- Evaluations now properly merge the default taxonomy into the user-defined taxonomy [#684](https://github.com/ethyca/fides/pull/684)
- The CLI can now be run without installing the webserver components [#715](https://github.com/ethyca/fides/pull/715)

## [1.6.1](https://github.com/ethyca/fides/compare/1.6.0...1.6.1) - 2022-06-15

### Docs

- Updated `Release Steps`

### Fixed

- Resolved a failure with populating applicable data subject rights to a data map
- Handle invalid characters when generating a `fides_key` [#761](https://github.com/ethyca/fides/pull/761)

## [1.6.0](https://github.com/ethyca/fides/compare/1.5.3...1.6.0) - 2022-05-02

### Added

- ESLint configuration changes [#514](https://github.com/ethyca/fidesops/pull/514)
- User creation, update and permissions in the Admin UI [#511](https://github.com/ethyca/fidesops/pull/511)
- Yaml support for dataset upload [#284](https://github.com/ethyca/fidesops/pull/284)

### Breaking Changes

- Update masking API to take multiple input values [#443](https://github.com/ethyca/fidesops/pull/443)

### Docs

- DRP feature documentation [#520](https://github.com/ethyca/fidesops/pull/520)

## [1.4.2](https://github.com/ethyca/fidesops/compare/1.4.1...1.4.2) - 2022-05-12

### Added

- GET routes for users [#405](https://github.com/ethyca/fidesops/pull/405)
- Username based search on GET route [#444](https://github.com/ethyca/fidesops/pull/444)
- FIDESOPS\_\_DEV_MODE for Easier SaaS Request Debugging [#363](https://github.com/ethyca/fidesops/pull/363)
- Track user privileges across sessions [#425](https://github.com/ethyca/fidesops/pull/425)
- Add first_name and last_name fields. Also add them along with created_at to FidesUser response [#465](https://github.com/ethyca/fidesops/pull/465)
- Denial reasons for DSR and user `AuditLog` [#463](https://github.com/ethyca/fidesops/pull/463)
- DRP action to Policy [#453](https://github.com/ethyca/fidesops/pull/453)
- `CHANGELOG.md` file[#484](https://github.com/ethyca/fidesops/pull/484)
- DRP status endpoint [#485](https://github.com/ethyca/fidesops/pull/485)
- DRP exerise endpoint [#496](https://github.com/ethyca/fidesops/pull/496)
- Frontend for privacy request denial reaons [#480](https://github.com/ethyca/fidesops/pull/480)
- Publish Fidesops to Pypi [#491](https://github.com/ethyca/fidesops/pull/491)
- DRP data rights endpoint [#526](https://github.com/ethyca/fidesops/pull/526)

### Changed

- Converted HTTP Status Codes to Starlette constant values [#438](https://github.com/ethyca/fidesops/pull/438)
- SaasConnector.send behavior on ignore_errors now returns raw response [#462](https://github.com/ethyca/fidesops/pull/462)
- Seed user permissions in `create_superuser.py` script [#468](https://github.com/ethyca/fidesops/pull/468)
- User API Endpoints (update fields and reset user passwords) [#471](https://github.com/ethyca/fidesops/pull/471)
- Format tests with `black` [#466](https://github.com/ethyca/fidesops/pull/466)
- Extract privacy request endpoint logic into separate service for DRP [#470](https://github.com/ethyca/fidesops/pull/470)
- Fixing inconsistent SaaS connector integration tests [#473](https://github.com/ethyca/fidesops/pull/473)
- Add user data to login response [#501](https://github.com/ethyca/fidesops/pull/501)

### Breaking Changes

- Update masking API to take multiple input values [#443](https://github.com/ethyca/fidesops/pull/443)

### Docs

- Added issue template for documentation updates [#442](https://github.com/ethyca/fidesops/pull/442)
- Clarify masking updates [#464](https://github.com/ethyca/fidesops/pull/464)
- Added dark mode [#476](https://github.com/ethyca/fidesops/pull/476)

### Fixed

- Removed miradb test warning [#436](https://github.com/ethyca/fidesops/pull/436)
- Added missing import [#448](https://github.com/ethyca/fidesops/pull/448)
- Removed pypi badge pointing to wrong package [#452](https://github.com/ethyca/fidesops/pull/452)
- Audit imports and references [#479](https://github.com/ethyca/fidesops/pull/479)
- Switch to using update method on PUT permission endpoint [#500](https://github.com/ethyca/fidesops/pull/500)

### Developer Experience

- added isort as a CI check
- Include `tests/` in all static code checks (e.g. `mypy`, `pylint`)

### Changed

- Published Docker image does a clean install of Fidesctl
- `with_analytics` is now a decorator

### Fixed

- Third-Country formatting on Data Map
- Potential Duplication on Data Map
- Exceptions are no longer raised when sending `AnalyticsEvent`s on Windows
- Running `fidesctl init` now generates a `server_host` and `server_protocol`
  rather than `server_url`<|MERGE_RESOLUTION|>--- conflicted
+++ resolved
@@ -23,11 +23,9 @@
 
 ### Added
 - Added a duplicate group table with deterministic ids [#6881](https://github.com/ethyca/fides/pull/6881) https://github.com/ethyca/fides/labels/db-migration
-<<<<<<< HEAD
 
 ### Changed
 - Updated filter modal in new privacy request screen to store filters as query params in url [#6818](https://github.com/ethyca/fides/pull/6818)
-=======
 - Added replace mode for decoding context loggers to avoid decode errors with zip files[#6899](https://github.com/ethyca/fides/pull/6899/files)
 
 ### Changed
@@ -37,7 +35,6 @@
 ### Developer Experience
 - Added explicit label property to feature flags configuration for flexible display names [#6889](https://github.com/ethyca/fides/pull/6889)
 - Added Cypress command to override feature flags in tests without UI interaction [#6890](https://github.com/ethyca/fides/pull/6890)
->>>>>>> 19ad1f84
 
 ## [2.73.1](https://github.com/ethyca/fides/compare/2.73.0..2.73.1)
 
