# Changelog

All notable changes to this project will be documented in this file.

The format is based on [Keep a Changelog](https://keepachangelog.com/en/)

The types of changes are:

- `Added` for new features.
- `Changed` for changes in existing functionality.
- `Developer Experience` for changes in developer workflow or tooling.
- `Deprecated` for soon-to-be removed features.
- `Docs` for documentation only changes.
- `Removed` for now removed features.
- `Fixed` for any bug fixes.
- `Security` in case of vulnerabilities.

## [Unreleased](https://github.com/ethyca/fides/compare/2.37.0...main)

### Added
- Deprecate LastServedNotice (lastservednoticev2) table [#4910](https://github.com/ethyca/fides/pull/4910)
- Added erasure support to the Recurly integration [#4891](https://github.com/ethyca/fides/pull/4891)
- Added UI for configuring integrations for detection/discovery [#4922](https://github.com/ethyca/fides/pull/4922)

### Changed
- Set default ports for local development of client projects (:3001 for privacy center and :3000 for admin-ui) [#4912](https://github.com/ethyca/fides/pull/4912)
- Update privacy center port to :3001 for nox [#4918](https://github.com/ethyca/fides/pull/4918)
<<<<<<< HEAD
- Optimize speed by generating the uuids in the client side for consent requests [#4933](https://github.com/ethyca/fides/pull/4933)

=======
- Update Privacy Center toast text for consistent capitalization [#4936](https://github.com/ethyca/fides/pull/4936)

### Fixed
- Fixed an issue where the test integration action failed for the Zendesk integration [#4929](https://github.com/ethyca/fides/pull/4929)
>>>>>>> 06d373c7

## [2.37.0](https://github.com/ethyca/fides/compare/2.36.0...2.37.0)

### Added
- Added initial version for Helios: Data Discovery and Detection [#4839](https://github.com/ethyca/fides/pull/4839)
- Added shouldShowExperience to the Fides global and FidesInitialized events [#4895](https://github.com/ethyca/fides/pull/4895)
- Enhancements to `MonitorConfig` DB model to support new functionality [#4888](https://github.com/ethyca/fides/pull/4888)
- Added developer option to disable auto-initialization on FidesJS bundles. [#4900](https://github.com/ethyca/fides/pull/4900)
- Adding property ID to served notice history and privacy preference history [#4886](https://github.com/ethyca/fides/pull/4886)
- Adding privacy_center_config and stylesheet fields to the Property model [#4879](https://github.com/ethyca/fides/pull/4879)
- Adds generic async callback integration support [#4865](https://github.com/ethyca/fides/pull/4865)
- Ability to `downgrade` the application DB through the `/admin/db` endpoint [#4893](https://github.com/ethyca/fides/pull/4893)
- Added support for custom property paths, configs and stylesheets for privacy center [#4907](https://github.com/ethyca/fides/pull/4907)
- Include the scopes required for a given action in `403` response when client does not have sufficient permissions [#4905](https://github.com/ethyca/fides/pull/4905)

### Changed
- Rename MinimalPrivacyExperience class and usages [#4889](https://github.com/ethyca/fides/pull/4889)
- Included fidesui as part of the monorepo [#4880](https://github.com/ethyca/fides/pull/4880)
- Improve `geolocation` and `property_id` error response to return 400 status instead of 500 server error on /fides.js endpoint [#4884](https://github.com/ethyca/fides/pull/4884)
- Fixing middleware logging in Fides.js to remove incorrect status codes and durations [#4885](https://github.com/ethyca/fides/pull/4885)
- Improve load performance and DOM monitoring for FidesJS [#4896](https://github.com/ethyca/fides/pull/4896)

### Fixed
- Fixed an issue with the Iterate connector returning at least one param_value references an invalid field for the 'update' request of user [#4528](https://github.com/ethyca/fides/pull/4528)
- Enhanced classification of the dataset used with Twilio [#4872](https://github.com/ethyca/fides/pull/4872)
- Reduce privacy center logging to not show response size limit when the /fides.js endpoint has a size bigger than 4MB [#4878](https://github.com/ethyca/fides/pull/4878)
- Fixed an issue where sourcemaps references were unintentionally included in the FidesJS bundle [#4887](https://github.com/ethyca/fides/pull/4887)
- Handle a 404 response from Segment when a user ID or email is not found [#4902](https://github.com/ethyca/fides/pull/4902)
- Fixed TCF styling issues [#4904](https://github.com/ethyca/fides/pull/4904)
- Fixed an issue where the Trigger Modal Link was not being populated correctly in the translation form [#4911](https://github.com/ethyca/fides/pull/4911)

### Security
- Escape SQLAlchemy passwords [CVE-2024-34715](https://github.com/ethyca/fides/security/advisories/GHSA-8cm5-jfj2-26q7)
- Properly mask nested BigQuery secrets in connection configuration endpoints [CVE-2024-35189](https://github.com/ethyca/fides/security/advisories/GHSA-rcvg-jj3g-rj7c)

## [2.36.0](https://github.com/ethyca/fides/compare/2.35.1...2.36.0)

### Added
- Added multiple language translations support for privacy center consent page [#4785](https://github.com/ethyca/fides/pull/4785)
- Added ability to export the contents of datamap report [#1545](https://ethyca.atlassian.net/browse/PROD-1545)
- Added `System` model support for new `vendor_deleted_date` field on Compass vendor records [#4818](https://github.com/ethyca/fides/pull/4818)
- Added custom JSON (de)serialization to shared DB engines to handle non-standard data types in JSONB columns [#4818](https://github.com/ethyca/fides/pull/4818)
- Added state persistence across sessions to the datamap report table [#4853](https://github.com/ethyca/fides/pull/4853)
- Removed currentprivacypreference and lastservednotice tables [#4846](https://github.com/ethyca/fides/pull/4846)
- Added initial version for Helios: Data Discovery and Detection [#4839](https://github.com/ethyca/fides/pull/4839)
- Adds new var to track fides js overlay types [#4869](https://github.com/ethyca/fides/pull/4869)

### Changed
- Changed filters on the data map report table to use checkbox collapsible tree view [#4864](https://github.com/ethyca/fides/pull/4864)

### Fixed
- Remove the extra 'white-space: normal' CSS for FidesJS HTML descriptions [#4850](https://github.com/ethyca/fides/pull/4850)
- Fixed data map report to display second level names from the taxonomy as primary (bold) label [#4856](https://github.com/ethyca/fides/pull/4856)
- Ignore invalid three-character country codes for FidesJS geolocation (e.g. "USA") [#4877](https://github.com/ethyca/fides/pull/4877)

### Developer Experience
- Update typedoc-plugin-markdown to 4.0.0 [#4870](https://github.com/ethyca/fides/pull/4870)

## [2.35.1](https://github.com/ethyca/fides/compare/2.35.0...2.35.1)

### Added
- Added access and erasure support for Marigold Engage by Sailthru integration [#4826](https://github.com/ethyca/fides/pull/4826)
- Update fides_disable_save_api option in FidesJS SDK to disable both privacy-preferences & notice-served APIs [#4860](https://github.com/ethyca/fides/pull/4860)

### Fixed
- Fixing issue where privacy requests not approved before upgrading to 2.34 couldn't be processed [#4855](https://github.com/ethyca/fides/pull/4855)
- Ensure only GVL vendors from Compass are labeled as such [#4857](https://github.com/ethyca/fides/pull/4857)
- Fix handling of some ISO-3166 geolocation edge cases in Privacy Center /fides.js endpoint [#4858](https://github.com/ethyca/fides/pull/4858)

### Changed
- Hydrates GTM datalayer to match supported FidesEvent Properties [#4847](https://github.com/ethyca/fides/pull/4847)
- Allows a SaaS integration request to process HTTP 204 No Content without erroring trying to unwrap the response. [#4834](https://github.com/ethyca/fides/pull/4834)
- Sets `sslmode` to prefer for Redshift connections when generating datasets [#4849](https://github.com/ethyca/fides/pull/4849)
- Included searching by `email` for the Segment integration [#4851](https://github.com/ethyca/fides/pull/4851)

## [2.35.0](https://github.com/ethyca/fides/compare/2.34.0...2.35.0)

### Added
- Added DSR 3.0 Scheduling which supports running DSR's in parallel with first-class request tasks [#4760](https://github.com/ethyca/fides/pull/4760)
- Added carets to collapsible sections in the overlay modal [#4793](https://github.com/ethyca/fides/pull/4793)
- Added erasure support for OpenWeb [#4735](https://github.com/ethyca/fides/pull/4735)
- Added support for configuration of pre-approval webhooks [#4795](https://github.com/ethyca/fides/pull/4795)
- Added fides_clear_cookie option to FidesJS SDK to load CMP without preferences on refresh [#4810](https://github.com/ethyca/fides/pull/4810)
- Added FidesUpdating event to FidesJS SDK [#4816](https://github.com/ethyca/fides/pull/4816)
- Added `reinitialize` method to FidesJS SDK [#4812](https://github.com/ethyca/fides/pull/4812)
- Added undeclared data category columns to data map report table [#4781](https://github.com/ethyca/fides/pull/4781)
- Fully implement pre-approval webhooks [#4822](https://github.com/ethyca/fides/pull/4822)
- Sync models and database for pre-approval webhooks [#4838](https://github.com/ethyca/fides/pull/4838)

### Changed
- Removed the Celery startup banner from the Fides worker logs [#4814](https://github.com/ethyca/fides/pull/4814)
- Improve performance of Snowflake schema generation [#4587](https://github.com/ethyca/fides/pull/4587)

### Fixed
- Fixed bug prevented adding new privacy center translations [#4786](https://github.com/ethyca/fides/pull/4786)
- Fixed bug where Privacy Policy links would be shown without a configured URL [#4801](https://github.com/ethyca/fides/pull/4801)
- Fixed bug prevented adding new privacy center translations [#4786](https://github.com/ethyca/fides/pull/4786)
- Fixed bug where Language selector button was overlapping other buttons when Privacy Policy wasn't present. [#4815](https://github.com/ethyca/fides/pull/4815)
- Fixed bug where icons of the Language selector were displayed too small on some sites [#4815](https://github.com/ethyca/fides/pull/4815)
- Fixed bug where GPP US National Section was incorrectly included when the State by State approach was selected [#4823]https://github.com/ethyca/fides/pull/4823
- Fixed DSR 3.0 Scheduling bug where Approved Privacy Requests that failed wouldn't change status [#4837](https://github.com/ethyca/fides/pull/4837)

## [2.34.0](https://github.com/ethyca/fides/compare/2.33.1...2.34.0)

### Added

- Added new field for modal trigger link translation [#4761](https://github.com/ethyca/fides/pull/4761)
- Added `getModalLinkLabel` method to global fides object [#4766](https://github.com/ethyca/fides/pull/4766)
- Added language switcher to fides overlay modal [#4773](https://github.com/ethyca/fides/pull/4773)
- Added modal link label to experience translation model [#4767](https://github.com/ethyca/fides/pull/4767)
- Added support for custom identities [#4764](https://github.com/ethyca/fides/pull/4764)
- Added developer option to force GPP API on FidesJS bundles [#4799](https://github.com/ethyca/fides/pull/4799)

### Changed

- Changed the Stripe integration for `Cards` to delete instead of update due to possible issues of a past expiration date [#4768](https://github.com/ethyca/fides/pull/4768)
- Changed display of Data Uses, Categories and Subjects to user friendly names in the Data map report [#4774](https://github.com/ethyca/fides/pull/4774)
- Update active disabled Fides.js toggle color to light grey [#4778](https://github.com/ethyca/fides/pull/4778)
- Update FidesJS fides_embed option to support embedding both banner & modal components [#4782](https://github.com/ethyca/fides/pull/4782)
- Add a few CSS classes to help with styling FidesJS button groups [#4789](https://github.com/ethyca/fides/pull/4789)
- Changed GPP extension to be pre-bundled in appropriate circumstances, as opposed to another fetch [#4780](https://github.com/ethyca/fides/pull/4780)

### Fixed

- Fixed select dropdowns being cut off by edges of modal forms [#4757](https://github.com/ethyca/fides/pull/4757)
- Changed "allow user to dismiss" toggle to show on config form for TCF experience [#4755](https://github.com/ethyca/fides/pull/4755)
- Fixed issue when loading the privacy request detail page [#4775](https://github.com/ethyca/fides/pull/4775)
- Fixed connection test for Aircall [#4756](https://github.com/ethyca/fides/pull/4756/pull)
- Fixed issues connecting to Redshift due to character encoding and SSL requirements [#4790](https://github.com/ethyca/fides/pull/4790)
- Fixed the way the name identity is handled in the Privacy Center [#4791](https://github.com/ethyca/fides/pull/4791)

### Developer Experience

- Build a `fides-types.d.ts` type declaration file to include alongside our FidesJS developer docs [#4772](https://github.com/ethyca/fides/pull/4772)

## [2.33.1](https://github.com/ethyca/fides/compare/2.33.0...2.33.1)

### Added

- Adds CUSTOM_OPTIONS_PATH to Privacy Center env vars [#4769](https://github.com/ethyca/fides/pull/4769)

## [2.33.0](https://github.com/ethyca/fides/compare/2.32.0...2.33.0)

### Added

- Added models for Privacy Center configuration (for plus users) [#4716](https://github.com/ethyca/fides/pull/4716)
- Added ability to delete properties [#4708](https://github.com/ethyca/fides/pull/4708)
- Add interface for submitting privacy requests in admin UI [#4738](https://github.com/ethyca/fides/pull/4738)
- Added language switching support to the FidesJS UI based on configured translations [#4737](https://github.com/ethyca/fides/pull/4737)
- Added ability to override some experience language and primary color [#4743](https://github.com/ethyca/fides/pull/4743)
- Generate FidesJS SDK Reference Docs from tsdoc comments [#4736](https://github.com/ethyca/fides/pull/4736)
- Added erasure support for Adyen [#4735](https://github.com/ethyca/fides/pull/4735)
- Added erasure support for Iterable [#4695](https://github.com/ethyca/fides/pull/4695)

### Changed

- Updated privacy notice & experience forms to hide translation UI when user doesn't have translation feature [#4728](https://github.com/ethyca/fides/pull/4728), [#4734](https://github.com/ethyca/fides/pull/4734)
- Custom privacy request fields now support list values [#4686](https://github.com/ethyca/fides/pull/4686)
- Update when GPP API reports signal status: ready [#4635](https://github.com/ethyca/fides/pull/4635)
- Update non-dismissable TCF and notice banners to show a black overlay and prevent scrolling [#4748](https://github.com/ethyca/fidesplus/pull/4748)
- Cleanup config vars for preview in Admin-UI [#4745](https://github.com/ethyca/fides/pull/4745)
- Show a "systems displayed" count on datamap map & table reporting page [#4752](https://github.com/ethyca/fides/pull/4752)
- Change default Canada Privacy Experience Config in migration to reference generic `ca` region [#4762](https://github.com/ethyca/fides/pull/4762)

### Fixed

- Fixed responsive issues with the buttons on the integration screen [#4729](https://github.com/ethyca/fides/pull/4729)
- Fixed hover/focus issues with the v2 tables [#4730](https://github.com/ethyca/fides/pull/4730)
- Disable editing of data use declaration name and type after creation [#4731](https://github.com/ethyca/fides/pull/4731)
- Cleaned up table borders [#4733](https://github.com/ethyca/fides/pull/4733)
- Initialization issues with ExperienceNotices (#4723)[https://github.com/ethyca/fides/pull/4723]
- Re-add CORS origin regex field to admin UI (#4742)[https://github.com/ethyca/fides/pull/4742]

### Developer Experience

- Added new script to allow recompiling of fides-js when the code changes [#4744](https://github.com/ethyca/fides/pull/4744)
- Update Cookie House to support for additional locations (Canada, Quebec, EEA) and a "property_id" override [#4750](https://github.com/ethyca/fides/pull/4750)

## [2.32.0](https://github.com/ethyca/fides/compare/2.31.1...2.32.0)

### Added

- Updated configuration pages for Experiences with live Preview of FidesJS banner & modal components [#4576](https://github.com/ethyca/fides/pull/4576)
- Added ability to configure multiple language translations for Notices & Experiences [#4576](https://github.com/ethyca/fides/pull/4576)
- Automatically localize all strings in FidesJS CMP UIs (banner, modal, and TCF overlay) based on user's locale and experience configuration [#4576](https://github.com/ethyca/fides/pull/4576)
- Added fides_locale option to override FidesJS locale detection [#4576](https://github.com/ethyca/fides/pull/4576)
- Update FidesJS to report notices served and preferences saved linked to the specific translations displayed [#4576](https://github.com/ethyca/fides/pull/4576)
- Added ability to prevent dismissal of FidesJS CMP UI via Experience configuration [#4576](https://github.com/ethyca/fides/pull/4576)
- Added ability to create & link Properties to support multiple Experiences in a single location [#4658](https://github.com/ethyca/fides/pull/4658)
- Added property_id query param to fides.js to filter experiences by Property when installed [#4676](https://github.com/ethyca/fides/pull/4676)
- Added Locations & Regulations pages to allow a wider selection of locations for consent [#4660](https://github.com/ethyca/fides/pull/4660)
- Erasure support for Simon Data [#4552](https://github.com/ethyca/fides/pull/4552)
- Added notice there will be no preview for Privacy Center types in the Experience preview [#4709](https://github.com/ethyca/fides/pull/4709)
- Removed properties beta flag [#4710](https://github.com/ethyca/fides/pull/4710)
- Add acknowledge button label to default Experience English form [#4714](https://github.com/ethyca/fides/pull/4714)
- Update FidesJS to support localizing CMP UI with configurable, non-English default locales [#4720](https://github.com/ethyca/fides/pull/4720)
- Add loading of template translations for notices and experiences [#4718](https://github.com/ethyca/fides/pull/4718)

### Changed

- Moved location-targeting from Notices to Experiences [#4576](https://github.com/ethyca/fides/pull/4576)
- Replaced previous default Notices & Experiences with new versions with updated locations, translations, etc. [#4576](https://github.com/ethyca/fides/pull/4576)
- Automatically migrate existing Notices & Experiences to updated model where possible [#4576](https://github.com/ethyca/fides/pull/4576)
- Replaced ability to configure banner "display configuration" to separate banner & modal components [#4576](https://github.com/ethyca/fides/pull/4576)
- Modify `fides user login` to not store plaintext password in `~/.fides-credentials` [#4661](https://github.com/ethyca/fides/pull/4661)
- Data model changes to support Notice and Experience-level translations [#4576](https://github.com/ethyca/fides/pull/4576)
- Data model changes to support Consent setup being Experience instead of Notice-driven [#4576](https://github.com/ethyca/fides/pull/4576)
- Build PrivacyNoticeRegion from locations and location groups [#4620](https://github.com/ethyca/fides/pull/4620)
- When saving locations, calculate and save location groups [#4620](https://github.com/ethyca/fides/pull/4620)
- Update privacy experiences page to use the new table component [#4652](https://github.com/ethyca/fides/pull/4652)
- Update privacy notices page to use the new table component [#4641](https://github.com/ethyca/fides/pull/4641)
- Bumped supported Python versions to `3.10.13`, `3.9.18`, and `3.8.18`. Bumped Debian base image from `-bullseye` to `-bookworm`. [#4630](https://github.com/ethyca/fides/pull/4630)
- Bumped Node.js base image from `16` to `20`. [#4684](https://github.com/ethyca/fides/pull/4684)

### Fixed

- Ignore 404 errors from Delighted and Kustomer when an erasure client is not found [#4593](https://github.com/ethyca/fides/pull/4593)
- Various FE fixes for Admin-UI experience config form [#4707](https://github.com/ethyca/fides/pull/4707)
- Fix modal preview in Admin-UI experience config form [#4712](https://github.com/ethyca/fides/pull/4712)
- Optimize FidesJS bundle size by only loading TCF static stings when needed [#4711](https://github.com/ethyca/fides/pull/4711)

## [2.31.0](https://github.com/ethyca/fides/compare/2.30.1...2.31.0)

### Added

- Add Great Britain as a consent option [#4628](https://github.com/ethyca/fides/pull/4628)
- Navbar update and new properties page [#4633](https://github.com/ethyca/fides/pull/4633)
- Access and erasure support for Oracle Responsys [#4618](https://github.com/ethyca/fides/pull/4618)

### Fixed

- Fix issue where "x" button on Fides.js components overwrites saved preferences [#4649](https://github.com/ethyca/fides/pull/4649)
- Initialize Fides.consent with default values from experience when saved consent cookie (fides_consent) does not exist [#4665](https://github.com/ethyca/fides/pull/4665)

### Changed

- Sets GPP applicableSections to -1 when a user visits from a state that is not part of the GPP [#4727](https://github.com/ethyca/fides/pull/4727)

## [2.30.1](https://github.com/ethyca/fides/compare/2.30.0...2.30.1)

### Fixed

- Configure logger correctly on worker initialization [#4624](https://github.com/ethyca/fides/pull/4624)

## [2.30.0](https://github.com/ethyca/fides/compare/2.29.0...2.30.0)

### Added

- Add enum and registry of supported languages [#4592](https://github.com/ethyca/fides/pull/4592)
- Access and erasure support for Talkable [#4589](https://github.com/ethyca/fides/pull/4589)
- Support temporary credentials in AWS generate + scan features [#4607](https://github.com/ethyca/fides/pull/4603), [#4608](https://github.com/ethyca/fides/pull/4608)
- Add ability to store and read Fides cookie in Base64 format [#4556](https://github.com/ethyca/fides/pull/4556)
- Structured logging for SaaS connector requests [#4594](https://github.com/ethyca/fides/pull/4594)
- Added Fides.showModal() to fides.js to allow programmatic opening of consent modals [#4617](https://github.com/ethyca/fides/pull/4617)

### Fixed

- Fixing issue when modifying Policies, Rules, or RuleTargets as a root user [#4582](https://github.com/ethyca/fides/pull/4582)

## [2.29.0](https://github.com/ethyca/fides/compare/2.28.0...2.29.0)

### Added

- View more modal to regulations page [#4574](https://github.com/ethyca/fides/pull/4574)
- Columns in data map reporting, adding multiple systems, and consent configuration tables can be resized. In the data map reporting table, fields with multiple values can show all or collapse all [#4569](https://github.com/ethyca/fides/pull/4569)
- Show custom fields in the data map report table [#4579](https://github.com/ethyca/fides/pull/4579)

### Changed

- Delay rendering the nav until all necessary queries are finished loading [#4571](https://github.com/ethyca/fides/pull/4571)
- Updating return value for crud.get_custom_fields_filtered [#4575](https://github.com/ethyca/fides/pull/4575)
- Updated user deletion confirmation flow to only require one confirmatory input [#4402](https://github.com/ethyca/fides/pull/4402)
- Moved `pymssl` to an optional dependency no longer installed by default with our python package [#4581](https://github.com/ethyca/fides/pull/4581)
- Fixed CORS domain update functionality [#4570](https://github.com/ethyca/fides/pull/4570)
- Update Domains page with ability to add/remove "organization" domains, view "administrator" domains set via security settings, and improve various UX bugs and copy [#4584](https://github.com/ethyca/fides/pull/4584)

### Fixed

- Fixed CORS domain update functionality [#4570](https://github.com/ethyca/fides/pull/4570)
- Completion emails are no longer attempted for consent requests [#4578](https://github.com/ethyca/fides/pull/4578)

## [2.28.0](https://github.com/ethyca/fides/compare/2.27.0...2.28.0)

### Added

- Erasure support for AppsFlyer [#4512](https://github.com/ethyca/fides/pull/4512)
- Datamap Reporting page [#4519](https://github.com/ethyca/fides/pull/4519)
- Consent support for Klaviyo [#4513](https://github.com/ethyca/fides/pull/4513)
- Form for configuring GPP settings [#4557](https://github.com/ethyca/fides/pull/4557)
- Custom privacy request field support for consent requests [#4546](https://github.com/ethyca/fides/pull/4546)
- Support GPP in privacy notices [#4554](https://github.com/ethyca/fides/pull/4554)

### Changed

- Redesigned nav bar for the admin UI [#4548](https://github.com/ethyca/fides/pull/4548)
- Fides.js GPP for US geographies now derives values from backend privacy notices [#4559](https://github.com/ethyca/fides/pull/4559)
- No longer generate the `vendors_disclosed` section of the TC string in `fides.js` [#4553](https://github.com/ethyca/fides/pull/4553)
- Changed consent management vendor add flow [#4550](https://github.com/ethyca/fides/pull/4550)

### Fixed

- Fixed an issue blocking Salesforce sandbox accounts from refreshing tokens [#4547](https://github.com/ethyca/fides/pull/4547)
- Fixed DSR zip packages to be unzippable on Windows [#4549](https://github.com/ethyca/fides/pull/4549)
- Fixed browser compatibility issues with Object.hasOwn [#4568](https://github.com/ethyca/fides/pull/4568)

### Developer Experience

- Switch to anyascii for unicode transliteration [#4550](https://github.com/ethyca/fides/pull/4564)

## [2.27.0](https://github.com/ethyca/fides/compare/2.26.0...2.27.0)

### Added

- Tooltip and styling for disabled rows in add multiple vendor view [#4498](https://github.com/ethyca/fides/pull/4498)
- Preliminary GPP support for US regions [#4498](https://github.com/ethyca/fides/pull/4504)
- Access and erasure support for Statsig Enterprise [#4429](https://github.com/ethyca/fides/pull/4429)
- New page for setting locations [#4517](https://github.com/ethyca/fides/pull/4517)
- New modal for setting granular locations [#4531](https://github.com/ethyca/fides/pull/4531)
- New page for setting regulations [#4530](https://github.com/ethyca/fides/pull/4530)
- Update fides.js to support multiple descriptions (banner, overlay) and render HTML descriptions [#4542](https://github.com/ethyca/fides/pull/4542)

### Fixed

- Fixed incorrect Compass button behavior in system form [#4508](https://github.com/ethyca/fides/pull/4508)
- Omit certain fields from system payload when empty [#4508](https://github.com/ethyca/fides/pull/4525)
- Fixed issues with Compass vendor selector behavior [#4521](https://github.com/ethyca/fides/pull/4521)
- Fixed an issue where the background overlay remained visible after saving consent preferences [#4515](https://github.com/ethyca/fides/pull/4515)
- Fixed system name being editable when editing GVL systems [#4533](https://github.com/ethyca/fides/pull/4533)
- Fixed an issue where a privacy policy link could not be removed from privacy experiences [#4542](https://github.com/ethyca/fides/pull/4542)

### Changed

- Upgrade to use Fideslang `3.0.0` and remove associated concepts [#4502](https://github.com/ethyca/fides/pull/4502)
- Model overhaul for saving privacy preferences and notices served [#4481](https://github.com/ethyca/fides/pull/4481)
- Moves served notice endpoints, consent reporting, purpose endpoints and TCF queries to plus [#4481](https://github.com/ethyca/fides/pull/4481)
- Moves served notice endpoints, consent reporting, and TCF queries to plus [#4481](https://github.com/ethyca/fides/pull/4481)
- Update frontend to account for changes to notices served and preferences saved APIs [#4518](https://github.com/ethyca/fides/pull/4518)
- `fides.js` now sets `supportsOOB` to `false` [#4516](https://github.com/ethyca/fides/pull/4516)
- Save consent method ("accept", "reject", "save", etc.) to `fides_consent` cookie as extra metadata [#4529](https://github.com/ethyca/fides/pull/4529)
- Allow CORS for privacy center `fides.js` and `fides-ext-gpp.js` endpoints
- Replace `GPP_EXT_PATH` env var in favor of a more flexible `FIDES_JS_BASE_URL` environment variable
- Change vendor add modal on consent configuration screen to use new vendor selector [#4532](https://github.com/ethyca/fides/pull/4532)
- Remove vendor add modal [#4535](https://github.com/ethyca/fides/pull/4535)

## [2.26.0](https://github.com/ethyca/fides/compare/2.25.0...main)

### Added

- Dynamic importing for GPP bundle [#4447](https://github.com/ethyca/fides/pull/4447)
- Paging to vendors in the TCF overlay [#4463](https://github.com/ethyca/fides/pull/4463)
- New purposes endpoint and indices to improve system lookups [#4452](https://github.com/ethyca/fides/pull/4452)
- Cypress tests for fides.js GPP extension [#4476](https://github.com/ethyca/fides/pull/4476)
- Add support for global TCF Purpose Overrides [#4464](https://github.com/ethyca/fides/pull/4464)
- TCF override management [#4484](https://github.com/ethyca/fides/pull/4484)
- Readonly consent management table and modal [#4456](https://github.com/ethyca/fides/pull/4456), [#4477](https://github.com/ethyca/fides/pull/4477)
- Access and erasure support for Gong [#4461](https://github.com/ethyca/fides/pull/4461)
- Add new UI for CSV consent reporting [#4488](https://github.com/ethyca/fides/pull/4488)
- Option to prevent the dismissal of the consent banner and modal [#4470](https://github.com/ethyca/fides/pull/4470)

### Changed

- Increased max number of preferences allowed in privacy preference API calls [#4469](https://github.com/ethyca/fides/pull/4469)
- Reduce size of tcf_consent payload in fides_consent cookie [#4480](https://github.com/ethyca/fides/pull/4480)
- Change log level for FidesUserPermission retrieval to `debug` [#4482](https://github.com/ethyca/fides/pull/4482)
- Remove Add Vendor button from the Manage your vendors page[#4509](https://github.com/ethyca/fides/pull/4509)

### Fixed

- Fix type errors when TCF vendors have no dataDeclaration [#4465](https://github.com/ethyca/fides/pull/4465)
- Fixed an error where editing an AC system would mistakenly lock it for GVL [#4471](https://github.com/ethyca/fides/pull/4471)
- Refactor custom Get Preferences function to occur after our CMP API initialization [#4466](https://github.com/ethyca/fides/pull/4466)
- Fix an error where a connector response value of None causes a DSR failure due to a missing value [#4483](https://github.com/ethyca/fides/pull/4483)
- Fixed system name being non-editable when locked for GVL [#4475](https://github.com/ethyca/fides/pull/4475)
- Fixed a bug with "null" values for retention period field on data uses [#4487](https://github.com/ethyca/fides/pull/4487)

## [2.25.0](https://github.com/ethyca/fides/compare/2.24.1...2.25.0)

### Added

- Stub for initial GPP support [#4431](https://github.com/ethyca/fides/pull/4431)
- Added confirmation modal on deleting a data use declaration [#4439](https://github.com/ethyca/fides/pull/4439)
- Added feature flag for separating system name and Compass vendor selector [#4437](https://github.com/ethyca/fides/pull/4437)
- Fire GPP events per spec [#4433](https://github.com/ethyca/fides/pull/4433)
- New override option `fides_tcf_gdpr_applies` for setting `gdprApplies` on the CMP API [#4453](https://github.com/ethyca/fides/pull/4453)

### Changed

- Improved bulk vendor adding table UX [#4425](https://github.com/ethyca/fides/pull/4425)
- Flexible legal basis for processing has a db default of True [#4434](https://github.com/ethyca/fides/pull/4434)
- Give contributor role access to config API, including cors origin updates [#4438](https://github.com/ethyca/fides/pull/4438)
- Disallow setting `*` and other non URL values for `security.cors_origins` config property via the API [#4438](https://github.com/ethyca/fides/pull/4438)
- Consent modal hides the opt-in/opt-out buttons if only one privacy notice is enabled [#4441](https://github.com/ethyca/fides/pull/4441)
- Initialize TCF stub earlier [#4453](https://github.com/ethyca/fides/pull/4453)
- Change focus outline color of form inputs [#4467](https://github.com/ethyca/fides/pull/4467)

### Fixed

- Fixed a bug where selected vendors in "configure consent" add vendor modal were unstyled [#4454](https://github.com/ethyca/fides/pull/4454)
- Use correct defaults when there is no associated preference in the cookie [#4451](https://github.com/ethyca/fides/pull/4451)
- IP Addresses behind load balancers for consent reporting [#4440](https://github.com/ethyca/fides/pull/4440)

## [2.24.1](https://github.com/ethyca/fides/compare/2.24.0...2.24.1)

### Added

- Logging when root user and client credentials are used [#4432](https://github.com/ethyca/fides/pull/4432)
- Allow for custom path at which to retrieve Fides override options [#4462](https://github.com/ethyca/fides/pull/4462)

### Changed

- Run fides with non-root user [#4421](https://github.com/ethyca/fides/pull/4421)

## [2.24.0](https://github.com/ethyca/fides/compare/2.23.3...2.24.0)

### Added

- Adds fides_disable_banner config option to Fides.js [#4378](https://github.com/ethyca/fides/pull/4378)
- Deletions that fail due to foreign key constraints will now be more clearly communicated [#4406](https://github.com/ethyca/fides/pull/4378)
- Added support for a custom get preferences API call provided through Fides.init [#4375](https://github.com/ethyca/fides/pull/4375)
- Hidden custom privacy request fields in the Privacy Center [#4370](https://github.com/ethyca/fides/pull/4370)
- Backend System-level Cookie Support [#4383](https://github.com/ethyca/fides/pull/4383)
- High Level Tracking of Compass System Sync [#4397](https://github.com/ethyca/fides/pull/4397)
- Erasure support for Qualtrics [#4371](https://github.com/ethyca/fides/pull/4371)
- Erasure support for Ada Chatbot [#4382](https://github.com/ethyca/fides/pull/4382)
- Erasure support for Typeform [#4366](https://github.com/ethyca/fides/pull/4366)
- Added notice that a system is GVL when adding/editing from system form [#4327](https://github.com/ethyca/fides/pull/4327)
- Added the ability to select the request types to enable per integration (for plus users) [#4374](https://github.com/ethyca/fides/pull/4374)
- Adds support for custom get experiences fn and custom patch notices served fn [#4410](https://github.com/ethyca/fides/pull/4410)
- Adds more granularity to tracking consent method, updates custom savePreferencesFn and FidesUpdated event to take consent method [#4419](https://github.com/ethyca/fides/pull/4419)

### Changed

- Add filtering and pagination to bulk vendor add table [#4351](https://github.com/ethyca/fides/pull/4351)
- Determine if the TCF overlay needs to surface based on backend calculated version hash [#4356](https://github.com/ethyca/fides/pull/4356)
- Moved Experiences and Preferences endpoints to Plus to take advantage of dynamic GVL [#4367](https://github.com/ethyca/fides/pull/4367)
- Add legal bases to Special Purpose schemas on the backend for display [#4387](https://github.com/ethyca/fides/pull/4387)
- "is_service_specific" default updated when building TC strings on the backend [#4377](https://github.com/ethyca/fides/pull/4377)
- "isServiceSpecific" default updated when building TC strings on the frontend [#4384](https://github.com/ethyca/fides/pull/4384)
- Redact cli, database, and redis configuration information from GET api/v1/config API request responses. [#4379](https://github.com/ethyca/fides/pull/4379)
- Button ordering in fides.js UI [#4407](https://github.com/ethyca/fides/pull/4407)
- Add different classnames to consent buttons for easier selection [#4411](https://github.com/ethyca/fides/pull/4411)
- Updates default consent preference to opt-out for TCF when fides_string exists [#4430](https://github.com/ethyca/fides/pull/4430)

### Fixed

- Persist bulk system add filter modal state [#4412](https://github.com/ethyca/fides/pull/4412)
- Fixing labels for request type field [#4414](https://github.com/ethyca/fides/pull/4414)
- User preferences from cookie should always override experience preferences [#4405](https://github.com/ethyca/fides/pull/4405)
- Allow fides_consent cookie to be set from a subdirectory [#4426](https://github.com/ethyca/fides/pull/4426)

### Security

-- Use a more cryptographically secure random function for security code generation

## [2.23.3](https://github.com/ethyca/fides/compare/2.23.2...2.23.3)

### Fixed

- Fix button arrangment and spacing for TCF and non-TCF consent overlay banner and modal [#4391](https://github.com/ethyca/fides/pull/4391)
- Replaced h1 element with div to use exisitng fides styles in consent modal [#4399](https://github.com/ethyca/fides/pull/4399)
- Fixed privacy policy alignment for non-TCF consent overlay banner and modal [#4403](https://github.com/ethyca/fides/pull/4403)
- Fix dynamic class name for TCF-variant of consent banner [#4404](https://github.com/ethyca/fides/pull/4403)

### Security

-- Fix an HTML Injection vulnerability in DSR Packages

## [2.23.2](https://github.com/ethyca/fides/compare/2.23.1...2.23.2)

### Fixed

- Fixed fides.css to vary banner width based on tcf [[#4381](https://github.com/ethyca/fides/issues/4381)]

## [2.23.1](https://github.com/ethyca/fides/compare/2.23.0...2.23.1)

### Changed

- Refactor Fides.js embedded modal to not use A11y dialog [#4355](https://github.com/ethyca/fides/pull/4355)
- Only call `FidesUpdated` when a preference has been saved, not during initialization [#4365](https://github.com/ethyca/fides/pull/4365)
- Updated double toggle styling in favor of single toggles with a radio group to select legal basis [#4376](https://github.com/ethyca/fides/pull/4376)

### Fixed

- Handle invalid `fides_string` when passed in as an override [#4350](https://github.com/ethyca/fides/pull/4350)
- Bug where vendor opt-ins would not initialize properly based on a `fides_string` in the TCF overlay [#4368](https://github.com/ethyca/fides/pull/4368)

## [2.23.0](https://github.com/ethyca/fides/compare/2.22.1...2.23.0)

### Added

- Added support for 3 additional config variables in Fides.js: fidesEmbed, fidesDisableSaveApi, and fidesTcString [#4262](https://github.com/ethyca/fides/pull/4262)
- Added support for fidesEmbed, fidesDisableSaveApi, and fidesTcString to be passed into Fides.js via query param, cookie, or window object [#4297](https://github.com/ethyca/fides/pull/4297)
- New privacy center environment variables `FIDES_PRIVACY_CENTER__IS_FORCED_TCF` which can make the privacy center always return the TCF bundle (`fides-tcf.js`) [#4312](https://github.com/ethyca/fides/pull/4312)
- Added a `FidesUIChanged` event to Fides.js to track when user preferences change without being saved [#4314](https://github.com/ethyca/fides/pull/4314) and [#4253](https://github.com/ethyca/fides/pull/4253)
- Add AC Systems to the TCF Overlay under Vendor Consents section [#4266](https://github.com/ethyca/fides/pull/4266/)
- Added bulk system/vendor creation component [#4309](https://github.com/ethyca/fides/pull/4309/)
- Support for passing in an AC string as part of a fides string for the TCF overlay [#4308](https://github.com/ethyca/fides/pull/4308)
- Added support for overriding the save user preferences API call with a custom fn provided through Fides.init [#4318](https://github.com/ethyca/fides/pull/4318)
- Return AC strings in GET Privacy Experience meta and allow saving preferences against AC strings [#4295](https://github.com/ethyca/fides/pull/4295)
- New GET Privacy Experience Meta Endpoint [#4328](https://github.com/ethyca/fides/pull/4328)
- Access and erasure support for SparkPost [#4328](https://github.com/ethyca/fides/pull/4238)
- Access and erasure support for Iterate [#4332](https://github.com/ethyca/fides/pull/4332)
- SSH Support for MySQL connections [#4310](https://github.com/ethyca/fides/pull/4310)
- Added served notice history IDs to the TCF privacy preference API calls [#4161](https://github.com/ethyca/fides/pull/4161)

### Fixed

- Cleans up CSS for fidesEmbed mode [#4306](https://github.com/ethyca/fides/pull/4306)
- Stacks that do not have any purposes will no longer render an empty purpose block [#4278](https://github.com/ethyca/fides/pull/4278)
- Forcing hidden sections to use display none [#4299](https://github.com/ethyca/fides/pull/4299)
- Handles Hubspot requiring and email to be formatted as email when processing an erasure [#4322](https://github.com/ethyca/fides/pull/4322)
- Minor CSS improvements for the consent/TCF banners and modals [#4334](https://github.com/ethyca/fides/pull/4334)
- Consistent font sizes for labels in the system form and data use forms in the Admin UI [#4346](https://github.com/ethyca/fides/pull/4346)
- Bug where not all system forms would appear to save when used with Compass [#4347](https://github.com/ethyca/fides/pull/4347)
- Restrict TCF Privacy Experience Config if TCF is disabled [#4348](https://github.com/ethyca/fides/pull/4348)
- Removes overflow styling for embedded modal in Fides.js [#4345](https://github.com/ethyca/fides/pull/4345)

### Changed

- Derive cookie storage info, privacy policy and legitimate interest disclosure URLs, and data retention data from the data map instead of directly from gvl.json [#4286](https://github.com/ethyca/fides/pull/4286)
- Updated TCF Version for backend consent reporting [#4305](https://github.com/ethyca/fides/pull/4305)
- Update Version Hash Contents [#4313](https://github.com/ethyca/fides/pull/4313)
- Change vendor selector on system information form to typeahead[#4333](https://github.com/ethyca/fides/pull/4333)
- Updates experience API calls from Fides.js to include new meta field [#4335](https://github.com/ethyca/fides/pull/4335)

## [2.22.1](https://github.com/ethyca/fides/compare/2.22.0...2.22.1)

### Added

- Custom fields are now included in system history change tracking [#4294](https://github.com/ethyca/fides/pull/4294)

### Security

- Added hostname checks for external SaaS connector URLs [CVE-2023-46124](https://github.com/ethyca/fides/security/advisories/GHSA-jq3w-9mgf-43m4)
- Use a Pydantic URL type for privacy policy URLs [CVE-2023-46126](https://github.com/ethyca/fides/security/advisories/GHSA-fgjj-5jmr-gh83)
- Remove the CONFIG_READ scope from the Viewer role [CVE-2023-46125](https://github.com/ethyca/fides/security/advisories/GHSA-rjxg-rpg3-9r89)

## [2.22.0](https://github.com/ethyca/fides/compare/2.21.0...2.22.0)

### Added

- Added an option to link to vendor tab from an experience config description [#4191](https://github.com/ethyca/fides/pull/4191)
- Added two toggles for vendors in the TCF overlay, one for Consent, and one for Legitimate Interest [#4189](https://github.com/ethyca/fides/pull/4189)
- Added two toggles for purposes in the TCF overlay, one for Consent, and one for Legitimate Interest [#4234](https://github.com/ethyca/fides/pull/4234)
- Added support for new TCF-related fields on `System` and `PrivacyDeclaration` models [#4228](https://github.com/ethyca/fides/pull/4228)
- Support for AC string to `fides-tcf` [#4244](https://github.com/ethyca/fides/pull/4244)
- Support for `gvl` prefixed vendor IDs [#4247](https://github.com/ethyca/fides/pull/4247)

### Changed

- Removed `TCF_ENABLED` environment variable from the privacy center in favor of dynamically figuring out which `fides-js` bundle to send [#4131](https://github.com/ethyca/fides/pull/4131)
- Updated copy of info boxes on each TCF tab [#4191](https://github.com/ethyca/fides/pull/4191)
- Clarified messages for error messages presented during connector upload [#4198](https://github.com/ethyca/fides/pull/4198)
- Refactor legal basis dimension regarding how TCF preferences are saved and how the experience is built [#4201](https://github.com/ethyca/fides/pull/4201/)
- Add saving privacy preferences via a TC string [#4221](https://github.com/ethyca/fides/pull/4221)
- Updated fides server to use an environment variable for turning TCF on and off [#4220](https://github.com/ethyca/fides/pull/4220)
- Update frontend to use new legal basis dimension on vendors [#4216](https://github.com/ethyca/fides/pull/4216)
- Updated privacy center patch preferences call to handle updated API response [#4235](https://github.com/ethyca/fides/pull/4235)
- Added our CMP ID [#4233](https://github.com/ethyca/fides/pull/4233)
- Allow Admin UI users to turn on Configure Consent flag [#4246](https://github.com/ethyca/fides/pull/4246)
- Styling improvements for the fides.js consent banners and modals [#4222](https://github.com/ethyca/fides/pull/4222)
- Update frontend to handle updated Compass schema [#4254](https://github.com/ethyca/fides/pull/4254)
- Assume Universal Vendor ID usage in TC String translation [#4256](https://github.com/ethyca/fides/pull/4256)
- Changed vendor form on configuring consent page to use two-part selection for consent uses [#4251](https://github.com/ethyca/fides/pull/4251)
- Updated system form to have new TCF fields [#4271](https://github.com/ethyca/fides/pull/4271)
- Vendors disclosed string is now narrowed to only the vendors shown in the UI, not the whole GVL [#4250](https://github.com/ethyca/fides/pull/4250)
- Changed naming convention "fides_string" instead of "tc_string" for developer friendly consent API's [#4267](https://github.com/ethyca/fides/pull/4267)

### Fixed

- TCF overlay can initialize its consent preferences from a cookie [#4124](https://github.com/ethyca/fides/pull/4124)
- Various improvements to the TCF modal such as vendor storage disclosures, vendor counts, privacy policies, etc. [#4167](https://github.com/ethyca/fides/pull/4167)
- An issue where Braze could not mask an email due to formatting [#4187](https://github.com/ethyca/fides/pull/4187)
- An issue where email was not being overridden correctly for Braze and Domo [#4196](https://github.com/ethyca/fides/pull/4196)
- Use `stdRetention` when there is not a specific value for a purpose's data retention [#4199](https://github.com/ethyca/fides/pull/4199)
- Updating the unflatten_dict util to accept flattened dict values [#4200](https://github.com/ethyca/fides/pull/4200)
- Minor CSS styling fixes for the consent modal [#4252](https://github.com/ethyca/fides/pull/4252)
- Additional styling fixes for issues caused by a CSS reset [#4268](https://github.com/ethyca/fides/pull/4268)
- Bug where vendor legitimate interests would not be set unless vendor consents were first set [#4250](https://github.com/ethyca/fides/pull/4250)
- Vendor count over-counting in TCF overlay [#4275](https://github.com/ethyca/fides/pull/4275)

## [2.21.0](https://github.com/ethyca/fides/compare/2.20.2...2.21.0)

### Added

- "Add a vendor" flow to configuring consent page [#4107](https://github.com/ethyca/fides/pull/4107)
- Initial TCF Backend Support [#3804](https://github.com/ethyca/fides/pull/3804)
- Add initial layer to TCF modal [#3956](https://github.com/ethyca/fides/pull/3956)
- Support for rendering in the TCF modal whether or not a vendor is part of the GVL [#3972](https://github.com/ethyca/fides/pull/3972)
- Features and legal bases dropdown for TCF modal [#3995](https://github.com/ethyca/fides/pull/3995)
- TCF CMP stub API [#4000](https://github.com/ethyca/fides/pull/4000)
- Fides-js can now display preliminary TCF data [#3879](https://github.com/ethyca/fides/pull/3879)
- Fides-js can persist TCF preferences to the backend [#3887](https://github.com/ethyca/fides/pull/3887)
- TCF modal now supports setting legitimate interest fields [#4037](https://github.com/ethyca/fides/pull/4037)
- Embed the GVL in the GET Experiences response [#4143](https://github.com/ethyca/fides/pull/4143)
- Button to view how many vendors and to open the vendor tab in the TCF modal [#4144](https://github.com/ethyca/fides/pull/4144)
- "Edit vendor" flow to configuring consent page [#4162](https://github.com/ethyca/fides/pull/4162)
- TCF overlay description updates [#4051] https://github.com/ethyca/fides/pull/4151
- Added developer-friendly TCF information under Experience meta [#4160](https://github.com/ethyca/fides/pull/4160/)
- Added fides.css customization for Plus users [#4136](https://github.com/ethyca/fides/pull/4136)

### Changed

- Added further config options to customize the privacy center [#4090](https://github.com/ethyca/fides/pull/4090)
- CORS configuration page [#4073](https://github.com/ethyca/fides/pull/4073)
- Refactored `fides.js` components so that they can take data structures that are not necessarily privacy notices [#3870](https://github.com/ethyca/fides/pull/3870)
- Use hosted GVL.json from the backend [#4159](https://github.com/ethyca/fides/pull/4159)
- Features and Special Purposes in the TCF modal do not render toggles [#4139](https://github.com/ethyca/fides/pull/4139)
- Moved the initial TCF layer to the banner [#4142](https://github.com/ethyca/fides/pull/4142)
- Misc copy changes for the system history table and modal [#4146](https://github.com/ethyca/fides/pull/4146)

### Fixed

- Allows CDN to cache empty experience responses from fides.js API [#4113](https://github.com/ethyca/fides/pull/4113)
- Fixed `identity_special_purpose` unique constraint definition [#4174](https://github.com/ethyca/fides/pull/4174/files)

## [2.20.2](https://github.com/ethyca/fides/compare/2.20.1...2.20.2)

### Fixed

- added version_added, version_deprecated, and replaced_by to data use, data subject, and data category APIs [#4135](https://github.com/ethyca/fides/pull/4135)
- Update fides.js to not fetch experience client-side if pre-fetched experience is empty [#4149](https://github.com/ethyca/fides/pull/4149)
- Erasure privacy requests now pause for input if there are any manual process integrations [#4115](https://github.com/ethyca/fides/pull/4115)
- Caching the values of authorization_required and user_guide on the connector templates to improve performance [#4128](https://github.com/ethyca/fides/pull/4128)

## [2.20.1](https://github.com/ethyca/fides/compare/2.20.0...2.20.1)

### Fixed

- Avoid un-optimized query pattern in bulk `GET /system` endpoint [#4120](https://github.com/ethyca/fides/pull/4120)

## [2.20.0](https://github.com/ethyca/fides/compare/2.19.1...2.20.0)

### Added

- Initial page for configuring consent [#4069](https://github.com/ethyca/fides/pull/4069)
- Vendor cookie table for configuring consent [#4082](https://github.com/ethyca/fides/pull/4082)

### Changed

- Refactor how multiplatform builds are handled [#4024](https://github.com/ethyca/fides/pull/4024)
- Added new Performance-related nox commands and included them as part of the CI suite [#3997](https://github.com/ethyca/fides/pull/3997)
- Added dictionary suggestions for data uses [4035](https://github.com/ethyca/fides/pull/4035)
- Privacy notice regions now render human readable names instead of country codes [#4029](https://github.com/ethyca/fides/pull/4029)
- Privacy notice templates are disabled by default [#4010](https://github.com/ethyca/fides/pull/4010)
- Added optional "skip_processing" flag to collections for DSR processing [#4047](https://github.com/ethyca/fides/pull/4047)
- Admin UI now shows all privacy notices with an indicator of whether they apply to any systems [#4010](https://github.com/ethyca/fides/pull/4010)
- Add case-insensitive privacy experience region filtering [#4058](https://github.com/ethyca/fides/pull/4058)
- Adds check for fetch before loading fetch polyfill for fides.js [#4074](https://github.com/ethyca/fides/pull/4074)
- Updated to support Fideslang 2.0, including data migrations [#3933](https://github.com/ethyca/fides/pull/3933)
- Disable notices that are not systems applicable to support new UI [#4094](https://github.com/ethyca/fides/issues/4094)

### Fixed

- Ensures that fides.js toggles are not hidden by other CSS libs [#4075](https://github.com/ethyca/fides/pull/4075)
- Migrate system > meta > vendor > id to system > meta [#4088](https://github.com/ethyca/fides/pull/4088)
- Enable toggles in various tables now render an error toast if an error occurs [#4095](https://github.com/ethyca/fides/pull/4095)
- Fixed a bug where an unsaved changes notification modal would appear even without unsaved changes [#4095](https://github.com/ethyca/fides/pull/4070)

## [2.19.1](https://github.com/ethyca/fides/compare/2.19.0...2.19.1)

### Fixed

- re-enable custom fields for new data use form [#4050](https://github.com/ethyca/fides/pull/4050)
- fix issue with saving source and destination systems [#4065](https://github.com/ethyca/fides/pull/4065)

### Added

- System history UI with diff modal [#4021](https://github.com/ethyca/fides/pull/4021)
- Relax system legal basis for transfers to be any string [#4049](https://github.com/ethyca/fides/pull/4049)

## [2.19.0](https://github.com/ethyca/fides/compare/2.18.0...2.19.0)

### Added

- Add dictionary suggestions [#3937](https://github.com/ethyca/fides/pull/3937), [#3988](https://github.com/ethyca/fides/pull/3988)
- Added new endpoints for healthchecks [#3947](https://github.com/ethyca/fides/pull/3947)
- Added vendor list dropdown [#3857](https://github.com/ethyca/fides/pull/3857)
- Access support for Adobe Sign [#3504](https://github.com/ethyca/fides/pull/3504)

### Fixed

- Fixed issue when generating masked values for invalid data paths [#3906](https://github.com/ethyca/fides/pull/3906)
- Code reload now works when running `nox -s dev` [#3914](https://github.com/ethyca/fides/pull/3914)
- Reduce verbosity of privacy center logging further [#3915](https://github.com/ethyca/fides/pull/3915)
- Resolved an issue where the integration dropdown input lost focus during typing. [#3917](https://github.com/ethyca/fides/pull/3917)
- Fixed dataset issue that was preventing the Vend connector from loading during server startup [#3923](https://github.com/ethyca/fides/pull/3923)
- Adding version check to version-dependent migration script [#3951](https://github.com/ethyca/fides/pull/3951)
- Fixed a bug where some fields were not saving correctly on the system form [#3975](https://github.com/ethyca/fides/pull/3975)
- Changed "retention period" field in privacy declaration form from number input to text input [#3980](https://github.com/ethyca/fides/pull/3980)
- Fixed issue where unsaved changes modal appears incorrectly [#4005](https://github.com/ethyca/fides/pull/4005)
- Fixed banner resurfacing after user consent for pre-fetch experience [#4009](https://github.com/ethyca/fides/pull/4009)

### Changed

- Systems and Privacy Declaration schema and data migration to support the Dictionary [#3901](https://github.com/ethyca/fides/pull/3901)
- The integration search dropdown is now case-insensitive [#3916](https://github.com/ethyca/fides/pull/3916)
- Removed deprecated fields from the taxonomy editor [#3909](https://github.com/ethyca/fides/pull/3909)
- Bump PyMSSQL version and remove workarounds [#3996](https://github.com/ethyca/fides/pull/3996)
- Removed reset suggestions button [#4007](https://github.com/ethyca/fides/pull/4007)
- Admin ui supports fides cloud config API [#4034](https://github.com/ethyca/fides/pull/4034)

### Security

- Resolve custom integration upload RCE vulnerability [CVE-2023-41319](https://github.com/ethyca/fides/security/advisories/GHSA-p6p2-qq95-vq5h)

## [2.18.0](https://github.com/ethyca/fides/compare/2.17.0...2.18.0)

### Added

- Additional consent reporting calls from `fides-js` [#3845](https://github.com/ethyca/fides/pull/3845)
- Additional consent reporting calls from privacy center [#3847](https://github.com/ethyca/fides/pull/3847)
- Access support for Recurly [#3595](https://github.com/ethyca/fides/pull/3595)
- HTTP Logging for the Privacy Center [#3783](https://github.com/ethyca/fides/pull/3783)
- UI support for OAuth2 authorization flow [#3819](https://github.com/ethyca/fides/pull/3819)
- Changes in the `data` directory now trigger a server reload (for local development) [#3874](https://github.com/ethyca/fides/pull/3874)

### Fixed

- Fix datamap zoom for low system counts [#3835](https://github.com/ethyca/fides/pull/3835)
- Fixed connector forms with external dataset reference fields [#3873](https://github.com/ethyca/fides/pull/3873)
- Fix ability to make server side API calls from privacy-center [#3895](https://github.com/ethyca/fides/pull/3895)

### Changed

- Simplified the file structure for HTML DSR packages [#3848](https://github.com/ethyca/fides/pull/3848)
- Simplified the database health check to improve `/health` performance [#3884](https://github.com/ethyca/fides/pull/3884)
- Changed max width of form components in "system information" form tab [#3864](https://github.com/ethyca/fides/pull/3864)
- Remove manual system selection screen [#3865](https://github.com/ethyca/fides/pull/3865)
- System and integration identifiers are now auto-generated [#3868](https://github.com/ethyca/fides/pull/3868)

## [2.17.0](https://github.com/ethyca/fides/compare/2.16.0...2.17.0)

### Added

- Tab component for `fides-js` [#3782](https://github.com/ethyca/fides/pull/3782)
- Added toast for successfully linking an existing integration to a system [#3826](https://github.com/ethyca/fides/pull/3826)
- Various other UI components for `fides-js` to support upcoming TCF modal [#3803](https://github.com/ethyca/fides/pull/3803)
- Allow items in taxonomy to be enabled or disabled [#3844](https://github.com/ethyca/fides/pull/3844)

### Developer Experience

- Changed where db-dependent routers were imported to avoid dependency issues [#3741](https://github.com/ethyca/fides/pull/3741)

### Changed

- Bumped supported Python versions to `3.10.12`, `3.9.17`, and `3.8.17` [#3733](https://github.com/ethyca/fides/pull/3733)
- Logging Updates [#3758](https://github.com/ethyca/fides/pull/3758)
- Add polyfill service to fides-js route [#3759](https://github.com/ethyca/fides/pull/3759)
- Show/hide integration values [#3775](https://github.com/ethyca/fides/pull/3775)
- Sort system cards alphabetically by name on "View systems" page [#3781](https://github.com/ethyca/fides/pull/3781)
- Update admin ui to use new integration delete route [#3785](https://github.com/ethyca/fides/pull/3785)
- Pinned `pymssql` and `cython` dependencies to avoid build issues on ARM machines [#3829](https://github.com/ethyca/fides/pull/3829)

### Removed

- Removed "Custom field(s) successfully saved" toast [#3779](https://github.com/ethyca/fides/pull/3779)

### Added

- Record when consent is served [#3777](https://github.com/ethyca/fides/pull/3777)
- Add an `active` property to taxonomy elements [#3784](https://github.com/ethyca/fides/pull/3784)
- Erasure support for Heap [#3599](https://github.com/ethyca/fides/pull/3599)

### Fixed

- Privacy notice UI's list of possible regions now matches the backend's list [#3787](https://github.com/ethyca/fides/pull/3787)
- Admin UI "property does not existing" build issue [#3831](https://github.com/ethyca/fides/pull/3831)
- Flagging sensitive inputs as passwords to mask values during entry [#3843](https://github.com/ethyca/fides/pull/3843)

## [2.16.0](https://github.com/ethyca/fides/compare/2.15.1...2.16.0)

### Added

- Empty state for when there are no relevant privacy notices in the privacy center [#3640](https://github.com/ethyca/fides/pull/3640)
- GPC indicators in fides-js banner and modal [#3673](https://github.com/ethyca/fides/pull/3673)
- Include `data_use` and `data_category` metadata in `upload` of access results [#3674](https://github.com/ethyca/fides/pull/3674)
- Add enable/disable toggle to integration tab [#3593] (https://github.com/ethyca/fides/pull/3593)

### Fixed

- Render linebreaks in the Fides.js overlay descriptions, etc. [#3665](https://github.com/ethyca/fides/pull/3665)
- Broken link to Fides docs site on the About Fides page in Admin UI [#3643](https://github.com/ethyca/fides/pull/3643)
- Add Systems Applicable Filter to Privacy Experience List [#3654](https://github.com/ethyca/fides/pull/3654)
- Privacy center and fides-js now pass in `Unescape-Safestr` as a header so that special characters can be rendered properly [#3706](https://github.com/ethyca/fides/pull/3706)
- Fixed ValidationError for saving PrivacyPreferences [#3719](https://github.com/ethyca/fides/pull/3719)
- Fixed issue preventing ConnectionConfigs with duplicate names from saving [#3770](https://github.com/ethyca/fides/pull/3770)
- Fixed creating and editing manual integrations [#3772](https://github.com/ethyca/fides/pull/3772)
- Fix lingering integration artifacts by cascading deletes from System [#3771](https://github.com/ethyca/fides/pull/3771)

### Developer Experience

- Reorganized some `api.api.v1` code to avoid circular dependencies on `quickstart` [#3692](https://github.com/ethyca/fides/pull/3692)
- Treat underscores as special characters in user passwords [#3717](https://github.com/ethyca/fides/pull/3717)
- Allow Privacy Notices banner and modal to scroll as needed [#3713](https://github.com/ethyca/fides/pull/3713)
- Make malicious url test more robust to environmental differences [#3748](https://github.com/ethyca/fides/pull/3748)
- Ignore type checker on click decorators to bypass known issue with `click` version `8.1.4` [#3746](https://github.com/ethyca/fides/pull/3746)

### Changed

- Moved GPC preferences slightly earlier in Fides.js lifecycle [#3561](https://github.com/ethyca/fides/pull/3561)
- Changed results from clicking "Test connection" to be a toast instead of statically displayed on the page [#3700](https://github.com/ethyca/fides/pull/3700)
- Moved "management" tab from nav into settings icon in top right [#3701](https://github.com/ethyca/fides/pull/3701)
- Remove name and description fields from integration form [#3684](https://github.com/ethyca/fides/pull/3684)
- Update EU PrivacyNoticeRegion codes and allow experience filtering to drop back to country filtering if region not found [#3630](https://github.com/ethyca/fides/pull/3630)
- Fields with default fields are now flagged as required in the front-end [#3694](https://github.com/ethyca/fides/pull/3694)
- In "view systems", system cards can now be clicked and link to that system's `configure/[id]` page [#3734](https://github.com/ethyca/fides/pull/3734)
- Enable privacy notice and privacy experience feature flags by default [#3773](https://github.com/ethyca/fides/pull/3773)

### Security

- Resolve Zip bomb file upload vulnerability [CVE-2023-37480](https://github.com/ethyca/fides/security/advisories/GHSA-g95c-2jgm-hqc6)
- Resolve SVG bomb (billion laughs) file upload vulnerability [CVE-2023-37481](https://github.com/ethyca/fides/security/advisories/GHSA-3rw2-wfc8-wmj5)

## [2.15.1](https://github.com/ethyca/fides/compare/2.15.0...2.15.1)

### Added

- Set `sslmode` to `prefer` if connecting to Redshift via ssh [#3685](https://github.com/ethyca/fides/pull/3685)

### Changed

- Privacy center action cards are now able to expand to accommodate longer text [#3669](https://github.com/ethyca/fides/pull/3669)
- Update integration endpoint permissions [#3707](https://github.com/ethyca/fides/pull/3707)

### Fixed

- Handle names with a double underscore when processing access and erasure requests [#3688](https://github.com/ethyca/fides/pull/3688)
- Allow Privacy Notices banner and modal to scroll as needed [#3713](https://github.com/ethyca/fides/pull/3713)

### Security

- Resolve path traversal vulnerability in webserver API [CVE-2023-36827](https://github.com/ethyca/fides/security/advisories/GHSA-r25m-cr6v-p9hq)

## [2.15.0](https://github.com/ethyca/fides/compare/2.14.1...2.15.0)

### Added

- Privacy center can now render its consent values based on Privacy Notices and Privacy Experiences [#3411](https://github.com/ethyca/fides/pull/3411)
- Add Google Tag Manager and Privacy Center ENV vars to sample app [#2949](https://github.com/ethyca/fides/pull/2949)
- Add `notice_key` field to Privacy Notice UI form [#3403](https://github.com/ethyca/fides/pull/3403)
- Add `identity` query param to the consent reporting API view [#3418](https://github.com/ethyca/fides/pull/3418)
- Use `rollup-plugin-postcss` to bundle and optimize the `fides.js` components CSS [#3411](https://github.com/ethyca/fides/pull/3411)
- Dispatch Fides.js lifecycle events on window (FidesInitialized, FidesUpdated) and cross-publish to Fides.gtm() integration [#3411](https://github.com/ethyca/fides/pull/3411)
- Added the ability to use custom CAs with Redis via TLS [#3451](https://github.com/ethyca/fides/pull/3451)
- Add default experience configs on startup [#3449](https://github.com/ethyca/fides/pull/3449)
- Load default privacy notices on startup [#3401](https://github.com/ethyca/fides/pull/3401)
- Add ability for users to pass in additional parameters for application database connection [#3450](https://github.com/ethyca/fides/pull/3450)
- Load default privacy notices on startup [#3401](https://github.com/ethyca/fides/pull/3401/files)
- Add ability for `fides-js` to make API calls to Fides [#3411](https://github.com/ethyca/fides/pull/3411)
- `fides-js` banner is now responsive across different viewport widths [#3411](https://github.com/ethyca/fides/pull/3411)
- Add ability to close `fides-js` banner and modal via a button or ESC [#3411](https://github.com/ethyca/fides/pull/3411)
- Add ability to open the `fides-js` modal from a link on the host site [#3411](https://github.com/ethyca/fides/pull/3411)
- GPC preferences are automatically applied via `fides-js` [#3411](https://github.com/ethyca/fides/pull/3411)
- Add new dataset route that has additional filters [#3558](https://github.com/ethyca/fides/pull/3558)
- Update dataset dropdown to use new api filter [#3565](https://github.com/ethyca/fides/pull/3565)
- Filter out saas datasets from the rest of the UI [#3568](https://github.com/ethyca/fides/pull/3568)
- Included optional env vars to have postgres or Redshift connected via bastion host [#3374](https://github.com/ethyca/fides/pull/3374/)
- Support for acknowledge button for notice-only Privacy Notices and to disable toggling them off [#3546](https://github.com/ethyca/fides/pull/3546)
- HTML format for privacy request storage destinations [#3427](https://github.com/ethyca/fides/pull/3427)
- Persistent message showing result and timestamp of last integration test to "Integrations" tab in system view [#3628](https://github.com/ethyca/fides/pull/3628)
- Access and erasure support for SurveyMonkey [#3590](https://github.com/ethyca/fides/pull/3590)
- New Cookies Table for storing cookies associated with systems and privacy declarations [#3572](https://github.com/ethyca/fides/pull/3572)
- `fides-js` and privacy center now delete cookies associated with notices that were opted out of [#3569](https://github.com/ethyca/fides/pull/3569)
- Cookie input field on system data use tab [#3571](https://github.com/ethyca/fides/pull/3571)

### Fixed

- Fix sample app `DATABASE_*` ENV vars for backwards compatibility [#3406](https://github.com/ethyca/fides/pull/3406)
- Fix overlay rendering issue by finding/creating a dedicated parent element for Preact [#3397](https://github.com/ethyca/fides/pull/3397)
- Fix the sample app privacy center link to be configurable [#3409](https://github.com/ethyca/fides/pull/3409)
- Fix CLI output showing a version warning for Snowflake [#3434](https://github.com/ethyca/fides/pull/3434)
- Flaky custom field Cypress test on systems page [#3408](https://github.com/ethyca/fides/pull/3408)
- Fix NextJS errors & warnings for Cookie House sample app [#3411](https://github.com/ethyca/fides/pull/3411)
- Fix bug where `fides-js` toggles were not reflecting changes from rejecting or accepting all notices [#3522](https://github.com/ethyca/fides/pull/3522)
- Remove the `fides-js` banner from tab order when it is hidden and move the overlay components to the top of the tab order. [#3510](https://github.com/ethyca/fides/pull/3510)
- Fix bug where `fides-js` toggle states did not always initialize properly [#3597](https://github.com/ethyca/fides/pull/3597)
- Fix race condition with consent modal link rendering [#3521](https://github.com/ethyca/fides/pull/3521)
- Hide custom fields section when there are no custom fields created [#3554](https://github.com/ethyca/fides/pull/3554)
- Disable connector dropdown in integration tab on save [#3552](https://github.com/ethyca/fides/pull/3552)
- Handles an edge case for non-existent identities with the Kustomer API [#3513](https://github.com/ethyca/fides/pull/3513)
- remove the configure privacy request tile from the home screen [#3555](https://github.com/ethyca/fides/pull/3555)
- Updated Privacy Experience Safe Strings Serialization [#3600](https://github.com/ethyca/fides/pull/3600/)
- Only create default experience configs on startup, not update [#3605](https://github.com/ethyca/fides/pull/3605)
- Update to latest asyncpg dependency to avoid build error [#3614](https://github.com/ethyca/fides/pull/3614)
- Fix bug where editing a data use on a system could delete existing data uses [#3627](https://github.com/ethyca/fides/pull/3627)
- Restrict Privacy Center debug logging to development-only [#3638](https://github.com/ethyca/fides/pull/3638)
- Fix bug where linking an integration would not update the tab when creating a new system [#3662](https://github.com/ethyca/fides/pull/3662)
- Fix dataset yaml not properly reflecting the dataset in the dropdown of system integrations tab [#3666](https://github.com/ethyca/fides/pull/3666)
- Fix privacy notices not being able to be edited via the UI after the addition of the `cookies` field [#3670](https://github.com/ethyca/fides/pull/3670)
- Add a transform in the case of `null` name fields in privacy declarations for the data use forms [#3683](https://github.com/ethyca/fides/pull/3683)

### Changed

- Enabled Privacy Experience beta flag [#3364](https://github.com/ethyca/fides/pull/3364)
- Reorganize CLI Command Source Files [#3491](https://github.com/ethyca/fides/pull/3491)
- Removed ExperienceConfig.delivery_mechanism constraint [#3387](https://github.com/ethyca/fides/pull/3387)
- Updated privacy experience UI forms to reflect updated experience config fields [#3402](https://github.com/ethyca/fides/pull/3402)
- Use a venv in the Dockerfile for installing Python deps [#3452](https://github.com/ethyca/fides/pull/3452)
- Bump SlowAPI Version [#3456](https://github.com/ethyca/fides/pull/3456)
- Bump Psycopg2-binary Version [#3473](https://github.com/ethyca/fides/pull/3473)
- Reduced duplication between PrivacyExperience and PrivacyExperienceConfig [#3470](https://github.com/ethyca/fides/pull/3470)
- Update privacy centre email and phone validation to allow for both to be blank [#3432](https://github.com/ethyca/fides/pull/3432)
- Moved connection configuration into the system portal [#3407](https://github.com/ethyca/fides/pull/3407)
- Update `fideslang` to `1.4.1` to allow arbitrary nested metadata on `System`s and `Dataset`s `meta` property [#3463](https://github.com/ethyca/fides/pull/3463)
- Remove form validation to allow both email & phone inputs for consent requests [#3529](https://github.com/ethyca/fides/pull/3529)
- Removed dataset dropdown from saas connector configuration [#3563](https://github.com/ethyca/fides/pull/3563)
- Removed `pyodbc` in favor of `pymssql` for handling SQL Server connections [#3435](https://github.com/ethyca/fides/pull/3435)
- Only create a PrivacyRequest when saving consent if at least one notice has system-wide enforcement [#3626](https://github.com/ethyca/fides/pull/3626)
- Increased the character limit for the `SafeStr` type from 500 to 32000 [#3647](https://github.com/ethyca/fides/pull/3647)
- Changed "connection" to "integration" on system view and edit pages [#3659](https://github.com/ethyca/fides/pull/3659)

### Developer Experience

- Add ability to pass ENV vars to both privacy center and sample app during `fides deploy` via `.env` [#2949](https://github.com/ethyca/fides/pull/2949)
- Handle an edge case when generating tags that finds them out of sequence [#3405](https://github.com/ethyca/fides/pull/3405)
- Add support for pushing `prerelease` and `rc` tagged images to Dockerhub [#3474](https://github.com/ethyca/fides/pull/3474)
- Optimize GitHub workflows used for docker image publishing [#3526](https://github.com/ethyca/fides/pull/3526)

### Removed

- Removed the deprecated `system_dependencies` from `System` resources, migrating to `egress` [#3285](https://github.com/ethyca/fides/pull/3285)

### Docs

- Updated developer docs for ARM platform users related to `pymssql` [#3615](https://github.com/ethyca/fides/pull/3615)

## [2.14.1](https://github.com/ethyca/fides/compare/2.14.0...2.14.1)

### Added

- Add `identity` query param to the consent reporting API view [#3418](https://github.com/ethyca/fides/pull/3418)
- Add privacy centre button text customisations [#3432](https://github.com/ethyca/fides/pull/3432)
- Add privacy centre favicon customisation [#3432](https://github.com/ethyca/fides/pull/3432)

### Changed

- Update privacy centre email and phone validation to allow for both to be blank [#3432](https://github.com/ethyca/fides/pull/3432)

## [2.14.0](https://github.com/ethyca/fides/compare/2.13.0...2.14.0)

### Added

- Add an automated test to check for `/fides-consent.js` backwards compatibility [#3289](https://github.com/ethyca/fides/pull/3289)
- Add infrastructure for "overlay" consent components (Preact, CSS bundling, etc.) and initial version of consent banner [#3191](https://github.com/ethyca/fides/pull/3191)
- Add the modal component of the "overlay" consent components [#3291](https://github.com/ethyca/fides/pull/3291)
- Added an `automigrate` database setting [#3220](https://github.com/ethyca/fides/pull/3220)
- Track Privacy Experience with Privacy Preferences [#3311](https://github.com/ethyca/fides/pull/3311)
- Add ability for `fides-js` to fetch its own geolocation [#3356](https://github.com/ethyca/fides/pull/3356)
- Add ability to select different locations in the "Cookie House" sample app [#3362](https://github.com/ethyca/fides/pull/3362)
- Added optional logging of resource changes on the server [#3331](https://github.com/ethyca/fides/pull/3331)

### Fixed

- Maintain casing differences within Snowflake datasets for proper DSR execution [#3245](https://github.com/ethyca/fides/pull/3245)
- Handle DynamoDB edge case where no attributes are defined [#3299](https://github.com/ethyca/fides/pull/3299)
- Support pseudonymous consent requests with `fides_user_device_id` for the new consent workflow [#3203](https://github.com/ethyca/fides/pull/3203)
- Fides user device id filter to GET Privacy Experience List endpoint to stash user preferences on embedded notices [#3302](https://github.com/ethyca/fides/pull/3302)
- Support for data categories on manual webhook fields [#3330](https://github.com/ethyca/fides/pull/3330)
- Added config-driven rendering to consent components [#3316](https://github.com/ethyca/fides/pull/3316)
- Pin `typing_extensions` dependency to `4.5.0` to work around a pydantic bug [#3357](https://github.com/ethyca/fides/pull/3357)

### Changed

- Explicitly escape/unescape certain fields instead of using SafeStr [#3144](https://github.com/ethyca/fides/pull/3144)
- Updated DynamoDB icon [#3296](https://github.com/ethyca/fides/pull/3296)
- Increased default page size for the connection type endpoint to 100 [#3298](https://github.com/ethyca/fides/pull/3298)
- Data model around PrivacyExperiences to better keep Privacy Notices and Experiences in sync [#3292](https://github.com/ethyca/fides/pull/3292)
- UI calls to support new PrivacyExperiences data model [#3313](https://github.com/ethyca/fides/pull/3313)
- Ensure email connectors respect the `notifications.notification_service_type` app config property if set [#3355](https://github.com/ethyca/fides/pull/3355)
- Rework Delighted connector so the `survey_response` endpoint depends on the `person` endpoint [3385](https://github.com/ethyca/fides/pull/3385)
- Remove logging within the Celery creation function [#3303](https://github.com/ethyca/fides/pull/3303)
- Update how generic endpoint generation works [#3304](https://github.com/ethyca/fides/pull/3304)
- Restrict strack-trace logging when not in Dev mode [#3081](https://github.com/ethyca/fides/pull/3081)
- Refactor CSS variables for `fides-js` to match brandable color palette [#3321](https://github.com/ethyca/fides/pull/3321)
- Moved all of the dirs from `fides.api.ops` into `fides.api` [#3318](https://github.com/ethyca/fides/pull/3318)
- Put global settings for fides.js on privacy center settings [#3333](https://github.com/ethyca/fides/pull/3333)
- Changed `fides db migrate` to `fides db upgrade` [#3342](https://github.com/ethyca/fides/pull/3342)
- Add required notice key to privacy notices [#3337](https://github.com/ethyca/fides/pull/3337)
- Make Privacy Experience List public, and separate public endpoint rate limiting [#3339](https://github.com/ethyca/fides/pull/3339)

### Developer Experience

- Add dispatch event when publishing a non-prod tag [#3317](https://github.com/ethyca/fides/pull/3317)
- Add OpenAPI (Swagger) documentation for Fides Privacy Center API endpoints (/fides.js) [#3341](https://github.com/ethyca/fides/pull/3341)

### Removed

- Remove `fides export` command and backing code [#3256](https://github.com/ethyca/fides/pull/3256)

## [2.13.0](https://github.com/ethyca/fides/compare/2.12.1...2.13.0)

### Added

- Connector for DynamoDB [#2998](https://github.com/ethyca/fides/pull/2998)
- Access and erasure support for Amplitude [#2569](https://github.com/ethyca/fides/pull/2569)
- Access and erasure support for Gorgias [#2444](https://github.com/ethyca/fides/pull/2444)
- Privacy Experience Bulk Create, Bulk Update, and Detail Endpoints [#3185](https://github.com/ethyca/fides/pull/3185)
- Initial privacy experience UI [#3186](https://github.com/ethyca/fides/pull/3186)
- A JavaScript modal to copy a script tag for `fides.js` [#3238](https://github.com/ethyca/fides/pull/3238)
- Access and erasure support for OneSignal [#3199](https://github.com/ethyca/fides/pull/3199)
- Add the ability to "inject" location into `/fides.js` bundles and cache responses for one hour [#3272](https://github.com/ethyca/fides/pull/3272)
- Prevent column sorts from resetting when data changes [#3290](https://github.com/ethyca/fides/pull/3290)

### Changed

- Merge instances of RTK `createApi` into one instance for better cache invalidation [#3059](https://github.com/ethyca/fides/pull/3059)
- Update custom field definition uniqueness to be case insensitive name per resource type [#3215](https://github.com/ethyca/fides/pull/3215)
- Restrict where privacy notices of certain consent mechanisms must be displayed [#3195](https://github.com/ethyca/fides/pull/3195)
- Merged the `lib` submodule into the `api.ops` submodule [#3134](https://github.com/ethyca/fides/pull/3134)
- Merged duplicate privacy declaration components [#3254](https://github.com/ethyca/fides/pull/3254)
- Refactor client applications into a monorepo with turborepo, extract fides-js into a standalone package, and improve privacy-center to load configuration at runtime [#3105](https://github.com/ethyca/fides/pull/3105)

### Fixed

- Prevent ability to unintentionally show "default" Privacy Center configuration, styles, etc. [#3242](https://github.com/ethyca/fides/pull/3242)
- Fix broken links to docs site pages in Admin UI [#3232](https://github.com/ethyca/fides/pull/3232)
- Repoint legacy docs site links to the new and improved docs site [#3167](https://github.com/ethyca/fides/pull/3167)
- Fix Cookie House Privacy Center styles for fides deploy [#3283](https://github.com/ethyca/fides/pull/3283)
- Maintain casing differences within Snowflake datasets for proper DSR execution [#3245](https://github.com/ethyca/fides/pull/3245)

### Developer Experience

- Use prettier to format _all_ source files in client packages [#3240](https://github.com/ethyca/fides/pull/3240)

### Deprecated

- Deprecate `fides export` CLI command as it is moving to `fidesplus` [#3264](https://github.com/ethyca/fides/pull/3264)

## [2.12.1](https://github.com/ethyca/fides/compare/2.12.0...2.12.1)

### Changed

- Updated how Docker version checks are handled and added an escape-hatch [#3218](https://github.com/ethyca/fides/pull/3218)

### Fixed

- Datamap export mitigation for deleted taxonomy elements referenced by declarations [#3214](https://github.com/ethyca/fides/pull/3214)
- Update datamap columns each time the page is visited [#3211](https://github.com/ethyca/fides/pull/3211)
- Ensure inactive custom fields are not returned for datamap response [#3223](https://github.com/ethyca/fides/pull/3223)

## [2.12.0](https://github.com/ethyca/fides/compare/2.11.0...2.12.0)

### Added

- Access and erasure support for Aircall [#2589](https://github.com/ethyca/fides/pull/2589)
- Access and erasure support for Klaviyo [#2501](https://github.com/ethyca/fides/pull/2501)
- Page to edit or add privacy notices [#3058](https://github.com/ethyca/fides/pull/3058)
- Side navigation bar can now also have children navigation links [#3099](https://github.com/ethyca/fides/pull/3099)
- Endpoints for consent reporting [#3095](https://github.com/ethyca/fides/pull/3095)
- Added manage custom fields page behind feature flag [#3089](https://github.com/ethyca/fides/pull/3089)
- Custom fields table [#3097](https://github.com/ethyca/fides/pull/3097)
- Custom fields form modal [#3165](https://github.com/ethyca/fides/pull/3165)
- Endpoints to save the new-style Privacy Preferences with respect to a fides user device id [#3132](https://github.com/ethyca/fides/pull/3132)
- Support `privacy_declaration` as a resource type for custom fields [#3149](https://github.com/ethyca/fides/pull/3149)
- Expose `id` field of embedded `privacy_declarations` on `system` API responses [#3157](https://github.com/ethyca/fides/pull/3157)
- Access and erasure support for Unbounce [#2697](https://github.com/ethyca/fides/pull/2697)
- Support pseudonymous consent requests with `fides_user_device_id` [#3158](https://github.com/ethyca/fides/pull/3158)
- Update `fides_consent` cookie format [#3158](https://github.com/ethyca/fides/pull/3158)
- Add custom fields to the data use declaration form [#3197](https://github.com/ethyca/fides/pull/3197)
- Added fides user device id as a ProvidedIdentityType [#3131](https://github.com/ethyca/fides/pull/3131)

### Changed

- The `cursor` pagination strategy now also searches for data outside of the `data_path` when determining the cursor value [#3068](https://github.com/ethyca/fides/pull/3068)
- Moved Privacy Declarations associated with Systems to their own DB table [#3098](https://github.com/ethyca/fides/pull/3098)
- More tests on data use validation for privacy notices within the same region [#3156](https://github.com/ethyca/fides/pull/3156)
- Improvements to export code for bugfixes and privacy declaration custom field support [#3184](https://github.com/ethyca/fides/pull/3184)
- Enabled privacy notice feature flag [#3192](https://github.com/ethyca/fides/pull/3192)
- Updated TS types - particularly with new privacy notices [#3054](https://github.com/ethyca/fides/pull/3054)
- Make name not required on privacy declaration [#3150](https://github.com/ethyca/fides/pull/3150)
- Let Rule Targets allow for custom data categories [#3147](https://github.com/ethyca/fides/pull/3147)

### Removed

- Removed the warning about access control migration [#3055](https://github.com/ethyca/fides/pull/3055)
- Remove `customFields` feature flag [#3080](https://github.com/ethyca/fides/pull/3080)
- Remove notification banner from the home page [#3088](https://github.com/ethyca/fides/pull/3088)

### Fixed

- Fix a typo in the Admin UI [#3166](https://github.com/ethyca/fides/pull/3166)
- The `--local` flag is now respected for the `scan dataset db` command [#3096](https://github.com/ethyca/fides/pull/3096)
- Fixing issue where connectors with external dataset references would fail to save [#3142](https://github.com/ethyca/fides/pull/3142)
- Ensure privacy declaration IDs are stable across updates through system API [#3188](https://github.com/ethyca/fides/pull/3188)
- Fixed unit tests for saas connector type endpoints now that we have >50 [#3101](https://github.com/ethyca/fides/pull/3101)
- Fixed nox docs link [#3121](https://github.com/ethyca/fides/pull/3121/files)

### Developer Experience

- Update fides deploy to use a new database.load_samples setting to initialize sample Systems, Datasets, and Connections for testing [#3102](https://github.com/ethyca/fides/pull/3102)
- Remove support for automatically configuring messaging (Mailgun) & storage (S3) using `.env` with `nox -s "fides_env(test)"` [#3102](https://github.com/ethyca/fides/pull/3102)
- Add smoke tests for consent management [#3158](https://github.com/ethyca/fides/pull/3158)
- Added nox command that opens dev docs [#3082](https://github.com/ethyca/fides/pull/3082)

## [2.11.0](https://github.com/ethyca/fides/compare/2.10.0...2.11.0)

### Added

- Access support for Shippo [#2484](https://github.com/ethyca/fides/pull/2484)
- Feature flags can be set such that they cannot be modified by the user [#2966](https://github.com/ethyca/fides/pull/2966)
- Added the datamap UI to make it open source [#2988](https://github.com/ethyca/fides/pull/2988)
- Introduced a `FixedLayout` component (from the datamap UI) for pages that need to be a fixed height and scroll within [#2992](https://github.com/ethyca/fides/pull/2992)
- Added preliminary privacy notice page [#2995](https://github.com/ethyca/fides/pull/2995)
- Table for privacy notices [#3001](https://github.com/ethyca/fides/pull/3001)
- Added connector template endpoint [#2946](https://github.com/ethyca/fides/pull/2946)
- Query params on connection type endpoint to filter by supported action type [#2996](https://github.com/ethyca/fides/pull/2996)
- Scope restrictions for privacy notice table in the UI [#3007](https://github.com/ethyca/fides/pull/3007)
- Toggle for enabling/disabling privacy notices in the UI [#3010](https://github.com/ethyca/fides/pull/3010)
- Add endpoint to retrieve privacy notices grouped by their associated data uses [#2956](https://github.com/ethyca/fides/pull/2956)
- Support for uploading custom connector templates via the UI [#2997](https://github.com/ethyca/fides/pull/2997)
- Add a backwards-compatible workflow for saving and propagating consent preferences with respect to Privacy Notices [#3016](https://github.com/ethyca/fides/pull/3016)
- Empty state for privacy notices [#3027](https://github.com/ethyca/fides/pull/3027)
- Added Data flow modal [#3008](https://github.com/ethyca/fides/pull/3008)
- Update datamap table export [#3038](https://github.com/ethyca/fides/pull/3038)
- Added more advanced privacy center styling [#2943](https://github.com/ethyca/fides/pull/2943)
- Backend privacy experiences foundation [#3146](https://github.com/ethyca/fides/pull/3146)

### Changed

- Set `privacyDeclarationDeprecatedFields` flags to false and set `userCannotModify` to true [2987](https://github.com/ethyca/fides/pull/2987)
- Restored `nav-config` back to the admin-ui [#2990](https://github.com/ethyca/fides/pull/2990)
- Bumped supported Python versions to 3.10.11, 3.9.16, and 3.8.14 [#2936](https://github.com/ethyca/fides/pull/2936)
- Modify privacy center default config to only request email identities, and add validation preventing requesting both email & phone identities [#2539](https://github.com/ethyca/fides/pull/2539)
- SaaS connector icons are now dynamically loaded from the connector templates [#3018](https://github.com/ethyca/fides/pull/3018)
- Updated consentmechanism Enum to rename "necessary" to "notice_only" [#3048](https://github.com/ethyca/fides/pull/3048)
- Updated test data for Mongo, CLI [#3011](https://github.com/ethyca/fides/pull/3011)
- Updated the check for if a user can assign owner roles to be scope-based instead of role-based [#2964](https://github.com/ethyca/fides/pull/2964)
- Replaced menu in user management table with delete icon [#2958](https://github.com/ethyca/fides/pull/2958)
- Added extra fields to webhook payloads [#2830](https://github.com/ethyca/fides/pull/2830)

### Removed

- Removed interzone navigation logic now that the datamap UI and admin UI are one app [#2990](https://github.com/ethyca/fides/pull/2990)
- Remove the `unknown` state for generated datasets displaying on fidesplus [#2957](https://github.com/ethyca/fides/pull/2957)
- Removed datamap export API [#2999](https://github.com/ethyca/fides/pull/2999)

### Developer Experience

- Nox commands for git tagging to support feature branch builds [#2979](https://github.com/ethyca/fides/pull/2979)
- Changed test environment (`nox -s fides_env`) to run `fides deploy` for local testing [#3071](https://github.com/ethyca/fides/pull/3017)
- Publish git-tag specific docker images [#3050](https://github.com/ethyca/fides/pull/3050)

## [2.10.0](https://github.com/ethyca/fides/compare/2.9.2...2.10.0)

### Added

- Allow users to configure their username and password via the config file [#2884](https://github.com/ethyca/fides/pull/2884)
- Add authentication to the `masking` endpoints as well as accompanying scopes [#2909](https://github.com/ethyca/fides/pull/2909)
- Add an Organization Management page (beta) [#2908](https://github.com/ethyca/fides/pull/2908)
- Adds assigned systems to user management table [#2922](https://github.com/ethyca/fides/pull/2922)
- APIs to support Privacy Notice management (create, read, update) [#2928](https://github.com/ethyca/fides/pull/2928)

### Changed

- Improved standard layout for large width screens and polished misc. pages [#2869](https://github.com/ethyca/fides/pull/2869)
- Changed UI paths in the admin-ui [#2869](https://github.com/ethyca/fides/pull/2892)
  - `/add-systems/new` --> `/add-systems/manual`
  - `/system` --> `/systems`
- Added individual ID routes for systems [#2902](https://github.com/ethyca/fides/pull/2902)
- Deprecated adding scopes to users directly; you can only add roles. [#2848](https://github.com/ethyca/fides/pull/2848/files)
- Changed About Fides page to say "Fides Core Version:" over "Version". [#2899](https://github.com/ethyca/fides/pull/2899)
- Polish Admin UI header & navigation [#2897](https://github.com/ethyca/fides/pull/2897)
- Give new users a "viewer" role by default [#2900](https://github.com/ethyca/fides/pull/2900)
- Tie together save states for user permissions and systems [#2913](https://github.com/ethyca/fides/pull/2913)
- Removing payment types from Stripe connector params [#2915](https://github.com/ethyca/fides/pull/2915)
- Viewer role can now access a restricted version of the user management page [#2933](https://github.com/ethyca/fides/pull/2933)
- Change Privacy Center email placeholder text [#2935](https://github.com/ethyca/fides/pull/2935)
- Restricted setting Approvers as System Managers [#2891](https://github.com/ethyca/fides/pull/2891)
- Adds confirmation modal when downgrading user to "approver" role via Admin UI [#2924](https://github.com/ethyca/fides/pull/2924)
- Changed the toast message for new users to include access control info [#2939](https://github.com/ethyca/fides/pull/2939)
- Add Data Stewards to datamap export [#2962](https://github.com/ethyca/fides/pull/2962)

### Fixed

- Restricted Contributors from being able to create Owners [#2888](https://github.com/ethyca/fides/pull/2888)
- Allow for dynamic aspect ratio for logo on Privacy Center 404 [#2895](https://github.com/ethyca/fides/pull/2895)
- Allow for dynamic aspect ratio for logo on consent page [#2895](https://github.com/ethyca/fides/pull/2895)
- Align role dscription drawer of Admin UI with top nav: [#2932](https://github.com/ethyca/fides/pull/2932)
- Fixed error message when a user is assigned to be an approver without any systems [#2953](https://github.com/ethyca/fides/pull/2953)

### Developer Experience

- Update frontend npm packages (admin-ui, privacy-center, cypress-e2e) [#2921](https://github.com/ethyca/fides/pull/2921)

## [2.9.2](https://github.com/ethyca/fides/compare/2.9.1...2.9.2)

### Fixed

- Allow multiple data uses as long as their processing activity name is different [#2905](https://github.com/ethyca/fides/pull/2905)
- use HTML property, not text, when dispatching Mailchimp Transactional emails [#2901](https://github.com/ethyca/fides/pull/2901)
- Remove policy key from Privacy Center submission modal [#2912](https://github.com/ethyca/fides/pull/2912)

## [2.9.1](https://github.com/ethyca/fides/compare/2.9.0...2.9.1)

### Added

- Added Attentive erasure email connector [#2782](https://github.com/ethyca/fides/pull/2782)

### Changed

- Removed dataset based email connectors [#2782](https://github.com/ethyca/fides/pull/2782)
- Changed Auth0's authentication strategy from `bearer` to `oauth2_client_credentials` [#2820](https://github.com/ethyca/fides/pull/2820)
- renamed the privacy declarations field "Privacy declaration name (deprecated)" to "Processing Activity" [#711](https://github.com/ethyca/fidesplus/issues/711)

### Fixed

- Fixed issue where the scopes list passed into FidesUserPermission could get mutated with the total_scopes call [#2883](https://github.com/ethyca/fides/pull/2883)

### Removed

- removed the `privacyDeclarationDeprecatedFields` flag [#711](https://github.com/ethyca/fidesplus/issues/711)

## [2.9.0](https://github.com/ethyca/fides/compare/2.8.3...2.9.0)

### Added

- The ability to assign users as system managers for a specific system [#2714](https://github.com/ethyca/fides/pull/2714)
- New endpoints to add and remove users as system managers [#2726](https://github.com/ethyca/fides/pull/2726)
- Warning about access control migration to the UI [#2842](https://github.com/ethyca/fides/pull/2842)
- Adds Role Assignment UI [#2739](https://github.com/ethyca/fides/pull/2739)
- Add an automated migration to give users a `viewer` role [#2821](https://github.com/ethyca/fides/pull/2821)

### Changed

- Removed "progressive" navigation that would hide Admin UI tabs until Systems / Connections were configured [#2762](https://github.com/ethyca/fides/pull/2762)
- Added `system.privacy_declaration.name` to datamap response [#2831](https://github.com/ethyca/fides/pull/2831/files)

### Developer Experience

- Retired legacy `navV2` feature flag [#2762](https://github.com/ethyca/fides/pull/2762)
- Update Admin UI Layout to fill viewport height [#2812](https://github.com/ethyca/fides/pull/2812)

### Fixed

- Fixed issue where unsaved changes warning would always show up when running fidesplus [#2788](https://github.com/ethyca/fides/issues/2788)
- Fixed problem in datamap export with datasets that had been updated via SaaS instantiation [#2841](https://github.com/ethyca/fides/pull/2841)
- Fixed problem in datamap export with inconsistent custom field ordering [#2859](https://github.com/ethyca/fides/pull/2859)

## [2.8.3](https://github.com/ethyca/fides/compare/2.8.2...2.8.3)

### Added

- Serialise `bson.ObjectId` types in SAR data packages [#2785](https://github.com/ethyca/fides/pull/2785)

### Fixed

- Fixed issue where more than 1 populated custom fields removed a system from the datamap export [#2825](https://github.com/ethyca/fides/pull/2825)

## [2.8.2](https://github.com/ethyca/fides/compare/2.8.1...2.8.2)

### Fixed

- Resolved a bug that stopped custom fields populating the visual datamap [#2775](https://github.com/ethyca/fides/pull/2775)
- Patch appconfig migration to handle existing db record [#2780](https://github.com/ethyca/fides/pull/2780)

## [2.8.1](https://github.com/ethyca/fides/compare/2.8.0...2.8.1)

### Fixed

- Disabled hiding Admin UI based on user scopes [#2771](https://github.com/ethyca/fides/pull/2771)

## [2.8.0](https://github.com/ethyca/fides/compare/2.7.1...2.8.0)

### Added

- Add API support for messaging config properties [#2551](https://github.com/ethyca/fides/pull/2551)
- Access and erasure support for Kustomer [#2520](https://github.com/ethyca/fides/pull/2520)
- Added the `erase_after` field on collections to be able to set the order for erasures [#2619](https://github.com/ethyca/fides/pull/2619)
- Add a toggle to filter the system classification to only return those with classification data [#2700](https://github.com/ethyca/fides/pull/2700)
- Added backend role-based permissions [#2671](https://github.com/ethyca/fides/pull/2671)
- Access and erasure for Vend SaaS Connector [#1869](https://github.com/ethyca/fides/issues/1869)
- Added endpoints for storage and messaging config setup status [#2690](https://github.com/ethyca/fides/pull/2690)
- Access and erasure for Jira SaaS Connector [#1871](https://github.com/ethyca/fides/issues/1871)
- Access and erasure support for Delighted [#2244](https://github.com/ethyca/fides/pull/2244)
- Improve "Upload a new dataset YAML" [#1531](https://github.com/ethyca/fides/pull/2258)
- Input validation and sanitization for Privacy Request fields [#2655](https://github.com/ethyca/fides/pull/2655)
- Access and erasure support for Yotpo [#2708](https://github.com/ethyca/fides/pull/2708)
- Custom Field Library Tab [#527](https://github.com/ethyca/fides/pull/2693)
- Allow SendGrid template usage [#2728](https://github.com/ethyca/fides/pull/2728)
- Added ConnectorRunner to simplify SaaS connector testing [#1795](https://github.com/ethyca/fides/pull/1795)
- Adds support for Mailchimp Transactional as a messaging config [#2742](https://github.com/ethyca/fides/pull/2742)

### Changed

- Admin UI
  - Add flow for selecting system types when manually creating a system [#2530](https://github.com/ethyca/fides/pull/2530)
  - Updated forms for privacy declarations [#2648](https://github.com/ethyca/fides/pull/2648)
  - Delete flow for privacy declarations [#2664](https://github.com/ethyca/fides/pull/2664)
  - Add framework to have UI elements respect the user's scopes [#2682](https://github.com/ethyca/fides/pull/2682)
  - "Manual Webhook" has been renamed to "Manual Process". [#2717](https://github.com/ethyca/fides/pull/2717)
- Convert all config values to Pydantic `Field` objects [#2613](https://github.com/ethyca/fides/pull/2613)
- Add warning to 'fides deploy' when installed outside of a virtual environment [#2641](https://github.com/ethyca/fides/pull/2641)
- Redesigned the default/init config file to be auto-documented. Also updates the `fides init` logic and analytics consent logic [#2694](https://github.com/ethyca/fides/pull/2694)
- Change how config creation/import is handled across the application [#2622](https://github.com/ethyca/fides/pull/2622)
- Update the CLI aesthetics & docstrings [#2703](https://github.com/ethyca/fides/pull/2703)
- Updates Roles->Scopes Mapping [#2744](https://github.com/ethyca/fides/pull/2744)
- Return user scopes as an enum, as well as total scopes [#2741](https://github.com/ethyca/fides/pull/2741)
- Update `MessagingServiceType` enum to be lowercased throughout [#2746](https://github.com/ethyca/fides/pull/2746)

### Developer Experience

- Set the security environment of the fides dev setup to `prod` instead of `dev` [#2588](https://github.com/ethyca/fides/pull/2588)
- Removed unexpected default Redis password [#2666](https://github.com/ethyca/fides/pull/2666)
- Privacy Center
  - Typechecking and validation of the `config.json` will be checked for backwards-compatibility. [#2661](https://github.com/ethyca/fides/pull/2661)
- Combined conftest.py files [#2669](https://github.com/ethyca/fides/pull/2669)

### Fixed

- Fix support for "redis.user" setting when authenticating to the Redis cache [#2666](https://github.com/ethyca/fides/pull/2666)
- Fix error with the classify dataset feature flag not writing the dataset to the server [#2675](https://github.com/ethyca/fides/pull/2675)
- Allow string dates to stay strings in cache decoding [#2695](https://github.com/ethyca/fides/pull/2695)
- Admin UI
  - Remove Identifiability (Data Qualifier) from taxonomy editor [2684](https://github.com/ethyca/fides/pull/2684)
- FE: Custom field selections binding issue on Taxonomy tabs [#2659](https://github.com/ethyca/fides/pull/2693/)
- Fix Privacy Request Status when submitting a consent request when identity verification is required [#2736](https://github.com/ethyca/fides/pull/2736)

## [2.7.1](https://github.com/ethyca/fides/compare/2.7.0...2.7.1)

- Fix error with the classify dataset feature flag not writing the dataset to the server [#2675](https://github.com/ethyca/fides/pull/2675)

## [2.7.0](https://github.com/ethyca/fides/compare/2.6.6...2.7.0)

- Fides API

  - Access and erasure support for Braintree [#2223](https://github.com/ethyca/fides/pull/2223)
  - Added route to send a test message [#2585](https://github.com/ethyca/fides/pull/2585)
  - Add default storage configuration functionality and associated APIs [#2438](https://github.com/ethyca/fides/pull/2438)

- Admin UI

  - Custom Metadata [#2536](https://github.com/ethyca/fides/pull/2536)
    - Create Custom Lists
    - Create Custom Field Definition
    - Create custom fields from a the taxonomy editor
    - Provide a custom field value in a resource
    - Bulk edit custom field values [#2612](https://github.com/ethyca/fides/issues/2612)
    - Custom metadata UI Polish [#2624](https://github.com/ethyca/fides/pull/2625)

- Privacy Center

  - The consent config default value can depend on whether Global Privacy Control is enabled. [#2341](https://github.com/ethyca/fides/pull/2341)
  - When GPC is enabled, the UI indicates which data uses are opted out by default. [#2596](https://github.com/ethyca/fides/pull/2596)
  - `inspectForBrowserIdentities` now also looks for `ljt_readerID`. [#2543](https://github.com/ethyca/fides/pull/2543)

### Added

- Added new Wunderkind Consent Saas Connector [#2600](https://github.com/ethyca/fides/pull/2600)
- Added new Sovrn Email Consent Connector [#2543](https://github.com/ethyca/fides/pull/2543/)
- Log Fides version at startup [#2566](https://github.com/ethyca/fides/pull/2566)

### Changed

- Update Admin UI to show all action types (access, erasure, consent, update) [#2523](https://github.com/ethyca/fides/pull/2523)
- Removes legacy `verify_oauth_client` function [#2527](https://github.com/ethyca/fides/pull/2527)
- Updated the UI for adding systems to a new design [#2490](https://github.com/ethyca/fides/pull/2490)
- Minor logging improvements [#2566](https://github.com/ethyca/fides/pull/2566)
- Various form components now take a `stacked` or `inline` variant [#2542](https://github.com/ethyca/fides/pull/2542)
- UX fixes for user management [#2537](https://github.com/ethyca/fides/pull/2537)
- Updating Firebase Auth connector to mask the user with a delete instead of an update [#2602](https://github.com/ethyca/fides/pull/2602)

### Fixed

- Fixed bug where refreshing a page in the UI would result in a 404 [#2502](https://github.com/ethyca/fides/pull/2502)
- Usernames are case insensitive now and prevent all duplicates [#2487](https://github.com/ethyca/fides/pull/2487)
  - This PR contains a migration that deletes duplicate users and keeps the oldest original account.
- Update Logos for shipped connectors [#2464](https://github.com/ethyca/fides/pull/2587)
- Search field on privacy request page isn't working [#2270](https://github.com/ethyca/fides/pull/2595)
- Fix connection dropdown in integration table to not be disabled add system creation [#3589](https://github.com/ethyca/fides/pull/3589)

### Developer Experience

- Added new Cypress E2E smoke tests [#2241](https://github.com/ethyca/fides/pull/2241)
- New command `nox -s e2e_test` which will spin up the test environment and run true E2E Cypress tests against it [#2417](https://github.com/ethyca/fides/pull/2417)
- Cypress E2E tests now run in CI and are reported to Cypress Cloud [#2417](https://github.com/ethyca/fides/pull/2417)
- Change from `randomint` to `uuid` in mongodb tests to reduce flakiness. [#2591](https://github.com/ethyca/fides/pull/2591)

### Removed

- Remove feature flagged config wizard stepper from Admin UI [#2553](https://github.com/ethyca/fides/pull/2553)

## [2.6.6](https://github.com/ethyca/fides/compare/2.6.5...2.6.6)

### Changed

- Improve Readability for Custom Masking Override Exceptions [#2593](https://github.com/ethyca/fides/pull/2593)

## [2.6.5](https://github.com/ethyca/fides/compare/2.6.4...2.6.5)

### Added

- Added config properties to override database Engine parameters [#2511](https://github.com/ethyca/fides/pull/2511)
- Increased default pool_size and max_overflow to 50 [#2560](https://github.com/ethyca/fides/pull/2560)

## [2.6.4](https://github.com/ethyca/fides/compare/2.6.3...2.6.4)

### Fixed

- Fixed bug for SMS completion notification not being sent [#2526](https://github.com/ethyca/fides/issues/2526)
- Fixed bug where refreshing a page in the UI would result in a 404 [#2502](https://github.com/ethyca/fides/pull/2502)

## [2.6.3](https://github.com/ethyca/fides/compare/2.6.2...2.6.3)

### Fixed

- Handle case where legacy dataset has meta: null [#2524](https://github.com/ethyca/fides/pull/2524)

## [2.6.2](https://github.com/ethyca/fides/compare/2.6.1...2.6.2)

### Fixed

- Issue addressing missing field in dataset migration [#2510](https://github.com/ethyca/fides/pull/2510)

## [2.6.1](https://github.com/ethyca/fides/compare/2.6.0...2.6.1)

### Fixed

- Fix errors when privacy requests execute concurrently without workers [#2489](https://github.com/ethyca/fides/pull/2489)
- Enable saas request overrides to run in worker runtime [#2489](https://github.com/ethyca/fides/pull/2489)

## [2.6.0](https://github.com/ethyca/fides/compare/2.5.1...2.6.0)

### Added

- Added the `env` option to the `security` configuration options to allow for users to completely secure the API endpoints [#2267](https://github.com/ethyca/fides/pull/2267)
- Unified Fides Resources
  - Added a dataset dropdown selector when configuring a connector to link an existing dataset to the connector configuration. [#2162](https://github.com/ethyca/fides/pull/2162)
  - Added new datasetconfig.ctl_dataset_id field to unify fides dataset resources [#2046](https://github.com/ethyca/fides/pull/2046)
- Add new connection config routes that couple them with systems [#2249](https://github.com/ethyca/fides/pull/2249)
- Add new select/deselect all permissions buttons [#2437](https://github.com/ethyca/fides/pull/2437)
- Endpoints to allow a user with the `user:password-reset` scope to reset users' passwords. In addition, users no longer require a scope to edit their own passwords. [#2373](https://github.com/ethyca/fides/pull/2373)
- New form to reset a user's password without knowing an old password [#2390](https://github.com/ethyca/fides/pull/2390)
- Approve & deny buttons on the "Request details" page. [#2473](https://github.com/ethyca/fides/pull/2473)
- Consent Propagation
  - Add the ability to execute Consent Requests via the Privacy Request Execution layer [#2125](https://github.com/ethyca/fides/pull/2125)
  - Add a Mailchimp Transactional Consent Connector [#2194](https://github.com/ethyca/fides/pull/2194)
  - Allow defining a list of opt-in and/or opt-out requests in consent connectors [#2315](https://github.com/ethyca/fides/pull/2315)
  - Add a Google Analytics Consent Connector for GA4 properties [#2302](https://github.com/ethyca/fides/pull/2302)
  - Pass the GA Cookie from the Privacy Center [#2337](https://github.com/ethyca/fides/pull/2337)
  - Rename "user_id" to more specific "ga_client_id" [#2356](https://github.com/ethyca/fides/pull/2356)
  - Patch Google Analytics Consent Connector to delete by client_id [#2355](https://github.com/ethyca/fides/pull/2355)
  - Add a "skip_param_values option" to optionally skip when we are missing param values in the body [#2384](https://github.com/ethyca/fides/pull/2384)
  - Adds a new Universal Analytics Connector that works with the UA Tracking Id
- Adds intake and storage of Global Privacy Control Signal props for Consent [#2599](https://github.com/ethyca/fides/pull/2599)

### Changed

- Unified Fides Resources
  - Removed several fidesops schemas for DSR's in favor of updated Fideslang schemas [#2009](https://github.com/ethyca/fides/pull/2009)
  - Removed DatasetConfig.dataset field [#2096](https://github.com/ethyca/fides/pull/2096)
  - Updated UI dataset config routes to use new unified routes [#2113](https://github.com/ethyca/fides/pull/2113)
  - Validate request body on crud endpoints on upsert. Validate dataset data categories before save. [#2134](https://github.com/ethyca/fides/pull/2134/)
  - Updated test env setup and quickstart to use new endpoints [#2225](https://github.com/ethyca/fides/pull/2225)
- Consent Propagation
  - Privacy Center consent options can now be marked as `executable` in order to propagate consent requests [#2193](https://github.com/ethyca/fides/pull/2193)
  - Add support for passing browser identities to consent request patches [#2304](https://github.com/ethyca/fides/pull/2304)
- Update fideslang to 1.3.3 [#2343](https://github.com/ethyca/fides/pull/2343)
- Display the request type instead of the policy name on the request table [#2382](https://github.com/ethyca/fides/pull/2382)
- Make denial reasons required [#2400](https://github.com/ethyca/fides/pull/2400)
- Display the policy key on the request details page [#2395](https://github.com/ethyca/fides/pull/2395)
- Updated CSV export [#2452](https://github.com/ethyca/fides/pull/2452)
- Privacy Request approval now uses a modal [#2443](https://github.com/ethyca/fides/pull/2443)

### Developer Experience

- `nox -s test_env` has been replaced with `nox -s "fides_env(dev)"`
- New command `nox -s "fides_env(test)"` creates a complete test environment with seed data (similar to `fides_env(dev)`) but with the production fides image so the built UI can be accessed at `localhost:8080` [#2399](https://github.com/ethyca/fides/pull/2399)
- Change from code climate to codecov for coverage reporting [#2402](https://github.com/ethyca/fides/pull/2402)

### Fixed

- Home screen header scaling and responsiveness issues [#2200](https://github.com/ethyca/fides/pull/2277)
- Privacy Center identity inputs validate even when they are optional. [#2308](https://github.com/ethyca/fides/pull/2308)
- The PII toggle defaults to false and PII will be hidden on page load [#2388](https://github.com/ethyca/fides/pull/2388)
- Fixed a CI bug caused by git security upgrades [#2441](https://github.com/ethyca/fides/pull/2441)
- Privacy Center
  - Identity inputs validate even when they are optional. [#2308](https://github.com/ethyca/fides/pull/2308)
  - Submit buttons show loading state and disable while submitting. [#2401](https://github.com/ethyca/fides/pull/2401)
  - Phone inputs no longer request country SVGs from external domain. [#2378](https://github.com/ethyca/fides/pull/2378)
  - Input validation errors no longer change the height of modals. [#2379](https://github.com/ethyca/fides/pull/2379)
- Patch masking strategies to better handle null and non-string inputs [#2307](https://github.com/ethyca/fides/pull/2377)
- Renamed prod pushes tag to be `latest` for privacy center and sample app [#2401](https://github.com/ethyca/fides/pull/2407)
- Update firebase connector to better handle non-existent users [#2439](https://github.com/ethyca/fides/pull/2439)

## [2.5.1](https://github.com/ethyca/fides/compare/2.5.0...2.5.1)

### Developer Experience

- Allow db resets only if `config.dev_mode` is `True` [#2321](https://github.com/ethyca/fides/pull/2321)

### Fixed

- Added a feature flag for the recent dataset classification UX changes [#2335](https://github.com/ethyca/fides/pull/2335)

### Security

- Add a check to the catchall path to prevent returning paths outside of the UI directory [#2330](https://github.com/ethyca/fides/pull/2330)

### Developer Experience

- Reduce size of local Docker images by fixing `.dockerignore` patterns [#2360](https://github.com/ethyca/fides/pull/2360)

## [2.5.0](https://github.com/ethyca/fides/compare/2.4.0...2.5.0)

### Docs

- Update the docs landing page and remove redundant docs [#2184](https://github.com/ethyca/fides/pull/2184)

### Added

- Added the `user` command group to the CLI. [#2153](https://github.com/ethyca/fides/pull/2153)
- Added `Code Climate` test coverage uploads. [#2198](https://github.com/ethyca/fides/pull/2198)
- Added the connection key to the execution log [#2100](https://github.com/ethyca/fides/pull/2100)
- Added endpoints to retrieve DSR `Rule`s and `Rule Target`s [#2116](https://github.com/ethyca/fides/pull/2116)
- Added Fides version number to account dropdown in the UI [#2140](https://github.com/ethyca/fides/pull/2140)
- Add link to Classify Systems page in nav side bar [#2128](https://github.com/ethyca/fides/pull/2128)
- Dataset classification UI now polls for results [#2123](https://github.com/ethyca/fides/pull/2123)
- Update Privacy Center Icons [#1800](https://github.com/ethyca/fides/pull/2139)
- Privacy Center `fides-consent.js`:
  - `Fides.shopify` integration function. [#2152](https://github.com/ethyca/fides/pull/2152)
  - Dedicated folder for integrations.
  - `Fides.meta` integration function (fbq). [#2217](https://github.com/ethyca/fides/pull/2217)
- Adds support for Twilio email service (Sendgrid) [#2154](https://github.com/ethyca/fides/pull/2154)
- Access and erasure support for Recharge [#1709](https://github.com/ethyca/fides/pull/1709)
- Access and erasure support for Friendbuy Nextgen [#2085](https://github.com/ethyca/fides/pull/2085)

### Changed

- Admin UI Feature Flags - [#2101](https://github.com/ethyca/fides/pull/2101)
  - Overrides can be saved in the browser.
  - Use `NEXT_PUBLIC_APP_ENV` for app-specific environment config.
  - No longer use `react-feature-flags` library.
  - Can have descriptions. [#2243](https://github.com/ethyca/fides/pull/2243)
- Made privacy declarations optional when adding systems manually - [#2173](https://github.com/ethyca/fides/pull/2173)
- Removed an unclear logging message. [#2266](https://github.com/ethyca/fides/pull/2266)
- Allow any user with `user:delete` scope to delete other users [#2148](https://github.com/ethyca/fides/pull/2148)
- Dynamic imports of custom overrides and SaaS test fixtures [#2169](https://github.com/ethyca/fides/pull/2169)
- Added `AuthenticatedClient` to custom request override interface [#2171](https://github.com/ethyca/fides/pull/2171)
- Only approve the specific collection instead of the entire dataset, display only top 1 classification by default [#2226](https://github.com/ethyca/fides/pull/2226)
- Update sample project resources for `fides evaluate` usage in `fides deploy` [#2253](https://github.com/ethyca/fides/pull/2253)

### Removed

- Removed unused object_name field on s3 storage config [#2133](https://github.com/ethyca/fides/pull/2133)

### Fixed

- Remove next-auth from privacy center to fix JS console error [#2090](https://github.com/ethyca/fides/pull/2090)
- Admin UI - Added Missing ability to assign `user:delete` in the permissions checkboxes [#2148](https://github.com/ethyca/fides/pull/2148)
- Nav bug: clicking on Privacy Request breadcrumb takes me to Home instead of /privacy-requests [#497](https://github.com/ethyca/fides/pull/2141)
- Side nav disappears when viewing request details [#2129](https://github.com/ethyca/fides/pull/2155)
- Remove usage of load dataset button and other dataset UI modifications [#2149](https://github.com/ethyca/fides/pull/2149)
- Improve readability for exceptions raised from custom request overrides [#2157](https://github.com/ethyca/fides/pull/2157)
- Importing custom request overrides on server startup [#2186](https://github.com/ethyca/fides/pull/2186)
- Remove warning when env vars default to blank strings in docker-compose [#2188](https://github.com/ethyca/fides/pull/2188)
- Fix Cookie House purchase modal flashing 'Error' in title [#2274](https://github.com/ethyca/fides/pull/2274)
- Stop dependency from upgrading `packaging` to version with known issue [#2273](https://github.com/ethyca/fides/pull/2273)
- Privacy center config no longer requires `identity_inputs` and will use `email` as a default [#2263](https://github.com/ethyca/fides/pull/2263)
- No longer display remaining days for privacy requests in terminal states [#2292](https://github.com/ethyca/fides/pull/2292)

### Removed

- Remove "Create New System" button when viewing systems. All systems can now be created via the "Add systems" button on the home page. [#2132](https://github.com/ethyca/fides/pull/2132)

## [2.4.0](https://github.com/ethyca/fides/compare/2.3.1...2.4.0)

### Developer Experience

- Include a pre-check workflow that collects the pytest suite [#2098](https://github.com/ethyca/fides/pull/2098)
- Write to the application db when running the app locally. Write to the test db when running pytest [#1731](https://github.com/ethyca/fides/pull/1731)

### Changed

- Move the `fides.ctl.core.` and `fides.ctl.connectors` modules into `fides.core` and `fides.connectors` respectively [#2097](https://github.com/ethyca/fides/pull/2097)
- Fides: Skip cypress tests due to nav bar 2.0 [#2102](https://github.com/ethyca/fides/pull/2103)

### Added

- Adds new erasure policy for complete user data masking [#1839](https://github.com/ethyca/fides/pull/1839)
- New Fides Home page [#1864](https://github.com/ethyca/fides/pull/2050)
- Nav 2.0 - Replace form flow side navs with top tabs [#2037](https://github.com/ethyca/fides/pull/2050)
- Adds new erasure policy for complete user data masking [#1839](https://github.com/ethyca/fides/pull/1839)
- Added ability to use Mailgun templates when sending emails. [#2039](https://github.com/ethyca/fides/pull/2039)
- Adds SMS id verification for consent [#2094](https://github.com/ethyca/fides/pull/2094)

### Fixed

- Store `fides_consent` cookie on the root domain of the Privacy Center [#2071](https://github.com/ethyca/fides/pull/2071)
- Properly set the expire-time for verification codes [#2105](https://github.com/ethyca/fides/pull/2105)

## [2.3.1](https://github.com/ethyca/fides/compare/2.3.0...2.3.1)

### Fixed

- Resolved an issue where the root_user was not being created [#2082](https://github.com/ethyca/fides/pull/2082)

### Added

- Nav redesign with sidebar groups. Feature flagged to only be visible in dev mode until release. [#2030](https://github.com/ethyca/fides/pull/2047)
- Improved error handling for incorrect app encryption key [#2089](https://github.com/ethyca/fides/pull/2089)
- Access and erasure support for Friendbuy API [#2019](https://github.com/ethyca/fides/pull/2019)

## [2.3.0](https://github.com/ethyca/fides/compare/2.2.2...2.3.0)

### Added

- Common Subscriptions for app-wide data and feature checks. [#2030](https://github.com/ethyca/fides/pull/2030)
- Send email alerts on privacy request failures once the specified threshold is reached. [#1793](https://github.com/ethyca/fides/pull/1793)
- DSR Notifications (toast) [#1895](https://github.com/ethyca/fides/pull/1895)
- DSR configure alerts btn [#1895](https://github.com/ethyca/fides/pull/1895)
- DSR configure alters (FE) [#1895](https://github.com/ethyca/fides/pull/1895)
- Add a `usage` session to Nox to print full session docstrings. [#2022](https://github.com/ethyca/fides/pull/2022)

### Added

- Adds notifications section to toml files [#2026](https://github.com/ethyca/fides/pull/2060)

### Changed

- Updated to use `loguru` logging library throughout codebase [#2031](https://github.com/ethyca/fides/pull/2031)
- Do not always create a `fides.toml` by default [#2023](https://github.com/ethyca/fides/pull/2023)
- The `fideslib` module has been merged into `fides`, code redundancies have been removed [#1859](https://github.com/ethyca/fides/pull/1859)
- Replace 'ingress' and 'egress' with 'sources' and 'destinations' across UI [#2044](https://github.com/ethyca/fides/pull/2044)
- Update the functionality of `fides pull -a <filename>` to include _all_ resource types. [#2083](https://github.com/ethyca/fides/pull/2083)

### Fixed

- Timing issues with bulk DSR reprocessing, specifically when analytics are enabled [#2015](https://github.com/ethyca/fides/pull/2015)
- Error caused by running erasure requests with disabled connectors [#2045](https://github.com/ethyca/fides/pull/2045)
- Changes the SlowAPI ratelimiter's backend to use memory instead of Redis [#2054](https://github.com/ethyca/fides/pull/2058)

## [2.2.2](https://github.com/ethyca/fides/compare/2.2.1...2.2.2)

### Docs

- Updated the readme to use new new [docs site](http://docs.ethyca.com) [#2020](https://github.com/ethyca/fides/pull/2020)

### Deprecated

- The documentation site hosted in the `/docs` directory has been deprecated. All documentation updates will be hosted at the new [docs site](http://docs.ethyca.com) [#2020](https://github.com/ethyca/fides/pull/2020)

### Fixed

- Fixed mypy and pylint errors [#2013](https://github.com/ethyca/fides/pull/2013)
- Update connection test endpoint to be effectively non-blocking [#2000](https://github.com/ethyca/fides/pull/2000)
- Update Fides connector to better handle children with no access results [#2012](https://github.com/ethyca/fides/pull/2012)

## [2.2.1](https://github.com/ethyca/fides/compare/2.2.0...2.2.1)

### Added

- Add health check indicator for data flow scanning option [#1973](https://github.com/ethyca/fides/pull/1973)

### Changed

- The `celery.toml` is no longer used, instead it is a subsection of the `fides.toml` file [#1990](https://github.com/ethyca/fides/pull/1990)
- Update sample project landing page copy to be version-agnostic [#1958](https://github.com/ethyca/fides/pull/1958)
- `get` and `ls` CLI commands now return valid `fides` object YAML [#1991](https://github.com/ethyca/fides/pull/1991)

### Developer Experience

- Remove duplicate fastapi-caching and pin version. [#1765](https://github.com/ethyca/fides/pull/1765)

## [2.2.0](https://github.com/ethyca/fides/compare/2.1.0...2.2.0)

### Added

- Send email alerts on privacy request failures once the specified threshold is reached. [#1793](https://github.com/ethyca/fides/pull/1793)
- Add authenticated privacy request route. [#1819](https://github.com/ethyca/fides/pull/1819)
- Enable the onboarding flow [#1836](https://github.com/ethyca/fides/pull/1836)
- Access and erasure support for Fullstory API [#1821](https://github.com/ethyca/fides/pull/1821)
- Add function to poll privacy request for completion [#1860](https://github.com/ethyca/fides/pull/1860)
- Added rescan flow for the data flow scanner [#1844](https://github.com/ethyca/fides/pull/1844)
- Add rescan flow for the data flow scanner [#1844](https://github.com/ethyca/fides/pull/1844)
- Add Fides connector to support parent-child Fides deployments [#1861](https://github.com/ethyca/fides/pull/1861)
- Classification UI now polls for updates to classifications [#1908](https://github.com/ethyca/fides/pull/1908)

### Changed

- The organization info form step is now skipped if the server already has organization info. [#1840](https://github.com/ethyca/fides/pull/1840)
- Removed the description column from the classify systems page. [#1867](https://github.com/ethyca/fides/pull/1867)
- Retrieve child results during fides connector execution [#1967](https://github.com/ethyca/fides/pull/1967)

### Fixed

- Fix error in parent user creation seeding. [#1832](https://github.com/ethyca/fides/issues/1832)
- Fix DSR error due to unfiltered empty identities [#1901](https://github.com/ethyca/fides/pull/1907)

### Docs

- Remove documentation about no-longer used connection string override [#1824](https://github.com/ethyca/fides/pull/1824)
- Fix typo in headings [#1824](https://github.com/ethyca/fides/pull/1824)
- Update documentation to reflect configs necessary for mailgun, twilio_sms and twilio_email service types [#1846](https://github.com/ethyca/fides/pull/1846)

...

## [2.1.0](https://github.com/ethyca/fides/compare/2.0.0...2.1.0)

### Added

- Classification flow for system data flows
- Classification is now triggered as part of data flow scanning
- Include `ingress` and `egress` fields on system export and `datamap/` endpoint [#1740](https://github.com/ethyca/fides/pull/1740)
- Repeatable unique identifier for dataset fides_keys and metadata [#1786](https://github.com/ethyca/fides/pull/1786)
- Adds SMS support for identity verification notifications [#1726](https://github.com/ethyca/fides/pull/1726)
- Added phone number validation in back-end and react phone number form in Privacy Center [#1745](https://github.com/ethyca/fides/pull/1745)
- Adds SMS message template for all subject notifications [#1743](https://github.com/ethyca/fides/pull/1743)
- Privacy-Center-Cypress workflow for CI checks of the Privacy Center. [#1722](https://github.com/ethyca/fides/pull/1722)
- Privacy Center `fides-consent.js` script for accessing consent on external pages. [Details](/clients/privacy-center/packages/fides-consent/README.md)
- Erasure support for Twilio Conversations API [#1673](https://github.com/ethyca/fides/pull/1673)
- Webserver port can now be configured via the CLI command [#1858](https://github.com/ethyca/fides/pull/1858)

### Changed

- Optional dependencies are no longer used for 3rd-party connectivity. Instead they are used to isolate dangerous dependencies. [#1679](https://github.com/ethyca/fides/pull/1679)
- All Next pages now automatically require login. [#1670](https://github.com/ethyca/fides/pull/1670)
- Running the `webserver` command no longer prompts the user to opt out/in to analytics[#1724](https://github.com/ethyca/fides/pull/1724)

### Developer Experience

- Admin-UI-Cypress tests that fail in CI will now upload screen recordings for debugging. [#1728](https://github.com/ethyca/fides/pull/1728/files/c23e62fea284f7910028c8483feff893903068b8#r1019491323)
- Enable remote debugging from VSCode of live dev app [#1780](https://github.com/ethyca/fides/pull/1780)

### Removed

- Removed the Privacy Center `cookieName` config introduced in 2.0.0. [#1756](https://github.com/ethyca/fides/pull/1756)

### Fixed

- Exceptions are no longer raised when sending analytics on Windows [#1666](https://github.com/ethyca/fides/pull/1666)
- Fixed wording on identity verification modal in the Privacy Center [#1674](https://github.com/ethyca/fides/pull/1674)
- Update system fides_key tooltip text [#1533](https://github.com/ethyca/fides/pull/1685)
- Removed local storage parsing that is redundant with redux-persist. [#1678](https://github.com/ethyca/fides/pull/1678)
- Show a helpful error message if Docker daemon is not running during "fides deploy" [#1694](https://github.com/ethyca/fides/pull/1694)
- Allow users to query their own permissions, including root user. [#1698](https://github.com/ethyca/fides/pull/1698)
- Single-select taxonomy fields legal basis and special category can be cleared. [#1712](https://github.com/ethyca/fides/pull/1712)
- Fixes the issue where the security config is not properly loading from environment variables. [#1718](https://github.com/ethyca/fides/pull/1718)
- Fixes the issue where the CLI can't run without the config values required by the webserver. [#1811](https://github.com/ethyca/fides/pull/1811)
- Correctly handle response from adobe jwt auth endpoint as milliseconds, rather than seconds. [#1754](https://github.com/ethyca/fides/pull/1754)
- Fixed styling issues with the `EditDrawer` component. [#1803](https://github.com/ethyca/fides/pull/1803)

### Security

- Bumped versions of packages that use OpenSSL [#1683](https://github.com/ethyca/fides/pull/1683)

## [2.0.0](https://github.com/ethyca/fides/compare/1.9.6...2.0.0)

### Added

- Allow delete-only SaaS connector endpoints [#1200](https://github.com/ethyca/fides/pull/1200)
- Privacy center consent choices store a browser cookie. [#1364](https://github.com/ethyca/fides/pull/1364)
  - The format is generic. A reasonable set of defaults will be added later: [#1444](https://github.com/ethyca/fides/issues/1444)
  - The cookie name defaults to `fides_consent` but can be configured under `config.json > consent > cookieName`.
  - Each consent option can provide an array of `cookieKeys`.
- Individually select and reprocess DSRs that have errored [#1203](https://github.com/ethyca/fides/pull/1489)
- Bulk select and reprocess DSRs that have errored [#1205](https://github.com/ethyca/fides/pull/1489)
- Config Wizard: AWS scan results populate in system review forms. [#1454](https://github.com/ethyca/fides/pull/1454)
- Integrate rate limiter with Saas Connectors. [#1433](https://github.com/ethyca/fides/pull/1433)
- Config Wizard: Added a column selector to the scan results page of the config wizard [#1590](https://github.com/ethyca/fides/pull/1590)
- Config Wizard: Flow for runtime scanner option [#1640](https://github.com/ethyca/fides/pull/1640)
- Access support for Twilio Conversations API [#1520](https://github.com/ethyca/fides/pull/1520)
- Message Config: Adds Twilio Email/SMS support [#1519](https://github.com/ethyca/fides/pull/1519)

### Changed

- Updated mypy to version 0.981 and Python to version 3.10.7 [#1448](https://github.com/ethyca/fides/pull/1448)

### Developer Experience

- Repository dispatch events are sent to fidesctl-plus and fidesops-plus [#1263](https://github.com/ethyca/fides/pull/1263)
- Only the `docs-authors` team members are specified as `CODEOWNERS` [#1446](https://github.com/ethyca/fides/pull/1446)
- Updates the default local configuration to not defer tasks to a worker node [#1552](https://github.com/ethyca/fides/pull/1552/)
- Updates the healthcheck to return health status of connected Celery workers [#1588](https://github.com/ethyca/fides/pull/1588)

### Docs

- Remove the tutorial to prepare for new update [#1543](https://github.com/ethyca/fides/pull/1543)
- Add system management via UI documentation [#1541](https://github.com/ethyca/fides/pull/1541)
- Added DSR quickstart docs, restructured docs navigation [#1651](https://github.com/ethyca/fides/pull/1651)
- Update privacy request execution overview docs [#1258](https://github.com/ethyca/fides/pull/1490)

### Fixed

- Fixed system dependencies appearing as "N/A" in the datamap endpoint when there are no privacy declarations [#1649](https://github.com/ethyca/fides/pull/1649)

## [1.9.6](https://github.com/ethyca/fides/compare/1.9.5...1.9.6)

### Fixed

- Include systems without a privacy declaration on data map [#1603](https://github.com/ethyca/fides/pull/1603)
- Handle malformed tokens [#1523](https://github.com/ethyca/fides/pull/1523)
- Remove thrown exception from getAllPrivacyRequests method [#1592](https://github.com/ethyca/fides/pull/1593)
- Include systems without a privacy declaration on data map [#1603](https://github.com/ethyca/fides/pull/1603)
- After editing a dataset, the table will stay on the previously selected collection instead of resetting to the first one. [#1511](https://github.com/ethyca/fides/pull/1511)
- Fix redis `db_index` config issue [#1647](https://github.com/ethyca/fides/pull/1647)

### Docs

- Add unlinked docs and fix any remaining broken links [#1266](https://github.com/ethyca/fides/pull/1266)
- Update privacy center docs to include consent information [#1537](https://github.com/ethyca/fides/pull/1537)
- Update UI docs to include DSR countdown information and additional descriptions/filtering [#1545](https://github.com/ethyca/fides/pull/1545)

### Changed

- Allow multiple masking strategies to be specified when using fides as a masking engine [#1647](https://github.com/ethyca/fides/pull/1647)

## [1.9.5](https://github.com/ethyca/fides/compare/1.9.4...1.9.5)

### Added

- The database includes a `plus_system_scans` relation, to track the status and results of System Scanner executions in fidesctl-plus [#1554](https://github.com/ethyca/fides/pull/1554)

## [1.9.4](https://github.com/ethyca/fides/compare/1.9.2...1.9.4)

### Fixed

- After editing a dataset, the table will stay on the previously selected collection instead of resetting to the first one. [#1511](https://github.com/ethyca/fides/pull/1511)

## [1.9.2](https://github.com/ethyca/fides/compare/1.9.1...1.9.2)

### Deprecated

- Added a deprecation warning for the entire package [#1244](https://github.com/ethyca/fides/pull/1244)

### Added

- Dataset generation enhancements using Fides Classify for Plus users:

  - Integrate Fides Plus API into placeholder features introduced in 1.9.0. [#1194](https://github.com/ethyca/fides/pull/1194)

- Fides Admin UI:

  - Configure Connector after creation [#1204](https://github.com/ethyca/fides/pull/1356)

### Fixed

- Privacy Center:
  - Handle error on startup if server isn't running [#1239](https://github.com/ethyca/fides/pull/1239)
  - Fix styling issue with cards [#1240](https://github.com/ethyca/fides/pull/1240)
  - Redirect to index on consent save [#1238](https://github.com/ethyca/fides/pull/1238)

## [1.9.1](https://github.com/ethyca/fides/compare/1.9.0...1.9.1)

### Changed

- Update fideslang to v1.3.1 [#1136](https://github.com/ethyca/fides/pull/1136)

### Changed

- Update fideslang to v1.3.1 [#1136](https://github.com/ethyca/fides/pull/1136)

## [1.9.0](https://github.com/ethyca/fides/compare/1.8.6...1.9.0) - 2022-09-29

### Added

- Dataset generation enhancements using Fides Classify for Plus users:
  - Added toggle for enabling classify during generation. [#1057](https://github.com/ethyca/fides/pull/1057)
  - Initial implementation of API request to kick off classify, with confirmation modal. [#1069](https://github.com/ethyca/fides/pull/1069)
  - Initial Classification & Review status for generated datasets. [#1074](https://github.com/ethyca/fides/pull/1074)
  - Component for choosing data categories based on classification results. [#1110](https://github.com/ethyca/fides/pull/1110)
  - The dataset fields table shows data categories from the classifier (if available). [#1088](https://github.com/ethyca/fides/pull/1088)
  - The "Approve" button can be used to update the dataset with the classifier's suggestions. [#1129](https://github.com/ethyca/fides/pull/1129)
- System management UI:
  - New page to add a system via yaml [#1062](https://github.com/ethyca/fides/pull/1062)
  - Skeleton of page to add a system manually [#1068](https://github.com/ethyca/fides/pull/1068)
  - Refactor config wizard system forms to be reused for system management [#1072](https://github.com/ethyca/fides/pull/1072)
  - Add additional optional fields to system management forms [#1082](https://github.com/ethyca/fides/pull/1082)
  - Delete a system through the UI [#1085](https://github.com/ethyca/fides/pull/1085)
  - Edit a system through the UI [#1096](https://github.com/ethyca/fides/pull/1096)
- Cypress component testing [#1106](https://github.com/ethyca/fides/pull/1106)

### Changed

- Changed behavior of `load_default_taxonomy` to append instead of upsert [#1040](https://github.com/ethyca/fides/pull/1040)
- Changed behavior of adding privacy declarations to decouple the actions of the "add" and "next" buttons [#1086](https://github.com/ethyca/fides/pull/1086)
- Moved system related UI components from the `config-wizard` directory to the `system` directory [#1097](https://github.com/ethyca/fides/pull/1097)
- Updated "type" on SaaS config to be a simple string type, not an enum [#1197](https://github.com/ethyca/fides/pull/1197)

### Developer Experience

- Optional dependencies may have their version defined only once, in `optional-requirements.txt` [#1171](https://github.com/ethyca/fides/pull/1171)

### Docs

- Updated the footer links [#1130](https://github.com/ethyca/fides/pull/1130)

### Fixed

- Fixed the "help" link in the UI header [#1078](https://github.com/ethyca/fides/pull/1078)
- Fixed a bug in Data Category Dropdowns where checking i.e. `user.biometric` would also check `user.biometric_health` [#1126](https://github.com/ethyca/fides/pull/1126)

### Security

- Upgraded pymysql to version `1.0.2` [#1094](https://github.com/ethyca/fides/pull/1094)

## [1.8.6](https://github.com/ethyca/fides/compare/1.8.5...1.8.6) - 2022-09-28

### Added

- Added classification tables for Plus users [#1060](https://github.com/ethyca/fides/pull/1060)

### Fixed

- Fixed a bug where rows were being excluded from a data map [#1124](https://github.com/ethyca/fides/pull/1124)

## [1.8.5](https://github.com/ethyca/fides/compare/1.8.4...1.8.5) - 2022-09-21

### Changed

- Update fideslang to v1.3.0 [#1103](https://github.com/ethyca/fides/pull/1103)

## [1.8.4](https://github.com/ethyca/fides/compare/1.8.3...1.8.4) - 2022-09-09

### Added

- Initial system management page [#1054](https://github.com/ethyca/fides/pull/1054)

### Changed

- Deleting a taxonomy field with children will now cascade delete all of its children as well. [#1042](https://github.com/ethyca/fides/pull/1042)

### Fixed

- Fixed navigating directly to frontend routes loading index page instead of the correct static page for the route.
- Fix truncated evaluation error messages [#1053](https://github.com/ethyca/fides/pull/1053)

## [1.8.3](https://github.com/ethyca/fides/compare/1.8.2...1.8.3) - 2022-09-06

### Added

- Added more taxonomy fields that can be edited via the UI [#1000](https://github.com/ethyca/fides/pull/1000) [#1028](https://github.com/ethyca/fides/pull/1028)
- Added the ability to add taxonomy fields via the UI [#1019](https://github.com/ethyca/fides/pull/1019)
- Added the ability to delete taxonomy fields via the UI [#1006](https://github.com/ethyca/fides/pull/1006)
  - Only non-default taxonomy entities can be deleted [#1023](https://github.com/ethyca/fides/pull/1023)
- Prevent deleting taxonomy `is_default` fields and from adding `is_default=True` fields via the API [#990](https://github.com/ethyca/fides/pull/990).
- Added a "Custom" tag to distinguish user defined taxonomy fields from default taxonomy fields in the UI [#1027](https://github.com/ethyca/fides/pull/1027)
- Added initial support for enabling Fides Plus [#1037](https://github.com/ethyca/fides/pull/1037)
  - The `useFeatures` hook can be used to check if `plus` is enabled.
  - Navigating to/from the Data Map page is gated behind this feature.
  - Plus endpoints are served from the private Plus image.

### Fixed

- Fixed failing mypy tests [#1030](https://github.com/ethyca/fides/pull/1030)
- Fixed an issue where `fides push --diff` would return a false positive diff [#1026](https://github.com/ethyca/fides/pull/1026)
- Pinned pydantic version to < 1.10.0 to fix an error in finding referenced fides keys [#1045](https://github.com/ethyca/fides/pull/1045)

### Fixed

- Fixed failing mypy tests [#1030](https://github.com/ethyca/fides/pull/1030)
- Fixed an issue where `fides push --diff` would return a false positive diff [#1026](https://github.com/ethyca/fides/pull/1026)

### Docs

- Minor formatting updates to [Policy Webhooks](https://ethyca.github.io/fidesops/guides/policy_webhooks/) documentation [#1114](https://github.com/ethyca/fidesops/pull/1114)

### Removed

- Removed create superuser [#1116](https://github.com/ethyca/fidesops/pull/1116)

## [1.8.2](https://github.com/ethyca/fides/compare/1.8.1...1.8.2) - 2022-08-18

### Added

- Added the ability to edit taxonomy fields via the UI [#977](https://github.com/ethyca/fides/pull/977) [#1028](https://github.com/ethyca/fides/pull/1028)
- New column `is_default` added to DataCategory, DataUse, DataSubject, and DataQualifier tables [#976](https://github.com/ethyca/fides/pull/976)
- Added the ability to add taxonomy fields via the UI [#1019](https://github.com/ethyca/fides/pull/1019)
- Added the ability to delete taxonomy fields via the UI [#1006](https://github.com/ethyca/fides/pull/1006)
  - Only non-default taxonomy entities can be deleted [#1023](https://github.com/ethyca/fides/pull/1023)
- Prevent deleting taxonomy `is_default` fields and from adding `is_default=True` fields via the API [#990](https://github.com/ethyca/fides/pull/990).
- Added a "Custom" tag to distinguish user defined taxonomy fields from default taxonomy fields in the UI [#1027](https://github.com/ethyca/fides/pull/1027)

### Changed

- Upgraded base Docker version to Python 3.9 and updated all other references from 3.8 -> 3.9 [#974](https://github.com/ethyca/fides/pull/974)
- Prepend all database tables with `ctl_` [#979](https://github.com/ethyca/fides/pull/979)
- Moved the `admin-ui` code down one level into a `ctl` subdir [#970](https://github.com/ethyca/fides/pull/970)
- Extended the `/datamap` endpoint to include extra metadata [#992](https://github.com/ethyca/fides/pull/992)

## [1.8.1](https://github.com/ethyca/fides/compare/1.8.0...1.8.1) - 2022-08-08

### Deprecated

- The following environment variables have been deprecated, and replaced with the new environment variable names indicated below. To avoid breaking existing workflows, the deprecated variables are still respected in v1.8.1. They will be removed in a future release.
  - `FIDESCTL__API__DATABASE_HOST` --> `FIDESCTL__DATABASE__SERVER`
  - `FIDESCTL__API__DATABASE_NAME` --> `FIDESCTL__DATABASE__DB`
  - `FIDESCTL__API__DATABASE_PASSWORD` --> `FIDESCTL__DATABASE__PASSWORD`
  - `FIDESCTL__API__DATABASE_PORT` --> `FIDESCTL__DATABASE__PORT`
  - `FIDESCTL__API__DATABASE_TEST_DATABASE_NAME` --> `FIDESCTL__DATABASE__TEST_DB`
  - `FIDESCTL__API__DATABASE_USER` --> `FIDESCTL__DATABASE__USER`

### Developer Experience

- The included `docker-compose.yml` no longer references outdated ENV variables [#964](https://github.com/ethyca/fides/pull/964)

### Docs

- Minor release documentation now reflects the desired patch release process [#955](https://github.com/ethyca/fides/pull/955)
- Updated references to ENV variables [#964](https://github.com/ethyca/fides/pull/964)

### Fixed

- Deprecated config options will continue to be respected when set via environment variables [#965](https://github.com/ethyca/fides/pull/965)
- The git cache is rebuilt within the Docker container [#962](https://github.com/ethyca/fides/pull/962)
- The `wheel` pypi build no longer has a dirty version tag [#962](https://github.com/ethyca/fides/pull/962)
- Add setuptools to dev-requirements to fix versioneer error [#983](https://github.com/ethyca/fides/pull/983)

## [1.8.0](https://github.com/ethyca/fides/compare/1.7.1...1.8.0) - 2022-08-04

### Added

- Initial configuration wizard UI view
  - System scanning step: AWS credentials form and initial `generate` API usage.
  - System scanning results: AWS systems are stored and can be selected for review
- CustomInput type "password" with show/hide icon.
- Pull CLI command now checks for untracked/unstaged files in the manifests dir [#869](https://github.com/ethyca/fides/pull/869)
- Pull CLI command has a flag to pull missing files from the server [#895](https://github.com/ethyca/fides/pull/895)
- Add BigQuery support for the `generate` command and `/generate` endpoint [#814](https://github.com/ethyca/fides/pull/814) & [#917](https://github.com/ethyca/fides/pull/917)
- Added user auth tables [915](https://github.com/ethyca/fides/pull/915)
- Standardized API error parsing under `~/types/errors`
- Added taxonomy page to UI [#902](https://github.com/ethyca/fides/pull/902)
  - Added a nested accordion component for displaying taxonomy data [#910](https://github.com/ethyca/fides/pull/910)
- Add lru cache to get_config [927](https://github.com/ethyca/fides/pull/927)
- Add support for deprecated API config values [#959](https://github.com/ethyca/fides/pull/959)
- `fides` is now an alias for `fidesctl` as a CLI entrypoint [#926](https://github.com/ethyca/fides/pull/926)
- Add user auth routes [929](https://github.com/ethyca/fides/pull/929)
- Bump fideslib to 3.0.1 and remove patch code[931](https://github.com/ethyca/fides/pull/931)
- Update the `fidesctl` python package to automatically serve the UI [#941](https://github.com/ethyca/fides/pull/941)
- Add `push` cli command alias for `apply` and deprecate `apply` [943](https://github.com/ethyca/fides/pull/943)
- Add resource groups tagging api as a source of system generation [939](https://github.com/ethyca/fides/pull/939)
- Add GitHub Action to publish the `fidesctl` package to testpypi on pushes to main [#951](https://github.com/ethyca/fides/pull/951)
- Added configWizardFlag to ui to hide the config wizard when false [[#1453](https://github.com/ethyca/fides/issues/1453)

### Changed

- Updated the `datamap` endpoint to return human-readable column names as the first response item [#779](https://github.com/ethyca/fides/pull/779)
- Remove the `obscure` requirement from the `generate` endpoint [#819](https://github.com/ethyca/fides/pull/819)
- Moved all files from `fidesapi` to `fidesctl/api` [#885](https://github.com/ethyca/fides/pull/885)
- Moved `scan` and `generate` to the list of commands that can be run in local mode [#841](https://github.com/ethyca/fides/pull/841)
- Upgraded the base docker images from Debian Buster to Bullseye [#958](https://github.com/ethyca/fides/pull/958)
- Removed `ipython` as a dev-requirement [#958](https://github.com/ethyca/fides/pull/958)
- Webserver dependencies now come as a standard part of the package [#881](https://github.com/ethyca/fides/pull/881)
- Initial configuration wizard UI view
  - Refactored step & form results management to use Redux Toolkit slice.
- Change `id` field in tables from an integer to a string [915](https://github.com/ethyca/fides/pull/915)
- Update `fideslang` to `1.1.0`, simplifying the default taxonomy and adding `tags` for resources [#865](https://github.com/ethyca/fides/pull/865)
- Merge existing configurations with `fideslib` library [#913](https://github.com/ethyca/fides/pull/913)
- Moved frontend static files to `src/fidesctl/ui-build/static` [#934](https://github.com/ethyca/fides/pull/934)
- Replicated the error response handling from the `/validate` endpoint to the `/generate` endpoint [#911](https://github.com/ethyca/fides/pull/911)

### Developer Experience

- Remove `API_PREFIX` from fidesctl/core/utils.py and change references to `API_PREFIX` in fidesctl/api/reoutes/util.py [922](https://github.com/ethyca/fides/pull/922)

### Fixed

- Dataset field columns show all columns by default in the UI [#898](https://github.com/ethyca/fides/pull/898)
- Fixed the missing `.fides./` directory when locating the default config [#933](https://github.com/ethyca/fides/pull/933)

## [1.7.1](https://github.com/ethyca/fides/compare/1.7.0...1.7.1) - 2022-07-28

### Added

- Add datasets via YAML in the UI [#813](https://github.com/ethyca/fides/pull/813)
- Add datasets via database connection [#834](https://github.com/ethyca/fides/pull/834) [#889](https://github.com/ethyca/fides/pull/889)
- Add delete confirmation when deleting a field or collection from a dataset [#809](https://github.com/ethyca/fides/pull/809)
- Add ability to delete datasets from the UI [#827](https://github.com/ethyca/fides/pull/827)
- Add Cypress for testing [713](https://github.com/ethyca/fides/pull/833)
- Add datasets via database connection (UI only) [#834](https://github.com/ethyca/fides/pull/834)
- Add Okta support to the `/generate` endpoint [#842](https://github.com/ethyca/fides/pull/842)
- Add db support to `/generate` endpoint [849](https://github.com/ethyca/fides/pull/849)
- Added OpenAPI TypeScript client generation for the UI app. See the [README](/clients/admin-ui/src/types/api/README.md) for more details.

### Changed

- Remove the `obscure` requirement from the `generate` endpoint [#819](https://github.com/ethyca/fides/pull/819)

### Developer Experience

- When releases are published, dispatch a repository webhook event to ethyca/fidesctl-plus [#938](https://github.com/ethyca/fides/pull/938)

### Docs

- recommend/replace pip installs with pipx [#874](https://github.com/ethyca/fides/pull/874)

### Fixed

- CustomSelect input tooltips appear next to selector instead of wrapping to a new row.
- Datasets without the `third_country_transfer` will not cause the editing dataset form to not render.
- Fixed a build issue causing an `unknown` version of `fidesctl` to be installed in published Docker images [#836](https://github.com/ethyca/fides/pull/836)
- Fixed an M1-related SQLAlchemy bug [#816](https://github.com/ethyca/fides/pull/891)
- Endpoints now work with or without a trailing slash. [#886](https://github.com/ethyca/fides/pull/886)
- Dataset field columns show all columns by default in the UI [#898](https://github.com/ethyca/fides/pull/898)
- Fixed the `tag` specific GitHub Action workflows for Docker and publishing docs. [#901](https://github.com/ethyca/fides/pull/901)

## [1.7.0](https://github.com/ethyca/fides/compare/1.6.1...1.7.0) - 2022-06-23

### Added

- Added dependabot to keep dependencies updated
- A warning now issues for any orphan datasets as part of the `apply` command [543](https://github.com/ethyca/fides/pull/543)
- Initial scaffolding of management UI [#561](https://github.com/ethyca/fides/pull/624)
- A new `audit` command for `system` and `organization` resources, checking data map attribute compliance [#548](https://github.com/ethyca/fides/pull/548)
- Static UI assets are now built with the docker container [#663](https://github.com/ethyca/fides/issues/663)
- Host static files via fidesapi [#621](https://github.com/ethyca/fides/pull/621)
- A new `generate` endpoint to enable capturing systems from infrastructure from the UI [#642](https://github.com/ethyca/fides/pull/642)
- A new `datamap` endpoint to enable visualizing a data map from the UI [#721](https://github.com/ethyca/fides/pull/721)
- Management UI navigation bar [#679](https://github.com/ethyca/fides/issues/679)
- Management UI integration [#736](https://github.com/ethyca/fides/pull/736)
  - Datasets
  - Systems
  - Taxonomy (data categories)
- Initial dataset UI view [#768](https://github.com/ethyca/fides/pull/768)
  - Add interaction for viewing a dataset collection
  - Add column picker
  - Add a data category checklist tree
  - Edit/delete dataset fields
  - Edit/delete dataset collections
  - Edit datasets
  - Add a component for Identifiability tags
  - Add tooltips for help on forms
  - Add geographic location (third_country_transfers) country selection. Supported by new dependency `i18n-iso-countries`.
- Okta, aws and database credentials can now come from `fidesctl.toml` config [#694](https://github.com/ethyca/fides/pull/694)
- New `validate` endpoint to test aws and okta credentials [#722](https://github.com/ethyca/fides/pull/722)
- Initial configuration wizard UI view
  - Manual entry steps added (name and describe organization, pick entry route, and describe system manually including privacy declarations)
- A new image tagged `ethyca/fidesctl:dev` is published on each push to `main` [781](https://github.com/ethyca/fides/pull/781)
- A new cli command (`fidesctl sync`) [#765](https://github.com/ethyca/fides/pull/765)

### Changed

- Comparing server and CLI versions ignores `.dirty` only differences, and is quiet on success when running general CLI commands [621](https://github.com/ethyca/fides/pull/621)
- All endpoints now prefixed by `/api/v1` [#623](https://github.com/ethyca/fides/issues/623)
- Allow AWS credentials to be passed to `generate system` via the API [#645](https://github.com/ethyca/fides/pull/645)
- Update the export of a datamap to load resources from the server instead of a manifest directory [#662](https://github.com/ethyca/fides/pull/662)
- Refactor `export` to remove CLI specific uses from the core modules and load resources[#725](https://github.com/ethyca/fides/pull/725)
- Bump version of FastAPI in `setup.py` to 0.77.1 to match `optional-requirements.txt` [#734](https://github.com/ethyca/fides/pull/734)
- Docker images are now only built and pushed on tags to match when released to pypi [#740](https://github.com/ethyca/fides/pull/740)
- Okta resource scanning and generation now works with systems instead of datasets [#751](https://github.com/ethyca/fides/pull/751)

### Developer Experience

- Replaced `make` with `nox` [#547](https://github.com/ethyca/fides/pull/547)
- Removed usage of `fideslang` module in favor of new [external package](https://github.com/ethyca/fideslang) shared across projects [#619](https://github.com/ethyca/fides/issues/619)
- Added a UI service to the docker-compose deployment [#757](https://github.com/ethyca/fides/pull/757)
- `TestClient` defined in and shared across test modules via `conftest.py` [#759](https://github.com/ethyca/fides/pull/759)

### Docs

- Replaced all references to `make` with `nox` [#547](https://github.com/ethyca/fides/pull/547)
- Removed config/schemas page [#613](https://github.com/ethyca/fides/issues/613)
- Dataset UI and config wizard docs added ([https://github.com/ethyca/fides/pull/697](https://github.com/ethyca/fides/pull/697))
- The fides README now walks through generating a datamap [#746](https://github.com/ethyca/fides/pull/746)

### Fixed

- Updated `fideslog` to v1.1.5, resolving an issue where some exceptions thrown by the SDK were not handled as expected [#609](https://github.com/ethyca/fides/issues/609)
- Updated the webserver so that it won't fail if the database is inaccessible [#649](https://github.com/ethyca/fides/pull/649)
- Updated external tests to handle complex characters [#661](https://github.com/ethyca/fides/pull/661)
- Evaluations now properly merge the default taxonomy into the user-defined taxonomy [#684](https://github.com/ethyca/fides/pull/684)
- The CLI can now be run without installing the webserver components [#715](https://github.com/ethyca/fides/pull/715)

## [1.6.1](https://github.com/ethyca/fides/compare/1.6.0...1.6.1) - 2022-06-15

### Docs

- Updated `Release Steps`

### Fixed

- Resolved a failure with populating applicable data subject rights to a data map
- Handle invalid characters when generating a `fides_key` [#761](https://github.com/ethyca/fides/pull/761)

## [1.6.0](https://github.com/ethyca/fides/compare/1.5.3...1.6.0) - 2022-05-02

### Added

- ESLint configuration changes [#514](https://github.com/ethyca/fidesops/pull/514)
- User creation, update and permissions in the Admin UI [#511](https://github.com/ethyca/fidesops/pull/511)
- Yaml support for dataset upload [#284](https://github.com/ethyca/fidesops/pull/284)

### Breaking Changes

- Update masking API to take multiple input values [#443](https://github.com/ethyca/fidesops/pull/443)

### Docs

- DRP feature documentation [#520](https://github.com/ethyca/fidesops/pull/520)

## [1.4.2](https://github.com/ethyca/fidesops/compare/1.4.1...1.4.2) - 2022-05-12

### Added

- GET routes for users [#405](https://github.com/ethyca/fidesops/pull/405)
- Username based search on GET route [#444](https://github.com/ethyca/fidesops/pull/444)
- FIDESOPS\_\_DEV_MODE for Easier SaaS Request Debugging [#363](https://github.com/ethyca/fidesops/pull/363)
- Track user privileges across sessions [#425](https://github.com/ethyca/fidesops/pull/425)
- Add first_name and last_name fields. Also add them along with created_at to FidesUser response [#465](https://github.com/ethyca/fidesops/pull/465)
- Denial reasons for DSR and user `AuditLog` [#463](https://github.com/ethyca/fidesops/pull/463)
- DRP action to Policy [#453](https://github.com/ethyca/fidesops/pull/453)
- `CHANGELOG.md` file[#484](https://github.com/ethyca/fidesops/pull/484)
- DRP status endpoint [#485](https://github.com/ethyca/fidesops/pull/485)
- DRP exerise endpoint [#496](https://github.com/ethyca/fidesops/pull/496)
- Frontend for privacy request denial reaons [#480](https://github.com/ethyca/fidesops/pull/480)
- Publish Fidesops to Pypi [#491](https://github.com/ethyca/fidesops/pull/491)
- DRP data rights endpoint [#526](https://github.com/ethyca/fidesops/pull/526)

### Changed

- Converted HTTP Status Codes to Starlette constant values [#438](https://github.com/ethyca/fidesops/pull/438)
- SaasConnector.send behavior on ignore_errors now returns raw response [#462](https://github.com/ethyca/fidesops/pull/462)
- Seed user permissions in `create_superuser.py` script [#468](https://github.com/ethyca/fidesops/pull/468)
- User API Endpoints (update fields and reset user passwords) [#471](https://github.com/ethyca/fidesops/pull/471)
- Format tests with `black` [#466](https://github.com/ethyca/fidesops/pull/466)
- Extract privacy request endpoint logic into separate service for DRP [#470](https://github.com/ethyca/fidesops/pull/470)
- Fixing inconsistent SaaS connector integration tests [#473](https://github.com/ethyca/fidesops/pull/473)
- Add user data to login response [#501](https://github.com/ethyca/fidesops/pull/501)

### Breaking Changes

- Update masking API to take multiple input values [#443](https://github.com/ethyca/fidesops/pull/443)

### Docs

- Added issue template for documentation updates [#442](https://github.com/ethyca/fidesops/pull/442)
- Clarify masking updates [#464](https://github.com/ethyca/fidesops/pull/464)
- Added dark mode [#476](https://github.com/ethyca/fidesops/pull/476)

### Fixed

- Removed miradb test warning [#436](https://github.com/ethyca/fidesops/pull/436)
- Added missing import [#448](https://github.com/ethyca/fidesops/pull/448)
- Removed pypi badge pointing to wrong package [#452](https://github.com/ethyca/fidesops/pull/452)
- Audit imports and references [#479](https://github.com/ethyca/fidesops/pull/479)
- Switch to using update method on PUT permission endpoint [#500](https://github.com/ethyca/fidesops/pull/500)

### Developer Experience

- added isort as a CI check
- Include `tests/` in all static code checks (e.g. `mypy`, `pylint`)

### Changed

- Published Docker image does a clean install of Fidesctl
- `with_analytics` is now a decorator

### Fixed

- Third-Country formatting on Data Map
- Potential Duplication on Data Map
- Exceptions are no longer raised when sending `AnalyticsEvent`s on Windows
- Running `fidesctl init` now generates a `server_host` and `server_protocol`
  rather than `server_url`<|MERGE_RESOLUTION|>--- conflicted
+++ resolved
@@ -25,15 +25,11 @@
 ### Changed
 - Set default ports for local development of client projects (:3001 for privacy center and :3000 for admin-ui) [#4912](https://github.com/ethyca/fides/pull/4912)
 - Update privacy center port to :3001 for nox [#4918](https://github.com/ethyca/fides/pull/4918)
-<<<<<<< HEAD
 - Optimize speed by generating the uuids in the client side for consent requests [#4933](https://github.com/ethyca/fides/pull/4933)
-
-=======
 - Update Privacy Center toast text for consistent capitalization [#4936](https://github.com/ethyca/fides/pull/4936)
 
 ### Fixed
 - Fixed an issue where the test integration action failed for the Zendesk integration [#4929](https://github.com/ethyca/fides/pull/4929)
->>>>>>> 06d373c7
 
 ## [2.37.0](https://github.com/ethyca/fides/compare/2.36.0...2.37.0)
 
