--- conflicted
+++ resolved
@@ -37,15 +37,12 @@
 ### Docs
 
 * Add unlinked docs and fix any remaining broken links [#1266](https://github.com/ethyca/fides/pull/1266)
-<<<<<<< HEAD
 * Update UI docs to include DSR countdown information and additional descriptions/filtering [#1545](https://github.com/ethyca/fides/pull/1545)
-=======
+
 
 ### Fixed
 
 * After editing a dataset, the table will stay on the previously selected collection instead of resetting to the first one. [#1511](https://github.com/ethyca/fides/pull/1511)
-
->>>>>>> 06b41ee6
 ## [1.9.2](https://github.com/ethyca/fides/compare/1.9.1...1.9.2)
 
 ### Deprecated
