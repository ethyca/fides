--- conflicted
+++ resolved
@@ -43,11 +43,8 @@
 * Remove next-auth from privacy center to fix JS console error [#2090](https://github.com/ethyca/fides/pull/2090)
 * Nav bug: clicking on Privacy Request breadcrumb takes me to Home instead of /privacy-requests [#497](https://github.com/ethyca/fides/pull/2141)
 * Side nav disappears when viewing request details [#2129](https://github.com/ethyca/fides/pull/2155)
-<<<<<<< HEAD
 * Remove usagee of load dataset button and other dataset UI modifications [#2149](https://github.com/ethyca/fides/pull/2149)
-=======
 * Improve readability for exceptions raised from custom request overrides [#2157](https://github.com/ethyca/fides/pull/2157)
->>>>>>> 9df5c1bc
 
 ### Removed
 
