--- conflicted
+++ resolved
@@ -37,11 +37,8 @@
 ### Fixed
 
 * Restricted Contributors from being able to create Owners [#2888](https://github.com/ethyca/fides/pull/2888)
-<<<<<<< HEAD
 * Remove policy key from Privacy Center submission modal [#2912](https://github.com/ethyca/fides/pull/2912)
-=======
 * Allow multiple data uses as long as their processing activity name is different [#2905](https://github.com/ethyca/fides/pull/2905)
->>>>>>> 5f901e17
 
 ### Fixed
 * Allow for dynamic aspect ratio for logo on Privacy Center 404 [#2895](https://github.com/ethyca/fides/pull/2895)
