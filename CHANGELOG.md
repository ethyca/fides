# Changelog

All notable changes to this project will be documented in this file.

The format is based on [Keep a Changelog](https://keepachangelog.com/en/)

The types of changes are:

- `Added` for new features.
- `Changed` for changes in existing functionality.
- `Developer Experience` for changes in developer workflow or tooling.
- `Deprecated` for soon-to-be removed features.
- `Docs` for documentation only changes.
- `Removed` for now removed features.
- `Fixed` for any bug fixes.
- `Security` in case of vulnerabilities.

## [Unreleased](https://github.com/ethyca/fides/compare/2.35.0...main)

### Added
- Added access and erasure support for Marigold Engage by Sailthru integration [#4826](https://github.com/ethyca/fides/pull/4826)
- Added multiple language translations support for privacy center consent page [#4785](https://github.com/ethyca/fides/pull/4785)
- Added ability to export the contents of datamap report [#1545](https://ethyca.atlassian.net/browse/PROD-1545)
<<<<<<< HEAD
- Added `System` model support for new `vendor_deleted_date` field on Compass vendor records [#4818](https://github.com/ethyca/fides/pull/4818)
- Added custom JSON (de)serialization to shared DB engines to handle non-standard data types in JSONB columns [#4818](https://github.com/ethyca/fides/pull/4818)
=======
- Added state persistence across sessions to the datamap report table [#4853](https://github.com/ethyca/fides/pull/4853)
>>>>>>> a3025318

### Fixed
- Remove the extra 'white-space: normal' CSS for FidesJS HTML descriptions [#4850](https://github.com/ethyca/fides/pull/4850)
- Ensure only GVL vendors from Compass are labeled as such [#4857](https://github.com/ethyca/fides/pull/4857)
- Fixed data map report to display second level names from the taxonomy as primary (bold) label [#4856](https://github.com/ethyca/fides/pull/4856)
- Fix handling of some ISO-3166 geolocation edge cases in Privacy Center /fides.js endpoint [#4858](https://github.com/ethyca/fides/pull/4858)


### Changed
- Included searching by `email` for the Segment integration [#4851](https://github.com/ethyca/fides/pull/4851)

## [2.35.0](https://github.com/ethyca/fides/compare/2.34.0...2.35.0)

### Added
- Added DSR 3.0 Scheduling which supports running DSR's in parallel with first-class request tasks [#4760](https://github.com/ethyca/fides/pull/4760)
- Added carets to collapsible sections in the overlay modal [#4793](https://github.com/ethyca/fides/pull/4793)
- Added erasure support for OpenWeb [#4735](https://github.com/ethyca/fides/pull/4735)
- Added support for configuration of pre-approval webhooks [#4795](https://github.com/ethyca/fides/pull/4795)
- Added fides_clear_cookie option to FidesJS SDK to load CMP without preferences on refresh [#4810](https://github.com/ethyca/fides/pull/4810)
- Added FidesUpdating event to FidesJS SDK [#4816](https://github.com/ethyca/fides/pull/4816)
- Added `reinitialize` method to FidesJS SDK [#4812](https://github.com/ethyca/fides/pull/4812)
- Added undeclared data category columns to data map report table [#4781](https://github.com/ethyca/fides/pull/4781)
- Fully implement pre-approval webhooks [#4822](https://github.com/ethyca/fides/pull/4822)
- Sync models and database for pre-approval webhooks [#4838](https://github.com/ethyca/fides/pull/4838)

### Changed
- Removed the Celery startup banner from the Fides worker logs [#4814](https://github.com/ethyca/fides/pull/4814)
- Improve performance of Snowflake schema generation [#4587](https://github.com/ethyca/fides/pull/4587)

### Fixed
- Fixed bug prevented adding new privacy center translations [#4786](https://github.com/ethyca/fides/pull/4786)
- Fixed bug where Privacy Policy links would be shown without a configured URL [#4801](https://github.com/ethyca/fides/pull/4801)
- Fixed bug prevented adding new privacy center translations [#4786](https://github.com/ethyca/fides/pull/4786)
- Fixed bug where Language selector button was overlapping other buttons when Privacy Policy wasn't present. [#4815](https://github.com/ethyca/fides/pull/4815)
- Fixed bug where icons of the Language selector were displayed too small on some sites [#4815](https://github.com/ethyca/fides/pull/4815)
- Fixed bug where GPP US National Section was incorrectly included when the State by State approach was selected [#4823]https://github.com/ethyca/fides/pull/4823
- Fixed DSR 3.0 Scheduling bug where Approved Privacy Requests that failed wouldn't change status [#4837](https://github.com/ethyca/fides/pull/4837)

## [2.34.0](https://github.com/ethyca/fides/compare/2.33.1...2.34.0)

### Added

- Added new field for modal trigger link translation [#4761](https://github.com/ethyca/fides/pull/4761)
- Added `getModalLinkLabel` method to global fides object [#4766](https://github.com/ethyca/fides/pull/4766)
- Added language switcher to fides overlay modal [#4773](https://github.com/ethyca/fides/pull/4773)
- Added modal link label to experience translation model [#4767](https://github.com/ethyca/fides/pull/4767)
- Added support for custom identities [#4764](https://github.com/ethyca/fides/pull/4764)
- Added developer option to force GPP API on FidesJS bundles [#4799](https://github.com/ethyca/fides/pull/4799)

### Changed

- Changed the Stripe integration for `Cards` to delete instead of update due to possible issues of a past expiration date [#4768](https://github.com/ethyca/fides/pull/4768)
- Changed display of Data Uses, Categories and Subjects to user friendly names in the Data map report [#4774](https://github.com/ethyca/fides/pull/4774)
- Update active disabled Fides.js toggle color to light grey [#4778](https://github.com/ethyca/fides/pull/4778)
- Update FidesJS fides_embed option to support embedding both banner & modal components [#4782](https://github.com/ethyca/fides/pull/4782)
- Add a few CSS classes to help with styling FidesJS button groups [#4789](https://github.com/ethyca/fides/pull/4789)
- Changed GPP extension to be pre-bundled in appropriate circumstances, as opposed to another fetch [#4780](https://github.com/ethyca/fides/pull/4780)

### Fixed

- Fixed select dropdowns being cut off by edges of modal forms [#4757](https://github.com/ethyca/fides/pull/4757)
- Changed "allow user to dismiss" toggle to show on config form for TCF experience [#4755](https://github.com/ethyca/fides/pull/4755)
- Fixed issue when loading the privacy request detail page [#4775](https://github.com/ethyca/fides/pull/4775)
- Fixed connection test for Aircall [#4756](https://github.com/ethyca/fides/pull/4756/pull)
- Fixed issues connecting to Redshift due to character encoding and SSL requirements [#4790](https://github.com/ethyca/fides/pull/4790)
- Fixed the way the name identity is handled in the Privacy Center [#4791](https://github.com/ethyca/fides/pull/4791)

### Developer Experience

- Build a `fides-types.d.ts` type declaration file to include alongside our FidesJS developer docs [#4772](https://github.com/ethyca/fides/pull/4772)

## [2.33.1](https://github.com/ethyca/fides/compare/2.33.0...2.33.1)

### Added

- Adds CUSTOM_OPTIONS_PATH to Privacy Center env vars [#4769](https://github.com/ethyca/fides/pull/4769)

## [2.33.0](https://github.com/ethyca/fides/compare/2.32.0...2.33.0)

### Added

- Added models for Privacy Center configuration (for plus users) [#4716](https://github.com/ethyca/fides/pull/4716)
- Added ability to delete properties [#4708](https://github.com/ethyca/fides/pull/4708)
- Add interface for submitting privacy requests in admin UI [#4738](https://github.com/ethyca/fides/pull/4738)
- Added language switching support to the FidesJS UI based on configured translations [#4737](https://github.com/ethyca/fides/pull/4737)
- Added ability to override some experience language and primary color [#4743](https://github.com/ethyca/fides/pull/4743)
- Generate FidesJS SDK Reference Docs from tsdoc comments [#4736](https://github.com/ethyca/fides/pull/4736)
- Added erasure support for Adyen [#4735](https://github.com/ethyca/fides/pull/4735)
- Added erasure support for Iterable [#4695](https://github.com/ethyca/fides/pull/4695)

### Changed

- Updated privacy notice & experience forms to hide translation UI when user doesn't have translation feature [#4728](https://github.com/ethyca/fides/pull/4728), [#4734](https://github.com/ethyca/fides/pull/4734)
- Custom privacy request fields now support list values [#4686](https://github.com/ethyca/fides/pull/4686)
- Update when GPP API reports signal status: ready [#4635](https://github.com/ethyca/fides/pull/4635)
- Update non-dismissable TCF and notice banners to show a black overlay and prevent scrolling [#4748](https://github.com/ethyca/fidesplus/pull/4748)
- Cleanup config vars for preview in Admin-UI [#4745](https://github.com/ethyca/fides/pull/4745)
- Show a "systems displayed" count on datamap map & table reporting page [#4752](https://github.com/ethyca/fides/pull/4752)
- Change default Canada Privacy Experience Config in migration to reference generic `ca` region [#4762](https://github.com/ethyca/fides/pull/4762)

### Fixed

- Fixed responsive issues with the buttons on the integration screen [#4729](https://github.com/ethyca/fides/pull/4729)
- Fixed hover/focus issues with the v2 tables [#4730](https://github.com/ethyca/fides/pull/4730)
- Disable editing of data use declaration name and type after creation [#4731](https://github.com/ethyca/fides/pull/4731)
- Cleaned up table borders [#4733](https://github.com/ethyca/fides/pull/4733)
- Initialization issues with ExperienceNotices (#4723)[https://github.com/ethyca/fides/pull/4723]
- Re-add CORS origin regex field to admin UI (#4742)[https://github.com/ethyca/fides/pull/4742]

### Developer Experience

- Added new script to allow recompiling of fides-js when the code changes [#4744](https://github.com/ethyca/fides/pull/4744)
- Update Cookie House to support for additional locations (Canada, Quebec, EEA) and a "property_id" override [#4750](https://github.com/ethyca/fides/pull/4750)

## [2.32.0](https://github.com/ethyca/fides/compare/2.31.1...2.32.0)

### Added

- Updated configuration pages for Experiences with live Preview of FidesJS banner & modal components [#4576](https://github.com/ethyca/fides/pull/4576)
- Added ability to configure multiple language translations for Notices & Experiences [#4576](https://github.com/ethyca/fides/pull/4576)
- Automatically localize all strings in FidesJS CMP UIs (banner, modal, and TCF overlay) based on user's locale and experience configuration [#4576](https://github.com/ethyca/fides/pull/4576)
- Added fides_locale option to override FidesJS locale detection [#4576](https://github.com/ethyca/fides/pull/4576)
- Update FidesJS to report notices served and preferences saved linked to the specific translations displayed [#4576](https://github.com/ethyca/fides/pull/4576)
- Added ability to prevent dismissal of FidesJS CMP UI via Experience configuration [#4576](https://github.com/ethyca/fides/pull/4576)
- Added ability to create & link Properties to support multiple Experiences in a single location [#4658](https://github.com/ethyca/fides/pull/4658)
- Added property_id query param to fides.js to filter experiences by Property when installed [#4676](https://github.com/ethyca/fides/pull/4676)
- Added Locations & Regulations pages to allow a wider selection of locations for consent [#4660](https://github.com/ethyca/fides/pull/4660)
- Erasure support for Simon Data [#4552](https://github.com/ethyca/fides/pull/4552)
- Added notice there will be no preview for Privacy Center types in the Experience preview [#4709](https://github.com/ethyca/fides/pull/4709)
- Removed properties beta flag [#4710](https://github.com/ethyca/fides/pull/4710)
- Add acknowledge button label to default Experience English form [#4714](https://github.com/ethyca/fides/pull/4714)
- Update FidesJS to support localizing CMP UI with configurable, non-English default locales [#4720](https://github.com/ethyca/fides/pull/4720)
- Add loading of template translations for notices and experiences [#4718](https://github.com/ethyca/fides/pull/4718)

### Changed

- Moved location-targeting from Notices to Experiences [#4576](https://github.com/ethyca/fides/pull/4576)
- Replaced previous default Notices & Experiences with new versions with updated locations, translations, etc. [#4576](https://github.com/ethyca/fides/pull/4576)
- Automatically migrate existing Notices & Experiences to updated model where possible [#4576](https://github.com/ethyca/fides/pull/4576)
- Replaced ability to configure banner "display configuration" to separate banner & modal components [#4576](https://github.com/ethyca/fides/pull/4576)
- Modify `fides user login` to not store plaintext password in `~/.fides-credentials` [#4661](https://github.com/ethyca/fides/pull/4661)
- Data model changes to support Notice and Experience-level translations [#4576](https://github.com/ethyca/fides/pull/4576)
- Data model changes to support Consent setup being Experience instead of Notice-driven [#4576](https://github.com/ethyca/fides/pull/4576)
- Build PrivacyNoticeRegion from locations and location groups [#4620](https://github.com/ethyca/fides/pull/4620)
- When saving locations, calculate and save location groups [#4620](https://github.com/ethyca/fides/pull/4620)
- Update privacy experiences page to use the new table component [#4652](https://github.com/ethyca/fides/pull/4652)
- Update privacy notices page to use the new table component [#4641](https://github.com/ethyca/fides/pull/4641)
- Bumped supported Python versions to `3.10.13`, `3.9.18`, and `3.8.18`. Bumped Debian base image from `-bullseye` to `-bookworm`. [#4630](https://github.com/ethyca/fides/pull/4630)

### Fixed

- Ignore 404 errors from Delighted and Kustomer when an erasure client is not found [#4593](https://github.com/ethyca/fides/pull/4593)
- Various FE fixes for Admin-UI experience config form [#4707](https://github.com/ethyca/fides/pull/4707)
- Fix modal preview in Admin-UI experience config form [#4712](https://github.com/ethyca/fides/pull/4712)
- Optimize FidesJS bundle size by only loading TCF static stings when needed [#4711](https://github.com/ethyca/fides/pull/4711)

## [2.31.0](https://github.com/ethyca/fides/compare/2.30.1...2.31.0)

### Added

- Add Great Britain as a consent option [#4628](https://github.com/ethyca/fides/pull/4628)
- Navbar update and new properties page [#4633](https://github.com/ethyca/fides/pull/4633)
- Access and erasure support for Oracle Responsys [#4618](https://github.com/ethyca/fides/pull/4618)

### Fixed

- Fix issue where "x" button on Fides.js components overwrites saved preferences [#4649](https://github.com/ethyca/fides/pull/4649)
- Initialize Fides.consent with default values from experience when saved consent cookie (fides_consent) does not exist [#4665](https://github.com/ethyca/fides/pull/4665)

### Changed

- Sets GPP applicableSections to -1 when a user visits from a state that is not part of the GPP [#4727](https://github.com/ethyca/fides/pull/4727)

## [2.30.1](https://github.com/ethyca/fides/compare/2.30.0...2.30.1)

### Fixed

- Configure logger correctly on worker initialization [#4624](https://github.com/ethyca/fides/pull/4624)

## [2.30.0](https://github.com/ethyca/fides/compare/2.29.0...2.30.0)

### Added

- Add enum and registry of supported languages [#4592](https://github.com/ethyca/fides/pull/4592)
- Access and erasure support for Talkable [#4589](https://github.com/ethyca/fides/pull/4589)
- Support temporary credentials in AWS generate + scan features [#4607](https://github.com/ethyca/fides/pull/4603), [#4608](https://github.com/ethyca/fides/pull/4608)
- Add ability to store and read Fides cookie in Base64 format [#4556](https://github.com/ethyca/fides/pull/4556)
- Structured logging for SaaS connector requests [#4594](https://github.com/ethyca/fides/pull/4594)
- Added Fides.showModal() to fides.js to allow programmatic opening of consent modals [#4617](https://github.com/ethyca/fides/pull/4617)

### Fixed

- Fixing issue when modifying Policies, Rules, or RuleTargets as a root user [#4582](https://github.com/ethyca/fides/pull/4582)

## [2.29.0](https://github.com/ethyca/fides/compare/2.28.0...2.29.0)

### Added

- View more modal to regulations page [#4574](https://github.com/ethyca/fides/pull/4574)
- Columns in data map reporting, adding multiple systems, and consent configuration tables can be resized. In the data map reporting table, fields with multiple values can show all or collapse all [#4569](https://github.com/ethyca/fides/pull/4569)
- Show custom fields in the data map report table [#4579](https://github.com/ethyca/fides/pull/4579)

### Changed

- Delay rendering the nav until all necessary queries are finished loading [#4571](https://github.com/ethyca/fides/pull/4571)
- Updating return value for crud.get_custom_fields_filtered [#4575](https://github.com/ethyca/fides/pull/4575)
- Updated user deletion confirmation flow to only require one confirmatory input [#4402](https://github.com/ethyca/fides/pull/4402)
- Moved `pymssl` to an optional dependency no longer installed by default with our python package [#4581](https://github.com/ethyca/fides/pull/4581)
- Fixed CORS domain update functionality [#4570](https://github.com/ethyca/fides/pull/4570)
- Update Domains page with ability to add/remove "organization" domains, view "administrator" domains set via security settings, and improve various UX bugs and copy [#4584](https://github.com/ethyca/fides/pull/4584)

### Fixed

- Fixed CORS domain update functionality [#4570](https://github.com/ethyca/fides/pull/4570)
- Completion emails are no longer attempted for consent requests [#4578](https://github.com/ethyca/fides/pull/4578)

## [2.28.0](https://github.com/ethyca/fides/compare/2.27.0...2.28.0)

### Added

- Erasure support for AppsFlyer [#4512](https://github.com/ethyca/fides/pull/4512)
- Datamap Reporting page [#4519](https://github.com/ethyca/fides/pull/4519)
- Consent support for Klaviyo [#4513](https://github.com/ethyca/fides/pull/4513)
- Form for configuring GPP settings [#4557](https://github.com/ethyca/fides/pull/4557)
- Custom privacy request field support for consent requests [#4546](https://github.com/ethyca/fides/pull/4546)
- Support GPP in privacy notices [#4554](https://github.com/ethyca/fides/pull/4554)

### Changed

- Redesigned nav bar for the admin UI [#4548](https://github.com/ethyca/fides/pull/4548)
- Fides.js GPP for US geographies now derives values from backend privacy notices [#4559](https://github.com/ethyca/fides/pull/4559)
- No longer generate the `vendors_disclosed` section of the TC string in `fides.js` [#4553](https://github.com/ethyca/fides/pull/4553)
- Changed consent management vendor add flow [#4550](https://github.com/ethyca/fides/pull/4550)

### Fixed

- Fixed an issue blocking Salesforce sandbox accounts from refreshing tokens [#4547](https://github.com/ethyca/fides/pull/4547)
- Fixed DSR zip packages to be unzippable on Windows [#4549](https://github.com/ethyca/fides/pull/4549)
- Fixed browser compatibility issues with Object.hasOwn [#4568](https://github.com/ethyca/fides/pull/4568)

### Developer Experience

- Switch to anyascii for unicode transliteration [#4550](https://github.com/ethyca/fides/pull/4564)

## [2.27.0](https://github.com/ethyca/fides/compare/2.26.0...2.27.0)

### Added

- Tooltip and styling for disabled rows in add multiple vendor view [#4498](https://github.com/ethyca/fides/pull/4498)
- Preliminary GPP support for US regions [#4498](https://github.com/ethyca/fides/pull/4504)
- Access and erasure support for Statsig Enterprise [#4429](https://github.com/ethyca/fides/pull/4429)
- New page for setting locations [#4517](https://github.com/ethyca/fides/pull/4517)
- New modal for setting granular locations [#4531](https://github.com/ethyca/fides/pull/4531)
- New page for setting regulations [#4530](https://github.com/ethyca/fides/pull/4530)
- Update fides.js to support multiple descriptions (banner, overlay) and render HTML descriptions [#4542](https://github.com/ethyca/fides/pull/4542)

### Fixed

- Fixed incorrect Compass button behavior in system form [#4508](https://github.com/ethyca/fides/pull/4508)
- Omit certain fields from system payload when empty [#4508](https://github.com/ethyca/fides/pull/4525)
- Fixed issues with Compass vendor selector behavior [#4521](https://github.com/ethyca/fides/pull/4521)
- Fixed an issue where the background overlay remained visible after saving consent preferences [#4515](https://github.com/ethyca/fides/pull/4515)
- Fixed system name being editable when editing GVL systems [#4533](https://github.com/ethyca/fides/pull/4533)
- Fixed an issue where a privacy policy link could not be removed from privacy experiences [#4542](https://github.com/ethyca/fides/pull/4542)

### Changed

- Upgrade to use Fideslang `3.0.0` and remove associated concepts [#4502](https://github.com/ethyca/fides/pull/4502)
- Model overhaul for saving privacy preferences and notices served [#4481](https://github.com/ethyca/fides/pull/4481)
- Moves served notice endpoints, consent reporting, purpose endpoints and TCF queries to plus [#4481](https://github.com/ethyca/fides/pull/4481)
- Moves served notice endpoints, consent reporting, and TCF queries to plus [#4481](https://github.com/ethyca/fides/pull/4481)
- Update frontend to account for changes to notices served and preferences saved APIs [#4518](https://github.com/ethyca/fides/pull/4518)
- `fides.js` now sets `supportsOOB` to `false` [#4516](https://github.com/ethyca/fides/pull/4516)
- Save consent method ("accept", "reject", "save", etc.) to `fides_consent` cookie as extra metadata [#4529](https://github.com/ethyca/fides/pull/4529)
- Allow CORS for privacy center `fides.js` and `fides-ext-gpp.js` endpoints
- Replace `GPP_EXT_PATH` env var in favor of a more flexible `FIDES_JS_BASE_URL` environment variable
- Change vendor add modal on consent configuration screen to use new vendor selector [#4532](https://github.com/ethyca/fides/pull/4532)
- Remove vendor add modal [#4535](https://github.com/ethyca/fides/pull/4535)

## [2.26.0](https://github.com/ethyca/fides/compare/2.25.0...main)

### Added

- Dynamic importing for GPP bundle [#4447](https://github.com/ethyca/fides/pull/4447)
- Paging to vendors in the TCF overlay [#4463](https://github.com/ethyca/fides/pull/4463)
- New purposes endpoint and indices to improve system lookups [#4452](https://github.com/ethyca/fides/pull/4452)
- Cypress tests for fides.js GPP extension [#4476](https://github.com/ethyca/fides/pull/4476)
- Add support for global TCF Purpose Overrides [#4464](https://github.com/ethyca/fides/pull/4464)
- TCF override management [#4484](https://github.com/ethyca/fides/pull/4484)
- Readonly consent management table and modal [#4456](https://github.com/ethyca/fides/pull/4456), [#4477](https://github.com/ethyca/fides/pull/4477)
- Access and erasure support for Gong [#4461](https://github.com/ethyca/fides/pull/4461)
- Add new UI for CSV consent reporting [#4488](https://github.com/ethyca/fides/pull/4488)
- Option to prevent the dismissal of the consent banner and modal [#4470](https://github.com/ethyca/fides/pull/4470)

### Changed

- Increased max number of preferences allowed in privacy preference API calls [#4469](https://github.com/ethyca/fides/pull/4469)
- Reduce size of tcf_consent payload in fides_consent cookie [#4480](https://github.com/ethyca/fides/pull/4480)
- Change log level for FidesUserPermission retrieval to `debug` [#4482](https://github.com/ethyca/fides/pull/4482)
- Remove Add Vendor button from the Manage your vendors page[#4509](https://github.com/ethyca/fides/pull/4509)

### Fixed

- Fix type errors when TCF vendors have no dataDeclaration [#4465](https://github.com/ethyca/fides/pull/4465)
- Fixed an error where editing an AC system would mistakenly lock it for GVL [#4471](https://github.com/ethyca/fides/pull/4471)
- Refactor custom Get Preferences function to occur after our CMP API initialization [#4466](https://github.com/ethyca/fides/pull/4466)
- Fix an error where a connector response value of None causes a DSR failure due to a missing value [#4483](https://github.com/ethyca/fides/pull/4483)
- Fixed system name being non-editable when locked for GVL [#4475](https://github.com/ethyca/fides/pull/4475)
- Fixed a bug with "null" values for retention period field on data uses [#4487](https://github.com/ethyca/fides/pull/4487)
- Fixed an issue with the Iterate connector returning At least one param_value references an invalid field for the 'update' request of user [#4514]

## [2.25.0](https://github.com/ethyca/fides/compare/2.24.1...2.25.0)

### Added

- Stub for initial GPP support [#4431](https://github.com/ethyca/fides/pull/4431)
- Added confirmation modal on deleting a data use declaration [#4439](https://github.com/ethyca/fides/pull/4439)
- Added feature flag for separating system name and Compass vendor selector [#4437](https://github.com/ethyca/fides/pull/4437)
- Fire GPP events per spec [#4433](https://github.com/ethyca/fides/pull/4433)
- New override option `fides_tcf_gdpr_applies` for setting `gdprApplies` on the CMP API [#4453](https://github.com/ethyca/fides/pull/4453)

### Changed

- Improved bulk vendor adding table UX [#4425](https://github.com/ethyca/fides/pull/4425)
- Flexible legal basis for processing has a db default of True [#4434](https://github.com/ethyca/fides/pull/4434)
- Give contributor role access to config API, including cors origin updates [#4438](https://github.com/ethyca/fides/pull/4438)
- Disallow setting `*` and other non URL values for `security.cors_origins` config property via the API [#4438](https://github.com/ethyca/fides/pull/4438)
- Consent modal hides the opt-in/opt-out buttons if only one privacy notice is enabled [#4441](https://github.com/ethyca/fides/pull/4441)
- Initialize TCF stub earlier [#4453](https://github.com/ethyca/fides/pull/4453)
- Change focus outline color of form inputs [#4467](https://github.com/ethyca/fides/pull/4467)

### Fixed

- Fixed a bug where selected vendors in "configure consent" add vendor modal were unstyled [#4454](https://github.com/ethyca/fides/pull/4454)
- Use correct defaults when there is no associated preference in the cookie [#4451](https://github.com/ethyca/fides/pull/4451)
- IP Addresses behind load balancers for consent reporting [#4440](https://github.com/ethyca/fides/pull/4440)

## [2.24.1](https://github.com/ethyca/fides/compare/2.24.0...2.24.1)

### Added

- Logging when root user and client credentials are used [#4432](https://github.com/ethyca/fides/pull/4432)
- Allow for custom path at which to retrieve Fides override options [#4462](https://github.com/ethyca/fides/pull/4462)

### Changed

- Run fides with non-root user [#4421](https://github.com/ethyca/fides/pull/4421)

## [2.24.0](https://github.com/ethyca/fides/compare/2.23.3...2.24.0)

### Added

- Adds fides_disable_banner config option to Fides.js [#4378](https://github.com/ethyca/fides/pull/4378)
- Deletions that fail due to foreign key constraints will now be more clearly communicated [#4406](https://github.com/ethyca/fides/pull/4378)
- Added support for a custom get preferences API call provided through Fides.init [#4375](https://github.com/ethyca/fides/pull/4375)
- Hidden custom privacy request fields in the Privacy Center [#4370](https://github.com/ethyca/fides/pull/4370)
- Backend System-level Cookie Support [#4383](https://github.com/ethyca/fides/pull/4383)
- High Level Tracking of Compass System Sync [#4397](https://github.com/ethyca/fides/pull/4397)
- Erasure support for Qualtrics [#4371](https://github.com/ethyca/fides/pull/4371)
- Erasure support for Ada Chatbot [#4382](https://github.com/ethyca/fides/pull/4382)
- Erasure support for Typeform [#4366](https://github.com/ethyca/fides/pull/4366)
- Added notice that a system is GVL when adding/editing from system form [#4327](https://github.com/ethyca/fides/pull/4327)
- Added the ability to select the request types to enable per integration (for plus users) [#4374](https://github.com/ethyca/fides/pull/4374)
- Adds support for custom get experiences fn and custom patch notices served fn [#4410](https://github.com/ethyca/fides/pull/4410)
- Adds more granularity to tracking consent method, updates custom savePreferencesFn and FidesUpdated event to take consent method [#4419](https://github.com/ethyca/fides/pull/4419)

### Changed

- Add filtering and pagination to bulk vendor add table [#4351](https://github.com/ethyca/fides/pull/4351)
- Determine if the TCF overlay needs to surface based on backend calculated version hash [#4356](https://github.com/ethyca/fides/pull/4356)
- Moved Experiences and Preferences endpoints to Plus to take advantage of dynamic GVL [#4367](https://github.com/ethyca/fides/pull/4367)
- Add legal bases to Special Purpose schemas on the backend for display [#4387](https://github.com/ethyca/fides/pull/4387)
- "is_service_specific" default updated when building TC strings on the backend [#4377](https://github.com/ethyca/fides/pull/4377)
- "isServiceSpecific" default updated when building TC strings on the frontend [#4384](https://github.com/ethyca/fides/pull/4384)
- Redact cli, database, and redis configuration information from GET api/v1/config API request responses. [#4379](https://github.com/ethyca/fides/pull/4379)
- Button ordering in fides.js UI [#4407](https://github.com/ethyca/fides/pull/4407)
- Add different classnames to consent buttons for easier selection [#4411](https://github.com/ethyca/fides/pull/4411)
- Updates default consent preference to opt-out for TCF when fides_string exists [#4430](https://github.com/ethyca/fides/pull/4430)

### Fixed

- Persist bulk system add filter modal state [#4412](https://github.com/ethyca/fides/pull/4412)
- Fixing labels for request type field [#4414](https://github.com/ethyca/fides/pull/4414)
- User preferences from cookie should always override experience preferences [#4405](https://github.com/ethyca/fides/pull/4405)
- Allow fides_consent cookie to be set from a subdirectory [#4426](https://github.com/ethyca/fides/pull/4426)

### Security

-- Use a more cryptographically secure random function for security code generation

## [2.23.3](https://github.com/ethyca/fides/compare/2.23.2...2.23.3)

### Fixed

- Fix button arrangment and spacing for TCF and non-TCF consent overlay banner and modal [#4391](https://github.com/ethyca/fides/pull/4391)
- Replaced h1 element with div to use exisitng fides styles in consent modal [#4399](https://github.com/ethyca/fides/pull/4399)
- Fixed privacy policy alignment for non-TCF consent overlay banner and modal [#4403](https://github.com/ethyca/fides/pull/4403)
- Fix dynamic class name for TCF-variant of consent banner [#4404](https://github.com/ethyca/fides/pull/4403)

### Security

-- Fix an HTML Injection vulnerability in DSR Packages

## [2.23.2](https://github.com/ethyca/fides/compare/2.23.1...2.23.2)

### Fixed

- Fixed fides.css to vary banner width based on tcf [[#4381](https://github.com/ethyca/fides/issues/4381)]

## [2.23.1](https://github.com/ethyca/fides/compare/2.23.0...2.23.1)

### Changed

- Refactor Fides.js embedded modal to not use A11y dialog [#4355](https://github.com/ethyca/fides/pull/4355)
- Only call `FidesUpdated` when a preference has been saved, not during initialization [#4365](https://github.com/ethyca/fides/pull/4365)
- Updated double toggle styling in favor of single toggles with a radio group to select legal basis [#4376](https://github.com/ethyca/fides/pull/4376)

### Fixed

- Handle invalid `fides_string` when passed in as an override [#4350](https://github.com/ethyca/fides/pull/4350)
- Bug where vendor opt-ins would not initialize properly based on a `fides_string` in the TCF overlay [#4368](https://github.com/ethyca/fides/pull/4368)

## [2.23.0](https://github.com/ethyca/fides/compare/2.22.1...2.23.0)

### Added

- Added support for 3 additional config variables in Fides.js: fidesEmbed, fidesDisableSaveApi, and fidesTcString [#4262](https://github.com/ethyca/fides/pull/4262)
- Added support for fidesEmbed, fidesDisableSaveApi, and fidesTcString to be passed into Fides.js via query param, cookie, or window object [#4297](https://github.com/ethyca/fides/pull/4297)
- New privacy center environment variables `FIDES_PRIVACY_CENTER__IS_FORCED_TCF` which can make the privacy center always return the TCF bundle (`fides-tcf.js`) [#4312](https://github.com/ethyca/fides/pull/4312)
- Added a `FidesUIChanged` event to Fides.js to track when user preferences change without being saved [#4314](https://github.com/ethyca/fides/pull/4314) and [#4253](https://github.com/ethyca/fides/pull/4253)
- Add AC Systems to the TCF Overlay under Vendor Consents section [#4266](https://github.com/ethyca/fides/pull/4266/)
- Added bulk system/vendor creation component [#4309](https://github.com/ethyca/fides/pull/4309/)
- Support for passing in an AC string as part of a fides string for the TCF overlay [#4308](https://github.com/ethyca/fides/pull/4308)
- Added support for overriding the save user preferences API call with a custom fn provided through Fides.init [#4318](https://github.com/ethyca/fides/pull/4318)
- Return AC strings in GET Privacy Experience meta and allow saving preferences against AC strings [#4295](https://github.com/ethyca/fides/pull/4295)
- New GET Privacy Experience Meta Endpoint [#4328](https://github.com/ethyca/fides/pull/4328)
- Access and erasure support for SparkPost [#4328](https://github.com/ethyca/fides/pull/4238)
- Access and erasure support for Iterate [#4332](https://github.com/ethyca/fides/pull/4332)
- SSH Support for MySQL connections [#4310](https://github.com/ethyca/fides/pull/4310)
- Added served notice history IDs to the TCF privacy preference API calls [#4161](https://github.com/ethyca/fides/pull/4161)

### Fixed

- Cleans up CSS for fidesEmbed mode [#4306](https://github.com/ethyca/fides/pull/4306)
- Stacks that do not have any purposes will no longer render an empty purpose block [#4278](https://github.com/ethyca/fides/pull/4278)
- Forcing hidden sections to use display none [#4299](https://github.com/ethyca/fides/pull/4299)
- Handles Hubspot requiring and email to be formatted as email when processing an erasure [#4322](https://github.com/ethyca/fides/pull/4322)
- Minor CSS improvements for the consent/TCF banners and modals [#4334](https://github.com/ethyca/fides/pull/4334)
- Consistent font sizes for labels in the system form and data use forms in the Admin UI [#4346](https://github.com/ethyca/fides/pull/4346)
- Bug where not all system forms would appear to save when used with Compass [#4347](https://github.com/ethyca/fides/pull/4347)
- Restrict TCF Privacy Experience Config if TCF is disabled [#4348](https://github.com/ethyca/fides/pull/4348)
- Removes overflow styling for embedded modal in Fides.js [#4345](https://github.com/ethyca/fides/pull/4345)

### Changed

- Derive cookie storage info, privacy policy and legitimate interest disclosure URLs, and data retention data from the data map instead of directly from gvl.json [#4286](https://github.com/ethyca/fides/pull/4286)
- Updated TCF Version for backend consent reporting [#4305](https://github.com/ethyca/fides/pull/4305)
- Update Version Hash Contents [#4313](https://github.com/ethyca/fides/pull/4313)
- Change vendor selector on system information form to typeahead[#4333](https://github.com/ethyca/fides/pull/4333)
- Updates experience API calls from Fides.js to include new meta field [#4335](https://github.com/ethyca/fides/pull/4335)

## [2.22.1](https://github.com/ethyca/fides/compare/2.22.0...2.22.1)

### Added

- Custom fields are now included in system history change tracking [#4294](https://github.com/ethyca/fides/pull/4294)

### Security

- Added hostname checks for external SaaS connector URLs [CVE-2023-46124](https://github.com/ethyca/fides/security/advisories/GHSA-jq3w-9mgf-43m4)
- Use a Pydantic URL type for privacy policy URLs [CVE-2023-46126](https://github.com/ethyca/fides/security/advisories/GHSA-fgjj-5jmr-gh83)
- Remove the CONFIG_READ scope from the Viewer role [CVE-2023-46125](https://github.com/ethyca/fides/security/advisories/GHSA-rjxg-rpg3-9r89)

## [2.22.0](https://github.com/ethyca/fides/compare/2.21.0...2.22.0)

### Added

- Added an option to link to vendor tab from an experience config description [#4191](https://github.com/ethyca/fides/pull/4191)
- Added two toggles for vendors in the TCF overlay, one for Consent, and one for Legitimate Interest [#4189](https://github.com/ethyca/fides/pull/4189)
- Added two toggles for purposes in the TCF overlay, one for Consent, and one for Legitimate Interest [#4234](https://github.com/ethyca/fides/pull/4234)
- Added support for new TCF-related fields on `System` and `PrivacyDeclaration` models [#4228](https://github.com/ethyca/fides/pull/4228)
- Support for AC string to `fides-tcf` [#4244](https://github.com/ethyca/fides/pull/4244)
- Support for `gvl` prefixed vendor IDs [#4247](https://github.com/ethyca/fides/pull/4247)

### Changed

- Removed `TCF_ENABLED` environment variable from the privacy center in favor of dynamically figuring out which `fides-js` bundle to send [#4131](https://github.com/ethyca/fides/pull/4131)
- Updated copy of info boxes on each TCF tab [#4191](https://github.com/ethyca/fides/pull/4191)
- Clarified messages for error messages presented during connector upload [#4198](https://github.com/ethyca/fides/pull/4198)
- Refactor legal basis dimension regarding how TCF preferences are saved and how the experience is built [#4201](https://github.com/ethyca/fides/pull/4201/)
- Add saving privacy preferences via a TC string [#4221](https://github.com/ethyca/fides/pull/4221)
- Updated fides server to use an environment variable for turning TCF on and off [#4220](https://github.com/ethyca/fides/pull/4220)
- Update frontend to use new legal basis dimension on vendors [#4216](https://github.com/ethyca/fides/pull/4216)
- Updated privacy center patch preferences call to handle updated API response [#4235](https://github.com/ethyca/fides/pull/4235)
- Added our CMP ID [#4233](https://github.com/ethyca/fides/pull/4233)
- Allow Admin UI users to turn on Configure Consent flag [#4246](https://github.com/ethyca/fides/pull/4246)
- Styling improvements for the fides.js consent banners and modals [#4222](https://github.com/ethyca/fides/pull/4222)
- Update frontend to handle updated Compass schema [#4254](https://github.com/ethyca/fides/pull/4254)
- Assume Universal Vendor ID usage in TC String translation [#4256](https://github.com/ethyca/fides/pull/4256)
- Changed vendor form on configuring consent page to use two-part selection for consent uses [#4251](https://github.com/ethyca/fides/pull/4251)
- Updated system form to have new TCF fields [#4271](https://github.com/ethyca/fides/pull/4271)
- Vendors disclosed string is now narrowed to only the vendors shown in the UI, not the whole GVL [#4250](https://github.com/ethyca/fides/pull/4250)
- Changed naming convention "fides_string" instead of "tc_string" for developer friendly consent API's [#4267](https://github.com/ethyca/fides/pull/4267)

### Fixed

- TCF overlay can initialize its consent preferences from a cookie [#4124](https://github.com/ethyca/fides/pull/4124)
- Various improvements to the TCF modal such as vendor storage disclosures, vendor counts, privacy policies, etc. [#4167](https://github.com/ethyca/fides/pull/4167)
- An issue where Braze could not mask an email due to formatting [#4187](https://github.com/ethyca/fides/pull/4187)
- An issue where email was not being overridden correctly for Braze and Domo [#4196](https://github.com/ethyca/fides/pull/4196)
- Use `stdRetention` when there is not a specific value for a purpose's data retention [#4199](https://github.com/ethyca/fides/pull/4199)
- Updating the unflatten_dict util to accept flattened dict values [#4200](https://github.com/ethyca/fides/pull/4200)
- Minor CSS styling fixes for the consent modal [#4252](https://github.com/ethyca/fides/pull/4252)
- Additional styling fixes for issues caused by a CSS reset [#4268](https://github.com/ethyca/fides/pull/4268)
- Bug where vendor legitimate interests would not be set unless vendor consents were first set [#4250](https://github.com/ethyca/fides/pull/4250)
- Vendor count over-counting in TCF overlay [#4275](https://github.com/ethyca/fides/pull/4275)

## [2.21.0](https://github.com/ethyca/fides/compare/2.20.2...2.21.0)

### Added

- "Add a vendor" flow to configuring consent page [#4107](https://github.com/ethyca/fides/pull/4107)
- Initial TCF Backend Support [#3804](https://github.com/ethyca/fides/pull/3804)
- Add initial layer to TCF modal [#3956](https://github.com/ethyca/fides/pull/3956)
- Support for rendering in the TCF modal whether or not a vendor is part of the GVL [#3972](https://github.com/ethyca/fides/pull/3972)
- Features and legal bases dropdown for TCF modal [#3995](https://github.com/ethyca/fides/pull/3995)
- TCF CMP stub API [#4000](https://github.com/ethyca/fides/pull/4000)
- Fides-js can now display preliminary TCF data [#3879](https://github.com/ethyca/fides/pull/3879)
- Fides-js can persist TCF preferences to the backend [#3887](https://github.com/ethyca/fides/pull/3887)
- TCF modal now supports setting legitimate interest fields [#4037](https://github.com/ethyca/fides/pull/4037)
- Embed the GVL in the GET Experiences response [#4143](https://github.com/ethyca/fides/pull/4143)
- Button to view how many vendors and to open the vendor tab in the TCF modal [#4144](https://github.com/ethyca/fides/pull/4144)
- "Edit vendor" flow to configuring consent page [#4162](https://github.com/ethyca/fides/pull/4162)
- TCF overlay description updates [#4051] https://github.com/ethyca/fides/pull/4151
- Added developer-friendly TCF information under Experience meta [#4160](https://github.com/ethyca/fides/pull/4160/)
- Added fides.css customization for Plus users [#4136](https://github.com/ethyca/fides/pull/4136)

### Changed

- Added further config options to customize the privacy center [#4090](https://github.com/ethyca/fides/pull/4090)
- CORS configuration page [#4073](https://github.com/ethyca/fides/pull/4073)
- Refactored `fides.js` components so that they can take data structures that are not necessarily privacy notices [#3870](https://github.com/ethyca/fides/pull/3870)
- Use hosted GVL.json from the backend [#4159](https://github.com/ethyca/fides/pull/4159)
- Features and Special Purposes in the TCF modal do not render toggles [#4139](https://github.com/ethyca/fides/pull/4139)
- Moved the initial TCF layer to the banner [#4142](https://github.com/ethyca/fides/pull/4142)
- Misc copy changes for the system history table and modal [#4146](https://github.com/ethyca/fides/pull/4146)

### Fixed

- Allows CDN to cache empty experience responses from fides.js API [#4113](https://github.com/ethyca/fides/pull/4113)
- Fixed `identity_special_purpose` unique constraint definition [#4174](https://github.com/ethyca/fides/pull/4174/files)

## [2.20.2](https://github.com/ethyca/fides/compare/2.20.1...2.20.2)

### Fixed

- added version_added, version_deprecated, and replaced_by to data use, data subject, and data category APIs [#4135](https://github.com/ethyca/fides/pull/4135)
- Update fides.js to not fetch experience client-side if pre-fetched experience is empty [#4149](https://github.com/ethyca/fides/pull/4149)
- Erasure privacy requests now pause for input if there are any manual process integrations [#4115](https://github.com/ethyca/fides/pull/4115)
- Caching the values of authorization_required and user_guide on the connector templates to improve performance [#4128](https://github.com/ethyca/fides/pull/4128)

## [2.20.1](https://github.com/ethyca/fides/compare/2.20.0...2.20.1)

### Fixed

- Avoid un-optimized query pattern in bulk `GET /system` endpoint [#4120](https://github.com/ethyca/fides/pull/4120)

## [2.20.0](https://github.com/ethyca/fides/compare/2.19.1...2.20.0)

### Added

- Initial page for configuring consent [#4069](https://github.com/ethyca/fides/pull/4069)
- Vendor cookie table for configuring consent [#4082](https://github.com/ethyca/fides/pull/4082)

### Changed

- Refactor how multiplatform builds are handled [#4024](https://github.com/ethyca/fides/pull/4024)
- Added new Performance-related nox commands and included them as part of the CI suite [#3997](https://github.com/ethyca/fides/pull/3997)
- Added dictionary suggestions for data uses [4035](https://github.com/ethyca/fides/pull/4035)
- Privacy notice regions now render human readable names instead of country codes [#4029](https://github.com/ethyca/fides/pull/4029)
- Privacy notice templates are disabled by default [#4010](https://github.com/ethyca/fides/pull/4010)
- Added optional "skip_processing" flag to collections for DSR processing [#4047](https://github.com/ethyca/fides/pull/4047)
- Admin UI now shows all privacy notices with an indicator of whether they apply to any systems [#4010](https://github.com/ethyca/fides/pull/4010)
- Add case-insensitive privacy experience region filtering [#4058](https://github.com/ethyca/fides/pull/4058)
- Adds check for fetch before loading fetch polyfill for fides.js [#4074](https://github.com/ethyca/fides/pull/4074)
- Updated to support Fideslang 2.0, including data migrations [#3933](https://github.com/ethyca/fides/pull/3933)
- Disable notices that are not systems applicable to support new UI [#4094](https://github.com/ethyca/fides/issues/4094)

### Fixed

- Ensures that fides.js toggles are not hidden by other CSS libs [#4075](https://github.com/ethyca/fides/pull/4075)
- Migrate system > meta > vendor > id to system > meta [#4088](https://github.com/ethyca/fides/pull/4088)
- Enable toggles in various tables now render an error toast if an error occurs [#4095](https://github.com/ethyca/fides/pull/4095)
- Fixed a bug where an unsaved changes notification modal would appear even without unsaved changes [#4095](https://github.com/ethyca/fides/pull/4070)

## [2.19.1](https://github.com/ethyca/fides/compare/2.19.0...2.19.1)

### Fixed

- re-enable custom fields for new data use form [#4050](https://github.com/ethyca/fides/pull/4050)
- fix issue with saving source and destination systems [#4065](https://github.com/ethyca/fides/pull/4065)

### Added

- System history UI with diff modal [#4021](https://github.com/ethyca/fides/pull/4021)
- Relax system legal basis for transfers to be any string [#4049](https://github.com/ethyca/fides/pull/4049)

## [2.19.0](https://github.com/ethyca/fides/compare/2.18.0...2.19.0)

### Added

- Add dictionary suggestions [#3937](https://github.com/ethyca/fides/pull/3937), [#3988](https://github.com/ethyca/fides/pull/3988)
- Added new endpoints for healthchecks [#3947](https://github.com/ethyca/fides/pull/3947)
- Added vendor list dropdown [#3857](https://github.com/ethyca/fides/pull/3857)
- Access support for Adobe Sign [#3504](https://github.com/ethyca/fides/pull/3504)

### Fixed

- Fixed issue when generating masked values for invalid data paths [#3906](https://github.com/ethyca/fides/pull/3906)
- Code reload now works when running `nox -s dev` [#3914](https://github.com/ethyca/fides/pull/3914)
- Reduce verbosity of privacy center logging further [#3915](https://github.com/ethyca/fides/pull/3915)
- Resolved an issue where the integration dropdown input lost focus during typing. [#3917](https://github.com/ethyca/fides/pull/3917)
- Fixed dataset issue that was preventing the Vend connector from loading during server startup [#3923](https://github.com/ethyca/fides/pull/3923)
- Adding version check to version-dependent migration script [#3951](https://github.com/ethyca/fides/pull/3951)
- Fixed a bug where some fields were not saving correctly on the system form [#3975](https://github.com/ethyca/fides/pull/3975)
- Changed "retention period" field in privacy declaration form from number input to text input [#3980](https://github.com/ethyca/fides/pull/3980)
- Fixed issue where unsaved changes modal appears incorrectly [#4005](https://github.com/ethyca/fides/pull/4005)
- Fixed banner resurfacing after user consent for pre-fetch experience [#4009](https://github.com/ethyca/fides/pull/4009)

### Changed

- Systems and Privacy Declaration schema and data migration to support the Dictionary [#3901](https://github.com/ethyca/fides/pull/3901)
- The integration search dropdown is now case-insensitive [#3916](https://github.com/ethyca/fides/pull/3916)
- Removed deprecated fields from the taxonomy editor [#3909](https://github.com/ethyca/fides/pull/3909)
- Bump PyMSSQL version and remove workarounds [#3996](https://github.com/ethyca/fides/pull/3996)
- Removed reset suggestions button [#4007](https://github.com/ethyca/fides/pull/4007)
- Admin ui supports fides cloud config API [#4034](https://github.com/ethyca/fides/pull/4034)

### Security

- Resolve custom integration upload RCE vulnerability [CVE-2023-41319](https://github.com/ethyca/fides/security/advisories/GHSA-p6p2-qq95-vq5h)

## [2.18.0](https://github.com/ethyca/fides/compare/2.17.0...2.18.0)

### Added

- Additional consent reporting calls from `fides-js` [#3845](https://github.com/ethyca/fides/pull/3845)
- Additional consent reporting calls from privacy center [#3847](https://github.com/ethyca/fides/pull/3847)
- Access support for Recurly [#3595](https://github.com/ethyca/fides/pull/3595)
- HTTP Logging for the Privacy Center [#3783](https://github.com/ethyca/fides/pull/3783)
- UI support for OAuth2 authorization flow [#3819](https://github.com/ethyca/fides/pull/3819)
- Changes in the `data` directory now trigger a server reload (for local development) [#3874](https://github.com/ethyca/fides/pull/3874)

### Fixed

- Fix datamap zoom for low system counts [#3835](https://github.com/ethyca/fides/pull/3835)
- Fixed connector forms with external dataset reference fields [#3873](https://github.com/ethyca/fides/pull/3873)
- Fix ability to make server side API calls from privacy-center [#3895](https://github.com/ethyca/fides/pull/3895)

### Changed

- Simplified the file structure for HTML DSR packages [#3848](https://github.com/ethyca/fides/pull/3848)
- Simplified the database health check to improve `/health` performance [#3884](https://github.com/ethyca/fides/pull/3884)
- Changed max width of form components in "system information" form tab [#3864](https://github.com/ethyca/fides/pull/3864)
- Remove manual system selection screen [#3865](https://github.com/ethyca/fides/pull/3865)
- System and integration identifiers are now auto-generated [#3868](https://github.com/ethyca/fides/pull/3868)

## [2.17.0](https://github.com/ethyca/fides/compare/2.16.0...2.17.0)

### Added

- Tab component for `fides-js` [#3782](https://github.com/ethyca/fides/pull/3782)
- Added toast for successfully linking an existing integration to a system [#3826](https://github.com/ethyca/fides/pull/3826)
- Various other UI components for `fides-js` to support upcoming TCF modal [#3803](https://github.com/ethyca/fides/pull/3803)
- Allow items in taxonomy to be enabled or disabled [#3844](https://github.com/ethyca/fides/pull/3844)

### Developer Experience

- Changed where db-dependent routers were imported to avoid dependency issues [#3741](https://github.com/ethyca/fides/pull/3741)

### Changed

- Bumped supported Python versions to `3.10.12`, `3.9.17`, and `3.8.17` [#3733](https://github.com/ethyca/fides/pull/3733)
- Logging Updates [#3758](https://github.com/ethyca/fides/pull/3758)
- Add polyfill service to fides-js route [#3759](https://github.com/ethyca/fides/pull/3759)
- Show/hide integration values [#3775](https://github.com/ethyca/fides/pull/3775)
- Sort system cards alphabetically by name on "View systems" page [#3781](https://github.com/ethyca/fides/pull/3781)
- Update admin ui to use new integration delete route [#3785](https://github.com/ethyca/fides/pull/3785)
- Pinned `pymssql` and `cython` dependencies to avoid build issues on ARM machines [#3829](https://github.com/ethyca/fides/pull/3829)

### Removed

- Removed "Custom field(s) successfully saved" toast [#3779](https://github.com/ethyca/fides/pull/3779)

### Added

- Record when consent is served [#3777](https://github.com/ethyca/fides/pull/3777)
- Add an `active` property to taxonomy elements [#3784](https://github.com/ethyca/fides/pull/3784)
- Erasure support for Heap [#3599](https://github.com/ethyca/fides/pull/3599)

### Fixed

- Privacy notice UI's list of possible regions now matches the backend's list [#3787](https://github.com/ethyca/fides/pull/3787)
- Admin UI "property does not existing" build issue [#3831](https://github.com/ethyca/fides/pull/3831)
- Flagging sensitive inputs as passwords to mask values during entry [#3843](https://github.com/ethyca/fides/pull/3843)

## [2.16.0](https://github.com/ethyca/fides/compare/2.15.1...2.16.0)

### Added

- Empty state for when there are no relevant privacy notices in the privacy center [#3640](https://github.com/ethyca/fides/pull/3640)
- GPC indicators in fides-js banner and modal [#3673](https://github.com/ethyca/fides/pull/3673)
- Include `data_use` and `data_category` metadata in `upload` of access results [#3674](https://github.com/ethyca/fides/pull/3674)
- Add enable/disable toggle to integration tab [#3593] (https://github.com/ethyca/fides/pull/3593)

### Fixed

- Render linebreaks in the Fides.js overlay descriptions, etc. [#3665](https://github.com/ethyca/fides/pull/3665)
- Broken link to Fides docs site on the About Fides page in Admin UI [#3643](https://github.com/ethyca/fides/pull/3643)
- Add Systems Applicable Filter to Privacy Experience List [#3654](https://github.com/ethyca/fides/pull/3654)
- Privacy center and fides-js now pass in `Unescape-Safestr` as a header so that special characters can be rendered properly [#3706](https://github.com/ethyca/fides/pull/3706)
- Fixed ValidationError for saving PrivacyPreferences [#3719](https://github.com/ethyca/fides/pull/3719)
- Fixed issue preventing ConnectionConfigs with duplicate names from saving [#3770](https://github.com/ethyca/fides/pull/3770)
- Fixed creating and editing manual integrations [#3772](https://github.com/ethyca/fides/pull/3772)
- Fix lingering integration artifacts by cascading deletes from System [#3771](https://github.com/ethyca/fides/pull/3771)

### Developer Experience

- Reorganized some `api.api.v1` code to avoid circular dependencies on `quickstart` [#3692](https://github.com/ethyca/fides/pull/3692)
- Treat underscores as special characters in user passwords [#3717](https://github.com/ethyca/fides/pull/3717)
- Allow Privacy Notices banner and modal to scroll as needed [#3713](https://github.com/ethyca/fides/pull/3713)
- Make malicious url test more robust to environmental differences [#3748](https://github.com/ethyca/fides/pull/3748)
- Ignore type checker on click decorators to bypass known issue with `click` version `8.1.4` [#3746](https://github.com/ethyca/fides/pull/3746)

### Changed

- Moved GPC preferences slightly earlier in Fides.js lifecycle [#3561](https://github.com/ethyca/fides/pull/3561)
- Changed results from clicking "Test connection" to be a toast instead of statically displayed on the page [#3700](https://github.com/ethyca/fides/pull/3700)
- Moved "management" tab from nav into settings icon in top right [#3701](https://github.com/ethyca/fides/pull/3701)
- Remove name and description fields from integration form [#3684](https://github.com/ethyca/fides/pull/3684)
- Update EU PrivacyNoticeRegion codes and allow experience filtering to drop back to country filtering if region not found [#3630](https://github.com/ethyca/fides/pull/3630)
- Fields with default fields are now flagged as required in the front-end [#3694](https://github.com/ethyca/fides/pull/3694)
- In "view systems", system cards can now be clicked and link to that system's `configure/[id]` page [#3734](https://github.com/ethyca/fides/pull/3734)
- Enable privacy notice and privacy experience feature flags by default [#3773](https://github.com/ethyca/fides/pull/3773)

### Security

- Resolve Zip bomb file upload vulnerability [CVE-2023-37480](https://github.com/ethyca/fides/security/advisories/GHSA-g95c-2jgm-hqc6)
- Resolve SVG bomb (billion laughs) file upload vulnerability [CVE-2023-37481](https://github.com/ethyca/fides/security/advisories/GHSA-3rw2-wfc8-wmj5)

## [2.15.1](https://github.com/ethyca/fides/compare/2.15.0...2.15.1)

### Added

- Set `sslmode` to `prefer` if connecting to Redshift via ssh [#3685](https://github.com/ethyca/fides/pull/3685)

### Changed

- Privacy center action cards are now able to expand to accommodate longer text [#3669](https://github.com/ethyca/fides/pull/3669)
- Update integration endpoint permissions [#3707](https://github.com/ethyca/fides/pull/3707)

### Fixed

- Handle names with a double underscore when processing access and erasure requests [#3688](https://github.com/ethyca/fides/pull/3688)
- Allow Privacy Notices banner and modal to scroll as needed [#3713](https://github.com/ethyca/fides/pull/3713)

### Security

- Resolve path traversal vulnerability in webserver API [CVE-2023-36827](https://github.com/ethyca/fides/security/advisories/GHSA-r25m-cr6v-p9hq)

## [2.15.0](https://github.com/ethyca/fides/compare/2.14.1...2.15.0)

### Added

- Privacy center can now render its consent values based on Privacy Notices and Privacy Experiences [#3411](https://github.com/ethyca/fides/pull/3411)
- Add Google Tag Manager and Privacy Center ENV vars to sample app [#2949](https://github.com/ethyca/fides/pull/2949)
- Add `notice_key` field to Privacy Notice UI form [#3403](https://github.com/ethyca/fides/pull/3403)
- Add `identity` query param to the consent reporting API view [#3418](https://github.com/ethyca/fides/pull/3418)
- Use `rollup-plugin-postcss` to bundle and optimize the `fides.js` components CSS [#3411](https://github.com/ethyca/fides/pull/3411)
- Dispatch Fides.js lifecycle events on window (FidesInitialized, FidesUpdated) and cross-publish to Fides.gtm() integration [#3411](https://github.com/ethyca/fides/pull/3411)
- Added the ability to use custom CAs with Redis via TLS [#3451](https://github.com/ethyca/fides/pull/3451)
- Add default experience configs on startup [#3449](https://github.com/ethyca/fides/pull/3449)
- Load default privacy notices on startup [#3401](https://github.com/ethyca/fides/pull/3401)
- Add ability for users to pass in additional parameters for application database connection [#3450](https://github.com/ethyca/fides/pull/3450)
- Load default privacy notices on startup [#3401](https://github.com/ethyca/fides/pull/3401/files)
- Add ability for `fides-js` to make API calls to Fides [#3411](https://github.com/ethyca/fides/pull/3411)
- `fides-js` banner is now responsive across different viewport widths [#3411](https://github.com/ethyca/fides/pull/3411)
- Add ability to close `fides-js` banner and modal via a button or ESC [#3411](https://github.com/ethyca/fides/pull/3411)
- Add ability to open the `fides-js` modal from a link on the host site [#3411](https://github.com/ethyca/fides/pull/3411)
- GPC preferences are automatically applied via `fides-js` [#3411](https://github.com/ethyca/fides/pull/3411)
- Add new dataset route that has additional filters [#3558](https://github.com/ethyca/fides/pull/3558)
- Update dataset dropdown to use new api filter [#3565](https://github.com/ethyca/fides/pull/3565)
- Filter out saas datasets from the rest of the UI [#3568](https://github.com/ethyca/fides/pull/3568)
- Included optional env vars to have postgres or Redshift connected via bastion host [#3374](https://github.com/ethyca/fides/pull/3374/)
- Support for acknowledge button for notice-only Privacy Notices and to disable toggling them off [#3546](https://github.com/ethyca/fides/pull/3546)
- HTML format for privacy request storage destinations [#3427](https://github.com/ethyca/fides/pull/3427)
- Persistent message showing result and timestamp of last integration test to "Integrations" tab in system view [#3628](https://github.com/ethyca/fides/pull/3628)
- Access and erasure support for SurveyMonkey [#3590](https://github.com/ethyca/fides/pull/3590)
- New Cookies Table for storing cookies associated with systems and privacy declarations [#3572](https://github.com/ethyca/fides/pull/3572)
- `fides-js` and privacy center now delete cookies associated with notices that were opted out of [#3569](https://github.com/ethyca/fides/pull/3569)
- Cookie input field on system data use tab [#3571](https://github.com/ethyca/fides/pull/3571)

### Fixed

- Fix sample app `DATABASE_*` ENV vars for backwards compatibility [#3406](https://github.com/ethyca/fides/pull/3406)
- Fix overlay rendering issue by finding/creating a dedicated parent element for Preact [#3397](https://github.com/ethyca/fides/pull/3397)
- Fix the sample app privacy center link to be configurable [#3409](https://github.com/ethyca/fides/pull/3409)
- Fix CLI output showing a version warning for Snowflake [#3434](https://github.com/ethyca/fides/pull/3434)
- Flaky custom field Cypress test on systems page [#3408](https://github.com/ethyca/fides/pull/3408)
- Fix NextJS errors & warnings for Cookie House sample app [#3411](https://github.com/ethyca/fides/pull/3411)
- Fix bug where `fides-js` toggles were not reflecting changes from rejecting or accepting all notices [#3522](https://github.com/ethyca/fides/pull/3522)
- Remove the `fides-js` banner from tab order when it is hidden and move the overlay components to the top of the tab order. [#3510](https://github.com/ethyca/fides/pull/3510)
- Fix bug where `fides-js` toggle states did not always initialize properly [#3597](https://github.com/ethyca/fides/pull/3597)
- Fix race condition with consent modal link rendering [#3521](https://github.com/ethyca/fides/pull/3521)
- Hide custom fields section when there are no custom fields created [#3554](https://github.com/ethyca/fides/pull/3554)
- Disable connector dropdown in integration tab on save [#3552](https://github.com/ethyca/fides/pull/3552)
- Handles an edge case for non-existent identities with the Kustomer API [#3513](https://github.com/ethyca/fides/pull/3513)
- remove the configure privacy request tile from the home screen [#3555](https://github.com/ethyca/fides/pull/3555)
- Updated Privacy Experience Safe Strings Serialization [#3600](https://github.com/ethyca/fides/pull/3600/)
- Only create default experience configs on startup, not update [#3605](https://github.com/ethyca/fides/pull/3605)
- Update to latest asyncpg dependency to avoid build error [#3614](https://github.com/ethyca/fides/pull/3614)
- Fix bug where editing a data use on a system could delete existing data uses [#3627](https://github.com/ethyca/fides/pull/3627)
- Restrict Privacy Center debug logging to development-only [#3638](https://github.com/ethyca/fides/pull/3638)
- Fix bug where linking an integration would not update the tab when creating a new system [#3662](https://github.com/ethyca/fides/pull/3662)
- Fix dataset yaml not properly reflecting the dataset in the dropdown of system integrations tab [#3666](https://github.com/ethyca/fides/pull/3666)
- Fix privacy notices not being able to be edited via the UI after the addition of the `cookies` field [#3670](https://github.com/ethyca/fides/pull/3670)
- Add a transform in the case of `null` name fields in privacy declarations for the data use forms [#3683](https://github.com/ethyca/fides/pull/3683)

### Changed

- Enabled Privacy Experience beta flag [#3364](https://github.com/ethyca/fides/pull/3364)
- Reorganize CLI Command Source Files [#3491](https://github.com/ethyca/fides/pull/3491)
- Removed ExperienceConfig.delivery_mechanism constraint [#3387](https://github.com/ethyca/fides/pull/3387)
- Updated privacy experience UI forms to reflect updated experience config fields [#3402](https://github.com/ethyca/fides/pull/3402)
- Use a venv in the Dockerfile for installing Python deps [#3452](https://github.com/ethyca/fides/pull/3452)
- Bump SlowAPI Version [#3456](https://github.com/ethyca/fides/pull/3456)
- Bump Psycopg2-binary Version [#3473](https://github.com/ethyca/fides/pull/3473)
- Reduced duplication between PrivacyExperience and PrivacyExperienceConfig [#3470](https://github.com/ethyca/fides/pull/3470)
- Update privacy centre email and phone validation to allow for both to be blank [#3432](https://github.com/ethyca/fides/pull/3432)
- Moved connection configuration into the system portal [#3407](https://github.com/ethyca/fides/pull/3407)
- Update `fideslang` to `1.4.1` to allow arbitrary nested metadata on `System`s and `Dataset`s `meta` property [#3463](https://github.com/ethyca/fides/pull/3463)
- Remove form validation to allow both email & phone inputs for consent requests [#3529](https://github.com/ethyca/fides/pull/3529)
- Removed dataset dropdown from saas connector configuration [#3563](https://github.com/ethyca/fides/pull/3563)
- Removed `pyodbc` in favor of `pymssql` for handling SQL Server connections [#3435](https://github.com/ethyca/fides/pull/3435)
- Only create a PrivacyRequest when saving consent if at least one notice has system-wide enforcement [#3626](https://github.com/ethyca/fides/pull/3626)
- Increased the character limit for the `SafeStr` type from 500 to 32000 [#3647](https://github.com/ethyca/fides/pull/3647)
- Changed "connection" to "integration" on system view and edit pages [#3659](https://github.com/ethyca/fides/pull/3659)

### Developer Experience

- Add ability to pass ENV vars to both privacy center and sample app during `fides deploy` via `.env` [#2949](https://github.com/ethyca/fides/pull/2949)
- Handle an edge case when generating tags that finds them out of sequence [#3405](https://github.com/ethyca/fides/pull/3405)
- Add support for pushing `prerelease` and `rc` tagged images to Dockerhub [#3474](https://github.com/ethyca/fides/pull/3474)
- Optimize GitHub workflows used for docker image publishing [#3526](https://github.com/ethyca/fides/pull/3526)

### Removed

- Removed the deprecated `system_dependencies` from `System` resources, migrating to `egress` [#3285](https://github.com/ethyca/fides/pull/3285)

### Docs

- Updated developer docs for ARM platform users related to `pymssql` [#3615](https://github.com/ethyca/fides/pull/3615)

## [2.14.1](https://github.com/ethyca/fides/compare/2.14.0...2.14.1)

### Added

- Add `identity` query param to the consent reporting API view [#3418](https://github.com/ethyca/fides/pull/3418)
- Add privacy centre button text customisations [#3432](https://github.com/ethyca/fides/pull/3432)
- Add privacy centre favicon customisation [#3432](https://github.com/ethyca/fides/pull/3432)

### Changed

- Update privacy centre email and phone validation to allow for both to be blank [#3432](https://github.com/ethyca/fides/pull/3432)

## [2.14.0](https://github.com/ethyca/fides/compare/2.13.0...2.14.0)

### Added

- Add an automated test to check for `/fides-consent.js` backwards compatibility [#3289](https://github.com/ethyca/fides/pull/3289)
- Add infrastructure for "overlay" consent components (Preact, CSS bundling, etc.) and initial version of consent banner [#3191](https://github.com/ethyca/fides/pull/3191)
- Add the modal component of the "overlay" consent components [#3291](https://github.com/ethyca/fides/pull/3291)
- Added an `automigrate` database setting [#3220](https://github.com/ethyca/fides/pull/3220)
- Track Privacy Experience with Privacy Preferences [#3311](https://github.com/ethyca/fides/pull/3311)
- Add ability for `fides-js` to fetch its own geolocation [#3356](https://github.com/ethyca/fides/pull/3356)
- Add ability to select different locations in the "Cookie House" sample app [#3362](https://github.com/ethyca/fides/pull/3362)
- Added optional logging of resource changes on the server [#3331](https://github.com/ethyca/fides/pull/3331)

### Fixed

- Maintain casing differences within Snowflake datasets for proper DSR execution [#3245](https://github.com/ethyca/fides/pull/3245)
- Handle DynamoDB edge case where no attributes are defined [#3299](https://github.com/ethyca/fides/pull/3299)
- Support pseudonymous consent requests with `fides_user_device_id` for the new consent workflow [#3203](https://github.com/ethyca/fides/pull/3203)
- Fides user device id filter to GET Privacy Experience List endpoint to stash user preferences on embedded notices [#3302](https://github.com/ethyca/fides/pull/3302)
- Support for data categories on manual webhook fields [#3330](https://github.com/ethyca/fides/pull/3330)
- Added config-driven rendering to consent components [#3316](https://github.com/ethyca/fides/pull/3316)
- Pin `typing_extensions` dependency to `4.5.0` to work around a pydantic bug [#3357](https://github.com/ethyca/fides/pull/3357)

### Changed

- Explicitly escape/unescape certain fields instead of using SafeStr [#3144](https://github.com/ethyca/fides/pull/3144)
- Updated DynamoDB icon [#3296](https://github.com/ethyca/fides/pull/3296)
- Increased default page size for the connection type endpoint to 100 [#3298](https://github.com/ethyca/fides/pull/3298)
- Data model around PrivacyExperiences to better keep Privacy Notices and Experiences in sync [#3292](https://github.com/ethyca/fides/pull/3292)
- UI calls to support new PrivacyExperiences data model [#3313](https://github.com/ethyca/fides/pull/3313)
- Ensure email connectors respect the `notifications.notification_service_type` app config property if set [#3355](https://github.com/ethyca/fides/pull/3355)
- Rework Delighted connector so the `survey_response` endpoint depends on the `person` endpoint [3385](https://github.com/ethyca/fides/pull/3385)
- Remove logging within the Celery creation function [#3303](https://github.com/ethyca/fides/pull/3303)
- Update how generic endpoint generation works [#3304](https://github.com/ethyca/fides/pull/3304)
- Restrict strack-trace logging when not in Dev mode [#3081](https://github.com/ethyca/fides/pull/3081)
- Refactor CSS variables for `fides-js` to match brandable color palette [#3321](https://github.com/ethyca/fides/pull/3321)
- Moved all of the dirs from `fides.api.ops` into `fides.api` [#3318](https://github.com/ethyca/fides/pull/3318)
- Put global settings for fides.js on privacy center settings [#3333](https://github.com/ethyca/fides/pull/3333)
- Changed `fides db migrate` to `fides db upgrade` [#3342](https://github.com/ethyca/fides/pull/3342)
- Add required notice key to privacy notices [#3337](https://github.com/ethyca/fides/pull/3337)
- Make Privacy Experience List public, and separate public endpoint rate limiting [#3339](https://github.com/ethyca/fides/pull/3339)

### Developer Experience

- Add dispatch event when publishing a non-prod tag [#3317](https://github.com/ethyca/fides/pull/3317)
- Add OpenAPI (Swagger) documentation for Fides Privacy Center API endpoints (/fides.js) [#3341](https://github.com/ethyca/fides/pull/3341)

### Removed

- Remove `fides export` command and backing code [#3256](https://github.com/ethyca/fides/pull/3256)

## [2.13.0](https://github.com/ethyca/fides/compare/2.12.1...2.13.0)

### Added

- Connector for DynamoDB [#2998](https://github.com/ethyca/fides/pull/2998)
- Access and erasure support for Amplitude [#2569](https://github.com/ethyca/fides/pull/2569)
- Access and erasure support for Gorgias [#2444](https://github.com/ethyca/fides/pull/2444)
- Privacy Experience Bulk Create, Bulk Update, and Detail Endpoints [#3185](https://github.com/ethyca/fides/pull/3185)
- Initial privacy experience UI [#3186](https://github.com/ethyca/fides/pull/3186)
- A JavaScript modal to copy a script tag for `fides.js` [#3238](https://github.com/ethyca/fides/pull/3238)
- Access and erasure support for OneSignal [#3199](https://github.com/ethyca/fides/pull/3199)
- Add the ability to "inject" location into `/fides.js` bundles and cache responses for one hour [#3272](https://github.com/ethyca/fides/pull/3272)
- Prevent column sorts from resetting when data changes [#3290](https://github.com/ethyca/fides/pull/3290)

### Changed

- Merge instances of RTK `createApi` into one instance for better cache invalidation [#3059](https://github.com/ethyca/fides/pull/3059)
- Update custom field definition uniqueness to be case insensitive name per resource type [#3215](https://github.com/ethyca/fides/pull/3215)
- Restrict where privacy notices of certain consent mechanisms must be displayed [#3195](https://github.com/ethyca/fides/pull/3195)
- Merged the `lib` submodule into the `api.ops` submodule [#3134](https://github.com/ethyca/fides/pull/3134)
- Merged duplicate privacy declaration components [#3254](https://github.com/ethyca/fides/pull/3254)
- Refactor client applications into a monorepo with turborepo, extract fides-js into a standalone package, and improve privacy-center to load configuration at runtime [#3105](https://github.com/ethyca/fides/pull/3105)

### Fixed

- Prevent ability to unintentionally show "default" Privacy Center configuration, styles, etc. [#3242](https://github.com/ethyca/fides/pull/3242)
- Fix broken links to docs site pages in Admin UI [#3232](https://github.com/ethyca/fides/pull/3232)
- Repoint legacy docs site links to the new and improved docs site [#3167](https://github.com/ethyca/fides/pull/3167)
- Fix Cookie House Privacy Center styles for fides deploy [#3283](https://github.com/ethyca/fides/pull/3283)
- Maintain casing differences within Snowflake datasets for proper DSR execution [#3245](https://github.com/ethyca/fides/pull/3245)

### Developer Experience

- Use prettier to format _all_ source files in client packages [#3240](https://github.com/ethyca/fides/pull/3240)

### Deprecated

- Deprecate `fides export` CLI command as it is moving to `fidesplus` [#3264](https://github.com/ethyca/fides/pull/3264)

## [2.12.1](https://github.com/ethyca/fides/compare/2.12.0...2.12.1)

### Changed

- Updated how Docker version checks are handled and added an escape-hatch [#3218](https://github.com/ethyca/fides/pull/3218)

### Fixed

- Datamap export mitigation for deleted taxonomy elements referenced by declarations [#3214](https://github.com/ethyca/fides/pull/3214)
- Update datamap columns each time the page is visited [#3211](https://github.com/ethyca/fides/pull/3211)
- Ensure inactive custom fields are not returned for datamap response [#3223](https://github.com/ethyca/fides/pull/3223)

## [2.12.0](https://github.com/ethyca/fides/compare/2.11.0...2.12.0)

### Added

- Access and erasure support for Aircall [#2589](https://github.com/ethyca/fides/pull/2589)
- Access and erasure support for Klaviyo [#2501](https://github.com/ethyca/fides/pull/2501)
- Page to edit or add privacy notices [#3058](https://github.com/ethyca/fides/pull/3058)
- Side navigation bar can now also have children navigation links [#3099](https://github.com/ethyca/fides/pull/3099)
- Endpoints for consent reporting [#3095](https://github.com/ethyca/fides/pull/3095)
- Added manage custom fields page behind feature flag [#3089](https://github.com/ethyca/fides/pull/3089)
- Custom fields table [#3097](https://github.com/ethyca/fides/pull/3097)
- Custom fields form modal [#3165](https://github.com/ethyca/fides/pull/3165)
- Endpoints to save the new-style Privacy Preferences with respect to a fides user device id [#3132](https://github.com/ethyca/fides/pull/3132)
- Support `privacy_declaration` as a resource type for custom fields [#3149](https://github.com/ethyca/fides/pull/3149)
- Expose `id` field of embedded `privacy_declarations` on `system` API responses [#3157](https://github.com/ethyca/fides/pull/3157)
- Access and erasure support for Unbounce [#2697](https://github.com/ethyca/fides/pull/2697)
- Support pseudonymous consent requests with `fides_user_device_id` [#3158](https://github.com/ethyca/fides/pull/3158)
- Update `fides_consent` cookie format [#3158](https://github.com/ethyca/fides/pull/3158)
- Add custom fields to the data use declaration form [#3197](https://github.com/ethyca/fides/pull/3197)
- Added fides user device id as a ProvidedIdentityType [#3131](https://github.com/ethyca/fides/pull/3131)

### Changed

- The `cursor` pagination strategy now also searches for data outside of the `data_path` when determining the cursor value [#3068](https://github.com/ethyca/fides/pull/3068)
- Moved Privacy Declarations associated with Systems to their own DB table [#3098](https://github.com/ethyca/fides/pull/3098)
- More tests on data use validation for privacy notices within the same region [#3156](https://github.com/ethyca/fides/pull/3156)
- Improvements to export code for bugfixes and privacy declaration custom field support [#3184](https://github.com/ethyca/fides/pull/3184)
- Enabled privacy notice feature flag [#3192](https://github.com/ethyca/fides/pull/3192)
- Updated TS types - particularly with new privacy notices [#3054](https://github.com/ethyca/fides/pull/3054)
- Make name not required on privacy declaration [#3150](https://github.com/ethyca/fides/pull/3150)
- Let Rule Targets allow for custom data categories [#3147](https://github.com/ethyca/fides/pull/3147)

### Removed

- Removed the warning about access control migration [#3055](https://github.com/ethyca/fides/pull/3055)
- Remove `customFields` feature flag [#3080](https://github.com/ethyca/fides/pull/3080)
- Remove notification banner from the home page [#3088](https://github.com/ethyca/fides/pull/3088)

### Fixed

- Fix a typo in the Admin UI [#3166](https://github.com/ethyca/fides/pull/3166)
- The `--local` flag is now respected for the `scan dataset db` command [#3096](https://github.com/ethyca/fides/pull/3096)
- Fixing issue where connectors with external dataset references would fail to save [#3142](https://github.com/ethyca/fides/pull/3142)
- Ensure privacy declaration IDs are stable across updates through system API [#3188](https://github.com/ethyca/fides/pull/3188)
- Fixed unit tests for saas connector type endpoints now that we have >50 [#3101](https://github.com/ethyca/fides/pull/3101)
- Fixed nox docs link [#3121](https://github.com/ethyca/fides/pull/3121/files)

### Developer Experience

- Update fides deploy to use a new database.load_samples setting to initialize sample Systems, Datasets, and Connections for testing [#3102](https://github.com/ethyca/fides/pull/3102)
- Remove support for automatically configuring messaging (Mailgun) & storage (S3) using `.env` with `nox -s "fides_env(test)"` [#3102](https://github.com/ethyca/fides/pull/3102)
- Add smoke tests for consent management [#3158](https://github.com/ethyca/fides/pull/3158)
- Added nox command that opens dev docs [#3082](https://github.com/ethyca/fides/pull/3082)

## [2.11.0](https://github.com/ethyca/fides/compare/2.10.0...2.11.0)

### Added

- Access support for Shippo [#2484](https://github.com/ethyca/fides/pull/2484)
- Feature flags can be set such that they cannot be modified by the user [#2966](https://github.com/ethyca/fides/pull/2966)
- Added the datamap UI to make it open source [#2988](https://github.com/ethyca/fides/pull/2988)
- Introduced a `FixedLayout` component (from the datamap UI) for pages that need to be a fixed height and scroll within [#2992](https://github.com/ethyca/fides/pull/2992)
- Added preliminary privacy notice page [#2995](https://github.com/ethyca/fides/pull/2995)
- Table for privacy notices [#3001](https://github.com/ethyca/fides/pull/3001)
- Added connector template endpoint [#2946](https://github.com/ethyca/fides/pull/2946)
- Query params on connection type endpoint to filter by supported action type [#2996](https://github.com/ethyca/fides/pull/2996)
- Scope restrictions for privacy notice table in the UI [#3007](https://github.com/ethyca/fides/pull/3007)
- Toggle for enabling/disabling privacy notices in the UI [#3010](https://github.com/ethyca/fides/pull/3010)
- Add endpoint to retrieve privacy notices grouped by their associated data uses [#2956](https://github.com/ethyca/fides/pull/2956)
- Support for uploading custom connector templates via the UI [#2997](https://github.com/ethyca/fides/pull/2997)
- Add a backwards-compatible workflow for saving and propagating consent preferences with respect to Privacy Notices [#3016](https://github.com/ethyca/fides/pull/3016)
- Empty state for privacy notices [#3027](https://github.com/ethyca/fides/pull/3027)
- Added Data flow modal [#3008](https://github.com/ethyca/fides/pull/3008)
- Update datamap table export [#3038](https://github.com/ethyca/fides/pull/3038)
- Added more advanced privacy center styling [#2943](https://github.com/ethyca/fides/pull/2943)
- Backend privacy experiences foundation [#3146](https://github.com/ethyca/fides/pull/3146)

### Changed

- Set `privacyDeclarationDeprecatedFields` flags to false and set `userCannotModify` to true [2987](https://github.com/ethyca/fides/pull/2987)
- Restored `nav-config` back to the admin-ui [#2990](https://github.com/ethyca/fides/pull/2990)
- Bumped supported Python versions to 3.10.11, 3.9.16, and 3.8.14 [#2936](https://github.com/ethyca/fides/pull/2936)
- Modify privacy center default config to only request email identities, and add validation preventing requesting both email & phone identities [#2539](https://github.com/ethyca/fides/pull/2539)
- SaaS connector icons are now dynamically loaded from the connector templates [#3018](https://github.com/ethyca/fides/pull/3018)
- Updated consentmechanism Enum to rename "necessary" to "notice_only" [#3048](https://github.com/ethyca/fides/pull/3048)
- Updated test data for Mongo, CLI [#3011](https://github.com/ethyca/fides/pull/3011)
- Updated the check for if a user can assign owner roles to be scope-based instead of role-based [#2964](https://github.com/ethyca/fides/pull/2964)
- Replaced menu in user management table with delete icon [#2958](https://github.com/ethyca/fides/pull/2958)
- Added extra fields to webhook payloads [#2830](https://github.com/ethyca/fides/pull/2830)

### Removed

- Removed interzone navigation logic now that the datamap UI and admin UI are one app [#2990](https://github.com/ethyca/fides/pull/2990)
- Remove the `unknown` state for generated datasets displaying on fidesplus [#2957](https://github.com/ethyca/fides/pull/2957)
- Removed datamap export API [#2999](https://github.com/ethyca/fides/pull/2999)

### Developer Experience

- Nox commands for git tagging to support feature branch builds [#2979](https://github.com/ethyca/fides/pull/2979)
- Changed test environment (`nox -s fides_env`) to run `fides deploy` for local testing [#3071](https://github.com/ethyca/fides/pull/3017)
- Publish git-tag specific docker images [#3050](https://github.com/ethyca/fides/pull/3050)

## [2.10.0](https://github.com/ethyca/fides/compare/2.9.2...2.10.0)

### Added

- Allow users to configure their username and password via the config file [#2884](https://github.com/ethyca/fides/pull/2884)
- Add authentication to the `masking` endpoints as well as accompanying scopes [#2909](https://github.com/ethyca/fides/pull/2909)
- Add an Organization Management page (beta) [#2908](https://github.com/ethyca/fides/pull/2908)
- Adds assigned systems to user management table [#2922](https://github.com/ethyca/fides/pull/2922)
- APIs to support Privacy Notice management (create, read, update) [#2928](https://github.com/ethyca/fides/pull/2928)

### Changed

- Improved standard layout for large width screens and polished misc. pages [#2869](https://github.com/ethyca/fides/pull/2869)
- Changed UI paths in the admin-ui [#2869](https://github.com/ethyca/fides/pull/2892)
  - `/add-systems/new` --> `/add-systems/manual`
  - `/system` --> `/systems`
- Added individual ID routes for systems [#2902](https://github.com/ethyca/fides/pull/2902)
- Deprecated adding scopes to users directly; you can only add roles. [#2848](https://github.com/ethyca/fides/pull/2848/files)
- Changed About Fides page to say "Fides Core Version:" over "Version". [#2899](https://github.com/ethyca/fides/pull/2899)
- Polish Admin UI header & navigation [#2897](https://github.com/ethyca/fides/pull/2897)
- Give new users a "viewer" role by default [#2900](https://github.com/ethyca/fides/pull/2900)
- Tie together save states for user permissions and systems [#2913](https://github.com/ethyca/fides/pull/2913)
- Removing payment types from Stripe connector params [#2915](https://github.com/ethyca/fides/pull/2915)
- Viewer role can now access a restricted version of the user management page [#2933](https://github.com/ethyca/fides/pull/2933)
- Change Privacy Center email placeholder text [#2935](https://github.com/ethyca/fides/pull/2935)
- Restricted setting Approvers as System Managers [#2891](https://github.com/ethyca/fides/pull/2891)
- Adds confirmation modal when downgrading user to "approver" role via Admin UI [#2924](https://github.com/ethyca/fides/pull/2924)
- Changed the toast message for new users to include access control info [#2939](https://github.com/ethyca/fides/pull/2939)
- Add Data Stewards to datamap export [#2962](https://github.com/ethyca/fides/pull/2962)

### Fixed

- Restricted Contributors from being able to create Owners [#2888](https://github.com/ethyca/fides/pull/2888)
- Allow for dynamic aspect ratio for logo on Privacy Center 404 [#2895](https://github.com/ethyca/fides/pull/2895)
- Allow for dynamic aspect ratio for logo on consent page [#2895](https://github.com/ethyca/fides/pull/2895)
- Align role dscription drawer of Admin UI with top nav: [#2932](https://github.com/ethyca/fides/pull/2932)
- Fixed error message when a user is assigned to be an approver without any systems [#2953](https://github.com/ethyca/fides/pull/2953)

### Developer Experience

- Update frontend npm packages (admin-ui, privacy-center, cypress-e2e) [#2921](https://github.com/ethyca/fides/pull/2921)

## [2.9.2](https://github.com/ethyca/fides/compare/2.9.1...2.9.2)

### Fixed

- Allow multiple data uses as long as their processing activity name is different [#2905](https://github.com/ethyca/fides/pull/2905)
- use HTML property, not text, when dispatching Mailchimp Transactional emails [#2901](https://github.com/ethyca/fides/pull/2901)
- Remove policy key from Privacy Center submission modal [#2912](https://github.com/ethyca/fides/pull/2912)

## [2.9.1](https://github.com/ethyca/fides/compare/2.9.0...2.9.1)

### Added

- Added Attentive erasure email connector [#2782](https://github.com/ethyca/fides/pull/2782)

### Changed

- Removed dataset based email connectors [#2782](https://github.com/ethyca/fides/pull/2782)
- Changed Auth0's authentication strategy from `bearer` to `oauth2_client_credentials` [#2820](https://github.com/ethyca/fides/pull/2820)
- renamed the privacy declarations field "Privacy declaration name (deprecated)" to "Processing Activity" [#711](https://github.com/ethyca/fidesplus/issues/711)

### Fixed

- Fixed issue where the scopes list passed into FidesUserPermission could get mutated with the total_scopes call [#2883](https://github.com/ethyca/fides/pull/2883)

### Removed

- removed the `privacyDeclarationDeprecatedFields` flag [#711](https://github.com/ethyca/fidesplus/issues/711)

## [2.9.0](https://github.com/ethyca/fides/compare/2.8.3...2.9.0)

### Added

- The ability to assign users as system managers for a specific system [#2714](https://github.com/ethyca/fides/pull/2714)
- New endpoints to add and remove users as system managers [#2726](https://github.com/ethyca/fides/pull/2726)
- Warning about access control migration to the UI [#2842](https://github.com/ethyca/fides/pull/2842)
- Adds Role Assignment UI [#2739](https://github.com/ethyca/fides/pull/2739)
- Add an automated migration to give users a `viewer` role [#2821](https://github.com/ethyca/fides/pull/2821)

### Changed

- Removed "progressive" navigation that would hide Admin UI tabs until Systems / Connections were configured [#2762](https://github.com/ethyca/fides/pull/2762)
- Added `system.privacy_declaration.name` to datamap response [#2831](https://github.com/ethyca/fides/pull/2831/files)

### Developer Experience

- Retired legacy `navV2` feature flag [#2762](https://github.com/ethyca/fides/pull/2762)
- Update Admin UI Layout to fill viewport height [#2812](https://github.com/ethyca/fides/pull/2812)

### Fixed

- Fixed issue where unsaved changes warning would always show up when running fidesplus [#2788](https://github.com/ethyca/fides/issues/2788)
- Fixed problem in datamap export with datasets that had been updated via SaaS instantiation [#2841](https://github.com/ethyca/fides/pull/2841)
- Fixed problem in datamap export with inconsistent custom field ordering [#2859](https://github.com/ethyca/fides/pull/2859)

## [2.8.3](https://github.com/ethyca/fides/compare/2.8.2...2.8.3)

### Added

- Serialise `bson.ObjectId` types in SAR data packages [#2785](https://github.com/ethyca/fides/pull/2785)

### Fixed

- Fixed issue where more than 1 populated custom fields removed a system from the datamap export [#2825](https://github.com/ethyca/fides/pull/2825)

## [2.8.2](https://github.com/ethyca/fides/compare/2.8.1...2.8.2)

### Fixed

- Resolved a bug that stopped custom fields populating the visual datamap [#2775](https://github.com/ethyca/fides/pull/2775)
- Patch appconfig migration to handle existing db record [#2780](https://github.com/ethyca/fides/pull/2780)

## [2.8.1](https://github.com/ethyca/fides/compare/2.8.0...2.8.1)

### Fixed

- Disabled hiding Admin UI based on user scopes [#2771](https://github.com/ethyca/fides/pull/2771)

## [2.8.0](https://github.com/ethyca/fides/compare/2.7.1...2.8.0)

### Added

- Add API support for messaging config properties [#2551](https://github.com/ethyca/fides/pull/2551)
- Access and erasure support for Kustomer [#2520](https://github.com/ethyca/fides/pull/2520)
- Added the `erase_after` field on collections to be able to set the order for erasures [#2619](https://github.com/ethyca/fides/pull/2619)
- Add a toggle to filter the system classification to only return those with classification data [#2700](https://github.com/ethyca/fides/pull/2700)
- Added backend role-based permissions [#2671](https://github.com/ethyca/fides/pull/2671)
- Access and erasure for Vend SaaS Connector [#1869](https://github.com/ethyca/fides/issues/1869)
- Added endpoints for storage and messaging config setup status [#2690](https://github.com/ethyca/fides/pull/2690)
- Access and erasure for Jira SaaS Connector [#1871](https://github.com/ethyca/fides/issues/1871)
- Access and erasure support for Delighted [#2244](https://github.com/ethyca/fides/pull/2244)
- Improve "Upload a new dataset YAML" [#1531](https://github.com/ethyca/fides/pull/2258)
- Input validation and sanitization for Privacy Request fields [#2655](https://github.com/ethyca/fides/pull/2655)
- Access and erasure support for Yotpo [#2708](https://github.com/ethyca/fides/pull/2708)
- Custom Field Library Tab [#527](https://github.com/ethyca/fides/pull/2693)
- Allow SendGrid template usage [#2728](https://github.com/ethyca/fides/pull/2728)
- Added ConnectorRunner to simplify SaaS connector testing [#1795](https://github.com/ethyca/fides/pull/1795)
- Adds support for Mailchimp Transactional as a messaging config [#2742](https://github.com/ethyca/fides/pull/2742)

### Changed

- Admin UI
  - Add flow for selecting system types when manually creating a system [#2530](https://github.com/ethyca/fides/pull/2530)
  - Updated forms for privacy declarations [#2648](https://github.com/ethyca/fides/pull/2648)
  - Delete flow for privacy declarations [#2664](https://github.com/ethyca/fides/pull/2664)
  - Add framework to have UI elements respect the user's scopes [#2682](https://github.com/ethyca/fides/pull/2682)
  - "Manual Webhook" has been renamed to "Manual Process". [#2717](https://github.com/ethyca/fides/pull/2717)
- Convert all config values to Pydantic `Field` objects [#2613](https://github.com/ethyca/fides/pull/2613)
- Add warning to 'fides deploy' when installed outside of a virtual environment [#2641](https://github.com/ethyca/fides/pull/2641)
- Redesigned the default/init config file to be auto-documented. Also updates the `fides init` logic and analytics consent logic [#2694](https://github.com/ethyca/fides/pull/2694)
- Change how config creation/import is handled across the application [#2622](https://github.com/ethyca/fides/pull/2622)
- Update the CLI aesthetics & docstrings [#2703](https://github.com/ethyca/fides/pull/2703)
- Updates Roles->Scopes Mapping [#2744](https://github.com/ethyca/fides/pull/2744)
- Return user scopes as an enum, as well as total scopes [#2741](https://github.com/ethyca/fides/pull/2741)
- Update `MessagingServiceType` enum to be lowercased throughout [#2746](https://github.com/ethyca/fides/pull/2746)

### Developer Experience

- Set the security environment of the fides dev setup to `prod` instead of `dev` [#2588](https://github.com/ethyca/fides/pull/2588)
- Removed unexpected default Redis password [#2666](https://github.com/ethyca/fides/pull/2666)
- Privacy Center
  - Typechecking and validation of the `config.json` will be checked for backwards-compatibility. [#2661](https://github.com/ethyca/fides/pull/2661)
- Combined conftest.py files [#2669](https://github.com/ethyca/fides/pull/2669)

### Fixed

- Fix support for "redis.user" setting when authenticating to the Redis cache [#2666](https://github.com/ethyca/fides/pull/2666)
- Fix error with the classify dataset feature flag not writing the dataset to the server [#2675](https://github.com/ethyca/fides/pull/2675)
- Allow string dates to stay strings in cache decoding [#2695](https://github.com/ethyca/fides/pull/2695)
- Admin UI
  - Remove Identifiability (Data Qualifier) from taxonomy editor [2684](https://github.com/ethyca/fides/pull/2684)
- FE: Custom field selections binding issue on Taxonomy tabs [#2659](https://github.com/ethyca/fides/pull/2693/)
- Fix Privacy Request Status when submitting a consent request when identity verification is required [#2736](https://github.com/ethyca/fides/pull/2736)

## [2.7.1](https://github.com/ethyca/fides/compare/2.7.0...2.7.1)

- Fix error with the classify dataset feature flag not writing the dataset to the server [#2675](https://github.com/ethyca/fides/pull/2675)

## [2.7.0](https://github.com/ethyca/fides/compare/2.6.6...2.7.0)

- Fides API

  - Access and erasure support for Braintree [#2223](https://github.com/ethyca/fides/pull/2223)
  - Added route to send a test message [#2585](https://github.com/ethyca/fides/pull/2585)
  - Add default storage configuration functionality and associated APIs [#2438](https://github.com/ethyca/fides/pull/2438)

- Admin UI

  - Custom Metadata [#2536](https://github.com/ethyca/fides/pull/2536)
    - Create Custom Lists
    - Create Custom Field Definition
    - Create custom fields from a the taxonomy editor
    - Provide a custom field value in a resource
    - Bulk edit custom field values [#2612](https://github.com/ethyca/fides/issues/2612)
    - Custom metadata UI Polish [#2624](https://github.com/ethyca/fides/pull/2625)

- Privacy Center

  - The consent config default value can depend on whether Global Privacy Control is enabled. [#2341](https://github.com/ethyca/fides/pull/2341)
  - When GPC is enabled, the UI indicates which data uses are opted out by default. [#2596](https://github.com/ethyca/fides/pull/2596)
  - `inspectForBrowserIdentities` now also looks for `ljt_readerID`. [#2543](https://github.com/ethyca/fides/pull/2543)

### Added

- Added new Wunderkind Consent Saas Connector [#2600](https://github.com/ethyca/fides/pull/2600)
- Added new Sovrn Email Consent Connector [#2543](https://github.com/ethyca/fides/pull/2543/)
- Log Fides version at startup [#2566](https://github.com/ethyca/fides/pull/2566)

### Changed

- Update Admin UI to show all action types (access, erasure, consent, update) [#2523](https://github.com/ethyca/fides/pull/2523)
- Removes legacy `verify_oauth_client` function [#2527](https://github.com/ethyca/fides/pull/2527)
- Updated the UI for adding systems to a new design [#2490](https://github.com/ethyca/fides/pull/2490)
- Minor logging improvements [#2566](https://github.com/ethyca/fides/pull/2566)
- Various form components now take a `stacked` or `inline` variant [#2542](https://github.com/ethyca/fides/pull/2542)
- UX fixes for user management [#2537](https://github.com/ethyca/fides/pull/2537)
- Updating Firebase Auth connector to mask the user with a delete instead of an update [#2602](https://github.com/ethyca/fides/pull/2602)

### Fixed

- Fixed bug where refreshing a page in the UI would result in a 404 [#2502](https://github.com/ethyca/fides/pull/2502)
- Usernames are case insensitive now and prevent all duplicates [#2487](https://github.com/ethyca/fides/pull/2487)
  - This PR contains a migration that deletes duplicate users and keeps the oldest original account.
- Update Logos for shipped connectors [#2464](https://github.com/ethyca/fides/pull/2587)
- Search field on privacy request page isn't working [#2270](https://github.com/ethyca/fides/pull/2595)
- Fix connection dropdown in integration table to not be disabled add system creation [#3589](https://github.com/ethyca/fides/pull/3589)

### Developer Experience

- Added new Cypress E2E smoke tests [#2241](https://github.com/ethyca/fides/pull/2241)
- New command `nox -s e2e_test` which will spin up the test environment and run true E2E Cypress tests against it [#2417](https://github.com/ethyca/fides/pull/2417)
- Cypress E2E tests now run in CI and are reported to Cypress Cloud [#2417](https://github.com/ethyca/fides/pull/2417)
- Change from `randomint` to `uuid` in mongodb tests to reduce flakiness. [#2591](https://github.com/ethyca/fides/pull/2591)

### Removed

- Remove feature flagged config wizard stepper from Admin UI [#2553](https://github.com/ethyca/fides/pull/2553)

## [2.6.6](https://github.com/ethyca/fides/compare/2.6.5...2.6.6)

### Changed

- Improve Readability for Custom Masking Override Exceptions [#2593](https://github.com/ethyca/fides/pull/2593)

## [2.6.5](https://github.com/ethyca/fides/compare/2.6.4...2.6.5)

### Added

- Added config properties to override database Engine parameters [#2511](https://github.com/ethyca/fides/pull/2511)
- Increased default pool_size and max_overflow to 50 [#2560](https://github.com/ethyca/fides/pull/2560)

## [2.6.4](https://github.com/ethyca/fides/compare/2.6.3...2.6.4)

### Fixed

- Fixed bug for SMS completion notification not being sent [#2526](https://github.com/ethyca/fides/issues/2526)
- Fixed bug where refreshing a page in the UI would result in a 404 [#2502](https://github.com/ethyca/fides/pull/2502)

## [2.6.3](https://github.com/ethyca/fides/compare/2.6.2...2.6.3)

### Fixed

- Handle case where legacy dataset has meta: null [#2524](https://github.com/ethyca/fides/pull/2524)

## [2.6.2](https://github.com/ethyca/fides/compare/2.6.1...2.6.2)

### Fixed

- Issue addressing missing field in dataset migration [#2510](https://github.com/ethyca/fides/pull/2510)

## [2.6.1](https://github.com/ethyca/fides/compare/2.6.0...2.6.1)

### Fixed

- Fix errors when privacy requests execute concurrently without workers [#2489](https://github.com/ethyca/fides/pull/2489)
- Enable saas request overrides to run in worker runtime [#2489](https://github.com/ethyca/fides/pull/2489)

## [2.6.0](https://github.com/ethyca/fides/compare/2.5.1...2.6.0)

### Added

- Added the `env` option to the `security` configuration options to allow for users to completely secure the API endpoints [#2267](https://github.com/ethyca/fides/pull/2267)
- Unified Fides Resources
  - Added a dataset dropdown selector when configuring a connector to link an existing dataset to the connector configuration. [#2162](https://github.com/ethyca/fides/pull/2162)
  - Added new datasetconfig.ctl_dataset_id field to unify fides dataset resources [#2046](https://github.com/ethyca/fides/pull/2046)
- Add new connection config routes that couple them with systems [#2249](https://github.com/ethyca/fides/pull/2249)
- Add new select/deselect all permissions buttons [#2437](https://github.com/ethyca/fides/pull/2437)
- Endpoints to allow a user with the `user:password-reset` scope to reset users' passwords. In addition, users no longer require a scope to edit their own passwords. [#2373](https://github.com/ethyca/fides/pull/2373)
- New form to reset a user's password without knowing an old password [#2390](https://github.com/ethyca/fides/pull/2390)
- Approve & deny buttons on the "Request details" page. [#2473](https://github.com/ethyca/fides/pull/2473)
- Consent Propagation
  - Add the ability to execute Consent Requests via the Privacy Request Execution layer [#2125](https://github.com/ethyca/fides/pull/2125)
  - Add a Mailchimp Transactional Consent Connector [#2194](https://github.com/ethyca/fides/pull/2194)
  - Allow defining a list of opt-in and/or opt-out requests in consent connectors [#2315](https://github.com/ethyca/fides/pull/2315)
  - Add a Google Analytics Consent Connector for GA4 properties [#2302](https://github.com/ethyca/fides/pull/2302)
  - Pass the GA Cookie from the Privacy Center [#2337](https://github.com/ethyca/fides/pull/2337)
  - Rename "user_id" to more specific "ga_client_id" [#2356](https://github.com/ethyca/fides/pull/2356)
  - Patch Google Analytics Consent Connector to delete by client_id [#2355](https://github.com/ethyca/fides/pull/2355)
  - Add a "skip_param_values option" to optionally skip when we are missing param values in the body [#2384](https://github.com/ethyca/fides/pull/2384)
  - Adds a new Universal Analytics Connector that works with the UA Tracking Id
- Adds intake and storage of Global Privacy Control Signal props for Consent [#2599](https://github.com/ethyca/fides/pull/2599)

### Changed

- Unified Fides Resources
  - Removed several fidesops schemas for DSR's in favor of updated Fideslang schemas [#2009](https://github.com/ethyca/fides/pull/2009)
  - Removed DatasetConfig.dataset field [#2096](https://github.com/ethyca/fides/pull/2096)
  - Updated UI dataset config routes to use new unified routes [#2113](https://github.com/ethyca/fides/pull/2113)
  - Validate request body on crud endpoints on upsert. Validate dataset data categories before save. [#2134](https://github.com/ethyca/fides/pull/2134/)
  - Updated test env setup and quickstart to use new endpoints [#2225](https://github.com/ethyca/fides/pull/2225)
- Consent Propagation
  - Privacy Center consent options can now be marked as `executable` in order to propagate consent requests [#2193](https://github.com/ethyca/fides/pull/2193)
  - Add support for passing browser identities to consent request patches [#2304](https://github.com/ethyca/fides/pull/2304)
- Update fideslang to 1.3.3 [#2343](https://github.com/ethyca/fides/pull/2343)
- Display the request type instead of the policy name on the request table [#2382](https://github.com/ethyca/fides/pull/2382)
- Make denial reasons required [#2400](https://github.com/ethyca/fides/pull/2400)
- Display the policy key on the request details page [#2395](https://github.com/ethyca/fides/pull/2395)
- Updated CSV export [#2452](https://github.com/ethyca/fides/pull/2452)
- Privacy Request approval now uses a modal [#2443](https://github.com/ethyca/fides/pull/2443)

### Developer Experience

- `nox -s test_env` has been replaced with `nox -s "fides_env(dev)"`
- New command `nox -s "fides_env(test)"` creates a complete test environment with seed data (similar to `fides_env(dev)`) but with the production fides image so the built UI can be accessed at `localhost:8080` [#2399](https://github.com/ethyca/fides/pull/2399)
- Change from code climate to codecov for coverage reporting [#2402](https://github.com/ethyca/fides/pull/2402)

### Fixed

- Home screen header scaling and responsiveness issues [#2200](https://github.com/ethyca/fides/pull/2277)
- Privacy Center identity inputs validate even when they are optional. [#2308](https://github.com/ethyca/fides/pull/2308)
- The PII toggle defaults to false and PII will be hidden on page load [#2388](https://github.com/ethyca/fides/pull/2388)
- Fixed a CI bug caused by git security upgrades [#2441](https://github.com/ethyca/fides/pull/2441)
- Privacy Center
  - Identity inputs validate even when they are optional. [#2308](https://github.com/ethyca/fides/pull/2308)
  - Submit buttons show loading state and disable while submitting. [#2401](https://github.com/ethyca/fides/pull/2401)
  - Phone inputs no longer request country SVGs from external domain. [#2378](https://github.com/ethyca/fides/pull/2378)
  - Input validation errors no longer change the height of modals. [#2379](https://github.com/ethyca/fides/pull/2379)
- Patch masking strategies to better handle null and non-string inputs [#2307](https://github.com/ethyca/fides/pull/2377)
- Renamed prod pushes tag to be `latest` for privacy center and sample app [#2401](https://github.com/ethyca/fides/pull/2407)
- Update firebase connector to better handle non-existent users [#2439](https://github.com/ethyca/fides/pull/2439)

## [2.5.1](https://github.com/ethyca/fides/compare/2.5.0...2.5.1)

### Developer Experience

- Allow db resets only if `config.dev_mode` is `True` [#2321](https://github.com/ethyca/fides/pull/2321)

### Fixed

- Added a feature flag for the recent dataset classification UX changes [#2335](https://github.com/ethyca/fides/pull/2335)

### Security

- Add a check to the catchall path to prevent returning paths outside of the UI directory [#2330](https://github.com/ethyca/fides/pull/2330)

### Developer Experience

- Reduce size of local Docker images by fixing `.dockerignore` patterns [#2360](https://github.com/ethyca/fides/pull/2360)

## [2.5.0](https://github.com/ethyca/fides/compare/2.4.0...2.5.0)

### Docs

- Update the docs landing page and remove redundant docs [#2184](https://github.com/ethyca/fides/pull/2184)

### Added

- Added the `user` command group to the CLI. [#2153](https://github.com/ethyca/fides/pull/2153)
- Added `Code Climate` test coverage uploads. [#2198](https://github.com/ethyca/fides/pull/2198)
- Added the connection key to the execution log [#2100](https://github.com/ethyca/fides/pull/2100)
- Added endpoints to retrieve DSR `Rule`s and `Rule Target`s [#2116](https://github.com/ethyca/fides/pull/2116)
- Added Fides version number to account dropdown in the UI [#2140](https://github.com/ethyca/fides/pull/2140)
- Add link to Classify Systems page in nav side bar [#2128](https://github.com/ethyca/fides/pull/2128)
- Dataset classification UI now polls for results [#2123](https://github.com/ethyca/fides/pull/2123)
- Update Privacy Center Icons [#1800](https://github.com/ethyca/fides/pull/2139)
- Privacy Center `fides-consent.js`:
  - `Fides.shopify` integration function. [#2152](https://github.com/ethyca/fides/pull/2152)
  - Dedicated folder for integrations.
  - `Fides.meta` integration function (fbq). [#2217](https://github.com/ethyca/fides/pull/2217)
- Adds support for Twilio email service (Sendgrid) [#2154](https://github.com/ethyca/fides/pull/2154)
- Access and erasure support for Recharge [#1709](https://github.com/ethyca/fides/pull/1709)
- Access and erasure support for Friendbuy Nextgen [#2085](https://github.com/ethyca/fides/pull/2085)

### Changed

- Admin UI Feature Flags - [#2101](https://github.com/ethyca/fides/pull/2101)
  - Overrides can be saved in the browser.
  - Use `NEXT_PUBLIC_APP_ENV` for app-specific environment config.
  - No longer use `react-feature-flags` library.
  - Can have descriptions. [#2243](https://github.com/ethyca/fides/pull/2243)
- Made privacy declarations optional when adding systems manually - [#2173](https://github.com/ethyca/fides/pull/2173)
- Removed an unclear logging message. [#2266](https://github.com/ethyca/fides/pull/2266)
- Allow any user with `user:delete` scope to delete other users [#2148](https://github.com/ethyca/fides/pull/2148)
- Dynamic imports of custom overrides and SaaS test fixtures [#2169](https://github.com/ethyca/fides/pull/2169)
- Added `AuthenticatedClient` to custom request override interface [#2171](https://github.com/ethyca/fides/pull/2171)
- Only approve the specific collection instead of the entire dataset, display only top 1 classification by default [#2226](https://github.com/ethyca/fides/pull/2226)
- Update sample project resources for `fides evaluate` usage in `fides deploy` [#2253](https://github.com/ethyca/fides/pull/2253)

### Removed

- Removed unused object_name field on s3 storage config [#2133](https://github.com/ethyca/fides/pull/2133)

### Fixed

- Remove next-auth from privacy center to fix JS console error [#2090](https://github.com/ethyca/fides/pull/2090)
- Admin UI - Added Missing ability to assign `user:delete` in the permissions checkboxes [#2148](https://github.com/ethyca/fides/pull/2148)
- Nav bug: clicking on Privacy Request breadcrumb takes me to Home instead of /privacy-requests [#497](https://github.com/ethyca/fides/pull/2141)
- Side nav disappears when viewing request details [#2129](https://github.com/ethyca/fides/pull/2155)
- Remove usage of load dataset button and other dataset UI modifications [#2149](https://github.com/ethyca/fides/pull/2149)
- Improve readability for exceptions raised from custom request overrides [#2157](https://github.com/ethyca/fides/pull/2157)
- Importing custom request overrides on server startup [#2186](https://github.com/ethyca/fides/pull/2186)
- Remove warning when env vars default to blank strings in docker-compose [#2188](https://github.com/ethyca/fides/pull/2188)
- Fix Cookie House purchase modal flashing 'Error' in title [#2274](https://github.com/ethyca/fides/pull/2274)
- Stop dependency from upgrading `packaging` to version with known issue [#2273](https://github.com/ethyca/fides/pull/2273)
- Privacy center config no longer requires `identity_inputs` and will use `email` as a default [#2263](https://github.com/ethyca/fides/pull/2263)
- No longer display remaining days for privacy requests in terminal states [#2292](https://github.com/ethyca/fides/pull/2292)

### Removed

- Remove "Create New System" button when viewing systems. All systems can now be created via the "Add systems" button on the home page. [#2132](https://github.com/ethyca/fides/pull/2132)

## [2.4.0](https://github.com/ethyca/fides/compare/2.3.1...2.4.0)

### Developer Experience

- Include a pre-check workflow that collects the pytest suite [#2098](https://github.com/ethyca/fides/pull/2098)
- Write to the application db when running the app locally. Write to the test db when running pytest [#1731](https://github.com/ethyca/fides/pull/1731)

### Changed

- Move the `fides.ctl.core.` and `fides.ctl.connectors` modules into `fides.core` and `fides.connectors` respectively [#2097](https://github.com/ethyca/fides/pull/2097)
- Fides: Skip cypress tests due to nav bar 2.0 [#2102](https://github.com/ethyca/fides/pull/2103)

### Added

- Adds new erasure policy for complete user data masking [#1839](https://github.com/ethyca/fides/pull/1839)
- New Fides Home page [#1864](https://github.com/ethyca/fides/pull/2050)
- Nav 2.0 - Replace form flow side navs with top tabs [#2037](https://github.com/ethyca/fides/pull/2050)
- Adds new erasure policy for complete user data masking [#1839](https://github.com/ethyca/fides/pull/1839)
- Added ability to use Mailgun templates when sending emails. [#2039](https://github.com/ethyca/fides/pull/2039)
- Adds SMS id verification for consent [#2094](https://github.com/ethyca/fides/pull/2094)

### Fixed

- Store `fides_consent` cookie on the root domain of the Privacy Center [#2071](https://github.com/ethyca/fides/pull/2071)
- Properly set the expire-time for verification codes [#2105](https://github.com/ethyca/fides/pull/2105)

## [2.3.1](https://github.com/ethyca/fides/compare/2.3.0...2.3.1)

### Fixed

- Resolved an issue where the root_user was not being created [#2082](https://github.com/ethyca/fides/pull/2082)

### Added

- Nav redesign with sidebar groups. Feature flagged to only be visible in dev mode until release. [#2030](https://github.com/ethyca/fides/pull/2047)
- Improved error handling for incorrect app encryption key [#2089](https://github.com/ethyca/fides/pull/2089)
- Access and erasure support for Friendbuy API [#2019](https://github.com/ethyca/fides/pull/2019)

## [2.3.0](https://github.com/ethyca/fides/compare/2.2.2...2.3.0)

### Added

- Common Subscriptions for app-wide data and feature checks. [#2030](https://github.com/ethyca/fides/pull/2030)
- Send email alerts on privacy request failures once the specified threshold is reached. [#1793](https://github.com/ethyca/fides/pull/1793)
- DSR Notifications (toast) [#1895](https://github.com/ethyca/fides/pull/1895)
- DSR configure alerts btn [#1895](https://github.com/ethyca/fides/pull/1895)
- DSR configure alters (FE) [#1895](https://github.com/ethyca/fides/pull/1895)
- Add a `usage` session to Nox to print full session docstrings. [#2022](https://github.com/ethyca/fides/pull/2022)

### Added

- Adds notifications section to toml files [#2026](https://github.com/ethyca/fides/pull/2060)

### Changed

- Updated to use `loguru` logging library throughout codebase [#2031](https://github.com/ethyca/fides/pull/2031)
- Do not always create a `fides.toml` by default [#2023](https://github.com/ethyca/fides/pull/2023)
- The `fideslib` module has been merged into `fides`, code redundancies have been removed [#1859](https://github.com/ethyca/fides/pull/1859)
- Replace 'ingress' and 'egress' with 'sources' and 'destinations' across UI [#2044](https://github.com/ethyca/fides/pull/2044)
- Update the functionality of `fides pull -a <filename>` to include _all_ resource types. [#2083](https://github.com/ethyca/fides/pull/2083)

### Fixed

- Timing issues with bulk DSR reprocessing, specifically when analytics are enabled [#2015](https://github.com/ethyca/fides/pull/2015)
- Error caused by running erasure requests with disabled connectors [#2045](https://github.com/ethyca/fides/pull/2045)
- Changes the SlowAPI ratelimiter's backend to use memory instead of Redis [#2054](https://github.com/ethyca/fides/pull/2058)

## [2.2.2](https://github.com/ethyca/fides/compare/2.2.1...2.2.2)

### Docs

- Updated the readme to use new new [docs site](http://docs.ethyca.com) [#2020](https://github.com/ethyca/fides/pull/2020)

### Deprecated

- The documentation site hosted in the `/docs` directory has been deprecated. All documentation updates will be hosted at the new [docs site](http://docs.ethyca.com) [#2020](https://github.com/ethyca/fides/pull/2020)

### Fixed

- Fixed mypy and pylint errors [#2013](https://github.com/ethyca/fides/pull/2013)
- Update connection test endpoint to be effectively non-blocking [#2000](https://github.com/ethyca/fides/pull/2000)
- Update Fides connector to better handle children with no access results [#2012](https://github.com/ethyca/fides/pull/2012)

## [2.2.1](https://github.com/ethyca/fides/compare/2.2.0...2.2.1)

### Added

- Add health check indicator for data flow scanning option [#1973](https://github.com/ethyca/fides/pull/1973)

### Changed

- The `celery.toml` is no longer used, instead it is a subsection of the `fides.toml` file [#1990](https://github.com/ethyca/fides/pull/1990)
- Update sample project landing page copy to be version-agnostic [#1958](https://github.com/ethyca/fides/pull/1958)
- `get` and `ls` CLI commands now return valid `fides` object YAML [#1991](https://github.com/ethyca/fides/pull/1991)

### Developer Experience

- Remove duplicate fastapi-caching and pin version. [#1765](https://github.com/ethyca/fides/pull/1765)

## [2.2.0](https://github.com/ethyca/fides/compare/2.1.0...2.2.0)

### Added

- Send email alerts on privacy request failures once the specified threshold is reached. [#1793](https://github.com/ethyca/fides/pull/1793)
- Add authenticated privacy request route. [#1819](https://github.com/ethyca/fides/pull/1819)
- Enable the onboarding flow [#1836](https://github.com/ethyca/fides/pull/1836)
- Access and erasure support for Fullstory API [#1821](https://github.com/ethyca/fides/pull/1821)
- Add function to poll privacy request for completion [#1860](https://github.com/ethyca/fides/pull/1860)
- Added rescan flow for the data flow scanner [#1844](https://github.com/ethyca/fides/pull/1844)
- Add rescan flow for the data flow scanner [#1844](https://github.com/ethyca/fides/pull/1844)
- Add Fides connector to support parent-child Fides deployments [#1861](https://github.com/ethyca/fides/pull/1861)
- Classification UI now polls for updates to classifications [#1908](https://github.com/ethyca/fides/pull/1908)

### Changed

- The organization info form step is now skipped if the server already has organization info. [#1840](https://github.com/ethyca/fides/pull/1840)
- Removed the description column from the classify systems page. [#1867](https://github.com/ethyca/fides/pull/1867)
- Retrieve child results during fides connector execution [#1967](https://github.com/ethyca/fides/pull/1967)

### Fixed

- Fix error in parent user creation seeding. [#1832](https://github.com/ethyca/fides/issues/1832)
- Fix DSR error due to unfiltered empty identities [#1901](https://github.com/ethyca/fides/pull/1907)

### Docs

- Remove documentation about no-longer used connection string override [#1824](https://github.com/ethyca/fides/pull/1824)
- Fix typo in headings [#1824](https://github.com/ethyca/fides/pull/1824)
- Update documentation to reflect configs necessary for mailgun, twilio_sms and twilio_email service types [#1846](https://github.com/ethyca/fides/pull/1846)

...

## [2.1.0](https://github.com/ethyca/fides/compare/2.0.0...2.1.0)

### Added

- Classification flow for system data flows
- Classification is now triggered as part of data flow scanning
- Include `ingress` and `egress` fields on system export and `datamap/` endpoint [#1740](https://github.com/ethyca/fides/pull/1740)
- Repeatable unique identifier for dataset fides_keys and metadata [#1786](https://github.com/ethyca/fides/pull/1786)
- Adds SMS support for identity verification notifications [#1726](https://github.com/ethyca/fides/pull/1726)
- Added phone number validation in back-end and react phone number form in Privacy Center [#1745](https://github.com/ethyca/fides/pull/1745)
- Adds SMS message template for all subject notifications [#1743](https://github.com/ethyca/fides/pull/1743)
- Privacy-Center-Cypress workflow for CI checks of the Privacy Center. [#1722](https://github.com/ethyca/fides/pull/1722)
- Privacy Center `fides-consent.js` script for accessing consent on external pages. [Details](/clients/privacy-center/packages/fides-consent/README.md)
- Erasure support for Twilio Conversations API [#1673](https://github.com/ethyca/fides/pull/1673)
- Webserver port can now be configured via the CLI command [#1858](https://github.com/ethyca/fides/pull/1858)

### Changed

- Optional dependencies are no longer used for 3rd-party connectivity. Instead they are used to isolate dangerous dependencies. [#1679](https://github.com/ethyca/fides/pull/1679)
- All Next pages now automatically require login. [#1670](https://github.com/ethyca/fides/pull/1670)
- Running the `webserver` command no longer prompts the user to opt out/in to analytics[#1724](https://github.com/ethyca/fides/pull/1724)

### Developer Experience

- Admin-UI-Cypress tests that fail in CI will now upload screen recordings for debugging. [#1728](https://github.com/ethyca/fides/pull/1728/files/c23e62fea284f7910028c8483feff893903068b8#r1019491323)
- Enable remote debugging from VSCode of live dev app [#1780](https://github.com/ethyca/fides/pull/1780)

### Removed

- Removed the Privacy Center `cookieName` config introduced in 2.0.0. [#1756](https://github.com/ethyca/fides/pull/1756)

### Fixed

- Exceptions are no longer raised when sending analytics on Windows [#1666](https://github.com/ethyca/fides/pull/1666)
- Fixed wording on identity verification modal in the Privacy Center [#1674](https://github.com/ethyca/fides/pull/1674)
- Update system fides_key tooltip text [#1533](https://github.com/ethyca/fides/pull/1685)
- Removed local storage parsing that is redundant with redux-persist. [#1678](https://github.com/ethyca/fides/pull/1678)
- Show a helpful error message if Docker daemon is not running during "fides deploy" [#1694](https://github.com/ethyca/fides/pull/1694)
- Allow users to query their own permissions, including root user. [#1698](https://github.com/ethyca/fides/pull/1698)
- Single-select taxonomy fields legal basis and special category can be cleared. [#1712](https://github.com/ethyca/fides/pull/1712)
- Fixes the issue where the security config is not properly loading from environment variables. [#1718](https://github.com/ethyca/fides/pull/1718)
- Fixes the issue where the CLI can't run without the config values required by the webserver. [#1811](https://github.com/ethyca/fides/pull/1811)
- Correctly handle response from adobe jwt auth endpoint as milliseconds, rather than seconds. [#1754](https://github.com/ethyca/fides/pull/1754)
- Fixed styling issues with the `EditDrawer` component. [#1803](https://github.com/ethyca/fides/pull/1803)

### Security

- Bumped versions of packages that use OpenSSL [#1683](https://github.com/ethyca/fides/pull/1683)

## [2.0.0](https://github.com/ethyca/fides/compare/1.9.6...2.0.0)

### Added

- Allow delete-only SaaS connector endpoints [#1200](https://github.com/ethyca/fides/pull/1200)
- Privacy center consent choices store a browser cookie. [#1364](https://github.com/ethyca/fides/pull/1364)
  - The format is generic. A reasonable set of defaults will be added later: [#1444](https://github.com/ethyca/fides/issues/1444)
  - The cookie name defaults to `fides_consent` but can be configured under `config.json > consent > cookieName`.
  - Each consent option can provide an array of `cookieKeys`.
- Individually select and reprocess DSRs that have errored [#1203](https://github.com/ethyca/fides/pull/1489)
- Bulk select and reprocess DSRs that have errored [#1205](https://github.com/ethyca/fides/pull/1489)
- Config Wizard: AWS scan results populate in system review forms. [#1454](https://github.com/ethyca/fides/pull/1454)
- Integrate rate limiter with Saas Connectors. [#1433](https://github.com/ethyca/fides/pull/1433)
- Config Wizard: Added a column selector to the scan results page of the config wizard [#1590](https://github.com/ethyca/fides/pull/1590)
- Config Wizard: Flow for runtime scanner option [#1640](https://github.com/ethyca/fides/pull/1640)
- Access support for Twilio Conversations API [#1520](https://github.com/ethyca/fides/pull/1520)
- Message Config: Adds Twilio Email/SMS support [#1519](https://github.com/ethyca/fides/pull/1519)

### Changed

- Updated mypy to version 0.981 and Python to version 3.10.7 [#1448](https://github.com/ethyca/fides/pull/1448)

### Developer Experience

- Repository dispatch events are sent to fidesctl-plus and fidesops-plus [#1263](https://github.com/ethyca/fides/pull/1263)
- Only the `docs-authors` team members are specified as `CODEOWNERS` [#1446](https://github.com/ethyca/fides/pull/1446)
- Updates the default local configuration to not defer tasks to a worker node [#1552](https://github.com/ethyca/fides/pull/1552/)
- Updates the healthcheck to return health status of connected Celery workers [#1588](https://github.com/ethyca/fides/pull/1588)

### Docs

- Remove the tutorial to prepare for new update [#1543](https://github.com/ethyca/fides/pull/1543)
- Add system management via UI documentation [#1541](https://github.com/ethyca/fides/pull/1541)
- Added DSR quickstart docs, restructured docs navigation [#1651](https://github.com/ethyca/fides/pull/1651)
- Update privacy request execution overview docs [#1258](https://github.com/ethyca/fides/pull/1490)

### Fixed

- Fixed system dependencies appearing as "N/A" in the datamap endpoint when there are no privacy declarations [#1649](https://github.com/ethyca/fides/pull/1649)

## [1.9.6](https://github.com/ethyca/fides/compare/1.9.5...1.9.6)

### Fixed

- Include systems without a privacy declaration on data map [#1603](https://github.com/ethyca/fides/pull/1603)
- Handle malformed tokens [#1523](https://github.com/ethyca/fides/pull/1523)
- Remove thrown exception from getAllPrivacyRequests method [#1592](https://github.com/ethyca/fides/pull/1593)
- Include systems without a privacy declaration on data map [#1603](https://github.com/ethyca/fides/pull/1603)
- After editing a dataset, the table will stay on the previously selected collection instead of resetting to the first one. [#1511](https://github.com/ethyca/fides/pull/1511)
- Fix redis `db_index` config issue [#1647](https://github.com/ethyca/fides/pull/1647)

### Docs

- Add unlinked docs and fix any remaining broken links [#1266](https://github.com/ethyca/fides/pull/1266)
- Update privacy center docs to include consent information [#1537](https://github.com/ethyca/fides/pull/1537)
- Update UI docs to include DSR countdown information and additional descriptions/filtering [#1545](https://github.com/ethyca/fides/pull/1545)

### Changed

- Allow multiple masking strategies to be specified when using fides as a masking engine [#1647](https://github.com/ethyca/fides/pull/1647)

## [1.9.5](https://github.com/ethyca/fides/compare/1.9.4...1.9.5)

### Added

- The database includes a `plus_system_scans` relation, to track the status and results of System Scanner executions in fidesctl-plus [#1554](https://github.com/ethyca/fides/pull/1554)

## [1.9.4](https://github.com/ethyca/fides/compare/1.9.2...1.9.4)

### Fixed

- After editing a dataset, the table will stay on the previously selected collection instead of resetting to the first one. [#1511](https://github.com/ethyca/fides/pull/1511)

## [1.9.2](https://github.com/ethyca/fides/compare/1.9.1...1.9.2)

### Deprecated

- Added a deprecation warning for the entire package [#1244](https://github.com/ethyca/fides/pull/1244)

### Added

- Dataset generation enhancements using Fides Classify for Plus users:

  - Integrate Fides Plus API into placeholder features introduced in 1.9.0. [#1194](https://github.com/ethyca/fides/pull/1194)

- Fides Admin UI:

  - Configure Connector after creation [#1204](https://github.com/ethyca/fides/pull/1356)

### Fixed

- Privacy Center:
  - Handle error on startup if server isn't running [#1239](https://github.com/ethyca/fides/pull/1239)
  - Fix styling issue with cards [#1240](https://github.com/ethyca/fides/pull/1240)
  - Redirect to index on consent save [#1238](https://github.com/ethyca/fides/pull/1238)

## [1.9.1](https://github.com/ethyca/fides/compare/1.9.0...1.9.1)

### Changed

- Update fideslang to v1.3.1 [#1136](https://github.com/ethyca/fides/pull/1136)

### Changed

- Update fideslang to v1.3.1 [#1136](https://github.com/ethyca/fides/pull/1136)

## [1.9.0](https://github.com/ethyca/fides/compare/1.8.6...1.9.0) - 2022-09-29

### Added

- Dataset generation enhancements using Fides Classify for Plus users:
  - Added toggle for enabling classify during generation. [#1057](https://github.com/ethyca/fides/pull/1057)
  - Initial implementation of API request to kick off classify, with confirmation modal. [#1069](https://github.com/ethyca/fides/pull/1069)
  - Initial Classification & Review status for generated datasets. [#1074](https://github.com/ethyca/fides/pull/1074)
  - Component for choosing data categories based on classification results. [#1110](https://github.com/ethyca/fides/pull/1110)
  - The dataset fields table shows data categories from the classifier (if available). [#1088](https://github.com/ethyca/fides/pull/1088)
  - The "Approve" button can be used to update the dataset with the classifier's suggestions. [#1129](https://github.com/ethyca/fides/pull/1129)
- System management UI:
  - New page to add a system via yaml [#1062](https://github.com/ethyca/fides/pull/1062)
  - Skeleton of page to add a system manually [#1068](https://github.com/ethyca/fides/pull/1068)
  - Refactor config wizard system forms to be reused for system management [#1072](https://github.com/ethyca/fides/pull/1072)
  - Add additional optional fields to system management forms [#1082](https://github.com/ethyca/fides/pull/1082)
  - Delete a system through the UI [#1085](https://github.com/ethyca/fides/pull/1085)
  - Edit a system through the UI [#1096](https://github.com/ethyca/fides/pull/1096)
- Cypress component testing [#1106](https://github.com/ethyca/fides/pull/1106)

### Changed

- Changed behavior of `load_default_taxonomy` to append instead of upsert [#1040](https://github.com/ethyca/fides/pull/1040)
- Changed behavior of adding privacy declarations to decouple the actions of the "add" and "next" buttons [#1086](https://github.com/ethyca/fides/pull/1086)
- Moved system related UI components from the `config-wizard` directory to the `system` directory [#1097](https://github.com/ethyca/fides/pull/1097)
- Updated "type" on SaaS config to be a simple string type, not an enum [#1197](https://github.com/ethyca/fides/pull/1197)

### Developer Experience

- Optional dependencies may have their version defined only once, in `optional-requirements.txt` [#1171](https://github.com/ethyca/fides/pull/1171)

### Docs

- Updated the footer links [#1130](https://github.com/ethyca/fides/pull/1130)

### Fixed

- Fixed the "help" link in the UI header [#1078](https://github.com/ethyca/fides/pull/1078)
- Fixed a bug in Data Category Dropdowns where checking i.e. `user.biometric` would also check `user.biometric_health` [#1126](https://github.com/ethyca/fides/pull/1126)

### Security

- Upgraded pymysql to version `1.0.2` [#1094](https://github.com/ethyca/fides/pull/1094)

## [1.8.6](https://github.com/ethyca/fides/compare/1.8.5...1.8.6) - 2022-09-28

### Added

- Added classification tables for Plus users [#1060](https://github.com/ethyca/fides/pull/1060)

### Fixed

- Fixed a bug where rows were being excluded from a data map [#1124](https://github.com/ethyca/fides/pull/1124)

## [1.8.5](https://github.com/ethyca/fides/compare/1.8.4...1.8.5) - 2022-09-21

### Changed

- Update fideslang to v1.3.0 [#1103](https://github.com/ethyca/fides/pull/1103)

## [1.8.4](https://github.com/ethyca/fides/compare/1.8.3...1.8.4) - 2022-09-09

### Added

- Initial system management page [#1054](https://github.com/ethyca/fides/pull/1054)

### Changed

- Deleting a taxonomy field with children will now cascade delete all of its children as well. [#1042](https://github.com/ethyca/fides/pull/1042)

### Fixed

- Fixed navigating directly to frontend routes loading index page instead of the correct static page for the route.
- Fix truncated evaluation error messages [#1053](https://github.com/ethyca/fides/pull/1053)

## [1.8.3](https://github.com/ethyca/fides/compare/1.8.2...1.8.3) - 2022-09-06

### Added

- Added more taxonomy fields that can be edited via the UI [#1000](https://github.com/ethyca/fides/pull/1000) [#1028](https://github.com/ethyca/fides/pull/1028)
- Added the ability to add taxonomy fields via the UI [#1019](https://github.com/ethyca/fides/pull/1019)
- Added the ability to delete taxonomy fields via the UI [#1006](https://github.com/ethyca/fides/pull/1006)
  - Only non-default taxonomy entities can be deleted [#1023](https://github.com/ethyca/fides/pull/1023)
- Prevent deleting taxonomy `is_default` fields and from adding `is_default=True` fields via the API [#990](https://github.com/ethyca/fides/pull/990).
- Added a "Custom" tag to distinguish user defined taxonomy fields from default taxonomy fields in the UI [#1027](https://github.com/ethyca/fides/pull/1027)
- Added initial support for enabling Fides Plus [#1037](https://github.com/ethyca/fides/pull/1037)
  - The `useFeatures` hook can be used to check if `plus` is enabled.
  - Navigating to/from the Data Map page is gated behind this feature.
  - Plus endpoints are served from the private Plus image.

### Fixed

- Fixed failing mypy tests [#1030](https://github.com/ethyca/fides/pull/1030)
- Fixed an issue where `fides push --diff` would return a false positive diff [#1026](https://github.com/ethyca/fides/pull/1026)
- Pinned pydantic version to < 1.10.0 to fix an error in finding referenced fides keys [#1045](https://github.com/ethyca/fides/pull/1045)

### Fixed

- Fixed failing mypy tests [#1030](https://github.com/ethyca/fides/pull/1030)
- Fixed an issue where `fides push --diff` would return a false positive diff [#1026](https://github.com/ethyca/fides/pull/1026)

### Docs

- Minor formatting updates to [Policy Webhooks](https://ethyca.github.io/fidesops/guides/policy_webhooks/) documentation [#1114](https://github.com/ethyca/fidesops/pull/1114)

### Removed

- Removed create superuser [#1116](https://github.com/ethyca/fidesops/pull/1116)

## [1.8.2](https://github.com/ethyca/fides/compare/1.8.1...1.8.2) - 2022-08-18

### Added

- Added the ability to edit taxonomy fields via the UI [#977](https://github.com/ethyca/fides/pull/977) [#1028](https://github.com/ethyca/fides/pull/1028)
- New column `is_default` added to DataCategory, DataUse, DataSubject, and DataQualifier tables [#976](https://github.com/ethyca/fides/pull/976)
- Added the ability to add taxonomy fields via the UI [#1019](https://github.com/ethyca/fides/pull/1019)
- Added the ability to delete taxonomy fields via the UI [#1006](https://github.com/ethyca/fides/pull/1006)
  - Only non-default taxonomy entities can be deleted [#1023](https://github.com/ethyca/fides/pull/1023)
- Prevent deleting taxonomy `is_default` fields and from adding `is_default=True` fields via the API [#990](https://github.com/ethyca/fides/pull/990).
- Added a "Custom" tag to distinguish user defined taxonomy fields from default taxonomy fields in the UI [#1027](https://github.com/ethyca/fides/pull/1027)

### Changed

- Upgraded base Docker version to Python 3.9 and updated all other references from 3.8 -> 3.9 [#974](https://github.com/ethyca/fides/pull/974)
- Prepend all database tables with `ctl_` [#979](https://github.com/ethyca/fides/pull/979)
- Moved the `admin-ui` code down one level into a `ctl` subdir [#970](https://github.com/ethyca/fides/pull/970)
- Extended the `/datamap` endpoint to include extra metadata [#992](https://github.com/ethyca/fides/pull/992)

## [1.8.1](https://github.com/ethyca/fides/compare/1.8.0...1.8.1) - 2022-08-08

### Deprecated

- The following environment variables have been deprecated, and replaced with the new environment variable names indicated below. To avoid breaking existing workflows, the deprecated variables are still respected in v1.8.1. They will be removed in a future release.
  - `FIDESCTL__API__DATABASE_HOST` --> `FIDESCTL__DATABASE__SERVER`
  - `FIDESCTL__API__DATABASE_NAME` --> `FIDESCTL__DATABASE__DB`
  - `FIDESCTL__API__DATABASE_PASSWORD` --> `FIDESCTL__DATABASE__PASSWORD`
  - `FIDESCTL__API__DATABASE_PORT` --> `FIDESCTL__DATABASE__PORT`
  - `FIDESCTL__API__DATABASE_TEST_DATABASE_NAME` --> `FIDESCTL__DATABASE__TEST_DB`
  - `FIDESCTL__API__DATABASE_USER` --> `FIDESCTL__DATABASE__USER`

### Developer Experience

- The included `docker-compose.yml` no longer references outdated ENV variables [#964](https://github.com/ethyca/fides/pull/964)

### Docs

- Minor release documentation now reflects the desired patch release process [#955](https://github.com/ethyca/fides/pull/955)
- Updated references to ENV variables [#964](https://github.com/ethyca/fides/pull/964)

### Fixed

- Deprecated config options will continue to be respected when set via environment variables [#965](https://github.com/ethyca/fides/pull/965)
- The git cache is rebuilt within the Docker container [#962](https://github.com/ethyca/fides/pull/962)
- The `wheel` pypi build no longer has a dirty version tag [#962](https://github.com/ethyca/fides/pull/962)
- Add setuptools to dev-requirements to fix versioneer error [#983](https://github.com/ethyca/fides/pull/983)

## [1.8.0](https://github.com/ethyca/fides/compare/1.7.1...1.8.0) - 2022-08-04

### Added

- Initial configuration wizard UI view
  - System scanning step: AWS credentials form and initial `generate` API usage.
  - System scanning results: AWS systems are stored and can be selected for review
- CustomInput type "password" with show/hide icon.
- Pull CLI command now checks for untracked/unstaged files in the manifests dir [#869](https://github.com/ethyca/fides/pull/869)
- Pull CLI command has a flag to pull missing files from the server [#895](https://github.com/ethyca/fides/pull/895)
- Add BigQuery support for the `generate` command and `/generate` endpoint [#814](https://github.com/ethyca/fides/pull/814) & [#917](https://github.com/ethyca/fides/pull/917)
- Added user auth tables [915](https://github.com/ethyca/fides/pull/915)
- Standardized API error parsing under `~/types/errors`
- Added taxonomy page to UI [#902](https://github.com/ethyca/fides/pull/902)
  - Added a nested accordion component for displaying taxonomy data [#910](https://github.com/ethyca/fides/pull/910)
- Add lru cache to get_config [927](https://github.com/ethyca/fides/pull/927)
- Add support for deprecated API config values [#959](https://github.com/ethyca/fides/pull/959)
- `fides` is now an alias for `fidesctl` as a CLI entrypoint [#926](https://github.com/ethyca/fides/pull/926)
- Add user auth routes [929](https://github.com/ethyca/fides/pull/929)
- Bump fideslib to 3.0.1 and remove patch code[931](https://github.com/ethyca/fides/pull/931)
- Update the `fidesctl` python package to automatically serve the UI [#941](https://github.com/ethyca/fides/pull/941)
- Add `push` cli command alias for `apply` and deprecate `apply` [943](https://github.com/ethyca/fides/pull/943)
- Add resource groups tagging api as a source of system generation [939](https://github.com/ethyca/fides/pull/939)
- Add GitHub Action to publish the `fidesctl` package to testpypi on pushes to main [#951](https://github.com/ethyca/fides/pull/951)
- Added configWizardFlag to ui to hide the config wizard when false [[#1453](https://github.com/ethyca/fides/issues/1453)

### Changed

- Updated the `datamap` endpoint to return human-readable column names as the first response item [#779](https://github.com/ethyca/fides/pull/779)
- Remove the `obscure` requirement from the `generate` endpoint [#819](https://github.com/ethyca/fides/pull/819)
- Moved all files from `fidesapi` to `fidesctl/api` [#885](https://github.com/ethyca/fides/pull/885)
- Moved `scan` and `generate` to the list of commands that can be run in local mode [#841](https://github.com/ethyca/fides/pull/841)
- Upgraded the base docker images from Debian Buster to Bullseye [#958](https://github.com/ethyca/fides/pull/958)
- Removed `ipython` as a dev-requirement [#958](https://github.com/ethyca/fides/pull/958)
- Webserver dependencies now come as a standard part of the package [#881](https://github.com/ethyca/fides/pull/881)
- Initial configuration wizard UI view
  - Refactored step & form results management to use Redux Toolkit slice.
- Change `id` field in tables from an integer to a string [915](https://github.com/ethyca/fides/pull/915)
- Update `fideslang` to `1.1.0`, simplifying the default taxonomy and adding `tags` for resources [#865](https://github.com/ethyca/fides/pull/865)
- Merge existing configurations with `fideslib` library [#913](https://github.com/ethyca/fides/pull/913)
- Moved frontend static files to `src/fidesctl/ui-build/static` [#934](https://github.com/ethyca/fides/pull/934)
- Replicated the error response handling from the `/validate` endpoint to the `/generate` endpoint [#911](https://github.com/ethyca/fides/pull/911)

### Developer Experience

- Remove `API_PREFIX` from fidesctl/core/utils.py and change references to `API_PREFIX` in fidesctl/api/reoutes/util.py [922](https://github.com/ethyca/fides/pull/922)

### Fixed

- Dataset field columns show all columns by default in the UI [#898](https://github.com/ethyca/fides/pull/898)
- Fixed the missing `.fides./` directory when locating the default config [#933](https://github.com/ethyca/fides/pull/933)

## [1.7.1](https://github.com/ethyca/fides/compare/1.7.0...1.7.1) - 2022-07-28

### Added

- Add datasets via YAML in the UI [#813](https://github.com/ethyca/fides/pull/813)
- Add datasets via database connection [#834](https://github.com/ethyca/fides/pull/834) [#889](https://github.com/ethyca/fides/pull/889)
- Add delete confirmation when deleting a field or collection from a dataset [#809](https://github.com/ethyca/fides/pull/809)
- Add ability to delete datasets from the UI [#827](https://github.com/ethyca/fides/pull/827)
- Add Cypress for testing [713](https://github.com/ethyca/fides/pull/833)
- Add datasets via database connection (UI only) [#834](https://github.com/ethyca/fides/pull/834)
- Add Okta support to the `/generate` endpoint [#842](https://github.com/ethyca/fides/pull/842)
- Add db support to `/generate` endpoint [849](https://github.com/ethyca/fides/pull/849)
- Added OpenAPI TypeScript client generation for the UI app. See the [README](/clients/admin-ui/src/types/api/README.md) for more details.

### Changed

- Remove the `obscure` requirement from the `generate` endpoint [#819](https://github.com/ethyca/fides/pull/819)

### Developer Experience

- When releases are published, dispatch a repository webhook event to ethyca/fidesctl-plus [#938](https://github.com/ethyca/fides/pull/938)

### Docs

- recommend/replace pip installs with pipx [#874](https://github.com/ethyca/fides/pull/874)

### Fixed

- CustomSelect input tooltips appear next to selector instead of wrapping to a new row.
- Datasets without the `third_country_transfer` will not cause the editing dataset form to not render.
- Fixed a build issue causing an `unknown` version of `fidesctl` to be installed in published Docker images [#836](https://github.com/ethyca/fides/pull/836)
- Fixed an M1-related SQLAlchemy bug [#816](https://github.com/ethyca/fides/pull/891)
- Endpoints now work with or without a trailing slash. [#886](https://github.com/ethyca/fides/pull/886)
- Dataset field columns show all columns by default in the UI [#898](https://github.com/ethyca/fides/pull/898)
- Fixed the `tag` specific GitHub Action workflows for Docker and publishing docs. [#901](https://github.com/ethyca/fides/pull/901)

## [1.7.0](https://github.com/ethyca/fides/compare/1.6.1...1.7.0) - 2022-06-23

### Added

- Added dependabot to keep dependencies updated
- A warning now issues for any orphan datasets as part of the `apply` command [543](https://github.com/ethyca/fides/pull/543)
- Initial scaffolding of management UI [#561](https://github.com/ethyca/fides/pull/624)
- A new `audit` command for `system` and `organization` resources, checking data map attribute compliance [#548](https://github.com/ethyca/fides/pull/548)
- Static UI assets are now built with the docker container [#663](https://github.com/ethyca/fides/issues/663)
- Host static files via fidesapi [#621](https://github.com/ethyca/fides/pull/621)
- A new `generate` endpoint to enable capturing systems from infrastructure from the UI [#642](https://github.com/ethyca/fides/pull/642)
- A new `datamap` endpoint to enable visualizing a data map from the UI [#721](https://github.com/ethyca/fides/pull/721)
- Management UI navigation bar [#679](https://github.com/ethyca/fides/issues/679)
- Management UI integration [#736](https://github.com/ethyca/fides/pull/736)
  - Datasets
  - Systems
  - Taxonomy (data categories)
- Initial dataset UI view [#768](https://github.com/ethyca/fides/pull/768)
  - Add interaction for viewing a dataset collection
  - Add column picker
  - Add a data category checklist tree
  - Edit/delete dataset fields
  - Edit/delete dataset collections
  - Edit datasets
  - Add a component for Identifiability tags
  - Add tooltips for help on forms
  - Add geographic location (third_country_transfers) country selection. Supported by new dependency `i18n-iso-countries`.
- Okta, aws and database credentials can now come from `fidesctl.toml` config [#694](https://github.com/ethyca/fides/pull/694)
- New `validate` endpoint to test aws and okta credentials [#722](https://github.com/ethyca/fides/pull/722)
- Initial configuration wizard UI view
  - Manual entry steps added (name and describe organization, pick entry route, and describe system manually including privacy declarations)
- A new image tagged `ethyca/fidesctl:dev` is published on each push to `main` [781](https://github.com/ethyca/fides/pull/781)
- A new cli command (`fidesctl sync`) [#765](https://github.com/ethyca/fides/pull/765)

### Changed

- Comparing server and CLI versions ignores `.dirty` only differences, and is quiet on success when running general CLI commands [621](https://github.com/ethyca/fides/pull/621)
- All endpoints now prefixed by `/api/v1` [#623](https://github.com/ethyca/fides/issues/623)
- Allow AWS credentials to be passed to `generate system` via the API [#645](https://github.com/ethyca/fides/pull/645)
- Update the export of a datamap to load resources from the server instead of a manifest directory [#662](https://github.com/ethyca/fides/pull/662)
- Refactor `export` to remove CLI specific uses from the core modules and load resources[#725](https://github.com/ethyca/fides/pull/725)
- Bump version of FastAPI in `setup.py` to 0.77.1 to match `optional-requirements.txt` [#734](https://github.com/ethyca/fides/pull/734)
- Docker images are now only built and pushed on tags to match when released to pypi [#740](https://github.com/ethyca/fides/pull/740)
- Okta resource scanning and generation now works with systems instead of datasets [#751](https://github.com/ethyca/fides/pull/751)

### Developer Experience

- Replaced `make` with `nox` [#547](https://github.com/ethyca/fides/pull/547)
- Removed usage of `fideslang` module in favor of new [external package](https://github.com/ethyca/fideslang) shared across projects [#619](https://github.com/ethyca/fides/issues/619)
- Added a UI service to the docker-compose deployment [#757](https://github.com/ethyca/fides/pull/757)
- `TestClient` defined in and shared across test modules via `conftest.py` [#759](https://github.com/ethyca/fides/pull/759)

### Docs

- Replaced all references to `make` with `nox` [#547](https://github.com/ethyca/fides/pull/547)
- Removed config/schemas page [#613](https://github.com/ethyca/fides/issues/613)
- Dataset UI and config wizard docs added ([https://github.com/ethyca/fides/pull/697](https://github.com/ethyca/fides/pull/697))
- The fides README now walks through generating a datamap [#746](https://github.com/ethyca/fides/pull/746)

### Fixed

- Updated `fideslog` to v1.1.5, resolving an issue where some exceptions thrown by the SDK were not handled as expected [#609](https://github.com/ethyca/fides/issues/609)
- Updated the webserver so that it won't fail if the database is inaccessible [#649](https://github.com/ethyca/fides/pull/649)
- Updated external tests to handle complex characters [#661](https://github.com/ethyca/fides/pull/661)
- Evaluations now properly merge the default taxonomy into the user-defined taxonomy [#684](https://github.com/ethyca/fides/pull/684)
- The CLI can now be run without installing the webserver components [#715](https://github.com/ethyca/fides/pull/715)

## [1.6.1](https://github.com/ethyca/fides/compare/1.6.0...1.6.1) - 2022-06-15

### Docs

- Updated `Release Steps`

### Fixed

- Resolved a failure with populating applicable data subject rights to a data map
- Handle invalid characters when generating a `fides_key` [#761](https://github.com/ethyca/fides/pull/761)

## [1.6.0](https://github.com/ethyca/fides/compare/1.5.3...1.6.0) - 2022-05-02

### Added

- ESLint configuration changes [#514](https://github.com/ethyca/fidesops/pull/514)
- User creation, update and permissions in the Admin UI [#511](https://github.com/ethyca/fidesops/pull/511)
- Yaml support for dataset upload [#284](https://github.com/ethyca/fidesops/pull/284)

### Breaking Changes

- Update masking API to take multiple input values [#443](https://github.com/ethyca/fidesops/pull/443)

### Docs

- DRP feature documentation [#520](https://github.com/ethyca/fidesops/pull/520)

## [1.4.2](https://github.com/ethyca/fidesops/compare/1.4.1...1.4.2) - 2022-05-12

### Added

- GET routes for users [#405](https://github.com/ethyca/fidesops/pull/405)
- Username based search on GET route [#444](https://github.com/ethyca/fidesops/pull/444)
- FIDESOPS\_\_DEV_MODE for Easier SaaS Request Debugging [#363](https://github.com/ethyca/fidesops/pull/363)
- Track user privileges across sessions [#425](https://github.com/ethyca/fidesops/pull/425)
- Add first_name and last_name fields. Also add them along with created_at to FidesUser response [#465](https://github.com/ethyca/fidesops/pull/465)
- Denial reasons for DSR and user `AuditLog` [#463](https://github.com/ethyca/fidesops/pull/463)
- DRP action to Policy [#453](https://github.com/ethyca/fidesops/pull/453)
- `CHANGELOG.md` file[#484](https://github.com/ethyca/fidesops/pull/484)
- DRP status endpoint [#485](https://github.com/ethyca/fidesops/pull/485)
- DRP exerise endpoint [#496](https://github.com/ethyca/fidesops/pull/496)
- Frontend for privacy request denial reaons [#480](https://github.com/ethyca/fidesops/pull/480)
- Publish Fidesops to Pypi [#491](https://github.com/ethyca/fidesops/pull/491)
- DRP data rights endpoint [#526](https://github.com/ethyca/fidesops/pull/526)

### Changed

- Converted HTTP Status Codes to Starlette constant values [#438](https://github.com/ethyca/fidesops/pull/438)
- SaasConnector.send behavior on ignore_errors now returns raw response [#462](https://github.com/ethyca/fidesops/pull/462)
- Seed user permissions in `create_superuser.py` script [#468](https://github.com/ethyca/fidesops/pull/468)
- User API Endpoints (update fields and reset user passwords) [#471](https://github.com/ethyca/fidesops/pull/471)
- Format tests with `black` [#466](https://github.com/ethyca/fidesops/pull/466)
- Extract privacy request endpoint logic into separate service for DRP [#470](https://github.com/ethyca/fidesops/pull/470)
- Fixing inconsistent SaaS connector integration tests [#473](https://github.com/ethyca/fidesops/pull/473)
- Add user data to login response [#501](https://github.com/ethyca/fidesops/pull/501)

### Breaking Changes

- Update masking API to take multiple input values [#443](https://github.com/ethyca/fidesops/pull/443)

### Docs

- Added issue template for documentation updates [#442](https://github.com/ethyca/fidesops/pull/442)
- Clarify masking updates [#464](https://github.com/ethyca/fidesops/pull/464)
- Added dark mode [#476](https://github.com/ethyca/fidesops/pull/476)

### Fixed

- Removed miradb test warning [#436](https://github.com/ethyca/fidesops/pull/436)
- Added missing import [#448](https://github.com/ethyca/fidesops/pull/448)
- Removed pypi badge pointing to wrong package [#452](https://github.com/ethyca/fidesops/pull/452)
- Audit imports and references [#479](https://github.com/ethyca/fidesops/pull/479)
- Switch to using update method on PUT permission endpoint [#500](https://github.com/ethyca/fidesops/pull/500)

### Developer Experience

- added isort as a CI check
- Include `tests/` in all static code checks (e.g. `mypy`, `pylint`)

### Changed

- Published Docker image does a clean install of Fidesctl
- `with_analytics` is now a decorator

### Fixed

- Third-Country formatting on Data Map
- Potential Duplication on Data Map
- Exceptions are no longer raised when sending `AnalyticsEvent`s on Windows
- Running `fidesctl init` now generates a `server_host` and `server_protocol`
  rather than `server_url`<|MERGE_RESOLUTION|>--- conflicted
+++ resolved
@@ -21,12 +21,9 @@
 - Added access and erasure support for Marigold Engage by Sailthru integration [#4826](https://github.com/ethyca/fides/pull/4826)
 - Added multiple language translations support for privacy center consent page [#4785](https://github.com/ethyca/fides/pull/4785)
 - Added ability to export the contents of datamap report [#1545](https://ethyca.atlassian.net/browse/PROD-1545)
-<<<<<<< HEAD
 - Added `System` model support for new `vendor_deleted_date` field on Compass vendor records [#4818](https://github.com/ethyca/fides/pull/4818)
 - Added custom JSON (de)serialization to shared DB engines to handle non-standard data types in JSONB columns [#4818](https://github.com/ethyca/fides/pull/4818)
-=======
 - Added state persistence across sessions to the datamap report table [#4853](https://github.com/ethyca/fides/pull/4853)
->>>>>>> a3025318
 
 ### Fixed
 - Remove the extra 'white-space: normal' CSS for FidesJS HTML descriptions [#4850](https://github.com/ethyca/fides/pull/4850)
