# Changelog

All notable changes to this project will be documented in this file.

The format is based on [Keep a Changelog](https://keepachangelog.com/en/)

The types of changes are:

- `Added` for new features.
- `Changed` for changes in existing functionality.
- `Developer Experience` for changes in developer workflow or tooling.
- `Deprecated` for soon-to-be removed features.
- `Docs` for documentation only changes.
- `Removed` for now removed features.
- `Fixed` for any bug fixes.
- `Security` in case of vulnerabilities.

Changes can also be flagged with a GitHub label for tracking purposes. The URL of the label should be put at the end of the entry. The possible labels are:
- https://github.com/ethyca/fides/labels/high-risk: to indicate that a change is a "high-risk" change that could potentially lead to unanticipated regressions or degradations
- https://github.com/ethyca/fides/labels/db-migration: to indicate that a given change includes a DB migration

## [Unreleased](https://github.com/ethyca/fides/compare/2.57.0...main)

### Added
- Added `is_country` field on locations [#5885](https://github.com/ethyca/fides/pull/5885)
- Added `page` column to `Asset` table/model [#5898](https://github.com/ethyca/fides/pull/5898) https://github.com/ethyca/fides/labels/db-migration
- Change `Browser Request` values to `Browser request` in Asset and StagedResource models [#5898](https://github.com/ethyca/fides/pull/5898) https://github.com/ethyca/fides/labels/db-migration
- Added new `has_next` parameter for the `cursor` pagination strategy [#5888](https://github.com/ethyca/fides/pull/5888)
- Support `FIDES_PRIVACY_CENTER__FIDES_JS_MAX_AGE_SECONDS` configuration option for `fides-privacy-center` to override default cache duration for /fides.js [#5909](https://github.com/ethyca/fides/pull/5909)
- Add properties for user assigned systems/data_uses on staged resources [5841](https://github.com/ethyca/fides/pull/5841) https://github.com/ethyca/fides/labels/db-migration
- Added tooltips to the buttons in the dataset test UI [#5899](https://github.com/ethyca/fides/pull/5899)
- Added the ability to stop a test privacy request in the dataset test UI [#5901](https://github.com/ethyca/fides/pull/5901)
<<<<<<< HEAD
- Added UI to manually update Assets in the system asset view [#5914](https://github.com/ethyca/fides/pull/5914)
=======
- Support setting publisher country code in Consent Settings [#5902](https://github.com/ethyca/fides/pull/5902)
- Added option for disabling consent notice toggles [#5872](https://github.com/ethyca/fides/pull/5872)

### Changed
- Changed discovered asset "system" cell to use `user_assigned_system_key` property [#5908](https://github.com/ethyca/fides/pull/5908)
>>>>>>> 58bb689c

### Fixed
- Fixed UX issues with website monitor form [#5884](https://github.com/ethyca/fides/pull/5884)

## [2.57.0](https://github.com/ethyca/fides/compare/2.56.2...2.57.0)

### Added
- DB model support for Attachments [#5784](https://github.com/ethyca/fides/pull/5784) https://github.com/ethyca/fides/labels/db-migration
- DB migration to add `description` column to `asset` [#5822](https://github.com/ethyca/fides/pull/5822) https://github.com/ethyca/fides/labels/db-migration
- DB model support for messages on `MonitorExecution` records [#5846](https://github.com/ethyca/fides/pull/5846) https://github.com/ethyca/fides/labels/db-migration
- Added support for GPP String integration in Fides String [#5845](https://github.com/ethyca/fides/pull/5845)
- Attachments storage capabilities (S3 or local) [#5812](https://github.com/ethyca/fides/pull/5812) https://github.com/ethyca/fides/labels/db-migration
- DB model support for Comments [#5833](https://github.com/ethyca/fides/pull/5833/files) https://github.com/ethyca/fides/labels/db-migration
- Added UI for configuring website integrations and monitors [#5867](https://github.com/ethyca/fides/pull/5867)
- Adding support for BigQuery struct updates [#5849](https://github.com/ethyca/fides/pull/5849)
- Added support for OneTrust Consent Migration [#5873](https://github.com/ethyca/fides/pull/5873)

### Changed
- Bumped supported Python versions to `3.10.16` and `3.9.21` [#5840](https://github.com/ethyca/fides/pull/5840)
- Update the privacy request detail page to a new layout and improved styling [#5824](https://github.com/ethyca/fides/pull/5824)
- Updated privacy request handling to still succeed if not all identities are provided [#5836](https://github.com/ethyca/fides/pull/5836)
- Refactored privacy request processing to never re-use sessions [#5862](https://github.com/ethyca/fides/pull/5862)
- Updated hover state of menu items to be more visible [#5868](https://github.com/ethyca/fides/pull/5868)
- Use `gpp_settings.cmp_api_required` to determine if GPP CMP API should be included in bundle [#5883](https://github.com/ethyca/fides/pull/5883)

### Developer Experience
- Moved non-prod Admin UI dependencies to devDependencies [#5832](https://github.com/ethyca/fides/pull/5832)
- Prevent Admin UI and Privacy Center from starting when running `nox -s dev` with datastore params [#5843](https://github.com/ethyca/fides/pull/5843)
- Remove plotly (unused package) to reduce fides image size [#5852](https://github.com/ethyca/fides/pull/5852)
- Fixed issue where the log_context decorator didn't support positional arguments [#5866](https://github.com/ethyca/fides/pull/5866)

### Fixed
- Fixed pagination bugs on some tables [#5819](https://github.com/ethyca/fides/pull/5819)
- Fixed load_samples to wrap variables in quotes to prevent YAML parsing errors [#5857](https://github.com/ethyca/fides/pull/5857)
- Fixed incorrect value being set for `MonitorExecution.started` column [#5864](https://github.com/ethyca/fides/pull/5864)
- Improved the behavior and state management of MSPA-related settings [#5861](https://github.com/ethyca/fides/pull/5861)
- Fixed CORS origins handling to be more consistent across config (toml/env var) and API settings; allow `0.0.0.0` as an origin [#5853](https://github.com/ethyca/fides/pull/5853)
- Fixed an issue with the update payloads for select SaaS integrations [#5860](https://github.com/ethyca/fides/pull/5860)
- Fixed `/privacy-request/<id>/resubmit` endpoint so it doesn't queue the request twice [#5870](https://github.com/ethyca/fides/pull/5870)
- Fixed the system assets table being the wrong width [#5879](https://github.com/ethyca/fides/pull/5879)
- Fixed vendor override handling in FidesJS CMP [#5886](https://github.com/ethyca/fides/pull/5886)
- Fix `extraDetails.preference` on `FidesUIChanged` events from FidesJS SDK to include the correct `notice_key` when using custom purposes in TCF experience [#5892](https://github.com/ethyca/fides/pull/5892)

## [2.56.2](https://github.com/ethyca/fides/compare/2.56.1...2.56.2)

### Added
- Update FidesJS to push all `FidesEvent` types to GTM (except `FidesInitializing`) [#5821](https://github.com/ethyca/fides/pull/5821)
- Added a consent reporting table and consent lookup feature [#5839](https://github.com/ethyca/fides/pull/5839)
- Added a high-precision `timestamp` to all `FidesEvents` from FidesJS SDK [#5859](https://github.com/ethyca/fides/pull/5859)
- Added a `extraDetails.trigger` to `FidesUIChanged` events from FidesJS SDK with info about the UI element that triggered the event [#5859](https://github.com/ethyca/fides/pull/5859)
- Added a `extraDetails.preference` to `FidesUIChanged` events from FidesJS SDK with info about the preference that was changed (notice, TCF purpose, TCF vendor, etc.) [#5859](https://github.com/ethyca/fides/pull/5859)

### Fixed
- Addressed TCModel console error when opting into some purposes [#5850](https://github.com/ethyca/fides/pull/5850)
- Opt out of all in TCF no longer affects "notice only" notices [#5850](https://github.com/ethyca/fides/pull/5850)
- Corrected the Tag color for some columns of the Privacy requests table. [#5848](https://github.com/ethyca/fides/pull/5848)

## [2.56.1](https://github.com/ethyca/fides/compare/2.56.0...2.56.1)

### Changed
- Custom TCF purposes respect NOTICE_ONLY [#5830](https://github.com/ethyca/fides/pull/5830)

### Fixed
- Fixed usage of stale DB sessions when running privacy requests [#5834](https://github.com/ethyca/fides/pull/5834)

## [2.56.0](https://github.com/ethyca/fides/compare/2.55.4...2.56.0)

### Added
- DB model support for Web Monitoring [#5616](https://github.com/ethyca/fides/pull/5616) https://github.com/ethyca/fides/labels/db-migration
- Added support for queue-specific Celery workers [#5761](https://github.com/ethyca/fides/pull/5761)
- Added support for AWS SES as an email provider [#5804](https://github.com/ethyca/fides/pull/5804)
- Nested identity query support for BigQuery [#5814](https://github.com/ethyca/fides/pull/5814)
- Added job that automatically requeues interrupted tasks for in progress privacy requests [#5800](https://github.com/ethyca/fides/pull/5800)
- Added "Assets" tab on system view for web monitor assets [#5811](https://github.com/ethyca/fides/pull/5811)
- Support for MySQL Data Detection & Discovery Monitors [#5798](https://github.com/ethyca/fides/pull/5798)

### Changed
- Improved dataset validation for namespace metadata and dataset reachability [#5744](https://github.com/ethyca/fides/pull/5744)
- Taxonomy page can now be accessed by users with only read permissions [#5815](https://github.com/ethyca/fides/pull/5815)

### Developer Experience
- Modified Dependabot configuration to support monorepo security updates [#5810](https://github.com/ethyca/fides/pull/5810)
- Fix load_samples to correctly collect & load sample connections with "False" secret values [#5828](https://github.com/ethyca/fides/pull/5828)

### Docs
- Removed version pins in LDFLAGS & CFLAGS for local MSSQL builds [#5760](https://github.com/ethyca/fides/pull/5760)

### Fixed
- Fixed background color of the message indicating the rows selected [#5847](https://github.com/ethyca/fides/pull/5847)
- Fixed bug with D&D table column widths [#5813](https://github.com/ethyca/fides/pull/5813)
- Fixed `poll_for_exited_privacy_request_tasks` for DSR-processing improvements [#5820](https://github.com/ethyca/fides/pull/5820)

## [2.55.4](https://github.com/ethyca/fides/compare/2.55.3...2.55.4)

### Added
- Added setting to control fuzzy search for privacy requests [#5748](https://github.com/ethyca/fides/pull/5748)

### Fixed
- Fixed BQ partition clause validation to allow `-` characters in operands [#5796](https://github.com/ethyca/fides/pull/5796)

## [2.55.3](https://github.com/ethyca/fides/compare/2.55.2...2.55.3)

### Fixed
- Fixed BigQuery DSR integration generates invalid queries when having a dataset with nested fields [#5785](https://github.com/ethyca/fides/pull/5785)

## [2.55.2](https://github.com/ethyca/fides/compare/2.55.1...2.55.2)

### Changed
- Release version bump. No code changes.

## [2.55.1](https://github.com/ethyca/fides/compare/2.55.0...2.55.1)

### Fixed
- Fixed GPP string and section inconsistencies [#5765](https://github.com/ethyca/fides/pull/5765)
- Fixed sending of notifications for privacy request receipts [#5777](https://github.com/ethyca/fides/pull/5777)

## [2.55.0](https://github.com/ethyca/fides/compare/2.54.0...2.55.0)

### Added
- Added editing support for categories of consent on discovered assets [#5739](https://github.com/ethyca/fides/pull/5739)
- Added a read-only consent category cell to Action Center aggregate system results table [#5737](https://github.com/ethyca/fides/pull/5737)
- Added detail trays to items in data catalog view [#5729](https://github.com/ethyca/fides/pull/5729)
- Support rendering and saving consent from custom notices in TCF Overlay [#5742](https://github.com/ethyca/fides/pull/5742)
- Added worker stats endpoint to monitor worker status and task queue length [#5725](https://github.com/ethyca/fides/pull/5725)
- New "Headless" experience type to support custom UI implementations [#5751](https://github.com/ethyca/fides/pull/5751)

### Changed
- Added frequency field to DataHubSchema integration config [#5716](https://github.com/ethyca/fides/pull/5716)
- Added glossary_node field to DataHubSchema integration config [#5734](https://github.com/ethyca/fides/pull/5734)
- Added initial support for upcoming "headless" CMP experience type [#5731](https://github.com/ethyca/fides/pull/5731)
- All Select dropdowns will now allow searching to narrow down the options by default [#5738](https://github.com/ethyca/fides/pull/5738)
- Exposes privacy notice picker for TCF components [#5730](https://github.com/ethyca/fides/pull/5730)
- Model changes to support new privacy center config options [5732](https://github.com/ethyca/fides/pull/5732)

### Fixed
- Fixed `fides annotate dataset` command enters incorrect value on the `direction` field. [#5727](https://github.com/ethyca/fides/pull/5727)
- Fixed Bigquery flakey tests. [#5713](https://github.com/ethyca/fides/pull/5713)
- Fixed breadcrumb navigation issues in data catalog view [#5717](https://github.com/ethyca/fides/pull/5717)
- Fixed `window.Fides.experience` of FidesJS to be a merged version of the minimal and full experience. [#5726](https://github.com/ethyca/fides/pull/5726)
- Fixed vendor count template string on FidesJS embedded layer 2 descriptions [#5736](https://github.com/ethyca/fides/pull/5736)
- Allowing a list with a single dataset in the YAML dataset editor [#5750](https://github.com/ethyca/fides/pull/5750)
- Fixed edge case translation string issue on FidesJS embedded layer 2 [#5749](https://github.com/ethyca/fides/pull/5749)
- Standardized taxonomy endpoint behavior for URLs with and without trailing slashes to ensure all endpoints properly enforce the latest data validation rules [#5753](https://github.com/ethyca/fides/pull/5753)

## [2.54.0](https://github.com/ethyca/fides/compare/2.53.0...2.54.0)

### Added
- Migration to add the `data_uses` column to `stagedresource` table, prereqs for Data Catalog work in Fidesplus [#5600](https://github.com/ethyca/fides/pull/5600/) https://github.com/ethyca/fides/labels/db-migration
- Added a new endpoint to fully resubmit any errored privacy requests [#5658](https://github.com/ethyca/fides/pull/5658) https://github.com/ethyca/fides/labels/db-migration
- Migration to add the `monitorexecution` table used by fidesplus to persist `MonitorExecution` records to DB [#5704](https://github.com/ethyca/fides/pull/5704) https://github.com/ethyca/fides/labels/db-migration

### Changed
- Updated UI colors to new brand. Update logo, homepage cards. [#5668](https://github.com/ethyca/fides/pull/5668)
- Privacy request status tags colors have been updated [#5699](https://github.com/ethyca/fides/pull/5699)
- The privacy declarations for a system are now sorted alphabetically by name. [#5683](https://github.com/ethyca/fides/pull/5683)
- Upgraded GPP library to `3.1.5` and added support for all available state sections (ustx, usde, usia, etc.) [#5696](https://github.com/ethyca/fides/pull/5696)
- Updating DSR execution to allow collections to be unreachable when they don't contain policy-relevant data categories [#5689](https://github.com/ethyca/fides/pull/5689)
- Added "All activity" root breadcrumb to D&D results tables [#5694](https://github.com/ethyca/fides/pull/5694)

### Developer Experience
- Migrated radio buttons and groups to Ant Design [#5681](https://github.com/ethyca/fides/pull/5681)

### Fixed
- Updating mongodb connectors so it can support usernames and password with URL encoded characters [#5682](https://github.com/ethyca/fides/pull/5682)
- After creating a new system, the url is now updated correctly to the new system edit page [#5701](https://github.com/ethyca/fides/pull/5701)
- Visual fixes for table header buttons [#5693](https://github.com/ethyca/fides/pull/5693)

## [2.53.0](https://github.com/ethyca/fides/compare/2.52.0...2.53.0)

### Added
- Added Action Center MVP behind new feature flag [#5622](https://github.com/ethyca/fides/pull/5622)
- Added Data Catalog MVP behind new feature flag [#5628](https://github.com/ethyca/fides/pull/5628)
- Added cache-clearing methods to the `DBCache` model to allow deleting cache entries [#5629](https://github.com/ethyca/fides/pull/5629)
- Adds partitioning, custom identities, multiple identities to test coverage for BigQuery Enterprise [#5618](https://github.com/ethyca/fides/pull/5618)
- Added Datahub groundwork required by Fidesplus [#5666](https://github.com/ethyca/fides/pull/5666)

### Changed
- Updated brand link url [#5656](https://github.com/ethyca/fides/pull/5656)
- Changed "Reclassify" D&D button to show in an overflow menu when row actions are overcrowded [#5655](https://github.com/ethyca/fides/pull/5655)
- Removed primary key requirements for BigQuery and Postgres erasures [#5591](https://github.com/ethyca/fides/pull/5591)
- Updated `DBCache` model so setting cache value always updates the updated_at field [#5669](https://github.com/ethyca/fides/pull/5669)
- Changed sizes of buttons in table headers [#5654](https://github.com/ethyca/fides/pull/5654)
- Adds new config for max number of rows in DSR download through Admin-UI [#5671](https://github.com/ethyca/fides/pull/5671)
- Added CSS variable to FidesJS: `--fides-base-font-size: 16px` for better consistency. Overriding this variable with "1rem" will mimic legacy behavior. [#5673](https://github.com/ethyca/fides/pull/5673) https://github.com/ethyca/fides/labels/high-risk

### Fixed
- Fixed issue where the custom report "reset" button was not working as expected [#5649](https://github.com/ethyca/fides/pull/5649)
- Fixed column ordering issue in the Data Map report [#5649](https://github.com/ethyca/fides/pull/5649)
- Fixed issue where the Data Map report filter dialog was missing an Accordion item label [#5649](https://github.com/ethyca/fides/pull/5649)
- Improved database session management for long running access request tasks [#5667](https://github.com/ethyca/fides/pull/5667)
- Ensured decode_password function properly handles plaintext but valid base64 passwords [#5698](https://github.com/ethyca/fides/pull/5698)

## [2.52.0](https://github.com/ethyca/fides/compare/2.51.2...2.52.0)

### Added
- New page in the Cookie House sample app to demonstrate the use of embedding the FidesJS SDK on the page [#5564](https://github.com/ethyca/fides/pull/5564)
- Added event based communication example to the Cookie House sample app [#5597](https://github.com/ethyca/fides/pull/5597)
- Added new erasure tests for BigQuery Enterprise [#5554](https://github.com/ethyca/fides/pull/5554)
- Added new `has_next` parameter for the `link` pagination strategy [#5596](https://github.com/ethyca/fides/pull/5596)
- Added a `DBCache` model for database-backed caching [#5613](https://github.com/ethyca/fides/pull/5613) https://github.com/ethyca/fides/labels/db-migration
- Adds "reclassify" button to discovery result tables [#5574](https://github.com/ethyca/fides/pull/5574)
- Added support for exporting datamaps with column renaming, reordering and visibility options [#5543](https://github.com/ethyca/fides/pull/5543)

### Changed
- Adjusted Ant's Select component colors and icon [#5594](https://github.com/ethyca/fides/pull/5594)
- Replaced taxonomies page with new UI based on an interactive tree visualization [#5602](https://github.com/ethyca/fides/pull/5602)
- Adjusted functionality around updating taxonomy active field, includes data migration to re-activate taxonomy nodes [#5617](https://github.com/ethyca/fides/pull/5617)
- Migrated breadcrumbs to Ant Design [#5610](https://github.com/ethyca/fides/pull/5610)
- Updated `CustomReportConfig` to be more intuitive on its contents [#5543](https://github.com/ethyca/fides/pull/5543)

### Fixed
- Fixing quickstart.py script [#5585](https://github.com/ethyca/fides/pull/5585)
- Removed unnecessary double notification when updating database integrations [#5612](https://github.com/ethyca/fides/pull/5612)

## [2.51.2](https://github.com/ethyca/fides/compare/2.51.1...2.51.2)

### Fixed
- Fixed miscellaneous performance issues with Systems and PrivacyDeclarations [#5601](https://github.com/ethyca/fides/pull/5601)

## [2.51.1](https://github.com/ethyca/fides/compare/2.51.0...2.51.1)

### Fixed
- SaaS integrations using `oauth_client_credentials` now properly update their access token when editing the secrets. [#5548](https://github.com/ethyca/fides/pull/5548)
- Saas integrations using `oauth_client_credentials` now properly refresh their access token when the current token expires [#5569](https://github.com/ethyca/fides/pull/5569)
- Adding `dsr_testing_tools_enabled` security setting [#5573](https://github.com/ethyca/fides/pull/5573)
- Reverted elimination of connection pool in worker tasks to prevent DB performance issues [#5592](https://github.com/ethyca/fides/pull/5592)

## [2.51.0](https://github.com/ethyca/fides/compare/2.50.0...2.51.0)

### Added
- Added new column for Action Type in privacy request event logs [#5546](https://github.com/ethyca/fides/pull/5546)
- Added `fides_consent_override` option in FidesJS SDK [#5541](https://github.com/ethyca/fides/pull/5541)
- Added new `script` ConsentMethod in FidesJS SDK for tracking automated consent [#5541](https://github.com/ethyca/fides/pull/5541)
- Added a new page under system integrations to run standalone dataset tests (Fidesplus) [#5549](https://github.com/ethyca/fides/pull/5549)

### Changed
- Adding hashes to system tab URLs [#5535](https://github.com/ethyca/fides/pull/5535)
- Boolean inputs will now show as a select with true/false values in the connection form [#5555](https://github.com/ethyca/fides/pull/5555)
- Updated Cookie House to be responsive [#5541](https://github.com/ethyca/fides/pull/5541)
- Updated `/system` endpoint to filter vendor deleted systems [#5553](https://github.com/ethyca/fides/pull/5553)

### Developer Experience
- Migrated remaining instances of Chakra's Select component to use Ant's Select component [#5502](https://github.com/ethyca/fides/pull/5502)

### Fixed
- Updating dataset PUT to allow deleting all datasets [#5524](https://github.com/ethyca/fides/pull/5524)
- Adds support for fides_key generation when parent_key is provided in Taxonomy create endpoints [#5542](https://github.com/ethyca/fides/pull/5542)
- An integration will no longer re-enable after saving the connection form [#5555](https://github.com/ethyca/fides/pull/5555)
- Fixed positioning of Fides brand link in privacy center [#5572](https://github.com/ethyca/fides/pull/5572)

### Removed
- Removed unnecessary debug logging from the load_file config helper [#5544](https://github.com/ethyca/fides/pull/5544)


## [2.50.0](https://github.com/ethyca/fides/compare/2.49.1...2.50.0)

### Added
- Added namespace support for Snowflake [#5486](https://github.com/ethyca/fides/pull/5486)
- Added support for field-level masking overrides [#5446](https://github.com/ethyca/fides/pull/5446)
- Added BigQuery Enterprise access request integration test [#5504](https://github.com/ethyca/fides/pull/5504)
- Added MD5 email hashing for Segment's Right to Forget endpoint requests [#5514](https://github.com/ethyca/fides/pull/5514)
- Added loading state to the toggle switches on the Privacy experiences page [#5529](https://github.com/ethyca/fides/pull/5529)
- Added new env variable to set a privacy center to default to a specific property  [#5532](https://github.com/ethyca/fides/pull/5532)

### Changed
- Allow hiding systems via a `hidden` parameter and add two flags on the `/system` api endpoint; `show_hidden` and `dnd_relevant`, to display only systems with integrations [#5484](https://github.com/ethyca/fides/pull/5484)
- The CMP override `fides_privacy_policy_url` will now apply even if the `fides_override_language` doesn't match [#5515](https://github.com/ethyca/fides/pull/5515)
- Updated POST taxonomy endpoints to handle creating resources without specifying fides_key [#5468](https://github.com/ethyca/fides/pull/5468)
- Disabled connection pooling for task workers and added retries and keep-alive configurations for database connections [#5448](https://github.com/ethyca/fides/pull/5448) https://github.com/ethyca/fides/labels/high-risk
- Added timeout handling in the UI for async discovery monitor-related queries [#5519](https://github.com/ethyca/fides/pull/5519)

### Developer Experience
- Migrated several instances of Chakra's Select component to use Ant's Select component [#5475](https://github.com/ethyca/fides/pull/5475)
- Fixing BigQuery integration tests [#5491](https://github.com/ethyca/fides/pull/5491)
- Enhanced logging for privacy requests [#5500](https://github.com/ethyca/fides/pull/5500)

### Docs
- Added docs for PrivacyNoticeRegion type [#5488](https://github.com/ethyca/fides/pull/5488)

### Fixed
- Fixed deletion of ConnectionConfigs that have related MonitorConfigs [#5478](https://github.com/ethyca/fides/pull/5478)
- Fixed extra delete icon on Domains page [#5513](https://github.com/ethyca/fides/pull/5513)
- Fixed incorrect display names on some D&D resources [#5498](https://github.com/ethyca/fides/pull/5498)
- Fixed position of "Integration" button on system detail page [#5497](https://github.com/ethyca/fides/pull/5497)
- Fixing issue where "privacy request received" emails would not be sent if the request had custom identities [#5518](https://github.com/ethyca/fides/pull/5518)
- Fixed issue with long-running privacy request tasks losing their connection to the database [#5500](https://github.com/ethyca/fides/pull/5500)
- Fixed missing "Manage privacy preferences" button label option in TCF experience translations [#5528](https://github.com/ethyca/fides/pull/5528)
- Fixed privacy center not fetching the correct experience when using custom property paths  [#5532](https://github.com/ethyca/fides/pull/5532)

### Security
 - Password Policy is now Enforced in Accept Invite API [CVE-2024-52008](https://github.com/ethyca/fides/security/advisories/GHSA-v7vm-rhmg-8j2r)

## [2.49.1](https://github.com/ethyca/fides/compare/2.49.0...2.49.1)

### Added
- Added support for GPP national string to be used alongside state-by-state using a new approach option [#5480](https://github.com/ethyca/fides/pull/5480)
- Added "Powered by" branding link to privacy center and Layer 2 CMP [#5483](https://github.com/ethyca/fides/pull/5483)
- Added loading state to the toggle switches on the Manage privacy notices page [#5489](https://github.com/ethyca/fides/pull/5489)
- Support BlueConic objectives [#5479](https://github.com/ethyca/fides/pull/5479)

### Fixed
- Use BlueConic Profile API correctly. [#5487](https://github.com/ethyca/fides/pull/5487)
- Fixed a bug where branding link was sometimes misaligned [#5496](https://github.com/ethyca/fides/pull/5496)

## [2.49.0](https://github.com/ethyca/fides/compare/2.48.2...2.49.0)

### Added
- Added DataHub integration config [#5401](https://github.com/ethyca/fides/pull/5401)
- Added keepalive settings to the Redshift integration [#5433](https://github.com/ethyca/fides/pull/5433)
- Remediation endpoint `/datasets/clean` to clean up dataset names generated with previous version of fides nested field support [#5461](https://github.com/ethyca/fides/pull/5461)

### Changed
- Migrated the base Select component for Vendor selection to Ant Design [#5459](https://github.com/ethyca/fides/pull/5459)
- Added a security setting that must be set to true to enable the access request download feature [#5451](https://github.com/ethyca/fides/pull/5451)
- Preventing erasures for the Zendesk integration if there are any open tickets [#5429](https://github.com/ethyca/fides/pull/5429)
- Updated look/feel of all badges in the Data map report [#5464](https://github.com/ethyca/fides/pull/5464)
- Allow adding data categories to nested fields [#5434](https://github.com/ethyca/fides/pull/5434)

### Fixed
 - Fix rendering of subfield names in D&D tables [#5439](https://github.com/ethyca/fides/pull/5439)
 - Fix "Save" button on system source/destination page not working [#5469](https://github.com/ethyca/fides/pull/5469)
 - Updating Salesforce erasure request with overrides so it properly passes validation. Removing Account endpoint since it does not contain user data [#5452](https://github.com/ethyca/fides/pull/5452)
 - Fix Pytest-Ctl-External tests [#5457](https://github.com/ethyca/fides/pull/5457)

### Developer Experience
- Added Carbon Icons to FidesUI [#5416](https://github.com/ethyca/fides/pull/5416)
- Apply new color palette as scss module [#5453](https://github.com/ethyca/fides/pull/5453)
- Fixing external SaaS connector tests [#5463](https://github.com/ethyca/fides/pull/5463)
- Updating Paramiko to version 3.4.1 to prevent warning during server startup [#5467](https://github.com/ethyca/fides/pull/5467)

## [2.48.2](https://github.com/ethyca/fides/compare/2.48.1...2.48.2)

### Fixed
- Fixed ValidationError for datasets with a connection_type [#5447](https://github.com/ethyca/fides/pull/5447)

## [2.48.1](https://github.com/ethyca/fides/compare/2.48.0...2.48.1)

### Fixed
 - API router sanitizer being too aggressive with NextJS Catch-all Segments [#5438](https://github.com/ethyca/fides/pull/5438)
 - Fix rendering of subfield names in D&D tables [#5439](https://github.com/ethyca/fides/pull/5439)
 - Fix BigQuery `partitioning` queries to properly support multiple identity clauses [#5432](https://github.com/ethyca/fides/pull/5432)

## [2.48.0](https://github.com/ethyca/fides/compare/2.47.1...2.48.0)

### Added
- Added Azure as an SSO provider. [#5402](https://github.com/ethyca/fides/pull/5402)
- Added endpoint to get privacy request access results urls [#5379](https://github.com/ethyca/fides/pull/5379)
- Added `connection_type` key in the `namespace` attribute of a Dataset's `fides_meta` [#5387](https://github.com/ethyca/fides/pull/5387)
- Added new RDS Postgres Connector [#5380](https://github.com/ethyca/fides/pull/5380)
- Added ability to customize column names in the Data Map report [#5400](https://github.com/ethyca/fides/pull/5400)
- Added Experience Config docs to the FidesJS documentation [#5405](https://github.com/ethyca/fides/pull/5405)
- Added UI for downloading privacy request access results [#5407](https://github.com/ethyca/fides/pull/5407)

### Fixed
- Fixed a bug where D&D tables were rendering stale data [#5372](https://github.com/ethyca/fides/pull/5372)
- Fixed issue where multiple login redirects could end up losing login return path [#5389](https://github.com/ethyca/fides/pull/5389)
- Fixed issue where Dataset with nested fields was unable to edit Categories [#5383](https://github.com/ethyca/fides/pull/5383)
- Fixed a visual bug where the "download" icon was off-center in some buttons [#5409](https://github.com/ethyca/fides/pull/5409)
- Fixed styling on "Dataset" field on system integration form [#5408](https://github.com/ethyca/fides/pull/5408)
- Fixed Snowflake DSR integration failing with syntax error [#5417](https://github.com/ethyca/fides/pull/5417)

### Changed
- The `Monitor` button trigger the same `confirmResourceMutation` (monitor, start classification) on muted parent resources as well as un-muted resources. Un-mute button for muted field resources which simply changes their status to `monitored`. [#5362](https://github.com/ethyca/fides/pull/5362)

### Developer Experience
- Fix warning messages from slowapi and docker [#5385](https://github.com/ethyca/fides/pull/5385)

## [2.47.1](https://github.com/ethyca/fides/compare/2.47.0...2.47.1)

### Added
- Adding access and erasure support for Gladly [#5346](https://github.com/ethyca/fides/pull/5346)
- Added icons for the Gladly, ShipStation, Microsoft Ads, and PowerReviews integrations [#5374](https://github.com/ethyca/fides/pull/5374)

### Changed
- Make the dbname in GoogleCloudSQLPostgresSchema optional [#5358](https://github.com/ethyca/fides/pull/5358)

### Fixed
- Fixed race condition where GPC being updated after FidesJS initialization caused Privacy Notices to be in the wrong state [#5384](https://github.com/ethyca/fides/pull/5384)
- Fixed issue where Dataset with nested fields was unable to edit Categories [#5383](https://github.com/ethyca/fides/pull/5383)
- Fixed button styling issues [#5386](https://github.com/ethyca/fides/pull/5386)
- Allow Responsys and Firebase connectors to ignore extra identities [#5388](https://github.com/ethyca/fides/pull/5388)
- Fixed cookies not deleting on opt-out [#5338](https://github.com/ethyca/fides/pull/5338)

## [2.47.0](https://github.com/ethyca/fides/compare/2.46.2...2.47.0)

### Added
- Make all "Description" table columns expandable in Admin UI tables [#5340](https://github.com/ethyca/fides/pull/5340)
- Added access support for Shipstation [#5343](https://github.com/ethyca/fides/pull/5343)
- Introduce custom reports to Data map report [#5352](https://github.com/ethyca/fides/pull/5352)
- Added models to support custom reports (Fidesplus) [#5344](https://github.com/ethyca/fides/pull/5344)

### Changed
- Updated the filter postprocessor (SaaS integration framework) to support dataset references [#5343](https://github.com/ethyca/fides/pull/5343)

### Developer Experience
- Migrate toggle switches from Chakra to Ant Design [#5323](https://github.com/ethyca/fides/pull/5323)
- Migrate buttons from Chakra to Ant Design [#5357](https://github.com/ethyca/fides/pull/5357)
- Replace `debugLog` with global scoped `fidesDebugger` for better debug experience and optimization of prod code [#5335](https://github.com/ethyca/fides/pull/5335)

### Fixed
- Updating the hash migration status check query to use the available indexes [#5336](https://github.com/ethyca/fides/pull/5336)
- Fixed column resize jank on all tables in Admin UI [#5340](https://github.com/ethyca/fides/pull/5340)
- Better handling of empty storage secrets in aws_util [#5347](https://github.com/ethyca/fides/pull/5347)
- Fix SSO Provider form saving when clicking the cancel button with a fully filled form [#5365](https://github.com/ethyca/fides/pull/5365)
- Fix bleedover of Data Categories into next column on Data map reporting [#5369](https://github.com/ethyca/fides/pull/5369)

### Removed
- Removing Adobe Campaign integration [#5364](https://github.com/ethyca/fides/pull/5364)

## [2.46.2](https://github.com/ethyca/fides/compare/2.46.1...2.46.2)

### Added
- Initial support for DSR requests against partitioned BigQuery tables [#5325](https://github.com/ethyca/fides/pull/5325)
- Added MySQL on RDS as a detection/discovery integration[#5275](https://github.com/ethyca/fides/pull/5275)
- Added new RDS MySQL Connector [#5343](https://github.com/ethyca/fides/pull/5343)

## [2.46.1](https://github.com/ethyca/fides/compare/2.46.0...2.46.1)

### Added
- Implement Soft Delete for PrivacyRequests [#5321](https://github.com/ethyca/fides/pull/5321/files)

### Removed
- Removing Shippo integration [#5349](https://github.com/ethyca/fides/pull/5349)

### Fixed
- Updated Attentive DSR integration [#5319](https://github.com/ethyca/fides/pull/5319)

## [2.46.0](https://github.com/ethyca/fides/compare/2.45.2...2.46.0)

### Fixed
- Ignore `400` errors from Talkable's `person` endpoint. [#5317](https://github.com/ethyca/fides/pull/5317)
- Fix Email Connector logs so they use configuration key instead of name [#5286](https://github.com/ethyca/fides/pull/5286)
- Updated Responsys and Firebase Auth integrations to allow multiple identities [#5318](https://github.com/ethyca/fides/pull/5318)
- Updated Shopify dataset in order to flag country, province, and other location values as read-only [#5282](https://github.com/ethyca/fides/pull/5282)
- Fix issues with cached or `window.fides_overrides` languages in the Minimal TCF banner [#5306](https://github.com/ethyca/fides/pull/5306)
- Fix issue with fides-js where the experience was incorrectly initialized as an empty object which appeared valid, when `undefined` was expected [#5309](https://github.com/ethyca/fides/pull/5309)
- Fix issue where newly added languages in Admin-UI were not being rendered in the preview [#5316](https://github.com/ethyca/fides/pull/5316)
- Fix bug where consent automation accordion shows for integrations that don't support consent automation [#5330](https://github.com/ethyca/fides/pull/5330)
- Fix issue where custom overrides (title, description, privacy policy url, etc.) were not being applied to the full TCF overlay [#5333](https://github.com/ethyca/fides/pull/5333)


### Added
- Added support for hierarchical notices in Privacy Center [#5291](https://github.com/ethyca/fides/pull/5291)
- Support row-level deletes for BigQuery and add erase_after support for database connectors [#5293](https://github.com/ethyca/fides/pull/5293)
- Added PUT endpoint for dataset configs [#5324](https://github.com/ethyca/fides/pull/5324)
- Namespace support for the BigQuery integration and datasets [#5294](https://github.com/ethyca/fides/pull/5294)
- Added ability to select multiple datasets on integrations in system integration view [#5327](https://github.com/ethyca/fides/pull/5327)
- Updated Fides.shopify() integration for Shopify Plus Consent [#5329](https://github.com/ethyca/fides/pull/5329)

### Changed
- Updated privacy notices to support notice hierarchies [#5272](https://github.com/ethyca/fides/pull/5272)
- Defaulting SecuritySettings.env to prod [#5326](https://github.com/ethyca/fides/pull/5326)

### Developer Experience
- Initialized Ant Design and Tailwindcss in Admin-UI to prepare for Design System migration [#5308](https://github.com/ethyca/fides/pull/5308)

## [2.45.2](https://github.com/ethyca/fides/compare/2.45.1...2.45.2)

### Fixed
- Updated the hash migration script to only run on tables with less than 1 million rows. [#5310](https://github.com/ethyca/fides/pull/5310)

## [2.45.1](https://github.com/ethyca/fides/compare/2.45.0...2.45.1)

### Added
- Support minimal GVL in minimal TCF response allowing Accept/Reject from banner before full GVL is loaded [#5298](https://github.com/ethyca/fides/pull/5298)

### Fixed
- Fixed discovery pagination [#5304](https://github.com/ethyca/fides/pull/5304)
- Fixed fides-no-scroll so it works in all browsers [#5299](https://github.com/ethyca/fides/pull/5299)

## [2.45.0](https://github.com/ethyca/fides/compare/2.44.0...2.45.0)

### Added
- Adding erasure support for PowerReviews [#5258](https://github.com/ethyca/fides/pull/5258)
- Adding erasure support for Attentive [#5258](https://github.com/ethyca/fides/pull/5261)
- Added a scheduled job to incrementally migrate from bcrypt hashes to SHA-256 hashes for stored identity values [#5256](https://github.com/ethyca/fides/pull/5256)
- Added the new Dynamic Erasure Email integrations [#5226](https://github.com/ethyca/fides/pull/5226)
- Add ability to edit dataset YAML from dataset view [#5262](https://github.com/ethyca/fides/pull/5262)
- Added support for "in progress" status in classification [#5248](https://github.com/ethyca/fides/pull/5248)
- Clarify GCP service account permissions when setting up Google Cloud SQL for Postgres in Admin-UI [#5245](https://github.com/ethyca/fides/pull/5266)
- Add onFidesEvent method for an alternative way to subscribe to Fides events [#5297](https://github.com/ethyca/fides/pull/5297)

### Changed
- Validate no path in `server_host` var for CLI config; if there is one then take only up until the first forward slash
- Update the Datamap report's Data categories column to support better expand/collapse behavior [#5265](https://github.com/ethyca/fides/pull/5265)
- Rename/refactor Privacy Notice Properties to support performance improvements [#5259](https://github.com/ethyca/fides/pull/5259)
- Improved logging and error visibility for TraversalErrors [#5263](https://github.com/ethyca/fides/pull/5263)

### Developer Experience
- Added performance mark timings to debug logs for fides.js [#5245](https://github.com/ethyca/fides/pull/5245)

### Fixed
- Fix wording in tooltip for Yotpo Reviews [#5274](https://github.com/ethyca/fides/pull/5274)
- Hardcode ConnectionConfigurationResponse.secrets [#5283](https://github.com/ethyca/fides/pull/5283)
- Fix Fides.shouldShouldShowExperience() to return false for modal-only experiences [#5281](https://github.com/ethyca/fides/pull/5281)

## [2.44.0](https://github.com/ethyca/fides/compare/2.43.1...2.44.0)

### Added
- Added Gzip Middleware for responses [#5225](https://github.com/ethyca/fides/pull/5225)
- Adding source and submitted_by fields to privacy requests (Fidesplus) [#5206](https://github.com/ethyca/fides/pull/5206)
- Added Action Required / Monitored / Unmonitored tabs to Data Detection & Discovery page [#5236](https://github.com/ethyca/fides/pull/5236)
- Adding erasure support for Microsoft Advertising [#5197](https://github.com/ethyca/fides/pull/5197)
- Implements fuzzy search for identities in Admin-UI Request Manager [#5232](https://github.com/ethyca/fides/pull/5232)
- New purpose header field for TCF banner [#5246](https://github.com/ethyca/fides/pull/5246)
- `fides` subcommand `pull` has resource name subcommands that take a `fides_key` argument allowing you to pull only one resource by name and type [#5260](https://github.com/ethyca/fides/pull/5260)

### Changed
- Removed unused `username` parameter from the Delighted integration configuration [#5220](https://github.com/ethyca/fides/pull/5220)
- Removed unused `ad_account_id` parameter from the Snap integration configuration [#5229](https://github.com/ethyca/fides/pull/5220)
- Updates to support consent signal processing (Fidesplus) [#5200](https://github.com/ethyca/fides/pull/5200)
- TCF Optimized for performance on initial load by offsetting most experience data until after banner is shown [#5230](https://github.com/ethyca/fides/pull/5230)
- Updates to support DynamoDB schema with Tokenless IAM auth [#5240](https://github.com/ethyca/fides/pull/5240)

### Developer Experience
- Sourcemaps are now working for fides-js in debug mode [#5222](https://github.com/ethyca/fides/pull/5222)

### Fixed
- Fix bug where Data Detection & Discovery table pagination fails to reset after navigating or searching  [#5234](https://github.com/ethyca/fides/pull/5234)
- Ignoring HTTP 400 error responses from the unsubscribe endpoint for HubSpot [#5237](https://github.com/ethyca/fides/pull/5237)
- Fix all `fides` API subcommands (`push`, `user`, etc) failing with an invalid server even when only passing `--help` [#5243](https://github.com/ethyca/fides/pull/5243)
- Fix bug where empty datasets / table wouldn't show a Monitor button  [#5249](https://github.com/ethyca/fides/pull/5249)

### Security
- Reduced timing differences in login endpoint [CVE-2024-45052](https://github.com/ethyca/fides/security/advisories/GHSA-2h46-8gf5-fmxv)
- Removed Jinja2 for email templates, the variables syntax changed from `{{variable_name}}` to `__VARIABLE_NAME__` [CVE-2024-45053](https://github.com/ethyca/fides/security/advisories/GHSA-c34r-238x-f7qx)


## [2.43.1](https://github.com/ethyca/fides/compare/2.43.0...2.43.1)

### Added
- Pydantic v1 -> Pydantic v2 upgrade [#5020](https://github.com/ethyca/fides/pull/5020)
- Added success toast on muting/ignoring resources in D&D tables [#5214](https://github.com/ethyca/fides/pull/5214)
- Added "data type" column to fields and subfields on D&D tables [#5218](https://github.com/ethyca/fides/pull/5218)
- Added support for navigating and editing nested fields in the Datasets page [#5216](https://github.com/ethyca/fides/pull/5216)

### Fixed
- Ignore `404` errors on Oracle Responsys deletions [#5203](https://github.com/ethyca/fides/pull/5203)
- Fix white screen issue when privacy request has null value for daysLeft [#5213](https://github.com/ethyca/fides/pull/5213)

### Changed
- Visual updates to badges in D&D result tables [#5212](https://github.com/ethyca/fides/pull/5212)
- Tweaked behavior of loading state on D&D table actions buttons [#5201](https://github.com/ethyca/fides/pull/5201)


## [2.43.0](https://github.com/ethyca/fides/compare/2.42.1...2.43.0)

### Added
- Added support for mapping a system's integration's consentable items to privacy notices [#5156](https://github.com/ethyca/fides/pull/5156)
- Added support for SSO Login with multiple providers (Fides Plus feature) [#5134](https://github.com/ethyca/fides/pull/5134)
- Adds user_read scope to approver role so that they can update their own password [#5178](https://github.com/ethyca/fides/pull/5178)
- Added PATCH endpoint for partially updating connection secrets [#5172](https://github.com/ethyca/fides/pull/5172)
- Add success toast on confirming classification in data discovery tables [#5182](https://github.com/ethyca/fides/pull/5182)
- Add function to return list of StagedResource objs according to list of URNs [#5192](https://github.com/ethyca/fides/pull/5192)
- Add DSR Support for ScyllaDB [#5140](https://github.com/ethyca/fides/pull/5140)
- Added support for nested fields in BigQuery in D&D result views [#5175](https://github.com/ethyca/fides/pull/5175)
- Added support for Vendor Count in Fides-JS overlay descriptions [#5210](https://github.com/ethyca/fides/pull/5210)

### Fixed
- Fixed the OAuth2 configuration for the Snap integration [#5158](https://github.com/ethyca/fides/pull/5158)
- Fixes a Marigold Sailthru error when a user does not exist [#5145](https://github.com/ethyca/fides/pull/5145)
- Fixed malformed HTML issue on switch components [#5166](https://github.com/ethyca/fides/pull/5166)
- Edit integration modal no longer requires reentering credentials when doing partial edits [#2436](https://github.com/ethyca/fides/pull/2436)
- Fixed a timing issue with tcf/gpp locator iframe naming [#5173](https://github.com/ethyca/fides/pull/5173)
- Detection & Discovery: The when column will now display the correct value with a tooltip showing the full date and time [#5177](https://github.com/ethyca/fides/pull/5177)
- Fixed minor issues with the SSO providers form [#5183](https://github.com/ethyca/fides/pull/5183)

### Changed
- Removed PRIVACY_REQUEST_READ scope from Viewer role [#5184](https://github.com/ethyca/fides/pull/5184)
- Asynchronously load GVL translations in FidesJS instead of blocking UI rendering [#5187](https://github.com/ethyca/fides/pull/5187)
- Model changes to support consent signals (Fidesplus) [#5190](https://github.com/ethyca/fides/pull/5190)
- Updated Datasets page with new UI for better usability and consistency with Detection and Discovery UI [#5191](https://github.com/ethyca/fides/pull/5191)
- Updated the Yotpo Reviews integration to use email and phone number identities instead of external ID [#5169](https://github.com/ethyca/fides/pull/5169)
- Update TCF banner button layout and styles [#5204](https://github.com/ethyca/fides/pull/5204)


### Developer Experience
- Fixes some ESLint configuration issues [#5176](https://github.com/ethyca/fides/pull/5176)

## [2.42.1](https://github.com/ethyca/fides/compare/2.42.0...2.42.1)

### Fixed
- Fixed language picker cut-off in mobile on CMP banner and modal [#5159](https://github.com/ethyca/fides/pull/5159)
- Fixed button sizes on CMP modal [#5161](https://github.com/ethyca/fides/pull/5161)

## [2.42.0](https://github.com/ethyca/fides/compare/2.41.0...2.42.0)

### Added
- Add AWS Tags in the meta field for Fides system when using `fides generate` [#4998](https://github.com/ethyca/fides/pull/4998)
- Added access and erasure support for Checkr integration [#5121](https://github.com/ethyca/fides/pull/5121)
- Added support for special characters in SaaS request payloads [#5099](https://github.com/ethyca/fides/pull/5099)
- Added support for displaying notices served in the Consent Banner [#5125](https://github.com/ethyca/fides/pull/5125)
- Added ability to choose whether to use Opt In/Out buttons or Acknowledge button in the Consent Banner [#5125](https://github.com/ethyca/fides/pull/5125)
- Add "status" field to detection & discovery tables [#5141](https://github.com/ethyca/fides/pull/5141)
- Added optional filters `exclude_saas_datasets` and `only_unlinked_datasets` to the list datasets endpoint [#5132](https://github.com/ethyca/fides/pull/5132)
- Add new config options to support notice-only banner and modal [#5136](https://github.com/ethyca/fides/pull/5136)
- Added models to support bidirectional consent (Fides Plus feature) [#5118](https://github.com/ethyca/fides/pull/5118)

### Changed
- Moving Privacy Center endpoint logging behind debug flag [#5103](https://github.com/ethyca/fides/pull/5103)
- Serve GVL languages as they are requested [#5112](https://github.com/ethyca/fides/pull/5112)
- Changed text on system integrations tab to direct to new integration management [#5097](https://github.com/ethyca/fides/pull/5097)
- Updates to consent experience styling [#5085](https://github.com/ethyca/fides/pull/5085)
- Updated the dataset page to display the new table and support pagination [#5130](https://github.com/ethyca/fides/pull/5130)
- Improve performance by removing the need to load every system into redux store [#5135](https://github.com/ethyca/fides/pull/5135)
- Use the `user_id` from a Segment Trait instead of an `email` when deleting a user in Segment [#5004](https://github.com/ethyca/fides/pull/5004)
- Moves some endpoints for property-specific messaging from OSS -> plus [#5069](https://github.com/ethyca/fides/pull/5069)
- Text changes in monitor config table and form [#5142](https://github.com/ethyca/fides/pull/5142)
- Improve API error messages when using is_default field on taxonomy resources [#5147](https://github.com/ethyca/fides/pull/5147)

### Developer Experience
- Add `.syncignore` to reduce file sync size with new volumes [#5104](https://github.com/ethyca/fides/pull/5104)
- Fix sourcemap generation in development version of FidesJS [#5119](https://github.com/ethyca/fides/pull/5119)
- Upgrade to Next.js v14 [#5111](https://github.com/ethyca/fides/pull/5111)
- Upgrade and consolidate linting and formatting tools [#5128](https://github.com/ethyca/fides/pull/5128)

### Fixed
- Resolved an issue pulling all blog authors for the Shopify integration [#5043](https://github.com/ethyca/fides/pull/5043)
- Fixed typo in the BigQuery integration description [#5120](https://github.com/ethyca/fides/pull/5120)
- Fixed default values of Experience config toggles [#5123](https://github.com/ethyca/fides/pull/5123)
- Skip indexing Custom Privacy Request Field array values [#5127](https://github.com/ethyca/fides/pull/5127)
- Fixed Admin UI issue where banner would disappear in Experience Preview with GPC enabled [#5131](https://github.com/ethyca/fides/pull/5131)
- Fixed not being able to edit a monitor from scheduled to not scheduled [#5114](https://github.com/ethyca/fides/pull/5114)
- Migrating missing Fideslang 2.0 data categories [#5073](https://github.com/ethyca/fides/pull/5073)
- Fixed wrong system count on Datamap page [#5151](https://github.com/ethyca/fides/pull/5151)
- Fixes some responsive styling issues in the consent banner on mobile sized screens [#5157](https://github.com/ethyca/fides/pull/5157)

## [2.41.0](https://github.com/ethyca/fides/compare/2.40.0...2.41.0)

### Added
- Added erasure support for Alchemer integration [#4925](https://github.com/ethyca/fides/pull/4925)
- Added new columns and action buttons to discovery monitors table [#5068](https://github.com/ethyca/fides/pull/5068)
- Added field to exclude databases on MonitorConfig [#5080](https://github.com/ethyca/fides/pull/5080)
- Added key pair authentication for the Snowflake integration [#5079](https://github.com/ethyca/fides/pull/5079)

### Changed
- Updated the sample dataset for the Amplitude integration [#5063](https://github.com/ethyca/fides/pull/5063)
- Updated System's page to display a table that uses a paginated endpoint [#5084](https://github.com/ethyca/fides/pull/5084)
- Messaging page now shows a notice if you have properties without any templates [#5077](https://github.com/ethyca/fides/pull/5077)
- Endpoints for listing systems (GET /system) and datasets (GET /dataset) now support optional pagination [#5071](https://github.com/ethyca/fides/pull/5071)
- Messaging page will now show a notice about using global mode [#5090](https://github.com/ethyca/fides/pull/5090)
- Changed behavior of project selection modal in discovery monitor form [#5092](https://github.com/ethyca/fides/pull/5092)
- Data category selector for Discovery results won't show disabled categories [#5102](https://github.com/ethyca/fides/pull/5102)

### Developer Experience
- Upgrade to React 18 and Chakra 2, including other dependencies [#5036](https://github.com/ethyca/fides/pull/5036)
- Added support for "output templates" in read SaaS requests [#5054](https://github.com/ethyca/fides/pull/5054)
- URL for deployment instructions when the webserver is running [#5088](https://github.com/ethyca/fides/pull/5088)
- Optimize TCF bundle with just-in-time GVL translations [#5074](https://github.com/ethyca/fides/pull/5074)
- Added `performance.mark()` to FidesJS events for performance testing. [#5105](https://github.com/ethyca/fides/pull/5105)

### Fixed
- Fixed bug with unescaped table names in mysql queries [#5072](https://github.com/ethyca/fides/pull/5072/)
- Fixed bug with unresponsive messaging ui [#5081](https://github.com/ethyca/fides/pull/5081/)
- Fixed FidesKey constructor bugs in CLI [#5113](https://github.com/ethyca/fides/pull/5113)


## [2.40.0](https://github.com/ethyca/fides/compare/2.39.2...2.40.0)

### Added
- Adds last_monitored and enabled attributes to MonitorConfig [#4991](https://github.com/ethyca/fides/pull/4991)
- New messaging page. Allows managing messaging templates for different properties. [#5005](https://github.com/ethyca/fides/pull/5005)
- Ability to configure "Enforcement Level" for Privacy Notices [#5025](https://github.com/ethyca/fides/pull/5025)
- BE cleanup for property-specific messaging [#5006](https://github.com/ethyca/fides/pull/5006)
- If property_id param was used, store it as part of the consent request [#4915](https://github.com/ethyca/fides/pull/4915)
- Invite users via email flow [#4539](https://github.com/ethyca/fides/pull/4539)
- Added new Google Cloud SQL for Postgres Connector [#5014](https://github.com/ethyca/fides/pull/5014)
- Added access and erasure support for the Twilio SMS integration [#4979](https://github.com/ethyca/fides/pull/4979)
- Added erasure support for Snap integration [#5011](https://github.com/ethyca/fides/pull/5011)

### Changed
- Navigation changes. 'Management' was renamed 'Settings'. Properties was moved to Settings section. [#5005](https://github.com/ethyca/fides/pull/5005)
- Changed discovery monitor form behavior around execution date/time selection [#5017](https://github.com/ethyca/fides/pull/5017)
- Changed integration form behavior when errors occur [#5023](https://github.com/ethyca/fides/pull/5023)
- Replaces typescript-cookie with js-cookie [#5022](https://github.com/ethyca/fides/pull/5022)
- Updated pymongo version to 4.7.3 [#5019](https://github.com/ethyca/fides/pull/5019)
- Upgraded Datamap instance of `react-table` to v8 [#5024](https://github.com/ethyca/fides/pull/5024)
- Updated create privacy request modal from admin-ui to include all custom fields  [#5029](https://github.com/ethyca/fides/pull/5029)
- Update name of Ingress/Egress columns in Datamap Report to Sources/Destinations [#5045](https://github.com/ethyca/fides/pull/5045)
- Datamap report now includes a 'cookies' column [#5052](https://github.com/ethyca/fides/pull/5052)
- Changed behavior of project selection UI in discovery monitor form [#5049](https://github.com/ethyca/fides/pull/5049)
- Updating DSR filtering to use collection-level data categories [#4999](https://github.com/ethyca/fides/pull/4999)
- Changed discovery monitor form to skip project selection UI when no projects exist [#5056](https://github.com/ethyca/fides/pull/5056)

### Fixed
- Fixed intermittent connection issues with Redshift by increasing timeout and preferring SSL in test connections [#4981](https://github.com/ethyca/fides/pull/4981)
- Fixed data detection & discovery results not displaying correctly across multiple pages[#5060](https://github.com/ethyca/fides/pull/5060)

### Developer Experience
- Fixed various environmental issues when running Cypress tests locally [#5040](https://github.com/ethyca/fides/pull/5040)

## [2.39.2](https://github.com/ethyca/fides/compare/2.39.1...2.39.2)

### Fixed
- Restrict Delete Systems API endpoint such that user must have "SYSTEM_DELETE" scope [#5037](https://github.com/ethyca/fides/pull/5037)

### Security
- Remove the SERVER_SIDE_FIDES_API_URL env variable from the client clientSettings [CVE-2024-31223](https://github.com/ethyca/fides/security/advisories/GHSA-53q7-4874-24qg)

## [2.39.1](https://github.com/ethyca/fides/compare/2.39.0...2.39.1)

### Fixed
- Fixed a bug where system information form was not loading for Viewer users [#5034](https://github.com/ethyca/fides/pull/5034)
- Fixed viewers being given the option to delete systems [#5035](https://github.com/ethyca/fides/pull/5035)
- Restrict Delete Systems API endpoint such that user must have "SYSTEM_DELETE" scope [#5037](https://github.com/ethyca/fides/pull/5037)

### Removed
- Removed the `fetch` polyfill from FidesJS [#5026](https://github.com/ethyca/fides/pull/5026)

### Security
- Removed FidesJS's exposure to `polyfill.io` supply chain attack [CVE-2024-38537](https://github.com/ethyca/fides/security/advisories/GHSA-cvw4-c69g-7v7m)

## [2.39.0](https://github.com/ethyca/fides/compare/2.38.1...2.39.0)

### Added
- Adds the start of the Scylla DB Integration [#4946](https://github.com/ethyca/fides/pull/4946)
- Added model and data migrations and CRUD-layer operations for property-specific messaging [#4901](https://github.com/ethyca/fides/pull/4901)
- Added option in FidesJS SDK to only disable notice-served API [#4965](https://github.com/ethyca/fides/pull/4965)
- External ID support for consent management [#4927](https://github.com/ethyca/fides/pull/4927)
- Added access and erasure support for the Greenhouse Harvest integration [#4945](https://github.com/ethyca/fides/pull/4945)
- Add an S3 connection type (currently used for discovery and detection only) [#4930](https://github.com/ethyca/fides/pull/4930)
- Support for Limited FIDES__CELERY__* Env Vars [#4980](https://github.com/ethyca/fides/pull/4980)
- Implement sending emails via property-specific messaging templates [#4950](https://github.com/ethyca/fides/pull/4950)
- New privacy request search to replace existing endpoint [#4987](https://github.com/ethyca/fides/pull/4987)
- Added new Google Cloud SQL for MySQL Connector [#4949](https://github.com/ethyca/fides/pull/4949)
- Add new options for integrations for discovery & detection [#5000](https://github.com/ethyca/fides/pull/5000)
- Add new `FidesInitializing` event for when FidesJS begins initialization [#5010](https://github.com/ethyca/fides/pull/5010)

### Changed
- Move new data map reporting table out of beta and remove old table from Data Lineage map. [#4963](https://github.com/ethyca/fides/pull/4963)
- Disable the 'connect to a database' button if the `dataDiscoveryAndDetection` feature flag is enabled [#1455](https://github.com/ethyca/fidesplus/pull/1455)
- Upgrade Privacy Request table to use FidesTable V2 [#4990](https://github.com/ethyca/fides/pull/4990)
- Add copy to project selection modal and tweak copy on discovery monitors table [#5007](https://github.com/ethyca/fides/pull/5007)

### Fixed
- Fixed an issue where the GPP signal status was prematurely set to `ready` in some scenarios [#4957](https://github.com/ethyca/fides/pull/4957)
- Removed exteraneous `/` from the several endpoint URLs [#4962](https://github.com/ethyca/fides/pull/4962)
- Fixed and optimized Database Icon SVGs used in Datamap [#4969](https://github.com/ethyca/fides/pull/4969)
- Masked "Keyfile credentials" input on integration config form [#4971](https://github.com/ethyca/fides/pull/4971)
- Fixed validations for privacy declaration taxonomy labels when creating/updating a System [#4982](https://github.com/ethyca/fides/pull/4982)
- Allow property-specific messaging to work with non-custom templates [#4986](https://github.com/ethyca/fides/pull/4986)
- Fixed an issue where config object was being passed twice to `fides.js` output [#5010](https://github.com/ethyca/fides/pull/5010)
- Disabling Fides initialization now also disables GPP initialization [#5010](https://github.com/ethyca/fides/pull/5010)
- Fixes Vendor table formatting [#5013](https://github.com/ethyca/fides/pull/5013)

## [2.38.1](https://github.com/ethyca/fides/compare/2.38.0...2.38.1)

### Changed
- Disable the 'connect to a database' button if the `dataDiscoveryAndDetection` feature flag is enabled [#4972](https://github.com/ethyca/fidesplus/pull/4972)
- Oracle Responsys: Include Profile Extension Tables in DSRs[#4937](https://github.com/ethyca/fides/pull/4937)

### Fixed
- Fixed "add" icons on some buttons being wrong size [#4975](https://github.com/ethyca/fides/pull/4975)
- Fixed ability to update consent preferences after they've previously been set [#4984](https://github.com/ethyca/fides/pull/4984)

## [2.38.0](https://github.com/ethyca/fides/compare/2.37.0...2.38.0)

### Added
- Deprecate LastServedNotice (lastservednoticev2) table [#4910](https://github.com/ethyca/fides/pull/4910)
- Added erasure support to the Recurly integration [#4891](https://github.com/ethyca/fides/pull/4891)
- Added UI for configuring integrations for detection/discovery [#4922](https://github.com/ethyca/fides/pull/4922)
- New queue for saving privacy preferences/notices served [#4931](https://github.com/ethyca/fides/pull/4931)
- Expose number of tasks in queue in worker health check [#4931](https://github.com/ethyca/fides/pull/4931)
- Track when preferences/notices served received [#4931](https://github.com/ethyca/fides/pull/4931)
- Request overrides for opt-in and opt-out consent requests [#4920](https://github.com/ethyca/fides/pull/4920)
- Added query_param_key to Privacy Center schema [#4939](https://github.com/ethyca/fides/pull/4939)
- Fill custom privacy request fields with query_param_key [#4948](https://github.com/ethyca/fides/pull/4948)
- Add `datasource_params` column to MonitorConfig DB model [#4951](https://github.com/ethyca/fides/pull/4951)
- Added ability to open system preview side panel from new data map table [#4944](https://github.com/ethyca/fides/pull/4944)
- Added success toast message after monitoring a resource [#4958](https://github.com/ethyca/fides/pull/4958)
- Added UI for displaying, adding and editing discovery monitors [#4954](https://github.com/ethyca/fides/pull/4954)

### Changed
- Set default ports for local development of client projects (:3001 for privacy center and :3000 for admin-ui) [#4912](https://github.com/ethyca/fides/pull/4912)
- Update privacy center port to :3001 for nox [#4918](https://github.com/ethyca/fides/pull/4918)
- Optimize speed by generating the uuids in the client side for consent requests [#4933](https://github.com/ethyca/fides/pull/4933)
- Update Privacy Center toast text for consistent capitalization [#4936](https://github.com/ethyca/fides/pull/4936)
- Update Custom Fields table and Domain Verification table to use FidesTable V2. Remove V1 components. [#4932](https://github.com/ethyca/fides/pull/4932)
- Updated how Fields are generated for DynamoDB, improved error handling [#4943](https://github.com/ethyca/fides/pull/4943)

### Fixed
- Fixed an issue where the test integration action failed for the Zendesk integration [#4929](https://github.com/ethyca/fides/pull/4929)
- Fixed an issue where language form field error message was not displaying properly [#4942](https://github.com/ethyca/fides/pull/4942)
- Fixed an issue where the consent cookie could not be set on multi-level root domain (e.g. co.uk, co.jp) [#4935](https://github.com/ethyca/fides/pull/4935)
- Fixed an issue where the unique device ID was not being retained when Fides.js was reinitialized [#4947](https://github.com/ethyca/fides/pull/4947)
- Fixed inconsistent font sizes on new integrations UI [#4959](https://github.com/ethyca/fides/pull/4959)

## [2.37.0](https://github.com/ethyca/fides/compare/2.36.0...2.37.0)

### Added
- Added initial version for Helios: Data Discovery and Detection [#4839](https://github.com/ethyca/fides/pull/4839)
- Added shouldShowExperience to the Fides global and FidesInitialized events [#4895](https://github.com/ethyca/fides/pull/4895)
- Enhancements to `MonitorConfig` DB model to support new functionality [#4888](https://github.com/ethyca/fides/pull/4888)
- Added developer option to disable auto-initialization on FidesJS bundles. [#4900](https://github.com/ethyca/fides/pull/4900)
- Adding property ID to served notice history and privacy preference history [#4886](https://github.com/ethyca/fides/pull/4886)
- Adding privacy_center_config and stylesheet fields to the Property model [#4879](https://github.com/ethyca/fides/pull/4879)
- Adds generic async callback integration support [#4865](https://github.com/ethyca/fides/pull/4865)
- Ability to `downgrade` the application DB through the `/admin/db` endpoint [#4893](https://github.com/ethyca/fides/pull/4893)
- Added support for custom property paths, configs and stylesheets for privacy center [#4907](https://github.com/ethyca/fides/pull/4907)
- Include the scopes required for a given action in `403` response when client does not have sufficient permissions [#4905](https://github.com/ethyca/fides/pull/4905)

### Changed
- Rename MinimalPrivacyExperience class and usages [#4889](https://github.com/ethyca/fides/pull/4889)
- Included fidesui as part of the monorepo [#4880](https://github.com/ethyca/fides/pull/4880)
- Improve `geolocation` and `property_id` error response to return 400 status instead of 500 server error on /fides.js endpoint [#4884](https://github.com/ethyca/fides/pull/4884)
- Fixing middleware logging in Fides.js to remove incorrect status codes and durations [#4885](https://github.com/ethyca/fides/pull/4885)
- Improve load performance and DOM monitoring for FidesJS [#4896](https://github.com/ethyca/fides/pull/4896)

### Fixed
- Fixed an issue with the Iterate connector returning at least one param_value references an invalid field for the 'update' request of user [#4528](https://github.com/ethyca/fides/pull/4528)
- Enhanced classification of the dataset used with Twilio [#4872](https://github.com/ethyca/fides/pull/4872)
- Reduce privacy center logging to not show response size limit when the /fides.js endpoint has a size bigger than 4MB [#4878](https://github.com/ethyca/fides/pull/4878)
- Fixed an issue where sourcemaps references were unintentionally included in the FidesJS bundle [#4887](https://github.com/ethyca/fides/pull/4887)
- Handle a 404 response from Segment when a user ID or email is not found [#4902](https://github.com/ethyca/fides/pull/4902)
- Fixed TCF styling issues [#4904](https://github.com/ethyca/fides/pull/4904)
- Fixed an issue where the Trigger Modal Link was not being populated correctly in the translation form [#4911](https://github.com/ethyca/fides/pull/4911)

### Security
- Escape SQLAlchemy passwords [CVE-2024-34715](https://github.com/ethyca/fides/security/advisories/GHSA-8cm5-jfj2-26q7)
- Properly mask nested BigQuery secrets in connection configuration endpoints [CVE-2024-35189](https://github.com/ethyca/fides/security/advisories/GHSA-rcvg-jj3g-rj7c)

## [2.36.0](https://github.com/ethyca/fides/compare/2.35.1...2.36.0)

### Added
- Added multiple language translations support for privacy center consent page [#4785](https://github.com/ethyca/fides/pull/4785)
- Added ability to export the contents of datamap report [#1545](https://ethyca.atlassian.net/browse/PROD-1545)
- Added `System` model support for new `vendor_deleted_date` field on Compass vendor records [#4818](https://github.com/ethyca/fides/pull/4818)
- Added custom JSON (de)serialization to shared DB engines to handle non-standard data types in JSONB columns [#4818](https://github.com/ethyca/fides/pull/4818)
- Added state persistence across sessions to the datamap report table [#4853](https://github.com/ethyca/fides/pull/4853)
- Removed currentprivacypreference and lastservednotice tables [#4846](https://github.com/ethyca/fides/pull/4846)
- Added initial version for Helios: Data Discovery and Detection [#4839](https://github.com/ethyca/fides/pull/4839)
- Adds new var to track fides js overlay types [#4869](https://github.com/ethyca/fides/pull/4869)

### Changed
- Changed filters on the data map report table to use checkbox collapsible tree view [#4864](https://github.com/ethyca/fides/pull/4864)

### Fixed
- Remove the extra 'white-space: normal' CSS for FidesJS HTML descriptions [#4850](https://github.com/ethyca/fides/pull/4850)
- Fixed data map report to display second level names from the taxonomy as primary (bold) label [#4856](https://github.com/ethyca/fides/pull/4856)
- Ignore invalid three-character country codes for FidesJS geolocation (e.g. "USA") [#4877](https://github.com/ethyca/fides/pull/4877)

### Developer Experience
- Update typedoc-plugin-markdown to 4.0.0 [#4870](https://github.com/ethyca/fides/pull/4870)

## [2.35.1](https://github.com/ethyca/fides/compare/2.35.0...2.35.1)

### Added
- Added access and erasure support for Marigold Engage by Sailthru integration [#4826](https://github.com/ethyca/fides/pull/4826)
- Update fides_disable_save_api option in FidesJS SDK to disable both privacy-preferences & notice-served APIs [#4860](https://github.com/ethyca/fides/pull/4860)

### Fixed
- Fixing issue where privacy requests not approved before upgrading to 2.34 couldn't be processed [#4855](https://github.com/ethyca/fides/pull/4855)
- Ensure only GVL vendors from Compass are labeled as such [#4857](https://github.com/ethyca/fides/pull/4857)
- Fix handling of some ISO-3166 geolocation edge cases in Privacy Center /fides.js endpoint [#4858](https://github.com/ethyca/fides/pull/4858)

### Changed
- Hydrates GTM datalayer to match supported FidesEvent Properties [#4847](https://github.com/ethyca/fides/pull/4847)
- Allows a SaaS integration request to process HTTP 204 No Content without erroring trying to unwrap the response. [#4834](https://github.com/ethyca/fides/pull/4834)
- Sets `sslmode` to prefer for Redshift connections when generating datasets [#4849](https://github.com/ethyca/fides/pull/4849)
- Included searching by `email` for the Segment integration [#4851](https://github.com/ethyca/fides/pull/4851)

## [2.35.0](https://github.com/ethyca/fides/compare/2.34.0...2.35.0)

### Added
- Added DSR 3.0 Scheduling which supports running DSR's in parallel with first-class request tasks [#4760](https://github.com/ethyca/fides/pull/4760)
- Added carets to collapsible sections in the overlay modal [#4793](https://github.com/ethyca/fides/pull/4793)
- Added erasure support for OpenWeb [#4735](https://github.com/ethyca/fides/pull/4735)
- Added support for configuration of pre-approval webhooks [#4795](https://github.com/ethyca/fides/pull/4795)
- Added fides_clear_cookie option to FidesJS SDK to load CMP without preferences on refresh [#4810](https://github.com/ethyca/fides/pull/4810)
- Added FidesUpdating event to FidesJS SDK [#4816](https://github.com/ethyca/fides/pull/4816)
- Added `reinitialize` method to FidesJS SDK [#4812](https://github.com/ethyca/fides/pull/4812)
- Added undeclared data category columns to data map report table [#4781](https://github.com/ethyca/fides/pull/4781)
- Fully implement pre-approval webhooks [#4822](https://github.com/ethyca/fides/pull/4822)
- Sync models and database for pre-approval webhooks [#4838](https://github.com/ethyca/fides/pull/4838)

### Changed
- Removed the Celery startup banner from the Fides worker logs [#4814](https://github.com/ethyca/fides/pull/4814)
- Improve performance of Snowflake schema generation [#4587](https://github.com/ethyca/fides/pull/4587)

### Fixed
- Fixed bug prevented adding new privacy center translations [#4786](https://github.com/ethyca/fides/pull/4786)
- Fixed bug where Privacy Policy links would be shown without a configured URL [#4801](https://github.com/ethyca/fides/pull/4801)
- Fixed bug prevented adding new privacy center translations [#4786](https://github.com/ethyca/fides/pull/4786)
- Fixed bug where Language selector button was overlapping other buttons when Privacy Policy wasn't present. [#4815](https://github.com/ethyca/fides/pull/4815)
- Fixed bug where icons of the Language selector were displayed too small on some sites [#4815](https://github.com/ethyca/fides/pull/4815)
- Fixed bug where GPP US National Section was incorrectly included when the State by State approach was selected [#4823]https://github.com/ethyca/fides/pull/4823
- Fixed DSR 3.0 Scheduling bug where Approved Privacy Requests that failed wouldn't change status [#4837](https://github.com/ethyca/fides/pull/4837)

## [2.34.0](https://github.com/ethyca/fides/compare/2.33.1...2.34.0)

### Added

- Added new field for modal trigger link translation [#4761](https://github.com/ethyca/fides/pull/4761)
- Added `getModalLinkLabel` method to global fides object [#4766](https://github.com/ethyca/fides/pull/4766)
- Added language switcher to fides overlay modal [#4773](https://github.com/ethyca/fides/pull/4773)
- Added modal link label to experience translation model [#4767](https://github.com/ethyca/fides/pull/4767)
- Added support for custom identities [#4764](https://github.com/ethyca/fides/pull/4764)
- Added developer option to force GPP API on FidesJS bundles [#4799](https://github.com/ethyca/fides/pull/4799)

### Changed

- Changed the Stripe integration for `Cards` to delete instead of update due to possible issues of a past expiration date [#4768](https://github.com/ethyca/fides/pull/4768)
- Changed display of Data Uses, Categories and Subjects to user friendly names in the Data map report [#4774](https://github.com/ethyca/fides/pull/4774)
- Update active disabled Fides.js toggle color to light grey [#4778](https://github.com/ethyca/fides/pull/4778)
- Update FidesJS fides_embed option to support embedding both banner & modal components [#4782](https://github.com/ethyca/fides/pull/4782)
- Add a few CSS classes to help with styling FidesJS button groups [#4789](https://github.com/ethyca/fides/pull/4789)
- Changed GPP extension to be pre-bundled in appropriate circumstances, as opposed to another fetch [#4780](https://github.com/ethyca/fides/pull/4780)

### Fixed

- Fixed select dropdowns being cut off by edges of modal forms [#4757](https://github.com/ethyca/fides/pull/4757)
- Changed "allow user to dismiss" toggle to show on config form for TCF experience [#4755](https://github.com/ethyca/fides/pull/4755)
- Fixed issue when loading the privacy request detail page [#4775](https://github.com/ethyca/fides/pull/4775)
- Fixed connection test for Aircall [#4756](https://github.com/ethyca/fides/pull/4756/pull)
- Fixed issues connecting to Redshift due to character encoding and SSL requirements [#4790](https://github.com/ethyca/fides/pull/4790)
- Fixed the way the name identity is handled in the Privacy Center [#4791](https://github.com/ethyca/fides/pull/4791)

### Developer Experience

- Build a `fides-types.d.ts` type declaration file to include alongside our FidesJS developer docs [#4772](https://github.com/ethyca/fides/pull/4772)

## [2.33.1](https://github.com/ethyca/fides/compare/2.33.0...2.33.1)

### Added

- Adds CUSTOM_OPTIONS_PATH to Privacy Center env vars [#4769](https://github.com/ethyca/fides/pull/4769)

## [2.33.0](https://github.com/ethyca/fides/compare/2.32.0...2.33.0)

### Added

- Added models for Privacy Center configuration (for plus users) [#4716](https://github.com/ethyca/fides/pull/4716)
- Added ability to delete properties [#4708](https://github.com/ethyca/fides/pull/4708)
- Add interface for submitting privacy requests in admin UI [#4738](https://github.com/ethyca/fides/pull/4738)
- Added language switching support to the FidesJS UI based on configured translations [#4737](https://github.com/ethyca/fides/pull/4737)
- Added ability to override some experience language and primary color [#4743](https://github.com/ethyca/fides/pull/4743)
- Generate FidesJS SDK Reference Docs from tsdoc comments [#4736](https://github.com/ethyca/fides/pull/4736)
- Added erasure support for Adyen [#4735](https://github.com/ethyca/fides/pull/4735)
- Added erasure support for Iterable [#4695](https://github.com/ethyca/fides/pull/4695)

### Changed

- Updated privacy notice & experience forms to hide translation UI when user doesn't have translation feature [#4728](https://github.com/ethyca/fides/pull/4728), [#4734](https://github.com/ethyca/fides/pull/4734)
- Custom privacy request fields now support list values [#4686](https://github.com/ethyca/fides/pull/4686)
- Update when GPP API reports signal status: ready [#4635](https://github.com/ethyca/fides/pull/4635)
- Update non-dismissable TCF and notice banners to show a black overlay and prevent scrolling [#4748](https://github.com/ethyca/fidesplus/pull/4748)
- Cleanup config vars for preview in Admin-UI [#4745](https://github.com/ethyca/fides/pull/4745)
- Show a "systems displayed" count on datamap map & table reporting page [#4752](https://github.com/ethyca/fides/pull/4752)
- Change default Canada Privacy Experience Config in migration to reference generic `ca` region [#4762](https://github.com/ethyca/fides/pull/4762)

### Fixed

- Fixed responsive issues with the buttons on the integration screen [#4729](https://github.com/ethyca/fides/pull/4729)
- Fixed hover/focus issues with the v2 tables [#4730](https://github.com/ethyca/fides/pull/4730)
- Disable editing of data use declaration name and type after creation [#4731](https://github.com/ethyca/fides/pull/4731)
- Cleaned up table borders [#4733](https://github.com/ethyca/fides/pull/4733)
- Initialization issues with ExperienceNotices (#4723)[https://github.com/ethyca/fides/pull/4723]
- Re-add CORS origin regex field to admin UI (#4742)[https://github.com/ethyca/fides/pull/4742]

### Developer Experience

- Added new script to allow recompiling of fides-js when the code changes [#4744](https://github.com/ethyca/fides/pull/4744)
- Update Cookie House to support for additional locations (Canada, Quebec, EEA) and a "property_id" override [#4750](https://github.com/ethyca/fides/pull/4750)

## [2.32.0](https://github.com/ethyca/fides/compare/2.31.1...2.32.0)

### Added

- Updated configuration pages for Experiences with live Preview of FidesJS banner & modal components [#4576](https://github.com/ethyca/fides/pull/4576)
- Added ability to configure multiple language translations for Notices & Experiences [#4576](https://github.com/ethyca/fides/pull/4576)
- Automatically localize all strings in FidesJS CMP UIs (banner, modal, and TCF overlay) based on user's locale and experience configuration [#4576](https://github.com/ethyca/fides/pull/4576)
- Added fides_locale option to override FidesJS locale detection [#4576](https://github.com/ethyca/fides/pull/4576)
- Update FidesJS to report notices served and preferences saved linked to the specific translations displayed [#4576](https://github.com/ethyca/fides/pull/4576)
- Added ability to prevent dismissal of FidesJS CMP UI via Experience configuration [#4576](https://github.com/ethyca/fides/pull/4576)
- Added ability to create & link Properties to support multiple Experiences in a single location [#4658](https://github.com/ethyca/fides/pull/4658)
- Added property_id query param to fides.js to filter experiences by Property when installed [#4676](https://github.com/ethyca/fides/pull/4676)
- Added Locations & Regulations pages to allow a wider selection of locations for consent [#4660](https://github.com/ethyca/fides/pull/4660)
- Erasure support for Simon Data [#4552](https://github.com/ethyca/fides/pull/4552)
- Added notice there will be no preview for Privacy Center types in the Experience preview [#4709](https://github.com/ethyca/fides/pull/4709)
- Removed properties beta flag [#4710](https://github.com/ethyca/fides/pull/4710)
- Add acknowledge button label to default Experience English form [#4714](https://github.com/ethyca/fides/pull/4714)
- Update FidesJS to support localizing CMP UI with configurable, non-English default locales [#4720](https://github.com/ethyca/fides/pull/4720)
- Add loading of template translations for notices and experiences [#4718](https://github.com/ethyca/fides/pull/4718)

### Changed

- Moved location-targeting from Notices to Experiences [#4576](https://github.com/ethyca/fides/pull/4576)
- Replaced previous default Notices & Experiences with new versions with updated locations, translations, etc. [#4576](https://github.com/ethyca/fides/pull/4576)
- Automatically migrate existing Notices & Experiences to updated model where possible [#4576](https://github.com/ethyca/fides/pull/4576)
- Replaced ability to configure banner "display configuration" to separate banner & modal components [#4576](https://github.com/ethyca/fides/pull/4576)
- Modify `fides user login` to not store plaintext password in `~/.fides-credentials` [#4661](https://github.com/ethyca/fides/pull/4661)
- Data model changes to support Notice and Experience-level translations [#4576](https://github.com/ethyca/fides/pull/4576)
- Data model changes to support Consent setup being Experience instead of Notice-driven [#4576](https://github.com/ethyca/fides/pull/4576)
- Build PrivacyNoticeRegion from locations and location groups [#4620](https://github.com/ethyca/fides/pull/4620)
- When saving locations, calculate and save location groups [#4620](https://github.com/ethyca/fides/pull/4620)
- Update privacy experiences page to use the new table component [#4652](https://github.com/ethyca/fides/pull/4652)
- Update privacy notices page to use the new table component [#4641](https://github.com/ethyca/fides/pull/4641)
- Bumped supported Python versions to `3.10.13`, `3.9.18`, and `3.8.18`. Bumped Debian base image from `-bullseye` to `-bookworm`. [#4630](https://github.com/ethyca/fides/pull/4630)
- Bumped Node.js base image from `16` to `20`. [#4684](https://github.com/ethyca/fides/pull/4684)

### Fixed

- Ignore 404 errors from Delighted and Kustomer when an erasure client is not found [#4593](https://github.com/ethyca/fides/pull/4593)
- Various FE fixes for Admin-UI experience config form [#4707](https://github.com/ethyca/fides/pull/4707)
- Fix modal preview in Admin-UI experience config form [#4712](https://github.com/ethyca/fides/pull/4712)
- Optimize FidesJS bundle size by only loading TCF static stings when needed [#4711](https://github.com/ethyca/fides/pull/4711)

## [2.31.0](https://github.com/ethyca/fides/compare/2.30.1...2.31.0)

### Added

- Add Great Britain as a consent option [#4628](https://github.com/ethyca/fides/pull/4628)
- Navbar update and new properties page [#4633](https://github.com/ethyca/fides/pull/4633)
- Access and erasure support for Oracle Responsys [#4618](https://github.com/ethyca/fides/pull/4618)

### Fixed

- Fix issue where "x" button on Fides.js components overwrites saved preferences [#4649](https://github.com/ethyca/fides/pull/4649)
- Initialize Fides.consent with default values from experience when saved consent cookie (fides_consent) does not exist [#4665](https://github.com/ethyca/fides/pull/4665)

### Changed

- Sets GPP applicableSections to -1 when a user visits from a state that is not part of the GPP [#4727](https://github.com/ethyca/fides/pull/4727)

## [2.30.1](https://github.com/ethyca/fides/compare/2.30.0...2.30.1)

### Fixed

- Configure logger correctly on worker initialization [#4624](https://github.com/ethyca/fides/pull/4624)

## [2.30.0](https://github.com/ethyca/fides/compare/2.29.0...2.30.0)

### Added

- Add enum and registry of supported languages [#4592](https://github.com/ethyca/fides/pull/4592)
- Access and erasure support for Talkable [#4589](https://github.com/ethyca/fides/pull/4589)
- Support temporary credentials in AWS generate + scan features [#4607](https://github.com/ethyca/fides/pull/4603), [#4608](https://github.com/ethyca/fides/pull/4608)
- Add ability to store and read Fides cookie in Base64 format [#4556](https://github.com/ethyca/fides/pull/4556)
- Structured logging for SaaS connector requests [#4594](https://github.com/ethyca/fides/pull/4594)
- Added Fides.showModal() to fides.js to allow programmatic opening of consent modals [#4617](https://github.com/ethyca/fides/pull/4617)

### Fixed

- Fixing issue when modifying Policies, Rules, or RuleTargets as a root user [#4582](https://github.com/ethyca/fides/pull/4582)

## [2.29.0](https://github.com/ethyca/fides/compare/2.28.0...2.29.0)

### Added

- View more modal to regulations page [#4574](https://github.com/ethyca/fides/pull/4574)
- Columns in data map reporting, adding multiple systems, and consent configuration tables can be resized. In the data map reporting table, fields with multiple values can show all or collapse all [#4569](https://github.com/ethyca/fides/pull/4569)
- Show custom fields in the data map report table [#4579](https://github.com/ethyca/fides/pull/4579)

### Changed

- Delay rendering the nav until all necessary queries are finished loading [#4571](https://github.com/ethyca/fides/pull/4571)
- Updating return value for crud.get_custom_fields_filtered [#4575](https://github.com/ethyca/fides/pull/4575)
- Updated user deletion confirmation flow to only require one confirmatory input [#4402](https://github.com/ethyca/fides/pull/4402)
- Moved `pymssl` to an optional dependency no longer installed by default with our python package [#4581](https://github.com/ethyca/fides/pull/4581)
- Fixed CORS domain update functionality [#4570](https://github.com/ethyca/fides/pull/4570)
- Update Domains page with ability to add/remove "organization" domains, view "administrator" domains set via security settings, and improve various UX bugs and copy [#4584](https://github.com/ethyca/fides/pull/4584)

### Fixed

- Fixed CORS domain update functionality [#4570](https://github.com/ethyca/fides/pull/4570)
- Completion emails are no longer attempted for consent requests [#4578](https://github.com/ethyca/fides/pull/4578)

## [2.28.0](https://github.com/ethyca/fides/compare/2.27.0...2.28.0)

### Added

- Erasure support for AppsFlyer [#4512](https://github.com/ethyca/fides/pull/4512)
- Datamap Reporting page [#4519](https://github.com/ethyca/fides/pull/4519)
- Consent support for Klaviyo [#4513](https://github.com/ethyca/fides/pull/4513)
- Form for configuring GPP settings [#4557](https://github.com/ethyca/fides/pull/4557)
- Custom privacy request field support for consent requests [#4546](https://github.com/ethyca/fides/pull/4546)
- Support GPP in privacy notices [#4554](https://github.com/ethyca/fides/pull/4554)

### Changed

- Redesigned nav bar for the admin UI [#4548](https://github.com/ethyca/fides/pull/4548)
- Fides.js GPP for US geographies now derives values from backend privacy notices [#4559](https://github.com/ethyca/fides/pull/4559)
- No longer generate the `vendors_disclosed` section of the TC string in `fides.js` [#4553](https://github.com/ethyca/fides/pull/4553)
- Changed consent management vendor add flow [#4550](https://github.com/ethyca/fides/pull/4550)

### Fixed

- Fixed an issue blocking Salesforce sandbox accounts from refreshing tokens [#4547](https://github.com/ethyca/fides/pull/4547)
- Fixed DSR zip packages to be unzippable on Windows [#4549](https://github.com/ethyca/fides/pull/4549)
- Fixed browser compatibility issues with Object.hasOwn [#4568](https://github.com/ethyca/fides/pull/4568)

### Developer Experience

- Switch to anyascii for unicode transliteration [#4550](https://github.com/ethyca/fides/pull/4564)

## [2.27.0](https://github.com/ethyca/fides/compare/2.26.0...2.27.0)

### Added

- Tooltip and styling for disabled rows in add multiple vendor view [#4498](https://github.com/ethyca/fides/pull/4498)
- Preliminary GPP support for US regions [#4498](https://github.com/ethyca/fides/pull/4504)
- Access and erasure support for Statsig Enterprise [#4429](https://github.com/ethyca/fides/pull/4429)
- New page for setting locations [#4517](https://github.com/ethyca/fides/pull/4517)
- New modal for setting granular locations [#4531](https://github.com/ethyca/fides/pull/4531)
- New page for setting regulations [#4530](https://github.com/ethyca/fides/pull/4530)
- Update fides.js to support multiple descriptions (banner, overlay) and render HTML descriptions [#4542](https://github.com/ethyca/fides/pull/4542)

### Fixed

- Fixed incorrect Compass button behavior in system form [#4508](https://github.com/ethyca/fides/pull/4508)
- Omit certain fields from system payload when empty [#4508](https://github.com/ethyca/fides/pull/4525)
- Fixed issues with Compass vendor selector behavior [#4521](https://github.com/ethyca/fides/pull/4521)
- Fixed an issue where the background overlay remained visible after saving consent preferences [#4515](https://github.com/ethyca/fides/pull/4515)
- Fixed system name being editable when editing GVL systems [#4533](https://github.com/ethyca/fides/pull/4533)
- Fixed an issue where a privacy policy link could not be removed from privacy experiences [#4542](https://github.com/ethyca/fides/pull/4542)

### Changed

- Upgrade to use Fideslang `3.0.0` and remove associated concepts [#4502](https://github.com/ethyca/fides/pull/4502)
- Model overhaul for saving privacy preferences and notices served [#4481](https://github.com/ethyca/fides/pull/4481)
- Moves served notice endpoints, consent reporting, purpose endpoints and TCF queries to plus [#4481](https://github.com/ethyca/fides/pull/4481)
- Moves served notice endpoints, consent reporting, and TCF queries to plus [#4481](https://github.com/ethyca/fides/pull/4481)
- Update frontend to account for changes to notices served and preferences saved APIs [#4518](https://github.com/ethyca/fides/pull/4518)
- `fides.js` now sets `supportsOOB` to `false` [#4516](https://github.com/ethyca/fides/pull/4516)
- Save consent method ("accept", "reject", "save", etc.) to `fides_consent` cookie as extra metadata [#4529](https://github.com/ethyca/fides/pull/4529)
- Allow CORS for privacy center `fides.js` and `fides-ext-gpp.js` endpoints
- Replace `GPP_EXT_PATH` env var in favor of a more flexible `FIDES_JS_BASE_URL` environment variable
- Change vendor add modal on consent configuration screen to use new vendor selector [#4532](https://github.com/ethyca/fides/pull/4532)
- Remove vendor add modal [#4535](https://github.com/ethyca/fides/pull/4535)

## [2.26.0](https://github.com/ethyca/fides/compare/2.25.0...main)

### Added

- Dynamic importing for GPP bundle [#4447](https://github.com/ethyca/fides/pull/4447)
- Paging to vendors in the TCF overlay [#4463](https://github.com/ethyca/fides/pull/4463)
- New purposes endpoint and indices to improve system lookups [#4452](https://github.com/ethyca/fides/pull/4452)
- Cypress tests for fides.js GPP extension [#4476](https://github.com/ethyca/fides/pull/4476)
- Add support for global TCF Purpose Overrides [#4464](https://github.com/ethyca/fides/pull/4464)
- TCF override management [#4484](https://github.com/ethyca/fides/pull/4484)
- Readonly consent management table and modal [#4456](https://github.com/ethyca/fides/pull/4456), [#4477](https://github.com/ethyca/fides/pull/4477)
- Access and erasure support for Gong [#4461](https://github.com/ethyca/fides/pull/4461)
- Add new UI for CSV consent reporting [#4488](https://github.com/ethyca/fides/pull/4488)
- Option to prevent the dismissal of the consent banner and modal [#4470](https://github.com/ethyca/fides/pull/4470)

### Changed

- Increased max number of preferences allowed in privacy preference API calls [#4469](https://github.com/ethyca/fides/pull/4469)
- Reduce size of tcf_consent payload in fides_consent cookie [#4480](https://github.com/ethyca/fides/pull/4480)
- Change log level for FidesUserPermission retrieval to `debug` [#4482](https://github.com/ethyca/fides/pull/4482)
- Remove Add Vendor button from the Manage your vendors page[#4509](https://github.com/ethyca/fides/pull/4509)

### Fixed

- Fix type errors when TCF vendors have no dataDeclaration [#4465](https://github.com/ethyca/fides/pull/4465)
- Fixed an error where editing an AC system would mistakenly lock it for GVL [#4471](https://github.com/ethyca/fides/pull/4471)
- Refactor custom Get Preferences function to occur after our CMP API initialization [#4466](https://github.com/ethyca/fides/pull/4466)
- Fix an error where a connector response value of None causes a DSR failure due to a missing value [#4483](https://github.com/ethyca/fides/pull/4483)
- Fixed system name being non-editable when locked for GVL [#4475](https://github.com/ethyca/fides/pull/4475)
- Fixed a bug with "null" values for retention period field on data uses [#4487](https://github.com/ethyca/fides/pull/4487)

## [2.25.0](https://github.com/ethyca/fides/compare/2.24.1...2.25.0)

### Added

- Stub for initial GPP support [#4431](https://github.com/ethyca/fides/pull/4431)
- Added confirmation modal on deleting a data use declaration [#4439](https://github.com/ethyca/fides/pull/4439)
- Added feature flag for separating system name and Compass vendor selector [#4437](https://github.com/ethyca/fides/pull/4437)
- Fire GPP events per spec [#4433](https://github.com/ethyca/fides/pull/4433)
- New override option `fides_tcf_gdpr_applies` for setting `gdprApplies` on the CMP API [#4453](https://github.com/ethyca/fides/pull/4453)

### Changed

- Improved bulk vendor adding table UX [#4425](https://github.com/ethyca/fides/pull/4425)
- Flexible legal basis for processing has a db default of True [#4434](https://github.com/ethyca/fides/pull/4434)
- Give contributor role access to config API, including cors origin updates [#4438](https://github.com/ethyca/fides/pull/4438)
- Disallow setting `*` and other non URL values for `security.cors_origins` config property via the API [#4438](https://github.com/ethyca/fides/pull/4438)
- Consent modal hides the opt-in/opt-out buttons if only one privacy notice is enabled [#4441](https://github.com/ethyca/fides/pull/4441)
- Initialize TCF stub earlier [#4453](https://github.com/ethyca/fides/pull/4453)
- Change focus outline color of form inputs [#4467](https://github.com/ethyca/fides/pull/4467)

### Fixed

- Fixed a bug where selected vendors in "configure consent" add vendor modal were unstyled [#4454](https://github.com/ethyca/fides/pull/4454)
- Use correct defaults when there is no associated preference in the cookie [#4451](https://github.com/ethyca/fides/pull/4451)
- IP Addresses behind load balancers for consent reporting [#4440](https://github.com/ethyca/fides/pull/4440)

## [2.24.1](https://github.com/ethyca/fides/compare/2.24.0...2.24.1)

### Added

- Logging when root user and client credentials are used [#4432](https://github.com/ethyca/fides/pull/4432)
- Allow for custom path at which to retrieve Fides override options [#4462](https://github.com/ethyca/fides/pull/4462)

### Changed

- Run fides with non-root user [#4421](https://github.com/ethyca/fides/pull/4421)

## [2.24.0](https://github.com/ethyca/fides/compare/2.23.3...2.24.0)

### Added

- Adds fides_disable_banner config option to Fides.js [#4378](https://github.com/ethyca/fides/pull/4378)
- Deletions that fail due to foreign key constraints will now be more clearly communicated [#4406](https://github.com/ethyca/fides/pull/4378)
- Added support for a custom get preferences API call provided through Fides.init [#4375](https://github.com/ethyca/fides/pull/4375)
- Hidden custom privacy request fields in the Privacy Center [#4370](https://github.com/ethyca/fides/pull/4370)
- Backend System-level Cookie Support [#4383](https://github.com/ethyca/fides/pull/4383)
- High Level Tracking of Compass System Sync [#4397](https://github.com/ethyca/fides/pull/4397)
- Erasure support for Qualtrics [#4371](https://github.com/ethyca/fides/pull/4371)
- Erasure support for Ada Chatbot [#4382](https://github.com/ethyca/fides/pull/4382)
- Erasure support for Typeform [#4366](https://github.com/ethyca/fides/pull/4366)
- Added notice that a system is GVL when adding/editing from system form [#4327](https://github.com/ethyca/fides/pull/4327)
- Added the ability to select the request types to enable per integration (for plus users) [#4374](https://github.com/ethyca/fides/pull/4374)
- Adds support for custom get experiences fn and custom patch notices served fn [#4410](https://github.com/ethyca/fides/pull/4410)
- Adds more granularity to tracking consent method, updates custom savePreferencesFn and FidesUpdated event to take consent method [#4419](https://github.com/ethyca/fides/pull/4419)

### Changed

- Add filtering and pagination to bulk vendor add table [#4351](https://github.com/ethyca/fides/pull/4351)
- Determine if the TCF overlay needs to surface based on backend calculated version hash [#4356](https://github.com/ethyca/fides/pull/4356)
- Moved Experiences and Preferences endpoints to Plus to take advantage of dynamic GVL [#4367](https://github.com/ethyca/fides/pull/4367)
- Add legal bases to Special Purpose schemas on the backend for display [#4387](https://github.com/ethyca/fides/pull/4387)
- "is_service_specific" default updated when building TC strings on the backend [#4377](https://github.com/ethyca/fides/pull/4377)
- "isServiceSpecific" default updated when building TC strings on the frontend [#4384](https://github.com/ethyca/fides/pull/4384)
- Redact cli, database, and redis configuration information from GET api/v1/config API request responses. [#4379](https://github.com/ethyca/fides/pull/4379)
- Button ordering in fides.js UI [#4407](https://github.com/ethyca/fides/pull/4407)
- Add different classnames to consent buttons for easier selection [#4411](https://github.com/ethyca/fides/pull/4411)
- Updates default consent preference to opt-out for TCF when fides_string exists [#4430](https://github.com/ethyca/fides/pull/4430)

### Fixed

- Persist bulk system add filter modal state [#4412](https://github.com/ethyca/fides/pull/4412)
- Fixing labels for request type field [#4414](https://github.com/ethyca/fides/pull/4414)
- User preferences from cookie should always override experience preferences [#4405](https://github.com/ethyca/fides/pull/4405)
- Allow fides_consent cookie to be set from a subdirectory [#4426](https://github.com/ethyca/fides/pull/4426)

### Security

-- Use a more cryptographically secure random function for security code generation

## [2.23.3](https://github.com/ethyca/fides/compare/2.23.2...2.23.3)

### Fixed

- Fix button arrangment and spacing for TCF and non-TCF consent overlay banner and modal [#4391](https://github.com/ethyca/fides/pull/4391)
- Replaced h1 element with div to use exisitng fides styles in consent modal [#4399](https://github.com/ethyca/fides/pull/4399)
- Fixed privacy policy alignment for non-TCF consent overlay banner and modal [#4403](https://github.com/ethyca/fides/pull/4403)
- Fix dynamic class name for TCF-variant of consent banner [#4404](https://github.com/ethyca/fides/pull/4403)

### Security

-- Fix an HTML Injection vulnerability in DSR Packages

## [2.23.2](https://github.com/ethyca/fides/compare/2.23.1...2.23.2)

### Fixed

- Fixed fides.css to vary banner width based on tcf [[#4381](https://github.com/ethyca/fides/issues/4381)]

## [2.23.1](https://github.com/ethyca/fides/compare/2.23.0...2.23.1)

### Changed

- Refactor Fides.js embedded modal to not use A11y dialog [#4355](https://github.com/ethyca/fides/pull/4355)
- Only call `FidesUpdated` when a preference has been saved, not during initialization [#4365](https://github.com/ethyca/fides/pull/4365)
- Updated double toggle styling in favor of single toggles with a radio group to select legal basis [#4376](https://github.com/ethyca/fides/pull/4376)

### Fixed

- Handle invalid `fides_string` when passed in as an override [#4350](https://github.com/ethyca/fides/pull/4350)
- Bug where vendor opt-ins would not initialize properly based on a `fides_string` in the TCF overlay [#4368](https://github.com/ethyca/fides/pull/4368)

## [2.23.0](https://github.com/ethyca/fides/compare/2.22.1...2.23.0)

### Added

- Added support for 3 additional config variables in Fides.js: fidesEmbed, fidesDisableSaveApi, and fidesTcString [#4262](https://github.com/ethyca/fides/pull/4262)
- Added support for fidesEmbed, fidesDisableSaveApi, and fidesTcString to be passed into Fides.js via query param, cookie, or window object [#4297](https://github.com/ethyca/fides/pull/4297)
- New privacy center environment variables `FIDES_PRIVACY_CENTER__IS_FORCED_TCF` which can make the privacy center always return the TCF bundle (`fides-tcf.js`) [#4312](https://github.com/ethyca/fides/pull/4312)
- Added a `FidesUIChanged` event to Fides.js to track when user preferences change without being saved [#4314](https://github.com/ethyca/fides/pull/4314) and [#4253](https://github.com/ethyca/fides/pull/4253)
- Add AC Systems to the TCF Overlay under Vendor Consents section [#4266](https://github.com/ethyca/fides/pull/4266/)
- Added bulk system/vendor creation component [#4309](https://github.com/ethyca/fides/pull/4309/)
- Support for passing in an AC string as part of a fides string for the TCF overlay [#4308](https://github.com/ethyca/fides/pull/4308)
- Added support for overriding the save user preferences API call with a custom fn provided through Fides.init [#4318](https://github.com/ethyca/fides/pull/4318)
- Return AC strings in GET Privacy Experience meta and allow saving preferences against AC strings [#4295](https://github.com/ethyca/fides/pull/4295)
- New GET Privacy Experience Meta Endpoint [#4328](https://github.com/ethyca/fides/pull/4328)
- Access and erasure support for SparkPost [#4328](https://github.com/ethyca/fides/pull/4238)
- Access and erasure support for Iterate [#4332](https://github.com/ethyca/fides/pull/4332)
- SSH Support for MySQL connections [#4310](https://github.com/ethyca/fides/pull/4310)
- Added served notice history IDs to the TCF privacy preference API calls [#4161](https://github.com/ethyca/fides/pull/4161)

### Fixed

- Cleans up CSS for fidesEmbed mode [#4306](https://github.com/ethyca/fides/pull/4306)
- Stacks that do not have any purposes will no longer render an empty purpose block [#4278](https://github.com/ethyca/fides/pull/4278)
- Forcing hidden sections to use display none [#4299](https://github.com/ethyca/fides/pull/4299)
- Handles Hubspot requiring and email to be formatted as email when processing an erasure [#4322](https://github.com/ethyca/fides/pull/4322)
- Minor CSS improvements for the consent/TCF banners and modals [#4334](https://github.com/ethyca/fides/pull/4334)
- Consistent font sizes for labels in the system form and data use forms in the Admin UI [#4346](https://github.com/ethyca/fides/pull/4346)
- Bug where not all system forms would appear to save when used with Compass [#4347](https://github.com/ethyca/fides/pull/4347)
- Restrict TCF Privacy Experience Config if TCF is disabled [#4348](https://github.com/ethyca/fides/pull/4348)
- Removes overflow styling for embedded modal in Fides.js [#4345](https://github.com/ethyca/fides/pull/4345)

### Changed

- Derive cookie storage info, privacy policy and legitimate interest disclosure URLs, and data retention data from the data map instead of directly from gvl.json [#4286](https://github.com/ethyca/fides/pull/4286)
- Updated TCF Version for backend consent reporting [#4305](https://github.com/ethyca/fides/pull/4305)
- Update Version Hash Contents [#4313](https://github.com/ethyca/fides/pull/4313)
- Change vendor selector on system information form to typeahead[#4333](https://github.com/ethyca/fides/pull/4333)
- Updates experience API calls from Fides.js to include new meta field [#4335](https://github.com/ethyca/fides/pull/4335)

## [2.22.1](https://github.com/ethyca/fides/compare/2.22.0...2.22.1)

### Added

- Custom fields are now included in system history change tracking [#4294](https://github.com/ethyca/fides/pull/4294)

### Security

- Added hostname checks for external SaaS connector URLs [CVE-2023-46124](https://github.com/ethyca/fides/security/advisories/GHSA-jq3w-9mgf-43m4)
- Use a Pydantic URL type for privacy policy URLs [CVE-2023-46126](https://github.com/ethyca/fides/security/advisories/GHSA-fgjj-5jmr-gh83)
- Remove the CONFIG_READ scope from the Viewer role [CVE-2023-46125](https://github.com/ethyca/fides/security/advisories/GHSA-rjxg-rpg3-9r89)

## [2.22.0](https://github.com/ethyca/fides/compare/2.21.0...2.22.0)

### Added

- Added an option to link to vendor tab from an experience config description [#4191](https://github.com/ethyca/fides/pull/4191)
- Added two toggles for vendors in the TCF overlay, one for Consent, and one for Legitimate Interest [#4189](https://github.com/ethyca/fides/pull/4189)
- Added two toggles for purposes in the TCF overlay, one for Consent, and one for Legitimate Interest [#4234](https://github.com/ethyca/fides/pull/4234)
- Added support for new TCF-related fields on `System` and `PrivacyDeclaration` models [#4228](https://github.com/ethyca/fides/pull/4228)
- Support for AC string to `fides-tcf` [#4244](https://github.com/ethyca/fides/pull/4244)
- Support for `gvl` prefixed vendor IDs [#4247](https://github.com/ethyca/fides/pull/4247)

### Changed

- Removed `TCF_ENABLED` environment variable from the privacy center in favor of dynamically figuring out which `fides-js` bundle to send [#4131](https://github.com/ethyca/fides/pull/4131)
- Updated copy of info boxes on each TCF tab [#4191](https://github.com/ethyca/fides/pull/4191)
- Clarified messages for error messages presented during connector upload [#4198](https://github.com/ethyca/fides/pull/4198)
- Refactor legal basis dimension regarding how TCF preferences are saved and how the experience is built [#4201](https://github.com/ethyca/fides/pull/4201/)
- Add saving privacy preferences via a TC string [#4221](https://github.com/ethyca/fides/pull/4221)
- Updated fides server to use an environment variable for turning TCF on and off [#4220](https://github.com/ethyca/fides/pull/4220)
- Update frontend to use new legal basis dimension on vendors [#4216](https://github.com/ethyca/fides/pull/4216)
- Updated privacy center patch preferences call to handle updated API response [#4235](https://github.com/ethyca/fides/pull/4235)
- Added our CMP ID [#4233](https://github.com/ethyca/fides/pull/4233)
- Allow Admin UI users to turn on Configure Consent flag [#4246](https://github.com/ethyca/fides/pull/4246)
- Styling improvements for the fides.js consent banners and modals [#4222](https://github.com/ethyca/fides/pull/4222)
- Update frontend to handle updated Compass schema [#4254](https://github.com/ethyca/fides/pull/4254)
- Assume Universal Vendor ID usage in TC String translation [#4256](https://github.com/ethyca/fides/pull/4256)
- Changed vendor form on configuring consent page to use two-part selection for consent uses [#4251](https://github.com/ethyca/fides/pull/4251)
- Updated system form to have new TCF fields [#4271](https://github.com/ethyca/fides/pull/4271)
- Vendors disclosed string is now narrowed to only the vendors shown in the UI, not the whole GVL [#4250](https://github.com/ethyca/fides/pull/4250)
- Changed naming convention "fides_string" instead of "tc_string" for developer friendly consent API's [#4267](https://github.com/ethyca/fides/pull/4267)

### Fixed

- TCF overlay can initialize its consent preferences from a cookie [#4124](https://github.com/ethyca/fides/pull/4124)
- Various improvements to the TCF modal such as vendor storage disclosures, vendor counts, privacy policies, etc. [#4167](https://github.com/ethyca/fides/pull/4167)
- An issue where Braze could not mask an email due to formatting [#4187](https://github.com/ethyca/fides/pull/4187)
- An issue where email was not being overridden correctly for Braze and Domo [#4196](https://github.com/ethyca/fides/pull/4196)
- Use `stdRetention` when there is not a specific value for a purpose's data retention [#4199](https://github.com/ethyca/fides/pull/4199)
- Updating the unflatten_dict util to accept flattened dict values [#4200](https://github.com/ethyca/fides/pull/4200)
- Minor CSS styling fixes for the consent modal [#4252](https://github.com/ethyca/fides/pull/4252)
- Additional styling fixes for issues caused by a CSS reset [#4268](https://github.com/ethyca/fides/pull/4268)
- Bug where vendor legitimate interests would not be set unless vendor consents were first set [#4250](https://github.com/ethyca/fides/pull/4250)
- Vendor count over-counting in TCF overlay [#4275](https://github.com/ethyca/fides/pull/4275)

## [2.21.0](https://github.com/ethyca/fides/compare/2.20.2...2.21.0)

### Added

- "Add a vendor" flow to configuring consent page [#4107](https://github.com/ethyca/fides/pull/4107)
- Initial TCF Backend Support [#3804](https://github.com/ethyca/fides/pull/3804)
- Add initial layer to TCF modal [#3956](https://github.com/ethyca/fides/pull/3956)
- Support for rendering in the TCF modal whether or not a vendor is part of the GVL [#3972](https://github.com/ethyca/fides/pull/3972)
- Features and legal bases dropdown for TCF modal [#3995](https://github.com/ethyca/fides/pull/3995)
- TCF CMP stub API [#4000](https://github.com/ethyca/fides/pull/4000)
- Fides-js can now display preliminary TCF data [#3879](https://github.com/ethyca/fides/pull/3879)
- Fides-js can persist TCF preferences to the backend [#3887](https://github.com/ethyca/fides/pull/3887)
- TCF modal now supports setting legitimate interest fields [#4037](https://github.com/ethyca/fides/pull/4037)
- Embed the GVL in the GET Experiences response [#4143](https://github.com/ethyca/fides/pull/4143)
- Button to view how many vendors and to open the vendor tab in the TCF modal [#4144](https://github.com/ethyca/fides/pull/4144)
- "Edit vendor" flow to configuring consent page [#4162](https://github.com/ethyca/fides/pull/4162)
- TCF overlay description updates [#4051] https://github.com/ethyca/fides/pull/4151
- Added developer-friendly TCF information under Experience meta [#4160](https://github.com/ethyca/fides/pull/4160/)
- Added fides.css customization for Plus users [#4136](https://github.com/ethyca/fides/pull/4136)

### Changed

- Added further config options to customize the privacy center [#4090](https://github.com/ethyca/fides/pull/4090)
- CORS configuration page [#4073](https://github.com/ethyca/fides/pull/4073)
- Refactored `fides.js` components so that they can take data structures that are not necessarily privacy notices [#3870](https://github.com/ethyca/fides/pull/3870)
- Use hosted GVL.json from the backend [#4159](https://github.com/ethyca/fides/pull/4159)
- Features and Special Purposes in the TCF modal do not render toggles [#4139](https://github.com/ethyca/fides/pull/4139)
- Moved the initial TCF layer to the banner [#4142](https://github.com/ethyca/fides/pull/4142)
- Misc copy changes for the system history table and modal [#4146](https://github.com/ethyca/fides/pull/4146)

### Fixed

- Allows CDN to cache empty experience responses from fides.js API [#4113](https://github.com/ethyca/fides/pull/4113)
- Fixed `identity_special_purpose` unique constraint definition [#4174](https://github.com/ethyca/fides/pull/4174/files)

## [2.20.2](https://github.com/ethyca/fides/compare/2.20.1...2.20.2)

### Fixed

- added version_added, version_deprecated, and replaced_by to data use, data subject, and data category APIs [#4135](https://github.com/ethyca/fides/pull/4135)
- Update fides.js to not fetch experience client-side if pre-fetched experience is empty [#4149](https://github.com/ethyca/fides/pull/4149)
- Erasure privacy requests now pause for input if there are any manual process integrations [#4115](https://github.com/ethyca/fides/pull/4115)
- Caching the values of authorization_required and user_guide on the connector templates to improve performance [#4128](https://github.com/ethyca/fides/pull/4128)

## [2.20.1](https://github.com/ethyca/fides/compare/2.20.0...2.20.1)

### Fixed

- Avoid un-optimized query pattern in bulk `GET /system` endpoint [#4120](https://github.com/ethyca/fides/pull/4120)

## [2.20.0](https://github.com/ethyca/fides/compare/2.19.1...2.20.0)

### Added

- Initial page for configuring consent [#4069](https://github.com/ethyca/fides/pull/4069)
- Vendor cookie table for configuring consent [#4082](https://github.com/ethyca/fides/pull/4082)

### Changed

- Refactor how multiplatform builds are handled [#4024](https://github.com/ethyca/fides/pull/4024)
- Added new Performance-related nox commands and included them as part of the CI suite [#3997](https://github.com/ethyca/fides/pull/3997)
- Added dictionary suggestions for data uses [4035](https://github.com/ethyca/fides/pull/4035)
- Privacy notice regions now render human readable names instead of country codes [#4029](https://github.com/ethyca/fides/pull/4029)
- Privacy notice templates are disabled by default [#4010](https://github.com/ethyca/fides/pull/4010)
- Added optional "skip_processing" flag to collections for DSR processing [#4047](https://github.com/ethyca/fides/pull/4047)
- Admin UI now shows all privacy notices with an indicator of whether they apply to any systems [#4010](https://github.com/ethyca/fides/pull/4010)
- Add case-insensitive privacy experience region filtering [#4058](https://github.com/ethyca/fides/pull/4058)
- Adds check for fetch before loading fetch polyfill for fides.js [#4074](https://github.com/ethyca/fides/pull/4074)
- Updated to support Fideslang 2.0, including data migrations [#3933](https://github.com/ethyca/fides/pull/3933)
- Disable notices that are not systems applicable to support new UI [#4094](https://github.com/ethyca/fides/issues/4094)

### Fixed

- Ensures that fides.js toggles are not hidden by other CSS libs [#4075](https://github.com/ethyca/fides/pull/4075)
- Migrate system > meta > vendor > id to system > meta [#4088](https://github.com/ethyca/fides/pull/4088)
- Enable toggles in various tables now render an error toast if an error occurs [#4095](https://github.com/ethyca/fides/pull/4095)
- Fixed a bug where an unsaved changes notification modal would appear even without unsaved changes [#4095](https://github.com/ethyca/fides/pull/4070)

## [2.19.1](https://github.com/ethyca/fides/compare/2.19.0...2.19.1)

### Fixed

- re-enable custom fields for new data use form [#4050](https://github.com/ethyca/fides/pull/4050)
- fix issue with saving source and destination systems [#4065](https://github.com/ethyca/fides/pull/4065)

### Added

- System history UI with diff modal [#4021](https://github.com/ethyca/fides/pull/4021)
- Relax system legal basis for transfers to be any string [#4049](https://github.com/ethyca/fides/pull/4049)

## [2.19.0](https://github.com/ethyca/fides/compare/2.18.0...2.19.0)

### Added

- Add dictionary suggestions [#3937](https://github.com/ethyca/fides/pull/3937), [#3988](https://github.com/ethyca/fides/pull/3988)
- Added new endpoints for healthchecks [#3947](https://github.com/ethyca/fides/pull/3947)
- Added vendor list dropdown [#3857](https://github.com/ethyca/fides/pull/3857)
- Access support for Adobe Sign [#3504](https://github.com/ethyca/fides/pull/3504)

### Fixed

- Fixed issue when generating masked values for invalid data paths [#3906](https://github.com/ethyca/fides/pull/3906)
- Code reload now works when running `nox -s dev` [#3914](https://github.com/ethyca/fides/pull/3914)
- Reduce verbosity of privacy center logging further [#3915](https://github.com/ethyca/fides/pull/3915)
- Resolved an issue where the integration dropdown input lost focus during typing. [#3917](https://github.com/ethyca/fides/pull/3917)
- Fixed dataset issue that was preventing the Vend connector from loading during server startup [#3923](https://github.com/ethyca/fides/pull/3923)
- Adding version check to version-dependent migration script [#3951](https://github.com/ethyca/fides/pull/3951)
- Fixed a bug where some fields were not saving correctly on the system form [#3975](https://github.com/ethyca/fides/pull/3975)
- Changed "retention period" field in privacy declaration form from number input to text input [#3980](https://github.com/ethyca/fides/pull/3980)
- Fixed issue where unsaved changes modal appears incorrectly [#4005](https://github.com/ethyca/fides/pull/4005)
- Fixed banner resurfacing after user consent for pre-fetch experience [#4009](https://github.com/ethyca/fides/pull/4009)

### Changed

- Systems and Privacy Declaration schema and data migration to support the Dictionary [#3901](https://github.com/ethyca/fides/pull/3901)
- The integration search dropdown is now case-insensitive [#3916](https://github.com/ethyca/fides/pull/3916)
- Removed deprecated fields from the taxonomy editor [#3909](https://github.com/ethyca/fides/pull/3909)
- Bump PyMSSQL version and remove workarounds [#3996](https://github.com/ethyca/fides/pull/3996)
- Removed reset suggestions button [#4007](https://github.com/ethyca/fides/pull/4007)
- Admin ui supports fides cloud config API [#4034](https://github.com/ethyca/fides/pull/4034)

### Security

- Resolve custom integration upload RCE vulnerability [CVE-2023-41319](https://github.com/ethyca/fides/security/advisories/GHSA-p6p2-qq95-vq5h)

## [2.18.0](https://github.com/ethyca/fides/compare/2.17.0...2.18.0)

### Added

- Additional consent reporting calls from `fides-js` [#3845](https://github.com/ethyca/fides/pull/3845)
- Additional consent reporting calls from privacy center [#3847](https://github.com/ethyca/fides/pull/3847)
- Access support for Recurly [#3595](https://github.com/ethyca/fides/pull/3595)
- HTTP Logging for the Privacy Center [#3783](https://github.com/ethyca/fides/pull/3783)
- UI support for OAuth2 authorization flow [#3819](https://github.com/ethyca/fides/pull/3819)
- Changes in the `data` directory now trigger a server reload (for local development) [#3874](https://github.com/ethyca/fides/pull/3874)

### Fixed

- Fix datamap zoom for low system counts [#3835](https://github.com/ethyca/fides/pull/3835)
- Fixed connector forms with external dataset reference fields [#3873](https://github.com/ethyca/fides/pull/3873)
- Fix ability to make server side API calls from privacy-center [#3895](https://github.com/ethyca/fides/pull/3895)

### Changed

- Simplified the file structure for HTML DSR packages [#3848](https://github.com/ethyca/fides/pull/3848)
- Simplified the database health check to improve `/health` performance [#3884](https://github.com/ethyca/fides/pull/3884)
- Changed max width of form components in "system information" form tab [#3864](https://github.com/ethyca/fides/pull/3864)
- Remove manual system selection screen [#3865](https://github.com/ethyca/fides/pull/3865)
- System and integration identifiers are now auto-generated [#3868](https://github.com/ethyca/fides/pull/3868)

## [2.17.0](https://github.com/ethyca/fides/compare/2.16.0...2.17.0)

### Added

- Tab component for `fides-js` [#3782](https://github.com/ethyca/fides/pull/3782)
- Added toast for successfully linking an existing integration to a system [#3826](https://github.com/ethyca/fides/pull/3826)
- Various other UI components for `fides-js` to support upcoming TCF modal [#3803](https://github.com/ethyca/fides/pull/3803)
- Allow items in taxonomy to be enabled or disabled [#3844](https://github.com/ethyca/fides/pull/3844)

### Developer Experience

- Changed where db-dependent routers were imported to avoid dependency issues [#3741](https://github.com/ethyca/fides/pull/3741)

### Changed

- Bumped supported Python versions to `3.10.12`, `3.9.17`, and `3.8.17` [#3733](https://github.com/ethyca/fides/pull/3733)
- Logging Updates [#3758](https://github.com/ethyca/fides/pull/3758)
- Add polyfill service to fides-js route [#3759](https://github.com/ethyca/fides/pull/3759)
- Show/hide integration values [#3775](https://github.com/ethyca/fides/pull/3775)
- Sort system cards alphabetically by name on "View systems" page [#3781](https://github.com/ethyca/fides/pull/3781)
- Update admin ui to use new integration delete route [#3785](https://github.com/ethyca/fides/pull/3785)
- Pinned `pymssql` and `cython` dependencies to avoid build issues on ARM machines [#3829](https://github.com/ethyca/fides/pull/3829)

### Removed

- Removed "Custom field(s) successfully saved" toast [#3779](https://github.com/ethyca/fides/pull/3779)

### Added

- Record when consent is served [#3777](https://github.com/ethyca/fides/pull/3777)
- Add an `active` property to taxonomy elements [#3784](https://github.com/ethyca/fides/pull/3784)
- Erasure support for Heap [#3599](https://github.com/ethyca/fides/pull/3599)

### Fixed

- Privacy notice UI's list of possible regions now matches the backend's list [#3787](https://github.com/ethyca/fides/pull/3787)
- Admin UI "property does not existing" build issue [#3831](https://github.com/ethyca/fides/pull/3831)
- Flagging sensitive inputs as passwords to mask values during entry [#3843](https://github.com/ethyca/fides/pull/3843)

## [2.16.0](https://github.com/ethyca/fides/compare/2.15.1...2.16.0)

### Added

- Empty state for when there are no relevant privacy notices in the privacy center [#3640](https://github.com/ethyca/fides/pull/3640)
- GPC indicators in fides-js banner and modal [#3673](https://github.com/ethyca/fides/pull/3673)
- Include `data_use` and `data_category` metadata in `upload` of access results [#3674](https://github.com/ethyca/fides/pull/3674)
- Add enable/disable toggle to integration tab [#3593] (https://github.com/ethyca/fides/pull/3593)

### Fixed

- Render linebreaks in the Fides.js overlay descriptions, etc. [#3665](https://github.com/ethyca/fides/pull/3665)
- Broken link to Fides docs site on the About Fides page in Admin UI [#3643](https://github.com/ethyca/fides/pull/3643)
- Add Systems Applicable Filter to Privacy Experience List [#3654](https://github.com/ethyca/fides/pull/3654)
- Privacy center and fides-js now pass in `Unescape-Safestr` as a header so that special characters can be rendered properly [#3706](https://github.com/ethyca/fides/pull/3706)
- Fixed ValidationError for saving PrivacyPreferences [#3719](https://github.com/ethyca/fides/pull/3719)
- Fixed issue preventing ConnectionConfigs with duplicate names from saving [#3770](https://github.com/ethyca/fides/pull/3770)
- Fixed creating and editing manual integrations [#3772](https://github.com/ethyca/fides/pull/3772)
- Fix lingering integration artifacts by cascading deletes from System [#3771](https://github.com/ethyca/fides/pull/3771)

### Developer Experience

- Reorganized some `api.api.v1` code to avoid circular dependencies on `quickstart` [#3692](https://github.com/ethyca/fides/pull/3692)
- Treat underscores as special characters in user passwords [#3717](https://github.com/ethyca/fides/pull/3717)
- Allow Privacy Notices banner and modal to scroll as needed [#3713](https://github.com/ethyca/fides/pull/3713)
- Make malicious url test more robust to environmental differences [#3748](https://github.com/ethyca/fides/pull/3748)
- Ignore type checker on click decorators to bypass known issue with `click` version `8.1.4` [#3746](https://github.com/ethyca/fides/pull/3746)

### Changed

- Moved GPC preferences slightly earlier in Fides.js lifecycle [#3561](https://github.com/ethyca/fides/pull/3561)
- Changed results from clicking "Test connection" to be a toast instead of statically displayed on the page [#3700](https://github.com/ethyca/fides/pull/3700)
- Moved "management" tab from nav into settings icon in top right [#3701](https://github.com/ethyca/fides/pull/3701)
- Remove name and description fields from integration form [#3684](https://github.com/ethyca/fides/pull/3684)
- Update EU PrivacyNoticeRegion codes and allow experience filtering to drop back to country filtering if region not found [#3630](https://github.com/ethyca/fides/pull/3630)
- Fields with default fields are now flagged as required in the front-end [#3694](https://github.com/ethyca/fides/pull/3694)
- In "view systems", system cards can now be clicked and link to that system's `configure/[id]` page [#3734](https://github.com/ethyca/fides/pull/3734)
- Enable privacy notice and privacy experience feature flags by default [#3773](https://github.com/ethyca/fides/pull/3773)

### Security

- Resolve Zip bomb file upload vulnerability [CVE-2023-37480](https://github.com/ethyca/fides/security/advisories/GHSA-g95c-2jgm-hqc6)
- Resolve SVG bomb (billion laughs) file upload vulnerability [CVE-2023-37481](https://github.com/ethyca/fides/security/advisories/GHSA-3rw2-wfc8-wmj5)

## [2.15.1](https://github.com/ethyca/fides/compare/2.15.0...2.15.1)

### Added

- Set `sslmode` to `prefer` if connecting to Redshift via ssh [#3685](https://github.com/ethyca/fides/pull/3685)

### Changed

- Privacy center action cards are now able to expand to accommodate longer text [#3669](https://github.com/ethyca/fides/pull/3669)
- Update integration endpoint permissions [#3707](https://github.com/ethyca/fides/pull/3707)

### Fixed

- Handle names with a double underscore when processing access and erasure requests [#3688](https://github.com/ethyca/fides/pull/3688)
- Allow Privacy Notices banner and modal to scroll as needed [#3713](https://github.com/ethyca/fides/pull/3713)

### Security

- Resolve path traversal vulnerability in webserver API [CVE-2023-36827](https://github.com/ethyca/fides/security/advisories/GHSA-r25m-cr6v-p9hq)

## [2.15.0](https://github.com/ethyca/fides/compare/2.14.1...2.15.0)

### Added

- Privacy center can now render its consent values based on Privacy Notices and Privacy Experiences [#3411](https://github.com/ethyca/fides/pull/3411)
- Add Google Tag Manager and Privacy Center ENV vars to sample app [#2949](https://github.com/ethyca/fides/pull/2949)
- Add `notice_key` field to Privacy Notice UI form [#3403](https://github.com/ethyca/fides/pull/3403)
- Add `identity` query param to the consent reporting API view [#3418](https://github.com/ethyca/fides/pull/3418)
- Use `rollup-plugin-postcss` to bundle and optimize the `fides.js` components CSS [#3411](https://github.com/ethyca/fides/pull/3411)
- Dispatch Fides.js lifecycle events on window (FidesInitialized, FidesUpdated) and cross-publish to Fides.gtm() integration [#3411](https://github.com/ethyca/fides/pull/3411)
- Added the ability to use custom CAs with Redis via TLS [#3451](https://github.com/ethyca/fides/pull/3451)
- Add default experience configs on startup [#3449](https://github.com/ethyca/fides/pull/3449)
- Load default privacy notices on startup [#3401](https://github.com/ethyca/fides/pull/3401)
- Add ability for users to pass in additional parameters for application database connection [#3450](https://github.com/ethyca/fides/pull/3450)
- Load default privacy notices on startup [#3401](https://github.com/ethyca/fides/pull/3401/files)
- Add ability for `fides-js` to make API calls to Fides [#3411](https://github.com/ethyca/fides/pull/3411)
- `fides-js` banner is now responsive across different viewport widths [#3411](https://github.com/ethyca/fides/pull/3411)
- Add ability to close `fides-js` banner and modal via a button or ESC [#3411](https://github.com/ethyca/fides/pull/3411)
- Add ability to open the `fides-js` modal from a link on the host site [#3411](https://github.com/ethyca/fides/pull/3411)
- GPC preferences are automatically applied via `fides-js` [#3411](https://github.com/ethyca/fides/pull/3411)
- Add new dataset route that has additional filters [#3558](https://github.com/ethyca/fides/pull/3558)
- Update dataset dropdown to use new api filter [#3565](https://github.com/ethyca/fides/pull/3565)
- Filter out saas datasets from the rest of the UI [#3568](https://github.com/ethyca/fides/pull/3568)
- Included optional env vars to have postgres or Redshift connected via bastion host [#3374](https://github.com/ethyca/fides/pull/3374/)
- Support for acknowledge button for notice-only Privacy Notices and to disable toggling them off [#3546](https://github.com/ethyca/fides/pull/3546)
- HTML format for privacy request storage destinations [#3427](https://github.com/ethyca/fides/pull/3427)
- Persistent message showing result and timestamp of last integration test to "Integrations" tab in system view [#3628](https://github.com/ethyca/fides/pull/3628)
- Access and erasure support for SurveyMonkey [#3590](https://github.com/ethyca/fides/pull/3590)
- New Cookies Table for storing cookies associated with systems and privacy declarations [#3572](https://github.com/ethyca/fides/pull/3572)
- `fides-js` and privacy center now delete cookies associated with notices that were opted out of [#3569](https://github.com/ethyca/fides/pull/3569)
- Cookie input field on system data use tab [#3571](https://github.com/ethyca/fides/pull/3571)

### Fixed

- Fix sample app `DATABASE_*` ENV vars for backwards compatibility [#3406](https://github.com/ethyca/fides/pull/3406)
- Fix overlay rendering issue by finding/creating a dedicated parent element for Preact [#3397](https://github.com/ethyca/fides/pull/3397)
- Fix the sample app privacy center link to be configurable [#3409](https://github.com/ethyca/fides/pull/3409)
- Fix CLI output showing a version warning for Snowflake [#3434](https://github.com/ethyca/fides/pull/3434)
- Flaky custom field Cypress test on systems page [#3408](https://github.com/ethyca/fides/pull/3408)
- Fix NextJS errors & warnings for Cookie House sample app [#3411](https://github.com/ethyca/fides/pull/3411)
- Fix bug where `fides-js` toggles were not reflecting changes from rejecting or accepting all notices [#3522](https://github.com/ethyca/fides/pull/3522)
- Remove the `fides-js` banner from tab order when it is hidden and move the overlay components to the top of the tab order. [#3510](https://github.com/ethyca/fides/pull/3510)
- Fix bug where `fides-js` toggle states did not always initialize properly [#3597](https://github.com/ethyca/fides/pull/3597)
- Fix race condition with consent modal link rendering [#3521](https://github.com/ethyca/fides/pull/3521)
- Hide custom fields section when there are no custom fields created [#3554](https://github.com/ethyca/fides/pull/3554)
- Disable connector dropdown in integration tab on save [#3552](https://github.com/ethyca/fides/pull/3552)
- Handles an edge case for non-existent identities with the Kustomer API [#3513](https://github.com/ethyca/fides/pull/3513)
- remove the configure privacy request tile from the home screen [#3555](https://github.com/ethyca/fides/pull/3555)
- Updated Privacy Experience Safe Strings Serialization [#3600](https://github.com/ethyca/fides/pull/3600/)
- Only create default experience configs on startup, not update [#3605](https://github.com/ethyca/fides/pull/3605)
- Update to latest asyncpg dependency to avoid build error [#3614](https://github.com/ethyca/fides/pull/3614)
- Fix bug where editing a data use on a system could delete existing data uses [#3627](https://github.com/ethyca/fides/pull/3627)
- Restrict Privacy Center debug logging to development-only [#3638](https://github.com/ethyca/fides/pull/3638)
- Fix bug where linking an integration would not update the tab when creating a new system [#3662](https://github.com/ethyca/fides/pull/3662)
- Fix dataset yaml not properly reflecting the dataset in the dropdown of system integrations tab [#3666](https://github.com/ethyca/fides/pull/3666)
- Fix privacy notices not being able to be edited via the UI after the addition of the `cookies` field [#3670](https://github.com/ethyca/fides/pull/3670)
- Add a transform in the case of `null` name fields in privacy declarations for the data use forms [#3683](https://github.com/ethyca/fides/pull/3683)

### Changed

- Enabled Privacy Experience beta flag [#3364](https://github.com/ethyca/fides/pull/3364)
- Reorganize CLI Command Source Files [#3491](https://github.com/ethyca/fides/pull/3491)
- Removed ExperienceConfig.delivery_mechanism constraint [#3387](https://github.com/ethyca/fides/pull/3387)
- Updated privacy experience UI forms to reflect updated experience config fields [#3402](https://github.com/ethyca/fides/pull/3402)
- Use a venv in the Dockerfile for installing Python deps [#3452](https://github.com/ethyca/fides/pull/3452)
- Bump SlowAPI Version [#3456](https://github.com/ethyca/fides/pull/3456)
- Bump Psycopg2-binary Version [#3473](https://github.com/ethyca/fides/pull/3473)
- Reduced duplication between PrivacyExperience and PrivacyExperienceConfig [#3470](https://github.com/ethyca/fides/pull/3470)
- Update privacy centre email and phone validation to allow for both to be blank [#3432](https://github.com/ethyca/fides/pull/3432)
- Moved connection configuration into the system portal [#3407](https://github.com/ethyca/fides/pull/3407)
- Update `fideslang` to `1.4.1` to allow arbitrary nested metadata on `System`s and `Dataset`s `meta` property [#3463](https://github.com/ethyca/fides/pull/3463)
- Remove form validation to allow both email & phone inputs for consent requests [#3529](https://github.com/ethyca/fides/pull/3529)
- Removed dataset dropdown from saas connector configuration [#3563](https://github.com/ethyca/fides/pull/3563)
- Removed `pyodbc` in favor of `pymssql` for handling SQL Server connections [#3435](https://github.com/ethyca/fides/pull/3435)
- Only create a PrivacyRequest when saving consent if at least one notice has system-wide enforcement [#3626](https://github.com/ethyca/fides/pull/3626)
- Increased the character limit for the `SafeStr` type from 500 to 32000 [#3647](https://github.com/ethyca/fides/pull/3647)
- Changed "connection" to "integration" on system view and edit pages [#3659](https://github.com/ethyca/fides/pull/3659)

### Developer Experience

- Add ability to pass ENV vars to both privacy center and sample app during `fides deploy` via `.env` [#2949](https://github.com/ethyca/fides/pull/2949)
- Handle an edge case when generating tags that finds them out of sequence [#3405](https://github.com/ethyca/fides/pull/3405)
- Add support for pushing `prerelease` and `rc` tagged images to Dockerhub [#3474](https://github.com/ethyca/fides/pull/3474)
- Optimize GitHub workflows used for docker image publishing [#3526](https://github.com/ethyca/fides/pull/3526)

### Removed

- Removed the deprecated `system_dependencies` from `System` resources, migrating to `egress` [#3285](https://github.com/ethyca/fides/pull/3285)

### Docs

- Updated developer docs for ARM platform users related to `pymssql` [#3615](https://github.com/ethyca/fides/pull/3615)

## [2.14.1](https://github.com/ethyca/fides/compare/2.14.0...2.14.1)

### Added

- Add `identity` query param to the consent reporting API view [#3418](https://github.com/ethyca/fides/pull/3418)
- Add privacy centre button text customisations [#3432](https://github.com/ethyca/fides/pull/3432)
- Add privacy centre favicon customisation [#3432](https://github.com/ethyca/fides/pull/3432)

### Changed

- Update privacy centre email and phone validation to allow for both to be blank [#3432](https://github.com/ethyca/fides/pull/3432)

## [2.14.0](https://github.com/ethyca/fides/compare/2.13.0...2.14.0)

### Added

- Add an automated test to check for `/fides-consent.js` backwards compatibility [#3289](https://github.com/ethyca/fides/pull/3289)
- Add infrastructure for "overlay" consent components (Preact, CSS bundling, etc.) and initial version of consent banner [#3191](https://github.com/ethyca/fides/pull/3191)
- Add the modal component of the "overlay" consent components [#3291](https://github.com/ethyca/fides/pull/3291)
- Added an `automigrate` database setting [#3220](https://github.com/ethyca/fides/pull/3220)
- Track Privacy Experience with Privacy Preferences [#3311](https://github.com/ethyca/fides/pull/3311)
- Add ability for `fides-js` to fetch its own geolocation [#3356](https://github.com/ethyca/fides/pull/3356)
- Add ability to select different locations in the "Cookie House" sample app [#3362](https://github.com/ethyca/fides/pull/3362)
- Added optional logging of resource changes on the server [#3331](https://github.com/ethyca/fides/pull/3331)

### Fixed

- Maintain casing differences within Snowflake datasets for proper DSR execution [#3245](https://github.com/ethyca/fides/pull/3245)
- Handle DynamoDB edge case where no attributes are defined [#3299](https://github.com/ethyca/fides/pull/3299)
- Support pseudonymous consent requests with `fides_user_device_id` for the new consent workflow [#3203](https://github.com/ethyca/fides/pull/3203)
- Fides user device id filter to GET Privacy Experience List endpoint to stash user preferences on embedded notices [#3302](https://github.com/ethyca/fides/pull/3302)
- Support for data categories on manual webhook fields [#3330](https://github.com/ethyca/fides/pull/3330)
- Added config-driven rendering to consent components [#3316](https://github.com/ethyca/fides/pull/3316)
- Pin `typing_extensions` dependency to `4.5.0` to work around a pydantic bug [#3357](https://github.com/ethyca/fides/pull/3357)

### Changed

- Explicitly escape/unescape certain fields instead of using SafeStr [#3144](https://github.com/ethyca/fides/pull/3144)
- Updated DynamoDB icon [#3296](https://github.com/ethyca/fides/pull/3296)
- Increased default page size for the connection type endpoint to 100 [#3298](https://github.com/ethyca/fides/pull/3298)
- Data model around PrivacyExperiences to better keep Privacy Notices and Experiences in sync [#3292](https://github.com/ethyca/fides/pull/3292)
- UI calls to support new PrivacyExperiences data model [#3313](https://github.com/ethyca/fides/pull/3313)
- Ensure email connectors respect the `notifications.notification_service_type` app config property if set [#3355](https://github.com/ethyca/fides/pull/3355)
- Rework Delighted connector so the `survey_response` endpoint depends on the `person` endpoint [3385](https://github.com/ethyca/fides/pull/3385)
- Remove logging within the Celery creation function [#3303](https://github.com/ethyca/fides/pull/3303)
- Update how generic endpoint generation works [#3304](https://github.com/ethyca/fides/pull/3304)
- Restrict strack-trace logging when not in Dev mode [#3081](https://github.com/ethyca/fides/pull/3081)
- Refactor CSS variables for `fides-js` to match brandable color palette [#3321](https://github.com/ethyca/fides/pull/3321)
- Moved all of the dirs from `fides.api.ops` into `fides.api` [#3318](https://github.com/ethyca/fides/pull/3318)
- Put global settings for fides.js on privacy center settings [#3333](https://github.com/ethyca/fides/pull/3333)
- Changed `fides db migrate` to `fides db upgrade` [#3342](https://github.com/ethyca/fides/pull/3342)
- Add required notice key to privacy notices [#3337](https://github.com/ethyca/fides/pull/3337)
- Make Privacy Experience List public, and separate public endpoint rate limiting [#3339](https://github.com/ethyca/fides/pull/3339)

### Developer Experience

- Add dispatch event when publishing a non-prod tag [#3317](https://github.com/ethyca/fides/pull/3317)
- Add OpenAPI (Swagger) documentation for Fides Privacy Center API endpoints (/fides.js) [#3341](https://github.com/ethyca/fides/pull/3341)

### Removed

- Remove `fides export` command and backing code [#3256](https://github.com/ethyca/fides/pull/3256)

## [2.13.0](https://github.com/ethyca/fides/compare/2.12.1...2.13.0)

### Added

- Connector for DynamoDB [#2998](https://github.com/ethyca/fides/pull/2998)
- Access and erasure support for Amplitude [#2569](https://github.com/ethyca/fides/pull/2569)
- Access and erasure support for Gorgias [#2444](https://github.com/ethyca/fides/pull/2444)
- Privacy Experience Bulk Create, Bulk Update, and Detail Endpoints [#3185](https://github.com/ethyca/fides/pull/3185)
- Initial privacy experience UI [#3186](https://github.com/ethyca/fides/pull/3186)
- A JavaScript modal to copy a script tag for `fides.js` [#3238](https://github.com/ethyca/fides/pull/3238)
- Access and erasure support for OneSignal [#3199](https://github.com/ethyca/fides/pull/3199)
- Add the ability to "inject" location into `/fides.js` bundles and cache responses for one hour [#3272](https://github.com/ethyca/fides/pull/3272)
- Prevent column sorts from resetting when data changes [#3290](https://github.com/ethyca/fides/pull/3290)

### Changed

- Merge instances of RTK `createApi` into one instance for better cache invalidation [#3059](https://github.com/ethyca/fides/pull/3059)
- Update custom field definition uniqueness to be case insensitive name per resource type [#3215](https://github.com/ethyca/fides/pull/3215)
- Restrict where privacy notices of certain consent mechanisms must be displayed [#3195](https://github.com/ethyca/fides/pull/3195)
- Merged the `lib` submodule into the `api.ops` submodule [#3134](https://github.com/ethyca/fides/pull/3134)
- Merged duplicate privacy declaration components [#3254](https://github.com/ethyca/fides/pull/3254)
- Refactor client applications into a monorepo with turborepo, extract fides-js into a standalone package, and improve privacy-center to load configuration at runtime [#3105](https://github.com/ethyca/fides/pull/3105)

### Fixed

- Prevent ability to unintentionally show "default" Privacy Center configuration, styles, etc. [#3242](https://github.com/ethyca/fides/pull/3242)
- Fix broken links to docs site pages in Admin UI [#3232](https://github.com/ethyca/fides/pull/3232)
- Repoint legacy docs site links to the new and improved docs site [#3167](https://github.com/ethyca/fides/pull/3167)
- Fix Cookie House Privacy Center styles for fides deploy [#3283](https://github.com/ethyca/fides/pull/3283)
- Maintain casing differences within Snowflake datasets for proper DSR execution [#3245](https://github.com/ethyca/fides/pull/3245)

### Developer Experience

- Use prettier to format _all_ source files in client packages [#3240](https://github.com/ethyca/fides/pull/3240)

### Deprecated

- Deprecate `fides export` CLI command as it is moving to `fidesplus` [#3264](https://github.com/ethyca/fides/pull/3264)

## [2.12.1](https://github.com/ethyca/fides/compare/2.12.0...2.12.1)

### Changed

- Updated how Docker version checks are handled and added an escape-hatch [#3218](https://github.com/ethyca/fides/pull/3218)

### Fixed

- Datamap export mitigation for deleted taxonomy elements referenced by declarations [#3214](https://github.com/ethyca/fides/pull/3214)
- Update datamap columns each time the page is visited [#3211](https://github.com/ethyca/fides/pull/3211)
- Ensure inactive custom fields are not returned for datamap response [#3223](https://github.com/ethyca/fides/pull/3223)

## [2.12.0](https://github.com/ethyca/fides/compare/2.11.0...2.12.0)

### Added

- Access and erasure support for Aircall [#2589](https://github.com/ethyca/fides/pull/2589)
- Access and erasure support for Klaviyo [#2501](https://github.com/ethyca/fides/pull/2501)
- Page to edit or add privacy notices [#3058](https://github.com/ethyca/fides/pull/3058)
- Side navigation bar can now also have children navigation links [#3099](https://github.com/ethyca/fides/pull/3099)
- Endpoints for consent reporting [#3095](https://github.com/ethyca/fides/pull/3095)
- Added manage custom fields page behind feature flag [#3089](https://github.com/ethyca/fides/pull/3089)
- Custom fields table [#3097](https://github.com/ethyca/fides/pull/3097)
- Custom fields form modal [#3165](https://github.com/ethyca/fides/pull/3165)
- Endpoints to save the new-style Privacy Preferences with respect to a fides user device id [#3132](https://github.com/ethyca/fides/pull/3132)
- Support `privacy_declaration` as a resource type for custom fields [#3149](https://github.com/ethyca/fides/pull/3149)
- Expose `id` field of embedded `privacy_declarations` on `system` API responses [#3157](https://github.com/ethyca/fides/pull/3157)
- Access and erasure support for Unbounce [#2697](https://github.com/ethyca/fides/pull/2697)
- Support pseudonymous consent requests with `fides_user_device_id` [#3158](https://github.com/ethyca/fides/pull/3158)
- Update `fides_consent` cookie format [#3158](https://github.com/ethyca/fides/pull/3158)
- Add custom fields to the data use declaration form [#3197](https://github.com/ethyca/fides/pull/3197)
- Added fides user device id as a ProvidedIdentityType [#3131](https://github.com/ethyca/fides/pull/3131)

### Changed

- The `cursor` pagination strategy now also searches for data outside of the `data_path` when determining the cursor value [#3068](https://github.com/ethyca/fides/pull/3068)
- Moved Privacy Declarations associated with Systems to their own DB table [#3098](https://github.com/ethyca/fides/pull/3098)
- More tests on data use validation for privacy notices within the same region [#3156](https://github.com/ethyca/fides/pull/3156)
- Improvements to export code for bugfixes and privacy declaration custom field support [#3184](https://github.com/ethyca/fides/pull/3184)
- Enabled privacy notice feature flag [#3192](https://github.com/ethyca/fides/pull/3192)
- Updated TS types - particularly with new privacy notices [#3054](https://github.com/ethyca/fides/pull/3054)
- Make name not required on privacy declaration [#3150](https://github.com/ethyca/fides/pull/3150)
- Let Rule Targets allow for custom data categories [#3147](https://github.com/ethyca/fides/pull/3147)

### Removed

- Removed the warning about access control migration [#3055](https://github.com/ethyca/fides/pull/3055)
- Remove `customFields` feature flag [#3080](https://github.com/ethyca/fides/pull/3080)
- Remove notification banner from the home page [#3088](https://github.com/ethyca/fides/pull/3088)

### Fixed

- Fix a typo in the Admin UI [#3166](https://github.com/ethyca/fides/pull/3166)
- The `--local` flag is now respected for the `scan dataset db` command [#3096](https://github.com/ethyca/fides/pull/3096)
- Fixing issue where connectors with external dataset references would fail to save [#3142](https://github.com/ethyca/fides/pull/3142)
- Ensure privacy declaration IDs are stable across updates through system API [#3188](https://github.com/ethyca/fides/pull/3188)
- Fixed unit tests for saas connector type endpoints now that we have >50 [#3101](https://github.com/ethyca/fides/pull/3101)
- Fixed nox docs link [#3121](https://github.com/ethyca/fides/pull/3121/files)

### Developer Experience

- Update fides deploy to use a new database.load_samples setting to initialize sample Systems, Datasets, and Connections for testing [#3102](https://github.com/ethyca/fides/pull/3102)
- Remove support for automatically configuring messaging (Mailgun) & storage (S3) using `.env` with `nox -s "fides_env(test)"` [#3102](https://github.com/ethyca/fides/pull/3102)
- Add smoke tests for consent management [#3158](https://github.com/ethyca/fides/pull/3158)
- Added nox command that opens dev docs [#3082](https://github.com/ethyca/fides/pull/3082)

## [2.11.0](https://github.com/ethyca/fides/compare/2.10.0...2.11.0)

### Added

- Access support for Shippo [#2484](https://github.com/ethyca/fides/pull/2484)
- Feature flags can be set such that they cannot be modified by the user [#2966](https://github.com/ethyca/fides/pull/2966)
- Added the datamap UI to make it open source [#2988](https://github.com/ethyca/fides/pull/2988)
- Introduced a `FixedLayout` component (from the datamap UI) for pages that need to be a fixed height and scroll within [#2992](https://github.com/ethyca/fides/pull/2992)
- Added preliminary privacy notice page [#2995](https://github.com/ethyca/fides/pull/2995)
- Table for privacy notices [#3001](https://github.com/ethyca/fides/pull/3001)
- Added connector template endpoint [#2946](https://github.com/ethyca/fides/pull/2946)
- Query params on connection type endpoint to filter by supported action type [#2996](https://github.com/ethyca/fides/pull/2996)
- Scope restrictions for privacy notice table in the UI [#3007](https://github.com/ethyca/fides/pull/3007)
- Toggle for enabling/disabling privacy notices in the UI [#3010](https://github.com/ethyca/fides/pull/3010)
- Add endpoint to retrieve privacy notices grouped by their associated data uses [#2956](https://github.com/ethyca/fides/pull/2956)
- Support for uploading custom connector templates via the UI [#2997](https://github.com/ethyca/fides/pull/2997)
- Add a backwards-compatible workflow for saving and propagating consent preferences with respect to Privacy Notices [#3016](https://github.com/ethyca/fides/pull/3016)
- Empty state for privacy notices [#3027](https://github.com/ethyca/fides/pull/3027)
- Added Data flow modal [#3008](https://github.com/ethyca/fides/pull/3008)
- Update datamap table export [#3038](https://github.com/ethyca/fides/pull/3038)
- Added more advanced privacy center styling [#2943](https://github.com/ethyca/fides/pull/2943)
- Backend privacy experiences foundation [#3146](https://github.com/ethyca/fides/pull/3146)

### Changed

- Set `privacyDeclarationDeprecatedFields` flags to false and set `userCannotModify` to true [2987](https://github.com/ethyca/fides/pull/2987)
- Restored `nav-config` back to the admin-ui [#2990](https://github.com/ethyca/fides/pull/2990)
- Bumped supported Python versions to 3.10.11, 3.9.16, and 3.8.14 [#2936](https://github.com/ethyca/fides/pull/2936)
- Modify privacy center default config to only request email identities, and add validation preventing requesting both email & phone identities [#2539](https://github.com/ethyca/fides/pull/2539)
- SaaS connector icons are now dynamically loaded from the connector templates [#3018](https://github.com/ethyca/fides/pull/3018)
- Updated consentmechanism Enum to rename "necessary" to "notice_only" [#3048](https://github.com/ethyca/fides/pull/3048)
- Updated test data for Mongo, CLI [#3011](https://github.com/ethyca/fides/pull/3011)
- Updated the check for if a user can assign owner roles to be scope-based instead of role-based [#2964](https://github.com/ethyca/fides/pull/2964)
- Replaced menu in user management table with delete icon [#2958](https://github.com/ethyca/fides/pull/2958)
- Added extra fields to webhook payloads [#2830](https://github.com/ethyca/fides/pull/2830)

### Removed

- Removed interzone navigation logic now that the datamap UI and admin UI are one app [#2990](https://github.com/ethyca/fides/pull/2990)
- Remove the `unknown` state for generated datasets displaying on fidesplus [#2957](https://github.com/ethyca/fides/pull/2957)
- Removed datamap export API [#2999](https://github.com/ethyca/fides/pull/2999)

### Developer Experience

- Nox commands for git tagging to support feature branch builds [#2979](https://github.com/ethyca/fides/pull/2979)
- Changed test environment (`nox -s fides_env`) to run `fides deploy` for local testing [#3071](https://github.com/ethyca/fides/pull/3017)
- Publish git-tag specific docker images [#3050](https://github.com/ethyca/fides/pull/3050)

## [2.10.0](https://github.com/ethyca/fides/compare/2.9.2...2.10.0)

### Added

- Allow users to configure their username and password via the config file [#2884](https://github.com/ethyca/fides/pull/2884)
- Add authentication to the `masking` endpoints as well as accompanying scopes [#2909](https://github.com/ethyca/fides/pull/2909)
- Add an Organization Management page (beta) [#2908](https://github.com/ethyca/fides/pull/2908)
- Adds assigned systems to user management table [#2922](https://github.com/ethyca/fides/pull/2922)
- APIs to support Privacy Notice management (create, read, update) [#2928](https://github.com/ethyca/fides/pull/2928)

### Changed

- Improved standard layout for large width screens and polished misc. pages [#2869](https://github.com/ethyca/fides/pull/2869)
- Changed UI paths in the admin-ui [#2869](https://github.com/ethyca/fides/pull/2892)
  - `/add-systems/new` --> `/add-systems/manual`
  - `/system` --> `/systems`
- Added individual ID routes for systems [#2902](https://github.com/ethyca/fides/pull/2902)
- Deprecated adding scopes to users directly; you can only add roles. [#2848](https://github.com/ethyca/fides/pull/2848/files)
- Changed About Fides page to say "Fides Core Version:" over "Version". [#2899](https://github.com/ethyca/fides/pull/2899)
- Polish Admin UI header & navigation [#2897](https://github.com/ethyca/fides/pull/2897)
- Give new users a "viewer" role by default [#2900](https://github.com/ethyca/fides/pull/2900)
- Tie together save states for user permissions and systems [#2913](https://github.com/ethyca/fides/pull/2913)
- Removing payment types from Stripe connector params [#2915](https://github.com/ethyca/fides/pull/2915)
- Viewer role can now access a restricted version of the user management page [#2933](https://github.com/ethyca/fides/pull/2933)
- Change Privacy Center email placeholder text [#2935](https://github.com/ethyca/fides/pull/2935)
- Restricted setting Approvers as System Managers [#2891](https://github.com/ethyca/fides/pull/2891)
- Adds confirmation modal when downgrading user to "approver" role via Admin UI [#2924](https://github.com/ethyca/fides/pull/2924)
- Changed the toast message for new users to include access control info [#2939](https://github.com/ethyca/fides/pull/2939)
- Add Data Stewards to datamap export [#2962](https://github.com/ethyca/fides/pull/2962)

### Fixed

- Restricted Contributors from being able to create Owners [#2888](https://github.com/ethyca/fides/pull/2888)
- Allow for dynamic aspect ratio for logo on Privacy Center 404 [#2895](https://github.com/ethyca/fides/pull/2895)
- Allow for dynamic aspect ratio for logo on consent page [#2895](https://github.com/ethyca/fides/pull/2895)
- Align role dscription drawer of Admin UI with top nav: [#2932](https://github.com/ethyca/fides/pull/2932)
- Fixed error message when a user is assigned to be an approver without any systems [#2953](https://github.com/ethyca/fides/pull/2953)

### Developer Experience

- Update frontend npm packages (admin-ui, privacy-center, cypress-e2e) [#2921](https://github.com/ethyca/fides/pull/2921)

## [2.9.2](https://github.com/ethyca/fides/compare/2.9.1...2.9.2)

### Fixed

- Allow multiple data uses as long as their processing activity name is different [#2905](https://github.com/ethyca/fides/pull/2905)
- use HTML property, not text, when dispatching Mailchimp Transactional emails [#2901](https://github.com/ethyca/fides/pull/2901)
- Remove policy key from Privacy Center submission modal [#2912](https://github.com/ethyca/fides/pull/2912)

## [2.9.1](https://github.com/ethyca/fides/compare/2.9.0...2.9.1)

### Added

- Added Attentive erasure email connector [#2782](https://github.com/ethyca/fides/pull/2782)

### Changed

- Removed dataset based email connectors [#2782](https://github.com/ethyca/fides/pull/2782)
- Changed Auth0's authentication strategy from `bearer` to `oauth2_client_credentials` [#2820](https://github.com/ethyca/fides/pull/2820)
- renamed the privacy declarations field "Privacy declaration name (deprecated)" to "Processing Activity" [#711](https://github.com/ethyca/fidesplus/issues/711)

### Fixed

- Fixed issue where the scopes list passed into FidesUserPermission could get mutated with the total_scopes call [#2883](https://github.com/ethyca/fides/pull/2883)

### Removed

- removed the `privacyDeclarationDeprecatedFields` flag [#711](https://github.com/ethyca/fidesplus/issues/711)

## [2.9.0](https://github.com/ethyca/fides/compare/2.8.3...2.9.0)

### Added

- The ability to assign users as system managers for a specific system [#2714](https://github.com/ethyca/fides/pull/2714)
- New endpoints to add and remove users as system managers [#2726](https://github.com/ethyca/fides/pull/2726)
- Warning about access control migration to the UI [#2842](https://github.com/ethyca/fides/pull/2842)
- Adds Role Assignment UI [#2739](https://github.com/ethyca/fides/pull/2739)
- Add an automated migration to give users a `viewer` role [#2821](https://github.com/ethyca/fides/pull/2821)

### Changed

- Removed "progressive" navigation that would hide Admin UI tabs until Systems / Connections were configured [#2762](https://github.com/ethyca/fides/pull/2762)
- Added `system.privacy_declaration.name` to datamap response [#2831](https://github.com/ethyca/fides/pull/2831/files)

### Developer Experience

- Retired legacy `navV2` feature flag [#2762](https://github.com/ethyca/fides/pull/2762)
- Update Admin UI Layout to fill viewport height [#2812](https://github.com/ethyca/fides/pull/2812)

### Fixed

- Fixed issue where unsaved changes warning would always show up when running fidesplus [#2788](https://github.com/ethyca/fides/issues/2788)
- Fixed problem in datamap export with datasets that had been updated via SaaS instantiation [#2841](https://github.com/ethyca/fides/pull/2841)
- Fixed problem in datamap export with inconsistent custom field ordering [#2859](https://github.com/ethyca/fides/pull/2859)

## [2.8.3](https://github.com/ethyca/fides/compare/2.8.2...2.8.3)

### Added

- Serialise `bson.ObjectId` types in SAR data packages [#2785](https://github.com/ethyca/fides/pull/2785)

### Fixed

- Fixed issue where more than 1 populated custom fields removed a system from the datamap export [#2825](https://github.com/ethyca/fides/pull/2825)

## [2.8.2](https://github.com/ethyca/fides/compare/2.8.1...2.8.2)

### Fixed

- Resolved a bug that stopped custom fields populating the visual datamap [#2775](https://github.com/ethyca/fides/pull/2775)
- Patch appconfig migration to handle existing db record [#2780](https://github.com/ethyca/fides/pull/2780)

## [2.8.1](https://github.com/ethyca/fides/compare/2.8.0...2.8.1)

### Fixed

- Disabled hiding Admin UI based on user scopes [#2771](https://github.com/ethyca/fides/pull/2771)

## [2.8.0](https://github.com/ethyca/fides/compare/2.7.1...2.8.0)

### Added

- Add API support for messaging config properties [#2551](https://github.com/ethyca/fides/pull/2551)
- Access and erasure support for Kustomer [#2520](https://github.com/ethyca/fides/pull/2520)
- Added the `erase_after` field on collections to be able to set the order for erasures [#2619](https://github.com/ethyca/fides/pull/2619)
- Add a toggle to filter the system classification to only return those with classification data [#2700](https://github.com/ethyca/fides/pull/2700)
- Added backend role-based permissions [#2671](https://github.com/ethyca/fides/pull/2671)
- Access and erasure for Vend SaaS Connector [#1869](https://github.com/ethyca/fides/issues/1869)
- Added endpoints for storage and messaging config setup status [#2690](https://github.com/ethyca/fides/pull/2690)
- Access and erasure for Jira SaaS Connector [#1871](https://github.com/ethyca/fides/issues/1871)
- Access and erasure support for Delighted [#2244](https://github.com/ethyca/fides/pull/2244)
- Improve "Upload a new dataset YAML" [#1531](https://github.com/ethyca/fides/pull/2258)
- Input validation and sanitization for Privacy Request fields [#2655](https://github.com/ethyca/fides/pull/2655)
- Access and erasure support for Yotpo [#2708](https://github.com/ethyca/fides/pull/2708)
- Custom Field Library Tab [#527](https://github.com/ethyca/fides/pull/2693)
- Allow SendGrid template usage [#2728](https://github.com/ethyca/fides/pull/2728)
- Added ConnectorRunner to simplify SaaS connector testing [#1795](https://github.com/ethyca/fides/pull/1795)
- Adds support for Mailchimp Transactional as a messaging config [#2742](https://github.com/ethyca/fides/pull/2742)

### Changed

- Admin UI
  - Add flow for selecting system types when manually creating a system [#2530](https://github.com/ethyca/fides/pull/2530)
  - Updated forms for privacy declarations [#2648](https://github.com/ethyca/fides/pull/2648)
  - Delete flow for privacy declarations [#2664](https://github.com/ethyca/fides/pull/2664)
  - Add framework to have UI elements respect the user's scopes [#2682](https://github.com/ethyca/fides/pull/2682)
  - "Manual Webhook" has been renamed to "Manual Process". [#2717](https://github.com/ethyca/fides/pull/2717)
- Convert all config values to Pydantic `Field` objects [#2613](https://github.com/ethyca/fides/pull/2613)
- Add warning to 'fides deploy' when installed outside of a virtual environment [#2641](https://github.com/ethyca/fides/pull/2641)
- Redesigned the default/init config file to be auto-documented. Also updates the `fides init` logic and analytics consent logic [#2694](https://github.com/ethyca/fides/pull/2694)
- Change how config creation/import is handled across the application [#2622](https://github.com/ethyca/fides/pull/2622)
- Update the CLI aesthetics & docstrings [#2703](https://github.com/ethyca/fides/pull/2703)
- Updates Roles->Scopes Mapping [#2744](https://github.com/ethyca/fides/pull/2744)
- Return user scopes as an enum, as well as total scopes [#2741](https://github.com/ethyca/fides/pull/2741)
- Update `MessagingServiceType` enum to be lowercased throughout [#2746](https://github.com/ethyca/fides/pull/2746)

### Developer Experience

- Set the security environment of the fides dev setup to `prod` instead of `dev` [#2588](https://github.com/ethyca/fides/pull/2588)
- Removed unexpected default Redis password [#2666](https://github.com/ethyca/fides/pull/2666)
- Privacy Center
  - Typechecking and validation of the `config.json` will be checked for backwards-compatibility. [#2661](https://github.com/ethyca/fides/pull/2661)
- Combined conftest.py files [#2669](https://github.com/ethyca/fides/pull/2669)

### Fixed

- Fix support for "redis.user" setting when authenticating to the Redis cache [#2666](https://github.com/ethyca/fides/pull/2666)
- Fix error with the classify dataset feature flag not writing the dataset to the server [#2675](https://github.com/ethyca/fides/pull/2675)
- Allow string dates to stay strings in cache decoding [#2695](https://github.com/ethyca/fides/pull/2695)
- Admin UI
  - Remove Identifiability (Data Qualifier) from taxonomy editor [2684](https://github.com/ethyca/fides/pull/2684)
- FE: Custom field selections binding issue on Taxonomy tabs [#2659](https://github.com/ethyca/fides/pull/2693/)
- Fix Privacy Request Status when submitting a consent request when identity verification is required [#2736](https://github.com/ethyca/fides/pull/2736)

## [2.7.1](https://github.com/ethyca/fides/compare/2.7.0...2.7.1)

- Fix error with the classify dataset feature flag not writing the dataset to the server [#2675](https://github.com/ethyca/fides/pull/2675)

## [2.7.0](https://github.com/ethyca/fides/compare/2.6.6...2.7.0)

- Fides API

  - Access and erasure support for Braintree [#2223](https://github.com/ethyca/fides/pull/2223)
  - Added route to send a test message [#2585](https://github.com/ethyca/fides/pull/2585)
  - Add default storage configuration functionality and associated APIs [#2438](https://github.com/ethyca/fides/pull/2438)

- Admin UI

  - Custom Metadata [#2536](https://github.com/ethyca/fides/pull/2536)
    - Create Custom Lists
    - Create Custom Field Definition
    - Create custom fields from a the taxonomy editor
    - Provide a custom field value in a resource
    - Bulk edit custom field values [#2612](https://github.com/ethyca/fides/issues/2612)
    - Custom metadata UI Polish [#2624](https://github.com/ethyca/fides/pull/2625)

- Privacy Center

  - The consent config default value can depend on whether Global Privacy Control is enabled. [#2341](https://github.com/ethyca/fides/pull/2341)
  - When GPC is enabled, the UI indicates which data uses are opted out by default. [#2596](https://github.com/ethyca/fides/pull/2596)
  - `inspectForBrowserIdentities` now also looks for `ljt_readerID`. [#2543](https://github.com/ethyca/fides/pull/2543)

### Added

- Added new Wunderkind Consent Saas Connector [#2600](https://github.com/ethyca/fides/pull/2600)
- Added new Sovrn Email Consent Connector [#2543](https://github.com/ethyca/fides/pull/2543/)
- Log Fides version at startup [#2566](https://github.com/ethyca/fides/pull/2566)

### Changed

- Update Admin UI to show all action types (access, erasure, consent, update) [#2523](https://github.com/ethyca/fides/pull/2523)
- Removes legacy `verify_oauth_client` function [#2527](https://github.com/ethyca/fides/pull/2527)
- Updated the UI for adding systems to a new design [#2490](https://github.com/ethyca/fides/pull/2490)
- Minor logging improvements [#2566](https://github.com/ethyca/fides/pull/2566)
- Various form components now take a `stacked` or `inline` variant [#2542](https://github.com/ethyca/fides/pull/2542)
- UX fixes for user management [#2537](https://github.com/ethyca/fides/pull/2537)
- Updating Firebase Auth connector to mask the user with a delete instead of an update [#2602](https://github.com/ethyca/fides/pull/2602)

### Fixed

- Fixed bug where refreshing a page in the UI would result in a 404 [#2502](https://github.com/ethyca/fides/pull/2502)
- Usernames are case insensitive now and prevent all duplicates [#2487](https://github.com/ethyca/fides/pull/2487)
  - This PR contains a migration that deletes duplicate users and keeps the oldest original account.
- Update Logos for shipped connectors [#2464](https://github.com/ethyca/fides/pull/2587)
- Search field on privacy request page isn't working [#2270](https://github.com/ethyca/fides/pull/2595)
- Fix connection dropdown in integration table to not be disabled add system creation [#3589](https://github.com/ethyca/fides/pull/3589)

### Developer Experience

- Added new Cypress E2E smoke tests [#2241](https://github.com/ethyca/fides/pull/2241)
- New command `nox -s e2e_test` which will spin up the test environment and run true E2E Cypress tests against it [#2417](https://github.com/ethyca/fides/pull/2417)
- Cypress E2E tests now run in CI and are reported to Cypress Cloud [#2417](https://github.com/ethyca/fides/pull/2417)
- Change from `randomint` to `uuid` in mongodb tests to reduce flakiness. [#2591](https://github.com/ethyca/fides/pull/2591)

### Removed

- Remove feature flagged config wizard stepper from Admin UI [#2553](https://github.com/ethyca/fides/pull/2553)

## [2.6.6](https://github.com/ethyca/fides/compare/2.6.5...2.6.6)

### Changed

- Improve Readability for Custom Masking Override Exceptions [#2593](https://github.com/ethyca/fides/pull/2593)

## [2.6.5](https://github.com/ethyca/fides/compare/2.6.4...2.6.5)

### Added

- Added config properties to override database Engine parameters [#2511](https://github.com/ethyca/fides/pull/2511)
- Increased default pool_size and max_overflow to 50 [#2560](https://github.com/ethyca/fides/pull/2560)

## [2.6.4](https://github.com/ethyca/fides/compare/2.6.3...2.6.4)

### Fixed

- Fixed bug for SMS completion notification not being sent [#2526](https://github.com/ethyca/fides/issues/2526)
- Fixed bug where refreshing a page in the UI would result in a 404 [#2502](https://github.com/ethyca/fides/pull/2502)

## [2.6.3](https://github.com/ethyca/fides/compare/2.6.2...2.6.3)

### Fixed

- Handle case where legacy dataset has meta: null [#2524](https://github.com/ethyca/fides/pull/2524)

## [2.6.2](https://github.com/ethyca/fides/compare/2.6.1...2.6.2)

### Fixed

- Issue addressing missing field in dataset migration [#2510](https://github.com/ethyca/fides/pull/2510)

## [2.6.1](https://github.com/ethyca/fides/compare/2.6.0...2.6.1)

### Fixed

- Fix errors when privacy requests execute concurrently without workers [#2489](https://github.com/ethyca/fides/pull/2489)
- Enable saas request overrides to run in worker runtime [#2489](https://github.com/ethyca/fides/pull/2489)

## [2.6.0](https://github.com/ethyca/fides/compare/2.5.1...2.6.0)

### Added

- Added the `env` option to the `security` configuration options to allow for users to completely secure the API endpoints [#2267](https://github.com/ethyca/fides/pull/2267)
- Unified Fides Resources
  - Added a dataset dropdown selector when configuring a connector to link an existing dataset to the connector configuration. [#2162](https://github.com/ethyca/fides/pull/2162)
  - Added new datasetconfig.ctl_dataset_id field to unify fides dataset resources [#2046](https://github.com/ethyca/fides/pull/2046)
- Add new connection config routes that couple them with systems [#2249](https://github.com/ethyca/fides/pull/2249)
- Add new select/deselect all permissions buttons [#2437](https://github.com/ethyca/fides/pull/2437)
- Endpoints to allow a user with the `user:password-reset` scope to reset users' passwords. In addition, users no longer require a scope to edit their own passwords. [#2373](https://github.com/ethyca/fides/pull/2373)
- New form to reset a user's password without knowing an old password [#2390](https://github.com/ethyca/fides/pull/2390)
- Approve & deny buttons on the "Request details" page. [#2473](https://github.com/ethyca/fides/pull/2473)
- Consent Propagation
  - Add the ability to execute Consent Requests via the Privacy Request Execution layer [#2125](https://github.com/ethyca/fides/pull/2125)
  - Add a Mailchimp Transactional Consent Connector [#2194](https://github.com/ethyca/fides/pull/2194)
  - Allow defining a list of opt-in and/or opt-out requests in consent connectors [#2315](https://github.com/ethyca/fides/pull/2315)
  - Add a Google Analytics Consent Connector for GA4 properties [#2302](https://github.com/ethyca/fides/pull/2302)
  - Pass the GA Cookie from the Privacy Center [#2337](https://github.com/ethyca/fides/pull/2337)
  - Rename "user_id" to more specific "ga_client_id" [#2356](https://github.com/ethyca/fides/pull/2356)
  - Patch Google Analytics Consent Connector to delete by client_id [#2355](https://github.com/ethyca/fides/pull/2355)
  - Add a "skip_param_values option" to optionally skip when we are missing param values in the body [#2384](https://github.com/ethyca/fides/pull/2384)
  - Adds a new Universal Analytics Connector that works with the UA Tracking Id
- Adds intake and storage of Global Privacy Control Signal props for Consent [#2599](https://github.com/ethyca/fides/pull/2599)

### Changed

- Unified Fides Resources
  - Removed several fidesops schemas for DSR's in favor of updated Fideslang schemas [#2009](https://github.com/ethyca/fides/pull/2009)
  - Removed DatasetConfig.dataset field [#2096](https://github.com/ethyca/fides/pull/2096)
  - Updated UI dataset config routes to use new unified routes [#2113](https://github.com/ethyca/fides/pull/2113)
  - Validate request body on crud endpoints on upsert. Validate dataset data categories before save. [#2134](https://github.com/ethyca/fides/pull/2134/)
  - Updated test env setup and quickstart to use new endpoints [#2225](https://github.com/ethyca/fides/pull/2225)
- Consent Propagation
  - Privacy Center consent options can now be marked as `executable` in order to propagate consent requests [#2193](https://github.com/ethyca/fides/pull/2193)
  - Add support for passing browser identities to consent request patches [#2304](https://github.com/ethyca/fides/pull/2304)
- Update fideslang to 1.3.3 [#2343](https://github.com/ethyca/fides/pull/2343)
- Display the request type instead of the policy name on the request table [#2382](https://github.com/ethyca/fides/pull/2382)
- Make denial reasons required [#2400](https://github.com/ethyca/fides/pull/2400)
- Display the policy key on the request details page [#2395](https://github.com/ethyca/fides/pull/2395)
- Updated CSV export [#2452](https://github.com/ethyca/fides/pull/2452)
- Privacy Request approval now uses a modal [#2443](https://github.com/ethyca/fides/pull/2443)

### Developer Experience

- `nox -s test_env` has been replaced with `nox -s "fides_env(dev)"`
- New command `nox -s "fides_env(test)"` creates a complete test environment with seed data (similar to `fides_env(dev)`) but with the production fides image so the built UI can be accessed at `localhost:8080` [#2399](https://github.com/ethyca/fides/pull/2399)
- Change from code climate to codecov for coverage reporting [#2402](https://github.com/ethyca/fides/pull/2402)

### Fixed

- Home screen header scaling and responsiveness issues [#2200](https://github.com/ethyca/fides/pull/2277)
- Privacy Center identity inputs validate even when they are optional. [#2308](https://github.com/ethyca/fides/pull/2308)
- The PII toggle defaults to false and PII will be hidden on page load [#2388](https://github.com/ethyca/fides/pull/2388)
- Fixed a CI bug caused by git security upgrades [#2441](https://github.com/ethyca/fides/pull/2441)
- Privacy Center
  - Identity inputs validate even when they are optional. [#2308](https://github.com/ethyca/fides/pull/2308)
  - Submit buttons show loading state and disable while submitting. [#2401](https://github.com/ethyca/fides/pull/2401)
  - Phone inputs no longer request country SVGs from external domain. [#2378](https://github.com/ethyca/fides/pull/2378)
  - Input validation errors no longer change the height of modals. [#2379](https://github.com/ethyca/fides/pull/2379)
- Patch masking strategies to better handle null and non-string inputs [#2307](https://github.com/ethyca/fides/pull/2377)
- Renamed prod pushes tag to be `latest` for privacy center and sample app [#2401](https://github.com/ethyca/fides/pull/2407)
- Update firebase connector to better handle non-existent users [#2439](https://github.com/ethyca/fides/pull/2439)

## [2.5.1](https://github.com/ethyca/fides/compare/2.5.0...2.5.1)

### Developer Experience

- Allow db resets only if `config.dev_mode` is `True` [#2321](https://github.com/ethyca/fides/pull/2321)

### Fixed

- Added a feature flag for the recent dataset classification UX changes [#2335](https://github.com/ethyca/fides/pull/2335)

### Security

- Add a check to the catchall path to prevent returning paths outside of the UI directory [#2330](https://github.com/ethyca/fides/pull/2330)

### Developer Experience

- Reduce size of local Docker images by fixing `.dockerignore` patterns [#2360](https://github.com/ethyca/fides/pull/2360)

## [2.5.0](https://github.com/ethyca/fides/compare/2.4.0...2.5.0)

### Docs

- Update the docs landing page and remove redundant docs [#2184](https://github.com/ethyca/fides/pull/2184)

### Added

- Added the `user` command group to the CLI. [#2153](https://github.com/ethyca/fides/pull/2153)
- Added `Code Climate` test coverage uploads. [#2198](https://github.com/ethyca/fides/pull/2198)
- Added the connection key to the execution log [#2100](https://github.com/ethyca/fides/pull/2100)
- Added endpoints to retrieve DSR `Rule`s and `Rule Target`s [#2116](https://github.com/ethyca/fides/pull/2116)
- Added Fides version number to account dropdown in the UI [#2140](https://github.com/ethyca/fides/pull/2140)
- Add link to Classify Systems page in nav side bar [#2128](https://github.com/ethyca/fides/pull/2128)
- Dataset classification UI now polls for results [#2123](https://github.com/ethyca/fides/pull/2123)
- Update Privacy Center Icons [#1800](https://github.com/ethyca/fides/pull/2139)
- Privacy Center `fides-consent.js`:
  - `Fides.shopify` integration function. [#2152](https://github.com/ethyca/fides/pull/2152)
  - Dedicated folder for integrations.
  - `Fides.meta` integration function (fbq). [#2217](https://github.com/ethyca/fides/pull/2217)
- Adds support for Twilio email service (Sendgrid) [#2154](https://github.com/ethyca/fides/pull/2154)
- Access and erasure support for Recharge [#1709](https://github.com/ethyca/fides/pull/1709)
- Access and erasure support for Friendbuy Nextgen [#2085](https://github.com/ethyca/fides/pull/2085)

### Changed

- Admin UI Feature Flags - [#2101](https://github.com/ethyca/fides/pull/2101)
  - Overrides can be saved in the browser.
  - Use `NEXT_PUBLIC_APP_ENV` for app-specific environment config.
  - No longer use `react-feature-flags` library.
  - Can have descriptions. [#2243](https://github.com/ethyca/fides/pull/2243)
- Made privacy declarations optional when adding systems manually - [#2173](https://github.com/ethyca/fides/pull/2173)
- Removed an unclear logging message. [#2266](https://github.com/ethyca/fides/pull/2266)
- Allow any user with `user:delete` scope to delete other users [#2148](https://github.com/ethyca/fides/pull/2148)
- Dynamic imports of custom overrides and SaaS test fixtures [#2169](https://github.com/ethyca/fides/pull/2169)
- Added `AuthenticatedClient` to custom request override interface [#2171](https://github.com/ethyca/fides/pull/2171)
- Only approve the specific collection instead of the entire dataset, display only top 1 classification by default [#2226](https://github.com/ethyca/fides/pull/2226)
- Update sample project resources for `fides evaluate` usage in `fides deploy` [#2253](https://github.com/ethyca/fides/pull/2253)

### Removed

- Removed unused object_name field on s3 storage config [#2133](https://github.com/ethyca/fides/pull/2133)

### Fixed

- Remove next-auth from privacy center to fix JS console error [#2090](https://github.com/ethyca/fides/pull/2090)
- Admin UI - Added Missing ability to assign `user:delete` in the permissions checkboxes [#2148](https://github.com/ethyca/fides/pull/2148)
- Nav bug: clicking on Privacy Request breadcrumb takes me to Home instead of /privacy-requests [#497](https://github.com/ethyca/fides/pull/2141)
- Side nav disappears when viewing request details [#2129](https://github.com/ethyca/fides/pull/2155)
- Remove usage of load dataset button and other dataset UI modifications [#2149](https://github.com/ethyca/fides/pull/2149)
- Improve readability for exceptions raised from custom request overrides [#2157](https://github.com/ethyca/fides/pull/2157)
- Importing custom request overrides on server startup [#2186](https://github.com/ethyca/fides/pull/2186)
- Remove warning when env vars default to blank strings in docker-compose [#2188](https://github.com/ethyca/fides/pull/2188)
- Fix Cookie House purchase modal flashing 'Error' in title [#2274](https://github.com/ethyca/fides/pull/2274)
- Stop dependency from upgrading `packaging` to version with known issue [#2273](https://github.com/ethyca/fides/pull/2273)
- Privacy center config no longer requires `identity_inputs` and will use `email` as a default [#2263](https://github.com/ethyca/fides/pull/2263)
- No longer display remaining days for privacy requests in terminal states [#2292](https://github.com/ethyca/fides/pull/2292)

### Removed

- Remove "Create New System" button when viewing systems. All systems can now be created via the "Add systems" button on the home page. [#2132](https://github.com/ethyca/fides/pull/2132)

## [2.4.0](https://github.com/ethyca/fides/compare/2.3.1...2.4.0)

### Developer Experience

- Include a pre-check workflow that collects the pytest suite [#2098](https://github.com/ethyca/fides/pull/2098)
- Write to the application db when running the app locally. Write to the test db when running pytest [#1731](https://github.com/ethyca/fides/pull/1731)

### Changed

- Move the `fides.ctl.core.` and `fides.ctl.connectors` modules into `fides.core` and `fides.connectors` respectively [#2097](https://github.com/ethyca/fides/pull/2097)
- Fides: Skip cypress tests due to nav bar 2.0 [#2102](https://github.com/ethyca/fides/pull/2103)

### Added

- Adds new erasure policy for complete user data masking [#1839](https://github.com/ethyca/fides/pull/1839)
- New Fides Home page [#1864](https://github.com/ethyca/fides/pull/2050)
- Nav 2.0 - Replace form flow side navs with top tabs [#2037](https://github.com/ethyca/fides/pull/2050)
- Adds new erasure policy for complete user data masking [#1839](https://github.com/ethyca/fides/pull/1839)
- Added ability to use Mailgun templates when sending emails. [#2039](https://github.com/ethyca/fides/pull/2039)
- Adds SMS id verification for consent [#2094](https://github.com/ethyca/fides/pull/2094)

### Fixed

- Store `fides_consent` cookie on the root domain of the Privacy Center [#2071](https://github.com/ethyca/fides/pull/2071)
- Properly set the expire-time for verification codes [#2105](https://github.com/ethyca/fides/pull/2105)

## [2.3.1](https://github.com/ethyca/fides/compare/2.3.0...2.3.1)

### Fixed

- Resolved an issue where the root_user was not being created [#2082](https://github.com/ethyca/fides/pull/2082)

### Added

- Nav redesign with sidebar groups. Feature flagged to only be visible in dev mode until release. [#2030](https://github.com/ethyca/fides/pull/2047)
- Improved error handling for incorrect app encryption key [#2089](https://github.com/ethyca/fides/pull/2089)
- Access and erasure support for Friendbuy API [#2019](https://github.com/ethyca/fides/pull/2019)

## [2.3.0](https://github.com/ethyca/fides/compare/2.2.2...2.3.0)

### Added

- Common Subscriptions for app-wide data and feature checks. [#2030](https://github.com/ethyca/fides/pull/2030)
- Send email alerts on privacy request failures once the specified threshold is reached. [#1793](https://github.com/ethyca/fides/pull/1793)
- DSR Notifications (toast) [#1895](https://github.com/ethyca/fides/pull/1895)
- DSR configure alerts btn [#1895](https://github.com/ethyca/fides/pull/1895)
- DSR configure alters (FE) [#1895](https://github.com/ethyca/fides/pull/1895)
- Add a `usage` session to Nox to print full session docstrings. [#2022](https://github.com/ethyca/fides/pull/2022)

### Added

- Adds notifications section to toml files [#2026](https://github.com/ethyca/fides/pull/2060)

### Changed

- Updated to use `loguru` logging library throughout codebase [#2031](https://github.com/ethyca/fides/pull/2031)
- Do not always create a `fides.toml` by default [#2023](https://github.com/ethyca/fides/pull/2023)
- The `fideslib` module has been merged into `fides`, code redundancies have been removed [#1859](https://github.com/ethyca/fides/pull/1859)
- Replace 'ingress' and 'egress' with 'sources' and 'destinations' across UI [#2044](https://github.com/ethyca/fides/pull/2044)
- Update the functionality of `fides pull -a <filename>` to include _all_ resource types. [#2083](https://github.com/ethyca/fides/pull/2083)

### Fixed

- Timing issues with bulk DSR reprocessing, specifically when analytics are enabled [#2015](https://github.com/ethyca/fides/pull/2015)
- Error caused by running erasure requests with disabled connectors [#2045](https://github.com/ethyca/fides/pull/2045)
- Changes the SlowAPI ratelimiter's backend to use memory instead of Redis [#2054](https://github.com/ethyca/fides/pull/2058)

## [2.2.2](https://github.com/ethyca/fides/compare/2.2.1...2.2.2)

### Docs

- Updated the readme to use new new [docs site](http://docs.ethyca.com) [#2020](https://github.com/ethyca/fides/pull/2020)

### Deprecated

- The documentation site hosted in the `/docs` directory has been deprecated. All documentation updates will be hosted at the new [docs site](http://docs.ethyca.com) [#2020](https://github.com/ethyca/fides/pull/2020)

### Fixed

- Fixed mypy and pylint errors [#2013](https://github.com/ethyca/fides/pull/2013)
- Update connection test endpoint to be effectively non-blocking [#2000](https://github.com/ethyca/fides/pull/2000)
- Update Fides connector to better handle children with no access results [#2012](https://github.com/ethyca/fides/pull/2012)

## [2.2.1](https://github.com/ethyca/fides/compare/2.2.0...2.2.1)

### Added

- Add health check indicator for data flow scanning option [#1973](https://github.com/ethyca/fides/pull/1973)

### Changed

- The `celery.toml` is no longer used, instead it is a subsection of the `fides.toml` file [#1990](https://github.com/ethyca/fides/pull/1990)
- Update sample project landing page copy to be version-agnostic [#1958](https://github.com/ethyca/fides/pull/1958)
- `get` and `ls` CLI commands now return valid `fides` object YAML [#1991](https://github.com/ethyca/fides/pull/1991)

### Developer Experience

- Remove duplicate fastapi-caching and pin version. [#1765](https://github.com/ethyca/fides/pull/1765)

## [2.2.0](https://github.com/ethyca/fides/compare/2.1.0...2.2.0)

### Added

- Send email alerts on privacy request failures once the specified threshold is reached. [#1793](https://github.com/ethyca/fides/pull/1793)
- Add authenticated privacy request route. [#1819](https://github.com/ethyca/fides/pull/1819)
- Enable the onboarding flow [#1836](https://github.com/ethyca/fides/pull/1836)
- Access and erasure support for Fullstory API [#1821](https://github.com/ethyca/fides/pull/1821)
- Add function to poll privacy request for completion [#1860](https://github.com/ethyca/fides/pull/1860)
- Added rescan flow for the data flow scanner [#1844](https://github.com/ethyca/fides/pull/1844)
- Add rescan flow for the data flow scanner [#1844](https://github.com/ethyca/fides/pull/1844)
- Add Fides connector to support parent-child Fides deployments [#1861](https://github.com/ethyca/fides/pull/1861)
- Classification UI now polls for updates to classifications [#1908](https://github.com/ethyca/fides/pull/1908)

### Changed

- The organization info form step is now skipped if the server already has organization info. [#1840](https://github.com/ethyca/fides/pull/1840)
- Removed the description column from the classify systems page. [#1867](https://github.com/ethyca/fides/pull/1867)
- Retrieve child results during fides connector execution [#1967](https://github.com/ethyca/fides/pull/1967)

### Fixed

- Fix error in parent user creation seeding. [#1832](https://github.com/ethyca/fides/issues/1832)
- Fix DSR error due to unfiltered empty identities [#1901](https://github.com/ethyca/fides/pull/1907)

### Docs

- Remove documentation about no-longer used connection string override [#1824](https://github.com/ethyca/fides/pull/1824)
- Fix typo in headings [#1824](https://github.com/ethyca/fides/pull/1824)
- Update documentation to reflect configs necessary for mailgun, twilio_sms and twilio_email service types [#1846](https://github.com/ethyca/fides/pull/1846)

...

## [2.1.0](https://github.com/ethyca/fides/compare/2.0.0...2.1.0)

### Added

- Classification flow for system data flows
- Classification is now triggered as part of data flow scanning
- Include `ingress` and `egress` fields on system export and `datamap/` endpoint [#1740](https://github.com/ethyca/fides/pull/1740)
- Repeatable unique identifier for dataset fides_keys and metadata [#1786](https://github.com/ethyca/fides/pull/1786)
- Adds SMS support for identity verification notifications [#1726](https://github.com/ethyca/fides/pull/1726)
- Added phone number validation in back-end and react phone number form in Privacy Center [#1745](https://github.com/ethyca/fides/pull/1745)
- Adds SMS message template for all subject notifications [#1743](https://github.com/ethyca/fides/pull/1743)
- Privacy-Center-Cypress workflow for CI checks of the Privacy Center. [#1722](https://github.com/ethyca/fides/pull/1722)
- Privacy Center `fides-consent.js` script for accessing consent on external pages. [Details](/clients/privacy-center/packages/fides-consent/README.md)
- Erasure support for Twilio Conversations API [#1673](https://github.com/ethyca/fides/pull/1673)
- Webserver port can now be configured via the CLI command [#1858](https://github.com/ethyca/fides/pull/1858)

### Changed

- Optional dependencies are no longer used for 3rd-party connectivity. Instead they are used to isolate dangerous dependencies. [#1679](https://github.com/ethyca/fides/pull/1679)
- All Next pages now automatically require login. [#1670](https://github.com/ethyca/fides/pull/1670)
- Running the `webserver` command no longer prompts the user to opt out/in to analytics[#1724](https://github.com/ethyca/fides/pull/1724)

### Developer Experience

- Admin-UI-Cypress tests that fail in CI will now upload screen recordings for debugging. [#1728](https://github.com/ethyca/fides/pull/1728/files/c23e62fea284f7910028c8483feff893903068b8#r1019491323)
- Enable remote debugging from VSCode of live dev app [#1780](https://github.com/ethyca/fides/pull/1780)

### Removed

- Removed the Privacy Center `cookieName` config introduced in 2.0.0. [#1756](https://github.com/ethyca/fides/pull/1756)

### Fixed

- Exceptions are no longer raised when sending analytics on Windows [#1666](https://github.com/ethyca/fides/pull/1666)
- Fixed wording on identity verification modal in the Privacy Center [#1674](https://github.com/ethyca/fides/pull/1674)
- Update system fides_key tooltip text [#1533](https://github.com/ethyca/fides/pull/1685)
- Removed local storage parsing that is redundant with redux-persist. [#1678](https://github.com/ethyca/fides/pull/1678)
- Show a helpful error message if Docker daemon is not running during "fides deploy" [#1694](https://github.com/ethyca/fides/pull/1694)
- Allow users to query their own permissions, including root user. [#1698](https://github.com/ethyca/fides/pull/1698)
- Single-select taxonomy fields legal basis and special category can be cleared. [#1712](https://github.com/ethyca/fides/pull/1712)
- Fixes the issue where the security config is not properly loading from environment variables. [#1718](https://github.com/ethyca/fides/pull/1718)
- Fixes the issue where the CLI can't run without the config values required by the webserver. [#1811](https://github.com/ethyca/fides/pull/1811)
- Correctly handle response from adobe jwt auth endpoint as milliseconds, rather than seconds. [#1754](https://github.com/ethyca/fides/pull/1754)
- Fixed styling issues with the `EditDrawer` component. [#1803](https://github.com/ethyca/fides/pull/1803)

### Security

- Bumped versions of packages that use OpenSSL [#1683](https://github.com/ethyca/fides/pull/1683)

## [2.0.0](https://github.com/ethyca/fides/compare/1.9.6...2.0.0)

### Added

- Allow delete-only SaaS connector endpoints [#1200](https://github.com/ethyca/fides/pull/1200)
- Privacy center consent choices store a browser cookie. [#1364](https://github.com/ethyca/fides/pull/1364)
  - The format is generic. A reasonable set of defaults will be added later: [#1444](https://github.com/ethyca/fides/issues/1444)
  - The cookie name defaults to `fides_consent` but can be configured under `config.json > consent > cookieName`.
  - Each consent option can provide an array of `cookieKeys`.
- Individually select and reprocess DSRs that have errored [#1203](https://github.com/ethyca/fides/pull/1489)
- Bulk select and reprocess DSRs that have errored [#1205](https://github.com/ethyca/fides/pull/1489)
- Config Wizard: AWS scan results populate in system review forms. [#1454](https://github.com/ethyca/fides/pull/1454)
- Integrate rate limiter with Saas Connectors. [#1433](https://github.com/ethyca/fides/pull/1433)
- Config Wizard: Added a column selector to the scan results page of the config wizard [#1590](https://github.com/ethyca/fides/pull/1590)
- Config Wizard: Flow for runtime scanner option [#1640](https://github.com/ethyca/fides/pull/1640)
- Access support for Twilio Conversations API [#1520](https://github.com/ethyca/fides/pull/1520)
- Message Config: Adds Twilio Email/SMS support [#1519](https://github.com/ethyca/fides/pull/1519)

### Changed

- Updated mypy to version 0.981 and Python to version 3.10.7 [#1448](https://github.com/ethyca/fides/pull/1448)

### Developer Experience

- Repository dispatch events are sent to fidesctl-plus and fidesops-plus [#1263](https://github.com/ethyca/fides/pull/1263)
- Only the `docs-authors` team members are specified as `CODEOWNERS` [#1446](https://github.com/ethyca/fides/pull/1446)
- Updates the default local configuration to not defer tasks to a worker node [#1552](https://github.com/ethyca/fides/pull/1552/)
- Updates the healthcheck to return health status of connected Celery workers [#1588](https://github.com/ethyca/fides/pull/1588)

### Docs

- Remove the tutorial to prepare for new update [#1543](https://github.com/ethyca/fides/pull/1543)
- Add system management via UI documentation [#1541](https://github.com/ethyca/fides/pull/1541)
- Added DSR quickstart docs, restructured docs navigation [#1651](https://github.com/ethyca/fides/pull/1651)
- Update privacy request execution overview docs [#1258](https://github.com/ethyca/fides/pull/1490)

### Fixed

- Fixed system dependencies appearing as "N/A" in the datamap endpoint when there are no privacy declarations [#1649](https://github.com/ethyca/fides/pull/1649)

## [1.9.6](https://github.com/ethyca/fides/compare/1.9.5...1.9.6)

### Fixed

- Include systems without a privacy declaration on data map [#1603](https://github.com/ethyca/fides/pull/1603)
- Handle malformed tokens [#1523](https://github.com/ethyca/fides/pull/1523)
- Remove thrown exception from getAllPrivacyRequests method [#1592](https://github.com/ethyca/fides/pull/1593)
- Include systems without a privacy declaration on data map [#1603](https://github.com/ethyca/fides/pull/1603)
- After editing a dataset, the table will stay on the previously selected collection instead of resetting to the first one. [#1511](https://github.com/ethyca/fides/pull/1511)
- Fix redis `db_index` config issue [#1647](https://github.com/ethyca/fides/pull/1647)

### Docs

- Add unlinked docs and fix any remaining broken links [#1266](https://github.com/ethyca/fides/pull/1266)
- Update privacy center docs to include consent information [#1537](https://github.com/ethyca/fides/pull/1537)
- Update UI docs to include DSR countdown information and additional descriptions/filtering [#1545](https://github.com/ethyca/fides/pull/1545)

### Changed

- Allow multiple masking strategies to be specified when using fides as a masking engine [#1647](https://github.com/ethyca/fides/pull/1647)

## [1.9.5](https://github.com/ethyca/fides/compare/1.9.4...1.9.5)

### Added

- The database includes a `plus_system_scans` relation, to track the status and results of System Scanner executions in fidesctl-plus [#1554](https://github.com/ethyca/fides/pull/1554)

## [1.9.4](https://github.com/ethyca/fides/compare/1.9.2...1.9.4)

### Fixed

- After editing a dataset, the table will stay on the previously selected collection instead of resetting to the first one. [#1511](https://github.com/ethyca/fides/pull/1511)

## [1.9.2](https://github.com/ethyca/fides/compare/1.9.1...1.9.2)

### Deprecated

- Added a deprecation warning for the entire package [#1244](https://github.com/ethyca/fides/pull/1244)

### Added

- Dataset generation enhancements using Fides Classify for Plus users:

  - Integrate Fides Plus API into placeholder features introduced in 1.9.0. [#1194](https://github.com/ethyca/fides/pull/1194)

- Fides Admin UI:

  - Configure Connector after creation [#1204](https://github.com/ethyca/fides/pull/1356)

### Fixed

- Privacy Center:
  - Handle error on startup if server isn't running [#1239](https://github.com/ethyca/fides/pull/1239)
  - Fix styling issue with cards [#1240](https://github.com/ethyca/fides/pull/1240)
  - Redirect to index on consent save [#1238](https://github.com/ethyca/fides/pull/1238)

## [1.9.1](https://github.com/ethyca/fides/compare/1.9.0...1.9.1)

### Changed

- Update fideslang to v1.3.1 [#1136](https://github.com/ethyca/fides/pull/1136)

### Changed

- Update fideslang to v1.3.1 [#1136](https://github.com/ethyca/fides/pull/1136)

## [1.9.0](https://github.com/ethyca/fides/compare/1.8.6...1.9.0) - 2022-09-29

### Added

- Dataset generation enhancements using Fides Classify for Plus users:
  - Added toggle for enabling classify during generation. [#1057](https://github.com/ethyca/fides/pull/1057)
  - Initial implementation of API request to kick off classify, with confirmation modal. [#1069](https://github.com/ethyca/fides/pull/1069)
  - Initial Classification & Review status for generated datasets. [#1074](https://github.com/ethyca/fides/pull/1074)
  - Component for choosing data categories based on classification results. [#1110](https://github.com/ethyca/fides/pull/1110)
  - The dataset fields table shows data categories from the classifier (if available). [#1088](https://github.com/ethyca/fides/pull/1088)
  - The "Approve" button can be used to update the dataset with the classifier's suggestions. [#1129](https://github.com/ethyca/fides/pull/1129)
- System management UI:
  - New page to add a system via yaml [#1062](https://github.com/ethyca/fides/pull/1062)
  - Skeleton of page to add a system manually [#1068](https://github.com/ethyca/fides/pull/1068)
  - Refactor config wizard system forms to be reused for system management [#1072](https://github.com/ethyca/fides/pull/1072)
  - Add additional optional fields to system management forms [#1082](https://github.com/ethyca/fides/pull/1082)
  - Delete a system through the UI [#1085](https://github.com/ethyca/fides/pull/1085)
  - Edit a system through the UI [#1096](https://github.com/ethyca/fides/pull/1096)
- Cypress component testing [#1106](https://github.com/ethyca/fides/pull/1106)

### Changed

- Changed behavior of `load_default_taxonomy` to append instead of upsert [#1040](https://github.com/ethyca/fides/pull/1040)
- Changed behavior of adding privacy declarations to decouple the actions of the "add" and "next" buttons [#1086](https://github.com/ethyca/fides/pull/1086)
- Moved system related UI components from the `config-wizard` directory to the `system` directory [#1097](https://github.com/ethyca/fides/pull/1097)
- Updated "type" on SaaS config to be a simple string type, not an enum [#1197](https://github.com/ethyca/fides/pull/1197)

### Developer Experience

- Optional dependencies may have their version defined only once, in `optional-requirements.txt` [#1171](https://github.com/ethyca/fides/pull/1171)

### Docs

- Updated the footer links [#1130](https://github.com/ethyca/fides/pull/1130)

### Fixed

- Fixed the "help" link in the UI header [#1078](https://github.com/ethyca/fides/pull/1078)
- Fixed a bug in Data Category Dropdowns where checking i.e. `user.biometric` would also check `user.biometric_health` [#1126](https://github.com/ethyca/fides/pull/1126)

### Security

- Upgraded pymysql to version `1.0.2` [#1094](https://github.com/ethyca/fides/pull/1094)

## [1.8.6](https://github.com/ethyca/fides/compare/1.8.5...1.8.6) - 2022-09-28

### Added

- Added classification tables for Plus users [#1060](https://github.com/ethyca/fides/pull/1060)

### Fixed

- Fixed a bug where rows were being excluded from a data map [#1124](https://github.com/ethyca/fides/pull/1124)

## [1.8.5](https://github.com/ethyca/fides/compare/1.8.4...1.8.5) - 2022-09-21

### Changed

- Update fideslang to v1.3.0 [#1103](https://github.com/ethyca/fides/pull/1103)

## [1.8.4](https://github.com/ethyca/fides/compare/1.8.3...1.8.4) - 2022-09-09

### Added

- Initial system management page [#1054](https://github.com/ethyca/fides/pull/1054)

### Changed

- Deleting a taxonomy field with children will now cascade delete all of its children as well. [#1042](https://github.com/ethyca/fides/pull/1042)

### Fixed

- Fixed navigating directly to frontend routes loading index page instead of the correct static page for the route.
- Fix truncated evaluation error messages [#1053](https://github.com/ethyca/fides/pull/1053)

## [1.8.3](https://github.com/ethyca/fides/compare/1.8.2...1.8.3) - 2022-09-06

### Added

- Added more taxonomy fields that can be edited via the UI [#1000](https://github.com/ethyca/fides/pull/1000) [#1028](https://github.com/ethyca/fides/pull/1028)
- Added the ability to add taxonomy fields via the UI [#1019](https://github.com/ethyca/fides/pull/1019)
- Added the ability to delete taxonomy fields via the UI [#1006](https://github.com/ethyca/fides/pull/1006)
  - Only non-default taxonomy entities can be deleted [#1023](https://github.com/ethyca/fides/pull/1023)
- Prevent deleting taxonomy `is_default` fields and from adding `is_default=True` fields via the API [#990](https://github.com/ethyca/fides/pull/990).
- Added a "Custom" tag to distinguish user defined taxonomy fields from default taxonomy fields in the UI [#1027](https://github.com/ethyca/fides/pull/1027)
- Added initial support for enabling Fides Plus [#1037](https://github.com/ethyca/fides/pull/1037)
  - The `useFeatures` hook can be used to check if `plus` is enabled.
  - Navigating to/from the Data Map page is gated behind this feature.
  - Plus endpoints are served from the private Plus image.

### Fixed

- Fixed failing mypy tests [#1030](https://github.com/ethyca/fides/pull/1030)
- Fixed an issue where `fides push --diff` would return a false positive diff [#1026](https://github.com/ethyca/fides/pull/1026)
- Pinned pydantic version to < 1.10.0 to fix an error in finding referenced fides keys [#1045](https://github.com/ethyca/fides/pull/1045)

### Fixed

- Fixed failing mypy tests [#1030](https://github.com/ethyca/fides/pull/1030)
- Fixed an issue where `fides push --diff` would return a false positive diff [#1026](https://github.com/ethyca/fides/pull/1026)

### Docs

- Minor formatting updates to [Policy Webhooks](https://ethyca.github.io/fidesops/guides/policy_webhooks/) documentation [#1114](https://github.com/ethyca/fidesops/pull/1114)

### Removed

- Removed create superuser [#1116](https://github.com/ethyca/fidesops/pull/1116)

## [1.8.2](https://github.com/ethyca/fides/compare/1.8.1...1.8.2) - 2022-08-18

### Added

- Added the ability to edit taxonomy fields via the UI [#977](https://github.com/ethyca/fides/pull/977) [#1028](https://github.com/ethyca/fides/pull/1028)
- New column `is_default` added to DataCategory, DataUse, DataSubject, and DataQualifier tables [#976](https://github.com/ethyca/fides/pull/976)
- Added the ability to add taxonomy fields via the UI [#1019](https://github.com/ethyca/fides/pull/1019)
- Added the ability to delete taxonomy fields via the UI [#1006](https://github.com/ethyca/fides/pull/1006)
  - Only non-default taxonomy entities can be deleted [#1023](https://github.com/ethyca/fides/pull/1023)
- Prevent deleting taxonomy `is_default` fields and from adding `is_default=True` fields via the API [#990](https://github.com/ethyca/fides/pull/990).
- Added a "Custom" tag to distinguish user defined taxonomy fields from default taxonomy fields in the UI [#1027](https://github.com/ethyca/fides/pull/1027)

### Changed

- Upgraded base Docker version to Python 3.9 and updated all other references from 3.8 -> 3.9 [#974](https://github.com/ethyca/fides/pull/974)
- Prepend all database tables with `ctl_` [#979](https://github.com/ethyca/fides/pull/979)
- Moved the `admin-ui` code down one level into a `ctl` subdir [#970](https://github.com/ethyca/fides/pull/970)
- Extended the `/datamap` endpoint to include extra metadata [#992](https://github.com/ethyca/fides/pull/992)

## [1.8.1](https://github.com/ethyca/fides/compare/1.8.0...1.8.1) - 2022-08-08

### Deprecated

- The following environment variables have been deprecated, and replaced with the new environment variable names indicated below. To avoid breaking existing workflows, the deprecated variables are still respected in v1.8.1. They will be removed in a future release.
  - `FIDESCTL__API__DATABASE_HOST` --> `FIDESCTL__DATABASE__SERVER`
  - `FIDESCTL__API__DATABASE_NAME` --> `FIDESCTL__DATABASE__DB`
  - `FIDESCTL__API__DATABASE_PASSWORD` --> `FIDESCTL__DATABASE__PASSWORD`
  - `FIDESCTL__API__DATABASE_PORT` --> `FIDESCTL__DATABASE__PORT`
  - `FIDESCTL__API__DATABASE_TEST_DATABASE_NAME` --> `FIDESCTL__DATABASE__TEST_DB`
  - `FIDESCTL__API__DATABASE_USER` --> `FIDESCTL__DATABASE__USER`

### Developer Experience

- The included `docker-compose.yml` no longer references outdated ENV variables [#964](https://github.com/ethyca/fides/pull/964)

### Docs

- Minor release documentation now reflects the desired patch release process [#955](https://github.com/ethyca/fides/pull/955)
- Updated references to ENV variables [#964](https://github.com/ethyca/fides/pull/964)

### Fixed

- Deprecated config options will continue to be respected when set via environment variables [#965](https://github.com/ethyca/fides/pull/965)
- The git cache is rebuilt within the Docker container [#962](https://github.com/ethyca/fides/pull/962)
- The `wheel` pypi build no longer has a dirty version tag [#962](https://github.com/ethyca/fides/pull/962)
- Add setuptools to dev-requirements to fix versioneer error [#983](https://github.com/ethyca/fides/pull/983)

## [1.8.0](https://github.com/ethyca/fides/compare/1.7.1...1.8.0) - 2022-08-04

### Added

- Initial configuration wizard UI view
  - System scanning step: AWS credentials form and initial `generate` API usage.
  - System scanning results: AWS systems are stored and can be selected for review
- CustomInput type "password" with show/hide icon.
- Pull CLI command now checks for untracked/unstaged files in the manifests dir [#869](https://github.com/ethyca/fides/pull/869)
- Pull CLI command has a flag to pull missing files from the server [#895](https://github.com/ethyca/fides/pull/895)
- Add BigQuery support for the `generate` command and `/generate` endpoint [#814](https://github.com/ethyca/fides/pull/814) & [#917](https://github.com/ethyca/fides/pull/917)
- Added user auth tables [915](https://github.com/ethyca/fides/pull/915)
- Standardized API error parsing under `~/types/errors`
- Added taxonomy page to UI [#902](https://github.com/ethyca/fides/pull/902)
  - Added a nested accordion component for displaying taxonomy data [#910](https://github.com/ethyca/fides/pull/910)
- Add lru cache to get_config [927](https://github.com/ethyca/fides/pull/927)
- Add support for deprecated API config values [#959](https://github.com/ethyca/fides/pull/959)
- `fides` is now an alias for `fidesctl` as a CLI entrypoint [#926](https://github.com/ethyca/fides/pull/926)
- Add user auth routes [929](https://github.com/ethyca/fides/pull/929)
- Bump fideslib to 3.0.1 and remove patch code[931](https://github.com/ethyca/fides/pull/931)
- Update the `fidesctl` python package to automatically serve the UI [#941](https://github.com/ethyca/fides/pull/941)
- Add `push` cli command alias for `apply` and deprecate `apply` [943](https://github.com/ethyca/fides/pull/943)
- Add resource groups tagging api as a source of system generation [939](https://github.com/ethyca/fides/pull/939)
- Add GitHub Action to publish the `fidesctl` package to testpypi on pushes to main [#951](https://github.com/ethyca/fides/pull/951)
- Added configWizardFlag to ui to hide the config wizard when false [[#1453](https://github.com/ethyca/fides/issues/1453)

### Changed

- Updated the `datamap` endpoint to return human-readable column names as the first response item [#779](https://github.com/ethyca/fides/pull/779)
- Remove the `obscure` requirement from the `generate` endpoint [#819](https://github.com/ethyca/fides/pull/819)
- Moved all files from `fidesapi` to `fidesctl/api` [#885](https://github.com/ethyca/fides/pull/885)
- Moved `scan` and `generate` to the list of commands that can be run in local mode [#841](https://github.com/ethyca/fides/pull/841)
- Upgraded the base docker images from Debian Buster to Bullseye [#958](https://github.com/ethyca/fides/pull/958)
- Removed `ipython` as a dev-requirement [#958](https://github.com/ethyca/fides/pull/958)
- Webserver dependencies now come as a standard part of the package [#881](https://github.com/ethyca/fides/pull/881)
- Initial configuration wizard UI view
  - Refactored step & form results management to use Redux Toolkit slice.
- Change `id` field in tables from an integer to a string [915](https://github.com/ethyca/fides/pull/915)
- Update `fideslang` to `1.1.0`, simplifying the default taxonomy and adding `tags` for resources [#865](https://github.com/ethyca/fides/pull/865)
- Merge existing configurations with `fideslib` library [#913](https://github.com/ethyca/fides/pull/913)
- Moved frontend static files to `src/fidesctl/ui-build/static` [#934](https://github.com/ethyca/fides/pull/934)
- Replicated the error response handling from the `/validate` endpoint to the `/generate` endpoint [#911](https://github.com/ethyca/fides/pull/911)

### Developer Experience

- Remove `API_PREFIX` from fidesctl/core/utils.py and change references to `API_PREFIX` in fidesctl/api/reoutes/util.py [922](https://github.com/ethyca/fides/pull/922)

### Fixed

- Dataset field columns show all columns by default in the UI [#898](https://github.com/ethyca/fides/pull/898)
- Fixed the missing `.fides./` directory when locating the default config [#933](https://github.com/ethyca/fides/pull/933)

## [1.7.1](https://github.com/ethyca/fides/compare/1.7.0...1.7.1) - 2022-07-28

### Added

- Add datasets via YAML in the UI [#813](https://github.com/ethyca/fides/pull/813)
- Add datasets via database connection [#834](https://github.com/ethyca/fides/pull/834) [#889](https://github.com/ethyca/fides/pull/889)
- Add delete confirmation when deleting a field or collection from a dataset [#809](https://github.com/ethyca/fides/pull/809)
- Add ability to delete datasets from the UI [#827](https://github.com/ethyca/fides/pull/827)
- Add Cypress for testing [713](https://github.com/ethyca/fides/pull/833)
- Add datasets via database connection (UI only) [#834](https://github.com/ethyca/fides/pull/834)
- Add Okta support to the `/generate` endpoint [#842](https://github.com/ethyca/fides/pull/842)
- Add db support to `/generate` endpoint [849](https://github.com/ethyca/fides/pull/849)
- Added OpenAPI TypeScript client generation for the UI app. See the [README](/clients/admin-ui/src/types/api/README.md) for more details.

### Changed

- Remove the `obscure` requirement from the `generate` endpoint [#819](https://github.com/ethyca/fides/pull/819)

### Developer Experience

- When releases are published, dispatch a repository webhook event to ethyca/fidesctl-plus [#938](https://github.com/ethyca/fides/pull/938)

### Docs

- recommend/replace pip installs with pipx [#874](https://github.com/ethyca/fides/pull/874)

### Fixed

- CustomSelect input tooltips appear next to selector instead of wrapping to a new row.
- Datasets without the `third_country_transfer` will not cause the editing dataset form to not render.
- Fixed a build issue causing an `unknown` version of `fidesctl` to be installed in published Docker images [#836](https://github.com/ethyca/fides/pull/836)
- Fixed an M1-related SQLAlchemy bug [#816](https://github.com/ethyca/fides/pull/891)
- Endpoints now work with or without a trailing slash. [#886](https://github.com/ethyca/fides/pull/886)
- Dataset field columns show all columns by default in the UI [#898](https://github.com/ethyca/fides/pull/898)
- Fixed the `tag` specific GitHub Action workflows for Docker and publishing docs. [#901](https://github.com/ethyca/fides/pull/901)

## [1.7.0](https://github.com/ethyca/fides/compare/1.6.1...1.7.0) - 2022-06-23

### Added

- Added dependabot to keep dependencies updated
- A warning now issues for any orphan datasets as part of the `apply` command [543](https://github.com/ethyca/fides/pull/543)
- Initial scaffolding of management UI [#561](https://github.com/ethyca/fides/pull/624)
- A new `audit` command for `system` and `organization` resources, checking data map attribute compliance [#548](https://github.com/ethyca/fides/pull/548)
- Static UI assets are now built with the docker container [#663](https://github.com/ethyca/fides/issues/663)
- Host static files via fidesapi [#621](https://github.com/ethyca/fides/pull/621)
- A new `generate` endpoint to enable capturing systems from infrastructure from the UI [#642](https://github.com/ethyca/fides/pull/642)
- A new `datamap` endpoint to enable visualizing a data map from the UI [#721](https://github.com/ethyca/fides/pull/721)
- Management UI navigation bar [#679](https://github.com/ethyca/fides/issues/679)
- Management UI integration [#736](https://github.com/ethyca/fides/pull/736)
  - Datasets
  - Systems
  - Taxonomy (data categories)
- Initial dataset UI view [#768](https://github.com/ethyca/fides/pull/768)
  - Add interaction for viewing a dataset collection
  - Add column picker
  - Add a data category checklist tree
  - Edit/delete dataset fields
  - Edit/delete dataset collections
  - Edit datasets
  - Add a component for Identifiability tags
  - Add tooltips for help on forms
  - Add geographic location (third_country_transfers) country selection. Supported by new dependency `i18n-iso-countries`.
- Okta, aws and database credentials can now come from `fidesctl.toml` config [#694](https://github.com/ethyca/fides/pull/694)
- New `validate` endpoint to test aws and okta credentials [#722](https://github.com/ethyca/fides/pull/722)
- Initial configuration wizard UI view
  - Manual entry steps added (name and describe organization, pick entry route, and describe system manually including privacy declarations)
- A new image tagged `ethyca/fidesctl:dev` is published on each push to `main` [781](https://github.com/ethyca/fides/pull/781)
- A new cli command (`fidesctl sync`) [#765](https://github.com/ethyca/fides/pull/765)

### Changed

- Comparing server and CLI versions ignores `.dirty` only differences, and is quiet on success when running general CLI commands [621](https://github.com/ethyca/fides/pull/621)
- All endpoints now prefixed by `/api/v1` [#623](https://github.com/ethyca/fides/issues/623)
- Allow AWS credentials to be passed to `generate system` via the API [#645](https://github.com/ethyca/fides/pull/645)
- Update the export of a datamap to load resources from the server instead of a manifest directory [#662](https://github.com/ethyca/fides/pull/662)
- Refactor `export` to remove CLI specific uses from the core modules and load resources[#725](https://github.com/ethyca/fides/pull/725)
- Bump version of FastAPI in `setup.py` to 0.77.1 to match `optional-requirements.txt` [#734](https://github.com/ethyca/fides/pull/734)
- Docker images are now only built and pushed on tags to match when released to pypi [#740](https://github.com/ethyca/fides/pull/740)
- Okta resource scanning and generation now works with systems instead of datasets [#751](https://github.com/ethyca/fides/pull/751)

### Developer Experience

- Replaced `make` with `nox` [#547](https://github.com/ethyca/fides/pull/547)
- Removed usage of `fideslang` module in favor of new [external package](https://github.com/ethyca/fideslang) shared across projects [#619](https://github.com/ethyca/fides/issues/619)
- Added a UI service to the docker-compose deployment [#757](https://github.com/ethyca/fides/pull/757)
- `TestClient` defined in and shared across test modules via `conftest.py` [#759](https://github.com/ethyca/fides/pull/759)

### Docs

- Replaced all references to `make` with `nox` [#547](https://github.com/ethyca/fides/pull/547)
- Removed config/schemas page [#613](https://github.com/ethyca/fides/issues/613)
- Dataset UI and config wizard docs added ([https://github.com/ethyca/fides/pull/697](https://github.com/ethyca/fides/pull/697))
- The fides README now walks through generating a datamap [#746](https://github.com/ethyca/fides/pull/746)

### Fixed

- Updated `fideslog` to v1.1.5, resolving an issue where some exceptions thrown by the SDK were not handled as expected [#609](https://github.com/ethyca/fides/issues/609)
- Updated the webserver so that it won't fail if the database is inaccessible [#649](https://github.com/ethyca/fides/pull/649)
- Updated external tests to handle complex characters [#661](https://github.com/ethyca/fides/pull/661)
- Evaluations now properly merge the default taxonomy into the user-defined taxonomy [#684](https://github.com/ethyca/fides/pull/684)
- The CLI can now be run without installing the webserver components [#715](https://github.com/ethyca/fides/pull/715)

## [1.6.1](https://github.com/ethyca/fides/compare/1.6.0...1.6.1) - 2022-06-15

### Docs

- Updated `Release Steps`

### Fixed

- Resolved a failure with populating applicable data subject rights to a data map
- Handle invalid characters when generating a `fides_key` [#761](https://github.com/ethyca/fides/pull/761)

## [1.6.0](https://github.com/ethyca/fides/compare/1.5.3...1.6.0) - 2022-05-02

### Added

- ESLint configuration changes [#514](https://github.com/ethyca/fidesops/pull/514)
- User creation, update and permissions in the Admin UI [#511](https://github.com/ethyca/fidesops/pull/511)
- Yaml support for dataset upload [#284](https://github.com/ethyca/fidesops/pull/284)

### Breaking Changes

- Update masking API to take multiple input values [#443](https://github.com/ethyca/fidesops/pull/443)

### Docs

- DRP feature documentation [#520](https://github.com/ethyca/fidesops/pull/520)

## [1.4.2](https://github.com/ethyca/fidesops/compare/1.4.1...1.4.2) - 2022-05-12

### Added

- GET routes for users [#405](https://github.com/ethyca/fidesops/pull/405)
- Username based search on GET route [#444](https://github.com/ethyca/fidesops/pull/444)
- FIDESOPS\_\_DEV_MODE for Easier SaaS Request Debugging [#363](https://github.com/ethyca/fidesops/pull/363)
- Track user privileges across sessions [#425](https://github.com/ethyca/fidesops/pull/425)
- Add first_name and last_name fields. Also add them along with created_at to FidesUser response [#465](https://github.com/ethyca/fidesops/pull/465)
- Denial reasons for DSR and user `AuditLog` [#463](https://github.com/ethyca/fidesops/pull/463)
- DRP action to Policy [#453](https://github.com/ethyca/fidesops/pull/453)
- `CHANGELOG.md` file[#484](https://github.com/ethyca/fidesops/pull/484)
- DRP status endpoint [#485](https://github.com/ethyca/fidesops/pull/485)
- DRP exerise endpoint [#496](https://github.com/ethyca/fidesops/pull/496)
- Frontend for privacy request denial reaons [#480](https://github.com/ethyca/fidesops/pull/480)
- Publish Fidesops to Pypi [#491](https://github.com/ethyca/fidesops/pull/491)
- DRP data rights endpoint [#526](https://github.com/ethyca/fidesops/pull/526)

### Changed

- Converted HTTP Status Codes to Starlette constant values [#438](https://github.com/ethyca/fidesops/pull/438)
- SaasConnector.send behavior on ignore_errors now returns raw response [#462](https://github.com/ethyca/fidesops/pull/462)
- Seed user permissions in `create_superuser.py` script [#468](https://github.com/ethyca/fidesops/pull/468)
- User API Endpoints (update fields and reset user passwords) [#471](https://github.com/ethyca/fidesops/pull/471)
- Format tests with `black` [#466](https://github.com/ethyca/fidesops/pull/466)
- Extract privacy request endpoint logic into separate service for DRP [#470](https://github.com/ethyca/fidesops/pull/470)
- Fixing inconsistent SaaS connector integration tests [#473](https://github.com/ethyca/fidesops/pull/473)
- Add user data to login response [#501](https://github.com/ethyca/fidesops/pull/501)

### Breaking Changes

- Update masking API to take multiple input values [#443](https://github.com/ethyca/fidesops/pull/443)

### Docs

- Added issue template for documentation updates [#442](https://github.com/ethyca/fidesops/pull/442)
- Clarify masking updates [#464](https://github.com/ethyca/fidesops/pull/464)
- Added dark mode [#476](https://github.com/ethyca/fidesops/pull/476)

### Fixed

- Removed miradb test warning [#436](https://github.com/ethyca/fidesops/pull/436)
- Added missing import [#448](https://github.com/ethyca/fidesops/pull/448)
- Removed pypi badge pointing to wrong package [#452](https://github.com/ethyca/fidesops/pull/452)
- Audit imports and references [#479](https://github.com/ethyca/fidesops/pull/479)
- Switch to using update method on PUT permission endpoint [#500](https://github.com/ethyca/fidesops/pull/500)

### Developer Experience

- added isort as a CI check
- Include `tests/` in all static code checks (e.g. `mypy`, `pylint`)

### Changed

- Published Docker image does a clean install of Fidesctl
- `with_analytics` is now a decorator

### Fixed

- Third-Country formatting on Data Map
- Potential Duplication on Data Map
- Exceptions are no longer raised when sending `AnalyticsEvent`s on Windows
- Running `fidesctl init` now generates a `server_host` and `server_protocol`
  rather than `server_url`<|MERGE_RESOLUTION|>--- conflicted
+++ resolved
@@ -30,15 +30,12 @@
 - Add properties for user assigned systems/data_uses on staged resources [5841](https://github.com/ethyca/fides/pull/5841) https://github.com/ethyca/fides/labels/db-migration
 - Added tooltips to the buttons in the dataset test UI [#5899](https://github.com/ethyca/fides/pull/5899)
 - Added the ability to stop a test privacy request in the dataset test UI [#5901](https://github.com/ethyca/fides/pull/5901)
-<<<<<<< HEAD
-- Added UI to manually update Assets in the system asset view [#5914](https://github.com/ethyca/fides/pull/5914)
-=======
 - Support setting publisher country code in Consent Settings [#5902](https://github.com/ethyca/fides/pull/5902)
 - Added option for disabling consent notice toggles [#5872](https://github.com/ethyca/fides/pull/5872)
+- Added UI to manually update Assets in the system asset view [#5914](https://github.com/ethyca/fides/pull/5914)
 
 ### Changed
 - Changed discovered asset "system" cell to use `user_assigned_system_key` property [#5908](https://github.com/ethyca/fides/pull/5908)
->>>>>>> 58bb689c
 
 ### Fixed
 - Fixed UX issues with website monitor form [#5884](https://github.com/ethyca/fides/pull/5884)
