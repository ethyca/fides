--- conflicted
+++ resolved
@@ -32,16 +32,12 @@
 * Dataset generation enhancements using Fides Classify for Plus users:
   * Integrate Fides Plus API into placeholder features introduced in 1.9.0. [#1194](https://github.com/ethyca/fides/pull/1194)
 
-<<<<<<< HEAD
+
 ### Fixed
 * Privacy Center:
   * Handle error on startup if server isn't running [#1239](https://github.com/ethyca/fides/pull/1239)
-=======
-
-### Fixed
-* Privacy Center:
   * Fix styling issue with cards [#1240](https://github.com/ethyca/fides/pull/1240)
->>>>>>> 06026cda
+
 
 ## [1.9.1](https://github.com/ethyca/fides/compare/1.9.0...1.9.1)
 
