--- conflicted
+++ resolved
@@ -34,6 +34,7 @@
 ### Fixed
 - Prevent ability to unintentionally show "default" Privacy Center configuration, styles, etc. [#3242](https://github.com/ethyca/fides/pull/3242)
 - Fix broken links to docs site pages in Admin UI [#3232](https://github.com/ethyca/fides/pull/3232)
+- Repoint legacy docs site links to the new and improved docs site [#3167](https://github.com/ethyca/fides/pull/3167)
 
 ### Developer Experience
 
@@ -94,13 +95,10 @@
 - Fix a typo in the Admin UI [#3166](https://github.com/ethyca/fides/pull/3166)
 - The `--local` flag is now respected for the `scan dataset db` command [#3096](https://github.com/ethyca/fides/pull/3096)
 - Fixing issue where connectors with external dataset references would fail to save [#3142](https://github.com/ethyca/fides/pull/3142)
-<<<<<<< HEAD
-- Repoint legacy docs site links to the new and improved docs site [#3167](https://github.com/ethyca/fides/pull/3167)
-=======
 - Ensure privacy declaration IDs are stable across updates through system API [#3188](https://github.com/ethyca/fides/pull/3188)
 - Fixed unit tests for saas connector type endpoints now that we have >50 [#3101](https://github.com/ethyca/fides/pull/3101)
 - Fixed nox docs link [#3121](https://github.com/ethyca/fides/pull/3121/files)
->>>>>>> 5c75e86a
+
 
 ### Developer Experience
 
