--- conflicted
+++ resolved
@@ -33,12 +33,9 @@
 ### Fixed
 - Fixed bug prevented adding new privacy center translations [#4786](https://github.com/ethyca/fides/pull/4786)
 - Fixed bug where Privacy Policy links would be shown without a configured URL [#4801](https://github.com/ethyca/fides/pull/4801)
-<<<<<<< HEAD
-- Fixed bug where GPP US National Section was incorrectly included when the State by State approach was selected [#4823]https://github.com/ethyca/fides/pull/4823
-=======
 - Fixed bug where Language selector button was overlapping other buttons when Privacy Policy wasn't present. [#4815](https://github.com/ethyca/fides/pull/4815)
 - Fixed bug where icons of the Language selector were displayed too small on some sites [#4815](https://github.com/ethyca/fides/pull/4815)
->>>>>>> 3cd817fd
+- Fixed bug where GPP US National Section was incorrectly included when the State by State approach was selected [#4823]https://github.com/ethyca/fides/pull/4823
 
 ## [2.34.0](https://github.com/ethyca/fides/compare/2.33.1...2.34.0)
 
