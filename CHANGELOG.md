# Changelog

All notable changes to this project will be documented in this file.

The format is based on [Keep a Changelog](https://keepachangelog.com/en/)

The types of changes are:

- `Added` for new features.
- `Changed` for changes in existing functionality.
- `Developer Experience` for changes in developer workflow or tooling.
- `Deprecated` for soon-to-be removed features.
- `Docs` for documentation only changes.
- `Removed` for now removed features.
- `Fixed` for any bug fixes.
- `Security` in case of vulnerabilities.

## [Unreleased](https://github.com/ethyca/fides/compare/2.42.1...main)

### Added
- Added support for mapping a system's integration's consentable items to privacy notices [#5156](https://github.com/ethyca/fides/pull/5156)
- Added support for SSO Login with multiple providers (Fides Plus feature) [#5134](https://github.com/ethyca/fides/pull/5134)
- Adds user_read scope to approver role so that they can update their own password [#5178](https://github.com/ethyca/fides/pull/5178)
<<<<<<< HEAD
- Add success toast on confirming classification in data discovery tables [#5182](https://github.com/ethyca/fides/pull/5182)
=======
- Added PATCH endpoint for partially updating connection secrets [#5172](https://github.com/ethyca/fides/pull/5172)
>>>>>>> 71ae68cb

### Fixed
- Fixed the OAuth2 configuration for the Snap integration [#5158](https://github.com/ethyca/fides/pull/5158)
- Fixes a Marigold Sailthru error when a user does not exist [#5145](https://github.com/ethyca/fides/pull/5145)
- Fixed malformed HTML issue on switch components [#5166](https://github.com/ethyca/fides/pull/5166)
- Edit integration modal no longer requires reentering credentials when doing partial edits [#2436](https://github.com/ethyca/fides/pull/2436)
- Fixed a timing issue with tcf/gpp locator iframe naming [#5173](https://github.com/ethyca/fides/pull/5173)
- Detection & Discovery: The when column will now display the correct value with a tooltip showing the full date and time [#5177](https://github.com/ethyca/fides/pull/5177)
- Fixed minor issues with the SSO providers form [#5183](https://github.com/ethyca/fides/pull/5183)

### Changed
- Removed PRIVACY_REQUEST_READ scope from Viewer role [#5184](https://github.com/ethyca/fides/pull/5184)
- Asynchronously load GVL translations in FidesJS instead of blocking UI rendering [#5187](https://github.com/ethyca/fides/pull/5187)


### Developer Experience
- Fixes some ESLint configuration issues [#5176](https://github.com/ethyca/fides/pull/5176)

## [2.42.1](https://github.com/ethyca/fides/compare/2.42.0...2.42.1)

### Fixed
- Fixed language picker cut-off in mobile on CMP banner and modal [#5159](https://github.com/ethyca/fides/pull/5159)
- Fixed button sizes on CMP modal [#5161](https://github.com/ethyca/fides/pull/5161)

## [2.42.0](https://github.com/ethyca/fides/compare/2.41.0...2.42.0)

### Added
- Add AWS Tags in the meta field for Fides system when using `fides generate` [#4998](https://github.com/ethyca/fides/pull/4998)
- Added access and erasure support for Checkr integration [#5121](https://github.com/ethyca/fides/pull/5121)
- Added support for special characters in SaaS request payloads [#5099](https://github.com/ethyca/fides/pull/5099)
- Added support for displaying notices served in the Consent Banner [#5125](https://github.com/ethyca/fides/pull/5125)
- Added ability to choose whether to use Opt In/Out buttons or Acknowledge button in the Consent Banner [#5125](https://github.com/ethyca/fides/pull/5125)
- Add "status" field to detection & discovery tables [#5141](https://github.com/ethyca/fides/pull/5141)
- Added optional filters `exclude_saas_datasets` and `only_unlinked_datasets` to the list datasets endpoint [#5132](https://github.com/ethyca/fides/pull/5132)
- Add new config options to support notice-only banner and modal [#5136](https://github.com/ethyca/fides/pull/5136)
- Added models to support bidirectional consent (Fides Plus feature) [#5118](https://github.com/ethyca/fides/pull/5118)

### Changed
- Moving Privacy Center endpoint logging behind debug flag [#5103](https://github.com/ethyca/fides/pull/5103)
- Serve GVL languages as they are requested [#5112](https://github.com/ethyca/fides/pull/5112)
- Changed text on system integrations tab to direct to new integration management [#5097](https://github.com/ethyca/fides/pull/5097)
- Updates to consent experience styling [#5085](https://github.com/ethyca/fides/pull/5085)
- Updated the dataset page to display the new table and support pagination [#5130](https://github.com/ethyca/fides/pull/5130)
- Improve performance by removing the need to load every system into redux store [#5135](https://github.com/ethyca/fides/pull/5135)
- Use the `user_id` from a Segment Trait instead of an `email` when deleting a user in Segment [#5004](https://github.com/ethyca/fides/pull/5004)
- Moves some endpoints for property-specific messaging from OSS -> plus [#5069](https://github.com/ethyca/fides/pull/5069)
- Text changes in monitor config table and form [#5142](https://github.com/ethyca/fides/pull/5142)
- Improve API error messages when using is_default field on taxonomy resources [#5147](https://github.com/ethyca/fides/pull/5147)

### Developer Experience
- Add `.syncignore` to reduce file sync size with new volumes [#5104](https://github.com/ethyca/fides/pull/5104)
- Fix sourcemap generation in development version of FidesJS [#5119](https://github.com/ethyca/fides/pull/5119)
- Upgrade to Next.js v14 [#5111](https://github.com/ethyca/fides/pull/5111)
- Upgrade and consolidate linting and formatting tools [#5128](https://github.com/ethyca/fides/pull/5128)

### Fixed
- Resolved an issue pulling all blog authors for the Shopify integration [#5043](https://github.com/ethyca/fides/pull/5043)
- Fixed typo in the BigQuery integration description [#5120](https://github.com/ethyca/fides/pull/5120)
- Fixed default values of Experience config toggles [#5123](https://github.com/ethyca/fides/pull/5123)
- Skip indexing Custom Privacy Request Field array values [#5127](https://github.com/ethyca/fides/pull/5127)
- Fixed Admin UI issue where banner would disappear in Experience Preview with GPC enabled [#5131](https://github.com/ethyca/fides/pull/5131)
- Fixed not being able to edit a monitor from scheduled to not scheduled [#5114](https://github.com/ethyca/fides/pull/5114)
- Migrating missing Fideslang 2.0 data categories [#5073](https://github.com/ethyca/fides/pull/5073)
- Fixed wrong system count on Datamap page [#5151](https://github.com/ethyca/fides/pull/5151)
- Fixes some responsive styling issues in the consent banner on mobile sized screens [#5157](https://github.com/ethyca/fides/pull/5157)

## [2.41.0](https://github.com/ethyca/fides/compare/2.40.0...2.41.0)

### Added
- Added erasure support for Alchemer integration [#4925](https://github.com/ethyca/fides/pull/4925)
- Added new columns and action buttons to discovery monitors table [#5068](https://github.com/ethyca/fides/pull/5068)
- Added field to exclude databases on MonitorConfig [#5080](https://github.com/ethyca/fides/pull/5080)
- Added key pair authentication for the Snowflake integration [#5079](https://github.com/ethyca/fides/pull/5079)

### Changed
- Updated the sample dataset for the Amplitude integration [#5063](https://github.com/ethyca/fides/pull/5063)
- Updated System's page to display a table that uses a paginated endpoint [#5084](https://github.com/ethyca/fides/pull/5084)
- Messaging page now shows a notice if you have properties without any templates [#5077](https://github.com/ethyca/fides/pull/5077)
- Endpoints for listing systems (GET /system) and datasets (GET /dataset) now support optional pagination [#5071](https://github.com/ethyca/fides/pull/5071)
- Messaging page will now show a notice about using global mode [#5090](https://github.com/ethyca/fides/pull/5090)
- Changed behavior of project selection modal in discovery monitor form [#5092](https://github.com/ethyca/fides/pull/5092)
- Data category selector for Discovery results won't show disabled categories [#5102](https://github.com/ethyca/fides/pull/5102)

### Developer Experience
- Upgrade to React 18 and Chakra 2, including other dependencies [#5036](https://github.com/ethyca/fides/pull/5036)
- Added support for "output templates" in read SaaS requests [#5054](https://github.com/ethyca/fides/pull/5054)
- URL for deployment instructions when the webserver is running [#5088](https://github.com/ethyca/fides/pull/5088)
- Optimize TCF bundle with just-in-time GVL translations [#5074](https://github.com/ethyca/fides/pull/5074)
- Added `performance.mark()` to FidesJS events for performance testing. [#5105](https://github.com/ethyca/fides/pull/5105)

### Fixed
- Fixed bug with unescaped table names in mysql queries [#5072](https://github.com/ethyca/fides/pull/5072/)
- Fixed bug with unresponsive messaging ui [#5081](https://github.com/ethyca/fides/pull/5081/)
- Fixed FidesKey constructor bugs in CLI [#5113](https://github.com/ethyca/fides/pull/5113)


## [2.40.0](https://github.com/ethyca/fides/compare/2.39.2...2.40.0)

### Added
- Adds last_monitored and enabled attributes to MonitorConfig [#4991](https://github.com/ethyca/fides/pull/4991)
- New messaging page. Allows managing messaging templates for different properties. [#5005](https://github.com/ethyca/fides/pull/5005)
- Ability to configure "Enforcement Level" for Privacy Notices [#5025](https://github.com/ethyca/fides/pull/5025)
- BE cleanup for property-specific messaging [#5006](https://github.com/ethyca/fides/pull/5006)
- If property_id param was used, store it as part of the consent request [#4915](https://github.com/ethyca/fides/pull/4915)
- Invite users via email flow [#4539](https://github.com/ethyca/fides/pull/4539)
- Added new Google Cloud SQL for Postgres Connector [#5014](https://github.com/ethyca/fides/pull/5014)
- Added access and erasure support for the Twilio SMS integration [#4979](https://github.com/ethyca/fides/pull/4979)
- Added erasure support for Snap integration [#5011](https://github.com/ethyca/fides/pull/5011)

### Changed
- Navigation changes. 'Management' was renamed 'Settings'. Properties was moved to Settings section. [#5005](https://github.com/ethyca/fides/pull/5005)
- Changed discovery monitor form behavior around execution date/time selection [#5017](https://github.com/ethyca/fides/pull/5017)
- Changed integration form behavior when errors occur [#5023](https://github.com/ethyca/fides/pull/5023)
- Replaces typescript-cookie with js-cookie [#5022](https://github.com/ethyca/fides/pull/5022)
- Updated pymongo version to 4.7.3 [#5019](https://github.com/ethyca/fides/pull/5019)
- Upgraded Datamap instance of `react-table` to v8 [#5024](https://github.com/ethyca/fides/pull/5024)
- Updated create privacy request modal from admin-ui to include all custom fields  [#5029](https://github.com/ethyca/fides/pull/5029)
- Update name of Ingress/Egress columns in Datamap Report to Sources/Destinations [#5045](https://github.com/ethyca/fides/pull/5045)
- Datamap report now includes a 'cookies' column [#5052](https://github.com/ethyca/fides/pull/5052)
- Changed behavior of project selection UI in discovery monitor form [#5049](https://github.com/ethyca/fides/pull/5049)
- Updating DSR filtering to use collection-level data categories [#4999](https://github.com/ethyca/fides/pull/4999)
- Changed discovery monitor form to skip project selection UI when no projects exist [#5056](https://github.com/ethyca/fides/pull/5056)

### Fixed
- Fixed intermittent connection issues with Redshift by increasing timeout and preferring SSL in test connections [#4981](https://github.com/ethyca/fides/pull/4981)
- Fixed data detection & discovery results not displaying correctly across multiple pages[#5060](https://github.com/ethyca/fides/pull/5060)

### Developer Experience
- Fixed various environmental issues when running Cypress tests locally [#5040](https://github.com/ethyca/fides/pull/5040)

## [2.39.2](https://github.com/ethyca/fides/compare/2.39.1...2.39.2)

### Fixed
- Restrict Delete Systems API endpoint such that user must have "SYSTEM_DELETE" scope [#5037](https://github.com/ethyca/fides/pull/5037)

### Security
- Remove the SERVER_SIDE_FIDES_API_URL env variable from the client clientSettings [CVE-2024-31223](https://github.com/ethyca/fides/security/advisories/GHSA-53q7-4874-24qg)

## [2.39.1](https://github.com/ethyca/fides/compare/2.39.0...2.39.1)

### Fixed
- Fixed a bug where system information form was not loading for Viewer users [#5034](https://github.com/ethyca/fides/pull/5034)
- Fixed viewers being given the option to delete systems [#5035](https://github.com/ethyca/fides/pull/5035)
- Restrict Delete Systems API endpoint such that user must have "SYSTEM_DELETE" scope [#5037](https://github.com/ethyca/fides/pull/5037)

### Removed
- Removed the `fetch` polyfill from FidesJS [#5026](https://github.com/ethyca/fides/pull/5026)

### Security
- Removed FidesJS's exposure to `polyfill.io` supply chain attack [CVE-2024-38537](https://github.com/ethyca/fides/security/advisories/GHSA-cvw4-c69g-7v7m)

## [2.39.0](https://github.com/ethyca/fides/compare/2.38.1...2.39.0)

### Added
- Adds the start of the Scylla DB Integration [#4946](https://github.com/ethyca/fides/pull/4946)
- Added model and data migrations and CRUD-layer operations for property-specific messaging [#4901](https://github.com/ethyca/fides/pull/4901)
- Added option in FidesJS SDK to only disable notice-served API [#4965](https://github.com/ethyca/fides/pull/4965)
- External ID support for consent management [#4927](https://github.com/ethyca/fides/pull/4927)
- Added access and erasure support for the Greenhouse Harvest integration [#4945](https://github.com/ethyca/fides/pull/4945)
- Add an S3 connection type (currently used for discovery and detection only) [#4930](https://github.com/ethyca/fides/pull/4930)
- Support for Limited FIDES__CELERY__* Env Vars [#4980](https://github.com/ethyca/fides/pull/4980)
- Implement sending emails via property-specific messaging templates [#4950](https://github.com/ethyca/fides/pull/4950)
- New privacy request search to replace existing endpoint [#4987](https://github.com/ethyca/fides/pull/4987)
- Added new Google Cloud SQL for MySQL Connector [#4949](https://github.com/ethyca/fides/pull/4949)
- Add new options for integrations for discovery & detection [#5000](https://github.com/ethyca/fides/pull/5000)
- Add new `FidesInitializing` event for when FidesJS begins initialization [#5010](https://github.com/ethyca/fides/pull/5010)

### Changed
- Move new data map reporting table out of beta and remove old table from Data Lineage map. [#4963](https://github.com/ethyca/fides/pull/4963)
- Disable the 'connect to a database' button if the `dataDiscoveryAndDetection` feature flag is enabled [#1455](https://github.com/ethyca/fidesplus/pull/1455)
- Upgrade Privacy Request table to use FidesTable V2 [#4990](https://github.com/ethyca/fides/pull/4990)
- Add copy to project selection modal and tweak copy on discovery monitors table [#5007](https://github.com/ethyca/fides/pull/5007)

### Fixed
- Fixed an issue where the GPP signal status was prematurely set to `ready` in some scenarios [#4957](https://github.com/ethyca/fides/pull/4957)
- Removed exteraneous `/` from the several endpoint URLs [#4962](https://github.com/ethyca/fides/pull/4962)
- Fixed and optimized Database Icon SVGs used in Datamap [#4969](https://github.com/ethyca/fides/pull/4969)
- Masked "Keyfile credentials" input on integration config form [#4971](https://github.com/ethyca/fides/pull/4971)
- Fixed validations for privacy declaration taxonomy labels when creating/updating a System [#4982](https://github.com/ethyca/fides/pull/4982)
- Allow property-specific messaging to work with non-custom templates [#4986](https://github.com/ethyca/fides/pull/4986)
- Fixed an issue where config object was being passed twice to `fides.js` output [#5010](https://github.com/ethyca/fides/pull/5010)
- Disabling Fides initialization now also disables GPP initialization [#5010](https://github.com/ethyca/fides/pull/5010)
- Fixes Vendor table formatting [#5013](https://github.com/ethyca/fides/pull/5013)

## [2.38.1](https://github.com/ethyca/fides/compare/2.38.0...2.38.1)

### Changed
- Disable the 'connect to a database' button if the `dataDiscoveryAndDetection` feature flag is enabled [#4972](https://github.com/ethyca/fidesplus/pull/4972)
- Oracle Responsys: Include Profile Extension Tables in DSRs[#4937](https://github.com/ethyca/fides/pull/4937)

### Fixed
- Fixed "add" icons on some buttons being wrong size [#4975](https://github.com/ethyca/fides/pull/4975)
- Fixed ability to update consent preferences after they've previously been set [#4984](https://github.com/ethyca/fides/pull/4984)

## [2.38.0](https://github.com/ethyca/fides/compare/2.37.0...2.38.0)

### Added
- Deprecate LastServedNotice (lastservednoticev2) table [#4910](https://github.com/ethyca/fides/pull/4910)
- Added erasure support to the Recurly integration [#4891](https://github.com/ethyca/fides/pull/4891)
- Added UI for configuring integrations for detection/discovery [#4922](https://github.com/ethyca/fides/pull/4922)
- New queue for saving privacy preferences/notices served [#4931](https://github.com/ethyca/fides/pull/4931)
- Expose number of tasks in queue in worker health check [#4931](https://github.com/ethyca/fides/pull/4931)
- Track when preferences/notices served received [#4931](https://github.com/ethyca/fides/pull/4931)
- Request overrides for opt-in and opt-out consent requests [#4920](https://github.com/ethyca/fides/pull/4920)
- Added query_param_key to Privacy Center schema [#4939](https://github.com/ethyca/fides/pull/4939)
- Fill custom privacy request fields with query_param_key [#4948](https://github.com/ethyca/fides/pull/4948)
- Add `datasource_params` column to MonitorConfig DB model [#4951](https://github.com/ethyca/fides/pull/4951)
- Added ability to open system preview side panel from new data map table [#4944](https://github.com/ethyca/fides/pull/4944)
- Added success toast message after monitoring a resource [#4958](https://github.com/ethyca/fides/pull/4958)
- Added UI for displaying, adding and editing discovery monitors [#4954](https://github.com/ethyca/fides/pull/4954)

### Changed
- Set default ports for local development of client projects (:3001 for privacy center and :3000 for admin-ui) [#4912](https://github.com/ethyca/fides/pull/4912)
- Update privacy center port to :3001 for nox [#4918](https://github.com/ethyca/fides/pull/4918)
- Optimize speed by generating the uuids in the client side for consent requests [#4933](https://github.com/ethyca/fides/pull/4933)
- Update Privacy Center toast text for consistent capitalization [#4936](https://github.com/ethyca/fides/pull/4936)
- Update Custom Fields table and Domain Verification table to use FidesTable V2. Remove V1 components. [#4932](https://github.com/ethyca/fides/pull/4932)
- Updated how Fields are generated for DynamoDB, improved error handling [#4943](https://github.com/ethyca/fides/pull/4943)

### Fixed
- Fixed an issue where the test integration action failed for the Zendesk integration [#4929](https://github.com/ethyca/fides/pull/4929)
- Fixed an issue where language form field error message was not displaying properly [#4942](https://github.com/ethyca/fides/pull/4942)
- Fixed an issue where the consent cookie could not be set on multi-level root domain (e.g. co.uk, co.jp) [#4935](https://github.com/ethyca/fides/pull/4935)
- Fixed an issue where the unique device ID was not being retained when Fides.js was reinitialized [#4947](https://github.com/ethyca/fides/pull/4947)
- Fixed inconsistent font sizes on new integrations UI [#4959](https://github.com/ethyca/fides/pull/4959)

## [2.37.0](https://github.com/ethyca/fides/compare/2.36.0...2.37.0)

### Added
- Added initial version for Helios: Data Discovery and Detection [#4839](https://github.com/ethyca/fides/pull/4839)
- Added shouldShowExperience to the Fides global and FidesInitialized events [#4895](https://github.com/ethyca/fides/pull/4895)
- Enhancements to `MonitorConfig` DB model to support new functionality [#4888](https://github.com/ethyca/fides/pull/4888)
- Added developer option to disable auto-initialization on FidesJS bundles. [#4900](https://github.com/ethyca/fides/pull/4900)
- Adding property ID to served notice history and privacy preference history [#4886](https://github.com/ethyca/fides/pull/4886)
- Adding privacy_center_config and stylesheet fields to the Property model [#4879](https://github.com/ethyca/fides/pull/4879)
- Adds generic async callback integration support [#4865](https://github.com/ethyca/fides/pull/4865)
- Ability to `downgrade` the application DB through the `/admin/db` endpoint [#4893](https://github.com/ethyca/fides/pull/4893)
- Added support for custom property paths, configs and stylesheets for privacy center [#4907](https://github.com/ethyca/fides/pull/4907)
- Include the scopes required for a given action in `403` response when client does not have sufficient permissions [#4905](https://github.com/ethyca/fides/pull/4905)

### Changed
- Rename MinimalPrivacyExperience class and usages [#4889](https://github.com/ethyca/fides/pull/4889)
- Included fidesui as part of the monorepo [#4880](https://github.com/ethyca/fides/pull/4880)
- Improve `geolocation` and `property_id` error response to return 400 status instead of 500 server error on /fides.js endpoint [#4884](https://github.com/ethyca/fides/pull/4884)
- Fixing middleware logging in Fides.js to remove incorrect status codes and durations [#4885](https://github.com/ethyca/fides/pull/4885)
- Improve load performance and DOM monitoring for FidesJS [#4896](https://github.com/ethyca/fides/pull/4896)

### Fixed
- Fixed an issue with the Iterate connector returning at least one param_value references an invalid field for the 'update' request of user [#4528](https://github.com/ethyca/fides/pull/4528)
- Enhanced classification of the dataset used with Twilio [#4872](https://github.com/ethyca/fides/pull/4872)
- Reduce privacy center logging to not show response size limit when the /fides.js endpoint has a size bigger than 4MB [#4878](https://github.com/ethyca/fides/pull/4878)
- Fixed an issue where sourcemaps references were unintentionally included in the FidesJS bundle [#4887](https://github.com/ethyca/fides/pull/4887)
- Handle a 404 response from Segment when a user ID or email is not found [#4902](https://github.com/ethyca/fides/pull/4902)
- Fixed TCF styling issues [#4904](https://github.com/ethyca/fides/pull/4904)
- Fixed an issue where the Trigger Modal Link was not being populated correctly in the translation form [#4911](https://github.com/ethyca/fides/pull/4911)

### Security
- Escape SQLAlchemy passwords [CVE-2024-34715](https://github.com/ethyca/fides/security/advisories/GHSA-8cm5-jfj2-26q7)
- Properly mask nested BigQuery secrets in connection configuration endpoints [CVE-2024-35189](https://github.com/ethyca/fides/security/advisories/GHSA-rcvg-jj3g-rj7c)

## [2.36.0](https://github.com/ethyca/fides/compare/2.35.1...2.36.0)

### Added
- Added multiple language translations support for privacy center consent page [#4785](https://github.com/ethyca/fides/pull/4785)
- Added ability to export the contents of datamap report [#1545](https://ethyca.atlassian.net/browse/PROD-1545)
- Added `System` model support for new `vendor_deleted_date` field on Compass vendor records [#4818](https://github.com/ethyca/fides/pull/4818)
- Added custom JSON (de)serialization to shared DB engines to handle non-standard data types in JSONB columns [#4818](https://github.com/ethyca/fides/pull/4818)
- Added state persistence across sessions to the datamap report table [#4853](https://github.com/ethyca/fides/pull/4853)
- Removed currentprivacypreference and lastservednotice tables [#4846](https://github.com/ethyca/fides/pull/4846)
- Added initial version for Helios: Data Discovery and Detection [#4839](https://github.com/ethyca/fides/pull/4839)
- Adds new var to track fides js overlay types [#4869](https://github.com/ethyca/fides/pull/4869)

### Changed
- Changed filters on the data map report table to use checkbox collapsible tree view [#4864](https://github.com/ethyca/fides/pull/4864)

### Fixed
- Remove the extra 'white-space: normal' CSS for FidesJS HTML descriptions [#4850](https://github.com/ethyca/fides/pull/4850)
- Fixed data map report to display second level names from the taxonomy as primary (bold) label [#4856](https://github.com/ethyca/fides/pull/4856)
- Ignore invalid three-character country codes for FidesJS geolocation (e.g. "USA") [#4877](https://github.com/ethyca/fides/pull/4877)

### Developer Experience
- Update typedoc-plugin-markdown to 4.0.0 [#4870](https://github.com/ethyca/fides/pull/4870)

## [2.35.1](https://github.com/ethyca/fides/compare/2.35.0...2.35.1)

### Added
- Added access and erasure support for Marigold Engage by Sailthru integration [#4826](https://github.com/ethyca/fides/pull/4826)
- Update fides_disable_save_api option in FidesJS SDK to disable both privacy-preferences & notice-served APIs [#4860](https://github.com/ethyca/fides/pull/4860)

### Fixed
- Fixing issue where privacy requests not approved before upgrading to 2.34 couldn't be processed [#4855](https://github.com/ethyca/fides/pull/4855)
- Ensure only GVL vendors from Compass are labeled as such [#4857](https://github.com/ethyca/fides/pull/4857)
- Fix handling of some ISO-3166 geolocation edge cases in Privacy Center /fides.js endpoint [#4858](https://github.com/ethyca/fides/pull/4858)

### Changed
- Hydrates GTM datalayer to match supported FidesEvent Properties [#4847](https://github.com/ethyca/fides/pull/4847)
- Allows a SaaS integration request to process HTTP 204 No Content without erroring trying to unwrap the response. [#4834](https://github.com/ethyca/fides/pull/4834)
- Sets `sslmode` to prefer for Redshift connections when generating datasets [#4849](https://github.com/ethyca/fides/pull/4849)
- Included searching by `email` for the Segment integration [#4851](https://github.com/ethyca/fides/pull/4851)

## [2.35.0](https://github.com/ethyca/fides/compare/2.34.0...2.35.0)

### Added
- Added DSR 3.0 Scheduling which supports running DSR's in parallel with first-class request tasks [#4760](https://github.com/ethyca/fides/pull/4760)
- Added carets to collapsible sections in the overlay modal [#4793](https://github.com/ethyca/fides/pull/4793)
- Added erasure support for OpenWeb [#4735](https://github.com/ethyca/fides/pull/4735)
- Added support for configuration of pre-approval webhooks [#4795](https://github.com/ethyca/fides/pull/4795)
- Added fides_clear_cookie option to FidesJS SDK to load CMP without preferences on refresh [#4810](https://github.com/ethyca/fides/pull/4810)
- Added FidesUpdating event to FidesJS SDK [#4816](https://github.com/ethyca/fides/pull/4816)
- Added `reinitialize` method to FidesJS SDK [#4812](https://github.com/ethyca/fides/pull/4812)
- Added undeclared data category columns to data map report table [#4781](https://github.com/ethyca/fides/pull/4781)
- Fully implement pre-approval webhooks [#4822](https://github.com/ethyca/fides/pull/4822)
- Sync models and database for pre-approval webhooks [#4838](https://github.com/ethyca/fides/pull/4838)

### Changed
- Removed the Celery startup banner from the Fides worker logs [#4814](https://github.com/ethyca/fides/pull/4814)
- Improve performance of Snowflake schema generation [#4587](https://github.com/ethyca/fides/pull/4587)

### Fixed
- Fixed bug prevented adding new privacy center translations [#4786](https://github.com/ethyca/fides/pull/4786)
- Fixed bug where Privacy Policy links would be shown without a configured URL [#4801](https://github.com/ethyca/fides/pull/4801)
- Fixed bug prevented adding new privacy center translations [#4786](https://github.com/ethyca/fides/pull/4786)
- Fixed bug where Language selector button was overlapping other buttons when Privacy Policy wasn't present. [#4815](https://github.com/ethyca/fides/pull/4815)
- Fixed bug where icons of the Language selector were displayed too small on some sites [#4815](https://github.com/ethyca/fides/pull/4815)
- Fixed bug where GPP US National Section was incorrectly included when the State by State approach was selected [#4823]https://github.com/ethyca/fides/pull/4823
- Fixed DSR 3.0 Scheduling bug where Approved Privacy Requests that failed wouldn't change status [#4837](https://github.com/ethyca/fides/pull/4837)

## [2.34.0](https://github.com/ethyca/fides/compare/2.33.1...2.34.0)

### Added

- Added new field for modal trigger link translation [#4761](https://github.com/ethyca/fides/pull/4761)
- Added `getModalLinkLabel` method to global fides object [#4766](https://github.com/ethyca/fides/pull/4766)
- Added language switcher to fides overlay modal [#4773](https://github.com/ethyca/fides/pull/4773)
- Added modal link label to experience translation model [#4767](https://github.com/ethyca/fides/pull/4767)
- Added support for custom identities [#4764](https://github.com/ethyca/fides/pull/4764)
- Added developer option to force GPP API on FidesJS bundles [#4799](https://github.com/ethyca/fides/pull/4799)

### Changed

- Changed the Stripe integration for `Cards` to delete instead of update due to possible issues of a past expiration date [#4768](https://github.com/ethyca/fides/pull/4768)
- Changed display of Data Uses, Categories and Subjects to user friendly names in the Data map report [#4774](https://github.com/ethyca/fides/pull/4774)
- Update active disabled Fides.js toggle color to light grey [#4778](https://github.com/ethyca/fides/pull/4778)
- Update FidesJS fides_embed option to support embedding both banner & modal components [#4782](https://github.com/ethyca/fides/pull/4782)
- Add a few CSS classes to help with styling FidesJS button groups [#4789](https://github.com/ethyca/fides/pull/4789)
- Changed GPP extension to be pre-bundled in appropriate circumstances, as opposed to another fetch [#4780](https://github.com/ethyca/fides/pull/4780)

### Fixed

- Fixed select dropdowns being cut off by edges of modal forms [#4757](https://github.com/ethyca/fides/pull/4757)
- Changed "allow user to dismiss" toggle to show on config form for TCF experience [#4755](https://github.com/ethyca/fides/pull/4755)
- Fixed issue when loading the privacy request detail page [#4775](https://github.com/ethyca/fides/pull/4775)
- Fixed connection test for Aircall [#4756](https://github.com/ethyca/fides/pull/4756/pull)
- Fixed issues connecting to Redshift due to character encoding and SSL requirements [#4790](https://github.com/ethyca/fides/pull/4790)
- Fixed the way the name identity is handled in the Privacy Center [#4791](https://github.com/ethyca/fides/pull/4791)

### Developer Experience

- Build a `fides-types.d.ts` type declaration file to include alongside our FidesJS developer docs [#4772](https://github.com/ethyca/fides/pull/4772)

## [2.33.1](https://github.com/ethyca/fides/compare/2.33.0...2.33.1)

### Added

- Adds CUSTOM_OPTIONS_PATH to Privacy Center env vars [#4769](https://github.com/ethyca/fides/pull/4769)

## [2.33.0](https://github.com/ethyca/fides/compare/2.32.0...2.33.0)

### Added

- Added models for Privacy Center configuration (for plus users) [#4716](https://github.com/ethyca/fides/pull/4716)
- Added ability to delete properties [#4708](https://github.com/ethyca/fides/pull/4708)
- Add interface for submitting privacy requests in admin UI [#4738](https://github.com/ethyca/fides/pull/4738)
- Added language switching support to the FidesJS UI based on configured translations [#4737](https://github.com/ethyca/fides/pull/4737)
- Added ability to override some experience language and primary color [#4743](https://github.com/ethyca/fides/pull/4743)
- Generate FidesJS SDK Reference Docs from tsdoc comments [#4736](https://github.com/ethyca/fides/pull/4736)
- Added erasure support for Adyen [#4735](https://github.com/ethyca/fides/pull/4735)
- Added erasure support for Iterable [#4695](https://github.com/ethyca/fides/pull/4695)

### Changed

- Updated privacy notice & experience forms to hide translation UI when user doesn't have translation feature [#4728](https://github.com/ethyca/fides/pull/4728), [#4734](https://github.com/ethyca/fides/pull/4734)
- Custom privacy request fields now support list values [#4686](https://github.com/ethyca/fides/pull/4686)
- Update when GPP API reports signal status: ready [#4635](https://github.com/ethyca/fides/pull/4635)
- Update non-dismissable TCF and notice banners to show a black overlay and prevent scrolling [#4748](https://github.com/ethyca/fidesplus/pull/4748)
- Cleanup config vars for preview in Admin-UI [#4745](https://github.com/ethyca/fides/pull/4745)
- Show a "systems displayed" count on datamap map & table reporting page [#4752](https://github.com/ethyca/fides/pull/4752)
- Change default Canada Privacy Experience Config in migration to reference generic `ca` region [#4762](https://github.com/ethyca/fides/pull/4762)

### Fixed

- Fixed responsive issues with the buttons on the integration screen [#4729](https://github.com/ethyca/fides/pull/4729)
- Fixed hover/focus issues with the v2 tables [#4730](https://github.com/ethyca/fides/pull/4730)
- Disable editing of data use declaration name and type after creation [#4731](https://github.com/ethyca/fides/pull/4731)
- Cleaned up table borders [#4733](https://github.com/ethyca/fides/pull/4733)
- Initialization issues with ExperienceNotices (#4723)[https://github.com/ethyca/fides/pull/4723]
- Re-add CORS origin regex field to admin UI (#4742)[https://github.com/ethyca/fides/pull/4742]

### Developer Experience

- Added new script to allow recompiling of fides-js when the code changes [#4744](https://github.com/ethyca/fides/pull/4744)
- Update Cookie House to support for additional locations (Canada, Quebec, EEA) and a "property_id" override [#4750](https://github.com/ethyca/fides/pull/4750)

## [2.32.0](https://github.com/ethyca/fides/compare/2.31.1...2.32.0)

### Added

- Updated configuration pages for Experiences with live Preview of FidesJS banner & modal components [#4576](https://github.com/ethyca/fides/pull/4576)
- Added ability to configure multiple language translations for Notices & Experiences [#4576](https://github.com/ethyca/fides/pull/4576)
- Automatically localize all strings in FidesJS CMP UIs (banner, modal, and TCF overlay) based on user's locale and experience configuration [#4576](https://github.com/ethyca/fides/pull/4576)
- Added fides_locale option to override FidesJS locale detection [#4576](https://github.com/ethyca/fides/pull/4576)
- Update FidesJS to report notices served and preferences saved linked to the specific translations displayed [#4576](https://github.com/ethyca/fides/pull/4576)
- Added ability to prevent dismissal of FidesJS CMP UI via Experience configuration [#4576](https://github.com/ethyca/fides/pull/4576)
- Added ability to create & link Properties to support multiple Experiences in a single location [#4658](https://github.com/ethyca/fides/pull/4658)
- Added property_id query param to fides.js to filter experiences by Property when installed [#4676](https://github.com/ethyca/fides/pull/4676)
- Added Locations & Regulations pages to allow a wider selection of locations for consent [#4660](https://github.com/ethyca/fides/pull/4660)
- Erasure support for Simon Data [#4552](https://github.com/ethyca/fides/pull/4552)
- Added notice there will be no preview for Privacy Center types in the Experience preview [#4709](https://github.com/ethyca/fides/pull/4709)
- Removed properties beta flag [#4710](https://github.com/ethyca/fides/pull/4710)
- Add acknowledge button label to default Experience English form [#4714](https://github.com/ethyca/fides/pull/4714)
- Update FidesJS to support localizing CMP UI with configurable, non-English default locales [#4720](https://github.com/ethyca/fides/pull/4720)
- Add loading of template translations for notices and experiences [#4718](https://github.com/ethyca/fides/pull/4718)

### Changed

- Moved location-targeting from Notices to Experiences [#4576](https://github.com/ethyca/fides/pull/4576)
- Replaced previous default Notices & Experiences with new versions with updated locations, translations, etc. [#4576](https://github.com/ethyca/fides/pull/4576)
- Automatically migrate existing Notices & Experiences to updated model where possible [#4576](https://github.com/ethyca/fides/pull/4576)
- Replaced ability to configure banner "display configuration" to separate banner & modal components [#4576](https://github.com/ethyca/fides/pull/4576)
- Modify `fides user login` to not store plaintext password in `~/.fides-credentials` [#4661](https://github.com/ethyca/fides/pull/4661)
- Data model changes to support Notice and Experience-level translations [#4576](https://github.com/ethyca/fides/pull/4576)
- Data model changes to support Consent setup being Experience instead of Notice-driven [#4576](https://github.com/ethyca/fides/pull/4576)
- Build PrivacyNoticeRegion from locations and location groups [#4620](https://github.com/ethyca/fides/pull/4620)
- When saving locations, calculate and save location groups [#4620](https://github.com/ethyca/fides/pull/4620)
- Update privacy experiences page to use the new table component [#4652](https://github.com/ethyca/fides/pull/4652)
- Update privacy notices page to use the new table component [#4641](https://github.com/ethyca/fides/pull/4641)
- Bumped supported Python versions to `3.10.13`, `3.9.18`, and `3.8.18`. Bumped Debian base image from `-bullseye` to `-bookworm`. [#4630](https://github.com/ethyca/fides/pull/4630)
- Bumped Node.js base image from `16` to `20`. [#4684](https://github.com/ethyca/fides/pull/4684)

### Fixed

- Ignore 404 errors from Delighted and Kustomer when an erasure client is not found [#4593](https://github.com/ethyca/fides/pull/4593)
- Various FE fixes for Admin-UI experience config form [#4707](https://github.com/ethyca/fides/pull/4707)
- Fix modal preview in Admin-UI experience config form [#4712](https://github.com/ethyca/fides/pull/4712)
- Optimize FidesJS bundle size by only loading TCF static stings when needed [#4711](https://github.com/ethyca/fides/pull/4711)

## [2.31.0](https://github.com/ethyca/fides/compare/2.30.1...2.31.0)

### Added

- Add Great Britain as a consent option [#4628](https://github.com/ethyca/fides/pull/4628)
- Navbar update and new properties page [#4633](https://github.com/ethyca/fides/pull/4633)
- Access and erasure support for Oracle Responsys [#4618](https://github.com/ethyca/fides/pull/4618)

### Fixed

- Fix issue where "x" button on Fides.js components overwrites saved preferences [#4649](https://github.com/ethyca/fides/pull/4649)
- Initialize Fides.consent with default values from experience when saved consent cookie (fides_consent) does not exist [#4665](https://github.com/ethyca/fides/pull/4665)

### Changed

- Sets GPP applicableSections to -1 when a user visits from a state that is not part of the GPP [#4727](https://github.com/ethyca/fides/pull/4727)

## [2.30.1](https://github.com/ethyca/fides/compare/2.30.0...2.30.1)

### Fixed

- Configure logger correctly on worker initialization [#4624](https://github.com/ethyca/fides/pull/4624)

## [2.30.0](https://github.com/ethyca/fides/compare/2.29.0...2.30.0)

### Added

- Add enum and registry of supported languages [#4592](https://github.com/ethyca/fides/pull/4592)
- Access and erasure support for Talkable [#4589](https://github.com/ethyca/fides/pull/4589)
- Support temporary credentials in AWS generate + scan features [#4607](https://github.com/ethyca/fides/pull/4603), [#4608](https://github.com/ethyca/fides/pull/4608)
- Add ability to store and read Fides cookie in Base64 format [#4556](https://github.com/ethyca/fides/pull/4556)
- Structured logging for SaaS connector requests [#4594](https://github.com/ethyca/fides/pull/4594)
- Added Fides.showModal() to fides.js to allow programmatic opening of consent modals [#4617](https://github.com/ethyca/fides/pull/4617)

### Fixed

- Fixing issue when modifying Policies, Rules, or RuleTargets as a root user [#4582](https://github.com/ethyca/fides/pull/4582)

## [2.29.0](https://github.com/ethyca/fides/compare/2.28.0...2.29.0)

### Added

- View more modal to regulations page [#4574](https://github.com/ethyca/fides/pull/4574)
- Columns in data map reporting, adding multiple systems, and consent configuration tables can be resized. In the data map reporting table, fields with multiple values can show all or collapse all [#4569](https://github.com/ethyca/fides/pull/4569)
- Show custom fields in the data map report table [#4579](https://github.com/ethyca/fides/pull/4579)

### Changed

- Delay rendering the nav until all necessary queries are finished loading [#4571](https://github.com/ethyca/fides/pull/4571)
- Updating return value for crud.get_custom_fields_filtered [#4575](https://github.com/ethyca/fides/pull/4575)
- Updated user deletion confirmation flow to only require one confirmatory input [#4402](https://github.com/ethyca/fides/pull/4402)
- Moved `pymssl` to an optional dependency no longer installed by default with our python package [#4581](https://github.com/ethyca/fides/pull/4581)
- Fixed CORS domain update functionality [#4570](https://github.com/ethyca/fides/pull/4570)
- Update Domains page with ability to add/remove "organization" domains, view "administrator" domains set via security settings, and improve various UX bugs and copy [#4584](https://github.com/ethyca/fides/pull/4584)

### Fixed

- Fixed CORS domain update functionality [#4570](https://github.com/ethyca/fides/pull/4570)
- Completion emails are no longer attempted for consent requests [#4578](https://github.com/ethyca/fides/pull/4578)

## [2.28.0](https://github.com/ethyca/fides/compare/2.27.0...2.28.0)

### Added

- Erasure support for AppsFlyer [#4512](https://github.com/ethyca/fides/pull/4512)
- Datamap Reporting page [#4519](https://github.com/ethyca/fides/pull/4519)
- Consent support for Klaviyo [#4513](https://github.com/ethyca/fides/pull/4513)
- Form for configuring GPP settings [#4557](https://github.com/ethyca/fides/pull/4557)
- Custom privacy request field support for consent requests [#4546](https://github.com/ethyca/fides/pull/4546)
- Support GPP in privacy notices [#4554](https://github.com/ethyca/fides/pull/4554)

### Changed

- Redesigned nav bar for the admin UI [#4548](https://github.com/ethyca/fides/pull/4548)
- Fides.js GPP for US geographies now derives values from backend privacy notices [#4559](https://github.com/ethyca/fides/pull/4559)
- No longer generate the `vendors_disclosed` section of the TC string in `fides.js` [#4553](https://github.com/ethyca/fides/pull/4553)
- Changed consent management vendor add flow [#4550](https://github.com/ethyca/fides/pull/4550)

### Fixed

- Fixed an issue blocking Salesforce sandbox accounts from refreshing tokens [#4547](https://github.com/ethyca/fides/pull/4547)
- Fixed DSR zip packages to be unzippable on Windows [#4549](https://github.com/ethyca/fides/pull/4549)
- Fixed browser compatibility issues with Object.hasOwn [#4568](https://github.com/ethyca/fides/pull/4568)

### Developer Experience

- Switch to anyascii for unicode transliteration [#4550](https://github.com/ethyca/fides/pull/4564)

## [2.27.0](https://github.com/ethyca/fides/compare/2.26.0...2.27.0)

### Added

- Tooltip and styling for disabled rows in add multiple vendor view [#4498](https://github.com/ethyca/fides/pull/4498)
- Preliminary GPP support for US regions [#4498](https://github.com/ethyca/fides/pull/4504)
- Access and erasure support for Statsig Enterprise [#4429](https://github.com/ethyca/fides/pull/4429)
- New page for setting locations [#4517](https://github.com/ethyca/fides/pull/4517)
- New modal for setting granular locations [#4531](https://github.com/ethyca/fides/pull/4531)
- New page for setting regulations [#4530](https://github.com/ethyca/fides/pull/4530)
- Update fides.js to support multiple descriptions (banner, overlay) and render HTML descriptions [#4542](https://github.com/ethyca/fides/pull/4542)

### Fixed

- Fixed incorrect Compass button behavior in system form [#4508](https://github.com/ethyca/fides/pull/4508)
- Omit certain fields from system payload when empty [#4508](https://github.com/ethyca/fides/pull/4525)
- Fixed issues with Compass vendor selector behavior [#4521](https://github.com/ethyca/fides/pull/4521)
- Fixed an issue where the background overlay remained visible after saving consent preferences [#4515](https://github.com/ethyca/fides/pull/4515)
- Fixed system name being editable when editing GVL systems [#4533](https://github.com/ethyca/fides/pull/4533)
- Fixed an issue where a privacy policy link could not be removed from privacy experiences [#4542](https://github.com/ethyca/fides/pull/4542)

### Changed

- Upgrade to use Fideslang `3.0.0` and remove associated concepts [#4502](https://github.com/ethyca/fides/pull/4502)
- Model overhaul for saving privacy preferences and notices served [#4481](https://github.com/ethyca/fides/pull/4481)
- Moves served notice endpoints, consent reporting, purpose endpoints and TCF queries to plus [#4481](https://github.com/ethyca/fides/pull/4481)
- Moves served notice endpoints, consent reporting, and TCF queries to plus [#4481](https://github.com/ethyca/fides/pull/4481)
- Update frontend to account for changes to notices served and preferences saved APIs [#4518](https://github.com/ethyca/fides/pull/4518)
- `fides.js` now sets `supportsOOB` to `false` [#4516](https://github.com/ethyca/fides/pull/4516)
- Save consent method ("accept", "reject", "save", etc.) to `fides_consent` cookie as extra metadata [#4529](https://github.com/ethyca/fides/pull/4529)
- Allow CORS for privacy center `fides.js` and `fides-ext-gpp.js` endpoints
- Replace `GPP_EXT_PATH` env var in favor of a more flexible `FIDES_JS_BASE_URL` environment variable
- Change vendor add modal on consent configuration screen to use new vendor selector [#4532](https://github.com/ethyca/fides/pull/4532)
- Remove vendor add modal [#4535](https://github.com/ethyca/fides/pull/4535)

## [2.26.0](https://github.com/ethyca/fides/compare/2.25.0...main)

### Added

- Dynamic importing for GPP bundle [#4447](https://github.com/ethyca/fides/pull/4447)
- Paging to vendors in the TCF overlay [#4463](https://github.com/ethyca/fides/pull/4463)
- New purposes endpoint and indices to improve system lookups [#4452](https://github.com/ethyca/fides/pull/4452)
- Cypress tests for fides.js GPP extension [#4476](https://github.com/ethyca/fides/pull/4476)
- Add support for global TCF Purpose Overrides [#4464](https://github.com/ethyca/fides/pull/4464)
- TCF override management [#4484](https://github.com/ethyca/fides/pull/4484)
- Readonly consent management table and modal [#4456](https://github.com/ethyca/fides/pull/4456), [#4477](https://github.com/ethyca/fides/pull/4477)
- Access and erasure support for Gong [#4461](https://github.com/ethyca/fides/pull/4461)
- Add new UI for CSV consent reporting [#4488](https://github.com/ethyca/fides/pull/4488)
- Option to prevent the dismissal of the consent banner and modal [#4470](https://github.com/ethyca/fides/pull/4470)

### Changed

- Increased max number of preferences allowed in privacy preference API calls [#4469](https://github.com/ethyca/fides/pull/4469)
- Reduce size of tcf_consent payload in fides_consent cookie [#4480](https://github.com/ethyca/fides/pull/4480)
- Change log level for FidesUserPermission retrieval to `debug` [#4482](https://github.com/ethyca/fides/pull/4482)
- Remove Add Vendor button from the Manage your vendors page[#4509](https://github.com/ethyca/fides/pull/4509)

### Fixed

- Fix type errors when TCF vendors have no dataDeclaration [#4465](https://github.com/ethyca/fides/pull/4465)
- Fixed an error where editing an AC system would mistakenly lock it for GVL [#4471](https://github.com/ethyca/fides/pull/4471)
- Refactor custom Get Preferences function to occur after our CMP API initialization [#4466](https://github.com/ethyca/fides/pull/4466)
- Fix an error where a connector response value of None causes a DSR failure due to a missing value [#4483](https://github.com/ethyca/fides/pull/4483)
- Fixed system name being non-editable when locked for GVL [#4475](https://github.com/ethyca/fides/pull/4475)
- Fixed a bug with "null" values for retention period field on data uses [#4487](https://github.com/ethyca/fides/pull/4487)

## [2.25.0](https://github.com/ethyca/fides/compare/2.24.1...2.25.0)

### Added

- Stub for initial GPP support [#4431](https://github.com/ethyca/fides/pull/4431)
- Added confirmation modal on deleting a data use declaration [#4439](https://github.com/ethyca/fides/pull/4439)
- Added feature flag for separating system name and Compass vendor selector [#4437](https://github.com/ethyca/fides/pull/4437)
- Fire GPP events per spec [#4433](https://github.com/ethyca/fides/pull/4433)
- New override option `fides_tcf_gdpr_applies` for setting `gdprApplies` on the CMP API [#4453](https://github.com/ethyca/fides/pull/4453)

### Changed

- Improved bulk vendor adding table UX [#4425](https://github.com/ethyca/fides/pull/4425)
- Flexible legal basis for processing has a db default of True [#4434](https://github.com/ethyca/fides/pull/4434)
- Give contributor role access to config API, including cors origin updates [#4438](https://github.com/ethyca/fides/pull/4438)
- Disallow setting `*` and other non URL values for `security.cors_origins` config property via the API [#4438](https://github.com/ethyca/fides/pull/4438)
- Consent modal hides the opt-in/opt-out buttons if only one privacy notice is enabled [#4441](https://github.com/ethyca/fides/pull/4441)
- Initialize TCF stub earlier [#4453](https://github.com/ethyca/fides/pull/4453)
- Change focus outline color of form inputs [#4467](https://github.com/ethyca/fides/pull/4467)

### Fixed

- Fixed a bug where selected vendors in "configure consent" add vendor modal were unstyled [#4454](https://github.com/ethyca/fides/pull/4454)
- Use correct defaults when there is no associated preference in the cookie [#4451](https://github.com/ethyca/fides/pull/4451)
- IP Addresses behind load balancers for consent reporting [#4440](https://github.com/ethyca/fides/pull/4440)

## [2.24.1](https://github.com/ethyca/fides/compare/2.24.0...2.24.1)

### Added

- Logging when root user and client credentials are used [#4432](https://github.com/ethyca/fides/pull/4432)
- Allow for custom path at which to retrieve Fides override options [#4462](https://github.com/ethyca/fides/pull/4462)

### Changed

- Run fides with non-root user [#4421](https://github.com/ethyca/fides/pull/4421)

## [2.24.0](https://github.com/ethyca/fides/compare/2.23.3...2.24.0)

### Added

- Adds fides_disable_banner config option to Fides.js [#4378](https://github.com/ethyca/fides/pull/4378)
- Deletions that fail due to foreign key constraints will now be more clearly communicated [#4406](https://github.com/ethyca/fides/pull/4378)
- Added support for a custom get preferences API call provided through Fides.init [#4375](https://github.com/ethyca/fides/pull/4375)
- Hidden custom privacy request fields in the Privacy Center [#4370](https://github.com/ethyca/fides/pull/4370)
- Backend System-level Cookie Support [#4383](https://github.com/ethyca/fides/pull/4383)
- High Level Tracking of Compass System Sync [#4397](https://github.com/ethyca/fides/pull/4397)
- Erasure support for Qualtrics [#4371](https://github.com/ethyca/fides/pull/4371)
- Erasure support for Ada Chatbot [#4382](https://github.com/ethyca/fides/pull/4382)
- Erasure support for Typeform [#4366](https://github.com/ethyca/fides/pull/4366)
- Added notice that a system is GVL when adding/editing from system form [#4327](https://github.com/ethyca/fides/pull/4327)
- Added the ability to select the request types to enable per integration (for plus users) [#4374](https://github.com/ethyca/fides/pull/4374)
- Adds support for custom get experiences fn and custom patch notices served fn [#4410](https://github.com/ethyca/fides/pull/4410)
- Adds more granularity to tracking consent method, updates custom savePreferencesFn and FidesUpdated event to take consent method [#4419](https://github.com/ethyca/fides/pull/4419)

### Changed

- Add filtering and pagination to bulk vendor add table [#4351](https://github.com/ethyca/fides/pull/4351)
- Determine if the TCF overlay needs to surface based on backend calculated version hash [#4356](https://github.com/ethyca/fides/pull/4356)
- Moved Experiences and Preferences endpoints to Plus to take advantage of dynamic GVL [#4367](https://github.com/ethyca/fides/pull/4367)
- Add legal bases to Special Purpose schemas on the backend for display [#4387](https://github.com/ethyca/fides/pull/4387)
- "is_service_specific" default updated when building TC strings on the backend [#4377](https://github.com/ethyca/fides/pull/4377)
- "isServiceSpecific" default updated when building TC strings on the frontend [#4384](https://github.com/ethyca/fides/pull/4384)
- Redact cli, database, and redis configuration information from GET api/v1/config API request responses. [#4379](https://github.com/ethyca/fides/pull/4379)
- Button ordering in fides.js UI [#4407](https://github.com/ethyca/fides/pull/4407)
- Add different classnames to consent buttons for easier selection [#4411](https://github.com/ethyca/fides/pull/4411)
- Updates default consent preference to opt-out for TCF when fides_string exists [#4430](https://github.com/ethyca/fides/pull/4430)

### Fixed

- Persist bulk system add filter modal state [#4412](https://github.com/ethyca/fides/pull/4412)
- Fixing labels for request type field [#4414](https://github.com/ethyca/fides/pull/4414)
- User preferences from cookie should always override experience preferences [#4405](https://github.com/ethyca/fides/pull/4405)
- Allow fides_consent cookie to be set from a subdirectory [#4426](https://github.com/ethyca/fides/pull/4426)

### Security

-- Use a more cryptographically secure random function for security code generation

## [2.23.3](https://github.com/ethyca/fides/compare/2.23.2...2.23.3)

### Fixed

- Fix button arrangment and spacing for TCF and non-TCF consent overlay banner and modal [#4391](https://github.com/ethyca/fides/pull/4391)
- Replaced h1 element with div to use exisitng fides styles in consent modal [#4399](https://github.com/ethyca/fides/pull/4399)
- Fixed privacy policy alignment for non-TCF consent overlay banner and modal [#4403](https://github.com/ethyca/fides/pull/4403)
- Fix dynamic class name for TCF-variant of consent banner [#4404](https://github.com/ethyca/fides/pull/4403)

### Security

-- Fix an HTML Injection vulnerability in DSR Packages

## [2.23.2](https://github.com/ethyca/fides/compare/2.23.1...2.23.2)

### Fixed

- Fixed fides.css to vary banner width based on tcf [[#4381](https://github.com/ethyca/fides/issues/4381)]

## [2.23.1](https://github.com/ethyca/fides/compare/2.23.0...2.23.1)

### Changed

- Refactor Fides.js embedded modal to not use A11y dialog [#4355](https://github.com/ethyca/fides/pull/4355)
- Only call `FidesUpdated` when a preference has been saved, not during initialization [#4365](https://github.com/ethyca/fides/pull/4365)
- Updated double toggle styling in favor of single toggles with a radio group to select legal basis [#4376](https://github.com/ethyca/fides/pull/4376)

### Fixed

- Handle invalid `fides_string` when passed in as an override [#4350](https://github.com/ethyca/fides/pull/4350)
- Bug where vendor opt-ins would not initialize properly based on a `fides_string` in the TCF overlay [#4368](https://github.com/ethyca/fides/pull/4368)

## [2.23.0](https://github.com/ethyca/fides/compare/2.22.1...2.23.0)

### Added

- Added support for 3 additional config variables in Fides.js: fidesEmbed, fidesDisableSaveApi, and fidesTcString [#4262](https://github.com/ethyca/fides/pull/4262)
- Added support for fidesEmbed, fidesDisableSaveApi, and fidesTcString to be passed into Fides.js via query param, cookie, or window object [#4297](https://github.com/ethyca/fides/pull/4297)
- New privacy center environment variables `FIDES_PRIVACY_CENTER__IS_FORCED_TCF` which can make the privacy center always return the TCF bundle (`fides-tcf.js`) [#4312](https://github.com/ethyca/fides/pull/4312)
- Added a `FidesUIChanged` event to Fides.js to track when user preferences change without being saved [#4314](https://github.com/ethyca/fides/pull/4314) and [#4253](https://github.com/ethyca/fides/pull/4253)
- Add AC Systems to the TCF Overlay under Vendor Consents section [#4266](https://github.com/ethyca/fides/pull/4266/)
- Added bulk system/vendor creation component [#4309](https://github.com/ethyca/fides/pull/4309/)
- Support for passing in an AC string as part of a fides string for the TCF overlay [#4308](https://github.com/ethyca/fides/pull/4308)
- Added support for overriding the save user preferences API call with a custom fn provided through Fides.init [#4318](https://github.com/ethyca/fides/pull/4318)
- Return AC strings in GET Privacy Experience meta and allow saving preferences against AC strings [#4295](https://github.com/ethyca/fides/pull/4295)
- New GET Privacy Experience Meta Endpoint [#4328](https://github.com/ethyca/fides/pull/4328)
- Access and erasure support for SparkPost [#4328](https://github.com/ethyca/fides/pull/4238)
- Access and erasure support for Iterate [#4332](https://github.com/ethyca/fides/pull/4332)
- SSH Support for MySQL connections [#4310](https://github.com/ethyca/fides/pull/4310)
- Added served notice history IDs to the TCF privacy preference API calls [#4161](https://github.com/ethyca/fides/pull/4161)

### Fixed

- Cleans up CSS for fidesEmbed mode [#4306](https://github.com/ethyca/fides/pull/4306)
- Stacks that do not have any purposes will no longer render an empty purpose block [#4278](https://github.com/ethyca/fides/pull/4278)
- Forcing hidden sections to use display none [#4299](https://github.com/ethyca/fides/pull/4299)
- Handles Hubspot requiring and email to be formatted as email when processing an erasure [#4322](https://github.com/ethyca/fides/pull/4322)
- Minor CSS improvements for the consent/TCF banners and modals [#4334](https://github.com/ethyca/fides/pull/4334)
- Consistent font sizes for labels in the system form and data use forms in the Admin UI [#4346](https://github.com/ethyca/fides/pull/4346)
- Bug where not all system forms would appear to save when used with Compass [#4347](https://github.com/ethyca/fides/pull/4347)
- Restrict TCF Privacy Experience Config if TCF is disabled [#4348](https://github.com/ethyca/fides/pull/4348)
- Removes overflow styling for embedded modal in Fides.js [#4345](https://github.com/ethyca/fides/pull/4345)

### Changed

- Derive cookie storage info, privacy policy and legitimate interest disclosure URLs, and data retention data from the data map instead of directly from gvl.json [#4286](https://github.com/ethyca/fides/pull/4286)
- Updated TCF Version for backend consent reporting [#4305](https://github.com/ethyca/fides/pull/4305)
- Update Version Hash Contents [#4313](https://github.com/ethyca/fides/pull/4313)
- Change vendor selector on system information form to typeahead[#4333](https://github.com/ethyca/fides/pull/4333)
- Updates experience API calls from Fides.js to include new meta field [#4335](https://github.com/ethyca/fides/pull/4335)

## [2.22.1](https://github.com/ethyca/fides/compare/2.22.0...2.22.1)

### Added

- Custom fields are now included in system history change tracking [#4294](https://github.com/ethyca/fides/pull/4294)

### Security

- Added hostname checks for external SaaS connector URLs [CVE-2023-46124](https://github.com/ethyca/fides/security/advisories/GHSA-jq3w-9mgf-43m4)
- Use a Pydantic URL type for privacy policy URLs [CVE-2023-46126](https://github.com/ethyca/fides/security/advisories/GHSA-fgjj-5jmr-gh83)
- Remove the CONFIG_READ scope from the Viewer role [CVE-2023-46125](https://github.com/ethyca/fides/security/advisories/GHSA-rjxg-rpg3-9r89)

## [2.22.0](https://github.com/ethyca/fides/compare/2.21.0...2.22.0)

### Added

- Added an option to link to vendor tab from an experience config description [#4191](https://github.com/ethyca/fides/pull/4191)
- Added two toggles for vendors in the TCF overlay, one for Consent, and one for Legitimate Interest [#4189](https://github.com/ethyca/fides/pull/4189)
- Added two toggles for purposes in the TCF overlay, one for Consent, and one for Legitimate Interest [#4234](https://github.com/ethyca/fides/pull/4234)
- Added support for new TCF-related fields on `System` and `PrivacyDeclaration` models [#4228](https://github.com/ethyca/fides/pull/4228)
- Support for AC string to `fides-tcf` [#4244](https://github.com/ethyca/fides/pull/4244)
- Support for `gvl` prefixed vendor IDs [#4247](https://github.com/ethyca/fides/pull/4247)

### Changed

- Removed `TCF_ENABLED` environment variable from the privacy center in favor of dynamically figuring out which `fides-js` bundle to send [#4131](https://github.com/ethyca/fides/pull/4131)
- Updated copy of info boxes on each TCF tab [#4191](https://github.com/ethyca/fides/pull/4191)
- Clarified messages for error messages presented during connector upload [#4198](https://github.com/ethyca/fides/pull/4198)
- Refactor legal basis dimension regarding how TCF preferences are saved and how the experience is built [#4201](https://github.com/ethyca/fides/pull/4201/)
- Add saving privacy preferences via a TC string [#4221](https://github.com/ethyca/fides/pull/4221)
- Updated fides server to use an environment variable for turning TCF on and off [#4220](https://github.com/ethyca/fides/pull/4220)
- Update frontend to use new legal basis dimension on vendors [#4216](https://github.com/ethyca/fides/pull/4216)
- Updated privacy center patch preferences call to handle updated API response [#4235](https://github.com/ethyca/fides/pull/4235)
- Added our CMP ID [#4233](https://github.com/ethyca/fides/pull/4233)
- Allow Admin UI users to turn on Configure Consent flag [#4246](https://github.com/ethyca/fides/pull/4246)
- Styling improvements for the fides.js consent banners and modals [#4222](https://github.com/ethyca/fides/pull/4222)
- Update frontend to handle updated Compass schema [#4254](https://github.com/ethyca/fides/pull/4254)
- Assume Universal Vendor ID usage in TC String translation [#4256](https://github.com/ethyca/fides/pull/4256)
- Changed vendor form on configuring consent page to use two-part selection for consent uses [#4251](https://github.com/ethyca/fides/pull/4251)
- Updated system form to have new TCF fields [#4271](https://github.com/ethyca/fides/pull/4271)
- Vendors disclosed string is now narrowed to only the vendors shown in the UI, not the whole GVL [#4250](https://github.com/ethyca/fides/pull/4250)
- Changed naming convention "fides_string" instead of "tc_string" for developer friendly consent API's [#4267](https://github.com/ethyca/fides/pull/4267)

### Fixed

- TCF overlay can initialize its consent preferences from a cookie [#4124](https://github.com/ethyca/fides/pull/4124)
- Various improvements to the TCF modal such as vendor storage disclosures, vendor counts, privacy policies, etc. [#4167](https://github.com/ethyca/fides/pull/4167)
- An issue where Braze could not mask an email due to formatting [#4187](https://github.com/ethyca/fides/pull/4187)
- An issue where email was not being overridden correctly for Braze and Domo [#4196](https://github.com/ethyca/fides/pull/4196)
- Use `stdRetention` when there is not a specific value for a purpose's data retention [#4199](https://github.com/ethyca/fides/pull/4199)
- Updating the unflatten_dict util to accept flattened dict values [#4200](https://github.com/ethyca/fides/pull/4200)
- Minor CSS styling fixes for the consent modal [#4252](https://github.com/ethyca/fides/pull/4252)
- Additional styling fixes for issues caused by a CSS reset [#4268](https://github.com/ethyca/fides/pull/4268)
- Bug where vendor legitimate interests would not be set unless vendor consents were first set [#4250](https://github.com/ethyca/fides/pull/4250)
- Vendor count over-counting in TCF overlay [#4275](https://github.com/ethyca/fides/pull/4275)

## [2.21.0](https://github.com/ethyca/fides/compare/2.20.2...2.21.0)

### Added

- "Add a vendor" flow to configuring consent page [#4107](https://github.com/ethyca/fides/pull/4107)
- Initial TCF Backend Support [#3804](https://github.com/ethyca/fides/pull/3804)
- Add initial layer to TCF modal [#3956](https://github.com/ethyca/fides/pull/3956)
- Support for rendering in the TCF modal whether or not a vendor is part of the GVL [#3972](https://github.com/ethyca/fides/pull/3972)
- Features and legal bases dropdown for TCF modal [#3995](https://github.com/ethyca/fides/pull/3995)
- TCF CMP stub API [#4000](https://github.com/ethyca/fides/pull/4000)
- Fides-js can now display preliminary TCF data [#3879](https://github.com/ethyca/fides/pull/3879)
- Fides-js can persist TCF preferences to the backend [#3887](https://github.com/ethyca/fides/pull/3887)
- TCF modal now supports setting legitimate interest fields [#4037](https://github.com/ethyca/fides/pull/4037)
- Embed the GVL in the GET Experiences response [#4143](https://github.com/ethyca/fides/pull/4143)
- Button to view how many vendors and to open the vendor tab in the TCF modal [#4144](https://github.com/ethyca/fides/pull/4144)
- "Edit vendor" flow to configuring consent page [#4162](https://github.com/ethyca/fides/pull/4162)
- TCF overlay description updates [#4051] https://github.com/ethyca/fides/pull/4151
- Added developer-friendly TCF information under Experience meta [#4160](https://github.com/ethyca/fides/pull/4160/)
- Added fides.css customization for Plus users [#4136](https://github.com/ethyca/fides/pull/4136)

### Changed

- Added further config options to customize the privacy center [#4090](https://github.com/ethyca/fides/pull/4090)
- CORS configuration page [#4073](https://github.com/ethyca/fides/pull/4073)
- Refactored `fides.js` components so that they can take data structures that are not necessarily privacy notices [#3870](https://github.com/ethyca/fides/pull/3870)
- Use hosted GVL.json from the backend [#4159](https://github.com/ethyca/fides/pull/4159)
- Features and Special Purposes in the TCF modal do not render toggles [#4139](https://github.com/ethyca/fides/pull/4139)
- Moved the initial TCF layer to the banner [#4142](https://github.com/ethyca/fides/pull/4142)
- Misc copy changes for the system history table and modal [#4146](https://github.com/ethyca/fides/pull/4146)

### Fixed

- Allows CDN to cache empty experience responses from fides.js API [#4113](https://github.com/ethyca/fides/pull/4113)
- Fixed `identity_special_purpose` unique constraint definition [#4174](https://github.com/ethyca/fides/pull/4174/files)

## [2.20.2](https://github.com/ethyca/fides/compare/2.20.1...2.20.2)

### Fixed

- added version_added, version_deprecated, and replaced_by to data use, data subject, and data category APIs [#4135](https://github.com/ethyca/fides/pull/4135)
- Update fides.js to not fetch experience client-side if pre-fetched experience is empty [#4149](https://github.com/ethyca/fides/pull/4149)
- Erasure privacy requests now pause for input if there are any manual process integrations [#4115](https://github.com/ethyca/fides/pull/4115)
- Caching the values of authorization_required and user_guide on the connector templates to improve performance [#4128](https://github.com/ethyca/fides/pull/4128)

## [2.20.1](https://github.com/ethyca/fides/compare/2.20.0...2.20.1)

### Fixed

- Avoid un-optimized query pattern in bulk `GET /system` endpoint [#4120](https://github.com/ethyca/fides/pull/4120)

## [2.20.0](https://github.com/ethyca/fides/compare/2.19.1...2.20.0)

### Added

- Initial page for configuring consent [#4069](https://github.com/ethyca/fides/pull/4069)
- Vendor cookie table for configuring consent [#4082](https://github.com/ethyca/fides/pull/4082)

### Changed

- Refactor how multiplatform builds are handled [#4024](https://github.com/ethyca/fides/pull/4024)
- Added new Performance-related nox commands and included them as part of the CI suite [#3997](https://github.com/ethyca/fides/pull/3997)
- Added dictionary suggestions for data uses [4035](https://github.com/ethyca/fides/pull/4035)
- Privacy notice regions now render human readable names instead of country codes [#4029](https://github.com/ethyca/fides/pull/4029)
- Privacy notice templates are disabled by default [#4010](https://github.com/ethyca/fides/pull/4010)
- Added optional "skip_processing" flag to collections for DSR processing [#4047](https://github.com/ethyca/fides/pull/4047)
- Admin UI now shows all privacy notices with an indicator of whether they apply to any systems [#4010](https://github.com/ethyca/fides/pull/4010)
- Add case-insensitive privacy experience region filtering [#4058](https://github.com/ethyca/fides/pull/4058)
- Adds check for fetch before loading fetch polyfill for fides.js [#4074](https://github.com/ethyca/fides/pull/4074)
- Updated to support Fideslang 2.0, including data migrations [#3933](https://github.com/ethyca/fides/pull/3933)
- Disable notices that are not systems applicable to support new UI [#4094](https://github.com/ethyca/fides/issues/4094)

### Fixed

- Ensures that fides.js toggles are not hidden by other CSS libs [#4075](https://github.com/ethyca/fides/pull/4075)
- Migrate system > meta > vendor > id to system > meta [#4088](https://github.com/ethyca/fides/pull/4088)
- Enable toggles in various tables now render an error toast if an error occurs [#4095](https://github.com/ethyca/fides/pull/4095)
- Fixed a bug where an unsaved changes notification modal would appear even without unsaved changes [#4095](https://github.com/ethyca/fides/pull/4070)

## [2.19.1](https://github.com/ethyca/fides/compare/2.19.0...2.19.1)

### Fixed

- re-enable custom fields for new data use form [#4050](https://github.com/ethyca/fides/pull/4050)
- fix issue with saving source and destination systems [#4065](https://github.com/ethyca/fides/pull/4065)

### Added

- System history UI with diff modal [#4021](https://github.com/ethyca/fides/pull/4021)
- Relax system legal basis for transfers to be any string [#4049](https://github.com/ethyca/fides/pull/4049)

## [2.19.0](https://github.com/ethyca/fides/compare/2.18.0...2.19.0)

### Added

- Add dictionary suggestions [#3937](https://github.com/ethyca/fides/pull/3937), [#3988](https://github.com/ethyca/fides/pull/3988)
- Added new endpoints for healthchecks [#3947](https://github.com/ethyca/fides/pull/3947)
- Added vendor list dropdown [#3857](https://github.com/ethyca/fides/pull/3857)
- Access support for Adobe Sign [#3504](https://github.com/ethyca/fides/pull/3504)

### Fixed

- Fixed issue when generating masked values for invalid data paths [#3906](https://github.com/ethyca/fides/pull/3906)
- Code reload now works when running `nox -s dev` [#3914](https://github.com/ethyca/fides/pull/3914)
- Reduce verbosity of privacy center logging further [#3915](https://github.com/ethyca/fides/pull/3915)
- Resolved an issue where the integration dropdown input lost focus during typing. [#3917](https://github.com/ethyca/fides/pull/3917)
- Fixed dataset issue that was preventing the Vend connector from loading during server startup [#3923](https://github.com/ethyca/fides/pull/3923)
- Adding version check to version-dependent migration script [#3951](https://github.com/ethyca/fides/pull/3951)
- Fixed a bug where some fields were not saving correctly on the system form [#3975](https://github.com/ethyca/fides/pull/3975)
- Changed "retention period" field in privacy declaration form from number input to text input [#3980](https://github.com/ethyca/fides/pull/3980)
- Fixed issue where unsaved changes modal appears incorrectly [#4005](https://github.com/ethyca/fides/pull/4005)
- Fixed banner resurfacing after user consent for pre-fetch experience [#4009](https://github.com/ethyca/fides/pull/4009)

### Changed

- Systems and Privacy Declaration schema and data migration to support the Dictionary [#3901](https://github.com/ethyca/fides/pull/3901)
- The integration search dropdown is now case-insensitive [#3916](https://github.com/ethyca/fides/pull/3916)
- Removed deprecated fields from the taxonomy editor [#3909](https://github.com/ethyca/fides/pull/3909)
- Bump PyMSSQL version and remove workarounds [#3996](https://github.com/ethyca/fides/pull/3996)
- Removed reset suggestions button [#4007](https://github.com/ethyca/fides/pull/4007)
- Admin ui supports fides cloud config API [#4034](https://github.com/ethyca/fides/pull/4034)

### Security

- Resolve custom integration upload RCE vulnerability [CVE-2023-41319](https://github.com/ethyca/fides/security/advisories/GHSA-p6p2-qq95-vq5h)

## [2.18.0](https://github.com/ethyca/fides/compare/2.17.0...2.18.0)

### Added

- Additional consent reporting calls from `fides-js` [#3845](https://github.com/ethyca/fides/pull/3845)
- Additional consent reporting calls from privacy center [#3847](https://github.com/ethyca/fides/pull/3847)
- Access support for Recurly [#3595](https://github.com/ethyca/fides/pull/3595)
- HTTP Logging for the Privacy Center [#3783](https://github.com/ethyca/fides/pull/3783)
- UI support for OAuth2 authorization flow [#3819](https://github.com/ethyca/fides/pull/3819)
- Changes in the `data` directory now trigger a server reload (for local development) [#3874](https://github.com/ethyca/fides/pull/3874)

### Fixed

- Fix datamap zoom for low system counts [#3835](https://github.com/ethyca/fides/pull/3835)
- Fixed connector forms with external dataset reference fields [#3873](https://github.com/ethyca/fides/pull/3873)
- Fix ability to make server side API calls from privacy-center [#3895](https://github.com/ethyca/fides/pull/3895)

### Changed

- Simplified the file structure for HTML DSR packages [#3848](https://github.com/ethyca/fides/pull/3848)
- Simplified the database health check to improve `/health` performance [#3884](https://github.com/ethyca/fides/pull/3884)
- Changed max width of form components in "system information" form tab [#3864](https://github.com/ethyca/fides/pull/3864)
- Remove manual system selection screen [#3865](https://github.com/ethyca/fides/pull/3865)
- System and integration identifiers are now auto-generated [#3868](https://github.com/ethyca/fides/pull/3868)

## [2.17.0](https://github.com/ethyca/fides/compare/2.16.0...2.17.0)

### Added

- Tab component for `fides-js` [#3782](https://github.com/ethyca/fides/pull/3782)
- Added toast for successfully linking an existing integration to a system [#3826](https://github.com/ethyca/fides/pull/3826)
- Various other UI components for `fides-js` to support upcoming TCF modal [#3803](https://github.com/ethyca/fides/pull/3803)
- Allow items in taxonomy to be enabled or disabled [#3844](https://github.com/ethyca/fides/pull/3844)

### Developer Experience

- Changed where db-dependent routers were imported to avoid dependency issues [#3741](https://github.com/ethyca/fides/pull/3741)

### Changed

- Bumped supported Python versions to `3.10.12`, `3.9.17`, and `3.8.17` [#3733](https://github.com/ethyca/fides/pull/3733)
- Logging Updates [#3758](https://github.com/ethyca/fides/pull/3758)
- Add polyfill service to fides-js route [#3759](https://github.com/ethyca/fides/pull/3759)
- Show/hide integration values [#3775](https://github.com/ethyca/fides/pull/3775)
- Sort system cards alphabetically by name on "View systems" page [#3781](https://github.com/ethyca/fides/pull/3781)
- Update admin ui to use new integration delete route [#3785](https://github.com/ethyca/fides/pull/3785)
- Pinned `pymssql` and `cython` dependencies to avoid build issues on ARM machines [#3829](https://github.com/ethyca/fides/pull/3829)

### Removed

- Removed "Custom field(s) successfully saved" toast [#3779](https://github.com/ethyca/fides/pull/3779)

### Added

- Record when consent is served [#3777](https://github.com/ethyca/fides/pull/3777)
- Add an `active` property to taxonomy elements [#3784](https://github.com/ethyca/fides/pull/3784)
- Erasure support for Heap [#3599](https://github.com/ethyca/fides/pull/3599)

### Fixed

- Privacy notice UI's list of possible regions now matches the backend's list [#3787](https://github.com/ethyca/fides/pull/3787)
- Admin UI "property does not existing" build issue [#3831](https://github.com/ethyca/fides/pull/3831)
- Flagging sensitive inputs as passwords to mask values during entry [#3843](https://github.com/ethyca/fides/pull/3843)

## [2.16.0](https://github.com/ethyca/fides/compare/2.15.1...2.16.0)

### Added

- Empty state for when there are no relevant privacy notices in the privacy center [#3640](https://github.com/ethyca/fides/pull/3640)
- GPC indicators in fides-js banner and modal [#3673](https://github.com/ethyca/fides/pull/3673)
- Include `data_use` and `data_category` metadata in `upload` of access results [#3674](https://github.com/ethyca/fides/pull/3674)
- Add enable/disable toggle to integration tab [#3593] (https://github.com/ethyca/fides/pull/3593)

### Fixed

- Render linebreaks in the Fides.js overlay descriptions, etc. [#3665](https://github.com/ethyca/fides/pull/3665)
- Broken link to Fides docs site on the About Fides page in Admin UI [#3643](https://github.com/ethyca/fides/pull/3643)
- Add Systems Applicable Filter to Privacy Experience List [#3654](https://github.com/ethyca/fides/pull/3654)
- Privacy center and fides-js now pass in `Unescape-Safestr` as a header so that special characters can be rendered properly [#3706](https://github.com/ethyca/fides/pull/3706)
- Fixed ValidationError for saving PrivacyPreferences [#3719](https://github.com/ethyca/fides/pull/3719)
- Fixed issue preventing ConnectionConfigs with duplicate names from saving [#3770](https://github.com/ethyca/fides/pull/3770)
- Fixed creating and editing manual integrations [#3772](https://github.com/ethyca/fides/pull/3772)
- Fix lingering integration artifacts by cascading deletes from System [#3771](https://github.com/ethyca/fides/pull/3771)

### Developer Experience

- Reorganized some `api.api.v1` code to avoid circular dependencies on `quickstart` [#3692](https://github.com/ethyca/fides/pull/3692)
- Treat underscores as special characters in user passwords [#3717](https://github.com/ethyca/fides/pull/3717)
- Allow Privacy Notices banner and modal to scroll as needed [#3713](https://github.com/ethyca/fides/pull/3713)
- Make malicious url test more robust to environmental differences [#3748](https://github.com/ethyca/fides/pull/3748)
- Ignore type checker on click decorators to bypass known issue with `click` version `8.1.4` [#3746](https://github.com/ethyca/fides/pull/3746)

### Changed

- Moved GPC preferences slightly earlier in Fides.js lifecycle [#3561](https://github.com/ethyca/fides/pull/3561)
- Changed results from clicking "Test connection" to be a toast instead of statically displayed on the page [#3700](https://github.com/ethyca/fides/pull/3700)
- Moved "management" tab from nav into settings icon in top right [#3701](https://github.com/ethyca/fides/pull/3701)
- Remove name and description fields from integration form [#3684](https://github.com/ethyca/fides/pull/3684)
- Update EU PrivacyNoticeRegion codes and allow experience filtering to drop back to country filtering if region not found [#3630](https://github.com/ethyca/fides/pull/3630)
- Fields with default fields are now flagged as required in the front-end [#3694](https://github.com/ethyca/fides/pull/3694)
- In "view systems", system cards can now be clicked and link to that system's `configure/[id]` page [#3734](https://github.com/ethyca/fides/pull/3734)
- Enable privacy notice and privacy experience feature flags by default [#3773](https://github.com/ethyca/fides/pull/3773)

### Security

- Resolve Zip bomb file upload vulnerability [CVE-2023-37480](https://github.com/ethyca/fides/security/advisories/GHSA-g95c-2jgm-hqc6)
- Resolve SVG bomb (billion laughs) file upload vulnerability [CVE-2023-37481](https://github.com/ethyca/fides/security/advisories/GHSA-3rw2-wfc8-wmj5)

## [2.15.1](https://github.com/ethyca/fides/compare/2.15.0...2.15.1)

### Added

- Set `sslmode` to `prefer` if connecting to Redshift via ssh [#3685](https://github.com/ethyca/fides/pull/3685)

### Changed

- Privacy center action cards are now able to expand to accommodate longer text [#3669](https://github.com/ethyca/fides/pull/3669)
- Update integration endpoint permissions [#3707](https://github.com/ethyca/fides/pull/3707)

### Fixed

- Handle names with a double underscore when processing access and erasure requests [#3688](https://github.com/ethyca/fides/pull/3688)
- Allow Privacy Notices banner and modal to scroll as needed [#3713](https://github.com/ethyca/fides/pull/3713)

### Security

- Resolve path traversal vulnerability in webserver API [CVE-2023-36827](https://github.com/ethyca/fides/security/advisories/GHSA-r25m-cr6v-p9hq)

## [2.15.0](https://github.com/ethyca/fides/compare/2.14.1...2.15.0)

### Added

- Privacy center can now render its consent values based on Privacy Notices and Privacy Experiences [#3411](https://github.com/ethyca/fides/pull/3411)
- Add Google Tag Manager and Privacy Center ENV vars to sample app [#2949](https://github.com/ethyca/fides/pull/2949)
- Add `notice_key` field to Privacy Notice UI form [#3403](https://github.com/ethyca/fides/pull/3403)
- Add `identity` query param to the consent reporting API view [#3418](https://github.com/ethyca/fides/pull/3418)
- Use `rollup-plugin-postcss` to bundle and optimize the `fides.js` components CSS [#3411](https://github.com/ethyca/fides/pull/3411)
- Dispatch Fides.js lifecycle events on window (FidesInitialized, FidesUpdated) and cross-publish to Fides.gtm() integration [#3411](https://github.com/ethyca/fides/pull/3411)
- Added the ability to use custom CAs with Redis via TLS [#3451](https://github.com/ethyca/fides/pull/3451)
- Add default experience configs on startup [#3449](https://github.com/ethyca/fides/pull/3449)
- Load default privacy notices on startup [#3401](https://github.com/ethyca/fides/pull/3401)
- Add ability for users to pass in additional parameters for application database connection [#3450](https://github.com/ethyca/fides/pull/3450)
- Load default privacy notices on startup [#3401](https://github.com/ethyca/fides/pull/3401/files)
- Add ability for `fides-js` to make API calls to Fides [#3411](https://github.com/ethyca/fides/pull/3411)
- `fides-js` banner is now responsive across different viewport widths [#3411](https://github.com/ethyca/fides/pull/3411)
- Add ability to close `fides-js` banner and modal via a button or ESC [#3411](https://github.com/ethyca/fides/pull/3411)
- Add ability to open the `fides-js` modal from a link on the host site [#3411](https://github.com/ethyca/fides/pull/3411)
- GPC preferences are automatically applied via `fides-js` [#3411](https://github.com/ethyca/fides/pull/3411)
- Add new dataset route that has additional filters [#3558](https://github.com/ethyca/fides/pull/3558)
- Update dataset dropdown to use new api filter [#3565](https://github.com/ethyca/fides/pull/3565)
- Filter out saas datasets from the rest of the UI [#3568](https://github.com/ethyca/fides/pull/3568)
- Included optional env vars to have postgres or Redshift connected via bastion host [#3374](https://github.com/ethyca/fides/pull/3374/)
- Support for acknowledge button for notice-only Privacy Notices and to disable toggling them off [#3546](https://github.com/ethyca/fides/pull/3546)
- HTML format for privacy request storage destinations [#3427](https://github.com/ethyca/fides/pull/3427)
- Persistent message showing result and timestamp of last integration test to "Integrations" tab in system view [#3628](https://github.com/ethyca/fides/pull/3628)
- Access and erasure support for SurveyMonkey [#3590](https://github.com/ethyca/fides/pull/3590)
- New Cookies Table for storing cookies associated with systems and privacy declarations [#3572](https://github.com/ethyca/fides/pull/3572)
- `fides-js` and privacy center now delete cookies associated with notices that were opted out of [#3569](https://github.com/ethyca/fides/pull/3569)
- Cookie input field on system data use tab [#3571](https://github.com/ethyca/fides/pull/3571)

### Fixed

- Fix sample app `DATABASE_*` ENV vars for backwards compatibility [#3406](https://github.com/ethyca/fides/pull/3406)
- Fix overlay rendering issue by finding/creating a dedicated parent element for Preact [#3397](https://github.com/ethyca/fides/pull/3397)
- Fix the sample app privacy center link to be configurable [#3409](https://github.com/ethyca/fides/pull/3409)
- Fix CLI output showing a version warning for Snowflake [#3434](https://github.com/ethyca/fides/pull/3434)
- Flaky custom field Cypress test on systems page [#3408](https://github.com/ethyca/fides/pull/3408)
- Fix NextJS errors & warnings for Cookie House sample app [#3411](https://github.com/ethyca/fides/pull/3411)
- Fix bug where `fides-js` toggles were not reflecting changes from rejecting or accepting all notices [#3522](https://github.com/ethyca/fides/pull/3522)
- Remove the `fides-js` banner from tab order when it is hidden and move the overlay components to the top of the tab order. [#3510](https://github.com/ethyca/fides/pull/3510)
- Fix bug where `fides-js` toggle states did not always initialize properly [#3597](https://github.com/ethyca/fides/pull/3597)
- Fix race condition with consent modal link rendering [#3521](https://github.com/ethyca/fides/pull/3521)
- Hide custom fields section when there are no custom fields created [#3554](https://github.com/ethyca/fides/pull/3554)
- Disable connector dropdown in integration tab on save [#3552](https://github.com/ethyca/fides/pull/3552)
- Handles an edge case for non-existent identities with the Kustomer API [#3513](https://github.com/ethyca/fides/pull/3513)
- remove the configure privacy request tile from the home screen [#3555](https://github.com/ethyca/fides/pull/3555)
- Updated Privacy Experience Safe Strings Serialization [#3600](https://github.com/ethyca/fides/pull/3600/)
- Only create default experience configs on startup, not update [#3605](https://github.com/ethyca/fides/pull/3605)
- Update to latest asyncpg dependency to avoid build error [#3614](https://github.com/ethyca/fides/pull/3614)
- Fix bug where editing a data use on a system could delete existing data uses [#3627](https://github.com/ethyca/fides/pull/3627)
- Restrict Privacy Center debug logging to development-only [#3638](https://github.com/ethyca/fides/pull/3638)
- Fix bug where linking an integration would not update the tab when creating a new system [#3662](https://github.com/ethyca/fides/pull/3662)
- Fix dataset yaml not properly reflecting the dataset in the dropdown of system integrations tab [#3666](https://github.com/ethyca/fides/pull/3666)
- Fix privacy notices not being able to be edited via the UI after the addition of the `cookies` field [#3670](https://github.com/ethyca/fides/pull/3670)
- Add a transform in the case of `null` name fields in privacy declarations for the data use forms [#3683](https://github.com/ethyca/fides/pull/3683)

### Changed

- Enabled Privacy Experience beta flag [#3364](https://github.com/ethyca/fides/pull/3364)
- Reorganize CLI Command Source Files [#3491](https://github.com/ethyca/fides/pull/3491)
- Removed ExperienceConfig.delivery_mechanism constraint [#3387](https://github.com/ethyca/fides/pull/3387)
- Updated privacy experience UI forms to reflect updated experience config fields [#3402](https://github.com/ethyca/fides/pull/3402)
- Use a venv in the Dockerfile for installing Python deps [#3452](https://github.com/ethyca/fides/pull/3452)
- Bump SlowAPI Version [#3456](https://github.com/ethyca/fides/pull/3456)
- Bump Psycopg2-binary Version [#3473](https://github.com/ethyca/fides/pull/3473)
- Reduced duplication between PrivacyExperience and PrivacyExperienceConfig [#3470](https://github.com/ethyca/fides/pull/3470)
- Update privacy centre email and phone validation to allow for both to be blank [#3432](https://github.com/ethyca/fides/pull/3432)
- Moved connection configuration into the system portal [#3407](https://github.com/ethyca/fides/pull/3407)
- Update `fideslang` to `1.4.1` to allow arbitrary nested metadata on `System`s and `Dataset`s `meta` property [#3463](https://github.com/ethyca/fides/pull/3463)
- Remove form validation to allow both email & phone inputs for consent requests [#3529](https://github.com/ethyca/fides/pull/3529)
- Removed dataset dropdown from saas connector configuration [#3563](https://github.com/ethyca/fides/pull/3563)
- Removed `pyodbc` in favor of `pymssql` for handling SQL Server connections [#3435](https://github.com/ethyca/fides/pull/3435)
- Only create a PrivacyRequest when saving consent if at least one notice has system-wide enforcement [#3626](https://github.com/ethyca/fides/pull/3626)
- Increased the character limit for the `SafeStr` type from 500 to 32000 [#3647](https://github.com/ethyca/fides/pull/3647)
- Changed "connection" to "integration" on system view and edit pages [#3659](https://github.com/ethyca/fides/pull/3659)

### Developer Experience

- Add ability to pass ENV vars to both privacy center and sample app during `fides deploy` via `.env` [#2949](https://github.com/ethyca/fides/pull/2949)
- Handle an edge case when generating tags that finds them out of sequence [#3405](https://github.com/ethyca/fides/pull/3405)
- Add support for pushing `prerelease` and `rc` tagged images to Dockerhub [#3474](https://github.com/ethyca/fides/pull/3474)
- Optimize GitHub workflows used for docker image publishing [#3526](https://github.com/ethyca/fides/pull/3526)

### Removed

- Removed the deprecated `system_dependencies` from `System` resources, migrating to `egress` [#3285](https://github.com/ethyca/fides/pull/3285)

### Docs

- Updated developer docs for ARM platform users related to `pymssql` [#3615](https://github.com/ethyca/fides/pull/3615)

## [2.14.1](https://github.com/ethyca/fides/compare/2.14.0...2.14.1)

### Added

- Add `identity` query param to the consent reporting API view [#3418](https://github.com/ethyca/fides/pull/3418)
- Add privacy centre button text customisations [#3432](https://github.com/ethyca/fides/pull/3432)
- Add privacy centre favicon customisation [#3432](https://github.com/ethyca/fides/pull/3432)

### Changed

- Update privacy centre email and phone validation to allow for both to be blank [#3432](https://github.com/ethyca/fides/pull/3432)

## [2.14.0](https://github.com/ethyca/fides/compare/2.13.0...2.14.0)

### Added

- Add an automated test to check for `/fides-consent.js` backwards compatibility [#3289](https://github.com/ethyca/fides/pull/3289)
- Add infrastructure for "overlay" consent components (Preact, CSS bundling, etc.) and initial version of consent banner [#3191](https://github.com/ethyca/fides/pull/3191)
- Add the modal component of the "overlay" consent components [#3291](https://github.com/ethyca/fides/pull/3291)
- Added an `automigrate` database setting [#3220](https://github.com/ethyca/fides/pull/3220)
- Track Privacy Experience with Privacy Preferences [#3311](https://github.com/ethyca/fides/pull/3311)
- Add ability for `fides-js` to fetch its own geolocation [#3356](https://github.com/ethyca/fides/pull/3356)
- Add ability to select different locations in the "Cookie House" sample app [#3362](https://github.com/ethyca/fides/pull/3362)
- Added optional logging of resource changes on the server [#3331](https://github.com/ethyca/fides/pull/3331)

### Fixed

- Maintain casing differences within Snowflake datasets for proper DSR execution [#3245](https://github.com/ethyca/fides/pull/3245)
- Handle DynamoDB edge case where no attributes are defined [#3299](https://github.com/ethyca/fides/pull/3299)
- Support pseudonymous consent requests with `fides_user_device_id` for the new consent workflow [#3203](https://github.com/ethyca/fides/pull/3203)
- Fides user device id filter to GET Privacy Experience List endpoint to stash user preferences on embedded notices [#3302](https://github.com/ethyca/fides/pull/3302)
- Support for data categories on manual webhook fields [#3330](https://github.com/ethyca/fides/pull/3330)
- Added config-driven rendering to consent components [#3316](https://github.com/ethyca/fides/pull/3316)
- Pin `typing_extensions` dependency to `4.5.0` to work around a pydantic bug [#3357](https://github.com/ethyca/fides/pull/3357)

### Changed

- Explicitly escape/unescape certain fields instead of using SafeStr [#3144](https://github.com/ethyca/fides/pull/3144)
- Updated DynamoDB icon [#3296](https://github.com/ethyca/fides/pull/3296)
- Increased default page size for the connection type endpoint to 100 [#3298](https://github.com/ethyca/fides/pull/3298)
- Data model around PrivacyExperiences to better keep Privacy Notices and Experiences in sync [#3292](https://github.com/ethyca/fides/pull/3292)
- UI calls to support new PrivacyExperiences data model [#3313](https://github.com/ethyca/fides/pull/3313)
- Ensure email connectors respect the `notifications.notification_service_type` app config property if set [#3355](https://github.com/ethyca/fides/pull/3355)
- Rework Delighted connector so the `survey_response` endpoint depends on the `person` endpoint [3385](https://github.com/ethyca/fides/pull/3385)
- Remove logging within the Celery creation function [#3303](https://github.com/ethyca/fides/pull/3303)
- Update how generic endpoint generation works [#3304](https://github.com/ethyca/fides/pull/3304)
- Restrict strack-trace logging when not in Dev mode [#3081](https://github.com/ethyca/fides/pull/3081)
- Refactor CSS variables for `fides-js` to match brandable color palette [#3321](https://github.com/ethyca/fides/pull/3321)
- Moved all of the dirs from `fides.api.ops` into `fides.api` [#3318](https://github.com/ethyca/fides/pull/3318)
- Put global settings for fides.js on privacy center settings [#3333](https://github.com/ethyca/fides/pull/3333)
- Changed `fides db migrate` to `fides db upgrade` [#3342](https://github.com/ethyca/fides/pull/3342)
- Add required notice key to privacy notices [#3337](https://github.com/ethyca/fides/pull/3337)
- Make Privacy Experience List public, and separate public endpoint rate limiting [#3339](https://github.com/ethyca/fides/pull/3339)

### Developer Experience

- Add dispatch event when publishing a non-prod tag [#3317](https://github.com/ethyca/fides/pull/3317)
- Add OpenAPI (Swagger) documentation for Fides Privacy Center API endpoints (/fides.js) [#3341](https://github.com/ethyca/fides/pull/3341)

### Removed

- Remove `fides export` command and backing code [#3256](https://github.com/ethyca/fides/pull/3256)

## [2.13.0](https://github.com/ethyca/fides/compare/2.12.1...2.13.0)

### Added

- Connector for DynamoDB [#2998](https://github.com/ethyca/fides/pull/2998)
- Access and erasure support for Amplitude [#2569](https://github.com/ethyca/fides/pull/2569)
- Access and erasure support for Gorgias [#2444](https://github.com/ethyca/fides/pull/2444)
- Privacy Experience Bulk Create, Bulk Update, and Detail Endpoints [#3185](https://github.com/ethyca/fides/pull/3185)
- Initial privacy experience UI [#3186](https://github.com/ethyca/fides/pull/3186)
- A JavaScript modal to copy a script tag for `fides.js` [#3238](https://github.com/ethyca/fides/pull/3238)
- Access and erasure support for OneSignal [#3199](https://github.com/ethyca/fides/pull/3199)
- Add the ability to "inject" location into `/fides.js` bundles and cache responses for one hour [#3272](https://github.com/ethyca/fides/pull/3272)
- Prevent column sorts from resetting when data changes [#3290](https://github.com/ethyca/fides/pull/3290)

### Changed

- Merge instances of RTK `createApi` into one instance for better cache invalidation [#3059](https://github.com/ethyca/fides/pull/3059)
- Update custom field definition uniqueness to be case insensitive name per resource type [#3215](https://github.com/ethyca/fides/pull/3215)
- Restrict where privacy notices of certain consent mechanisms must be displayed [#3195](https://github.com/ethyca/fides/pull/3195)
- Merged the `lib` submodule into the `api.ops` submodule [#3134](https://github.com/ethyca/fides/pull/3134)
- Merged duplicate privacy declaration components [#3254](https://github.com/ethyca/fides/pull/3254)
- Refactor client applications into a monorepo with turborepo, extract fides-js into a standalone package, and improve privacy-center to load configuration at runtime [#3105](https://github.com/ethyca/fides/pull/3105)

### Fixed

- Prevent ability to unintentionally show "default" Privacy Center configuration, styles, etc. [#3242](https://github.com/ethyca/fides/pull/3242)
- Fix broken links to docs site pages in Admin UI [#3232](https://github.com/ethyca/fides/pull/3232)
- Repoint legacy docs site links to the new and improved docs site [#3167](https://github.com/ethyca/fides/pull/3167)
- Fix Cookie House Privacy Center styles for fides deploy [#3283](https://github.com/ethyca/fides/pull/3283)
- Maintain casing differences within Snowflake datasets for proper DSR execution [#3245](https://github.com/ethyca/fides/pull/3245)

### Developer Experience

- Use prettier to format _all_ source files in client packages [#3240](https://github.com/ethyca/fides/pull/3240)

### Deprecated

- Deprecate `fides export` CLI command as it is moving to `fidesplus` [#3264](https://github.com/ethyca/fides/pull/3264)

## [2.12.1](https://github.com/ethyca/fides/compare/2.12.0...2.12.1)

### Changed

- Updated how Docker version checks are handled and added an escape-hatch [#3218](https://github.com/ethyca/fides/pull/3218)

### Fixed

- Datamap export mitigation for deleted taxonomy elements referenced by declarations [#3214](https://github.com/ethyca/fides/pull/3214)
- Update datamap columns each time the page is visited [#3211](https://github.com/ethyca/fides/pull/3211)
- Ensure inactive custom fields are not returned for datamap response [#3223](https://github.com/ethyca/fides/pull/3223)

## [2.12.0](https://github.com/ethyca/fides/compare/2.11.0...2.12.0)

### Added

- Access and erasure support for Aircall [#2589](https://github.com/ethyca/fides/pull/2589)
- Access and erasure support for Klaviyo [#2501](https://github.com/ethyca/fides/pull/2501)
- Page to edit or add privacy notices [#3058](https://github.com/ethyca/fides/pull/3058)
- Side navigation bar can now also have children navigation links [#3099](https://github.com/ethyca/fides/pull/3099)
- Endpoints for consent reporting [#3095](https://github.com/ethyca/fides/pull/3095)
- Added manage custom fields page behind feature flag [#3089](https://github.com/ethyca/fides/pull/3089)
- Custom fields table [#3097](https://github.com/ethyca/fides/pull/3097)
- Custom fields form modal [#3165](https://github.com/ethyca/fides/pull/3165)
- Endpoints to save the new-style Privacy Preferences with respect to a fides user device id [#3132](https://github.com/ethyca/fides/pull/3132)
- Support `privacy_declaration` as a resource type for custom fields [#3149](https://github.com/ethyca/fides/pull/3149)
- Expose `id` field of embedded `privacy_declarations` on `system` API responses [#3157](https://github.com/ethyca/fides/pull/3157)
- Access and erasure support for Unbounce [#2697](https://github.com/ethyca/fides/pull/2697)
- Support pseudonymous consent requests with `fides_user_device_id` [#3158](https://github.com/ethyca/fides/pull/3158)
- Update `fides_consent` cookie format [#3158](https://github.com/ethyca/fides/pull/3158)
- Add custom fields to the data use declaration form [#3197](https://github.com/ethyca/fides/pull/3197)
- Added fides user device id as a ProvidedIdentityType [#3131](https://github.com/ethyca/fides/pull/3131)

### Changed

- The `cursor` pagination strategy now also searches for data outside of the `data_path` when determining the cursor value [#3068](https://github.com/ethyca/fides/pull/3068)
- Moved Privacy Declarations associated with Systems to their own DB table [#3098](https://github.com/ethyca/fides/pull/3098)
- More tests on data use validation for privacy notices within the same region [#3156](https://github.com/ethyca/fides/pull/3156)
- Improvements to export code for bugfixes and privacy declaration custom field support [#3184](https://github.com/ethyca/fides/pull/3184)
- Enabled privacy notice feature flag [#3192](https://github.com/ethyca/fides/pull/3192)
- Updated TS types - particularly with new privacy notices [#3054](https://github.com/ethyca/fides/pull/3054)
- Make name not required on privacy declaration [#3150](https://github.com/ethyca/fides/pull/3150)
- Let Rule Targets allow for custom data categories [#3147](https://github.com/ethyca/fides/pull/3147)

### Removed

- Removed the warning about access control migration [#3055](https://github.com/ethyca/fides/pull/3055)
- Remove `customFields` feature flag [#3080](https://github.com/ethyca/fides/pull/3080)
- Remove notification banner from the home page [#3088](https://github.com/ethyca/fides/pull/3088)

### Fixed

- Fix a typo in the Admin UI [#3166](https://github.com/ethyca/fides/pull/3166)
- The `--local` flag is now respected for the `scan dataset db` command [#3096](https://github.com/ethyca/fides/pull/3096)
- Fixing issue where connectors with external dataset references would fail to save [#3142](https://github.com/ethyca/fides/pull/3142)
- Ensure privacy declaration IDs are stable across updates through system API [#3188](https://github.com/ethyca/fides/pull/3188)
- Fixed unit tests for saas connector type endpoints now that we have >50 [#3101](https://github.com/ethyca/fides/pull/3101)
- Fixed nox docs link [#3121](https://github.com/ethyca/fides/pull/3121/files)

### Developer Experience

- Update fides deploy to use a new database.load_samples setting to initialize sample Systems, Datasets, and Connections for testing [#3102](https://github.com/ethyca/fides/pull/3102)
- Remove support for automatically configuring messaging (Mailgun) & storage (S3) using `.env` with `nox -s "fides_env(test)"` [#3102](https://github.com/ethyca/fides/pull/3102)
- Add smoke tests for consent management [#3158](https://github.com/ethyca/fides/pull/3158)
- Added nox command that opens dev docs [#3082](https://github.com/ethyca/fides/pull/3082)

## [2.11.0](https://github.com/ethyca/fides/compare/2.10.0...2.11.0)

### Added

- Access support for Shippo [#2484](https://github.com/ethyca/fides/pull/2484)
- Feature flags can be set such that they cannot be modified by the user [#2966](https://github.com/ethyca/fides/pull/2966)
- Added the datamap UI to make it open source [#2988](https://github.com/ethyca/fides/pull/2988)
- Introduced a `FixedLayout` component (from the datamap UI) for pages that need to be a fixed height and scroll within [#2992](https://github.com/ethyca/fides/pull/2992)
- Added preliminary privacy notice page [#2995](https://github.com/ethyca/fides/pull/2995)
- Table for privacy notices [#3001](https://github.com/ethyca/fides/pull/3001)
- Added connector template endpoint [#2946](https://github.com/ethyca/fides/pull/2946)
- Query params on connection type endpoint to filter by supported action type [#2996](https://github.com/ethyca/fides/pull/2996)
- Scope restrictions for privacy notice table in the UI [#3007](https://github.com/ethyca/fides/pull/3007)
- Toggle for enabling/disabling privacy notices in the UI [#3010](https://github.com/ethyca/fides/pull/3010)
- Add endpoint to retrieve privacy notices grouped by their associated data uses [#2956](https://github.com/ethyca/fides/pull/2956)
- Support for uploading custom connector templates via the UI [#2997](https://github.com/ethyca/fides/pull/2997)
- Add a backwards-compatible workflow for saving and propagating consent preferences with respect to Privacy Notices [#3016](https://github.com/ethyca/fides/pull/3016)
- Empty state for privacy notices [#3027](https://github.com/ethyca/fides/pull/3027)
- Added Data flow modal [#3008](https://github.com/ethyca/fides/pull/3008)
- Update datamap table export [#3038](https://github.com/ethyca/fides/pull/3038)
- Added more advanced privacy center styling [#2943](https://github.com/ethyca/fides/pull/2943)
- Backend privacy experiences foundation [#3146](https://github.com/ethyca/fides/pull/3146)

### Changed

- Set `privacyDeclarationDeprecatedFields` flags to false and set `userCannotModify` to true [2987](https://github.com/ethyca/fides/pull/2987)
- Restored `nav-config` back to the admin-ui [#2990](https://github.com/ethyca/fides/pull/2990)
- Bumped supported Python versions to 3.10.11, 3.9.16, and 3.8.14 [#2936](https://github.com/ethyca/fides/pull/2936)
- Modify privacy center default config to only request email identities, and add validation preventing requesting both email & phone identities [#2539](https://github.com/ethyca/fides/pull/2539)
- SaaS connector icons are now dynamically loaded from the connector templates [#3018](https://github.com/ethyca/fides/pull/3018)
- Updated consentmechanism Enum to rename "necessary" to "notice_only" [#3048](https://github.com/ethyca/fides/pull/3048)
- Updated test data for Mongo, CLI [#3011](https://github.com/ethyca/fides/pull/3011)
- Updated the check for if a user can assign owner roles to be scope-based instead of role-based [#2964](https://github.com/ethyca/fides/pull/2964)
- Replaced menu in user management table with delete icon [#2958](https://github.com/ethyca/fides/pull/2958)
- Added extra fields to webhook payloads [#2830](https://github.com/ethyca/fides/pull/2830)

### Removed

- Removed interzone navigation logic now that the datamap UI and admin UI are one app [#2990](https://github.com/ethyca/fides/pull/2990)
- Remove the `unknown` state for generated datasets displaying on fidesplus [#2957](https://github.com/ethyca/fides/pull/2957)
- Removed datamap export API [#2999](https://github.com/ethyca/fides/pull/2999)

### Developer Experience

- Nox commands for git tagging to support feature branch builds [#2979](https://github.com/ethyca/fides/pull/2979)
- Changed test environment (`nox -s fides_env`) to run `fides deploy` for local testing [#3071](https://github.com/ethyca/fides/pull/3017)
- Publish git-tag specific docker images [#3050](https://github.com/ethyca/fides/pull/3050)

## [2.10.0](https://github.com/ethyca/fides/compare/2.9.2...2.10.0)

### Added

- Allow users to configure their username and password via the config file [#2884](https://github.com/ethyca/fides/pull/2884)
- Add authentication to the `masking` endpoints as well as accompanying scopes [#2909](https://github.com/ethyca/fides/pull/2909)
- Add an Organization Management page (beta) [#2908](https://github.com/ethyca/fides/pull/2908)
- Adds assigned systems to user management table [#2922](https://github.com/ethyca/fides/pull/2922)
- APIs to support Privacy Notice management (create, read, update) [#2928](https://github.com/ethyca/fides/pull/2928)

### Changed

- Improved standard layout for large width screens and polished misc. pages [#2869](https://github.com/ethyca/fides/pull/2869)
- Changed UI paths in the admin-ui [#2869](https://github.com/ethyca/fides/pull/2892)
  - `/add-systems/new` --> `/add-systems/manual`
  - `/system` --> `/systems`
- Added individual ID routes for systems [#2902](https://github.com/ethyca/fides/pull/2902)
- Deprecated adding scopes to users directly; you can only add roles. [#2848](https://github.com/ethyca/fides/pull/2848/files)
- Changed About Fides page to say "Fides Core Version:" over "Version". [#2899](https://github.com/ethyca/fides/pull/2899)
- Polish Admin UI header & navigation [#2897](https://github.com/ethyca/fides/pull/2897)
- Give new users a "viewer" role by default [#2900](https://github.com/ethyca/fides/pull/2900)
- Tie together save states for user permissions and systems [#2913](https://github.com/ethyca/fides/pull/2913)
- Removing payment types from Stripe connector params [#2915](https://github.com/ethyca/fides/pull/2915)
- Viewer role can now access a restricted version of the user management page [#2933](https://github.com/ethyca/fides/pull/2933)
- Change Privacy Center email placeholder text [#2935](https://github.com/ethyca/fides/pull/2935)
- Restricted setting Approvers as System Managers [#2891](https://github.com/ethyca/fides/pull/2891)
- Adds confirmation modal when downgrading user to "approver" role via Admin UI [#2924](https://github.com/ethyca/fides/pull/2924)
- Changed the toast message for new users to include access control info [#2939](https://github.com/ethyca/fides/pull/2939)
- Add Data Stewards to datamap export [#2962](https://github.com/ethyca/fides/pull/2962)

### Fixed

- Restricted Contributors from being able to create Owners [#2888](https://github.com/ethyca/fides/pull/2888)
- Allow for dynamic aspect ratio for logo on Privacy Center 404 [#2895](https://github.com/ethyca/fides/pull/2895)
- Allow for dynamic aspect ratio for logo on consent page [#2895](https://github.com/ethyca/fides/pull/2895)
- Align role dscription drawer of Admin UI with top nav: [#2932](https://github.com/ethyca/fides/pull/2932)
- Fixed error message when a user is assigned to be an approver without any systems [#2953](https://github.com/ethyca/fides/pull/2953)

### Developer Experience

- Update frontend npm packages (admin-ui, privacy-center, cypress-e2e) [#2921](https://github.com/ethyca/fides/pull/2921)

## [2.9.2](https://github.com/ethyca/fides/compare/2.9.1...2.9.2)

### Fixed

- Allow multiple data uses as long as their processing activity name is different [#2905](https://github.com/ethyca/fides/pull/2905)
- use HTML property, not text, when dispatching Mailchimp Transactional emails [#2901](https://github.com/ethyca/fides/pull/2901)
- Remove policy key from Privacy Center submission modal [#2912](https://github.com/ethyca/fides/pull/2912)

## [2.9.1](https://github.com/ethyca/fides/compare/2.9.0...2.9.1)

### Added

- Added Attentive erasure email connector [#2782](https://github.com/ethyca/fides/pull/2782)

### Changed

- Removed dataset based email connectors [#2782](https://github.com/ethyca/fides/pull/2782)
- Changed Auth0's authentication strategy from `bearer` to `oauth2_client_credentials` [#2820](https://github.com/ethyca/fides/pull/2820)
- renamed the privacy declarations field "Privacy declaration name (deprecated)" to "Processing Activity" [#711](https://github.com/ethyca/fidesplus/issues/711)

### Fixed

- Fixed issue where the scopes list passed into FidesUserPermission could get mutated with the total_scopes call [#2883](https://github.com/ethyca/fides/pull/2883)

### Removed

- removed the `privacyDeclarationDeprecatedFields` flag [#711](https://github.com/ethyca/fidesplus/issues/711)

## [2.9.0](https://github.com/ethyca/fides/compare/2.8.3...2.9.0)

### Added

- The ability to assign users as system managers for a specific system [#2714](https://github.com/ethyca/fides/pull/2714)
- New endpoints to add and remove users as system managers [#2726](https://github.com/ethyca/fides/pull/2726)
- Warning about access control migration to the UI [#2842](https://github.com/ethyca/fides/pull/2842)
- Adds Role Assignment UI [#2739](https://github.com/ethyca/fides/pull/2739)
- Add an automated migration to give users a `viewer` role [#2821](https://github.com/ethyca/fides/pull/2821)

### Changed

- Removed "progressive" navigation that would hide Admin UI tabs until Systems / Connections were configured [#2762](https://github.com/ethyca/fides/pull/2762)
- Added `system.privacy_declaration.name` to datamap response [#2831](https://github.com/ethyca/fides/pull/2831/files)

### Developer Experience

- Retired legacy `navV2` feature flag [#2762](https://github.com/ethyca/fides/pull/2762)
- Update Admin UI Layout to fill viewport height [#2812](https://github.com/ethyca/fides/pull/2812)

### Fixed

- Fixed issue where unsaved changes warning would always show up when running fidesplus [#2788](https://github.com/ethyca/fides/issues/2788)
- Fixed problem in datamap export with datasets that had been updated via SaaS instantiation [#2841](https://github.com/ethyca/fides/pull/2841)
- Fixed problem in datamap export with inconsistent custom field ordering [#2859](https://github.com/ethyca/fides/pull/2859)

## [2.8.3](https://github.com/ethyca/fides/compare/2.8.2...2.8.3)

### Added

- Serialise `bson.ObjectId` types in SAR data packages [#2785](https://github.com/ethyca/fides/pull/2785)

### Fixed

- Fixed issue where more than 1 populated custom fields removed a system from the datamap export [#2825](https://github.com/ethyca/fides/pull/2825)

## [2.8.2](https://github.com/ethyca/fides/compare/2.8.1...2.8.2)

### Fixed

- Resolved a bug that stopped custom fields populating the visual datamap [#2775](https://github.com/ethyca/fides/pull/2775)
- Patch appconfig migration to handle existing db record [#2780](https://github.com/ethyca/fides/pull/2780)

## [2.8.1](https://github.com/ethyca/fides/compare/2.8.0...2.8.1)

### Fixed

- Disabled hiding Admin UI based on user scopes [#2771](https://github.com/ethyca/fides/pull/2771)

## [2.8.0](https://github.com/ethyca/fides/compare/2.7.1...2.8.0)

### Added

- Add API support for messaging config properties [#2551](https://github.com/ethyca/fides/pull/2551)
- Access and erasure support for Kustomer [#2520](https://github.com/ethyca/fides/pull/2520)
- Added the `erase_after` field on collections to be able to set the order for erasures [#2619](https://github.com/ethyca/fides/pull/2619)
- Add a toggle to filter the system classification to only return those with classification data [#2700](https://github.com/ethyca/fides/pull/2700)
- Added backend role-based permissions [#2671](https://github.com/ethyca/fides/pull/2671)
- Access and erasure for Vend SaaS Connector [#1869](https://github.com/ethyca/fides/issues/1869)
- Added endpoints for storage and messaging config setup status [#2690](https://github.com/ethyca/fides/pull/2690)
- Access and erasure for Jira SaaS Connector [#1871](https://github.com/ethyca/fides/issues/1871)
- Access and erasure support for Delighted [#2244](https://github.com/ethyca/fides/pull/2244)
- Improve "Upload a new dataset YAML" [#1531](https://github.com/ethyca/fides/pull/2258)
- Input validation and sanitization for Privacy Request fields [#2655](https://github.com/ethyca/fides/pull/2655)
- Access and erasure support for Yotpo [#2708](https://github.com/ethyca/fides/pull/2708)
- Custom Field Library Tab [#527](https://github.com/ethyca/fides/pull/2693)
- Allow SendGrid template usage [#2728](https://github.com/ethyca/fides/pull/2728)
- Added ConnectorRunner to simplify SaaS connector testing [#1795](https://github.com/ethyca/fides/pull/1795)
- Adds support for Mailchimp Transactional as a messaging config [#2742](https://github.com/ethyca/fides/pull/2742)

### Changed

- Admin UI
  - Add flow for selecting system types when manually creating a system [#2530](https://github.com/ethyca/fides/pull/2530)
  - Updated forms for privacy declarations [#2648](https://github.com/ethyca/fides/pull/2648)
  - Delete flow for privacy declarations [#2664](https://github.com/ethyca/fides/pull/2664)
  - Add framework to have UI elements respect the user's scopes [#2682](https://github.com/ethyca/fides/pull/2682)
  - "Manual Webhook" has been renamed to "Manual Process". [#2717](https://github.com/ethyca/fides/pull/2717)
- Convert all config values to Pydantic `Field` objects [#2613](https://github.com/ethyca/fides/pull/2613)
- Add warning to 'fides deploy' when installed outside of a virtual environment [#2641](https://github.com/ethyca/fides/pull/2641)
- Redesigned the default/init config file to be auto-documented. Also updates the `fides init` logic and analytics consent logic [#2694](https://github.com/ethyca/fides/pull/2694)
- Change how config creation/import is handled across the application [#2622](https://github.com/ethyca/fides/pull/2622)
- Update the CLI aesthetics & docstrings [#2703](https://github.com/ethyca/fides/pull/2703)
- Updates Roles->Scopes Mapping [#2744](https://github.com/ethyca/fides/pull/2744)
- Return user scopes as an enum, as well as total scopes [#2741](https://github.com/ethyca/fides/pull/2741)
- Update `MessagingServiceType` enum to be lowercased throughout [#2746](https://github.com/ethyca/fides/pull/2746)

### Developer Experience

- Set the security environment of the fides dev setup to `prod` instead of `dev` [#2588](https://github.com/ethyca/fides/pull/2588)
- Removed unexpected default Redis password [#2666](https://github.com/ethyca/fides/pull/2666)
- Privacy Center
  - Typechecking and validation of the `config.json` will be checked for backwards-compatibility. [#2661](https://github.com/ethyca/fides/pull/2661)
- Combined conftest.py files [#2669](https://github.com/ethyca/fides/pull/2669)

### Fixed

- Fix support for "redis.user" setting when authenticating to the Redis cache [#2666](https://github.com/ethyca/fides/pull/2666)
- Fix error with the classify dataset feature flag not writing the dataset to the server [#2675](https://github.com/ethyca/fides/pull/2675)
- Allow string dates to stay strings in cache decoding [#2695](https://github.com/ethyca/fides/pull/2695)
- Admin UI
  - Remove Identifiability (Data Qualifier) from taxonomy editor [2684](https://github.com/ethyca/fides/pull/2684)
- FE: Custom field selections binding issue on Taxonomy tabs [#2659](https://github.com/ethyca/fides/pull/2693/)
- Fix Privacy Request Status when submitting a consent request when identity verification is required [#2736](https://github.com/ethyca/fides/pull/2736)

## [2.7.1](https://github.com/ethyca/fides/compare/2.7.0...2.7.1)

- Fix error with the classify dataset feature flag not writing the dataset to the server [#2675](https://github.com/ethyca/fides/pull/2675)

## [2.7.0](https://github.com/ethyca/fides/compare/2.6.6...2.7.0)

- Fides API

  - Access and erasure support for Braintree [#2223](https://github.com/ethyca/fides/pull/2223)
  - Added route to send a test message [#2585](https://github.com/ethyca/fides/pull/2585)
  - Add default storage configuration functionality and associated APIs [#2438](https://github.com/ethyca/fides/pull/2438)

- Admin UI

  - Custom Metadata [#2536](https://github.com/ethyca/fides/pull/2536)
    - Create Custom Lists
    - Create Custom Field Definition
    - Create custom fields from a the taxonomy editor
    - Provide a custom field value in a resource
    - Bulk edit custom field values [#2612](https://github.com/ethyca/fides/issues/2612)
    - Custom metadata UI Polish [#2624](https://github.com/ethyca/fides/pull/2625)

- Privacy Center

  - The consent config default value can depend on whether Global Privacy Control is enabled. [#2341](https://github.com/ethyca/fides/pull/2341)
  - When GPC is enabled, the UI indicates which data uses are opted out by default. [#2596](https://github.com/ethyca/fides/pull/2596)
  - `inspectForBrowserIdentities` now also looks for `ljt_readerID`. [#2543](https://github.com/ethyca/fides/pull/2543)

### Added

- Added new Wunderkind Consent Saas Connector [#2600](https://github.com/ethyca/fides/pull/2600)
- Added new Sovrn Email Consent Connector [#2543](https://github.com/ethyca/fides/pull/2543/)
- Log Fides version at startup [#2566](https://github.com/ethyca/fides/pull/2566)

### Changed

- Update Admin UI to show all action types (access, erasure, consent, update) [#2523](https://github.com/ethyca/fides/pull/2523)
- Removes legacy `verify_oauth_client` function [#2527](https://github.com/ethyca/fides/pull/2527)
- Updated the UI for adding systems to a new design [#2490](https://github.com/ethyca/fides/pull/2490)
- Minor logging improvements [#2566](https://github.com/ethyca/fides/pull/2566)
- Various form components now take a `stacked` or `inline` variant [#2542](https://github.com/ethyca/fides/pull/2542)
- UX fixes for user management [#2537](https://github.com/ethyca/fides/pull/2537)
- Updating Firebase Auth connector to mask the user with a delete instead of an update [#2602](https://github.com/ethyca/fides/pull/2602)

### Fixed

- Fixed bug where refreshing a page in the UI would result in a 404 [#2502](https://github.com/ethyca/fides/pull/2502)
- Usernames are case insensitive now and prevent all duplicates [#2487](https://github.com/ethyca/fides/pull/2487)
  - This PR contains a migration that deletes duplicate users and keeps the oldest original account.
- Update Logos for shipped connectors [#2464](https://github.com/ethyca/fides/pull/2587)
- Search field on privacy request page isn't working [#2270](https://github.com/ethyca/fides/pull/2595)
- Fix connection dropdown in integration table to not be disabled add system creation [#3589](https://github.com/ethyca/fides/pull/3589)

### Developer Experience

- Added new Cypress E2E smoke tests [#2241](https://github.com/ethyca/fides/pull/2241)
- New command `nox -s e2e_test` which will spin up the test environment and run true E2E Cypress tests against it [#2417](https://github.com/ethyca/fides/pull/2417)
- Cypress E2E tests now run in CI and are reported to Cypress Cloud [#2417](https://github.com/ethyca/fides/pull/2417)
- Change from `randomint` to `uuid` in mongodb tests to reduce flakiness. [#2591](https://github.com/ethyca/fides/pull/2591)

### Removed

- Remove feature flagged config wizard stepper from Admin UI [#2553](https://github.com/ethyca/fides/pull/2553)

## [2.6.6](https://github.com/ethyca/fides/compare/2.6.5...2.6.6)

### Changed

- Improve Readability for Custom Masking Override Exceptions [#2593](https://github.com/ethyca/fides/pull/2593)

## [2.6.5](https://github.com/ethyca/fides/compare/2.6.4...2.6.5)

### Added

- Added config properties to override database Engine parameters [#2511](https://github.com/ethyca/fides/pull/2511)
- Increased default pool_size and max_overflow to 50 [#2560](https://github.com/ethyca/fides/pull/2560)

## [2.6.4](https://github.com/ethyca/fides/compare/2.6.3...2.6.4)

### Fixed

- Fixed bug for SMS completion notification not being sent [#2526](https://github.com/ethyca/fides/issues/2526)
- Fixed bug where refreshing a page in the UI would result in a 404 [#2502](https://github.com/ethyca/fides/pull/2502)

## [2.6.3](https://github.com/ethyca/fides/compare/2.6.2...2.6.3)

### Fixed

- Handle case where legacy dataset has meta: null [#2524](https://github.com/ethyca/fides/pull/2524)

## [2.6.2](https://github.com/ethyca/fides/compare/2.6.1...2.6.2)

### Fixed

- Issue addressing missing field in dataset migration [#2510](https://github.com/ethyca/fides/pull/2510)

## [2.6.1](https://github.com/ethyca/fides/compare/2.6.0...2.6.1)

### Fixed

- Fix errors when privacy requests execute concurrently without workers [#2489](https://github.com/ethyca/fides/pull/2489)
- Enable saas request overrides to run in worker runtime [#2489](https://github.com/ethyca/fides/pull/2489)

## [2.6.0](https://github.com/ethyca/fides/compare/2.5.1...2.6.0)

### Added

- Added the `env` option to the `security` configuration options to allow for users to completely secure the API endpoints [#2267](https://github.com/ethyca/fides/pull/2267)
- Unified Fides Resources
  - Added a dataset dropdown selector when configuring a connector to link an existing dataset to the connector configuration. [#2162](https://github.com/ethyca/fides/pull/2162)
  - Added new datasetconfig.ctl_dataset_id field to unify fides dataset resources [#2046](https://github.com/ethyca/fides/pull/2046)
- Add new connection config routes that couple them with systems [#2249](https://github.com/ethyca/fides/pull/2249)
- Add new select/deselect all permissions buttons [#2437](https://github.com/ethyca/fides/pull/2437)
- Endpoints to allow a user with the `user:password-reset` scope to reset users' passwords. In addition, users no longer require a scope to edit their own passwords. [#2373](https://github.com/ethyca/fides/pull/2373)
- New form to reset a user's password without knowing an old password [#2390](https://github.com/ethyca/fides/pull/2390)
- Approve & deny buttons on the "Request details" page. [#2473](https://github.com/ethyca/fides/pull/2473)
- Consent Propagation
  - Add the ability to execute Consent Requests via the Privacy Request Execution layer [#2125](https://github.com/ethyca/fides/pull/2125)
  - Add a Mailchimp Transactional Consent Connector [#2194](https://github.com/ethyca/fides/pull/2194)
  - Allow defining a list of opt-in and/or opt-out requests in consent connectors [#2315](https://github.com/ethyca/fides/pull/2315)
  - Add a Google Analytics Consent Connector for GA4 properties [#2302](https://github.com/ethyca/fides/pull/2302)
  - Pass the GA Cookie from the Privacy Center [#2337](https://github.com/ethyca/fides/pull/2337)
  - Rename "user_id" to more specific "ga_client_id" [#2356](https://github.com/ethyca/fides/pull/2356)
  - Patch Google Analytics Consent Connector to delete by client_id [#2355](https://github.com/ethyca/fides/pull/2355)
  - Add a "skip_param_values option" to optionally skip when we are missing param values in the body [#2384](https://github.com/ethyca/fides/pull/2384)
  - Adds a new Universal Analytics Connector that works with the UA Tracking Id
- Adds intake and storage of Global Privacy Control Signal props for Consent [#2599](https://github.com/ethyca/fides/pull/2599)

### Changed

- Unified Fides Resources
  - Removed several fidesops schemas for DSR's in favor of updated Fideslang schemas [#2009](https://github.com/ethyca/fides/pull/2009)
  - Removed DatasetConfig.dataset field [#2096](https://github.com/ethyca/fides/pull/2096)
  - Updated UI dataset config routes to use new unified routes [#2113](https://github.com/ethyca/fides/pull/2113)
  - Validate request body on crud endpoints on upsert. Validate dataset data categories before save. [#2134](https://github.com/ethyca/fides/pull/2134/)
  - Updated test env setup and quickstart to use new endpoints [#2225](https://github.com/ethyca/fides/pull/2225)
- Consent Propagation
  - Privacy Center consent options can now be marked as `executable` in order to propagate consent requests [#2193](https://github.com/ethyca/fides/pull/2193)
  - Add support for passing browser identities to consent request patches [#2304](https://github.com/ethyca/fides/pull/2304)
- Update fideslang to 1.3.3 [#2343](https://github.com/ethyca/fides/pull/2343)
- Display the request type instead of the policy name on the request table [#2382](https://github.com/ethyca/fides/pull/2382)
- Make denial reasons required [#2400](https://github.com/ethyca/fides/pull/2400)
- Display the policy key on the request details page [#2395](https://github.com/ethyca/fides/pull/2395)
- Updated CSV export [#2452](https://github.com/ethyca/fides/pull/2452)
- Privacy Request approval now uses a modal [#2443](https://github.com/ethyca/fides/pull/2443)

### Developer Experience

- `nox -s test_env` has been replaced with `nox -s "fides_env(dev)"`
- New command `nox -s "fides_env(test)"` creates a complete test environment with seed data (similar to `fides_env(dev)`) but with the production fides image so the built UI can be accessed at `localhost:8080` [#2399](https://github.com/ethyca/fides/pull/2399)
- Change from code climate to codecov for coverage reporting [#2402](https://github.com/ethyca/fides/pull/2402)

### Fixed

- Home screen header scaling and responsiveness issues [#2200](https://github.com/ethyca/fides/pull/2277)
- Privacy Center identity inputs validate even when they are optional. [#2308](https://github.com/ethyca/fides/pull/2308)
- The PII toggle defaults to false and PII will be hidden on page load [#2388](https://github.com/ethyca/fides/pull/2388)
- Fixed a CI bug caused by git security upgrades [#2441](https://github.com/ethyca/fides/pull/2441)
- Privacy Center
  - Identity inputs validate even when they are optional. [#2308](https://github.com/ethyca/fides/pull/2308)
  - Submit buttons show loading state and disable while submitting. [#2401](https://github.com/ethyca/fides/pull/2401)
  - Phone inputs no longer request country SVGs from external domain. [#2378](https://github.com/ethyca/fides/pull/2378)
  - Input validation errors no longer change the height of modals. [#2379](https://github.com/ethyca/fides/pull/2379)
- Patch masking strategies to better handle null and non-string inputs [#2307](https://github.com/ethyca/fides/pull/2377)
- Renamed prod pushes tag to be `latest` for privacy center and sample app [#2401](https://github.com/ethyca/fides/pull/2407)
- Update firebase connector to better handle non-existent users [#2439](https://github.com/ethyca/fides/pull/2439)

## [2.5.1](https://github.com/ethyca/fides/compare/2.5.0...2.5.1)

### Developer Experience

- Allow db resets only if `config.dev_mode` is `True` [#2321](https://github.com/ethyca/fides/pull/2321)

### Fixed

- Added a feature flag for the recent dataset classification UX changes [#2335](https://github.com/ethyca/fides/pull/2335)

### Security

- Add a check to the catchall path to prevent returning paths outside of the UI directory [#2330](https://github.com/ethyca/fides/pull/2330)

### Developer Experience

- Reduce size of local Docker images by fixing `.dockerignore` patterns [#2360](https://github.com/ethyca/fides/pull/2360)

## [2.5.0](https://github.com/ethyca/fides/compare/2.4.0...2.5.0)

### Docs

- Update the docs landing page and remove redundant docs [#2184](https://github.com/ethyca/fides/pull/2184)

### Added

- Added the `user` command group to the CLI. [#2153](https://github.com/ethyca/fides/pull/2153)
- Added `Code Climate` test coverage uploads. [#2198](https://github.com/ethyca/fides/pull/2198)
- Added the connection key to the execution log [#2100](https://github.com/ethyca/fides/pull/2100)
- Added endpoints to retrieve DSR `Rule`s and `Rule Target`s [#2116](https://github.com/ethyca/fides/pull/2116)
- Added Fides version number to account dropdown in the UI [#2140](https://github.com/ethyca/fides/pull/2140)
- Add link to Classify Systems page in nav side bar [#2128](https://github.com/ethyca/fides/pull/2128)
- Dataset classification UI now polls for results [#2123](https://github.com/ethyca/fides/pull/2123)
- Update Privacy Center Icons [#1800](https://github.com/ethyca/fides/pull/2139)
- Privacy Center `fides-consent.js`:
  - `Fides.shopify` integration function. [#2152](https://github.com/ethyca/fides/pull/2152)
  - Dedicated folder for integrations.
  - `Fides.meta` integration function (fbq). [#2217](https://github.com/ethyca/fides/pull/2217)
- Adds support for Twilio email service (Sendgrid) [#2154](https://github.com/ethyca/fides/pull/2154)
- Access and erasure support for Recharge [#1709](https://github.com/ethyca/fides/pull/1709)
- Access and erasure support for Friendbuy Nextgen [#2085](https://github.com/ethyca/fides/pull/2085)

### Changed

- Admin UI Feature Flags - [#2101](https://github.com/ethyca/fides/pull/2101)
  - Overrides can be saved in the browser.
  - Use `NEXT_PUBLIC_APP_ENV` for app-specific environment config.
  - No longer use `react-feature-flags` library.
  - Can have descriptions. [#2243](https://github.com/ethyca/fides/pull/2243)
- Made privacy declarations optional when adding systems manually - [#2173](https://github.com/ethyca/fides/pull/2173)
- Removed an unclear logging message. [#2266](https://github.com/ethyca/fides/pull/2266)
- Allow any user with `user:delete` scope to delete other users [#2148](https://github.com/ethyca/fides/pull/2148)
- Dynamic imports of custom overrides and SaaS test fixtures [#2169](https://github.com/ethyca/fides/pull/2169)
- Added `AuthenticatedClient` to custom request override interface [#2171](https://github.com/ethyca/fides/pull/2171)
- Only approve the specific collection instead of the entire dataset, display only top 1 classification by default [#2226](https://github.com/ethyca/fides/pull/2226)
- Update sample project resources for `fides evaluate` usage in `fides deploy` [#2253](https://github.com/ethyca/fides/pull/2253)

### Removed

- Removed unused object_name field on s3 storage config [#2133](https://github.com/ethyca/fides/pull/2133)

### Fixed

- Remove next-auth from privacy center to fix JS console error [#2090](https://github.com/ethyca/fides/pull/2090)
- Admin UI - Added Missing ability to assign `user:delete` in the permissions checkboxes [#2148](https://github.com/ethyca/fides/pull/2148)
- Nav bug: clicking on Privacy Request breadcrumb takes me to Home instead of /privacy-requests [#497](https://github.com/ethyca/fides/pull/2141)
- Side nav disappears when viewing request details [#2129](https://github.com/ethyca/fides/pull/2155)
- Remove usage of load dataset button and other dataset UI modifications [#2149](https://github.com/ethyca/fides/pull/2149)
- Improve readability for exceptions raised from custom request overrides [#2157](https://github.com/ethyca/fides/pull/2157)
- Importing custom request overrides on server startup [#2186](https://github.com/ethyca/fides/pull/2186)
- Remove warning when env vars default to blank strings in docker-compose [#2188](https://github.com/ethyca/fides/pull/2188)
- Fix Cookie House purchase modal flashing 'Error' in title [#2274](https://github.com/ethyca/fides/pull/2274)
- Stop dependency from upgrading `packaging` to version with known issue [#2273](https://github.com/ethyca/fides/pull/2273)
- Privacy center config no longer requires `identity_inputs` and will use `email` as a default [#2263](https://github.com/ethyca/fides/pull/2263)
- No longer display remaining days for privacy requests in terminal states [#2292](https://github.com/ethyca/fides/pull/2292)

### Removed

- Remove "Create New System" button when viewing systems. All systems can now be created via the "Add systems" button on the home page. [#2132](https://github.com/ethyca/fides/pull/2132)

## [2.4.0](https://github.com/ethyca/fides/compare/2.3.1...2.4.0)

### Developer Experience

- Include a pre-check workflow that collects the pytest suite [#2098](https://github.com/ethyca/fides/pull/2098)
- Write to the application db when running the app locally. Write to the test db when running pytest [#1731](https://github.com/ethyca/fides/pull/1731)

### Changed

- Move the `fides.ctl.core.` and `fides.ctl.connectors` modules into `fides.core` and `fides.connectors` respectively [#2097](https://github.com/ethyca/fides/pull/2097)
- Fides: Skip cypress tests due to nav bar 2.0 [#2102](https://github.com/ethyca/fides/pull/2103)

### Added

- Adds new erasure policy for complete user data masking [#1839](https://github.com/ethyca/fides/pull/1839)
- New Fides Home page [#1864](https://github.com/ethyca/fides/pull/2050)
- Nav 2.0 - Replace form flow side navs with top tabs [#2037](https://github.com/ethyca/fides/pull/2050)
- Adds new erasure policy for complete user data masking [#1839](https://github.com/ethyca/fides/pull/1839)
- Added ability to use Mailgun templates when sending emails. [#2039](https://github.com/ethyca/fides/pull/2039)
- Adds SMS id verification for consent [#2094](https://github.com/ethyca/fides/pull/2094)

### Fixed

- Store `fides_consent` cookie on the root domain of the Privacy Center [#2071](https://github.com/ethyca/fides/pull/2071)
- Properly set the expire-time for verification codes [#2105](https://github.com/ethyca/fides/pull/2105)

## [2.3.1](https://github.com/ethyca/fides/compare/2.3.0...2.3.1)

### Fixed

- Resolved an issue where the root_user was not being created [#2082](https://github.com/ethyca/fides/pull/2082)

### Added

- Nav redesign with sidebar groups. Feature flagged to only be visible in dev mode until release. [#2030](https://github.com/ethyca/fides/pull/2047)
- Improved error handling for incorrect app encryption key [#2089](https://github.com/ethyca/fides/pull/2089)
- Access and erasure support for Friendbuy API [#2019](https://github.com/ethyca/fides/pull/2019)

## [2.3.0](https://github.com/ethyca/fides/compare/2.2.2...2.3.0)

### Added

- Common Subscriptions for app-wide data and feature checks. [#2030](https://github.com/ethyca/fides/pull/2030)
- Send email alerts on privacy request failures once the specified threshold is reached. [#1793](https://github.com/ethyca/fides/pull/1793)
- DSR Notifications (toast) [#1895](https://github.com/ethyca/fides/pull/1895)
- DSR configure alerts btn [#1895](https://github.com/ethyca/fides/pull/1895)
- DSR configure alters (FE) [#1895](https://github.com/ethyca/fides/pull/1895)
- Add a `usage` session to Nox to print full session docstrings. [#2022](https://github.com/ethyca/fides/pull/2022)

### Added

- Adds notifications section to toml files [#2026](https://github.com/ethyca/fides/pull/2060)

### Changed

- Updated to use `loguru` logging library throughout codebase [#2031](https://github.com/ethyca/fides/pull/2031)
- Do not always create a `fides.toml` by default [#2023](https://github.com/ethyca/fides/pull/2023)
- The `fideslib` module has been merged into `fides`, code redundancies have been removed [#1859](https://github.com/ethyca/fides/pull/1859)
- Replace 'ingress' and 'egress' with 'sources' and 'destinations' across UI [#2044](https://github.com/ethyca/fides/pull/2044)
- Update the functionality of `fides pull -a <filename>` to include _all_ resource types. [#2083](https://github.com/ethyca/fides/pull/2083)

### Fixed

- Timing issues with bulk DSR reprocessing, specifically when analytics are enabled [#2015](https://github.com/ethyca/fides/pull/2015)
- Error caused by running erasure requests with disabled connectors [#2045](https://github.com/ethyca/fides/pull/2045)
- Changes the SlowAPI ratelimiter's backend to use memory instead of Redis [#2054](https://github.com/ethyca/fides/pull/2058)

## [2.2.2](https://github.com/ethyca/fides/compare/2.2.1...2.2.2)

### Docs

- Updated the readme to use new new [docs site](http://docs.ethyca.com) [#2020](https://github.com/ethyca/fides/pull/2020)

### Deprecated

- The documentation site hosted in the `/docs` directory has been deprecated. All documentation updates will be hosted at the new [docs site](http://docs.ethyca.com) [#2020](https://github.com/ethyca/fides/pull/2020)

### Fixed

- Fixed mypy and pylint errors [#2013](https://github.com/ethyca/fides/pull/2013)
- Update connection test endpoint to be effectively non-blocking [#2000](https://github.com/ethyca/fides/pull/2000)
- Update Fides connector to better handle children with no access results [#2012](https://github.com/ethyca/fides/pull/2012)

## [2.2.1](https://github.com/ethyca/fides/compare/2.2.0...2.2.1)

### Added

- Add health check indicator for data flow scanning option [#1973](https://github.com/ethyca/fides/pull/1973)

### Changed

- The `celery.toml` is no longer used, instead it is a subsection of the `fides.toml` file [#1990](https://github.com/ethyca/fides/pull/1990)
- Update sample project landing page copy to be version-agnostic [#1958](https://github.com/ethyca/fides/pull/1958)
- `get` and `ls` CLI commands now return valid `fides` object YAML [#1991](https://github.com/ethyca/fides/pull/1991)

### Developer Experience

- Remove duplicate fastapi-caching and pin version. [#1765](https://github.com/ethyca/fides/pull/1765)

## [2.2.0](https://github.com/ethyca/fides/compare/2.1.0...2.2.0)

### Added

- Send email alerts on privacy request failures once the specified threshold is reached. [#1793](https://github.com/ethyca/fides/pull/1793)
- Add authenticated privacy request route. [#1819](https://github.com/ethyca/fides/pull/1819)
- Enable the onboarding flow [#1836](https://github.com/ethyca/fides/pull/1836)
- Access and erasure support for Fullstory API [#1821](https://github.com/ethyca/fides/pull/1821)
- Add function to poll privacy request for completion [#1860](https://github.com/ethyca/fides/pull/1860)
- Added rescan flow for the data flow scanner [#1844](https://github.com/ethyca/fides/pull/1844)
- Add rescan flow for the data flow scanner [#1844](https://github.com/ethyca/fides/pull/1844)
- Add Fides connector to support parent-child Fides deployments [#1861](https://github.com/ethyca/fides/pull/1861)
- Classification UI now polls for updates to classifications [#1908](https://github.com/ethyca/fides/pull/1908)

### Changed

- The organization info form step is now skipped if the server already has organization info. [#1840](https://github.com/ethyca/fides/pull/1840)
- Removed the description column from the classify systems page. [#1867](https://github.com/ethyca/fides/pull/1867)
- Retrieve child results during fides connector execution [#1967](https://github.com/ethyca/fides/pull/1967)

### Fixed

- Fix error in parent user creation seeding. [#1832](https://github.com/ethyca/fides/issues/1832)
- Fix DSR error due to unfiltered empty identities [#1901](https://github.com/ethyca/fides/pull/1907)

### Docs

- Remove documentation about no-longer used connection string override [#1824](https://github.com/ethyca/fides/pull/1824)
- Fix typo in headings [#1824](https://github.com/ethyca/fides/pull/1824)
- Update documentation to reflect configs necessary for mailgun, twilio_sms and twilio_email service types [#1846](https://github.com/ethyca/fides/pull/1846)

...

## [2.1.0](https://github.com/ethyca/fides/compare/2.0.0...2.1.0)

### Added

- Classification flow for system data flows
- Classification is now triggered as part of data flow scanning
- Include `ingress` and `egress` fields on system export and `datamap/` endpoint [#1740](https://github.com/ethyca/fides/pull/1740)
- Repeatable unique identifier for dataset fides_keys and metadata [#1786](https://github.com/ethyca/fides/pull/1786)
- Adds SMS support for identity verification notifications [#1726](https://github.com/ethyca/fides/pull/1726)
- Added phone number validation in back-end and react phone number form in Privacy Center [#1745](https://github.com/ethyca/fides/pull/1745)
- Adds SMS message template for all subject notifications [#1743](https://github.com/ethyca/fides/pull/1743)
- Privacy-Center-Cypress workflow for CI checks of the Privacy Center. [#1722](https://github.com/ethyca/fides/pull/1722)
- Privacy Center `fides-consent.js` script for accessing consent on external pages. [Details](/clients/privacy-center/packages/fides-consent/README.md)
- Erasure support for Twilio Conversations API [#1673](https://github.com/ethyca/fides/pull/1673)
- Webserver port can now be configured via the CLI command [#1858](https://github.com/ethyca/fides/pull/1858)

### Changed

- Optional dependencies are no longer used for 3rd-party connectivity. Instead they are used to isolate dangerous dependencies. [#1679](https://github.com/ethyca/fides/pull/1679)
- All Next pages now automatically require login. [#1670](https://github.com/ethyca/fides/pull/1670)
- Running the `webserver` command no longer prompts the user to opt out/in to analytics[#1724](https://github.com/ethyca/fides/pull/1724)

### Developer Experience

- Admin-UI-Cypress tests that fail in CI will now upload screen recordings for debugging. [#1728](https://github.com/ethyca/fides/pull/1728/files/c23e62fea284f7910028c8483feff893903068b8#r1019491323)
- Enable remote debugging from VSCode of live dev app [#1780](https://github.com/ethyca/fides/pull/1780)

### Removed

- Removed the Privacy Center `cookieName` config introduced in 2.0.0. [#1756](https://github.com/ethyca/fides/pull/1756)

### Fixed

- Exceptions are no longer raised when sending analytics on Windows [#1666](https://github.com/ethyca/fides/pull/1666)
- Fixed wording on identity verification modal in the Privacy Center [#1674](https://github.com/ethyca/fides/pull/1674)
- Update system fides_key tooltip text [#1533](https://github.com/ethyca/fides/pull/1685)
- Removed local storage parsing that is redundant with redux-persist. [#1678](https://github.com/ethyca/fides/pull/1678)
- Show a helpful error message if Docker daemon is not running during "fides deploy" [#1694](https://github.com/ethyca/fides/pull/1694)
- Allow users to query their own permissions, including root user. [#1698](https://github.com/ethyca/fides/pull/1698)
- Single-select taxonomy fields legal basis and special category can be cleared. [#1712](https://github.com/ethyca/fides/pull/1712)
- Fixes the issue where the security config is not properly loading from environment variables. [#1718](https://github.com/ethyca/fides/pull/1718)
- Fixes the issue where the CLI can't run without the config values required by the webserver. [#1811](https://github.com/ethyca/fides/pull/1811)
- Correctly handle response from adobe jwt auth endpoint as milliseconds, rather than seconds. [#1754](https://github.com/ethyca/fides/pull/1754)
- Fixed styling issues with the `EditDrawer` component. [#1803](https://github.com/ethyca/fides/pull/1803)

### Security

- Bumped versions of packages that use OpenSSL [#1683](https://github.com/ethyca/fides/pull/1683)

## [2.0.0](https://github.com/ethyca/fides/compare/1.9.6...2.0.0)

### Added

- Allow delete-only SaaS connector endpoints [#1200](https://github.com/ethyca/fides/pull/1200)
- Privacy center consent choices store a browser cookie. [#1364](https://github.com/ethyca/fides/pull/1364)
  - The format is generic. A reasonable set of defaults will be added later: [#1444](https://github.com/ethyca/fides/issues/1444)
  - The cookie name defaults to `fides_consent` but can be configured under `config.json > consent > cookieName`.
  - Each consent option can provide an array of `cookieKeys`.
- Individually select and reprocess DSRs that have errored [#1203](https://github.com/ethyca/fides/pull/1489)
- Bulk select and reprocess DSRs that have errored [#1205](https://github.com/ethyca/fides/pull/1489)
- Config Wizard: AWS scan results populate in system review forms. [#1454](https://github.com/ethyca/fides/pull/1454)
- Integrate rate limiter with Saas Connectors. [#1433](https://github.com/ethyca/fides/pull/1433)
- Config Wizard: Added a column selector to the scan results page of the config wizard [#1590](https://github.com/ethyca/fides/pull/1590)
- Config Wizard: Flow for runtime scanner option [#1640](https://github.com/ethyca/fides/pull/1640)
- Access support for Twilio Conversations API [#1520](https://github.com/ethyca/fides/pull/1520)
- Message Config: Adds Twilio Email/SMS support [#1519](https://github.com/ethyca/fides/pull/1519)

### Changed

- Updated mypy to version 0.981 and Python to version 3.10.7 [#1448](https://github.com/ethyca/fides/pull/1448)

### Developer Experience

- Repository dispatch events are sent to fidesctl-plus and fidesops-plus [#1263](https://github.com/ethyca/fides/pull/1263)
- Only the `docs-authors` team members are specified as `CODEOWNERS` [#1446](https://github.com/ethyca/fides/pull/1446)
- Updates the default local configuration to not defer tasks to a worker node [#1552](https://github.com/ethyca/fides/pull/1552/)
- Updates the healthcheck to return health status of connected Celery workers [#1588](https://github.com/ethyca/fides/pull/1588)

### Docs

- Remove the tutorial to prepare for new update [#1543](https://github.com/ethyca/fides/pull/1543)
- Add system management via UI documentation [#1541](https://github.com/ethyca/fides/pull/1541)
- Added DSR quickstart docs, restructured docs navigation [#1651](https://github.com/ethyca/fides/pull/1651)
- Update privacy request execution overview docs [#1258](https://github.com/ethyca/fides/pull/1490)

### Fixed

- Fixed system dependencies appearing as "N/A" in the datamap endpoint when there are no privacy declarations [#1649](https://github.com/ethyca/fides/pull/1649)

## [1.9.6](https://github.com/ethyca/fides/compare/1.9.5...1.9.6)

### Fixed

- Include systems without a privacy declaration on data map [#1603](https://github.com/ethyca/fides/pull/1603)
- Handle malformed tokens [#1523](https://github.com/ethyca/fides/pull/1523)
- Remove thrown exception from getAllPrivacyRequests method [#1592](https://github.com/ethyca/fides/pull/1593)
- Include systems without a privacy declaration on data map [#1603](https://github.com/ethyca/fides/pull/1603)
- After editing a dataset, the table will stay on the previously selected collection instead of resetting to the first one. [#1511](https://github.com/ethyca/fides/pull/1511)
- Fix redis `db_index` config issue [#1647](https://github.com/ethyca/fides/pull/1647)

### Docs

- Add unlinked docs and fix any remaining broken links [#1266](https://github.com/ethyca/fides/pull/1266)
- Update privacy center docs to include consent information [#1537](https://github.com/ethyca/fides/pull/1537)
- Update UI docs to include DSR countdown information and additional descriptions/filtering [#1545](https://github.com/ethyca/fides/pull/1545)

### Changed

- Allow multiple masking strategies to be specified when using fides as a masking engine [#1647](https://github.com/ethyca/fides/pull/1647)

## [1.9.5](https://github.com/ethyca/fides/compare/1.9.4...1.9.5)

### Added

- The database includes a `plus_system_scans` relation, to track the status and results of System Scanner executions in fidesctl-plus [#1554](https://github.com/ethyca/fides/pull/1554)

## [1.9.4](https://github.com/ethyca/fides/compare/1.9.2...1.9.4)

### Fixed

- After editing a dataset, the table will stay on the previously selected collection instead of resetting to the first one. [#1511](https://github.com/ethyca/fides/pull/1511)

## [1.9.2](https://github.com/ethyca/fides/compare/1.9.1...1.9.2)

### Deprecated

- Added a deprecation warning for the entire package [#1244](https://github.com/ethyca/fides/pull/1244)

### Added

- Dataset generation enhancements using Fides Classify for Plus users:

  - Integrate Fides Plus API into placeholder features introduced in 1.9.0. [#1194](https://github.com/ethyca/fides/pull/1194)

- Fides Admin UI:

  - Configure Connector after creation [#1204](https://github.com/ethyca/fides/pull/1356)

### Fixed

- Privacy Center:
  - Handle error on startup if server isn't running [#1239](https://github.com/ethyca/fides/pull/1239)
  - Fix styling issue with cards [#1240](https://github.com/ethyca/fides/pull/1240)
  - Redirect to index on consent save [#1238](https://github.com/ethyca/fides/pull/1238)

## [1.9.1](https://github.com/ethyca/fides/compare/1.9.0...1.9.1)

### Changed

- Update fideslang to v1.3.1 [#1136](https://github.com/ethyca/fides/pull/1136)

### Changed

- Update fideslang to v1.3.1 [#1136](https://github.com/ethyca/fides/pull/1136)

## [1.9.0](https://github.com/ethyca/fides/compare/1.8.6...1.9.0) - 2022-09-29

### Added

- Dataset generation enhancements using Fides Classify for Plus users:
  - Added toggle for enabling classify during generation. [#1057](https://github.com/ethyca/fides/pull/1057)
  - Initial implementation of API request to kick off classify, with confirmation modal. [#1069](https://github.com/ethyca/fides/pull/1069)
  - Initial Classification & Review status for generated datasets. [#1074](https://github.com/ethyca/fides/pull/1074)
  - Component for choosing data categories based on classification results. [#1110](https://github.com/ethyca/fides/pull/1110)
  - The dataset fields table shows data categories from the classifier (if available). [#1088](https://github.com/ethyca/fides/pull/1088)
  - The "Approve" button can be used to update the dataset with the classifier's suggestions. [#1129](https://github.com/ethyca/fides/pull/1129)
- System management UI:
  - New page to add a system via yaml [#1062](https://github.com/ethyca/fides/pull/1062)
  - Skeleton of page to add a system manually [#1068](https://github.com/ethyca/fides/pull/1068)
  - Refactor config wizard system forms to be reused for system management [#1072](https://github.com/ethyca/fides/pull/1072)
  - Add additional optional fields to system management forms [#1082](https://github.com/ethyca/fides/pull/1082)
  - Delete a system through the UI [#1085](https://github.com/ethyca/fides/pull/1085)
  - Edit a system through the UI [#1096](https://github.com/ethyca/fides/pull/1096)
- Cypress component testing [#1106](https://github.com/ethyca/fides/pull/1106)

### Changed

- Changed behavior of `load_default_taxonomy` to append instead of upsert [#1040](https://github.com/ethyca/fides/pull/1040)
- Changed behavior of adding privacy declarations to decouple the actions of the "add" and "next" buttons [#1086](https://github.com/ethyca/fides/pull/1086)
- Moved system related UI components from the `config-wizard` directory to the `system` directory [#1097](https://github.com/ethyca/fides/pull/1097)
- Updated "type" on SaaS config to be a simple string type, not an enum [#1197](https://github.com/ethyca/fides/pull/1197)

### Developer Experience

- Optional dependencies may have their version defined only once, in `optional-requirements.txt` [#1171](https://github.com/ethyca/fides/pull/1171)

### Docs

- Updated the footer links [#1130](https://github.com/ethyca/fides/pull/1130)

### Fixed

- Fixed the "help" link in the UI header [#1078](https://github.com/ethyca/fides/pull/1078)
- Fixed a bug in Data Category Dropdowns where checking i.e. `user.biometric` would also check `user.biometric_health` [#1126](https://github.com/ethyca/fides/pull/1126)

### Security

- Upgraded pymysql to version `1.0.2` [#1094](https://github.com/ethyca/fides/pull/1094)

## [1.8.6](https://github.com/ethyca/fides/compare/1.8.5...1.8.6) - 2022-09-28

### Added

- Added classification tables for Plus users [#1060](https://github.com/ethyca/fides/pull/1060)

### Fixed

- Fixed a bug where rows were being excluded from a data map [#1124](https://github.com/ethyca/fides/pull/1124)

## [1.8.5](https://github.com/ethyca/fides/compare/1.8.4...1.8.5) - 2022-09-21

### Changed

- Update fideslang to v1.3.0 [#1103](https://github.com/ethyca/fides/pull/1103)

## [1.8.4](https://github.com/ethyca/fides/compare/1.8.3...1.8.4) - 2022-09-09

### Added

- Initial system management page [#1054](https://github.com/ethyca/fides/pull/1054)

### Changed

- Deleting a taxonomy field with children will now cascade delete all of its children as well. [#1042](https://github.com/ethyca/fides/pull/1042)

### Fixed

- Fixed navigating directly to frontend routes loading index page instead of the correct static page for the route.
- Fix truncated evaluation error messages [#1053](https://github.com/ethyca/fides/pull/1053)

## [1.8.3](https://github.com/ethyca/fides/compare/1.8.2...1.8.3) - 2022-09-06

### Added

- Added more taxonomy fields that can be edited via the UI [#1000](https://github.com/ethyca/fides/pull/1000) [#1028](https://github.com/ethyca/fides/pull/1028)
- Added the ability to add taxonomy fields via the UI [#1019](https://github.com/ethyca/fides/pull/1019)
- Added the ability to delete taxonomy fields via the UI [#1006](https://github.com/ethyca/fides/pull/1006)
  - Only non-default taxonomy entities can be deleted [#1023](https://github.com/ethyca/fides/pull/1023)
- Prevent deleting taxonomy `is_default` fields and from adding `is_default=True` fields via the API [#990](https://github.com/ethyca/fides/pull/990).
- Added a "Custom" tag to distinguish user defined taxonomy fields from default taxonomy fields in the UI [#1027](https://github.com/ethyca/fides/pull/1027)
- Added initial support for enabling Fides Plus [#1037](https://github.com/ethyca/fides/pull/1037)
  - The `useFeatures` hook can be used to check if `plus` is enabled.
  - Navigating to/from the Data Map page is gated behind this feature.
  - Plus endpoints are served from the private Plus image.

### Fixed

- Fixed failing mypy tests [#1030](https://github.com/ethyca/fides/pull/1030)
- Fixed an issue where `fides push --diff` would return a false positive diff [#1026](https://github.com/ethyca/fides/pull/1026)
- Pinned pydantic version to < 1.10.0 to fix an error in finding referenced fides keys [#1045](https://github.com/ethyca/fides/pull/1045)

### Fixed

- Fixed failing mypy tests [#1030](https://github.com/ethyca/fides/pull/1030)
- Fixed an issue where `fides push --diff` would return a false positive diff [#1026](https://github.com/ethyca/fides/pull/1026)

### Docs

- Minor formatting updates to [Policy Webhooks](https://ethyca.github.io/fidesops/guides/policy_webhooks/) documentation [#1114](https://github.com/ethyca/fidesops/pull/1114)

### Removed

- Removed create superuser [#1116](https://github.com/ethyca/fidesops/pull/1116)

## [1.8.2](https://github.com/ethyca/fides/compare/1.8.1...1.8.2) - 2022-08-18

### Added

- Added the ability to edit taxonomy fields via the UI [#977](https://github.com/ethyca/fides/pull/977) [#1028](https://github.com/ethyca/fides/pull/1028)
- New column `is_default` added to DataCategory, DataUse, DataSubject, and DataQualifier tables [#976](https://github.com/ethyca/fides/pull/976)
- Added the ability to add taxonomy fields via the UI [#1019](https://github.com/ethyca/fides/pull/1019)
- Added the ability to delete taxonomy fields via the UI [#1006](https://github.com/ethyca/fides/pull/1006)
  - Only non-default taxonomy entities can be deleted [#1023](https://github.com/ethyca/fides/pull/1023)
- Prevent deleting taxonomy `is_default` fields and from adding `is_default=True` fields via the API [#990](https://github.com/ethyca/fides/pull/990).
- Added a "Custom" tag to distinguish user defined taxonomy fields from default taxonomy fields in the UI [#1027](https://github.com/ethyca/fides/pull/1027)

### Changed

- Upgraded base Docker version to Python 3.9 and updated all other references from 3.8 -> 3.9 [#974](https://github.com/ethyca/fides/pull/974)
- Prepend all database tables with `ctl_` [#979](https://github.com/ethyca/fides/pull/979)
- Moved the `admin-ui` code down one level into a `ctl` subdir [#970](https://github.com/ethyca/fides/pull/970)
- Extended the `/datamap` endpoint to include extra metadata [#992](https://github.com/ethyca/fides/pull/992)

## [1.8.1](https://github.com/ethyca/fides/compare/1.8.0...1.8.1) - 2022-08-08

### Deprecated

- The following environment variables have been deprecated, and replaced with the new environment variable names indicated below. To avoid breaking existing workflows, the deprecated variables are still respected in v1.8.1. They will be removed in a future release.
  - `FIDESCTL__API__DATABASE_HOST` --> `FIDESCTL__DATABASE__SERVER`
  - `FIDESCTL__API__DATABASE_NAME` --> `FIDESCTL__DATABASE__DB`
  - `FIDESCTL__API__DATABASE_PASSWORD` --> `FIDESCTL__DATABASE__PASSWORD`
  - `FIDESCTL__API__DATABASE_PORT` --> `FIDESCTL__DATABASE__PORT`
  - `FIDESCTL__API__DATABASE_TEST_DATABASE_NAME` --> `FIDESCTL__DATABASE__TEST_DB`
  - `FIDESCTL__API__DATABASE_USER` --> `FIDESCTL__DATABASE__USER`

### Developer Experience

- The included `docker-compose.yml` no longer references outdated ENV variables [#964](https://github.com/ethyca/fides/pull/964)

### Docs

- Minor release documentation now reflects the desired patch release process [#955](https://github.com/ethyca/fides/pull/955)
- Updated references to ENV variables [#964](https://github.com/ethyca/fides/pull/964)

### Fixed

- Deprecated config options will continue to be respected when set via environment variables [#965](https://github.com/ethyca/fides/pull/965)
- The git cache is rebuilt within the Docker container [#962](https://github.com/ethyca/fides/pull/962)
- The `wheel` pypi build no longer has a dirty version tag [#962](https://github.com/ethyca/fides/pull/962)
- Add setuptools to dev-requirements to fix versioneer error [#983](https://github.com/ethyca/fides/pull/983)

## [1.8.0](https://github.com/ethyca/fides/compare/1.7.1...1.8.0) - 2022-08-04

### Added

- Initial configuration wizard UI view
  - System scanning step: AWS credentials form and initial `generate` API usage.
  - System scanning results: AWS systems are stored and can be selected for review
- CustomInput type "password" with show/hide icon.
- Pull CLI command now checks for untracked/unstaged files in the manifests dir [#869](https://github.com/ethyca/fides/pull/869)
- Pull CLI command has a flag to pull missing files from the server [#895](https://github.com/ethyca/fides/pull/895)
- Add BigQuery support for the `generate` command and `/generate` endpoint [#814](https://github.com/ethyca/fides/pull/814) & [#917](https://github.com/ethyca/fides/pull/917)
- Added user auth tables [915](https://github.com/ethyca/fides/pull/915)
- Standardized API error parsing under `~/types/errors`
- Added taxonomy page to UI [#902](https://github.com/ethyca/fides/pull/902)
  - Added a nested accordion component for displaying taxonomy data [#910](https://github.com/ethyca/fides/pull/910)
- Add lru cache to get_config [927](https://github.com/ethyca/fides/pull/927)
- Add support for deprecated API config values [#959](https://github.com/ethyca/fides/pull/959)
- `fides` is now an alias for `fidesctl` as a CLI entrypoint [#926](https://github.com/ethyca/fides/pull/926)
- Add user auth routes [929](https://github.com/ethyca/fides/pull/929)
- Bump fideslib to 3.0.1 and remove patch code[931](https://github.com/ethyca/fides/pull/931)
- Update the `fidesctl` python package to automatically serve the UI [#941](https://github.com/ethyca/fides/pull/941)
- Add `push` cli command alias for `apply` and deprecate `apply` [943](https://github.com/ethyca/fides/pull/943)
- Add resource groups tagging api as a source of system generation [939](https://github.com/ethyca/fides/pull/939)
- Add GitHub Action to publish the `fidesctl` package to testpypi on pushes to main [#951](https://github.com/ethyca/fides/pull/951)
- Added configWizardFlag to ui to hide the config wizard when false [[#1453](https://github.com/ethyca/fides/issues/1453)

### Changed

- Updated the `datamap` endpoint to return human-readable column names as the first response item [#779](https://github.com/ethyca/fides/pull/779)
- Remove the `obscure` requirement from the `generate` endpoint [#819](https://github.com/ethyca/fides/pull/819)
- Moved all files from `fidesapi` to `fidesctl/api` [#885](https://github.com/ethyca/fides/pull/885)
- Moved `scan` and `generate` to the list of commands that can be run in local mode [#841](https://github.com/ethyca/fides/pull/841)
- Upgraded the base docker images from Debian Buster to Bullseye [#958](https://github.com/ethyca/fides/pull/958)
- Removed `ipython` as a dev-requirement [#958](https://github.com/ethyca/fides/pull/958)
- Webserver dependencies now come as a standard part of the package [#881](https://github.com/ethyca/fides/pull/881)
- Initial configuration wizard UI view
  - Refactored step & form results management to use Redux Toolkit slice.
- Change `id` field in tables from an integer to a string [915](https://github.com/ethyca/fides/pull/915)
- Update `fideslang` to `1.1.0`, simplifying the default taxonomy and adding `tags` for resources [#865](https://github.com/ethyca/fides/pull/865)
- Merge existing configurations with `fideslib` library [#913](https://github.com/ethyca/fides/pull/913)
- Moved frontend static files to `src/fidesctl/ui-build/static` [#934](https://github.com/ethyca/fides/pull/934)
- Replicated the error response handling from the `/validate` endpoint to the `/generate` endpoint [#911](https://github.com/ethyca/fides/pull/911)

### Developer Experience

- Remove `API_PREFIX` from fidesctl/core/utils.py and change references to `API_PREFIX` in fidesctl/api/reoutes/util.py [922](https://github.com/ethyca/fides/pull/922)

### Fixed

- Dataset field columns show all columns by default in the UI [#898](https://github.com/ethyca/fides/pull/898)
- Fixed the missing `.fides./` directory when locating the default config [#933](https://github.com/ethyca/fides/pull/933)

## [1.7.1](https://github.com/ethyca/fides/compare/1.7.0...1.7.1) - 2022-07-28

### Added

- Add datasets via YAML in the UI [#813](https://github.com/ethyca/fides/pull/813)
- Add datasets via database connection [#834](https://github.com/ethyca/fides/pull/834) [#889](https://github.com/ethyca/fides/pull/889)
- Add delete confirmation when deleting a field or collection from a dataset [#809](https://github.com/ethyca/fides/pull/809)
- Add ability to delete datasets from the UI [#827](https://github.com/ethyca/fides/pull/827)
- Add Cypress for testing [713](https://github.com/ethyca/fides/pull/833)
- Add datasets via database connection (UI only) [#834](https://github.com/ethyca/fides/pull/834)
- Add Okta support to the `/generate` endpoint [#842](https://github.com/ethyca/fides/pull/842)
- Add db support to `/generate` endpoint [849](https://github.com/ethyca/fides/pull/849)
- Added OpenAPI TypeScript client generation for the UI app. See the [README](/clients/admin-ui/src/types/api/README.md) for more details.

### Changed

- Remove the `obscure` requirement from the `generate` endpoint [#819](https://github.com/ethyca/fides/pull/819)

### Developer Experience

- When releases are published, dispatch a repository webhook event to ethyca/fidesctl-plus [#938](https://github.com/ethyca/fides/pull/938)

### Docs

- recommend/replace pip installs with pipx [#874](https://github.com/ethyca/fides/pull/874)

### Fixed

- CustomSelect input tooltips appear next to selector instead of wrapping to a new row.
- Datasets without the `third_country_transfer` will not cause the editing dataset form to not render.
- Fixed a build issue causing an `unknown` version of `fidesctl` to be installed in published Docker images [#836](https://github.com/ethyca/fides/pull/836)
- Fixed an M1-related SQLAlchemy bug [#816](https://github.com/ethyca/fides/pull/891)
- Endpoints now work with or without a trailing slash. [#886](https://github.com/ethyca/fides/pull/886)
- Dataset field columns show all columns by default in the UI [#898](https://github.com/ethyca/fides/pull/898)
- Fixed the `tag` specific GitHub Action workflows for Docker and publishing docs. [#901](https://github.com/ethyca/fides/pull/901)

## [1.7.0](https://github.com/ethyca/fides/compare/1.6.1...1.7.0) - 2022-06-23

### Added

- Added dependabot to keep dependencies updated
- A warning now issues for any orphan datasets as part of the `apply` command [543](https://github.com/ethyca/fides/pull/543)
- Initial scaffolding of management UI [#561](https://github.com/ethyca/fides/pull/624)
- A new `audit` command for `system` and `organization` resources, checking data map attribute compliance [#548](https://github.com/ethyca/fides/pull/548)
- Static UI assets are now built with the docker container [#663](https://github.com/ethyca/fides/issues/663)
- Host static files via fidesapi [#621](https://github.com/ethyca/fides/pull/621)
- A new `generate` endpoint to enable capturing systems from infrastructure from the UI [#642](https://github.com/ethyca/fides/pull/642)
- A new `datamap` endpoint to enable visualizing a data map from the UI [#721](https://github.com/ethyca/fides/pull/721)
- Management UI navigation bar [#679](https://github.com/ethyca/fides/issues/679)
- Management UI integration [#736](https://github.com/ethyca/fides/pull/736)
  - Datasets
  - Systems
  - Taxonomy (data categories)
- Initial dataset UI view [#768](https://github.com/ethyca/fides/pull/768)
  - Add interaction for viewing a dataset collection
  - Add column picker
  - Add a data category checklist tree
  - Edit/delete dataset fields
  - Edit/delete dataset collections
  - Edit datasets
  - Add a component for Identifiability tags
  - Add tooltips for help on forms
  - Add geographic location (third_country_transfers) country selection. Supported by new dependency `i18n-iso-countries`.
- Okta, aws and database credentials can now come from `fidesctl.toml` config [#694](https://github.com/ethyca/fides/pull/694)
- New `validate` endpoint to test aws and okta credentials [#722](https://github.com/ethyca/fides/pull/722)
- Initial configuration wizard UI view
  - Manual entry steps added (name and describe organization, pick entry route, and describe system manually including privacy declarations)
- A new image tagged `ethyca/fidesctl:dev` is published on each push to `main` [781](https://github.com/ethyca/fides/pull/781)
- A new cli command (`fidesctl sync`) [#765](https://github.com/ethyca/fides/pull/765)

### Changed

- Comparing server and CLI versions ignores `.dirty` only differences, and is quiet on success when running general CLI commands [621](https://github.com/ethyca/fides/pull/621)
- All endpoints now prefixed by `/api/v1` [#623](https://github.com/ethyca/fides/issues/623)
- Allow AWS credentials to be passed to `generate system` via the API [#645](https://github.com/ethyca/fides/pull/645)
- Update the export of a datamap to load resources from the server instead of a manifest directory [#662](https://github.com/ethyca/fides/pull/662)
- Refactor `export` to remove CLI specific uses from the core modules and load resources[#725](https://github.com/ethyca/fides/pull/725)
- Bump version of FastAPI in `setup.py` to 0.77.1 to match `optional-requirements.txt` [#734](https://github.com/ethyca/fides/pull/734)
- Docker images are now only built and pushed on tags to match when released to pypi [#740](https://github.com/ethyca/fides/pull/740)
- Okta resource scanning and generation now works with systems instead of datasets [#751](https://github.com/ethyca/fides/pull/751)

### Developer Experience

- Replaced `make` with `nox` [#547](https://github.com/ethyca/fides/pull/547)
- Removed usage of `fideslang` module in favor of new [external package](https://github.com/ethyca/fideslang) shared across projects [#619](https://github.com/ethyca/fides/issues/619)
- Added a UI service to the docker-compose deployment [#757](https://github.com/ethyca/fides/pull/757)
- `TestClient` defined in and shared across test modules via `conftest.py` [#759](https://github.com/ethyca/fides/pull/759)

### Docs

- Replaced all references to `make` with `nox` [#547](https://github.com/ethyca/fides/pull/547)
- Removed config/schemas page [#613](https://github.com/ethyca/fides/issues/613)
- Dataset UI and config wizard docs added ([https://github.com/ethyca/fides/pull/697](https://github.com/ethyca/fides/pull/697))
- The fides README now walks through generating a datamap [#746](https://github.com/ethyca/fides/pull/746)

### Fixed

- Updated `fideslog` to v1.1.5, resolving an issue where some exceptions thrown by the SDK were not handled as expected [#609](https://github.com/ethyca/fides/issues/609)
- Updated the webserver so that it won't fail if the database is inaccessible [#649](https://github.com/ethyca/fides/pull/649)
- Updated external tests to handle complex characters [#661](https://github.com/ethyca/fides/pull/661)
- Evaluations now properly merge the default taxonomy into the user-defined taxonomy [#684](https://github.com/ethyca/fides/pull/684)
- The CLI can now be run without installing the webserver components [#715](https://github.com/ethyca/fides/pull/715)

## [1.6.1](https://github.com/ethyca/fides/compare/1.6.0...1.6.1) - 2022-06-15

### Docs

- Updated `Release Steps`

### Fixed

- Resolved a failure with populating applicable data subject rights to a data map
- Handle invalid characters when generating a `fides_key` [#761](https://github.com/ethyca/fides/pull/761)

## [1.6.0](https://github.com/ethyca/fides/compare/1.5.3...1.6.0) - 2022-05-02

### Added

- ESLint configuration changes [#514](https://github.com/ethyca/fidesops/pull/514)
- User creation, update and permissions in the Admin UI [#511](https://github.com/ethyca/fidesops/pull/511)
- Yaml support for dataset upload [#284](https://github.com/ethyca/fidesops/pull/284)

### Breaking Changes

- Update masking API to take multiple input values [#443](https://github.com/ethyca/fidesops/pull/443)

### Docs

- DRP feature documentation [#520](https://github.com/ethyca/fidesops/pull/520)

## [1.4.2](https://github.com/ethyca/fidesops/compare/1.4.1...1.4.2) - 2022-05-12

### Added

- GET routes for users [#405](https://github.com/ethyca/fidesops/pull/405)
- Username based search on GET route [#444](https://github.com/ethyca/fidesops/pull/444)
- FIDESOPS\_\_DEV_MODE for Easier SaaS Request Debugging [#363](https://github.com/ethyca/fidesops/pull/363)
- Track user privileges across sessions [#425](https://github.com/ethyca/fidesops/pull/425)
- Add first_name and last_name fields. Also add them along with created_at to FidesUser response [#465](https://github.com/ethyca/fidesops/pull/465)
- Denial reasons for DSR and user `AuditLog` [#463](https://github.com/ethyca/fidesops/pull/463)
- DRP action to Policy [#453](https://github.com/ethyca/fidesops/pull/453)
- `CHANGELOG.md` file[#484](https://github.com/ethyca/fidesops/pull/484)
- DRP status endpoint [#485](https://github.com/ethyca/fidesops/pull/485)
- DRP exerise endpoint [#496](https://github.com/ethyca/fidesops/pull/496)
- Frontend for privacy request denial reaons [#480](https://github.com/ethyca/fidesops/pull/480)
- Publish Fidesops to Pypi [#491](https://github.com/ethyca/fidesops/pull/491)
- DRP data rights endpoint [#526](https://github.com/ethyca/fidesops/pull/526)

### Changed

- Converted HTTP Status Codes to Starlette constant values [#438](https://github.com/ethyca/fidesops/pull/438)
- SaasConnector.send behavior on ignore_errors now returns raw response [#462](https://github.com/ethyca/fidesops/pull/462)
- Seed user permissions in `create_superuser.py` script [#468](https://github.com/ethyca/fidesops/pull/468)
- User API Endpoints (update fields and reset user passwords) [#471](https://github.com/ethyca/fidesops/pull/471)
- Format tests with `black` [#466](https://github.com/ethyca/fidesops/pull/466)
- Extract privacy request endpoint logic into separate service for DRP [#470](https://github.com/ethyca/fidesops/pull/470)
- Fixing inconsistent SaaS connector integration tests [#473](https://github.com/ethyca/fidesops/pull/473)
- Add user data to login response [#501](https://github.com/ethyca/fidesops/pull/501)

### Breaking Changes

- Update masking API to take multiple input values [#443](https://github.com/ethyca/fidesops/pull/443)

### Docs

- Added issue template for documentation updates [#442](https://github.com/ethyca/fidesops/pull/442)
- Clarify masking updates [#464](https://github.com/ethyca/fidesops/pull/464)
- Added dark mode [#476](https://github.com/ethyca/fidesops/pull/476)

### Fixed

- Removed miradb test warning [#436](https://github.com/ethyca/fidesops/pull/436)
- Added missing import [#448](https://github.com/ethyca/fidesops/pull/448)
- Removed pypi badge pointing to wrong package [#452](https://github.com/ethyca/fidesops/pull/452)
- Audit imports and references [#479](https://github.com/ethyca/fidesops/pull/479)
- Switch to using update method on PUT permission endpoint [#500](https://github.com/ethyca/fidesops/pull/500)

### Developer Experience

- added isort as a CI check
- Include `tests/` in all static code checks (e.g. `mypy`, `pylint`)

### Changed

- Published Docker image does a clean install of Fidesctl
- `with_analytics` is now a decorator

### Fixed

- Third-Country formatting on Data Map
- Potential Duplication on Data Map
- Exceptions are no longer raised when sending `AnalyticsEvent`s on Windows
- Running `fidesctl init` now generates a `server_host` and `server_protocol`
  rather than `server_url`<|MERGE_RESOLUTION|>--- conflicted
+++ resolved
@@ -21,11 +21,8 @@
 - Added support for mapping a system's integration's consentable items to privacy notices [#5156](https://github.com/ethyca/fides/pull/5156)
 - Added support for SSO Login with multiple providers (Fides Plus feature) [#5134](https://github.com/ethyca/fides/pull/5134)
 - Adds user_read scope to approver role so that they can update their own password [#5178](https://github.com/ethyca/fides/pull/5178)
-<<<<<<< HEAD
+- Added PATCH endpoint for partially updating connection secrets [#5172](https://github.com/ethyca/fides/pull/5172)
 - Add success toast on confirming classification in data discovery tables [#5182](https://github.com/ethyca/fides/pull/5182)
-=======
-- Added PATCH endpoint for partially updating connection secrets [#5172](https://github.com/ethyca/fides/pull/5172)
->>>>>>> 71ae68cb
 
 ### Fixed
 - Fixed the OAuth2 configuration for the Snap integration [#5158](https://github.com/ethyca/fides/pull/5158)
