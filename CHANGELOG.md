--- conflicted
+++ resolved
@@ -22,11 +22,8 @@
 - Included optional env vars to have postgres or Redshift connected via bastion host [#3374](https://github.com/ethyca/fides/pull/3374/)
 - Support for acknowledge button for notice-only Privacy Notices and to disable toggling them off [#3546](https://github.com/ethyca/fides/pull/3546)
 - HTML format for privacy request storage destinations [#3427](https://github.com/ethyca/fides/pull/3427)
-<<<<<<< HEAD
 - Persistent message showing result and timestamp of last integration test to "Integrations" tab in system view [#3607](https://github.com/ethyca/fides/issues/3607)
-=======
 - Access and erasure support for SurveyMonkey [#3590](https://github.com/ethyca/fides/pull/3590)
->>>>>>> f20e2994
 
 ### Changed
 
