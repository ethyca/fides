--- conflicted
+++ resolved
@@ -29,18 +29,15 @@
 - Merge instances of RTK `createApi` into one instance for better cache invalidation [#3059](https://github.com/ethyca/fides/pull/3059)
 - Update custom field definition uniqueness to be case insensitive name per resource type [#3215](https://github.com/ethyca/fides/pull/3215)
 - Restrict where privacy notices of certain consent mechanisms must be displayed [#3195](https://github.com/ethyca/fides/pull/3195)
-<<<<<<< HEAD
+- Merged the `lib` submodule into the `api.ops` submodule [#3134](https://github.com/ethyca/fides/pull/3134)
+
+### Fixed
+- Prevent ability to unintentionally show "default" Privacy Center configuration, styles, etc. [#3242](https://github.com/ethyca/fides/pull/3242)
 - Fix broken links to docs site pages in Admin UI [#3232](https://github.com/ethyca/fides/pull/3232)
-=======
-- Merged the `lib` submodule into the `api.ops` submodule [#3134](https://github.com/ethyca/fides/pull/3134)
-
-### Fixed
-- Prevent ability to unintentionally show "default" Privacy Center configuration, styles, etc. [#3242](https://github.com/ethyca/fides/pull/3242)
 
 ### Developer Experience
 
 - Use prettier to format *all* source files in client packages [#3240](https://github.com/ethyca/fides/pull/3240)
->>>>>>> bfbe9180
 
 ## [2.12.1](https://github.com/ethyca/fides/compare/2.12.0...2.12.1)
 
