--- conflicted
+++ resolved
@@ -60,10 +60,7 @@
 - GPC preferences are automatically applied via `fides-js` [#3411](https://github.com/ethyca/fides/pull/3411)
 - Add new dataset route that has additional filters [#3558](https://github.com/ethyca/fides/pull/3558)
 - Update dataset dropdown to use new api filter [#3565](https://github.com/ethyca/fides/pull/3565)
-<<<<<<< HEAD
 - Filter out saas datasets from the rest of the UI [#3568](https://github.com/ethyca/fides/pull/3568)
-=======
->>>>>>> cd254d79
 
 ### Fixed
 
