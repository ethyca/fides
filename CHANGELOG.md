--- conflicted
+++ resolved
@@ -26,11 +26,8 @@
 - Added preliminary privacy notice page [#2995](https://github.com/ethyca/fides/pull/2995)
 - Table for privacy notices [#3001](https://github.com/ethyca/fides/pull/3001)
 - Query params on connection type endpoint to filter by supported action type [#2996](https://github.com/ethyca/fides/pull/2996)
-<<<<<<< HEAD
+- Add endpoint to retrieve privacy notices grouped by their associated data uses [#2956](https://github.com/ethyca/fides/pull/2956)
 - Support for uploading custom connector templates via the UI [#2997](https://github.com/ethyca/fides/pull/2997)
-=======
-- Add endpoint to retrieve privacy notices grouped by their associated data uses [#2956](https://github.com/ethyca/fides/pull/2956)
->>>>>>> 0316ab25
 
 ### Changed
 
