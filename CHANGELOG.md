# Changelog

All notable changes to this project will be documented in this file.

The format is based on [Keep a Changelog](https://keepachangelog.com/en/)

The types of changes are:

- `Added` for new features.
- `Changed` for changes in existing functionality.
- `Developer Experience` for changes in developer workflow or tooling.
- `Deprecated` for soon-to-be removed features.
- `Docs` for documentation only changes.
- `Removed` for now removed features.
- `Fixed` for any bug fixes.
- `Security` in case of vulnerabilities.

## [Unreleased](https://github.com/ethyca/fides/compare/2.43.1...main)

### Added
- Added Gzip Middleware for responses [#5225](https://github.com/ethyca/fides/pull/5225)
- Adding source and submitted_by fields to privacy requests (Fidesplus) [#5206](https://github.com/ethyca/fides/pull/5206)

### Changed
- Removed unused `username` parameter from the Delighted integration configuration [#5220](https://github.com/ethyca/fides/pull/5220)
- Removed unused `ad_account_id` parameter from the Snap integration configuration [#5229](https://github.com/ethyca/fides/pull/5220)
- Updates to support consent signal processing (Fidesplus) [#5200](https://github.com/ethyca/fides/pull/5200)

### Developer Experience
- Sourcemaps are now working for fides-js in debug mode [#5222](https://github.com/ethyca/fides/pull/5222)

### Fixed
<<<<<<< HEAD
- Fix bug where Data Detection & Discovery table pagination fails to reset after navigating or searching  [#5234](https://github.com/ethyca/fides/pull/5234)
=======
- Ignoring HTTP 400 error responses from the unsubscribe endpoint for HubSpot [#5237](https://github.com/ethyca/fides/pull/5237)
>>>>>>> e64cf555

## [2.43.1](https://github.com/ethyca/fides/compare/2.43.0...2.43.1)

### Added
- Pydantic v1 -> Pydantic v2 upgrade [#5020](https://github.com/ethyca/fides/pull/5020)
- Added success toast on muting/ignoring resources in D&D tables [#5214](https://github.com/ethyca/fides/pull/5214)
- Added "data type" column to fields and subfields on D&D tables [#5218](https://github.com/ethyca/fides/pull/5218)
- Added support for navigating and editing nested fields in the Datasets page [#5216](https://github.com/ethyca/fides/pull/5216)

### Fixed
- Ignore `404` errors on Oracle Responsys deletions [#5203](https://github.com/ethyca/fides/pull/5203)
- Fix white screen issue when privacy request has null value for daysLeft [#5213](https://github.com/ethyca/fides/pull/5213)

### Changed
- Visual updates to badges in D&D result tables [#5212](https://github.com/ethyca/fides/pull/5212)
- Tweaked behavior of loading state on D&D table actions buttons [#5201](https://github.com/ethyca/fides/pull/5201)


## [2.43.0](https://github.com/ethyca/fides/compare/2.42.1...2.43.0)

### Added
- Added support for mapping a system's integration's consentable items to privacy notices [#5156](https://github.com/ethyca/fides/pull/5156)
- Added support for SSO Login with multiple providers (Fides Plus feature) [#5134](https://github.com/ethyca/fides/pull/5134)
- Adds user_read scope to approver role so that they can update their own password [#5178](https://github.com/ethyca/fides/pull/5178)
- Added PATCH endpoint for partially updating connection secrets [#5172](https://github.com/ethyca/fides/pull/5172)
- Add success toast on confirming classification in data discovery tables [#5182](https://github.com/ethyca/fides/pull/5182)
- Add function to return list of StagedResource objs according to list of URNs [#5192](https://github.com/ethyca/fides/pull/5192)
- Add DSR Support for ScyllaDB [#5140](https://github.com/ethyca/fides/pull/5140)
- Added support for nested fields in BigQuery in D&D result views [#5175](https://github.com/ethyca/fides/pull/5175)
- Added support for Vendor Count in Fides-JS overlay descriptions [#5210](https://github.com/ethyca/fides/pull/5210)

### Fixed
- Fixed the OAuth2 configuration for the Snap integration [#5158](https://github.com/ethyca/fides/pull/5158)
- Fixes a Marigold Sailthru error when a user does not exist [#5145](https://github.com/ethyca/fides/pull/5145)
- Fixed malformed HTML issue on switch components [#5166](https://github.com/ethyca/fides/pull/5166)
- Edit integration modal no longer requires reentering credentials when doing partial edits [#2436](https://github.com/ethyca/fides/pull/2436)
- Fixed a timing issue with tcf/gpp locator iframe naming [#5173](https://github.com/ethyca/fides/pull/5173)
- Detection & Discovery: The when column will now display the correct value with a tooltip showing the full date and time [#5177](https://github.com/ethyca/fides/pull/5177)
- Fixed minor issues with the SSO providers form [#5183](https://github.com/ethyca/fides/pull/5183)

### Changed
- Removed PRIVACY_REQUEST_READ scope from Viewer role [#5184](https://github.com/ethyca/fides/pull/5184)
- Asynchronously load GVL translations in FidesJS instead of blocking UI rendering [#5187](https://github.com/ethyca/fides/pull/5187)
- Model changes to support consent signals (Fidesplus) [#5190](https://github.com/ethyca/fides/pull/5190)
- Updated Datasets page with new UI for better usability and consistency with Detection and Discovery UI [#5191](https://github.com/ethyca/fides/pull/5191)
- Updated the Yotpo Reviews integration to use email and phone number identities instead of external ID [#5169](https://github.com/ethyca/fides/pull/5169)
- Update TCF banner button layout and styles [#5204](https://github.com/ethyca/fides/pull/5204)


### Developer Experience
- Fixes some ESLint configuration issues [#5176](https://github.com/ethyca/fides/pull/5176)

## [2.42.1](https://github.com/ethyca/fides/compare/2.42.0...2.42.1)

### Fixed
- Fixed language picker cut-off in mobile on CMP banner and modal [#5159](https://github.com/ethyca/fides/pull/5159)
- Fixed button sizes on CMP modal [#5161](https://github.com/ethyca/fides/pull/5161)

## [2.42.0](https://github.com/ethyca/fides/compare/2.41.0...2.42.0)

### Added
- Add AWS Tags in the meta field for Fides system when using `fides generate` [#4998](https://github.com/ethyca/fides/pull/4998)
- Added access and erasure support for Checkr integration [#5121](https://github.com/ethyca/fides/pull/5121)
- Added support for special characters in SaaS request payloads [#5099](https://github.com/ethyca/fides/pull/5099)
- Added support for displaying notices served in the Consent Banner [#5125](https://github.com/ethyca/fides/pull/5125)
- Added ability to choose whether to use Opt In/Out buttons or Acknowledge button in the Consent Banner [#5125](https://github.com/ethyca/fides/pull/5125)
- Add "status" field to detection & discovery tables [#5141](https://github.com/ethyca/fides/pull/5141)
- Added optional filters `exclude_saas_datasets` and `only_unlinked_datasets` to the list datasets endpoint [#5132](https://github.com/ethyca/fides/pull/5132)
- Add new config options to support notice-only banner and modal [#5136](https://github.com/ethyca/fides/pull/5136)
- Added models to support bidirectional consent (Fides Plus feature) [#5118](https://github.com/ethyca/fides/pull/5118)

### Changed
- Moving Privacy Center endpoint logging behind debug flag [#5103](https://github.com/ethyca/fides/pull/5103)
- Serve GVL languages as they are requested [#5112](https://github.com/ethyca/fides/pull/5112)
- Changed text on system integrations tab to direct to new integration management [#5097](https://github.com/ethyca/fides/pull/5097)
- Updates to consent experience styling [#5085](https://github.com/ethyca/fides/pull/5085)
- Updated the dataset page to display the new table and support pagination [#5130](https://github.com/ethyca/fides/pull/5130)
- Improve performance by removing the need to load every system into redux store [#5135](https://github.com/ethyca/fides/pull/5135)
- Use the `user_id` from a Segment Trait instead of an `email` when deleting a user in Segment [#5004](https://github.com/ethyca/fides/pull/5004)
- Moves some endpoints for property-specific messaging from OSS -> plus [#5069](https://github.com/ethyca/fides/pull/5069)
- Text changes in monitor config table and form [#5142](https://github.com/ethyca/fides/pull/5142)
- Improve API error messages when using is_default field on taxonomy resources [#5147](https://github.com/ethyca/fides/pull/5147)

### Developer Experience
- Add `.syncignore` to reduce file sync size with new volumes [#5104](https://github.com/ethyca/fides/pull/5104)
- Fix sourcemap generation in development version of FidesJS [#5119](https://github.com/ethyca/fides/pull/5119)
- Upgrade to Next.js v14 [#5111](https://github.com/ethyca/fides/pull/5111)
- Upgrade and consolidate linting and formatting tools [#5128](https://github.com/ethyca/fides/pull/5128)

### Fixed
- Resolved an issue pulling all blog authors for the Shopify integration [#5043](https://github.com/ethyca/fides/pull/5043)
- Fixed typo in the BigQuery integration description [#5120](https://github.com/ethyca/fides/pull/5120)
- Fixed default values of Experience config toggles [#5123](https://github.com/ethyca/fides/pull/5123)
- Skip indexing Custom Privacy Request Field array values [#5127](https://github.com/ethyca/fides/pull/5127)
- Fixed Admin UI issue where banner would disappear in Experience Preview with GPC enabled [#5131](https://github.com/ethyca/fides/pull/5131)
- Fixed not being able to edit a monitor from scheduled to not scheduled [#5114](https://github.com/ethyca/fides/pull/5114)
- Migrating missing Fideslang 2.0 data categories [#5073](https://github.com/ethyca/fides/pull/5073)
- Fixed wrong system count on Datamap page [#5151](https://github.com/ethyca/fides/pull/5151)
- Fixes some responsive styling issues in the consent banner on mobile sized screens [#5157](https://github.com/ethyca/fides/pull/5157)

## [2.41.0](https://github.com/ethyca/fides/compare/2.40.0...2.41.0)

### Added
- Added erasure support for Alchemer integration [#4925](https://github.com/ethyca/fides/pull/4925)
- Added new columns and action buttons to discovery monitors table [#5068](https://github.com/ethyca/fides/pull/5068)
- Added field to exclude databases on MonitorConfig [#5080](https://github.com/ethyca/fides/pull/5080)
- Added key pair authentication for the Snowflake integration [#5079](https://github.com/ethyca/fides/pull/5079)

### Changed
- Updated the sample dataset for the Amplitude integration [#5063](https://github.com/ethyca/fides/pull/5063)
- Updated System's page to display a table that uses a paginated endpoint [#5084](https://github.com/ethyca/fides/pull/5084)
- Messaging page now shows a notice if you have properties without any templates [#5077](https://github.com/ethyca/fides/pull/5077)
- Endpoints for listing systems (GET /system) and datasets (GET /dataset) now support optional pagination [#5071](https://github.com/ethyca/fides/pull/5071)
- Messaging page will now show a notice about using global mode [#5090](https://github.com/ethyca/fides/pull/5090)
- Changed behavior of project selection modal in discovery monitor form [#5092](https://github.com/ethyca/fides/pull/5092)
- Data category selector for Discovery results won't show disabled categories [#5102](https://github.com/ethyca/fides/pull/5102)

### Developer Experience
- Upgrade to React 18 and Chakra 2, including other dependencies [#5036](https://github.com/ethyca/fides/pull/5036)
- Added support for "output templates" in read SaaS requests [#5054](https://github.com/ethyca/fides/pull/5054)
- URL for deployment instructions when the webserver is running [#5088](https://github.com/ethyca/fides/pull/5088)
- Optimize TCF bundle with just-in-time GVL translations [#5074](https://github.com/ethyca/fides/pull/5074)
- Added `performance.mark()` to FidesJS events for performance testing. [#5105](https://github.com/ethyca/fides/pull/5105)

### Fixed
- Fixed bug with unescaped table names in mysql queries [#5072](https://github.com/ethyca/fides/pull/5072/)
- Fixed bug with unresponsive messaging ui [#5081](https://github.com/ethyca/fides/pull/5081/)
- Fixed FidesKey constructor bugs in CLI [#5113](https://github.com/ethyca/fides/pull/5113)


## [2.40.0](https://github.com/ethyca/fides/compare/2.39.2...2.40.0)

### Added
- Adds last_monitored and enabled attributes to MonitorConfig [#4991](https://github.com/ethyca/fides/pull/4991)
- New messaging page. Allows managing messaging templates for different properties. [#5005](https://github.com/ethyca/fides/pull/5005)
- Ability to configure "Enforcement Level" for Privacy Notices [#5025](https://github.com/ethyca/fides/pull/5025)
- BE cleanup for property-specific messaging [#5006](https://github.com/ethyca/fides/pull/5006)
- If property_id param was used, store it as part of the consent request [#4915](https://github.com/ethyca/fides/pull/4915)
- Invite users via email flow [#4539](https://github.com/ethyca/fides/pull/4539)
- Added new Google Cloud SQL for Postgres Connector [#5014](https://github.com/ethyca/fides/pull/5014)
- Added access and erasure support for the Twilio SMS integration [#4979](https://github.com/ethyca/fides/pull/4979)
- Added erasure support for Snap integration [#5011](https://github.com/ethyca/fides/pull/5011)

### Changed
- Navigation changes. 'Management' was renamed 'Settings'. Properties was moved to Settings section. [#5005](https://github.com/ethyca/fides/pull/5005)
- Changed discovery monitor form behavior around execution date/time selection [#5017](https://github.com/ethyca/fides/pull/5017)
- Changed integration form behavior when errors occur [#5023](https://github.com/ethyca/fides/pull/5023)
- Replaces typescript-cookie with js-cookie [#5022](https://github.com/ethyca/fides/pull/5022)
- Updated pymongo version to 4.7.3 [#5019](https://github.com/ethyca/fides/pull/5019)
- Upgraded Datamap instance of `react-table` to v8 [#5024](https://github.com/ethyca/fides/pull/5024)
- Updated create privacy request modal from admin-ui to include all custom fields  [#5029](https://github.com/ethyca/fides/pull/5029)
- Update name of Ingress/Egress columns in Datamap Report to Sources/Destinations [#5045](https://github.com/ethyca/fides/pull/5045)
- Datamap report now includes a 'cookies' column [#5052](https://github.com/ethyca/fides/pull/5052)
- Changed behavior of project selection UI in discovery monitor form [#5049](https://github.com/ethyca/fides/pull/5049)
- Updating DSR filtering to use collection-level data categories [#4999](https://github.com/ethyca/fides/pull/4999)
- Changed discovery monitor form to skip project selection UI when no projects exist [#5056](https://github.com/ethyca/fides/pull/5056)

### Fixed
- Fixed intermittent connection issues with Redshift by increasing timeout and preferring SSL in test connections [#4981](https://github.com/ethyca/fides/pull/4981)
- Fixed data detection & discovery results not displaying correctly across multiple pages[#5060](https://github.com/ethyca/fides/pull/5060)

### Developer Experience
- Fixed various environmental issues when running Cypress tests locally [#5040](https://github.com/ethyca/fides/pull/5040)

## [2.39.2](https://github.com/ethyca/fides/compare/2.39.1...2.39.2)

### Fixed
- Restrict Delete Systems API endpoint such that user must have "SYSTEM_DELETE" scope [#5037](https://github.com/ethyca/fides/pull/5037)

### Security
- Remove the SERVER_SIDE_FIDES_API_URL env variable from the client clientSettings [CVE-2024-31223](https://github.com/ethyca/fides/security/advisories/GHSA-53q7-4874-24qg)

## [2.39.1](https://github.com/ethyca/fides/compare/2.39.0...2.39.1)

### Fixed
- Fixed a bug where system information form was not loading for Viewer users [#5034](https://github.com/ethyca/fides/pull/5034)
- Fixed viewers being given the option to delete systems [#5035](https://github.com/ethyca/fides/pull/5035)
- Restrict Delete Systems API endpoint such that user must have "SYSTEM_DELETE" scope [#5037](https://github.com/ethyca/fides/pull/5037)

### Removed
- Removed the `fetch` polyfill from FidesJS [#5026](https://github.com/ethyca/fides/pull/5026)

### Security
- Removed FidesJS's exposure to `polyfill.io` supply chain attack [CVE-2024-38537](https://github.com/ethyca/fides/security/advisories/GHSA-cvw4-c69g-7v7m)

## [2.39.0](https://github.com/ethyca/fides/compare/2.38.1...2.39.0)

### Added
- Adds the start of the Scylla DB Integration [#4946](https://github.com/ethyca/fides/pull/4946)
- Added model and data migrations and CRUD-layer operations for property-specific messaging [#4901](https://github.com/ethyca/fides/pull/4901)
- Added option in FidesJS SDK to only disable notice-served API [#4965](https://github.com/ethyca/fides/pull/4965)
- External ID support for consent management [#4927](https://github.com/ethyca/fides/pull/4927)
- Added access and erasure support for the Greenhouse Harvest integration [#4945](https://github.com/ethyca/fides/pull/4945)
- Add an S3 connection type (currently used for discovery and detection only) [#4930](https://github.com/ethyca/fides/pull/4930)
- Support for Limited FIDES__CELERY__* Env Vars [#4980](https://github.com/ethyca/fides/pull/4980)
- Implement sending emails via property-specific messaging templates [#4950](https://github.com/ethyca/fides/pull/4950)
- New privacy request search to replace existing endpoint [#4987](https://github.com/ethyca/fides/pull/4987)
- Added new Google Cloud SQL for MySQL Connector [#4949](https://github.com/ethyca/fides/pull/4949)
- Add new options for integrations for discovery & detection [#5000](https://github.com/ethyca/fides/pull/5000)
- Add new `FidesInitializing` event for when FidesJS begins initialization [#5010](https://github.com/ethyca/fides/pull/5010)

### Changed
- Move new data map reporting table out of beta and remove old table from Data Lineage map. [#4963](https://github.com/ethyca/fides/pull/4963)
- Disable the 'connect to a database' button if the `dataDiscoveryAndDetection` feature flag is enabled [#1455](https://github.com/ethyca/fidesplus/pull/1455)
- Upgrade Privacy Request table to use FidesTable V2 [#4990](https://github.com/ethyca/fides/pull/4990)
- Add copy to project selection modal and tweak copy on discovery monitors table [#5007](https://github.com/ethyca/fides/pull/5007)

### Fixed
- Fixed an issue where the GPP signal status was prematurely set to `ready` in some scenarios [#4957](https://github.com/ethyca/fides/pull/4957)
- Removed exteraneous `/` from the several endpoint URLs [#4962](https://github.com/ethyca/fides/pull/4962)
- Fixed and optimized Database Icon SVGs used in Datamap [#4969](https://github.com/ethyca/fides/pull/4969)
- Masked "Keyfile credentials" input on integration config form [#4971](https://github.com/ethyca/fides/pull/4971)
- Fixed validations for privacy declaration taxonomy labels when creating/updating a System [#4982](https://github.com/ethyca/fides/pull/4982)
- Allow property-specific messaging to work with non-custom templates [#4986](https://github.com/ethyca/fides/pull/4986)
- Fixed an issue where config object was being passed twice to `fides.js` output [#5010](https://github.com/ethyca/fides/pull/5010)
- Disabling Fides initialization now also disables GPP initialization [#5010](https://github.com/ethyca/fides/pull/5010)
- Fixes Vendor table formatting [#5013](https://github.com/ethyca/fides/pull/5013)

## [2.38.1](https://github.com/ethyca/fides/compare/2.38.0...2.38.1)

### Changed
- Disable the 'connect to a database' button if the `dataDiscoveryAndDetection` feature flag is enabled [#4972](https://github.com/ethyca/fidesplus/pull/4972)
- Oracle Responsys: Include Profile Extension Tables in DSRs[#4937](https://github.com/ethyca/fides/pull/4937)

### Fixed
- Fixed "add" icons on some buttons being wrong size [#4975](https://github.com/ethyca/fides/pull/4975)
- Fixed ability to update consent preferences after they've previously been set [#4984](https://github.com/ethyca/fides/pull/4984)

## [2.38.0](https://github.com/ethyca/fides/compare/2.37.0...2.38.0)

### Added
- Deprecate LastServedNotice (lastservednoticev2) table [#4910](https://github.com/ethyca/fides/pull/4910)
- Added erasure support to the Recurly integration [#4891](https://github.com/ethyca/fides/pull/4891)
- Added UI for configuring integrations for detection/discovery [#4922](https://github.com/ethyca/fides/pull/4922)
- New queue for saving privacy preferences/notices served [#4931](https://github.com/ethyca/fides/pull/4931)
- Expose number of tasks in queue in worker health check [#4931](https://github.com/ethyca/fides/pull/4931)
- Track when preferences/notices served received [#4931](https://github.com/ethyca/fides/pull/4931)
- Request overrides for opt-in and opt-out consent requests [#4920](https://github.com/ethyca/fides/pull/4920)
- Added query_param_key to Privacy Center schema [#4939](https://github.com/ethyca/fides/pull/4939)
- Fill custom privacy request fields with query_param_key [#4948](https://github.com/ethyca/fides/pull/4948)
- Add `datasource_params` column to MonitorConfig DB model [#4951](https://github.com/ethyca/fides/pull/4951)
- Added ability to open system preview side panel from new data map table [#4944](https://github.com/ethyca/fides/pull/4944)
- Added success toast message after monitoring a resource [#4958](https://github.com/ethyca/fides/pull/4958)
- Added UI for displaying, adding and editing discovery monitors [#4954](https://github.com/ethyca/fides/pull/4954)

### Changed
- Set default ports for local development of client projects (:3001 for privacy center and :3000 for admin-ui) [#4912](https://github.com/ethyca/fides/pull/4912)
- Update privacy center port to :3001 for nox [#4918](https://github.com/ethyca/fides/pull/4918)
- Optimize speed by generating the uuids in the client side for consent requests [#4933](https://github.com/ethyca/fides/pull/4933)
- Update Privacy Center toast text for consistent capitalization [#4936](https://github.com/ethyca/fides/pull/4936)
- Update Custom Fields table and Domain Verification table to use FidesTable V2. Remove V1 components. [#4932](https://github.com/ethyca/fides/pull/4932)
- Updated how Fields are generated for DynamoDB, improved error handling [#4943](https://github.com/ethyca/fides/pull/4943)

### Fixed
- Fixed an issue where the test integration action failed for the Zendesk integration [#4929](https://github.com/ethyca/fides/pull/4929)
- Fixed an issue where language form field error message was not displaying properly [#4942](https://github.com/ethyca/fides/pull/4942)
- Fixed an issue where the consent cookie could not be set on multi-level root domain (e.g. co.uk, co.jp) [#4935](https://github.com/ethyca/fides/pull/4935)
- Fixed an issue where the unique device ID was not being retained when Fides.js was reinitialized [#4947](https://github.com/ethyca/fides/pull/4947)
- Fixed inconsistent font sizes on new integrations UI [#4959](https://github.com/ethyca/fides/pull/4959)

## [2.37.0](https://github.com/ethyca/fides/compare/2.36.0...2.37.0)

### Added
- Added initial version for Helios: Data Discovery and Detection [#4839](https://github.com/ethyca/fides/pull/4839)
- Added shouldShowExperience to the Fides global and FidesInitialized events [#4895](https://github.com/ethyca/fides/pull/4895)
- Enhancements to `MonitorConfig` DB model to support new functionality [#4888](https://github.com/ethyca/fides/pull/4888)
- Added developer option to disable auto-initialization on FidesJS bundles. [#4900](https://github.com/ethyca/fides/pull/4900)
- Adding property ID to served notice history and privacy preference history [#4886](https://github.com/ethyca/fides/pull/4886)
- Adding privacy_center_config and stylesheet fields to the Property model [#4879](https://github.com/ethyca/fides/pull/4879)
- Adds generic async callback integration support [#4865](https://github.com/ethyca/fides/pull/4865)
- Ability to `downgrade` the application DB through the `/admin/db` endpoint [#4893](https://github.com/ethyca/fides/pull/4893)
- Added support for custom property paths, configs and stylesheets for privacy center [#4907](https://github.com/ethyca/fides/pull/4907)
- Include the scopes required for a given action in `403` response when client does not have sufficient permissions [#4905](https://github.com/ethyca/fides/pull/4905)

### Changed
- Rename MinimalPrivacyExperience class and usages [#4889](https://github.com/ethyca/fides/pull/4889)
- Included fidesui as part of the monorepo [#4880](https://github.com/ethyca/fides/pull/4880)
- Improve `geolocation` and `property_id` error response to return 400 status instead of 500 server error on /fides.js endpoint [#4884](https://github.com/ethyca/fides/pull/4884)
- Fixing middleware logging in Fides.js to remove incorrect status codes and durations [#4885](https://github.com/ethyca/fides/pull/4885)
- Improve load performance and DOM monitoring for FidesJS [#4896](https://github.com/ethyca/fides/pull/4896)

### Fixed
- Fixed an issue with the Iterate connector returning at least one param_value references an invalid field for the 'update' request of user [#4528](https://github.com/ethyca/fides/pull/4528)
- Enhanced classification of the dataset used with Twilio [#4872](https://github.com/ethyca/fides/pull/4872)
- Reduce privacy center logging to not show response size limit when the /fides.js endpoint has a size bigger than 4MB [#4878](https://github.com/ethyca/fides/pull/4878)
- Fixed an issue where sourcemaps references were unintentionally included in the FidesJS bundle [#4887](https://github.com/ethyca/fides/pull/4887)
- Handle a 404 response from Segment when a user ID or email is not found [#4902](https://github.com/ethyca/fides/pull/4902)
- Fixed TCF styling issues [#4904](https://github.com/ethyca/fides/pull/4904)
- Fixed an issue where the Trigger Modal Link was not being populated correctly in the translation form [#4911](https://github.com/ethyca/fides/pull/4911)

### Security
- Escape SQLAlchemy passwords [CVE-2024-34715](https://github.com/ethyca/fides/security/advisories/GHSA-8cm5-jfj2-26q7)
- Properly mask nested BigQuery secrets in connection configuration endpoints [CVE-2024-35189](https://github.com/ethyca/fides/security/advisories/GHSA-rcvg-jj3g-rj7c)

## [2.36.0](https://github.com/ethyca/fides/compare/2.35.1...2.36.0)

### Added
- Added multiple language translations support for privacy center consent page [#4785](https://github.com/ethyca/fides/pull/4785)
- Added ability to export the contents of datamap report [#1545](https://ethyca.atlassian.net/browse/PROD-1545)
- Added `System` model support for new `vendor_deleted_date` field on Compass vendor records [#4818](https://github.com/ethyca/fides/pull/4818)
- Added custom JSON (de)serialization to shared DB engines to handle non-standard data types in JSONB columns [#4818](https://github.com/ethyca/fides/pull/4818)
- Added state persistence across sessions to the datamap report table [#4853](https://github.com/ethyca/fides/pull/4853)
- Removed currentprivacypreference and lastservednotice tables [#4846](https://github.com/ethyca/fides/pull/4846)
- Added initial version for Helios: Data Discovery and Detection [#4839](https://github.com/ethyca/fides/pull/4839)
- Adds new var to track fides js overlay types [#4869](https://github.com/ethyca/fides/pull/4869)

### Changed
- Changed filters on the data map report table to use checkbox collapsible tree view [#4864](https://github.com/ethyca/fides/pull/4864)

### Fixed
- Remove the extra 'white-space: normal' CSS for FidesJS HTML descriptions [#4850](https://github.com/ethyca/fides/pull/4850)
- Fixed data map report to display second level names from the taxonomy as primary (bold) label [#4856](https://github.com/ethyca/fides/pull/4856)
- Ignore invalid three-character country codes for FidesJS geolocation (e.g. "USA") [#4877](https://github.com/ethyca/fides/pull/4877)

### Developer Experience
- Update typedoc-plugin-markdown to 4.0.0 [#4870](https://github.com/ethyca/fides/pull/4870)

## [2.35.1](https://github.com/ethyca/fides/compare/2.35.0...2.35.1)

### Added
- Added access and erasure support for Marigold Engage by Sailthru integration [#4826](https://github.com/ethyca/fides/pull/4826)
- Update fides_disable_save_api option in FidesJS SDK to disable both privacy-preferences & notice-served APIs [#4860](https://github.com/ethyca/fides/pull/4860)

### Fixed
- Fixing issue where privacy requests not approved before upgrading to 2.34 couldn't be processed [#4855](https://github.com/ethyca/fides/pull/4855)
- Ensure only GVL vendors from Compass are labeled as such [#4857](https://github.com/ethyca/fides/pull/4857)
- Fix handling of some ISO-3166 geolocation edge cases in Privacy Center /fides.js endpoint [#4858](https://github.com/ethyca/fides/pull/4858)

### Changed
- Hydrates GTM datalayer to match supported FidesEvent Properties [#4847](https://github.com/ethyca/fides/pull/4847)
- Allows a SaaS integration request to process HTTP 204 No Content without erroring trying to unwrap the response. [#4834](https://github.com/ethyca/fides/pull/4834)
- Sets `sslmode` to prefer for Redshift connections when generating datasets [#4849](https://github.com/ethyca/fides/pull/4849)
- Included searching by `email` for the Segment integration [#4851](https://github.com/ethyca/fides/pull/4851)

## [2.35.0](https://github.com/ethyca/fides/compare/2.34.0...2.35.0)

### Added
- Added DSR 3.0 Scheduling which supports running DSR's in parallel with first-class request tasks [#4760](https://github.com/ethyca/fides/pull/4760)
- Added carets to collapsible sections in the overlay modal [#4793](https://github.com/ethyca/fides/pull/4793)
- Added erasure support for OpenWeb [#4735](https://github.com/ethyca/fides/pull/4735)
- Added support for configuration of pre-approval webhooks [#4795](https://github.com/ethyca/fides/pull/4795)
- Added fides_clear_cookie option to FidesJS SDK to load CMP without preferences on refresh [#4810](https://github.com/ethyca/fides/pull/4810)
- Added FidesUpdating event to FidesJS SDK [#4816](https://github.com/ethyca/fides/pull/4816)
- Added `reinitialize` method to FidesJS SDK [#4812](https://github.com/ethyca/fides/pull/4812)
- Added undeclared data category columns to data map report table [#4781](https://github.com/ethyca/fides/pull/4781)
- Fully implement pre-approval webhooks [#4822](https://github.com/ethyca/fides/pull/4822)
- Sync models and database for pre-approval webhooks [#4838](https://github.com/ethyca/fides/pull/4838)

### Changed
- Removed the Celery startup banner from the Fides worker logs [#4814](https://github.com/ethyca/fides/pull/4814)
- Improve performance of Snowflake schema generation [#4587](https://github.com/ethyca/fides/pull/4587)

### Fixed
- Fixed bug prevented adding new privacy center translations [#4786](https://github.com/ethyca/fides/pull/4786)
- Fixed bug where Privacy Policy links would be shown without a configured URL [#4801](https://github.com/ethyca/fides/pull/4801)
- Fixed bug prevented adding new privacy center translations [#4786](https://github.com/ethyca/fides/pull/4786)
- Fixed bug where Language selector button was overlapping other buttons when Privacy Policy wasn't present. [#4815](https://github.com/ethyca/fides/pull/4815)
- Fixed bug where icons of the Language selector were displayed too small on some sites [#4815](https://github.com/ethyca/fides/pull/4815)
- Fixed bug where GPP US National Section was incorrectly included when the State by State approach was selected [#4823]https://github.com/ethyca/fides/pull/4823
- Fixed DSR 3.0 Scheduling bug where Approved Privacy Requests that failed wouldn't change status [#4837](https://github.com/ethyca/fides/pull/4837)

## [2.34.0](https://github.com/ethyca/fides/compare/2.33.1...2.34.0)

### Added

- Added new field for modal trigger link translation [#4761](https://github.com/ethyca/fides/pull/4761)
- Added `getModalLinkLabel` method to global fides object [#4766](https://github.com/ethyca/fides/pull/4766)
- Added language switcher to fides overlay modal [#4773](https://github.com/ethyca/fides/pull/4773)
- Added modal link label to experience translation model [#4767](https://github.com/ethyca/fides/pull/4767)
- Added support for custom identities [#4764](https://github.com/ethyca/fides/pull/4764)
- Added developer option to force GPP API on FidesJS bundles [#4799](https://github.com/ethyca/fides/pull/4799)

### Changed

- Changed the Stripe integration for `Cards` to delete instead of update due to possible issues of a past expiration date [#4768](https://github.com/ethyca/fides/pull/4768)
- Changed display of Data Uses, Categories and Subjects to user friendly names in the Data map report [#4774](https://github.com/ethyca/fides/pull/4774)
- Update active disabled Fides.js toggle color to light grey [#4778](https://github.com/ethyca/fides/pull/4778)
- Update FidesJS fides_embed option to support embedding both banner & modal components [#4782](https://github.com/ethyca/fides/pull/4782)
- Add a few CSS classes to help with styling FidesJS button groups [#4789](https://github.com/ethyca/fides/pull/4789)
- Changed GPP extension to be pre-bundled in appropriate circumstances, as opposed to another fetch [#4780](https://github.com/ethyca/fides/pull/4780)

### Fixed

- Fixed select dropdowns being cut off by edges of modal forms [#4757](https://github.com/ethyca/fides/pull/4757)
- Changed "allow user to dismiss" toggle to show on config form for TCF experience [#4755](https://github.com/ethyca/fides/pull/4755)
- Fixed issue when loading the privacy request detail page [#4775](https://github.com/ethyca/fides/pull/4775)
- Fixed connection test for Aircall [#4756](https://github.com/ethyca/fides/pull/4756/pull)
- Fixed issues connecting to Redshift due to character encoding and SSL requirements [#4790](https://github.com/ethyca/fides/pull/4790)
- Fixed the way the name identity is handled in the Privacy Center [#4791](https://github.com/ethyca/fides/pull/4791)

### Developer Experience

- Build a `fides-types.d.ts` type declaration file to include alongside our FidesJS developer docs [#4772](https://github.com/ethyca/fides/pull/4772)

## [2.33.1](https://github.com/ethyca/fides/compare/2.33.0...2.33.1)

### Added

- Adds CUSTOM_OPTIONS_PATH to Privacy Center env vars [#4769](https://github.com/ethyca/fides/pull/4769)

## [2.33.0](https://github.com/ethyca/fides/compare/2.32.0...2.33.0)

### Added

- Added models for Privacy Center configuration (for plus users) [#4716](https://github.com/ethyca/fides/pull/4716)
- Added ability to delete properties [#4708](https://github.com/ethyca/fides/pull/4708)
- Add interface for submitting privacy requests in admin UI [#4738](https://github.com/ethyca/fides/pull/4738)
- Added language switching support to the FidesJS UI based on configured translations [#4737](https://github.com/ethyca/fides/pull/4737)
- Added ability to override some experience language and primary color [#4743](https://github.com/ethyca/fides/pull/4743)
- Generate FidesJS SDK Reference Docs from tsdoc comments [#4736](https://github.com/ethyca/fides/pull/4736)
- Added erasure support for Adyen [#4735](https://github.com/ethyca/fides/pull/4735)
- Added erasure support for Iterable [#4695](https://github.com/ethyca/fides/pull/4695)

### Changed

- Updated privacy notice & experience forms to hide translation UI when user doesn't have translation feature [#4728](https://github.com/ethyca/fides/pull/4728), [#4734](https://github.com/ethyca/fides/pull/4734)
- Custom privacy request fields now support list values [#4686](https://github.com/ethyca/fides/pull/4686)
- Update when GPP API reports signal status: ready [#4635](https://github.com/ethyca/fides/pull/4635)
- Update non-dismissable TCF and notice banners to show a black overlay and prevent scrolling [#4748](https://github.com/ethyca/fidesplus/pull/4748)
- Cleanup config vars for preview in Admin-UI [#4745](https://github.com/ethyca/fides/pull/4745)
- Show a "systems displayed" count on datamap map & table reporting page [#4752](https://github.com/ethyca/fides/pull/4752)
- Change default Canada Privacy Experience Config in migration to reference generic `ca` region [#4762](https://github.com/ethyca/fides/pull/4762)

### Fixed

- Fixed responsive issues with the buttons on the integration screen [#4729](https://github.com/ethyca/fides/pull/4729)
- Fixed hover/focus issues with the v2 tables [#4730](https://github.com/ethyca/fides/pull/4730)
- Disable editing of data use declaration name and type after creation [#4731](https://github.com/ethyca/fides/pull/4731)
- Cleaned up table borders [#4733](https://github.com/ethyca/fides/pull/4733)
- Initialization issues with ExperienceNotices (#4723)[https://github.com/ethyca/fides/pull/4723]
- Re-add CORS origin regex field to admin UI (#4742)[https://github.com/ethyca/fides/pull/4742]

### Developer Experience

- Added new script to allow recompiling of fides-js when the code changes [#4744](https://github.com/ethyca/fides/pull/4744)
- Update Cookie House to support for additional locations (Canada, Quebec, EEA) and a "property_id" override [#4750](https://github.com/ethyca/fides/pull/4750)

## [2.32.0](https://github.com/ethyca/fides/compare/2.31.1...2.32.0)

### Added

- Updated configuration pages for Experiences with live Preview of FidesJS banner & modal components [#4576](https://github.com/ethyca/fides/pull/4576)
- Added ability to configure multiple language translations for Notices & Experiences [#4576](https://github.com/ethyca/fides/pull/4576)
- Automatically localize all strings in FidesJS CMP UIs (banner, modal, and TCF overlay) based on user's locale and experience configuration [#4576](https://github.com/ethyca/fides/pull/4576)
- Added fides_locale option to override FidesJS locale detection [#4576](https://github.com/ethyca/fides/pull/4576)
- Update FidesJS to report notices served and preferences saved linked to the specific translations displayed [#4576](https://github.com/ethyca/fides/pull/4576)
- Added ability to prevent dismissal of FidesJS CMP UI via Experience configuration [#4576](https://github.com/ethyca/fides/pull/4576)
- Added ability to create & link Properties to support multiple Experiences in a single location [#4658](https://github.com/ethyca/fides/pull/4658)
- Added property_id query param to fides.js to filter experiences by Property when installed [#4676](https://github.com/ethyca/fides/pull/4676)
- Added Locations & Regulations pages to allow a wider selection of locations for consent [#4660](https://github.com/ethyca/fides/pull/4660)
- Erasure support for Simon Data [#4552](https://github.com/ethyca/fides/pull/4552)
- Added notice there will be no preview for Privacy Center types in the Experience preview [#4709](https://github.com/ethyca/fides/pull/4709)
- Removed properties beta flag [#4710](https://github.com/ethyca/fides/pull/4710)
- Add acknowledge button label to default Experience English form [#4714](https://github.com/ethyca/fides/pull/4714)
- Update FidesJS to support localizing CMP UI with configurable, non-English default locales [#4720](https://github.com/ethyca/fides/pull/4720)
- Add loading of template translations for notices and experiences [#4718](https://github.com/ethyca/fides/pull/4718)

### Changed

- Moved location-targeting from Notices to Experiences [#4576](https://github.com/ethyca/fides/pull/4576)
- Replaced previous default Notices & Experiences with new versions with updated locations, translations, etc. [#4576](https://github.com/ethyca/fides/pull/4576)
- Automatically migrate existing Notices & Experiences to updated model where possible [#4576](https://github.com/ethyca/fides/pull/4576)
- Replaced ability to configure banner "display configuration" to separate banner & modal components [#4576](https://github.com/ethyca/fides/pull/4576)
- Modify `fides user login` to not store plaintext password in `~/.fides-credentials` [#4661](https://github.com/ethyca/fides/pull/4661)
- Data model changes to support Notice and Experience-level translations [#4576](https://github.com/ethyca/fides/pull/4576)
- Data model changes to support Consent setup being Experience instead of Notice-driven [#4576](https://github.com/ethyca/fides/pull/4576)
- Build PrivacyNoticeRegion from locations and location groups [#4620](https://github.com/ethyca/fides/pull/4620)
- When saving locations, calculate and save location groups [#4620](https://github.com/ethyca/fides/pull/4620)
- Update privacy experiences page to use the new table component [#4652](https://github.com/ethyca/fides/pull/4652)
- Update privacy notices page to use the new table component [#4641](https://github.com/ethyca/fides/pull/4641)
- Bumped supported Python versions to `3.10.13`, `3.9.18`, and `3.8.18`. Bumped Debian base image from `-bullseye` to `-bookworm`. [#4630](https://github.com/ethyca/fides/pull/4630)
- Bumped Node.js base image from `16` to `20`. [#4684](https://github.com/ethyca/fides/pull/4684)

### Fixed

- Ignore 404 errors from Delighted and Kustomer when an erasure client is not found [#4593](https://github.com/ethyca/fides/pull/4593)
- Various FE fixes for Admin-UI experience config form [#4707](https://github.com/ethyca/fides/pull/4707)
- Fix modal preview in Admin-UI experience config form [#4712](https://github.com/ethyca/fides/pull/4712)
- Optimize FidesJS bundle size by only loading TCF static stings when needed [#4711](https://github.com/ethyca/fides/pull/4711)

## [2.31.0](https://github.com/ethyca/fides/compare/2.30.1...2.31.0)

### Added

- Add Great Britain as a consent option [#4628](https://github.com/ethyca/fides/pull/4628)
- Navbar update and new properties page [#4633](https://github.com/ethyca/fides/pull/4633)
- Access and erasure support for Oracle Responsys [#4618](https://github.com/ethyca/fides/pull/4618)

### Fixed

- Fix issue where "x" button on Fides.js components overwrites saved preferences [#4649](https://github.com/ethyca/fides/pull/4649)
- Initialize Fides.consent with default values from experience when saved consent cookie (fides_consent) does not exist [#4665](https://github.com/ethyca/fides/pull/4665)

### Changed

- Sets GPP applicableSections to -1 when a user visits from a state that is not part of the GPP [#4727](https://github.com/ethyca/fides/pull/4727)

## [2.30.1](https://github.com/ethyca/fides/compare/2.30.0...2.30.1)

### Fixed

- Configure logger correctly on worker initialization [#4624](https://github.com/ethyca/fides/pull/4624)

## [2.30.0](https://github.com/ethyca/fides/compare/2.29.0...2.30.0)

### Added

- Add enum and registry of supported languages [#4592](https://github.com/ethyca/fides/pull/4592)
- Access and erasure support for Talkable [#4589](https://github.com/ethyca/fides/pull/4589)
- Support temporary credentials in AWS generate + scan features [#4607](https://github.com/ethyca/fides/pull/4603), [#4608](https://github.com/ethyca/fides/pull/4608)
- Add ability to store and read Fides cookie in Base64 format [#4556](https://github.com/ethyca/fides/pull/4556)
- Structured logging for SaaS connector requests [#4594](https://github.com/ethyca/fides/pull/4594)
- Added Fides.showModal() to fides.js to allow programmatic opening of consent modals [#4617](https://github.com/ethyca/fides/pull/4617)

### Fixed

- Fixing issue when modifying Policies, Rules, or RuleTargets as a root user [#4582](https://github.com/ethyca/fides/pull/4582)

## [2.29.0](https://github.com/ethyca/fides/compare/2.28.0...2.29.0)

### Added

- View more modal to regulations page [#4574](https://github.com/ethyca/fides/pull/4574)
- Columns in data map reporting, adding multiple systems, and consent configuration tables can be resized. In the data map reporting table, fields with multiple values can show all or collapse all [#4569](https://github.com/ethyca/fides/pull/4569)
- Show custom fields in the data map report table [#4579](https://github.com/ethyca/fides/pull/4579)

### Changed

- Delay rendering the nav until all necessary queries are finished loading [#4571](https://github.com/ethyca/fides/pull/4571)
- Updating return value for crud.get_custom_fields_filtered [#4575](https://github.com/ethyca/fides/pull/4575)
- Updated user deletion confirmation flow to only require one confirmatory input [#4402](https://github.com/ethyca/fides/pull/4402)
- Moved `pymssl` to an optional dependency no longer installed by default with our python package [#4581](https://github.com/ethyca/fides/pull/4581)
- Fixed CORS domain update functionality [#4570](https://github.com/ethyca/fides/pull/4570)
- Update Domains page with ability to add/remove "organization" domains, view "administrator" domains set via security settings, and improve various UX bugs and copy [#4584](https://github.com/ethyca/fides/pull/4584)

### Fixed

- Fixed CORS domain update functionality [#4570](https://github.com/ethyca/fides/pull/4570)
- Completion emails are no longer attempted for consent requests [#4578](https://github.com/ethyca/fides/pull/4578)

## [2.28.0](https://github.com/ethyca/fides/compare/2.27.0...2.28.0)

### Added

- Erasure support for AppsFlyer [#4512](https://github.com/ethyca/fides/pull/4512)
- Datamap Reporting page [#4519](https://github.com/ethyca/fides/pull/4519)
- Consent support for Klaviyo [#4513](https://github.com/ethyca/fides/pull/4513)
- Form for configuring GPP settings [#4557](https://github.com/ethyca/fides/pull/4557)
- Custom privacy request field support for consent requests [#4546](https://github.com/ethyca/fides/pull/4546)
- Support GPP in privacy notices [#4554](https://github.com/ethyca/fides/pull/4554)

### Changed

- Redesigned nav bar for the admin UI [#4548](https://github.com/ethyca/fides/pull/4548)
- Fides.js GPP for US geographies now derives values from backend privacy notices [#4559](https://github.com/ethyca/fides/pull/4559)
- No longer generate the `vendors_disclosed` section of the TC string in `fides.js` [#4553](https://github.com/ethyca/fides/pull/4553)
- Changed consent management vendor add flow [#4550](https://github.com/ethyca/fides/pull/4550)

### Fixed

- Fixed an issue blocking Salesforce sandbox accounts from refreshing tokens [#4547](https://github.com/ethyca/fides/pull/4547)
- Fixed DSR zip packages to be unzippable on Windows [#4549](https://github.com/ethyca/fides/pull/4549)
- Fixed browser compatibility issues with Object.hasOwn [#4568](https://github.com/ethyca/fides/pull/4568)

### Developer Experience

- Switch to anyascii for unicode transliteration [#4550](https://github.com/ethyca/fides/pull/4564)

## [2.27.0](https://github.com/ethyca/fides/compare/2.26.0...2.27.0)

### Added

- Tooltip and styling for disabled rows in add multiple vendor view [#4498](https://github.com/ethyca/fides/pull/4498)
- Preliminary GPP support for US regions [#4498](https://github.com/ethyca/fides/pull/4504)
- Access and erasure support for Statsig Enterprise [#4429](https://github.com/ethyca/fides/pull/4429)
- New page for setting locations [#4517](https://github.com/ethyca/fides/pull/4517)
- New modal for setting granular locations [#4531](https://github.com/ethyca/fides/pull/4531)
- New page for setting regulations [#4530](https://github.com/ethyca/fides/pull/4530)
- Update fides.js to support multiple descriptions (banner, overlay) and render HTML descriptions [#4542](https://github.com/ethyca/fides/pull/4542)

### Fixed

- Fixed incorrect Compass button behavior in system form [#4508](https://github.com/ethyca/fides/pull/4508)
- Omit certain fields from system payload when empty [#4508](https://github.com/ethyca/fides/pull/4525)
- Fixed issues with Compass vendor selector behavior [#4521](https://github.com/ethyca/fides/pull/4521)
- Fixed an issue where the background overlay remained visible after saving consent preferences [#4515](https://github.com/ethyca/fides/pull/4515)
- Fixed system name being editable when editing GVL systems [#4533](https://github.com/ethyca/fides/pull/4533)
- Fixed an issue where a privacy policy link could not be removed from privacy experiences [#4542](https://github.com/ethyca/fides/pull/4542)

### Changed

- Upgrade to use Fideslang `3.0.0` and remove associated concepts [#4502](https://github.com/ethyca/fides/pull/4502)
- Model overhaul for saving privacy preferences and notices served [#4481](https://github.com/ethyca/fides/pull/4481)
- Moves served notice endpoints, consent reporting, purpose endpoints and TCF queries to plus [#4481](https://github.com/ethyca/fides/pull/4481)
- Moves served notice endpoints, consent reporting, and TCF queries to plus [#4481](https://github.com/ethyca/fides/pull/4481)
- Update frontend to account for changes to notices served and preferences saved APIs [#4518](https://github.com/ethyca/fides/pull/4518)
- `fides.js` now sets `supportsOOB` to `false` [#4516](https://github.com/ethyca/fides/pull/4516)
- Save consent method ("accept", "reject", "save", etc.) to `fides_consent` cookie as extra metadata [#4529](https://github.com/ethyca/fides/pull/4529)
- Allow CORS for privacy center `fides.js` and `fides-ext-gpp.js` endpoints
- Replace `GPP_EXT_PATH` env var in favor of a more flexible `FIDES_JS_BASE_URL` environment variable
- Change vendor add modal on consent configuration screen to use new vendor selector [#4532](https://github.com/ethyca/fides/pull/4532)
- Remove vendor add modal [#4535](https://github.com/ethyca/fides/pull/4535)

## [2.26.0](https://github.com/ethyca/fides/compare/2.25.0...main)

### Added

- Dynamic importing for GPP bundle [#4447](https://github.com/ethyca/fides/pull/4447)
- Paging to vendors in the TCF overlay [#4463](https://github.com/ethyca/fides/pull/4463)
- New purposes endpoint and indices to improve system lookups [#4452](https://github.com/ethyca/fides/pull/4452)
- Cypress tests for fides.js GPP extension [#4476](https://github.com/ethyca/fides/pull/4476)
- Add support for global TCF Purpose Overrides [#4464](https://github.com/ethyca/fides/pull/4464)
- TCF override management [#4484](https://github.com/ethyca/fides/pull/4484)
- Readonly consent management table and modal [#4456](https://github.com/ethyca/fides/pull/4456), [#4477](https://github.com/ethyca/fides/pull/4477)
- Access and erasure support for Gong [#4461](https://github.com/ethyca/fides/pull/4461)
- Add new UI for CSV consent reporting [#4488](https://github.com/ethyca/fides/pull/4488)
- Option to prevent the dismissal of the consent banner and modal [#4470](https://github.com/ethyca/fides/pull/4470)

### Changed

- Increased max number of preferences allowed in privacy preference API calls [#4469](https://github.com/ethyca/fides/pull/4469)
- Reduce size of tcf_consent payload in fides_consent cookie [#4480](https://github.com/ethyca/fides/pull/4480)
- Change log level for FidesUserPermission retrieval to `debug` [#4482](https://github.com/ethyca/fides/pull/4482)
- Remove Add Vendor button from the Manage your vendors page[#4509](https://github.com/ethyca/fides/pull/4509)

### Fixed

- Fix type errors when TCF vendors have no dataDeclaration [#4465](https://github.com/ethyca/fides/pull/4465)
- Fixed an error where editing an AC system would mistakenly lock it for GVL [#4471](https://github.com/ethyca/fides/pull/4471)
- Refactor custom Get Preferences function to occur after our CMP API initialization [#4466](https://github.com/ethyca/fides/pull/4466)
- Fix an error where a connector response value of None causes a DSR failure due to a missing value [#4483](https://github.com/ethyca/fides/pull/4483)
- Fixed system name being non-editable when locked for GVL [#4475](https://github.com/ethyca/fides/pull/4475)
- Fixed a bug with "null" values for retention period field on data uses [#4487](https://github.com/ethyca/fides/pull/4487)

## [2.25.0](https://github.com/ethyca/fides/compare/2.24.1...2.25.0)

### Added

- Stub for initial GPP support [#4431](https://github.com/ethyca/fides/pull/4431)
- Added confirmation modal on deleting a data use declaration [#4439](https://github.com/ethyca/fides/pull/4439)
- Added feature flag for separating system name and Compass vendor selector [#4437](https://github.com/ethyca/fides/pull/4437)
- Fire GPP events per spec [#4433](https://github.com/ethyca/fides/pull/4433)
- New override option `fides_tcf_gdpr_applies` for setting `gdprApplies` on the CMP API [#4453](https://github.com/ethyca/fides/pull/4453)

### Changed

- Improved bulk vendor adding table UX [#4425](https://github.com/ethyca/fides/pull/4425)
- Flexible legal basis for processing has a db default of True [#4434](https://github.com/ethyca/fides/pull/4434)
- Give contributor role access to config API, including cors origin updates [#4438](https://github.com/ethyca/fides/pull/4438)
- Disallow setting `*` and other non URL values for `security.cors_origins` config property via the API [#4438](https://github.com/ethyca/fides/pull/4438)
- Consent modal hides the opt-in/opt-out buttons if only one privacy notice is enabled [#4441](https://github.com/ethyca/fides/pull/4441)
- Initialize TCF stub earlier [#4453](https://github.com/ethyca/fides/pull/4453)
- Change focus outline color of form inputs [#4467](https://github.com/ethyca/fides/pull/4467)

### Fixed

- Fixed a bug where selected vendors in "configure consent" add vendor modal were unstyled [#4454](https://github.com/ethyca/fides/pull/4454)
- Use correct defaults when there is no associated preference in the cookie [#4451](https://github.com/ethyca/fides/pull/4451)
- IP Addresses behind load balancers for consent reporting [#4440](https://github.com/ethyca/fides/pull/4440)

## [2.24.1](https://github.com/ethyca/fides/compare/2.24.0...2.24.1)

### Added

- Logging when root user and client credentials are used [#4432](https://github.com/ethyca/fides/pull/4432)
- Allow for custom path at which to retrieve Fides override options [#4462](https://github.com/ethyca/fides/pull/4462)

### Changed

- Run fides with non-root user [#4421](https://github.com/ethyca/fides/pull/4421)

## [2.24.0](https://github.com/ethyca/fides/compare/2.23.3...2.24.0)

### Added

- Adds fides_disable_banner config option to Fides.js [#4378](https://github.com/ethyca/fides/pull/4378)
- Deletions that fail due to foreign key constraints will now be more clearly communicated [#4406](https://github.com/ethyca/fides/pull/4378)
- Added support for a custom get preferences API call provided through Fides.init [#4375](https://github.com/ethyca/fides/pull/4375)
- Hidden custom privacy request fields in the Privacy Center [#4370](https://github.com/ethyca/fides/pull/4370)
- Backend System-level Cookie Support [#4383](https://github.com/ethyca/fides/pull/4383)
- High Level Tracking of Compass System Sync [#4397](https://github.com/ethyca/fides/pull/4397)
- Erasure support for Qualtrics [#4371](https://github.com/ethyca/fides/pull/4371)
- Erasure support for Ada Chatbot [#4382](https://github.com/ethyca/fides/pull/4382)
- Erasure support for Typeform [#4366](https://github.com/ethyca/fides/pull/4366)
- Added notice that a system is GVL when adding/editing from system form [#4327](https://github.com/ethyca/fides/pull/4327)
- Added the ability to select the request types to enable per integration (for plus users) [#4374](https://github.com/ethyca/fides/pull/4374)
- Adds support for custom get experiences fn and custom patch notices served fn [#4410](https://github.com/ethyca/fides/pull/4410)
- Adds more granularity to tracking consent method, updates custom savePreferencesFn and FidesUpdated event to take consent method [#4419](https://github.com/ethyca/fides/pull/4419)

### Changed

- Add filtering and pagination to bulk vendor add table [#4351](https://github.com/ethyca/fides/pull/4351)
- Determine if the TCF overlay needs to surface based on backend calculated version hash [#4356](https://github.com/ethyca/fides/pull/4356)
- Moved Experiences and Preferences endpoints to Plus to take advantage of dynamic GVL [#4367](https://github.com/ethyca/fides/pull/4367)
- Add legal bases to Special Purpose schemas on the backend for display [#4387](https://github.com/ethyca/fides/pull/4387)
- "is_service_specific" default updated when building TC strings on the backend [#4377](https://github.com/ethyca/fides/pull/4377)
- "isServiceSpecific" default updated when building TC strings on the frontend [#4384](https://github.com/ethyca/fides/pull/4384)
- Redact cli, database, and redis configuration information from GET api/v1/config API request responses. [#4379](https://github.com/ethyca/fides/pull/4379)
- Button ordering in fides.js UI [#4407](https://github.com/ethyca/fides/pull/4407)
- Add different classnames to consent buttons for easier selection [#4411](https://github.com/ethyca/fides/pull/4411)
- Updates default consent preference to opt-out for TCF when fides_string exists [#4430](https://github.com/ethyca/fides/pull/4430)

### Fixed

- Persist bulk system add filter modal state [#4412](https://github.com/ethyca/fides/pull/4412)
- Fixing labels for request type field [#4414](https://github.com/ethyca/fides/pull/4414)
- User preferences from cookie should always override experience preferences [#4405](https://github.com/ethyca/fides/pull/4405)
- Allow fides_consent cookie to be set from a subdirectory [#4426](https://github.com/ethyca/fides/pull/4426)

### Security

-- Use a more cryptographically secure random function for security code generation

## [2.23.3](https://github.com/ethyca/fides/compare/2.23.2...2.23.3)

### Fixed

- Fix button arrangment and spacing for TCF and non-TCF consent overlay banner and modal [#4391](https://github.com/ethyca/fides/pull/4391)
- Replaced h1 element with div to use exisitng fides styles in consent modal [#4399](https://github.com/ethyca/fides/pull/4399)
- Fixed privacy policy alignment for non-TCF consent overlay banner and modal [#4403](https://github.com/ethyca/fides/pull/4403)
- Fix dynamic class name for TCF-variant of consent banner [#4404](https://github.com/ethyca/fides/pull/4403)

### Security

-- Fix an HTML Injection vulnerability in DSR Packages

## [2.23.2](https://github.com/ethyca/fides/compare/2.23.1...2.23.2)

### Fixed

- Fixed fides.css to vary banner width based on tcf [[#4381](https://github.com/ethyca/fides/issues/4381)]

## [2.23.1](https://github.com/ethyca/fides/compare/2.23.0...2.23.1)

### Changed

- Refactor Fides.js embedded modal to not use A11y dialog [#4355](https://github.com/ethyca/fides/pull/4355)
- Only call `FidesUpdated` when a preference has been saved, not during initialization [#4365](https://github.com/ethyca/fides/pull/4365)
- Updated double toggle styling in favor of single toggles with a radio group to select legal basis [#4376](https://github.com/ethyca/fides/pull/4376)

### Fixed

- Handle invalid `fides_string` when passed in as an override [#4350](https://github.com/ethyca/fides/pull/4350)
- Bug where vendor opt-ins would not initialize properly based on a `fides_string` in the TCF overlay [#4368](https://github.com/ethyca/fides/pull/4368)

## [2.23.0](https://github.com/ethyca/fides/compare/2.22.1...2.23.0)

### Added

- Added support for 3 additional config variables in Fides.js: fidesEmbed, fidesDisableSaveApi, and fidesTcString [#4262](https://github.com/ethyca/fides/pull/4262)
- Added support for fidesEmbed, fidesDisableSaveApi, and fidesTcString to be passed into Fides.js via query param, cookie, or window object [#4297](https://github.com/ethyca/fides/pull/4297)
- New privacy center environment variables `FIDES_PRIVACY_CENTER__IS_FORCED_TCF` which can make the privacy center always return the TCF bundle (`fides-tcf.js`) [#4312](https://github.com/ethyca/fides/pull/4312)
- Added a `FidesUIChanged` event to Fides.js to track when user preferences change without being saved [#4314](https://github.com/ethyca/fides/pull/4314) and [#4253](https://github.com/ethyca/fides/pull/4253)
- Add AC Systems to the TCF Overlay under Vendor Consents section [#4266](https://github.com/ethyca/fides/pull/4266/)
- Added bulk system/vendor creation component [#4309](https://github.com/ethyca/fides/pull/4309/)
- Support for passing in an AC string as part of a fides string for the TCF overlay [#4308](https://github.com/ethyca/fides/pull/4308)
- Added support for overriding the save user preferences API call with a custom fn provided through Fides.init [#4318](https://github.com/ethyca/fides/pull/4318)
- Return AC strings in GET Privacy Experience meta and allow saving preferences against AC strings [#4295](https://github.com/ethyca/fides/pull/4295)
- New GET Privacy Experience Meta Endpoint [#4328](https://github.com/ethyca/fides/pull/4328)
- Access and erasure support for SparkPost [#4328](https://github.com/ethyca/fides/pull/4238)
- Access and erasure support for Iterate [#4332](https://github.com/ethyca/fides/pull/4332)
- SSH Support for MySQL connections [#4310](https://github.com/ethyca/fides/pull/4310)
- Added served notice history IDs to the TCF privacy preference API calls [#4161](https://github.com/ethyca/fides/pull/4161)

### Fixed

- Cleans up CSS for fidesEmbed mode [#4306](https://github.com/ethyca/fides/pull/4306)
- Stacks that do not have any purposes will no longer render an empty purpose block [#4278](https://github.com/ethyca/fides/pull/4278)
- Forcing hidden sections to use display none [#4299](https://github.com/ethyca/fides/pull/4299)
- Handles Hubspot requiring and email to be formatted as email when processing an erasure [#4322](https://github.com/ethyca/fides/pull/4322)
- Minor CSS improvements for the consent/TCF banners and modals [#4334](https://github.com/ethyca/fides/pull/4334)
- Consistent font sizes for labels in the system form and data use forms in the Admin UI [#4346](https://github.com/ethyca/fides/pull/4346)
- Bug where not all system forms would appear to save when used with Compass [#4347](https://github.com/ethyca/fides/pull/4347)
- Restrict TCF Privacy Experience Config if TCF is disabled [#4348](https://github.com/ethyca/fides/pull/4348)
- Removes overflow styling for embedded modal in Fides.js [#4345](https://github.com/ethyca/fides/pull/4345)

### Changed

- Derive cookie storage info, privacy policy and legitimate interest disclosure URLs, and data retention data from the data map instead of directly from gvl.json [#4286](https://github.com/ethyca/fides/pull/4286)
- Updated TCF Version for backend consent reporting [#4305](https://github.com/ethyca/fides/pull/4305)
- Update Version Hash Contents [#4313](https://github.com/ethyca/fides/pull/4313)
- Change vendor selector on system information form to typeahead[#4333](https://github.com/ethyca/fides/pull/4333)
- Updates experience API calls from Fides.js to include new meta field [#4335](https://github.com/ethyca/fides/pull/4335)

## [2.22.1](https://github.com/ethyca/fides/compare/2.22.0...2.22.1)

### Added

- Custom fields are now included in system history change tracking [#4294](https://github.com/ethyca/fides/pull/4294)

### Security

- Added hostname checks for external SaaS connector URLs [CVE-2023-46124](https://github.com/ethyca/fides/security/advisories/GHSA-jq3w-9mgf-43m4)
- Use a Pydantic URL type for privacy policy URLs [CVE-2023-46126](https://github.com/ethyca/fides/security/advisories/GHSA-fgjj-5jmr-gh83)
- Remove the CONFIG_READ scope from the Viewer role [CVE-2023-46125](https://github.com/ethyca/fides/security/advisories/GHSA-rjxg-rpg3-9r89)

## [2.22.0](https://github.com/ethyca/fides/compare/2.21.0...2.22.0)

### Added

- Added an option to link to vendor tab from an experience config description [#4191](https://github.com/ethyca/fides/pull/4191)
- Added two toggles for vendors in the TCF overlay, one for Consent, and one for Legitimate Interest [#4189](https://github.com/ethyca/fides/pull/4189)
- Added two toggles for purposes in the TCF overlay, one for Consent, and one for Legitimate Interest [#4234](https://github.com/ethyca/fides/pull/4234)
- Added support for new TCF-related fields on `System` and `PrivacyDeclaration` models [#4228](https://github.com/ethyca/fides/pull/4228)
- Support for AC string to `fides-tcf` [#4244](https://github.com/ethyca/fides/pull/4244)
- Support for `gvl` prefixed vendor IDs [#4247](https://github.com/ethyca/fides/pull/4247)

### Changed

- Removed `TCF_ENABLED` environment variable from the privacy center in favor of dynamically figuring out which `fides-js` bundle to send [#4131](https://github.com/ethyca/fides/pull/4131)
- Updated copy of info boxes on each TCF tab [#4191](https://github.com/ethyca/fides/pull/4191)
- Clarified messages for error messages presented during connector upload [#4198](https://github.com/ethyca/fides/pull/4198)
- Refactor legal basis dimension regarding how TCF preferences are saved and how the experience is built [#4201](https://github.com/ethyca/fides/pull/4201/)
- Add saving privacy preferences via a TC string [#4221](https://github.com/ethyca/fides/pull/4221)
- Updated fides server to use an environment variable for turning TCF on and off [#4220](https://github.com/ethyca/fides/pull/4220)
- Update frontend to use new legal basis dimension on vendors [#4216](https://github.com/ethyca/fides/pull/4216)
- Updated privacy center patch preferences call to handle updated API response [#4235](https://github.com/ethyca/fides/pull/4235)
- Added our CMP ID [#4233](https://github.com/ethyca/fides/pull/4233)
- Allow Admin UI users to turn on Configure Consent flag [#4246](https://github.com/ethyca/fides/pull/4246)
- Styling improvements for the fides.js consent banners and modals [#4222](https://github.com/ethyca/fides/pull/4222)
- Update frontend to handle updated Compass schema [#4254](https://github.com/ethyca/fides/pull/4254)
- Assume Universal Vendor ID usage in TC String translation [#4256](https://github.com/ethyca/fides/pull/4256)
- Changed vendor form on configuring consent page to use two-part selection for consent uses [#4251](https://github.com/ethyca/fides/pull/4251)
- Updated system form to have new TCF fields [#4271](https://github.com/ethyca/fides/pull/4271)
- Vendors disclosed string is now narrowed to only the vendors shown in the UI, not the whole GVL [#4250](https://github.com/ethyca/fides/pull/4250)
- Changed naming convention "fides_string" instead of "tc_string" for developer friendly consent API's [#4267](https://github.com/ethyca/fides/pull/4267)

### Fixed

- TCF overlay can initialize its consent preferences from a cookie [#4124](https://github.com/ethyca/fides/pull/4124)
- Various improvements to the TCF modal such as vendor storage disclosures, vendor counts, privacy policies, etc. [#4167](https://github.com/ethyca/fides/pull/4167)
- An issue where Braze could not mask an email due to formatting [#4187](https://github.com/ethyca/fides/pull/4187)
- An issue where email was not being overridden correctly for Braze and Domo [#4196](https://github.com/ethyca/fides/pull/4196)
- Use `stdRetention` when there is not a specific value for a purpose's data retention [#4199](https://github.com/ethyca/fides/pull/4199)
- Updating the unflatten_dict util to accept flattened dict values [#4200](https://github.com/ethyca/fides/pull/4200)
- Minor CSS styling fixes for the consent modal [#4252](https://github.com/ethyca/fides/pull/4252)
- Additional styling fixes for issues caused by a CSS reset [#4268](https://github.com/ethyca/fides/pull/4268)
- Bug where vendor legitimate interests would not be set unless vendor consents were first set [#4250](https://github.com/ethyca/fides/pull/4250)
- Vendor count over-counting in TCF overlay [#4275](https://github.com/ethyca/fides/pull/4275)

## [2.21.0](https://github.com/ethyca/fides/compare/2.20.2...2.21.0)

### Added

- "Add a vendor" flow to configuring consent page [#4107](https://github.com/ethyca/fides/pull/4107)
- Initial TCF Backend Support [#3804](https://github.com/ethyca/fides/pull/3804)
- Add initial layer to TCF modal [#3956](https://github.com/ethyca/fides/pull/3956)
- Support for rendering in the TCF modal whether or not a vendor is part of the GVL [#3972](https://github.com/ethyca/fides/pull/3972)
- Features and legal bases dropdown for TCF modal [#3995](https://github.com/ethyca/fides/pull/3995)
- TCF CMP stub API [#4000](https://github.com/ethyca/fides/pull/4000)
- Fides-js can now display preliminary TCF data [#3879](https://github.com/ethyca/fides/pull/3879)
- Fides-js can persist TCF preferences to the backend [#3887](https://github.com/ethyca/fides/pull/3887)
- TCF modal now supports setting legitimate interest fields [#4037](https://github.com/ethyca/fides/pull/4037)
- Embed the GVL in the GET Experiences response [#4143](https://github.com/ethyca/fides/pull/4143)
- Button to view how many vendors and to open the vendor tab in the TCF modal [#4144](https://github.com/ethyca/fides/pull/4144)
- "Edit vendor" flow to configuring consent page [#4162](https://github.com/ethyca/fides/pull/4162)
- TCF overlay description updates [#4051] https://github.com/ethyca/fides/pull/4151
- Added developer-friendly TCF information under Experience meta [#4160](https://github.com/ethyca/fides/pull/4160/)
- Added fides.css customization for Plus users [#4136](https://github.com/ethyca/fides/pull/4136)

### Changed

- Added further config options to customize the privacy center [#4090](https://github.com/ethyca/fides/pull/4090)
- CORS configuration page [#4073](https://github.com/ethyca/fides/pull/4073)
- Refactored `fides.js` components so that they can take data structures that are not necessarily privacy notices [#3870](https://github.com/ethyca/fides/pull/3870)
- Use hosted GVL.json from the backend [#4159](https://github.com/ethyca/fides/pull/4159)
- Features and Special Purposes in the TCF modal do not render toggles [#4139](https://github.com/ethyca/fides/pull/4139)
- Moved the initial TCF layer to the banner [#4142](https://github.com/ethyca/fides/pull/4142)
- Misc copy changes for the system history table and modal [#4146](https://github.com/ethyca/fides/pull/4146)

### Fixed

- Allows CDN to cache empty experience responses from fides.js API [#4113](https://github.com/ethyca/fides/pull/4113)
- Fixed `identity_special_purpose` unique constraint definition [#4174](https://github.com/ethyca/fides/pull/4174/files)

## [2.20.2](https://github.com/ethyca/fides/compare/2.20.1...2.20.2)

### Fixed

- added version_added, version_deprecated, and replaced_by to data use, data subject, and data category APIs [#4135](https://github.com/ethyca/fides/pull/4135)
- Update fides.js to not fetch experience client-side if pre-fetched experience is empty [#4149](https://github.com/ethyca/fides/pull/4149)
- Erasure privacy requests now pause for input if there are any manual process integrations [#4115](https://github.com/ethyca/fides/pull/4115)
- Caching the values of authorization_required and user_guide on the connector templates to improve performance [#4128](https://github.com/ethyca/fides/pull/4128)

## [2.20.1](https://github.com/ethyca/fides/compare/2.20.0...2.20.1)

### Fixed

- Avoid un-optimized query pattern in bulk `GET /system` endpoint [#4120](https://github.com/ethyca/fides/pull/4120)

## [2.20.0](https://github.com/ethyca/fides/compare/2.19.1...2.20.0)

### Added

- Initial page for configuring consent [#4069](https://github.com/ethyca/fides/pull/4069)
- Vendor cookie table for configuring consent [#4082](https://github.com/ethyca/fides/pull/4082)

### Changed

- Refactor how multiplatform builds are handled [#4024](https://github.com/ethyca/fides/pull/4024)
- Added new Performance-related nox commands and included them as part of the CI suite [#3997](https://github.com/ethyca/fides/pull/3997)
- Added dictionary suggestions for data uses [4035](https://github.com/ethyca/fides/pull/4035)
- Privacy notice regions now render human readable names instead of country codes [#4029](https://github.com/ethyca/fides/pull/4029)
- Privacy notice templates are disabled by default [#4010](https://github.com/ethyca/fides/pull/4010)
- Added optional "skip_processing" flag to collections for DSR processing [#4047](https://github.com/ethyca/fides/pull/4047)
- Admin UI now shows all privacy notices with an indicator of whether they apply to any systems [#4010](https://github.com/ethyca/fides/pull/4010)
- Add case-insensitive privacy experience region filtering [#4058](https://github.com/ethyca/fides/pull/4058)
- Adds check for fetch before loading fetch polyfill for fides.js [#4074](https://github.com/ethyca/fides/pull/4074)
- Updated to support Fideslang 2.0, including data migrations [#3933](https://github.com/ethyca/fides/pull/3933)
- Disable notices that are not systems applicable to support new UI [#4094](https://github.com/ethyca/fides/issues/4094)

### Fixed

- Ensures that fides.js toggles are not hidden by other CSS libs [#4075](https://github.com/ethyca/fides/pull/4075)
- Migrate system > meta > vendor > id to system > meta [#4088](https://github.com/ethyca/fides/pull/4088)
- Enable toggles in various tables now render an error toast if an error occurs [#4095](https://github.com/ethyca/fides/pull/4095)
- Fixed a bug where an unsaved changes notification modal would appear even without unsaved changes [#4095](https://github.com/ethyca/fides/pull/4070)

## [2.19.1](https://github.com/ethyca/fides/compare/2.19.0...2.19.1)

### Fixed

- re-enable custom fields for new data use form [#4050](https://github.com/ethyca/fides/pull/4050)
- fix issue with saving source and destination systems [#4065](https://github.com/ethyca/fides/pull/4065)

### Added

- System history UI with diff modal [#4021](https://github.com/ethyca/fides/pull/4021)
- Relax system legal basis for transfers to be any string [#4049](https://github.com/ethyca/fides/pull/4049)

## [2.19.0](https://github.com/ethyca/fides/compare/2.18.0...2.19.0)

### Added

- Add dictionary suggestions [#3937](https://github.com/ethyca/fides/pull/3937), [#3988](https://github.com/ethyca/fides/pull/3988)
- Added new endpoints for healthchecks [#3947](https://github.com/ethyca/fides/pull/3947)
- Added vendor list dropdown [#3857](https://github.com/ethyca/fides/pull/3857)
- Access support for Adobe Sign [#3504](https://github.com/ethyca/fides/pull/3504)

### Fixed

- Fixed issue when generating masked values for invalid data paths [#3906](https://github.com/ethyca/fides/pull/3906)
- Code reload now works when running `nox -s dev` [#3914](https://github.com/ethyca/fides/pull/3914)
- Reduce verbosity of privacy center logging further [#3915](https://github.com/ethyca/fides/pull/3915)
- Resolved an issue where the integration dropdown input lost focus during typing. [#3917](https://github.com/ethyca/fides/pull/3917)
- Fixed dataset issue that was preventing the Vend connector from loading during server startup [#3923](https://github.com/ethyca/fides/pull/3923)
- Adding version check to version-dependent migration script [#3951](https://github.com/ethyca/fides/pull/3951)
- Fixed a bug where some fields were not saving correctly on the system form [#3975](https://github.com/ethyca/fides/pull/3975)
- Changed "retention period" field in privacy declaration form from number input to text input [#3980](https://github.com/ethyca/fides/pull/3980)
- Fixed issue where unsaved changes modal appears incorrectly [#4005](https://github.com/ethyca/fides/pull/4005)
- Fixed banner resurfacing after user consent for pre-fetch experience [#4009](https://github.com/ethyca/fides/pull/4009)

### Changed

- Systems and Privacy Declaration schema and data migration to support the Dictionary [#3901](https://github.com/ethyca/fides/pull/3901)
- The integration search dropdown is now case-insensitive [#3916](https://github.com/ethyca/fides/pull/3916)
- Removed deprecated fields from the taxonomy editor [#3909](https://github.com/ethyca/fides/pull/3909)
- Bump PyMSSQL version and remove workarounds [#3996](https://github.com/ethyca/fides/pull/3996)
- Removed reset suggestions button [#4007](https://github.com/ethyca/fides/pull/4007)
- Admin ui supports fides cloud config API [#4034](https://github.com/ethyca/fides/pull/4034)

### Security

- Resolve custom integration upload RCE vulnerability [CVE-2023-41319](https://github.com/ethyca/fides/security/advisories/GHSA-p6p2-qq95-vq5h)

## [2.18.0](https://github.com/ethyca/fides/compare/2.17.0...2.18.0)

### Added

- Additional consent reporting calls from `fides-js` [#3845](https://github.com/ethyca/fides/pull/3845)
- Additional consent reporting calls from privacy center [#3847](https://github.com/ethyca/fides/pull/3847)
- Access support for Recurly [#3595](https://github.com/ethyca/fides/pull/3595)
- HTTP Logging for the Privacy Center [#3783](https://github.com/ethyca/fides/pull/3783)
- UI support for OAuth2 authorization flow [#3819](https://github.com/ethyca/fides/pull/3819)
- Changes in the `data` directory now trigger a server reload (for local development) [#3874](https://github.com/ethyca/fides/pull/3874)

### Fixed

- Fix datamap zoom for low system counts [#3835](https://github.com/ethyca/fides/pull/3835)
- Fixed connector forms with external dataset reference fields [#3873](https://github.com/ethyca/fides/pull/3873)
- Fix ability to make server side API calls from privacy-center [#3895](https://github.com/ethyca/fides/pull/3895)

### Changed

- Simplified the file structure for HTML DSR packages [#3848](https://github.com/ethyca/fides/pull/3848)
- Simplified the database health check to improve `/health` performance [#3884](https://github.com/ethyca/fides/pull/3884)
- Changed max width of form components in "system information" form tab [#3864](https://github.com/ethyca/fides/pull/3864)
- Remove manual system selection screen [#3865](https://github.com/ethyca/fides/pull/3865)
- System and integration identifiers are now auto-generated [#3868](https://github.com/ethyca/fides/pull/3868)

## [2.17.0](https://github.com/ethyca/fides/compare/2.16.0...2.17.0)

### Added

- Tab component for `fides-js` [#3782](https://github.com/ethyca/fides/pull/3782)
- Added toast for successfully linking an existing integration to a system [#3826](https://github.com/ethyca/fides/pull/3826)
- Various other UI components for `fides-js` to support upcoming TCF modal [#3803](https://github.com/ethyca/fides/pull/3803)
- Allow items in taxonomy to be enabled or disabled [#3844](https://github.com/ethyca/fides/pull/3844)

### Developer Experience

- Changed where db-dependent routers were imported to avoid dependency issues [#3741](https://github.com/ethyca/fides/pull/3741)

### Changed

- Bumped supported Python versions to `3.10.12`, `3.9.17`, and `3.8.17` [#3733](https://github.com/ethyca/fides/pull/3733)
- Logging Updates [#3758](https://github.com/ethyca/fides/pull/3758)
- Add polyfill service to fides-js route [#3759](https://github.com/ethyca/fides/pull/3759)
- Show/hide integration values [#3775](https://github.com/ethyca/fides/pull/3775)
- Sort system cards alphabetically by name on "View systems" page [#3781](https://github.com/ethyca/fides/pull/3781)
- Update admin ui to use new integration delete route [#3785](https://github.com/ethyca/fides/pull/3785)
- Pinned `pymssql` and `cython` dependencies to avoid build issues on ARM machines [#3829](https://github.com/ethyca/fides/pull/3829)

### Removed

- Removed "Custom field(s) successfully saved" toast [#3779](https://github.com/ethyca/fides/pull/3779)

### Added

- Record when consent is served [#3777](https://github.com/ethyca/fides/pull/3777)
- Add an `active` property to taxonomy elements [#3784](https://github.com/ethyca/fides/pull/3784)
- Erasure support for Heap [#3599](https://github.com/ethyca/fides/pull/3599)

### Fixed

- Privacy notice UI's list of possible regions now matches the backend's list [#3787](https://github.com/ethyca/fides/pull/3787)
- Admin UI "property does not existing" build issue [#3831](https://github.com/ethyca/fides/pull/3831)
- Flagging sensitive inputs as passwords to mask values during entry [#3843](https://github.com/ethyca/fides/pull/3843)

## [2.16.0](https://github.com/ethyca/fides/compare/2.15.1...2.16.0)

### Added

- Empty state for when there are no relevant privacy notices in the privacy center [#3640](https://github.com/ethyca/fides/pull/3640)
- GPC indicators in fides-js banner and modal [#3673](https://github.com/ethyca/fides/pull/3673)
- Include `data_use` and `data_category` metadata in `upload` of access results [#3674](https://github.com/ethyca/fides/pull/3674)
- Add enable/disable toggle to integration tab [#3593] (https://github.com/ethyca/fides/pull/3593)

### Fixed

- Render linebreaks in the Fides.js overlay descriptions, etc. [#3665](https://github.com/ethyca/fides/pull/3665)
- Broken link to Fides docs site on the About Fides page in Admin UI [#3643](https://github.com/ethyca/fides/pull/3643)
- Add Systems Applicable Filter to Privacy Experience List [#3654](https://github.com/ethyca/fides/pull/3654)
- Privacy center and fides-js now pass in `Unescape-Safestr` as a header so that special characters can be rendered properly [#3706](https://github.com/ethyca/fides/pull/3706)
- Fixed ValidationError for saving PrivacyPreferences [#3719](https://github.com/ethyca/fides/pull/3719)
- Fixed issue preventing ConnectionConfigs with duplicate names from saving [#3770](https://github.com/ethyca/fides/pull/3770)
- Fixed creating and editing manual integrations [#3772](https://github.com/ethyca/fides/pull/3772)
- Fix lingering integration artifacts by cascading deletes from System [#3771](https://github.com/ethyca/fides/pull/3771)

### Developer Experience

- Reorganized some `api.api.v1` code to avoid circular dependencies on `quickstart` [#3692](https://github.com/ethyca/fides/pull/3692)
- Treat underscores as special characters in user passwords [#3717](https://github.com/ethyca/fides/pull/3717)
- Allow Privacy Notices banner and modal to scroll as needed [#3713](https://github.com/ethyca/fides/pull/3713)
- Make malicious url test more robust to environmental differences [#3748](https://github.com/ethyca/fides/pull/3748)
- Ignore type checker on click decorators to bypass known issue with `click` version `8.1.4` [#3746](https://github.com/ethyca/fides/pull/3746)

### Changed

- Moved GPC preferences slightly earlier in Fides.js lifecycle [#3561](https://github.com/ethyca/fides/pull/3561)
- Changed results from clicking "Test connection" to be a toast instead of statically displayed on the page [#3700](https://github.com/ethyca/fides/pull/3700)
- Moved "management" tab from nav into settings icon in top right [#3701](https://github.com/ethyca/fides/pull/3701)
- Remove name and description fields from integration form [#3684](https://github.com/ethyca/fides/pull/3684)
- Update EU PrivacyNoticeRegion codes and allow experience filtering to drop back to country filtering if region not found [#3630](https://github.com/ethyca/fides/pull/3630)
- Fields with default fields are now flagged as required in the front-end [#3694](https://github.com/ethyca/fides/pull/3694)
- In "view systems", system cards can now be clicked and link to that system's `configure/[id]` page [#3734](https://github.com/ethyca/fides/pull/3734)
- Enable privacy notice and privacy experience feature flags by default [#3773](https://github.com/ethyca/fides/pull/3773)

### Security

- Resolve Zip bomb file upload vulnerability [CVE-2023-37480](https://github.com/ethyca/fides/security/advisories/GHSA-g95c-2jgm-hqc6)
- Resolve SVG bomb (billion laughs) file upload vulnerability [CVE-2023-37481](https://github.com/ethyca/fides/security/advisories/GHSA-3rw2-wfc8-wmj5)

## [2.15.1](https://github.com/ethyca/fides/compare/2.15.0...2.15.1)

### Added

- Set `sslmode` to `prefer` if connecting to Redshift via ssh [#3685](https://github.com/ethyca/fides/pull/3685)

### Changed

- Privacy center action cards are now able to expand to accommodate longer text [#3669](https://github.com/ethyca/fides/pull/3669)
- Update integration endpoint permissions [#3707](https://github.com/ethyca/fides/pull/3707)

### Fixed

- Handle names with a double underscore when processing access and erasure requests [#3688](https://github.com/ethyca/fides/pull/3688)
- Allow Privacy Notices banner and modal to scroll as needed [#3713](https://github.com/ethyca/fides/pull/3713)

### Security

- Resolve path traversal vulnerability in webserver API [CVE-2023-36827](https://github.com/ethyca/fides/security/advisories/GHSA-r25m-cr6v-p9hq)

## [2.15.0](https://github.com/ethyca/fides/compare/2.14.1...2.15.0)

### Added

- Privacy center can now render its consent values based on Privacy Notices and Privacy Experiences [#3411](https://github.com/ethyca/fides/pull/3411)
- Add Google Tag Manager and Privacy Center ENV vars to sample app [#2949](https://github.com/ethyca/fides/pull/2949)
- Add `notice_key` field to Privacy Notice UI form [#3403](https://github.com/ethyca/fides/pull/3403)
- Add `identity` query param to the consent reporting API view [#3418](https://github.com/ethyca/fides/pull/3418)
- Use `rollup-plugin-postcss` to bundle and optimize the `fides.js` components CSS [#3411](https://github.com/ethyca/fides/pull/3411)
- Dispatch Fides.js lifecycle events on window (FidesInitialized, FidesUpdated) and cross-publish to Fides.gtm() integration [#3411](https://github.com/ethyca/fides/pull/3411)
- Added the ability to use custom CAs with Redis via TLS [#3451](https://github.com/ethyca/fides/pull/3451)
- Add default experience configs on startup [#3449](https://github.com/ethyca/fides/pull/3449)
- Load default privacy notices on startup [#3401](https://github.com/ethyca/fides/pull/3401)
- Add ability for users to pass in additional parameters for application database connection [#3450](https://github.com/ethyca/fides/pull/3450)
- Load default privacy notices on startup [#3401](https://github.com/ethyca/fides/pull/3401/files)
- Add ability for `fides-js` to make API calls to Fides [#3411](https://github.com/ethyca/fides/pull/3411)
- `fides-js` banner is now responsive across different viewport widths [#3411](https://github.com/ethyca/fides/pull/3411)
- Add ability to close `fides-js` banner and modal via a button or ESC [#3411](https://github.com/ethyca/fides/pull/3411)
- Add ability to open the `fides-js` modal from a link on the host site [#3411](https://github.com/ethyca/fides/pull/3411)
- GPC preferences are automatically applied via `fides-js` [#3411](https://github.com/ethyca/fides/pull/3411)
- Add new dataset route that has additional filters [#3558](https://github.com/ethyca/fides/pull/3558)
- Update dataset dropdown to use new api filter [#3565](https://github.com/ethyca/fides/pull/3565)
- Filter out saas datasets from the rest of the UI [#3568](https://github.com/ethyca/fides/pull/3568)
- Included optional env vars to have postgres or Redshift connected via bastion host [#3374](https://github.com/ethyca/fides/pull/3374/)
- Support for acknowledge button for notice-only Privacy Notices and to disable toggling them off [#3546](https://github.com/ethyca/fides/pull/3546)
- HTML format for privacy request storage destinations [#3427](https://github.com/ethyca/fides/pull/3427)
- Persistent message showing result and timestamp of last integration test to "Integrations" tab in system view [#3628](https://github.com/ethyca/fides/pull/3628)
- Access and erasure support for SurveyMonkey [#3590](https://github.com/ethyca/fides/pull/3590)
- New Cookies Table for storing cookies associated with systems and privacy declarations [#3572](https://github.com/ethyca/fides/pull/3572)
- `fides-js` and privacy center now delete cookies associated with notices that were opted out of [#3569](https://github.com/ethyca/fides/pull/3569)
- Cookie input field on system data use tab [#3571](https://github.com/ethyca/fides/pull/3571)

### Fixed

- Fix sample app `DATABASE_*` ENV vars for backwards compatibility [#3406](https://github.com/ethyca/fides/pull/3406)
- Fix overlay rendering issue by finding/creating a dedicated parent element for Preact [#3397](https://github.com/ethyca/fides/pull/3397)
- Fix the sample app privacy center link to be configurable [#3409](https://github.com/ethyca/fides/pull/3409)
- Fix CLI output showing a version warning for Snowflake [#3434](https://github.com/ethyca/fides/pull/3434)
- Flaky custom field Cypress test on systems page [#3408](https://github.com/ethyca/fides/pull/3408)
- Fix NextJS errors & warnings for Cookie House sample app [#3411](https://github.com/ethyca/fides/pull/3411)
- Fix bug where `fides-js` toggles were not reflecting changes from rejecting or accepting all notices [#3522](https://github.com/ethyca/fides/pull/3522)
- Remove the `fides-js` banner from tab order when it is hidden and move the overlay components to the top of the tab order. [#3510](https://github.com/ethyca/fides/pull/3510)
- Fix bug where `fides-js` toggle states did not always initialize properly [#3597](https://github.com/ethyca/fides/pull/3597)
- Fix race condition with consent modal link rendering [#3521](https://github.com/ethyca/fides/pull/3521)
- Hide custom fields section when there are no custom fields created [#3554](https://github.com/ethyca/fides/pull/3554)
- Disable connector dropdown in integration tab on save [#3552](https://github.com/ethyca/fides/pull/3552)
- Handles an edge case for non-existent identities with the Kustomer API [#3513](https://github.com/ethyca/fides/pull/3513)
- remove the configure privacy request tile from the home screen [#3555](https://github.com/ethyca/fides/pull/3555)
- Updated Privacy Experience Safe Strings Serialization [#3600](https://github.com/ethyca/fides/pull/3600/)
- Only create default experience configs on startup, not update [#3605](https://github.com/ethyca/fides/pull/3605)
- Update to latest asyncpg dependency to avoid build error [#3614](https://github.com/ethyca/fides/pull/3614)
- Fix bug where editing a data use on a system could delete existing data uses [#3627](https://github.com/ethyca/fides/pull/3627)
- Restrict Privacy Center debug logging to development-only [#3638](https://github.com/ethyca/fides/pull/3638)
- Fix bug where linking an integration would not update the tab when creating a new system [#3662](https://github.com/ethyca/fides/pull/3662)
- Fix dataset yaml not properly reflecting the dataset in the dropdown of system integrations tab [#3666](https://github.com/ethyca/fides/pull/3666)
- Fix privacy notices not being able to be edited via the UI after the addition of the `cookies` field [#3670](https://github.com/ethyca/fides/pull/3670)
- Add a transform in the case of `null` name fields in privacy declarations for the data use forms [#3683](https://github.com/ethyca/fides/pull/3683)

### Changed

- Enabled Privacy Experience beta flag [#3364](https://github.com/ethyca/fides/pull/3364)
- Reorganize CLI Command Source Files [#3491](https://github.com/ethyca/fides/pull/3491)
- Removed ExperienceConfig.delivery_mechanism constraint [#3387](https://github.com/ethyca/fides/pull/3387)
- Updated privacy experience UI forms to reflect updated experience config fields [#3402](https://github.com/ethyca/fides/pull/3402)
- Use a venv in the Dockerfile for installing Python deps [#3452](https://github.com/ethyca/fides/pull/3452)
- Bump SlowAPI Version [#3456](https://github.com/ethyca/fides/pull/3456)
- Bump Psycopg2-binary Version [#3473](https://github.com/ethyca/fides/pull/3473)
- Reduced duplication between PrivacyExperience and PrivacyExperienceConfig [#3470](https://github.com/ethyca/fides/pull/3470)
- Update privacy centre email and phone validation to allow for both to be blank [#3432](https://github.com/ethyca/fides/pull/3432)
- Moved connection configuration into the system portal [#3407](https://github.com/ethyca/fides/pull/3407)
- Update `fideslang` to `1.4.1` to allow arbitrary nested metadata on `System`s and `Dataset`s `meta` property [#3463](https://github.com/ethyca/fides/pull/3463)
- Remove form validation to allow both email & phone inputs for consent requests [#3529](https://github.com/ethyca/fides/pull/3529)
- Removed dataset dropdown from saas connector configuration [#3563](https://github.com/ethyca/fides/pull/3563)
- Removed `pyodbc` in favor of `pymssql` for handling SQL Server connections [#3435](https://github.com/ethyca/fides/pull/3435)
- Only create a PrivacyRequest when saving consent if at least one notice has system-wide enforcement [#3626](https://github.com/ethyca/fides/pull/3626)
- Increased the character limit for the `SafeStr` type from 500 to 32000 [#3647](https://github.com/ethyca/fides/pull/3647)
- Changed "connection" to "integration" on system view and edit pages [#3659](https://github.com/ethyca/fides/pull/3659)

### Developer Experience

- Add ability to pass ENV vars to both privacy center and sample app during `fides deploy` via `.env` [#2949](https://github.com/ethyca/fides/pull/2949)
- Handle an edge case when generating tags that finds them out of sequence [#3405](https://github.com/ethyca/fides/pull/3405)
- Add support for pushing `prerelease` and `rc` tagged images to Dockerhub [#3474](https://github.com/ethyca/fides/pull/3474)
- Optimize GitHub workflows used for docker image publishing [#3526](https://github.com/ethyca/fides/pull/3526)

### Removed

- Removed the deprecated `system_dependencies` from `System` resources, migrating to `egress` [#3285](https://github.com/ethyca/fides/pull/3285)

### Docs

- Updated developer docs for ARM platform users related to `pymssql` [#3615](https://github.com/ethyca/fides/pull/3615)

## [2.14.1](https://github.com/ethyca/fides/compare/2.14.0...2.14.1)

### Added

- Add `identity` query param to the consent reporting API view [#3418](https://github.com/ethyca/fides/pull/3418)
- Add privacy centre button text customisations [#3432](https://github.com/ethyca/fides/pull/3432)
- Add privacy centre favicon customisation [#3432](https://github.com/ethyca/fides/pull/3432)

### Changed

- Update privacy centre email and phone validation to allow for both to be blank [#3432](https://github.com/ethyca/fides/pull/3432)

## [2.14.0](https://github.com/ethyca/fides/compare/2.13.0...2.14.0)

### Added

- Add an automated test to check for `/fides-consent.js` backwards compatibility [#3289](https://github.com/ethyca/fides/pull/3289)
- Add infrastructure for "overlay" consent components (Preact, CSS bundling, etc.) and initial version of consent banner [#3191](https://github.com/ethyca/fides/pull/3191)
- Add the modal component of the "overlay" consent components [#3291](https://github.com/ethyca/fides/pull/3291)
- Added an `automigrate` database setting [#3220](https://github.com/ethyca/fides/pull/3220)
- Track Privacy Experience with Privacy Preferences [#3311](https://github.com/ethyca/fides/pull/3311)
- Add ability for `fides-js` to fetch its own geolocation [#3356](https://github.com/ethyca/fides/pull/3356)
- Add ability to select different locations in the "Cookie House" sample app [#3362](https://github.com/ethyca/fides/pull/3362)
- Added optional logging of resource changes on the server [#3331](https://github.com/ethyca/fides/pull/3331)

### Fixed

- Maintain casing differences within Snowflake datasets for proper DSR execution [#3245](https://github.com/ethyca/fides/pull/3245)
- Handle DynamoDB edge case where no attributes are defined [#3299](https://github.com/ethyca/fides/pull/3299)
- Support pseudonymous consent requests with `fides_user_device_id` for the new consent workflow [#3203](https://github.com/ethyca/fides/pull/3203)
- Fides user device id filter to GET Privacy Experience List endpoint to stash user preferences on embedded notices [#3302](https://github.com/ethyca/fides/pull/3302)
- Support for data categories on manual webhook fields [#3330](https://github.com/ethyca/fides/pull/3330)
- Added config-driven rendering to consent components [#3316](https://github.com/ethyca/fides/pull/3316)
- Pin `typing_extensions` dependency to `4.5.0` to work around a pydantic bug [#3357](https://github.com/ethyca/fides/pull/3357)

### Changed

- Explicitly escape/unescape certain fields instead of using SafeStr [#3144](https://github.com/ethyca/fides/pull/3144)
- Updated DynamoDB icon [#3296](https://github.com/ethyca/fides/pull/3296)
- Increased default page size for the connection type endpoint to 100 [#3298](https://github.com/ethyca/fides/pull/3298)
- Data model around PrivacyExperiences to better keep Privacy Notices and Experiences in sync [#3292](https://github.com/ethyca/fides/pull/3292)
- UI calls to support new PrivacyExperiences data model [#3313](https://github.com/ethyca/fides/pull/3313)
- Ensure email connectors respect the `notifications.notification_service_type` app config property if set [#3355](https://github.com/ethyca/fides/pull/3355)
- Rework Delighted connector so the `survey_response` endpoint depends on the `person` endpoint [3385](https://github.com/ethyca/fides/pull/3385)
- Remove logging within the Celery creation function [#3303](https://github.com/ethyca/fides/pull/3303)
- Update how generic endpoint generation works [#3304](https://github.com/ethyca/fides/pull/3304)
- Restrict strack-trace logging when not in Dev mode [#3081](https://github.com/ethyca/fides/pull/3081)
- Refactor CSS variables for `fides-js` to match brandable color palette [#3321](https://github.com/ethyca/fides/pull/3321)
- Moved all of the dirs from `fides.api.ops` into `fides.api` [#3318](https://github.com/ethyca/fides/pull/3318)
- Put global settings for fides.js on privacy center settings [#3333](https://github.com/ethyca/fides/pull/3333)
- Changed `fides db migrate` to `fides db upgrade` [#3342](https://github.com/ethyca/fides/pull/3342)
- Add required notice key to privacy notices [#3337](https://github.com/ethyca/fides/pull/3337)
- Make Privacy Experience List public, and separate public endpoint rate limiting [#3339](https://github.com/ethyca/fides/pull/3339)

### Developer Experience

- Add dispatch event when publishing a non-prod tag [#3317](https://github.com/ethyca/fides/pull/3317)
- Add OpenAPI (Swagger) documentation for Fides Privacy Center API endpoints (/fides.js) [#3341](https://github.com/ethyca/fides/pull/3341)

### Removed

- Remove `fides export` command and backing code [#3256](https://github.com/ethyca/fides/pull/3256)

## [2.13.0](https://github.com/ethyca/fides/compare/2.12.1...2.13.0)

### Added

- Connector for DynamoDB [#2998](https://github.com/ethyca/fides/pull/2998)
- Access and erasure support for Amplitude [#2569](https://github.com/ethyca/fides/pull/2569)
- Access and erasure support for Gorgias [#2444](https://github.com/ethyca/fides/pull/2444)
- Privacy Experience Bulk Create, Bulk Update, and Detail Endpoints [#3185](https://github.com/ethyca/fides/pull/3185)
- Initial privacy experience UI [#3186](https://github.com/ethyca/fides/pull/3186)
- A JavaScript modal to copy a script tag for `fides.js` [#3238](https://github.com/ethyca/fides/pull/3238)
- Access and erasure support for OneSignal [#3199](https://github.com/ethyca/fides/pull/3199)
- Add the ability to "inject" location into `/fides.js` bundles and cache responses for one hour [#3272](https://github.com/ethyca/fides/pull/3272)
- Prevent column sorts from resetting when data changes [#3290](https://github.com/ethyca/fides/pull/3290)

### Changed

- Merge instances of RTK `createApi` into one instance for better cache invalidation [#3059](https://github.com/ethyca/fides/pull/3059)
- Update custom field definition uniqueness to be case insensitive name per resource type [#3215](https://github.com/ethyca/fides/pull/3215)
- Restrict where privacy notices of certain consent mechanisms must be displayed [#3195](https://github.com/ethyca/fides/pull/3195)
- Merged the `lib` submodule into the `api.ops` submodule [#3134](https://github.com/ethyca/fides/pull/3134)
- Merged duplicate privacy declaration components [#3254](https://github.com/ethyca/fides/pull/3254)
- Refactor client applications into a monorepo with turborepo, extract fides-js into a standalone package, and improve privacy-center to load configuration at runtime [#3105](https://github.com/ethyca/fides/pull/3105)

### Fixed

- Prevent ability to unintentionally show "default" Privacy Center configuration, styles, etc. [#3242](https://github.com/ethyca/fides/pull/3242)
- Fix broken links to docs site pages in Admin UI [#3232](https://github.com/ethyca/fides/pull/3232)
- Repoint legacy docs site links to the new and improved docs site [#3167](https://github.com/ethyca/fides/pull/3167)
- Fix Cookie House Privacy Center styles for fides deploy [#3283](https://github.com/ethyca/fides/pull/3283)
- Maintain casing differences within Snowflake datasets for proper DSR execution [#3245](https://github.com/ethyca/fides/pull/3245)

### Developer Experience

- Use prettier to format _all_ source files in client packages [#3240](https://github.com/ethyca/fides/pull/3240)

### Deprecated

- Deprecate `fides export` CLI command as it is moving to `fidesplus` [#3264](https://github.com/ethyca/fides/pull/3264)

## [2.12.1](https://github.com/ethyca/fides/compare/2.12.0...2.12.1)

### Changed

- Updated how Docker version checks are handled and added an escape-hatch [#3218](https://github.com/ethyca/fides/pull/3218)

### Fixed

- Datamap export mitigation for deleted taxonomy elements referenced by declarations [#3214](https://github.com/ethyca/fides/pull/3214)
- Update datamap columns each time the page is visited [#3211](https://github.com/ethyca/fides/pull/3211)
- Ensure inactive custom fields are not returned for datamap response [#3223](https://github.com/ethyca/fides/pull/3223)

## [2.12.0](https://github.com/ethyca/fides/compare/2.11.0...2.12.0)

### Added

- Access and erasure support for Aircall [#2589](https://github.com/ethyca/fides/pull/2589)
- Access and erasure support for Klaviyo [#2501](https://github.com/ethyca/fides/pull/2501)
- Page to edit or add privacy notices [#3058](https://github.com/ethyca/fides/pull/3058)
- Side navigation bar can now also have children navigation links [#3099](https://github.com/ethyca/fides/pull/3099)
- Endpoints for consent reporting [#3095](https://github.com/ethyca/fides/pull/3095)
- Added manage custom fields page behind feature flag [#3089](https://github.com/ethyca/fides/pull/3089)
- Custom fields table [#3097](https://github.com/ethyca/fides/pull/3097)
- Custom fields form modal [#3165](https://github.com/ethyca/fides/pull/3165)
- Endpoints to save the new-style Privacy Preferences with respect to a fides user device id [#3132](https://github.com/ethyca/fides/pull/3132)
- Support `privacy_declaration` as a resource type for custom fields [#3149](https://github.com/ethyca/fides/pull/3149)
- Expose `id` field of embedded `privacy_declarations` on `system` API responses [#3157](https://github.com/ethyca/fides/pull/3157)
- Access and erasure support for Unbounce [#2697](https://github.com/ethyca/fides/pull/2697)
- Support pseudonymous consent requests with `fides_user_device_id` [#3158](https://github.com/ethyca/fides/pull/3158)
- Update `fides_consent` cookie format [#3158](https://github.com/ethyca/fides/pull/3158)
- Add custom fields to the data use declaration form [#3197](https://github.com/ethyca/fides/pull/3197)
- Added fides user device id as a ProvidedIdentityType [#3131](https://github.com/ethyca/fides/pull/3131)

### Changed

- The `cursor` pagination strategy now also searches for data outside of the `data_path` when determining the cursor value [#3068](https://github.com/ethyca/fides/pull/3068)
- Moved Privacy Declarations associated with Systems to their own DB table [#3098](https://github.com/ethyca/fides/pull/3098)
- More tests on data use validation for privacy notices within the same region [#3156](https://github.com/ethyca/fides/pull/3156)
- Improvements to export code for bugfixes and privacy declaration custom field support [#3184](https://github.com/ethyca/fides/pull/3184)
- Enabled privacy notice feature flag [#3192](https://github.com/ethyca/fides/pull/3192)
- Updated TS types - particularly with new privacy notices [#3054](https://github.com/ethyca/fides/pull/3054)
- Make name not required on privacy declaration [#3150](https://github.com/ethyca/fides/pull/3150)
- Let Rule Targets allow for custom data categories [#3147](https://github.com/ethyca/fides/pull/3147)

### Removed

- Removed the warning about access control migration [#3055](https://github.com/ethyca/fides/pull/3055)
- Remove `customFields` feature flag [#3080](https://github.com/ethyca/fides/pull/3080)
- Remove notification banner from the home page [#3088](https://github.com/ethyca/fides/pull/3088)

### Fixed

- Fix a typo in the Admin UI [#3166](https://github.com/ethyca/fides/pull/3166)
- The `--local` flag is now respected for the `scan dataset db` command [#3096](https://github.com/ethyca/fides/pull/3096)
- Fixing issue where connectors with external dataset references would fail to save [#3142](https://github.com/ethyca/fides/pull/3142)
- Ensure privacy declaration IDs are stable across updates through system API [#3188](https://github.com/ethyca/fides/pull/3188)
- Fixed unit tests for saas connector type endpoints now that we have >50 [#3101](https://github.com/ethyca/fides/pull/3101)
- Fixed nox docs link [#3121](https://github.com/ethyca/fides/pull/3121/files)

### Developer Experience

- Update fides deploy to use a new database.load_samples setting to initialize sample Systems, Datasets, and Connections for testing [#3102](https://github.com/ethyca/fides/pull/3102)
- Remove support for automatically configuring messaging (Mailgun) & storage (S3) using `.env` with `nox -s "fides_env(test)"` [#3102](https://github.com/ethyca/fides/pull/3102)
- Add smoke tests for consent management [#3158](https://github.com/ethyca/fides/pull/3158)
- Added nox command that opens dev docs [#3082](https://github.com/ethyca/fides/pull/3082)

## [2.11.0](https://github.com/ethyca/fides/compare/2.10.0...2.11.0)

### Added

- Access support for Shippo [#2484](https://github.com/ethyca/fides/pull/2484)
- Feature flags can be set such that they cannot be modified by the user [#2966](https://github.com/ethyca/fides/pull/2966)
- Added the datamap UI to make it open source [#2988](https://github.com/ethyca/fides/pull/2988)
- Introduced a `FixedLayout` component (from the datamap UI) for pages that need to be a fixed height and scroll within [#2992](https://github.com/ethyca/fides/pull/2992)
- Added preliminary privacy notice page [#2995](https://github.com/ethyca/fides/pull/2995)
- Table for privacy notices [#3001](https://github.com/ethyca/fides/pull/3001)
- Added connector template endpoint [#2946](https://github.com/ethyca/fides/pull/2946)
- Query params on connection type endpoint to filter by supported action type [#2996](https://github.com/ethyca/fides/pull/2996)
- Scope restrictions for privacy notice table in the UI [#3007](https://github.com/ethyca/fides/pull/3007)
- Toggle for enabling/disabling privacy notices in the UI [#3010](https://github.com/ethyca/fides/pull/3010)
- Add endpoint to retrieve privacy notices grouped by their associated data uses [#2956](https://github.com/ethyca/fides/pull/2956)
- Support for uploading custom connector templates via the UI [#2997](https://github.com/ethyca/fides/pull/2997)
- Add a backwards-compatible workflow for saving and propagating consent preferences with respect to Privacy Notices [#3016](https://github.com/ethyca/fides/pull/3016)
- Empty state for privacy notices [#3027](https://github.com/ethyca/fides/pull/3027)
- Added Data flow modal [#3008](https://github.com/ethyca/fides/pull/3008)
- Update datamap table export [#3038](https://github.com/ethyca/fides/pull/3038)
- Added more advanced privacy center styling [#2943](https://github.com/ethyca/fides/pull/2943)
- Backend privacy experiences foundation [#3146](https://github.com/ethyca/fides/pull/3146)

### Changed

- Set `privacyDeclarationDeprecatedFields` flags to false and set `userCannotModify` to true [2987](https://github.com/ethyca/fides/pull/2987)
- Restored `nav-config` back to the admin-ui [#2990](https://github.com/ethyca/fides/pull/2990)
- Bumped supported Python versions to 3.10.11, 3.9.16, and 3.8.14 [#2936](https://github.com/ethyca/fides/pull/2936)
- Modify privacy center default config to only request email identities, and add validation preventing requesting both email & phone identities [#2539](https://github.com/ethyca/fides/pull/2539)
- SaaS connector icons are now dynamically loaded from the connector templates [#3018](https://github.com/ethyca/fides/pull/3018)
- Updated consentmechanism Enum to rename "necessary" to "notice_only" [#3048](https://github.com/ethyca/fides/pull/3048)
- Updated test data for Mongo, CLI [#3011](https://github.com/ethyca/fides/pull/3011)
- Updated the check for if a user can assign owner roles to be scope-based instead of role-based [#2964](https://github.com/ethyca/fides/pull/2964)
- Replaced menu in user management table with delete icon [#2958](https://github.com/ethyca/fides/pull/2958)
- Added extra fields to webhook payloads [#2830](https://github.com/ethyca/fides/pull/2830)

### Removed

- Removed interzone navigation logic now that the datamap UI and admin UI are one app [#2990](https://github.com/ethyca/fides/pull/2990)
- Remove the `unknown` state for generated datasets displaying on fidesplus [#2957](https://github.com/ethyca/fides/pull/2957)
- Removed datamap export API [#2999](https://github.com/ethyca/fides/pull/2999)

### Developer Experience

- Nox commands for git tagging to support feature branch builds [#2979](https://github.com/ethyca/fides/pull/2979)
- Changed test environment (`nox -s fides_env`) to run `fides deploy` for local testing [#3071](https://github.com/ethyca/fides/pull/3017)
- Publish git-tag specific docker images [#3050](https://github.com/ethyca/fides/pull/3050)

## [2.10.0](https://github.com/ethyca/fides/compare/2.9.2...2.10.0)

### Added

- Allow users to configure their username and password via the config file [#2884](https://github.com/ethyca/fides/pull/2884)
- Add authentication to the `masking` endpoints as well as accompanying scopes [#2909](https://github.com/ethyca/fides/pull/2909)
- Add an Organization Management page (beta) [#2908](https://github.com/ethyca/fides/pull/2908)
- Adds assigned systems to user management table [#2922](https://github.com/ethyca/fides/pull/2922)
- APIs to support Privacy Notice management (create, read, update) [#2928](https://github.com/ethyca/fides/pull/2928)

### Changed

- Improved standard layout for large width screens and polished misc. pages [#2869](https://github.com/ethyca/fides/pull/2869)
- Changed UI paths in the admin-ui [#2869](https://github.com/ethyca/fides/pull/2892)
  - `/add-systems/new` --> `/add-systems/manual`
  - `/system` --> `/systems`
- Added individual ID routes for systems [#2902](https://github.com/ethyca/fides/pull/2902)
- Deprecated adding scopes to users directly; you can only add roles. [#2848](https://github.com/ethyca/fides/pull/2848/files)
- Changed About Fides page to say "Fides Core Version:" over "Version". [#2899](https://github.com/ethyca/fides/pull/2899)
- Polish Admin UI header & navigation [#2897](https://github.com/ethyca/fides/pull/2897)
- Give new users a "viewer" role by default [#2900](https://github.com/ethyca/fides/pull/2900)
- Tie together save states for user permissions and systems [#2913](https://github.com/ethyca/fides/pull/2913)
- Removing payment types from Stripe connector params [#2915](https://github.com/ethyca/fides/pull/2915)
- Viewer role can now access a restricted version of the user management page [#2933](https://github.com/ethyca/fides/pull/2933)
- Change Privacy Center email placeholder text [#2935](https://github.com/ethyca/fides/pull/2935)
- Restricted setting Approvers as System Managers [#2891](https://github.com/ethyca/fides/pull/2891)
- Adds confirmation modal when downgrading user to "approver" role via Admin UI [#2924](https://github.com/ethyca/fides/pull/2924)
- Changed the toast message for new users to include access control info [#2939](https://github.com/ethyca/fides/pull/2939)
- Add Data Stewards to datamap export [#2962](https://github.com/ethyca/fides/pull/2962)

### Fixed

- Restricted Contributors from being able to create Owners [#2888](https://github.com/ethyca/fides/pull/2888)
- Allow for dynamic aspect ratio for logo on Privacy Center 404 [#2895](https://github.com/ethyca/fides/pull/2895)
- Allow for dynamic aspect ratio for logo on consent page [#2895](https://github.com/ethyca/fides/pull/2895)
- Align role dscription drawer of Admin UI with top nav: [#2932](https://github.com/ethyca/fides/pull/2932)
- Fixed error message when a user is assigned to be an approver without any systems [#2953](https://github.com/ethyca/fides/pull/2953)

### Developer Experience

- Update frontend npm packages (admin-ui, privacy-center, cypress-e2e) [#2921](https://github.com/ethyca/fides/pull/2921)

## [2.9.2](https://github.com/ethyca/fides/compare/2.9.1...2.9.2)

### Fixed

- Allow multiple data uses as long as their processing activity name is different [#2905](https://github.com/ethyca/fides/pull/2905)
- use HTML property, not text, when dispatching Mailchimp Transactional emails [#2901](https://github.com/ethyca/fides/pull/2901)
- Remove policy key from Privacy Center submission modal [#2912](https://github.com/ethyca/fides/pull/2912)

## [2.9.1](https://github.com/ethyca/fides/compare/2.9.0...2.9.1)

### Added

- Added Attentive erasure email connector [#2782](https://github.com/ethyca/fides/pull/2782)

### Changed

- Removed dataset based email connectors [#2782](https://github.com/ethyca/fides/pull/2782)
- Changed Auth0's authentication strategy from `bearer` to `oauth2_client_credentials` [#2820](https://github.com/ethyca/fides/pull/2820)
- renamed the privacy declarations field "Privacy declaration name (deprecated)" to "Processing Activity" [#711](https://github.com/ethyca/fidesplus/issues/711)

### Fixed

- Fixed issue where the scopes list passed into FidesUserPermission could get mutated with the total_scopes call [#2883](https://github.com/ethyca/fides/pull/2883)

### Removed

- removed the `privacyDeclarationDeprecatedFields` flag [#711](https://github.com/ethyca/fidesplus/issues/711)

## [2.9.0](https://github.com/ethyca/fides/compare/2.8.3...2.9.0)

### Added

- The ability to assign users as system managers for a specific system [#2714](https://github.com/ethyca/fides/pull/2714)
- New endpoints to add and remove users as system managers [#2726](https://github.com/ethyca/fides/pull/2726)
- Warning about access control migration to the UI [#2842](https://github.com/ethyca/fides/pull/2842)
- Adds Role Assignment UI [#2739](https://github.com/ethyca/fides/pull/2739)
- Add an automated migration to give users a `viewer` role [#2821](https://github.com/ethyca/fides/pull/2821)

### Changed

- Removed "progressive" navigation that would hide Admin UI tabs until Systems / Connections were configured [#2762](https://github.com/ethyca/fides/pull/2762)
- Added `system.privacy_declaration.name` to datamap response [#2831](https://github.com/ethyca/fides/pull/2831/files)

### Developer Experience

- Retired legacy `navV2` feature flag [#2762](https://github.com/ethyca/fides/pull/2762)
- Update Admin UI Layout to fill viewport height [#2812](https://github.com/ethyca/fides/pull/2812)

### Fixed

- Fixed issue where unsaved changes warning would always show up when running fidesplus [#2788](https://github.com/ethyca/fides/issues/2788)
- Fixed problem in datamap export with datasets that had been updated via SaaS instantiation [#2841](https://github.com/ethyca/fides/pull/2841)
- Fixed problem in datamap export with inconsistent custom field ordering [#2859](https://github.com/ethyca/fides/pull/2859)

## [2.8.3](https://github.com/ethyca/fides/compare/2.8.2...2.8.3)

### Added

- Serialise `bson.ObjectId` types in SAR data packages [#2785](https://github.com/ethyca/fides/pull/2785)

### Fixed

- Fixed issue where more than 1 populated custom fields removed a system from the datamap export [#2825](https://github.com/ethyca/fides/pull/2825)

## [2.8.2](https://github.com/ethyca/fides/compare/2.8.1...2.8.2)

### Fixed

- Resolved a bug that stopped custom fields populating the visual datamap [#2775](https://github.com/ethyca/fides/pull/2775)
- Patch appconfig migration to handle existing db record [#2780](https://github.com/ethyca/fides/pull/2780)

## [2.8.1](https://github.com/ethyca/fides/compare/2.8.0...2.8.1)

### Fixed

- Disabled hiding Admin UI based on user scopes [#2771](https://github.com/ethyca/fides/pull/2771)

## [2.8.0](https://github.com/ethyca/fides/compare/2.7.1...2.8.0)

### Added

- Add API support for messaging config properties [#2551](https://github.com/ethyca/fides/pull/2551)
- Access and erasure support for Kustomer [#2520](https://github.com/ethyca/fides/pull/2520)
- Added the `erase_after` field on collections to be able to set the order for erasures [#2619](https://github.com/ethyca/fides/pull/2619)
- Add a toggle to filter the system classification to only return those with classification data [#2700](https://github.com/ethyca/fides/pull/2700)
- Added backend role-based permissions [#2671](https://github.com/ethyca/fides/pull/2671)
- Access and erasure for Vend SaaS Connector [#1869](https://github.com/ethyca/fides/issues/1869)
- Added endpoints for storage and messaging config setup status [#2690](https://github.com/ethyca/fides/pull/2690)
- Access and erasure for Jira SaaS Connector [#1871](https://github.com/ethyca/fides/issues/1871)
- Access and erasure support for Delighted [#2244](https://github.com/ethyca/fides/pull/2244)
- Improve "Upload a new dataset YAML" [#1531](https://github.com/ethyca/fides/pull/2258)
- Input validation and sanitization for Privacy Request fields [#2655](https://github.com/ethyca/fides/pull/2655)
- Access and erasure support for Yotpo [#2708](https://github.com/ethyca/fides/pull/2708)
- Custom Field Library Tab [#527](https://github.com/ethyca/fides/pull/2693)
- Allow SendGrid template usage [#2728](https://github.com/ethyca/fides/pull/2728)
- Added ConnectorRunner to simplify SaaS connector testing [#1795](https://github.com/ethyca/fides/pull/1795)
- Adds support for Mailchimp Transactional as a messaging config [#2742](https://github.com/ethyca/fides/pull/2742)

### Changed

- Admin UI
  - Add flow for selecting system types when manually creating a system [#2530](https://github.com/ethyca/fides/pull/2530)
  - Updated forms for privacy declarations [#2648](https://github.com/ethyca/fides/pull/2648)
  - Delete flow for privacy declarations [#2664](https://github.com/ethyca/fides/pull/2664)
  - Add framework to have UI elements respect the user's scopes [#2682](https://github.com/ethyca/fides/pull/2682)
  - "Manual Webhook" has been renamed to "Manual Process". [#2717](https://github.com/ethyca/fides/pull/2717)
- Convert all config values to Pydantic `Field` objects [#2613](https://github.com/ethyca/fides/pull/2613)
- Add warning to 'fides deploy' when installed outside of a virtual environment [#2641](https://github.com/ethyca/fides/pull/2641)
- Redesigned the default/init config file to be auto-documented. Also updates the `fides init` logic and analytics consent logic [#2694](https://github.com/ethyca/fides/pull/2694)
- Change how config creation/import is handled across the application [#2622](https://github.com/ethyca/fides/pull/2622)
- Update the CLI aesthetics & docstrings [#2703](https://github.com/ethyca/fides/pull/2703)
- Updates Roles->Scopes Mapping [#2744](https://github.com/ethyca/fides/pull/2744)
- Return user scopes as an enum, as well as total scopes [#2741](https://github.com/ethyca/fides/pull/2741)
- Update `MessagingServiceType` enum to be lowercased throughout [#2746](https://github.com/ethyca/fides/pull/2746)

### Developer Experience

- Set the security environment of the fides dev setup to `prod` instead of `dev` [#2588](https://github.com/ethyca/fides/pull/2588)
- Removed unexpected default Redis password [#2666](https://github.com/ethyca/fides/pull/2666)
- Privacy Center
  - Typechecking and validation of the `config.json` will be checked for backwards-compatibility. [#2661](https://github.com/ethyca/fides/pull/2661)
- Combined conftest.py files [#2669](https://github.com/ethyca/fides/pull/2669)

### Fixed

- Fix support for "redis.user" setting when authenticating to the Redis cache [#2666](https://github.com/ethyca/fides/pull/2666)
- Fix error with the classify dataset feature flag not writing the dataset to the server [#2675](https://github.com/ethyca/fides/pull/2675)
- Allow string dates to stay strings in cache decoding [#2695](https://github.com/ethyca/fides/pull/2695)
- Admin UI
  - Remove Identifiability (Data Qualifier) from taxonomy editor [2684](https://github.com/ethyca/fides/pull/2684)
- FE: Custom field selections binding issue on Taxonomy tabs [#2659](https://github.com/ethyca/fides/pull/2693/)
- Fix Privacy Request Status when submitting a consent request when identity verification is required [#2736](https://github.com/ethyca/fides/pull/2736)

## [2.7.1](https://github.com/ethyca/fides/compare/2.7.0...2.7.1)

- Fix error with the classify dataset feature flag not writing the dataset to the server [#2675](https://github.com/ethyca/fides/pull/2675)

## [2.7.0](https://github.com/ethyca/fides/compare/2.6.6...2.7.0)

- Fides API

  - Access and erasure support for Braintree [#2223](https://github.com/ethyca/fides/pull/2223)
  - Added route to send a test message [#2585](https://github.com/ethyca/fides/pull/2585)
  - Add default storage configuration functionality and associated APIs [#2438](https://github.com/ethyca/fides/pull/2438)

- Admin UI

  - Custom Metadata [#2536](https://github.com/ethyca/fides/pull/2536)
    - Create Custom Lists
    - Create Custom Field Definition
    - Create custom fields from a the taxonomy editor
    - Provide a custom field value in a resource
    - Bulk edit custom field values [#2612](https://github.com/ethyca/fides/issues/2612)
    - Custom metadata UI Polish [#2624](https://github.com/ethyca/fides/pull/2625)

- Privacy Center

  - The consent config default value can depend on whether Global Privacy Control is enabled. [#2341](https://github.com/ethyca/fides/pull/2341)
  - When GPC is enabled, the UI indicates which data uses are opted out by default. [#2596](https://github.com/ethyca/fides/pull/2596)
  - `inspectForBrowserIdentities` now also looks for `ljt_readerID`. [#2543](https://github.com/ethyca/fides/pull/2543)

### Added

- Added new Wunderkind Consent Saas Connector [#2600](https://github.com/ethyca/fides/pull/2600)
- Added new Sovrn Email Consent Connector [#2543](https://github.com/ethyca/fides/pull/2543/)
- Log Fides version at startup [#2566](https://github.com/ethyca/fides/pull/2566)

### Changed

- Update Admin UI to show all action types (access, erasure, consent, update) [#2523](https://github.com/ethyca/fides/pull/2523)
- Removes legacy `verify_oauth_client` function [#2527](https://github.com/ethyca/fides/pull/2527)
- Updated the UI for adding systems to a new design [#2490](https://github.com/ethyca/fides/pull/2490)
- Minor logging improvements [#2566](https://github.com/ethyca/fides/pull/2566)
- Various form components now take a `stacked` or `inline` variant [#2542](https://github.com/ethyca/fides/pull/2542)
- UX fixes for user management [#2537](https://github.com/ethyca/fides/pull/2537)
- Updating Firebase Auth connector to mask the user with a delete instead of an update [#2602](https://github.com/ethyca/fides/pull/2602)

### Fixed

- Fixed bug where refreshing a page in the UI would result in a 404 [#2502](https://github.com/ethyca/fides/pull/2502)
- Usernames are case insensitive now and prevent all duplicates [#2487](https://github.com/ethyca/fides/pull/2487)
  - This PR contains a migration that deletes duplicate users and keeps the oldest original account.
- Update Logos for shipped connectors [#2464](https://github.com/ethyca/fides/pull/2587)
- Search field on privacy request page isn't working [#2270](https://github.com/ethyca/fides/pull/2595)
- Fix connection dropdown in integration table to not be disabled add system creation [#3589](https://github.com/ethyca/fides/pull/3589)

### Developer Experience

- Added new Cypress E2E smoke tests [#2241](https://github.com/ethyca/fides/pull/2241)
- New command `nox -s e2e_test` which will spin up the test environment and run true E2E Cypress tests against it [#2417](https://github.com/ethyca/fides/pull/2417)
- Cypress E2E tests now run in CI and are reported to Cypress Cloud [#2417](https://github.com/ethyca/fides/pull/2417)
- Change from `randomint` to `uuid` in mongodb tests to reduce flakiness. [#2591](https://github.com/ethyca/fides/pull/2591)

### Removed

- Remove feature flagged config wizard stepper from Admin UI [#2553](https://github.com/ethyca/fides/pull/2553)

## [2.6.6](https://github.com/ethyca/fides/compare/2.6.5...2.6.6)

### Changed

- Improve Readability for Custom Masking Override Exceptions [#2593](https://github.com/ethyca/fides/pull/2593)

## [2.6.5](https://github.com/ethyca/fides/compare/2.6.4...2.6.5)

### Added

- Added config properties to override database Engine parameters [#2511](https://github.com/ethyca/fides/pull/2511)
- Increased default pool_size and max_overflow to 50 [#2560](https://github.com/ethyca/fides/pull/2560)

## [2.6.4](https://github.com/ethyca/fides/compare/2.6.3...2.6.4)

### Fixed

- Fixed bug for SMS completion notification not being sent [#2526](https://github.com/ethyca/fides/issues/2526)
- Fixed bug where refreshing a page in the UI would result in a 404 [#2502](https://github.com/ethyca/fides/pull/2502)

## [2.6.3](https://github.com/ethyca/fides/compare/2.6.2...2.6.3)

### Fixed

- Handle case where legacy dataset has meta: null [#2524](https://github.com/ethyca/fides/pull/2524)

## [2.6.2](https://github.com/ethyca/fides/compare/2.6.1...2.6.2)

### Fixed

- Issue addressing missing field in dataset migration [#2510](https://github.com/ethyca/fides/pull/2510)

## [2.6.1](https://github.com/ethyca/fides/compare/2.6.0...2.6.1)

### Fixed

- Fix errors when privacy requests execute concurrently without workers [#2489](https://github.com/ethyca/fides/pull/2489)
- Enable saas request overrides to run in worker runtime [#2489](https://github.com/ethyca/fides/pull/2489)

## [2.6.0](https://github.com/ethyca/fides/compare/2.5.1...2.6.0)

### Added

- Added the `env` option to the `security` configuration options to allow for users to completely secure the API endpoints [#2267](https://github.com/ethyca/fides/pull/2267)
- Unified Fides Resources
  - Added a dataset dropdown selector when configuring a connector to link an existing dataset to the connector configuration. [#2162](https://github.com/ethyca/fides/pull/2162)
  - Added new datasetconfig.ctl_dataset_id field to unify fides dataset resources [#2046](https://github.com/ethyca/fides/pull/2046)
- Add new connection config routes that couple them with systems [#2249](https://github.com/ethyca/fides/pull/2249)
- Add new select/deselect all permissions buttons [#2437](https://github.com/ethyca/fides/pull/2437)
- Endpoints to allow a user with the `user:password-reset` scope to reset users' passwords. In addition, users no longer require a scope to edit their own passwords. [#2373](https://github.com/ethyca/fides/pull/2373)
- New form to reset a user's password without knowing an old password [#2390](https://github.com/ethyca/fides/pull/2390)
- Approve & deny buttons on the "Request details" page. [#2473](https://github.com/ethyca/fides/pull/2473)
- Consent Propagation
  - Add the ability to execute Consent Requests via the Privacy Request Execution layer [#2125](https://github.com/ethyca/fides/pull/2125)
  - Add a Mailchimp Transactional Consent Connector [#2194](https://github.com/ethyca/fides/pull/2194)
  - Allow defining a list of opt-in and/or opt-out requests in consent connectors [#2315](https://github.com/ethyca/fides/pull/2315)
  - Add a Google Analytics Consent Connector for GA4 properties [#2302](https://github.com/ethyca/fides/pull/2302)
  - Pass the GA Cookie from the Privacy Center [#2337](https://github.com/ethyca/fides/pull/2337)
  - Rename "user_id" to more specific "ga_client_id" [#2356](https://github.com/ethyca/fides/pull/2356)
  - Patch Google Analytics Consent Connector to delete by client_id [#2355](https://github.com/ethyca/fides/pull/2355)
  - Add a "skip_param_values option" to optionally skip when we are missing param values in the body [#2384](https://github.com/ethyca/fides/pull/2384)
  - Adds a new Universal Analytics Connector that works with the UA Tracking Id
- Adds intake and storage of Global Privacy Control Signal props for Consent [#2599](https://github.com/ethyca/fides/pull/2599)

### Changed

- Unified Fides Resources
  - Removed several fidesops schemas for DSR's in favor of updated Fideslang schemas [#2009](https://github.com/ethyca/fides/pull/2009)
  - Removed DatasetConfig.dataset field [#2096](https://github.com/ethyca/fides/pull/2096)
  - Updated UI dataset config routes to use new unified routes [#2113](https://github.com/ethyca/fides/pull/2113)
  - Validate request body on crud endpoints on upsert. Validate dataset data categories before save. [#2134](https://github.com/ethyca/fides/pull/2134/)
  - Updated test env setup and quickstart to use new endpoints [#2225](https://github.com/ethyca/fides/pull/2225)
- Consent Propagation
  - Privacy Center consent options can now be marked as `executable` in order to propagate consent requests [#2193](https://github.com/ethyca/fides/pull/2193)
  - Add support for passing browser identities to consent request patches [#2304](https://github.com/ethyca/fides/pull/2304)
- Update fideslang to 1.3.3 [#2343](https://github.com/ethyca/fides/pull/2343)
- Display the request type instead of the policy name on the request table [#2382](https://github.com/ethyca/fides/pull/2382)
- Make denial reasons required [#2400](https://github.com/ethyca/fides/pull/2400)
- Display the policy key on the request details page [#2395](https://github.com/ethyca/fides/pull/2395)
- Updated CSV export [#2452](https://github.com/ethyca/fides/pull/2452)
- Privacy Request approval now uses a modal [#2443](https://github.com/ethyca/fides/pull/2443)

### Developer Experience

- `nox -s test_env` has been replaced with `nox -s "fides_env(dev)"`
- New command `nox -s "fides_env(test)"` creates a complete test environment with seed data (similar to `fides_env(dev)`) but with the production fides image so the built UI can be accessed at `localhost:8080` [#2399](https://github.com/ethyca/fides/pull/2399)
- Change from code climate to codecov for coverage reporting [#2402](https://github.com/ethyca/fides/pull/2402)

### Fixed

- Home screen header scaling and responsiveness issues [#2200](https://github.com/ethyca/fides/pull/2277)
- Privacy Center identity inputs validate even when they are optional. [#2308](https://github.com/ethyca/fides/pull/2308)
- The PII toggle defaults to false and PII will be hidden on page load [#2388](https://github.com/ethyca/fides/pull/2388)
- Fixed a CI bug caused by git security upgrades [#2441](https://github.com/ethyca/fides/pull/2441)
- Privacy Center
  - Identity inputs validate even when they are optional. [#2308](https://github.com/ethyca/fides/pull/2308)
  - Submit buttons show loading state and disable while submitting. [#2401](https://github.com/ethyca/fides/pull/2401)
  - Phone inputs no longer request country SVGs from external domain. [#2378](https://github.com/ethyca/fides/pull/2378)
  - Input validation errors no longer change the height of modals. [#2379](https://github.com/ethyca/fides/pull/2379)
- Patch masking strategies to better handle null and non-string inputs [#2307](https://github.com/ethyca/fides/pull/2377)
- Renamed prod pushes tag to be `latest` for privacy center and sample app [#2401](https://github.com/ethyca/fides/pull/2407)
- Update firebase connector to better handle non-existent users [#2439](https://github.com/ethyca/fides/pull/2439)

## [2.5.1](https://github.com/ethyca/fides/compare/2.5.0...2.5.1)

### Developer Experience

- Allow db resets only if `config.dev_mode` is `True` [#2321](https://github.com/ethyca/fides/pull/2321)

### Fixed

- Added a feature flag for the recent dataset classification UX changes [#2335](https://github.com/ethyca/fides/pull/2335)

### Security

- Add a check to the catchall path to prevent returning paths outside of the UI directory [#2330](https://github.com/ethyca/fides/pull/2330)

### Developer Experience

- Reduce size of local Docker images by fixing `.dockerignore` patterns [#2360](https://github.com/ethyca/fides/pull/2360)

## [2.5.0](https://github.com/ethyca/fides/compare/2.4.0...2.5.0)

### Docs

- Update the docs landing page and remove redundant docs [#2184](https://github.com/ethyca/fides/pull/2184)

### Added

- Added the `user` command group to the CLI. [#2153](https://github.com/ethyca/fides/pull/2153)
- Added `Code Climate` test coverage uploads. [#2198](https://github.com/ethyca/fides/pull/2198)
- Added the connection key to the execution log [#2100](https://github.com/ethyca/fides/pull/2100)
- Added endpoints to retrieve DSR `Rule`s and `Rule Target`s [#2116](https://github.com/ethyca/fides/pull/2116)
- Added Fides version number to account dropdown in the UI [#2140](https://github.com/ethyca/fides/pull/2140)
- Add link to Classify Systems page in nav side bar [#2128](https://github.com/ethyca/fides/pull/2128)
- Dataset classification UI now polls for results [#2123](https://github.com/ethyca/fides/pull/2123)
- Update Privacy Center Icons [#1800](https://github.com/ethyca/fides/pull/2139)
- Privacy Center `fides-consent.js`:
  - `Fides.shopify` integration function. [#2152](https://github.com/ethyca/fides/pull/2152)
  - Dedicated folder for integrations.
  - `Fides.meta` integration function (fbq). [#2217](https://github.com/ethyca/fides/pull/2217)
- Adds support for Twilio email service (Sendgrid) [#2154](https://github.com/ethyca/fides/pull/2154)
- Access and erasure support for Recharge [#1709](https://github.com/ethyca/fides/pull/1709)
- Access and erasure support for Friendbuy Nextgen [#2085](https://github.com/ethyca/fides/pull/2085)

### Changed

- Admin UI Feature Flags - [#2101](https://github.com/ethyca/fides/pull/2101)
  - Overrides can be saved in the browser.
  - Use `NEXT_PUBLIC_APP_ENV` for app-specific environment config.
  - No longer use `react-feature-flags` library.
  - Can have descriptions. [#2243](https://github.com/ethyca/fides/pull/2243)
- Made privacy declarations optional when adding systems manually - [#2173](https://github.com/ethyca/fides/pull/2173)
- Removed an unclear logging message. [#2266](https://github.com/ethyca/fides/pull/2266)
- Allow any user with `user:delete` scope to delete other users [#2148](https://github.com/ethyca/fides/pull/2148)
- Dynamic imports of custom overrides and SaaS test fixtures [#2169](https://github.com/ethyca/fides/pull/2169)
- Added `AuthenticatedClient` to custom request override interface [#2171](https://github.com/ethyca/fides/pull/2171)
- Only approve the specific collection instead of the entire dataset, display only top 1 classification by default [#2226](https://github.com/ethyca/fides/pull/2226)
- Update sample project resources for `fides evaluate` usage in `fides deploy` [#2253](https://github.com/ethyca/fides/pull/2253)

### Removed

- Removed unused object_name field on s3 storage config [#2133](https://github.com/ethyca/fides/pull/2133)

### Fixed

- Remove next-auth from privacy center to fix JS console error [#2090](https://github.com/ethyca/fides/pull/2090)
- Admin UI - Added Missing ability to assign `user:delete` in the permissions checkboxes [#2148](https://github.com/ethyca/fides/pull/2148)
- Nav bug: clicking on Privacy Request breadcrumb takes me to Home instead of /privacy-requests [#497](https://github.com/ethyca/fides/pull/2141)
- Side nav disappears when viewing request details [#2129](https://github.com/ethyca/fides/pull/2155)
- Remove usage of load dataset button and other dataset UI modifications [#2149](https://github.com/ethyca/fides/pull/2149)
- Improve readability for exceptions raised from custom request overrides [#2157](https://github.com/ethyca/fides/pull/2157)
- Importing custom request overrides on server startup [#2186](https://github.com/ethyca/fides/pull/2186)
- Remove warning when env vars default to blank strings in docker-compose [#2188](https://github.com/ethyca/fides/pull/2188)
- Fix Cookie House purchase modal flashing 'Error' in title [#2274](https://github.com/ethyca/fides/pull/2274)
- Stop dependency from upgrading `packaging` to version with known issue [#2273](https://github.com/ethyca/fides/pull/2273)
- Privacy center config no longer requires `identity_inputs` and will use `email` as a default [#2263](https://github.com/ethyca/fides/pull/2263)
- No longer display remaining days for privacy requests in terminal states [#2292](https://github.com/ethyca/fides/pull/2292)

### Removed

- Remove "Create New System" button when viewing systems. All systems can now be created via the "Add systems" button on the home page. [#2132](https://github.com/ethyca/fides/pull/2132)

## [2.4.0](https://github.com/ethyca/fides/compare/2.3.1...2.4.0)

### Developer Experience

- Include a pre-check workflow that collects the pytest suite [#2098](https://github.com/ethyca/fides/pull/2098)
- Write to the application db when running the app locally. Write to the test db when running pytest [#1731](https://github.com/ethyca/fides/pull/1731)

### Changed

- Move the `fides.ctl.core.` and `fides.ctl.connectors` modules into `fides.core` and `fides.connectors` respectively [#2097](https://github.com/ethyca/fides/pull/2097)
- Fides: Skip cypress tests due to nav bar 2.0 [#2102](https://github.com/ethyca/fides/pull/2103)

### Added

- Adds new erasure policy for complete user data masking [#1839](https://github.com/ethyca/fides/pull/1839)
- New Fides Home page [#1864](https://github.com/ethyca/fides/pull/2050)
- Nav 2.0 - Replace form flow side navs with top tabs [#2037](https://github.com/ethyca/fides/pull/2050)
- Adds new erasure policy for complete user data masking [#1839](https://github.com/ethyca/fides/pull/1839)
- Added ability to use Mailgun templates when sending emails. [#2039](https://github.com/ethyca/fides/pull/2039)
- Adds SMS id verification for consent [#2094](https://github.com/ethyca/fides/pull/2094)

### Fixed

- Store `fides_consent` cookie on the root domain of the Privacy Center [#2071](https://github.com/ethyca/fides/pull/2071)
- Properly set the expire-time for verification codes [#2105](https://github.com/ethyca/fides/pull/2105)

## [2.3.1](https://github.com/ethyca/fides/compare/2.3.0...2.3.1)

### Fixed

- Resolved an issue where the root_user was not being created [#2082](https://github.com/ethyca/fides/pull/2082)

### Added

- Nav redesign with sidebar groups. Feature flagged to only be visible in dev mode until release. [#2030](https://github.com/ethyca/fides/pull/2047)
- Improved error handling for incorrect app encryption key [#2089](https://github.com/ethyca/fides/pull/2089)
- Access and erasure support for Friendbuy API [#2019](https://github.com/ethyca/fides/pull/2019)

## [2.3.0](https://github.com/ethyca/fides/compare/2.2.2...2.3.0)

### Added

- Common Subscriptions for app-wide data and feature checks. [#2030](https://github.com/ethyca/fides/pull/2030)
- Send email alerts on privacy request failures once the specified threshold is reached. [#1793](https://github.com/ethyca/fides/pull/1793)
- DSR Notifications (toast) [#1895](https://github.com/ethyca/fides/pull/1895)
- DSR configure alerts btn [#1895](https://github.com/ethyca/fides/pull/1895)
- DSR configure alters (FE) [#1895](https://github.com/ethyca/fides/pull/1895)
- Add a `usage` session to Nox to print full session docstrings. [#2022](https://github.com/ethyca/fides/pull/2022)

### Added

- Adds notifications section to toml files [#2026](https://github.com/ethyca/fides/pull/2060)

### Changed

- Updated to use `loguru` logging library throughout codebase [#2031](https://github.com/ethyca/fides/pull/2031)
- Do not always create a `fides.toml` by default [#2023](https://github.com/ethyca/fides/pull/2023)
- The `fideslib` module has been merged into `fides`, code redundancies have been removed [#1859](https://github.com/ethyca/fides/pull/1859)
- Replace 'ingress' and 'egress' with 'sources' and 'destinations' across UI [#2044](https://github.com/ethyca/fides/pull/2044)
- Update the functionality of `fides pull -a <filename>` to include _all_ resource types. [#2083](https://github.com/ethyca/fides/pull/2083)

### Fixed

- Timing issues with bulk DSR reprocessing, specifically when analytics are enabled [#2015](https://github.com/ethyca/fides/pull/2015)
- Error caused by running erasure requests with disabled connectors [#2045](https://github.com/ethyca/fides/pull/2045)
- Changes the SlowAPI ratelimiter's backend to use memory instead of Redis [#2054](https://github.com/ethyca/fides/pull/2058)

## [2.2.2](https://github.com/ethyca/fides/compare/2.2.1...2.2.2)

### Docs

- Updated the readme to use new new [docs site](http://docs.ethyca.com) [#2020](https://github.com/ethyca/fides/pull/2020)

### Deprecated

- The documentation site hosted in the `/docs` directory has been deprecated. All documentation updates will be hosted at the new [docs site](http://docs.ethyca.com) [#2020](https://github.com/ethyca/fides/pull/2020)

### Fixed

- Fixed mypy and pylint errors [#2013](https://github.com/ethyca/fides/pull/2013)
- Update connection test endpoint to be effectively non-blocking [#2000](https://github.com/ethyca/fides/pull/2000)
- Update Fides connector to better handle children with no access results [#2012](https://github.com/ethyca/fides/pull/2012)

## [2.2.1](https://github.com/ethyca/fides/compare/2.2.0...2.2.1)

### Added

- Add health check indicator for data flow scanning option [#1973](https://github.com/ethyca/fides/pull/1973)

### Changed

- The `celery.toml` is no longer used, instead it is a subsection of the `fides.toml` file [#1990](https://github.com/ethyca/fides/pull/1990)
- Update sample project landing page copy to be version-agnostic [#1958](https://github.com/ethyca/fides/pull/1958)
- `get` and `ls` CLI commands now return valid `fides` object YAML [#1991](https://github.com/ethyca/fides/pull/1991)

### Developer Experience

- Remove duplicate fastapi-caching and pin version. [#1765](https://github.com/ethyca/fides/pull/1765)

## [2.2.0](https://github.com/ethyca/fides/compare/2.1.0...2.2.0)

### Added

- Send email alerts on privacy request failures once the specified threshold is reached. [#1793](https://github.com/ethyca/fides/pull/1793)
- Add authenticated privacy request route. [#1819](https://github.com/ethyca/fides/pull/1819)
- Enable the onboarding flow [#1836](https://github.com/ethyca/fides/pull/1836)
- Access and erasure support for Fullstory API [#1821](https://github.com/ethyca/fides/pull/1821)
- Add function to poll privacy request for completion [#1860](https://github.com/ethyca/fides/pull/1860)
- Added rescan flow for the data flow scanner [#1844](https://github.com/ethyca/fides/pull/1844)
- Add rescan flow for the data flow scanner [#1844](https://github.com/ethyca/fides/pull/1844)
- Add Fides connector to support parent-child Fides deployments [#1861](https://github.com/ethyca/fides/pull/1861)
- Classification UI now polls for updates to classifications [#1908](https://github.com/ethyca/fides/pull/1908)

### Changed

- The organization info form step is now skipped if the server already has organization info. [#1840](https://github.com/ethyca/fides/pull/1840)
- Removed the description column from the classify systems page. [#1867](https://github.com/ethyca/fides/pull/1867)
- Retrieve child results during fides connector execution [#1967](https://github.com/ethyca/fides/pull/1967)

### Fixed

- Fix error in parent user creation seeding. [#1832](https://github.com/ethyca/fides/issues/1832)
- Fix DSR error due to unfiltered empty identities [#1901](https://github.com/ethyca/fides/pull/1907)

### Docs

- Remove documentation about no-longer used connection string override [#1824](https://github.com/ethyca/fides/pull/1824)
- Fix typo in headings [#1824](https://github.com/ethyca/fides/pull/1824)
- Update documentation to reflect configs necessary for mailgun, twilio_sms and twilio_email service types [#1846](https://github.com/ethyca/fides/pull/1846)

...

## [2.1.0](https://github.com/ethyca/fides/compare/2.0.0...2.1.0)

### Added

- Classification flow for system data flows
- Classification is now triggered as part of data flow scanning
- Include `ingress` and `egress` fields on system export and `datamap/` endpoint [#1740](https://github.com/ethyca/fides/pull/1740)
- Repeatable unique identifier for dataset fides_keys and metadata [#1786](https://github.com/ethyca/fides/pull/1786)
- Adds SMS support for identity verification notifications [#1726](https://github.com/ethyca/fides/pull/1726)
- Added phone number validation in back-end and react phone number form in Privacy Center [#1745](https://github.com/ethyca/fides/pull/1745)
- Adds SMS message template for all subject notifications [#1743](https://github.com/ethyca/fides/pull/1743)
- Privacy-Center-Cypress workflow for CI checks of the Privacy Center. [#1722](https://github.com/ethyca/fides/pull/1722)
- Privacy Center `fides-consent.js` script for accessing consent on external pages. [Details](/clients/privacy-center/packages/fides-consent/README.md)
- Erasure support for Twilio Conversations API [#1673](https://github.com/ethyca/fides/pull/1673)
- Webserver port can now be configured via the CLI command [#1858](https://github.com/ethyca/fides/pull/1858)

### Changed

- Optional dependencies are no longer used for 3rd-party connectivity. Instead they are used to isolate dangerous dependencies. [#1679](https://github.com/ethyca/fides/pull/1679)
- All Next pages now automatically require login. [#1670](https://github.com/ethyca/fides/pull/1670)
- Running the `webserver` command no longer prompts the user to opt out/in to analytics[#1724](https://github.com/ethyca/fides/pull/1724)

### Developer Experience

- Admin-UI-Cypress tests that fail in CI will now upload screen recordings for debugging. [#1728](https://github.com/ethyca/fides/pull/1728/files/c23e62fea284f7910028c8483feff893903068b8#r1019491323)
- Enable remote debugging from VSCode of live dev app [#1780](https://github.com/ethyca/fides/pull/1780)

### Removed

- Removed the Privacy Center `cookieName` config introduced in 2.0.0. [#1756](https://github.com/ethyca/fides/pull/1756)

### Fixed

- Exceptions are no longer raised when sending analytics on Windows [#1666](https://github.com/ethyca/fides/pull/1666)
- Fixed wording on identity verification modal in the Privacy Center [#1674](https://github.com/ethyca/fides/pull/1674)
- Update system fides_key tooltip text [#1533](https://github.com/ethyca/fides/pull/1685)
- Removed local storage parsing that is redundant with redux-persist. [#1678](https://github.com/ethyca/fides/pull/1678)
- Show a helpful error message if Docker daemon is not running during "fides deploy" [#1694](https://github.com/ethyca/fides/pull/1694)
- Allow users to query their own permissions, including root user. [#1698](https://github.com/ethyca/fides/pull/1698)
- Single-select taxonomy fields legal basis and special category can be cleared. [#1712](https://github.com/ethyca/fides/pull/1712)
- Fixes the issue where the security config is not properly loading from environment variables. [#1718](https://github.com/ethyca/fides/pull/1718)
- Fixes the issue where the CLI can't run without the config values required by the webserver. [#1811](https://github.com/ethyca/fides/pull/1811)
- Correctly handle response from adobe jwt auth endpoint as milliseconds, rather than seconds. [#1754](https://github.com/ethyca/fides/pull/1754)
- Fixed styling issues with the `EditDrawer` component. [#1803](https://github.com/ethyca/fides/pull/1803)

### Security

- Bumped versions of packages that use OpenSSL [#1683](https://github.com/ethyca/fides/pull/1683)

## [2.0.0](https://github.com/ethyca/fides/compare/1.9.6...2.0.0)

### Added

- Allow delete-only SaaS connector endpoints [#1200](https://github.com/ethyca/fides/pull/1200)
- Privacy center consent choices store a browser cookie. [#1364](https://github.com/ethyca/fides/pull/1364)
  - The format is generic. A reasonable set of defaults will be added later: [#1444](https://github.com/ethyca/fides/issues/1444)
  - The cookie name defaults to `fides_consent` but can be configured under `config.json > consent > cookieName`.
  - Each consent option can provide an array of `cookieKeys`.
- Individually select and reprocess DSRs that have errored [#1203](https://github.com/ethyca/fides/pull/1489)
- Bulk select and reprocess DSRs that have errored [#1205](https://github.com/ethyca/fides/pull/1489)
- Config Wizard: AWS scan results populate in system review forms. [#1454](https://github.com/ethyca/fides/pull/1454)
- Integrate rate limiter with Saas Connectors. [#1433](https://github.com/ethyca/fides/pull/1433)
- Config Wizard: Added a column selector to the scan results page of the config wizard [#1590](https://github.com/ethyca/fides/pull/1590)
- Config Wizard: Flow for runtime scanner option [#1640](https://github.com/ethyca/fides/pull/1640)
- Access support for Twilio Conversations API [#1520](https://github.com/ethyca/fides/pull/1520)
- Message Config: Adds Twilio Email/SMS support [#1519](https://github.com/ethyca/fides/pull/1519)

### Changed

- Updated mypy to version 0.981 and Python to version 3.10.7 [#1448](https://github.com/ethyca/fides/pull/1448)

### Developer Experience

- Repository dispatch events are sent to fidesctl-plus and fidesops-plus [#1263](https://github.com/ethyca/fides/pull/1263)
- Only the `docs-authors` team members are specified as `CODEOWNERS` [#1446](https://github.com/ethyca/fides/pull/1446)
- Updates the default local configuration to not defer tasks to a worker node [#1552](https://github.com/ethyca/fides/pull/1552/)
- Updates the healthcheck to return health status of connected Celery workers [#1588](https://github.com/ethyca/fides/pull/1588)

### Docs

- Remove the tutorial to prepare for new update [#1543](https://github.com/ethyca/fides/pull/1543)
- Add system management via UI documentation [#1541](https://github.com/ethyca/fides/pull/1541)
- Added DSR quickstart docs, restructured docs navigation [#1651](https://github.com/ethyca/fides/pull/1651)
- Update privacy request execution overview docs [#1258](https://github.com/ethyca/fides/pull/1490)

### Fixed

- Fixed system dependencies appearing as "N/A" in the datamap endpoint when there are no privacy declarations [#1649](https://github.com/ethyca/fides/pull/1649)

## [1.9.6](https://github.com/ethyca/fides/compare/1.9.5...1.9.6)

### Fixed

- Include systems without a privacy declaration on data map [#1603](https://github.com/ethyca/fides/pull/1603)
- Handle malformed tokens [#1523](https://github.com/ethyca/fides/pull/1523)
- Remove thrown exception from getAllPrivacyRequests method [#1592](https://github.com/ethyca/fides/pull/1593)
- Include systems without a privacy declaration on data map [#1603](https://github.com/ethyca/fides/pull/1603)
- After editing a dataset, the table will stay on the previously selected collection instead of resetting to the first one. [#1511](https://github.com/ethyca/fides/pull/1511)
- Fix redis `db_index` config issue [#1647](https://github.com/ethyca/fides/pull/1647)

### Docs

- Add unlinked docs and fix any remaining broken links [#1266](https://github.com/ethyca/fides/pull/1266)
- Update privacy center docs to include consent information [#1537](https://github.com/ethyca/fides/pull/1537)
- Update UI docs to include DSR countdown information and additional descriptions/filtering [#1545](https://github.com/ethyca/fides/pull/1545)

### Changed

- Allow multiple masking strategies to be specified when using fides as a masking engine [#1647](https://github.com/ethyca/fides/pull/1647)

## [1.9.5](https://github.com/ethyca/fides/compare/1.9.4...1.9.5)

### Added

- The database includes a `plus_system_scans` relation, to track the status and results of System Scanner executions in fidesctl-plus [#1554](https://github.com/ethyca/fides/pull/1554)

## [1.9.4](https://github.com/ethyca/fides/compare/1.9.2...1.9.4)

### Fixed

- After editing a dataset, the table will stay on the previously selected collection instead of resetting to the first one. [#1511](https://github.com/ethyca/fides/pull/1511)

## [1.9.2](https://github.com/ethyca/fides/compare/1.9.1...1.9.2)

### Deprecated

- Added a deprecation warning for the entire package [#1244](https://github.com/ethyca/fides/pull/1244)

### Added

- Dataset generation enhancements using Fides Classify for Plus users:

  - Integrate Fides Plus API into placeholder features introduced in 1.9.0. [#1194](https://github.com/ethyca/fides/pull/1194)

- Fides Admin UI:

  - Configure Connector after creation [#1204](https://github.com/ethyca/fides/pull/1356)

### Fixed

- Privacy Center:
  - Handle error on startup if server isn't running [#1239](https://github.com/ethyca/fides/pull/1239)
  - Fix styling issue with cards [#1240](https://github.com/ethyca/fides/pull/1240)
  - Redirect to index on consent save [#1238](https://github.com/ethyca/fides/pull/1238)

## [1.9.1](https://github.com/ethyca/fides/compare/1.9.0...1.9.1)

### Changed

- Update fideslang to v1.3.1 [#1136](https://github.com/ethyca/fides/pull/1136)

### Changed

- Update fideslang to v1.3.1 [#1136](https://github.com/ethyca/fides/pull/1136)

## [1.9.0](https://github.com/ethyca/fides/compare/1.8.6...1.9.0) - 2022-09-29

### Added

- Dataset generation enhancements using Fides Classify for Plus users:
  - Added toggle for enabling classify during generation. [#1057](https://github.com/ethyca/fides/pull/1057)
  - Initial implementation of API request to kick off classify, with confirmation modal. [#1069](https://github.com/ethyca/fides/pull/1069)
  - Initial Classification & Review status for generated datasets. [#1074](https://github.com/ethyca/fides/pull/1074)
  - Component for choosing data categories based on classification results. [#1110](https://github.com/ethyca/fides/pull/1110)
  - The dataset fields table shows data categories from the classifier (if available). [#1088](https://github.com/ethyca/fides/pull/1088)
  - The "Approve" button can be used to update the dataset with the classifier's suggestions. [#1129](https://github.com/ethyca/fides/pull/1129)
- System management UI:
  - New page to add a system via yaml [#1062](https://github.com/ethyca/fides/pull/1062)
  - Skeleton of page to add a system manually [#1068](https://github.com/ethyca/fides/pull/1068)
  - Refactor config wizard system forms to be reused for system management [#1072](https://github.com/ethyca/fides/pull/1072)
  - Add additional optional fields to system management forms [#1082](https://github.com/ethyca/fides/pull/1082)
  - Delete a system through the UI [#1085](https://github.com/ethyca/fides/pull/1085)
  - Edit a system through the UI [#1096](https://github.com/ethyca/fides/pull/1096)
- Cypress component testing [#1106](https://github.com/ethyca/fides/pull/1106)

### Changed

- Changed behavior of `load_default_taxonomy` to append instead of upsert [#1040](https://github.com/ethyca/fides/pull/1040)
- Changed behavior of adding privacy declarations to decouple the actions of the "add" and "next" buttons [#1086](https://github.com/ethyca/fides/pull/1086)
- Moved system related UI components from the `config-wizard` directory to the `system` directory [#1097](https://github.com/ethyca/fides/pull/1097)
- Updated "type" on SaaS config to be a simple string type, not an enum [#1197](https://github.com/ethyca/fides/pull/1197)

### Developer Experience

- Optional dependencies may have their version defined only once, in `optional-requirements.txt` [#1171](https://github.com/ethyca/fides/pull/1171)

### Docs

- Updated the footer links [#1130](https://github.com/ethyca/fides/pull/1130)

### Fixed

- Fixed the "help" link in the UI header [#1078](https://github.com/ethyca/fides/pull/1078)
- Fixed a bug in Data Category Dropdowns where checking i.e. `user.biometric` would also check `user.biometric_health` [#1126](https://github.com/ethyca/fides/pull/1126)

### Security

- Upgraded pymysql to version `1.0.2` [#1094](https://github.com/ethyca/fides/pull/1094)

## [1.8.6](https://github.com/ethyca/fides/compare/1.8.5...1.8.6) - 2022-09-28

### Added

- Added classification tables for Plus users [#1060](https://github.com/ethyca/fides/pull/1060)

### Fixed

- Fixed a bug where rows were being excluded from a data map [#1124](https://github.com/ethyca/fides/pull/1124)

## [1.8.5](https://github.com/ethyca/fides/compare/1.8.4...1.8.5) - 2022-09-21

### Changed

- Update fideslang to v1.3.0 [#1103](https://github.com/ethyca/fides/pull/1103)

## [1.8.4](https://github.com/ethyca/fides/compare/1.8.3...1.8.4) - 2022-09-09

### Added

- Initial system management page [#1054](https://github.com/ethyca/fides/pull/1054)

### Changed

- Deleting a taxonomy field with children will now cascade delete all of its children as well. [#1042](https://github.com/ethyca/fides/pull/1042)

### Fixed

- Fixed navigating directly to frontend routes loading index page instead of the correct static page for the route.
- Fix truncated evaluation error messages [#1053](https://github.com/ethyca/fides/pull/1053)

## [1.8.3](https://github.com/ethyca/fides/compare/1.8.2...1.8.3) - 2022-09-06

### Added

- Added more taxonomy fields that can be edited via the UI [#1000](https://github.com/ethyca/fides/pull/1000) [#1028](https://github.com/ethyca/fides/pull/1028)
- Added the ability to add taxonomy fields via the UI [#1019](https://github.com/ethyca/fides/pull/1019)
- Added the ability to delete taxonomy fields via the UI [#1006](https://github.com/ethyca/fides/pull/1006)
  - Only non-default taxonomy entities can be deleted [#1023](https://github.com/ethyca/fides/pull/1023)
- Prevent deleting taxonomy `is_default` fields and from adding `is_default=True` fields via the API [#990](https://github.com/ethyca/fides/pull/990).
- Added a "Custom" tag to distinguish user defined taxonomy fields from default taxonomy fields in the UI [#1027](https://github.com/ethyca/fides/pull/1027)
- Added initial support for enabling Fides Plus [#1037](https://github.com/ethyca/fides/pull/1037)
  - The `useFeatures` hook can be used to check if `plus` is enabled.
  - Navigating to/from the Data Map page is gated behind this feature.
  - Plus endpoints are served from the private Plus image.

### Fixed

- Fixed failing mypy tests [#1030](https://github.com/ethyca/fides/pull/1030)
- Fixed an issue where `fides push --diff` would return a false positive diff [#1026](https://github.com/ethyca/fides/pull/1026)
- Pinned pydantic version to < 1.10.0 to fix an error in finding referenced fides keys [#1045](https://github.com/ethyca/fides/pull/1045)

### Fixed

- Fixed failing mypy tests [#1030](https://github.com/ethyca/fides/pull/1030)
- Fixed an issue where `fides push --diff` would return a false positive diff [#1026](https://github.com/ethyca/fides/pull/1026)

### Docs

- Minor formatting updates to [Policy Webhooks](https://ethyca.github.io/fidesops/guides/policy_webhooks/) documentation [#1114](https://github.com/ethyca/fidesops/pull/1114)

### Removed

- Removed create superuser [#1116](https://github.com/ethyca/fidesops/pull/1116)

## [1.8.2](https://github.com/ethyca/fides/compare/1.8.1...1.8.2) - 2022-08-18

### Added

- Added the ability to edit taxonomy fields via the UI [#977](https://github.com/ethyca/fides/pull/977) [#1028](https://github.com/ethyca/fides/pull/1028)
- New column `is_default` added to DataCategory, DataUse, DataSubject, and DataQualifier tables [#976](https://github.com/ethyca/fides/pull/976)
- Added the ability to add taxonomy fields via the UI [#1019](https://github.com/ethyca/fides/pull/1019)
- Added the ability to delete taxonomy fields via the UI [#1006](https://github.com/ethyca/fides/pull/1006)
  - Only non-default taxonomy entities can be deleted [#1023](https://github.com/ethyca/fides/pull/1023)
- Prevent deleting taxonomy `is_default` fields and from adding `is_default=True` fields via the API [#990](https://github.com/ethyca/fides/pull/990).
- Added a "Custom" tag to distinguish user defined taxonomy fields from default taxonomy fields in the UI [#1027](https://github.com/ethyca/fides/pull/1027)

### Changed

- Upgraded base Docker version to Python 3.9 and updated all other references from 3.8 -> 3.9 [#974](https://github.com/ethyca/fides/pull/974)
- Prepend all database tables with `ctl_` [#979](https://github.com/ethyca/fides/pull/979)
- Moved the `admin-ui` code down one level into a `ctl` subdir [#970](https://github.com/ethyca/fides/pull/970)
- Extended the `/datamap` endpoint to include extra metadata [#992](https://github.com/ethyca/fides/pull/992)

## [1.8.1](https://github.com/ethyca/fides/compare/1.8.0...1.8.1) - 2022-08-08

### Deprecated

- The following environment variables have been deprecated, and replaced with the new environment variable names indicated below. To avoid breaking existing workflows, the deprecated variables are still respected in v1.8.1. They will be removed in a future release.
  - `FIDESCTL__API__DATABASE_HOST` --> `FIDESCTL__DATABASE__SERVER`
  - `FIDESCTL__API__DATABASE_NAME` --> `FIDESCTL__DATABASE__DB`
  - `FIDESCTL__API__DATABASE_PASSWORD` --> `FIDESCTL__DATABASE__PASSWORD`
  - `FIDESCTL__API__DATABASE_PORT` --> `FIDESCTL__DATABASE__PORT`
  - `FIDESCTL__API__DATABASE_TEST_DATABASE_NAME` --> `FIDESCTL__DATABASE__TEST_DB`
  - `FIDESCTL__API__DATABASE_USER` --> `FIDESCTL__DATABASE__USER`

### Developer Experience

- The included `docker-compose.yml` no longer references outdated ENV variables [#964](https://github.com/ethyca/fides/pull/964)

### Docs

- Minor release documentation now reflects the desired patch release process [#955](https://github.com/ethyca/fides/pull/955)
- Updated references to ENV variables [#964](https://github.com/ethyca/fides/pull/964)

### Fixed

- Deprecated config options will continue to be respected when set via environment variables [#965](https://github.com/ethyca/fides/pull/965)
- The git cache is rebuilt within the Docker container [#962](https://github.com/ethyca/fides/pull/962)
- The `wheel` pypi build no longer has a dirty version tag [#962](https://github.com/ethyca/fides/pull/962)
- Add setuptools to dev-requirements to fix versioneer error [#983](https://github.com/ethyca/fides/pull/983)

## [1.8.0](https://github.com/ethyca/fides/compare/1.7.1...1.8.0) - 2022-08-04

### Added

- Initial configuration wizard UI view
  - System scanning step: AWS credentials form and initial `generate` API usage.
  - System scanning results: AWS systems are stored and can be selected for review
- CustomInput type "password" with show/hide icon.
- Pull CLI command now checks for untracked/unstaged files in the manifests dir [#869](https://github.com/ethyca/fides/pull/869)
- Pull CLI command has a flag to pull missing files from the server [#895](https://github.com/ethyca/fides/pull/895)
- Add BigQuery support for the `generate` command and `/generate` endpoint [#814](https://github.com/ethyca/fides/pull/814) & [#917](https://github.com/ethyca/fides/pull/917)
- Added user auth tables [915](https://github.com/ethyca/fides/pull/915)
- Standardized API error parsing under `~/types/errors`
- Added taxonomy page to UI [#902](https://github.com/ethyca/fides/pull/902)
  - Added a nested accordion component for displaying taxonomy data [#910](https://github.com/ethyca/fides/pull/910)
- Add lru cache to get_config [927](https://github.com/ethyca/fides/pull/927)
- Add support for deprecated API config values [#959](https://github.com/ethyca/fides/pull/959)
- `fides` is now an alias for `fidesctl` as a CLI entrypoint [#926](https://github.com/ethyca/fides/pull/926)
- Add user auth routes [929](https://github.com/ethyca/fides/pull/929)
- Bump fideslib to 3.0.1 and remove patch code[931](https://github.com/ethyca/fides/pull/931)
- Update the `fidesctl` python package to automatically serve the UI [#941](https://github.com/ethyca/fides/pull/941)
- Add `push` cli command alias for `apply` and deprecate `apply` [943](https://github.com/ethyca/fides/pull/943)
- Add resource groups tagging api as a source of system generation [939](https://github.com/ethyca/fides/pull/939)
- Add GitHub Action to publish the `fidesctl` package to testpypi on pushes to main [#951](https://github.com/ethyca/fides/pull/951)
- Added configWizardFlag to ui to hide the config wizard when false [[#1453](https://github.com/ethyca/fides/issues/1453)

### Changed

- Updated the `datamap` endpoint to return human-readable column names as the first response item [#779](https://github.com/ethyca/fides/pull/779)
- Remove the `obscure` requirement from the `generate` endpoint [#819](https://github.com/ethyca/fides/pull/819)
- Moved all files from `fidesapi` to `fidesctl/api` [#885](https://github.com/ethyca/fides/pull/885)
- Moved `scan` and `generate` to the list of commands that can be run in local mode [#841](https://github.com/ethyca/fides/pull/841)
- Upgraded the base docker images from Debian Buster to Bullseye [#958](https://github.com/ethyca/fides/pull/958)
- Removed `ipython` as a dev-requirement [#958](https://github.com/ethyca/fides/pull/958)
- Webserver dependencies now come as a standard part of the package [#881](https://github.com/ethyca/fides/pull/881)
- Initial configuration wizard UI view
  - Refactored step & form results management to use Redux Toolkit slice.
- Change `id` field in tables from an integer to a string [915](https://github.com/ethyca/fides/pull/915)
- Update `fideslang` to `1.1.0`, simplifying the default taxonomy and adding `tags` for resources [#865](https://github.com/ethyca/fides/pull/865)
- Merge existing configurations with `fideslib` library [#913](https://github.com/ethyca/fides/pull/913)
- Moved frontend static files to `src/fidesctl/ui-build/static` [#934](https://github.com/ethyca/fides/pull/934)
- Replicated the error response handling from the `/validate` endpoint to the `/generate` endpoint [#911](https://github.com/ethyca/fides/pull/911)

### Developer Experience

- Remove `API_PREFIX` from fidesctl/core/utils.py and change references to `API_PREFIX` in fidesctl/api/reoutes/util.py [922](https://github.com/ethyca/fides/pull/922)

### Fixed

- Dataset field columns show all columns by default in the UI [#898](https://github.com/ethyca/fides/pull/898)
- Fixed the missing `.fides./` directory when locating the default config [#933](https://github.com/ethyca/fides/pull/933)

## [1.7.1](https://github.com/ethyca/fides/compare/1.7.0...1.7.1) - 2022-07-28

### Added

- Add datasets via YAML in the UI [#813](https://github.com/ethyca/fides/pull/813)
- Add datasets via database connection [#834](https://github.com/ethyca/fides/pull/834) [#889](https://github.com/ethyca/fides/pull/889)
- Add delete confirmation when deleting a field or collection from a dataset [#809](https://github.com/ethyca/fides/pull/809)
- Add ability to delete datasets from the UI [#827](https://github.com/ethyca/fides/pull/827)
- Add Cypress for testing [713](https://github.com/ethyca/fides/pull/833)
- Add datasets via database connection (UI only) [#834](https://github.com/ethyca/fides/pull/834)
- Add Okta support to the `/generate` endpoint [#842](https://github.com/ethyca/fides/pull/842)
- Add db support to `/generate` endpoint [849](https://github.com/ethyca/fides/pull/849)
- Added OpenAPI TypeScript client generation for the UI app. See the [README](/clients/admin-ui/src/types/api/README.md) for more details.

### Changed

- Remove the `obscure` requirement from the `generate` endpoint [#819](https://github.com/ethyca/fides/pull/819)

### Developer Experience

- When releases are published, dispatch a repository webhook event to ethyca/fidesctl-plus [#938](https://github.com/ethyca/fides/pull/938)

### Docs

- recommend/replace pip installs with pipx [#874](https://github.com/ethyca/fides/pull/874)

### Fixed

- CustomSelect input tooltips appear next to selector instead of wrapping to a new row.
- Datasets without the `third_country_transfer` will not cause the editing dataset form to not render.
- Fixed a build issue causing an `unknown` version of `fidesctl` to be installed in published Docker images [#836](https://github.com/ethyca/fides/pull/836)
- Fixed an M1-related SQLAlchemy bug [#816](https://github.com/ethyca/fides/pull/891)
- Endpoints now work with or without a trailing slash. [#886](https://github.com/ethyca/fides/pull/886)
- Dataset field columns show all columns by default in the UI [#898](https://github.com/ethyca/fides/pull/898)
- Fixed the `tag` specific GitHub Action workflows for Docker and publishing docs. [#901](https://github.com/ethyca/fides/pull/901)

## [1.7.0](https://github.com/ethyca/fides/compare/1.6.1...1.7.0) - 2022-06-23

### Added

- Added dependabot to keep dependencies updated
- A warning now issues for any orphan datasets as part of the `apply` command [543](https://github.com/ethyca/fides/pull/543)
- Initial scaffolding of management UI [#561](https://github.com/ethyca/fides/pull/624)
- A new `audit` command for `system` and `organization` resources, checking data map attribute compliance [#548](https://github.com/ethyca/fides/pull/548)
- Static UI assets are now built with the docker container [#663](https://github.com/ethyca/fides/issues/663)
- Host static files via fidesapi [#621](https://github.com/ethyca/fides/pull/621)
- A new `generate` endpoint to enable capturing systems from infrastructure from the UI [#642](https://github.com/ethyca/fides/pull/642)
- A new `datamap` endpoint to enable visualizing a data map from the UI [#721](https://github.com/ethyca/fides/pull/721)
- Management UI navigation bar [#679](https://github.com/ethyca/fides/issues/679)
- Management UI integration [#736](https://github.com/ethyca/fides/pull/736)
  - Datasets
  - Systems
  - Taxonomy (data categories)
- Initial dataset UI view [#768](https://github.com/ethyca/fides/pull/768)
  - Add interaction for viewing a dataset collection
  - Add column picker
  - Add a data category checklist tree
  - Edit/delete dataset fields
  - Edit/delete dataset collections
  - Edit datasets
  - Add a component for Identifiability tags
  - Add tooltips for help on forms
  - Add geographic location (third_country_transfers) country selection. Supported by new dependency `i18n-iso-countries`.
- Okta, aws and database credentials can now come from `fidesctl.toml` config [#694](https://github.com/ethyca/fides/pull/694)
- New `validate` endpoint to test aws and okta credentials [#722](https://github.com/ethyca/fides/pull/722)
- Initial configuration wizard UI view
  - Manual entry steps added (name and describe organization, pick entry route, and describe system manually including privacy declarations)
- A new image tagged `ethyca/fidesctl:dev` is published on each push to `main` [781](https://github.com/ethyca/fides/pull/781)
- A new cli command (`fidesctl sync`) [#765](https://github.com/ethyca/fides/pull/765)

### Changed

- Comparing server and CLI versions ignores `.dirty` only differences, and is quiet on success when running general CLI commands [621](https://github.com/ethyca/fides/pull/621)
- All endpoints now prefixed by `/api/v1` [#623](https://github.com/ethyca/fides/issues/623)
- Allow AWS credentials to be passed to `generate system` via the API [#645](https://github.com/ethyca/fides/pull/645)
- Update the export of a datamap to load resources from the server instead of a manifest directory [#662](https://github.com/ethyca/fides/pull/662)
- Refactor `export` to remove CLI specific uses from the core modules and load resources[#725](https://github.com/ethyca/fides/pull/725)
- Bump version of FastAPI in `setup.py` to 0.77.1 to match `optional-requirements.txt` [#734](https://github.com/ethyca/fides/pull/734)
- Docker images are now only built and pushed on tags to match when released to pypi [#740](https://github.com/ethyca/fides/pull/740)
- Okta resource scanning and generation now works with systems instead of datasets [#751](https://github.com/ethyca/fides/pull/751)

### Developer Experience

- Replaced `make` with `nox` [#547](https://github.com/ethyca/fides/pull/547)
- Removed usage of `fideslang` module in favor of new [external package](https://github.com/ethyca/fideslang) shared across projects [#619](https://github.com/ethyca/fides/issues/619)
- Added a UI service to the docker-compose deployment [#757](https://github.com/ethyca/fides/pull/757)
- `TestClient` defined in and shared across test modules via `conftest.py` [#759](https://github.com/ethyca/fides/pull/759)

### Docs

- Replaced all references to `make` with `nox` [#547](https://github.com/ethyca/fides/pull/547)
- Removed config/schemas page [#613](https://github.com/ethyca/fides/issues/613)
- Dataset UI and config wizard docs added ([https://github.com/ethyca/fides/pull/697](https://github.com/ethyca/fides/pull/697))
- The fides README now walks through generating a datamap [#746](https://github.com/ethyca/fides/pull/746)

### Fixed

- Updated `fideslog` to v1.1.5, resolving an issue where some exceptions thrown by the SDK were not handled as expected [#609](https://github.com/ethyca/fides/issues/609)
- Updated the webserver so that it won't fail if the database is inaccessible [#649](https://github.com/ethyca/fides/pull/649)
- Updated external tests to handle complex characters [#661](https://github.com/ethyca/fides/pull/661)
- Evaluations now properly merge the default taxonomy into the user-defined taxonomy [#684](https://github.com/ethyca/fides/pull/684)
- The CLI can now be run without installing the webserver components [#715](https://github.com/ethyca/fides/pull/715)

## [1.6.1](https://github.com/ethyca/fides/compare/1.6.0...1.6.1) - 2022-06-15

### Docs

- Updated `Release Steps`

### Fixed

- Resolved a failure with populating applicable data subject rights to a data map
- Handle invalid characters when generating a `fides_key` [#761](https://github.com/ethyca/fides/pull/761)

## [1.6.0](https://github.com/ethyca/fides/compare/1.5.3...1.6.0) - 2022-05-02

### Added

- ESLint configuration changes [#514](https://github.com/ethyca/fidesops/pull/514)
- User creation, update and permissions in the Admin UI [#511](https://github.com/ethyca/fidesops/pull/511)
- Yaml support for dataset upload [#284](https://github.com/ethyca/fidesops/pull/284)

### Breaking Changes

- Update masking API to take multiple input values [#443](https://github.com/ethyca/fidesops/pull/443)

### Docs

- DRP feature documentation [#520](https://github.com/ethyca/fidesops/pull/520)

## [1.4.2](https://github.com/ethyca/fidesops/compare/1.4.1...1.4.2) - 2022-05-12

### Added

- GET routes for users [#405](https://github.com/ethyca/fidesops/pull/405)
- Username based search on GET route [#444](https://github.com/ethyca/fidesops/pull/444)
- FIDESOPS\_\_DEV_MODE for Easier SaaS Request Debugging [#363](https://github.com/ethyca/fidesops/pull/363)
- Track user privileges across sessions [#425](https://github.com/ethyca/fidesops/pull/425)
- Add first_name and last_name fields. Also add them along with created_at to FidesUser response [#465](https://github.com/ethyca/fidesops/pull/465)
- Denial reasons for DSR and user `AuditLog` [#463](https://github.com/ethyca/fidesops/pull/463)
- DRP action to Policy [#453](https://github.com/ethyca/fidesops/pull/453)
- `CHANGELOG.md` file[#484](https://github.com/ethyca/fidesops/pull/484)
- DRP status endpoint [#485](https://github.com/ethyca/fidesops/pull/485)
- DRP exerise endpoint [#496](https://github.com/ethyca/fidesops/pull/496)
- Frontend for privacy request denial reaons [#480](https://github.com/ethyca/fidesops/pull/480)
- Publish Fidesops to Pypi [#491](https://github.com/ethyca/fidesops/pull/491)
- DRP data rights endpoint [#526](https://github.com/ethyca/fidesops/pull/526)

### Changed

- Converted HTTP Status Codes to Starlette constant values [#438](https://github.com/ethyca/fidesops/pull/438)
- SaasConnector.send behavior on ignore_errors now returns raw response [#462](https://github.com/ethyca/fidesops/pull/462)
- Seed user permissions in `create_superuser.py` script [#468](https://github.com/ethyca/fidesops/pull/468)
- User API Endpoints (update fields and reset user passwords) [#471](https://github.com/ethyca/fidesops/pull/471)
- Format tests with `black` [#466](https://github.com/ethyca/fidesops/pull/466)
- Extract privacy request endpoint logic into separate service for DRP [#470](https://github.com/ethyca/fidesops/pull/470)
- Fixing inconsistent SaaS connector integration tests [#473](https://github.com/ethyca/fidesops/pull/473)
- Add user data to login response [#501](https://github.com/ethyca/fidesops/pull/501)

### Breaking Changes

- Update masking API to take multiple input values [#443](https://github.com/ethyca/fidesops/pull/443)

### Docs

- Added issue template for documentation updates [#442](https://github.com/ethyca/fidesops/pull/442)
- Clarify masking updates [#464](https://github.com/ethyca/fidesops/pull/464)
- Added dark mode [#476](https://github.com/ethyca/fidesops/pull/476)

### Fixed

- Removed miradb test warning [#436](https://github.com/ethyca/fidesops/pull/436)
- Added missing import [#448](https://github.com/ethyca/fidesops/pull/448)
- Removed pypi badge pointing to wrong package [#452](https://github.com/ethyca/fidesops/pull/452)
- Audit imports and references [#479](https://github.com/ethyca/fidesops/pull/479)
- Switch to using update method on PUT permission endpoint [#500](https://github.com/ethyca/fidesops/pull/500)

### Developer Experience

- added isort as a CI check
- Include `tests/` in all static code checks (e.g. `mypy`, `pylint`)

### Changed

- Published Docker image does a clean install of Fidesctl
- `with_analytics` is now a decorator

### Fixed

- Third-Country formatting on Data Map
- Potential Duplication on Data Map
- Exceptions are no longer raised when sending `AnalyticsEvent`s on Windows
- Running `fidesctl init` now generates a `server_host` and `server_protocol`
  rather than `server_url`<|MERGE_RESOLUTION|>--- conflicted
+++ resolved
@@ -30,11 +30,8 @@
 - Sourcemaps are now working for fides-js in debug mode [#5222](https://github.com/ethyca/fides/pull/5222)
 
 ### Fixed
-<<<<<<< HEAD
 - Fix bug where Data Detection & Discovery table pagination fails to reset after navigating or searching  [#5234](https://github.com/ethyca/fides/pull/5234)
-=======
 - Ignoring HTTP 400 error responses from the unsubscribe endpoint for HubSpot [#5237](https://github.com/ethyca/fides/pull/5237)
->>>>>>> e64cf555
 
 ## [2.43.1](https://github.com/ethyca/fides/compare/2.43.0...2.43.1)
 
