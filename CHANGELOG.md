# Changelog

All notable changes to this project will be documented in this file.

The format is based on [Keep a Changelog](https://keepachangelog.com/en/)

The types of changes are:

* `Added` for new features.
* `Changed` for changes in existing functionality.
* `Developer Experience` for changes in developer workflow or tooling.
* `Deprecated` for soon-to-be removed features.
* `Docs` for documentation only changes.
* `Removed` for now removed features.
* `Fixed` for any bug fixes.
* `Security` in case of vulnerabilities.

## [Unreleased](https://github.com/ethyca/fides/compare/2.3.1...main)

### Developer Experience

* Include a pre-check workflow that collects the pytest suite [#2098](https://github.com/ethyca/fides/pull/2098)

### Changed

* Move the `fides.ctl.core.` and `fides.ctl.connectors` modules into `fides.core` and `fides.connectors` respectively [#2097](https://github.com/ethyca/fides/pull/2097)

### Added
* Adds new erasure policy for complete user data masking [#1839](https://github.com/ethyca/fides/pull/1839)
* New Fides Home page [#1864](https://github.com/ethyca/fides/pull/2050)
* Nav 2.0 - Replace form flow side navs with top tabs [#2037](https://github.com/ethyca/fides/pull/2050)
* Adds new erasure policy for complete user data masking [#1839](https://github.com/ethyca/fides/pull/1839)

## [2.3.1](https://github.com/ethyca/fides/compare/2.3.0...2.3.1)

### Fixed

* Resolved an issue where the root_user was not being created [#2082](https://github.com/ethyca/fides/pull/2082)

### Added

* Nav redesign with sidebar groups. Feature flagged to only be visible in dev mode until release. [#2030](https://github.com/ethyca/fides/pull/2047)
* Improved error handling for incorrect app encryption key [#2089](https://github.com/ethyca/fides/pull/2089)
* Access and erasure support for Friendbuy API [#2019](https://github.com/ethyca/fides/pull/2019)

### Fixed

* Store `fides_consent` cookie on the root domain of the Privacy Center [#2071](https://github.com/ethyca/fides/pull/2071)

## [2.3.0](https://github.com/ethyca/fides/compare/2.2.2...2.3.0)

### Added

* Common Subscriptions for app-wide data and feature checks. [#2030](https://github.com/ethyca/fides/pull/2030)
* Send email alerts on privacy request failures once the specified threshold is reached. [#1793](https://github.com/ethyca/fides/pull/1793)
* DSR Notifications (toast) [#1895](https://github.com/ethyca/fides/pull/1895)
* DSR configure alerts btn [#1895](https://github.com/ethyca/fides/pull/1895)
* DSR configure alters (FE) [#1895](https://github.com/ethyca/fides/pull/1895)
* Add a `usage` session to Nox to print full session docstrings. [#2022](https://github.com/ethyca/fides/pull/2022)

### Added

* Adds notifications section to toml files [#2026](https://github.com/ethyca/fides/pull/2060)

### Changed

* Updated to use `loguru` logging library throughout codebase [#2031](https://github.com/ethyca/fides/pull/2031)
* Do not always create a `fides.toml` by default [#2023](https://github.com/ethyca/fides/pull/2023)
* The `fideslib` module has been merged into `fides`, code redundancies have been removed [#1859](https://github.com/ethyca/fides/pull/1859)
* Replace 'ingress' and 'egress' with 'sources' and 'destinations' across UI [#2044](https://github.com/ethyca/fides/pull/2044)
* Update the functionality of `fides pull -a <filename>` to include _all_ resource types. [#2083](https://github.com/ethyca/fides/pull/2083)

### Fixed

* Timing issues with bulk DSR reprocessing, specifically when analytics are enabled [#2015](https://github.com/ethyca/fides/pull/2015)
* Error caused by running erasure requests with disabled connectors [#2045](https://github.com/ethyca/fides/pull/2045)
* Changes the SlowAPI ratelimiter's backend to use memory instead of Redis [#2054](https://github.com/ethyca/fides/pull/2058)

## [2.2.2](https://github.com/ethyca/fides/compare/2.2.1...2.2.2)

### Docs

* Updated the readme to use new new [docs site](http://docs.ethyca.com) [#2020](https://github.com/ethyca/fides/pull/2020)

### Deprecated

* The documentation site hosted in the `/docs` directory has been deprecated. All documentation updates will be hosted at the new [docs site](http://docs.ethyca.com) [#2020](https://github.com/ethyca/fides/pull/2020)

### Fixed

* Fixed mypy and pylint errors [#2013](https://github.com/ethyca/fides/pull/2013)
* Update connection test endpoint to be effectively non-blocking [#2000](https://github.com/ethyca/fides/pull/2000)
* Update Fides connector to better handle children with no access results [#2012](https://github.com/ethyca/fides/pull/2012)

## [2.2.1](https://github.com/ethyca/fides/compare/2.2.0...2.2.1)

### Added

* Add health check indicator for data flow scanning option [#1973](https://github.com/ethyca/fides/pull/1973)
<<<<<<< HEAD
* Add a `usage` session to Nox to print full session docstrings. [#2022](https://github.com/ethyca/fides/pull/2022)
* Added ability to use Mailgun templates when sending emails. [#2039](https://github.com/ethyca/fides/pull/2039)
=======
>>>>>>> 882b60c6

### Changed

* The `celery.toml` is no longer used, instead it is a subsection of the `fides.toml` file [#1990](https://github.com/ethyca/fides/pull/1990)
* Update sample project landing page copy to be version-agnostic [#1958](https://github.com/ethyca/fides/pull/1958)
* `get` and `ls` CLI commands now return valid `fides` object YAML [#1991](https://github.com/ethyca/fides/pull/1991)

### Developer Experience

* Remove duplicate fastapi-caching and pin version. [#1765](https://github.com/ethyca/fides/pull/1765)

## [2.2.0](https://github.com/ethyca/fides/compare/2.1.0...2.2.0)

### Added

* Send email alerts on privacy request failures once the specified threshold is reached. [#1793](https://github.com/ethyca/fides/pull/1793)
* Add authenticated privacy request route. [#1819](https://github.com/ethyca/fides/pull/1819)
* Enable the onboarding flow [#1836](https://github.com/ethyca/fides/pull/1836)
* Access and erasure support for Fullstory API [#1821](https://github.com/ethyca/fides/pull/1821)
* Add function to poll privacy request for completion [#1860](https://github.com/ethyca/fides/pull/1860)
* Added rescan flow for the data flow scanner [#1844](https://github.com/ethyca/fides/pull/1844)
* Add rescan flow for the data flow scanner [#1844](https://github.com/ethyca/fides/pull/1844)
* Add Fides connector to support parent-child Fides deployments [#1861](https://github.com/ethyca/fides/pull/1861)
* Classification UI now polls for updates to classifications [#1908](https://github.com/ethyca/fides/pull/1908)

### Changed

* The organization info form step is now skipped if the server already has organization info. [#1840](https://github.com/ethyca/fides/pull/1840)
* Removed the description column from the classify systems page. [#1867](https://github.com/ethyca/fides/pull/1867)
* Retrieve child results during fides connector execution [#1967](https://github.com/ethyca/fides/pull/1967)

### Fixed

* Fix error in parent user creation seeding. [#1832](https://github.com/ethyca/fides/issues/1832)
* Fix DSR error due to unfiltered empty identities [#1901](https://github.com/ethyca/fides/pull/1907)

### Docs

* Remove documentation about no-longer used connection string override [#1824](https://github.com/ethyca/fides/pull/1824)
* Fix typo in headings [#1824](https://github.com/ethyca/fides/pull/1824)
* Update documentation to reflect configs necessary for mailgun, twilio_sms and twilio_email service types [#1846](https://github.com/ethyca/fides/pull/1846)

...

## [2.1.0](https://github.com/ethyca/fides/compare/2.0.0...2.1.0)

### Added

* Classification flow for system data flows
* Classification is now triggered as part of data flow scanning
* Include `ingress` and `egress` fields on system export and `datamap/` endpoint [#1740](https://github.com/ethyca/fides/pull/1740)
* Repeatable unique identifier for dataset fides_keys and metadata [#1786](https://github.com/ethyca/fides/pull/1786)
* Adds SMS support for identity verification notifications [#1726](https://github.com/ethyca/fides/pull/1726)
* Added phone number validation in back-end and react phone number form in Privacy Center [#1745](https://github.com/ethyca/fides/pull/1745)
* Adds SMS message template for all subject notifications [#1743](https://github.com/ethyca/fides/pull/1743)
* Privacy-Center-Cypress workflow for CI checks of the Privacy Center. [#1722](https://github.com/ethyca/fides/pull/1722)
* Privacy Center `fides-consent.js` script for accessing consent on external pages. [Details](/clients/privacy-center/packages/fides-consent/README.md)
* Erasure support for Twilio Conversations API [#1673](https://github.com/ethyca/fides/pull/1673)
* Webserver port can now be configured via the CLI command [#1858](https://github.com/ethyca/fides/pull/1858)

### Changed

* Optional dependencies are no longer used for 3rd-party connectivity. Instead they are used to isolate dangerous dependencies. [#1679](https://github.com/ethyca/fides/pull/1679)
* All Next pages now automatically require login. [#1670](https://github.com/ethyca/fides/pull/1670)
* Running the `webserver` command no longer prompts the user to opt out/in to analytics[#1724](https://github.com/ethyca/fides/pull/1724)

### Developer Experience

* Admin-UI-Cypress tests that fail in CI will now upload screen recordings for debugging. [#1728](https://github.com/ethyca/fides/pull/1728/files/c23e62fea284f7910028c8483feff893903068b8#r1019491323)
* Enable remote debugging from VSCode of live dev app [#1780](https://github.com/ethyca/fides/pull/1780)

### Removed

* Removed the Privacy Center `cookieName` config introduced in 2.0.0. [#1756](https://github.com/ethyca/fides/pull/1756)

### Fixed

* Exceptions are no longer raised when sending analytics on Windows [#1666](https://github.com/ethyca/fides/pull/1666)
* Fixed wording on identity verification modal in the Privacy Center [#1674](https://github.com/ethyca/fides/pull/1674)
* Update system fides_key tooltip text [#1533](https://github.com/ethyca/fides/pull/1685)
* Removed local storage parsing that is redundant with redux-persist. [#1678](https://github.com/ethyca/fides/pull/1678)
* Show a helpful error message if Docker daemon is not running during "fides deploy" [#1694](https://github.com/ethyca/fides/pull/1694)
* Allow users to query their own permissions, including root user. [#1698](https://github.com/ethyca/fides/pull/1698)
* Single-select taxonomy fields legal basis and special category can be cleared. [#1712](https://github.com/ethyca/fides/pull/1712)
* Fixes the issue where the security config is not properly loading from environment variables. [#1718](https://github.com/ethyca/fides/pull/1718)
* Fixes the issue where the CLI can't run without the config values required by the webserver. [#1811](https://github.com/ethyca/fides/pull/1811)
* Correctly handle response from adobe jwt auth endpoint as milliseconds, rather than seconds. [#1754](https://github.com/ethyca/fides/pull/1754)
* Fixed styling issues with the `EditDrawer` component. [#1803](https://github.com/ethyca/fides/pull/1803)

### Security

* Bumped versions of packages that use OpenSSL [#1683](https://github.com/ethyca/fides/pull/1683)

## [2.0.0](https://github.com/ethyca/fides/compare/1.9.6...2.0.0)

### Added

* Allow delete-only SaaS connector endpoints [#1200](https://github.com/ethyca/fides/pull/1200)
* Privacy center consent choices store a browser cookie. [#1364](https://github.com/ethyca/fides/pull/1364)
  * The format is generic. A reasonable set of defaults will be added later: [#1444](https://github.com/ethyca/fides/issues/1444)
  * The cookie name defaults to `fides_consent` but can be configured under `config.json > consent > cookieName`.
  * Each consent option can provide an array of `cookieKeys`.
* Individually select and reprocess DSRs that have errored [#1203](https://github.com/ethyca/fides/pull/1489)
* Bulk select and reprocess DSRs that have errored [#1205](https://github.com/ethyca/fides/pull/1489)
* Config Wizard: AWS scan results populate in system review forms. [#1454](https://github.com/ethyca/fides/pull/1454)
* Integrate rate limiter with Saas Connectors. [#1433](https://github.com/ethyca/fides/pull/1433)
* Config Wizard: Added a column selector to the scan results page of the config wizard [#1590](https://github.com/ethyca/fides/pull/1590)
* Config Wizard: Flow for runtime scanner option [#1640](https://github.com/ethyca/fides/pull/1640)
* Access support for Twilio Conversations API [#1520](https://github.com/ethyca/fides/pull/1520)
* Message Config: Adds Twilio Email/SMS support [#1519](https://github.com/ethyca/fides/pull/1519)

### Changed

* Updated mypy to version 0.981 and Python to version 3.10.7 [#1448](https://github.com/ethyca/fides/pull/1448)

### Developer Experience

* Repository dispatch events are sent to fidesctl-plus and fidesops-plus [#1263](https://github.com/ethyca/fides/pull/1263)
* Only the `docs-authors` team members are specified as `CODEOWNERS` [#1446](https://github.com/ethyca/fides/pull/1446)
* Updates the default local configuration to not defer tasks to a worker node [#1552](https://github.com/ethyca/fides/pull/1552/)
* Updates the healthcheck to return health status of connected Celery workers [#1588](https://github.com/ethyca/fides/pull/1588)

### Docs

* Remove the tutorial to prepare for new update [#1543](https://github.com/ethyca/fides/pull/1543)
* Add system management via UI documentation [#1541](https://github.com/ethyca/fides/pull/1541)
* Added DSR quickstart docs, restructured docs navigation [#1651](https://github.com/ethyca/fides/pull/1651)
* Update privacy request execution overview docs [#1258](https://github.com/ethyca/fides/pull/1490)

### Fixed

* Fixed system dependencies appearing as "N/A" in the datamap endpoint when there are no privacy declarations [#1649](https://github.com/ethyca/fides/pull/1649)

## [1.9.6](https://github.com/ethyca/fides/compare/1.9.5...1.9.6)

### Fixed

* Include systems without a privacy declaration on data map [#1603](https://github.com/ethyca/fides/pull/1603)
* Handle malformed tokens [#1523](https://github.com/ethyca/fides/pull/1523)
* Remove thrown exception from getAllPrivacyRequests method [#1592](https://github.com/ethyca/fides/pull/1593)
* Include systems without a privacy declaration on data map [#1603](https://github.com/ethyca/fides/pull/1603)
* After editing a dataset, the table will stay on the previously selected collection instead of resetting to the first one. [#1511](https://github.com/ethyca/fides/pull/1511)
* Fix redis `db_index` config issue [#1647](https://github.com/ethyca/fides/pull/1647)

### Docs

* Add unlinked docs and fix any remaining broken links [#1266](https://github.com/ethyca/fides/pull/1266)
* Update privacy center docs to include consent information [#1537](https://github.com/ethyca/fides/pull/1537)
* Update UI docs to include DSR countdown information and additional descriptions/filtering [#1545](https://github.com/ethyca/fides/pull/1545)

### Changed

* Allow multiple masking strategies to be specified when using fides as a masking engine [#1647](https://github.com/ethyca/fides/pull/1647)

## [1.9.5](https://github.com/ethyca/fides/compare/1.9.4...1.9.5)

### Added

* The database includes a `plus_system_scans` relation, to track the status and results of System Scanner executions in fidesctl-plus [#1554](https://github.com/ethyca/fides/pull/1554)

## [1.9.4](https://github.com/ethyca/fides/compare/1.9.2...1.9.4)

### Fixed

* After editing a dataset, the table will stay on the previously selected collection instead of resetting to the first one. [#1511](https://github.com/ethyca/fides/pull/1511)

## [1.9.2](https://github.com/ethyca/fides/compare/1.9.1...1.9.2)

### Deprecated

* Added a deprecation warning for the entire package [#1244](https://github.com/ethyca/fides/pull/1244)

### Added

* Dataset generation enhancements using Fides Classify for Plus users:
  * Integrate Fides Plus API into placeholder features introduced in 1.9.0. [#1194](https://github.com/ethyca/fides/pull/1194)

* Fides Admin UI:
  * Configure Connector after creation [#1204](https://github.com/ethyca/fides/pull/1356)

### Fixed

* Privacy Center:
  * Handle error on startup if server isn't running [#1239](https://github.com/ethyca/fides/pull/1239)
  * Fix styling issue with cards [#1240](https://github.com/ethyca/fides/pull/1240)
  * Redirect to index on consent save [#1238](https://github.com/ethyca/fides/pull/1238)

## [1.9.1](https://github.com/ethyca/fides/compare/1.9.0...1.9.1)

### Changed

* Update fideslang to v1.3.1 [#1136](https://github.com/ethyca/fides/pull/1136)

### Changed

* Update fideslang to v1.3.1 [#1136](https://github.com/ethyca/fides/pull/1136)

## [1.9.0](https://github.com/ethyca/fides/compare/1.8.6...1.9.0) - 2022-09-29

### Added

* Dataset generation enhancements using Fides Classify for Plus users:
  * Added toggle for enabling classify during generation. [#1057](https://github.com/ethyca/fides/pull/1057)
  * Initial implementation of API request to kick off classify, with confirmation modal. [#1069](https://github.com/ethyca/fides/pull/1069)
  * Initial Classification & Review status for generated datasets. [#1074](https://github.com/ethyca/fides/pull/1074)
  * Component for choosing data categories based on classification results. [#1110](https://github.com/ethyca/fides/pull/1110)
  * The dataset fields table shows data categories from the classifier (if available). [#1088](https://github.com/ethyca/fides/pull/1088)
  * The "Approve" button can be used to update the dataset with the classifier's suggestions. [#1129](https://github.com/ethyca/fides/pull/1129)
* System management UI:
  * New page to add a system via yaml [#1062](https://github.com/ethyca/fides/pull/1062)
  * Skeleton of page to add a system manually [#1068](https://github.com/ethyca/fides/pull/1068)
  * Refactor config wizard system forms to be reused for system management [#1072](https://github.com/ethyca/fides/pull/1072)
  * Add additional optional fields to system management forms [#1082](https://github.com/ethyca/fides/pull/1082)
  * Delete a system through the UI [#1085](https://github.com/ethyca/fides/pull/1085)
  * Edit a system through the UI [#1096](https://github.com/ethyca/fides/pull/1096)
* Cypress component testing [#1106](https://github.com/ethyca/fides/pull/1106)

### Changed

* Changed behavior of `load_default_taxonomy` to append instead of upsert [#1040](https://github.com/ethyca/fides/pull/1040)
* Changed behavior of adding privacy declarations to decouple the actions of the "add" and "next" buttons [#1086](https://github.com/ethyca/fides/pull/1086)
* Moved system related UI components from the `config-wizard` directory to the `system` directory [#1097](https://github.com/ethyca/fides/pull/1097)
* Updated "type" on SaaS config to be a simple string type, not an enum [#1197](https://github.com/ethyca/fides/pull/1197)

### Developer Experience

* Optional dependencies may have their version defined only once, in `optional-requirements.txt` [#1171](https://github.com/ethyca/fides/pull/1171)

### Docs

* Updated the footer links [#1130](https://github.com/ethyca/fides/pull/1130)

### Fixed

* Fixed the "help" link in the UI header [#1078](https://github.com/ethyca/fides/pull/1078)
* Fixed a bug in Data Category Dropdowns where checking i.e. `user.biometric` would also check `user.biometric_health` [#1126](https://github.com/ethyca/fides/pull/1126)

### Security

* Upgraded pymysql to version `1.0.2` [#1094](https://github.com/ethyca/fides/pull/1094)

## [1.8.6](https://github.com/ethyca/fides/compare/1.8.5...1.8.6) - 2022-09-28

### Added

* Added classification tables for Plus users [#1060](https://github.com/ethyca/fides/pull/1060)

### Fixed

* Fixed a bug where rows were being excluded from a data map [#1124](https://github.com/ethyca/fides/pull/1124)

## [1.8.5](https://github.com/ethyca/fides/compare/1.8.4...1.8.5) - 2022-09-21

### Changed

* Update fideslang to v1.3.0 [#1103](https://github.com/ethyca/fides/pull/1103)

## [1.8.4](https://github.com/ethyca/fides/compare/1.8.3...1.8.4) - 2022-09-09

### Added

* Initial system management page [#1054](https://github.com/ethyca/fides/pull/1054)

### Changed

* Deleting a taxonomy field with children will now cascade delete all of its children as well. [#1042](https://github.com/ethyca/fides/pull/1042)

### Fixed

* Fixed navigating directly to frontend routes loading index page instead of the correct static page for the route.
* Fix truncated evaluation error messages [#1053](https://github.com/ethyca/fides/pull/1053)

## [1.8.3](https://github.com/ethyca/fides/compare/1.8.2...1.8.3) - 2022-09-06

### Added

* Added more taxonomy fields that can be edited via the UI [#1000](https://github.com/ethyca/fides/pull/1000) [#1028](https://github.com/ethyca/fides/pull/1028)
* Added the ability to add taxonomy fields via the UI [#1019](https://github.com/ethyca/fides/pull/1019)
* Added the ability to delete taxonomy fields via the UI [#1006](https://github.com/ethyca/fides/pull/1006)
  * Only non-default taxonomy entities can be deleted [#1023](https://github.com/ethyca/fides/pull/1023)
* Prevent deleting taxonomy `is_default` fields and from adding `is_default=True` fields via the API [#990](https://github.com/ethyca/fides/pull/990).
* Added a "Custom" tag to distinguish user defined taxonomy fields from default taxonomy fields in the UI [#1027](https://github.com/ethyca/fides/pull/1027)
* Added initial support for enabling Fides Plus [#1037](https://github.com/ethyca/fides/pull/1037)
  * The `useFeatures` hook can be used to check if `plus` is enabled.
  * Navigating to/from the Data Map page is gated behind this feature.
  * Plus endpoints are served from the private Plus image.

### Fixed

* Fixed failing mypy tests [#1030](https://github.com/ethyca/fides/pull/1030)
* Fixed an issue where `fides push --diff` would return a false positive diff [#1026](https://github.com/ethyca/fides/pull/1026)
* Pinned pydantic version to < 1.10.0 to fix an error in finding referenced fides keys [#1045](https://github.com/ethyca/fides/pull/1045)

### Fixed

* Fixed failing mypy tests [#1030](https://github.com/ethyca/fides/pull/1030)
* Fixed an issue where `fides push --diff` would return a false positive diff [#1026](https://github.com/ethyca/fides/pull/1026)

### Docs

* Minor formatting updates to [Policy Webhooks](https://ethyca.github.io/fidesops/guides/policy_webhooks/) documentation [#1114](https://github.com/ethyca/fidesops/pull/1114)

### Removed

* Removed create superuser [#1116](https://github.com/ethyca/fidesops/pull/1116)

## [1.8.2](https://github.com/ethyca/fides/compare/1.8.1...1.8.2) - 2022-08-18

### Added

* Added the ability to edit taxonomy fields via the UI [#977](https://github.com/ethyca/fides/pull/977) [#1028](https://github.com/ethyca/fides/pull/1028)
* New column `is_default` added to DataCategory, DataUse, DataSubject, and DataQualifier tables [#976](https://github.com/ethyca/fides/pull/976)
* Added the ability to add taxonomy fields via the UI [#1019](https://github.com/ethyca/fides/pull/1019)
* Added the ability to delete taxonomy fields via the UI [#1006](https://github.com/ethyca/fides/pull/1006)
  * Only non-default taxonomy entities can be deleted [#1023](https://github.com/ethyca/fides/pull/1023)
* Prevent deleting taxonomy `is_default` fields and from adding `is_default=True` fields via the API [#990](https://github.com/ethyca/fides/pull/990).
* Added a "Custom" tag to distinguish user defined taxonomy fields from default taxonomy fields in the UI [#1027](https://github.com/ethyca/fides/pull/1027)

### Changed

* Upgraded base Docker version to Python 3.9 and updated all other references from 3.8 -> 3.9 [#974](https://github.com/ethyca/fides/pull/974)
* Prepend all database tables with `ctl_` [#979](https://github.com/ethyca/fides/pull/979)
* Moved the `admin-ui` code down one level into a `ctl` subdir [#970](https://github.com/ethyca/fides/pull/970)
* Extended the `/datamap` endpoint to include extra metadata [#992](https://github.com/ethyca/fides/pull/992)

## [1.8.1](https://github.com/ethyca/fides/compare/1.8.0...1.8.1) - 2022-08-08

### Deprecated

* The following environment variables have been deprecated, and replaced with the new environment variable names indicated below. To avoid breaking existing workflows, the deprecated variables are still respected in v1.8.1. They will be removed in a future release.
  * `FIDESCTL__API__DATABASE_HOST` --> `FIDESCTL__DATABASE__SERVER`
  * `FIDESCTL__API__DATABASE_NAME` --> `FIDESCTL__DATABASE__DB`
  * `FIDESCTL__API__DATABASE_PASSWORD` --> `FIDESCTL__DATABASE__PASSWORD`
  * `FIDESCTL__API__DATABASE_PORT` --> `FIDESCTL__DATABASE__PORT`
  * `FIDESCTL__API__DATABASE_TEST_DATABASE_NAME` --> `FIDESCTL__DATABASE__TEST_DB`
  * `FIDESCTL__API__DATABASE_USER` --> `FIDESCTL__DATABASE__USER`

### Developer Experience

* The included `docker-compose.yml` no longer references outdated ENV variables [#964](https://github.com/ethyca/fides/pull/964)

### Docs

* Minor release documentation now reflects the desired patch release process [#955](https://github.com/ethyca/fides/pull/955)
* Updated references to ENV variables [#964](https://github.com/ethyca/fides/pull/964)

### Fixed

* Deprecated config options will continue to be respected when set via environment variables [#965](https://github.com/ethyca/fides/pull/965)
* The git cache is rebuilt within the Docker container [#962](https://github.com/ethyca/fides/pull/962)
* The `wheel` pypi build no longer has a dirty version tag [#962](https://github.com/ethyca/fides/pull/962)
* Add setuptools to dev-requirements to fix versioneer error [#983](https://github.com/ethyca/fides/pull/983)

## [1.8.0](https://github.com/ethyca/fides/compare/1.7.1...1.8.0) - 2022-08-04

### Added

* Initial configuration wizard UI view
  * System scanning step: AWS credentials form and initial `generate` API usage.
  * System scanning results: AWS systems are stored and can be selected for review
* CustomInput type "password" with show/hide icon.
* Pull CLI command now checks for untracked/unstaged files in the manifests dir [#869](https://github.com/ethyca/fides/pull/869)
* Pull CLI command has a flag to pull missing files from the server [#895](https://github.com/ethyca/fides/pull/895)
* Add BigQuery support for the `generate` command and `/generate` endpoint [#814](https://github.com/ethyca/fides/pull/814) & [#917](https://github.com/ethyca/fides/pull/917)
* Added user auth tables [915](https://github.com/ethyca/fides/pull/915)
* Standardized API error parsing under `~/types/errors`
* Added taxonomy page to UI [#902](https://github.com/ethyca/fides/pull/902)
  * Added a nested accordion component for displaying taxonomy data [#910](https://github.com/ethyca/fides/pull/910)
* Add lru cache to get_config [927](https://github.com/ethyca/fides/pull/927)
* Add support for deprecated API config values [#959](https://github.com/ethyca/fides/pull/959)
* `fides` is now an alias for `fidesctl` as a CLI entrypoint [#926](https://github.com/ethyca/fides/pull/926)
* Add user auth routes [929](https://github.com/ethyca/fides/pull/929)
* Bump fideslib to 3.0.1 and remove patch code[931](https://github.com/ethyca/fides/pull/931)
* Update the `fidesctl` python package to automatically serve the UI [#941](https://github.com/ethyca/fides/pull/941)
* Add `push` cli command alias for `apply` and deprecate `apply` [943](https://github.com/ethyca/fides/pull/943)
* Add resource groups tagging api as a source of system generation [939](https://github.com/ethyca/fides/pull/939)
* Add GitHub Action to publish the `fidesctl` package to testpypi on pushes to main [#951](https://github.com/ethyca/fides/pull/951)
* Added configWizardFlag to ui to hide the config wizard when false [[#1453](https://github.com/ethyca/fides/issues/1453)

### Changed

* Updated the `datamap` endpoint to return human-readable column names as the first response item [#779](https://github.com/ethyca/fides/pull/779)
* Remove the `obscure` requirement from the `generate` endpoint [#819](https://github.com/ethyca/fides/pull/819)
* Moved all files from `fidesapi` to `fidesctl/api` [#885](https://github.com/ethyca/fides/pull/885)
* Moved `scan` and `generate` to the list of commands that can be run in local mode [#841](https://github.com/ethyca/fides/pull/841)
* Upgraded the base docker images from Debian Buster to Bullseye [#958](https://github.com/ethyca/fides/pull/958)
* Removed `ipython` as a dev-requirement [#958](https://github.com/ethyca/fides/pull/958)
* Webserver dependencies now come as a standard part of the package [#881](https://github.com/ethyca/fides/pull/881)
* Initial configuration wizard UI view
  * Refactored step & form results management to use Redux Toolkit slice.
* Change `id` field in tables from an integer to a string [915](https://github.com/ethyca/fides/pull/915)
* Update `fideslang` to `1.1.0`, simplifying the default taxonomy and adding `tags` for resources [#865](https://github.com/ethyca/fides/pull/865)
* Merge existing configurations with `fideslib` library [#913](https://github.com/ethyca/fides/pull/913)
* Moved frontend static files to `src/fidesctl/ui-build/static` [#934](https://github.com/ethyca/fides/pull/934)
* Replicated the error response handling from the `/validate` endpoint to the `/generate` endpoint [#911](https://github.com/ethyca/fides/pull/911)

### Developer Experience

* Remove `API_PREFIX` from fidesctl/core/utils.py and change references to `API_PREFIX` in fidesctl/api/reoutes/util.py [922](https://github.com/ethyca/fides/pull/922)

### Fixed

* Dataset field columns show all columns by default in the UI [#898](https://github.com/ethyca/fides/pull/898)
* Fixed the missing `.fides./` directory when locating the default config [#933](https://github.com/ethyca/fides/pull/933)

## [1.7.1](https://github.com/ethyca/fides/compare/1.7.0...1.7.1) - 2022-07-28

### Added

* Add datasets via YAML in the UI [#813](https://github.com/ethyca/fides/pull/813)
* Add datasets via database connection [#834](https://github.com/ethyca/fides/pull/834) [#889](https://github.com/ethyca/fides/pull/889)
* Add delete confirmation when deleting a field or collection from a dataset [#809](https://github.com/ethyca/fides/pull/809)
* Add ability to delete datasets from the UI [#827](https://github.com/ethyca/fides/pull/827)
* Add Cypress for testing [713](https://github.com/ethyca/fides/pull/833)
* Add datasets via database connection (UI only) [#834](https://github.com/ethyca/fides/pull/834)
* Add Okta support to the `/generate` endpoint [#842](https://github.com/ethyca/fides/pull/842)
* Add db support to `/generate` endpoint [849](https://github.com/ethyca/fides/pull/849)
* Added OpenAPI TypeScript client generation for the UI app. See the [README](/clients/admin-ui/src/types/api/README.md) for more details.

### Changed

* Remove the `obscure` requirement from the `generate` endpoint [#819](https://github.com/ethyca/fides/pull/819)

### Developer Experience

* When releases are published, dispatch a repository webhook event to ethyca/fidesctl-plus [#938](https://github.com/ethyca/fides/pull/938)

### Docs

* recommend/replace pip installs with pipx [#874](https://github.com/ethyca/fides/pull/874)

### Fixed

* CustomSelect input tooltips appear next to selector instead of wrapping to a new row.
* Datasets without the `third_country_transfer` will not cause the editing dataset form to not render.
* Fixed a build issue causing an `unknown` version of `fidesctl` to be installed in published Docker images [#836](https://github.com/ethyca/fides/pull/836)
* Fixed an M1-related SQLAlchemy bug [#816](https://github.com/ethyca/fides/pull/891)
* Endpoints now work with or without a trailing slash. [#886](https://github.com/ethyca/fides/pull/886)
* Dataset field columns show all columns by default in the UI [#898](https://github.com/ethyca/fides/pull/898)
* Fixed the `tag` specific GitHub Action workflows for Docker and publishing docs. [#901](https://github.com/ethyca/fides/pull/901)

## [1.7.0](https://github.com/ethyca/fides/compare/1.6.1...1.7.0) - 2022-06-23

### Added

* Added dependabot to keep dependencies updated
* A warning now issues for any orphan datasets as part of the `apply` command [543](https://github.com/ethyca/fides/pull/543)
* Initial scaffolding of management UI [#561](https://github.com/ethyca/fides/pull/624)
* A new `audit` command for `system` and `organization` resources, checking data map attribute compliance [#548](https://github.com/ethyca/fides/pull/548)
* Static UI assets are now built with the docker container [#663](https://github.com/ethyca/fides/issues/663)
* Host static files via fidesapi [#621](https://github.com/ethyca/fides/pull/621)
* A new `generate` endpoint to enable capturing systems from infrastructure from the UI [#642](https://github.com/ethyca/fides/pull/642)
* A new `datamap` endpoint to enable visualizing a data map from the UI [#721](https://github.com/ethyca/fides/pull/721)
* Management UI navigation bar [#679](https://github.com/ethyca/fides/issues/679)
* Management UI integration [#736](https://github.com/ethyca/fides/pull/736)
  * Datasets
  * Systems
  * Taxonomy (data categories)
* Initial dataset UI view [#768](https://github.com/ethyca/fides/pull/768)
  * Add interaction for viewing a dataset collection
  * Add column picker
  * Add a data category checklist tree
  * Edit/delete dataset fields
  * Edit/delete dataset collections
  * Edit datasets
  * Add a component for Identifiability tags
  * Add tooltips for help on forms
  * Add geographic location (third_country_transfers) country selection. Supported by new dependency `i18n-iso-countries`.
* Okta, aws and database credentials can now come from `fidesctl.toml` config [#694](https://github.com/ethyca/fides/pull/694)
* New `validate` endpoint to test aws and okta credentials [#722](https://github.com/ethyca/fides/pull/722)
* Initial configuration wizard UI view
  * Manual entry steps added (name and describe organization, pick entry route, and describe system manually including privacy declarations)
* A new image tagged `ethyca/fidesctl:dev` is published on each push to `main` [781](https://github.com/ethyca/fides/pull/781)
* A new cli command (`fidesctl sync`) [#765](https://github.com/ethyca/fides/pull/765)

### Changed

* Comparing server and CLI versions ignores `.dirty` only differences, and is quiet on success when running general CLI commands [621](https://github.com/ethyca/fides/pull/621)
* All endpoints now prefixed by `/api/v1` [#623](https://github.com/ethyca/fides/issues/623)
* Allow AWS credentials to be passed to `generate system` via the API [#645](https://github.com/ethyca/fides/pull/645)
* Update the export of a datamap to load resources from the server instead of a manifest directory [#662](https://github.com/ethyca/fides/pull/662)
* Refactor `export` to remove CLI specific uses from the core modules and load resources[#725](https://github.com/ethyca/fides/pull/725)
* Bump version of FastAPI in `setup.py` to 0.77.1 to match `optional-requirements.txt` [#734](https://github.com/ethyca/fides/pull/734)
* Docker images are now only built and pushed on tags to match when released to pypi [#740](https://github.com/ethyca/fides/pull/740)
* Okta resource scanning and generation now works with systems instead of datasets [#751](https://github.com/ethyca/fides/pull/751)

### Developer Experience

* Replaced `make` with `nox` [#547](https://github.com/ethyca/fides/pull/547)
* Removed usage of `fideslang` module in favor of new [external package](https://github.com/ethyca/fideslang) shared across projects [#619](https://github.com/ethyca/fides/issues/619)
* Added a UI service to the docker-compose deployment [#757](<https://github.com/ethyca/fides/pull/757>)
* `TestClient` defined in and shared across test modules via `conftest.py` [#759](https://github.com/ethyca/fides/pull/759)

### Docs

* Replaced all references to `make` with `nox` [#547](https://github.com/ethyca/fides/pull/547)
* Removed config/schemas page [#613](https://github.com/ethyca/fides/issues/613)
* Dataset UI and config wizard docs added (<https://github.com/ethyca/fides/pull/697>)
* The fides README now walks through generating a datamap [#746](https://github.com/ethyca/fides/pull/746)

### Fixed

* Updated `fideslog` to v1.1.5, resolving an issue where some exceptions thrown by the SDK were not handled as expected [#609](https://github.com/ethyca/fides/issues/609)
* Updated the webserver so that it won't fail if the database is inaccessible [#649](https://github.com/ethyca/fides/pull/649)
* Updated external tests to handle complex characters [#661](https://github.com/ethyca/fides/pull/661)
* Evaluations now properly merge the default taxonomy into the user-defined taxonomy [#684](https://github.com/ethyca/fides/pull/684)
* The CLI can now be run without installing the webserver components [#715](https://github.com/ethyca/fides/pull/715)

## [1.6.1](https://github.com/ethyca/fides/compare/1.6.0...1.6.1) - 2022-06-15

### Docs

* Updated `Release Steps`

### Fixed

* Resolved a failure with populating applicable data subject rights to a data map
* Handle invalid characters when generating a `fides_key` [#761](https://github.com/ethyca/fides/pull/761)

## [1.6.0](https://github.com/ethyca/fides/compare/1.5.3...1.6.0) - 2022-05-02

### Added

* ESLint configuration changes [#514](https://github.com/ethyca/fidesops/pull/514)
* User creation, update and permissions in the Admin UI [#511](https://github.com/ethyca/fidesops/pull/511)
* Yaml support for dataset upload [#284](https://github.com/ethyca/fidesops/pull/284)

### Breaking Changes

* Update masking API to take multiple input values [#443](https://github.com/ethyca/fidesops/pull/443)

### Docs

* DRP feature documentation [#520](https://github.com/ethyca/fidesops/pull/520)

## [1.4.2](https://github.com/ethyca/fidesops/compare/1.4.1...1.4.2) - 2022-05-12

### Added

* GET routes for users [#405](https://github.com/ethyca/fidesops/pull/405)
* Username based search on GET route [#444](https://github.com/ethyca/fidesops/pull/444)
* FIDESOPS\_\_DEV_MODE for Easier SaaS Request Debugging [#363](https://github.com/ethyca/fidesops/pull/363)
* Track user privileges across sessions [#425](https://github.com/ethyca/fidesops/pull/425)
* Add first_name and last_name fields. Also add them along with created_at to FidesUser response [#465](https://github.com/ethyca/fidesops/pull/465)
* Denial reasons for DSR and user `AuditLog` [#463](https://github.com/ethyca/fidesops/pull/463)
* DRP action to Policy [#453](https://github.com/ethyca/fidesops/pull/453)
* `CHANGELOG.md` file[#484](https://github.com/ethyca/fidesops/pull/484)
* DRP status endpoint [#485](https://github.com/ethyca/fidesops/pull/485)
* DRP exerise endpoint [#496](https://github.com/ethyca/fidesops/pull/496)
* Frontend for privacy request denial reaons [#480](https://github.com/ethyca/fidesops/pull/480)
* Publish Fidesops to Pypi [#491](https://github.com/ethyca/fidesops/pull/491)
* DRP data rights endpoint [#526](https://github.com/ethyca/fidesops/pull/526)

### Changed

* Converted HTTP Status Codes to Starlette constant values [#438](https://github.com/ethyca/fidesops/pull/438)
* SaasConnector.send behavior on ignore_errors now returns raw response [#462](https://github.com/ethyca/fidesops/pull/462)
* Seed user permissions in `create_superuser.py` script [#468](https://github.com/ethyca/fidesops/pull/468)
* User API Endpoints (update fields and reset user passwords) [#471](https://github.com/ethyca/fidesops/pull/471)
* Format tests with `black` [#466](https://github.com/ethyca/fidesops/pull/466)
* Extract privacy request endpoint logic into separate service for DRP [#470](https://github.com/ethyca/fidesops/pull/470)
* Fixing inconsistent SaaS connector integration tests [#473](https://github.com/ethyca/fidesops/pull/473)
* Add user data to login response [#501](https://github.com/ethyca/fidesops/pull/501)

### Breaking Changes

* Update masking API to take multiple input values [#443](https://github.com/ethyca/fidesops/pull/443)

### Docs

* Added issue template for documentation updates [#442](https://github.com/ethyca/fidesops/pull/442)
* Clarify masking updates [#464](https://github.com/ethyca/fidesops/pull/464)
* Added dark mode [#476](https://github.com/ethyca/fidesops/pull/476)

### Fixed

* Removed miradb test warning [#436](https://github.com/ethyca/fidesops/pull/436)
* Added missing import [#448](https://github.com/ethyca/fidesops/pull/448)
* Removed pypi badge pointing to wrong package [#452](https://github.com/ethyca/fidesops/pull/452)
* Audit imports and references [#479](https://github.com/ethyca/fidesops/pull/479)
* Switch to using update method on PUT permission endpoint [#500](https://github.com/ethyca/fidesops/pull/500)

### Developer Experience

* added isort as a CI check
* Include `tests/` in all static code checks (e.g. `mypy`, `pylint`)

### Changed

* Published Docker image does a clean install of Fidesctl
* `with_analytics` is now a decorator

### Fixed

* Third-Country formatting on Data Map
* Potential Duplication on Data Map
* Exceptions are no longer raised when sending `AnalyticsEvent`s on Windows
* Running `fidesctl init` now generates a `server_host` and `server_protocol`
  rather than `server_url`<|MERGE_RESOLUTION|>--- conflicted
+++ resolved
@@ -30,6 +30,7 @@
 * New Fides Home page [#1864](https://github.com/ethyca/fides/pull/2050)
 * Nav 2.0 - Replace form flow side navs with top tabs [#2037](https://github.com/ethyca/fides/pull/2050)
 * Adds new erasure policy for complete user data masking [#1839](https://github.com/ethyca/fides/pull/1839)
+* Added ability to use Mailgun templates when sending emails. [#2039](https://github.com/ethyca/fides/pull/2039)
 
 ## [2.3.1](https://github.com/ethyca/fides/compare/2.3.0...2.3.1)
 
@@ -97,11 +98,6 @@
 ### Added
 
 * Add health check indicator for data flow scanning option [#1973](https://github.com/ethyca/fides/pull/1973)
-<<<<<<< HEAD
-* Add a `usage` session to Nox to print full session docstrings. [#2022](https://github.com/ethyca/fides/pull/2022)
-* Added ability to use Mailgun templates when sending emails. [#2039](https://github.com/ethyca/fides/pull/2039)
-=======
->>>>>>> 882b60c6
 
 ### Changed
 
