# Changelog

All notable changes to this project will be documented in this file.

The format is based on [Keep a Changelog](https://keepachangelog.com/en/)

The types of changes are:

- `Added` for new features.
- `Changed` for changes in existing functionality.
- `Developer Experience` for changes in developer workflow or tooling.
- `Deprecated` for soon-to-be removed features.
- `Docs` for documentation only changes.
- `Removed` for now removed features.
- `Fixed` for any bug fixes.
- `Security` in case of vulnerabilities.

## [Unreleased](https://github.com/ethyca/fides/compare/2.13.0...main)

### Changed

- Remove logging within the Celery creation function [#3303](https://github.com/ethyca/fides/pull/3303)
- Update how generic endpoint generation works [#3304](https://github.com/ethyca/fides/pull/3304)
- Restrict strack-trace logging when not in Dev mode [#3081](https://github.com/ethyca/fides/pull/3081)
- Refactor CSS variables for `fides-js` to match brandable color palette [#3321](https://github.com/ethyca/fides/pull/3321)
- Moved all of the dirs from `fides.api.ops` into `fides.api` [#3318](https://github.com/ethyca/fides/pull/3318)
- Add required notice key to privacy notices [#3337](https://github.com/ethyca/fides/pull/3337)
- Make Privacy Experience List public, and separate public endpoint rate limiting [#3339](https://github.com/ethyca/fides/pull/3339)

### Added

- Add an automated test to check for `/fides-consent.js` backwards compatibility [#3289](https://github.com/ethyca/fides/pull/3289)
- Add infrastructure for "overlay" consent components (Preact, CSS bundling, etc.) and initial version of consent banner [#3191](https://github.com/ethyca/fides/pull/3191)
- Add the modal component of the "overlay" consent components [#3291](https://github.com/ethyca/fides/pull/3291)
- Track Privacy Experience with Privacy Preferences [#3311](https://github.com/ethyca/fides/pull/3311)
- Add ability for `fides-js` to fetch its own geolocation [#3356](https://github.com/ethyca/fides/pull/3356)
<<<<<<< HEAD
- Allow Material Design and FontAwesome icons to be passed in to Privacy Center `icon_path` configuration [#2907](https://github.com/ethyca/fides/pull/2907)
=======
- Add ability to select different locations in the "Cookie House" sample app [#3362](https://github.com/ethyca/fides/pull/3362)
>>>>>>> 700d44df

### Fixed

- Maintain casing differences within Snowflake datasets for proper DSR execution [#3245](https://github.com/ethyca/fides/pull/3245)
- Support pseudonymous consent requests with `fides_user_device_id` for the new consent workflow [#3203](https://github.com/ethyca/fides/pull/3203)
- Fides user device id filter to GET Privacy Experience List endpoint to stash user preferences on embedded notices [#3302](https://github.com/ethyca/fides/pull/3302)
- Support for data categories on manual webhook fields [#3330](https://github.com/ethyca/fides/pull/3330)
- Added config-driven rendering to consent components [#3316](https://github.com/ethyca/fides/pull/3316)
- Pin `typing_extensions` dependency to `4.5.0` to work around a pydantic bug [#3357](https://github.com/ethyca/fides/pull/3357)

### Changed

- Data model around PrivacyExperiences to better keep Privacy Notices and Experiences in sync [#3292](https://github.com/ethyca/fides/pull/3292)
- UI calls to support new PrivacyExperiences data model [#3313](https://github.com/ethyca/fides/pull/3313)

### Developer Experience

- Add dispatch event when publishing a non-prod tag [#3317](https://github.com/ethyca/fides/pull/3317)
- Add OpenAPI (Swagger) documentation for Fides Privacy Center API endpoints (/fides.js) [#3341](https://github.com/ethyca/fides/pull/3341)

### Removed

- Remove `fides export` command and backing code [#3256](https://github.com/ethyca/fides/pull/3256)


## [2.13.0](https://github.com/ethyca/fides/compare/2.12.1...2.13.0)

### Added

- Connector for DynamoDB [#2998](https://github.com/ethyca/fides/pull/2998)
- Access and erasure support for Amplitude [#2569](https://github.com/ethyca/fides/pull/2569)
- Access and erasure support for Gorgias [#2444](https://github.com/ethyca/fides/pull/2444)
- Privacy Experience Bulk Create, Bulk Update, and Detail Endpoints [#3185](https://github.com/ethyca/fides/pull/3185)
- Initial privacy experience UI [#3186](https://github.com/ethyca/fides/pull/3186)
- A JavaScript modal to copy a script tag for `fides.js` [#3238](https://github.com/ethyca/fides/pull/3238)
- Access and erasure support for OneSignal [#3199](https://github.com/ethyca/fides/pull/3199)
- Add the ability to "inject" location into `/fides.js` bundles and cache responses for one hour [#3272](https://github.com/ethyca/fides/pull/3272)
- Added an `automigrate` database setting [#3220](https://github.com/ethyca/fides/pull/3220)

### Changed

- Merge instances of RTK `createApi` into one instance for better cache invalidation [#3059](https://github.com/ethyca/fides/pull/3059)
- Explicitly escape/unescape certain fields instead of using SafeStr [#3144](https://github.com/ethyca/fides/pull/3144)
- Update custom field definition uniqueness to be case insensitive name per resource type [#3215](https://github.com/ethyca/fides/pull/3215)
- Restrict where privacy notices of certain consent mechanisms must be displayed [#3195](https://github.com/ethyca/fides/pull/3195)
- Merged the `lib` submodule into the `api.ops` submodule [#3134](https://github.com/ethyca/fides/pull/3134)
- Merged duplicate privacy declaration components [#3254](https://github.com/ethyca/fides/pull/3254)
- Refactor client applications into a monorepo with turborepo, extract fides-js into a standalone package, and improve privacy-center to load configuration at runtime [#3105](https://github.com/ethyca/fides/pull/3105)

### Fixed

- Prevent ability to unintentionally show "default" Privacy Center configuration, styles, etc. [#3242](https://github.com/ethyca/fides/pull/3242)
- Fix broken links to docs site pages in Admin UI [#3232](https://github.com/ethyca/fides/pull/3232)
- Repoint legacy docs site links to the new and improved docs site [#3167](https://github.com/ethyca/fides/pull/3167)
- Fix Cookie House Privacy Center styles for fides deploy [#3283](https://github.com/ethyca/fides/pull/3283)
- Maintain casing differences within Snowflake datasets for proper DSR execution [#3245](https://github.com/ethyca/fides/pull/3245)

### Developer Experience

- Use prettier to format *all* source files in client packages [#3240](https://github.com/ethyca/fides/pull/3240)

### Deprecated

- Deprecate `fides export` CLI command as it is moving to `fidesplus` [#3264](https://github.com/ethyca/fides/pull/3264)

## [2.12.1](https://github.com/ethyca/fides/compare/2.12.0...2.12.1)

### Changed

- Updated how Docker version checks are handled and added an escape-hatch [#3218](https://github.com/ethyca/fides/pull/3218)

### Fixed

- Datamap export mitigation for deleted taxonomy elements referenced by declarations [#3214](https://github.com/ethyca/fides/pull/3214)
- Update datamap columns each time the page is visited [#3211](https://github.com/ethyca/fides/pull/3211)
- Ensure inactive custom fields are not returned for datamap response [#3223](https://github.com/ethyca/fides/pull/3223)

## [2.12.0](https://github.com/ethyca/fides/compare/2.11.0...2.12.0)

### Added

- Access and erasure support for Aircall [#2589](https://github.com/ethyca/fides/pull/2589)
- Access and erasure support for Klaviyo [#2501](https://github.com/ethyca/fides/pull/2501)
- Page to edit or add privacy notices [#3058](https://github.com/ethyca/fides/pull/3058)
- Side navigation bar can now also have children navigation links [#3099](https://github.com/ethyca/fides/pull/3099)
- Endpoints for consent reporting [#3095](https://github.com/ethyca/fides/pull/3095)
- Added manage custom fields page behind feature flag [#3089](https://github.com/ethyca/fides/pull/3089)
- Custom fields table [#3097](https://github.com/ethyca/fides/pull/3097)
- Custom fields form modal [#3165](https://github.com/ethyca/fides/pull/3165)
- Endpoints to save the new-style Privacy Preferences with respect to a fides user device id [#3132](https://github.com/ethyca/fides/pull/3132)
- Support `privacy_declaration` as a resource type for custom fields [#3149](https://github.com/ethyca/fides/pull/3149)
- Expose `id` field of embedded `privacy_declarations` on `system` API responses [#3157](https://github.com/ethyca/fides/pull/3157)
- Access and erasure support for Unbounce [#2697](https://github.com/ethyca/fides/pull/2697)
- Support pseudonymous consent requests with `fides_user_device_id` [#3158](https://github.com/ethyca/fides/pull/3158)
- Update `fides_consent` cookie format [#3158](https://github.com/ethyca/fides/pull/3158)
- Add custom fields to the data use declaration form [#3197](https://github.com/ethyca/fides/pull/3197)
- Added fides user device id as a ProvidedIdentityType [#3131](https://github.com/ethyca/fides/pull/3131)

### Changed

- The `cursor` pagination strategy now also searches for data outside of the `data_path` when determining the cursor value [#3068](https://github.com/ethyca/fides/pull/3068)
- Moved Privacy Declarations associated with Systems to their own DB table [#3098](https://github.com/ethyca/fides/pull/3098)
- More tests on data use validation for privacy notices within the same region [#3156](https://github.com/ethyca/fides/pull/3156)
- Improvements to export code for bugfixes and privacy declaration custom field support [#3184](https://github.com/ethyca/fides/pull/3184)
- Enabled privacy notice feature flag [#3192](https://github.com/ethyca/fides/pull/3192)
- Updated TS types - particularly with new privacy notices [#3054](https://github.com/ethyca/fides/pull/3054)
- Make name not required on privacy declaration [#3150](https://github.com/ethyca/fides/pull/3150)
- Let Rule Targets allow for custom data categories [#3147](https://github.com/ethyca/fides/pull/3147)

### Removed

- Removed the warning about access control migration [#3055](https://github.com/ethyca/fides/pull/3055)
- Remove `customFields` feature flag [#3080](https://github.com/ethyca/fides/pull/3080)
- Remove notification banner from the home page [#3088](https://github.com/ethyca/fides/pull/3088)

### Fixed

- Fix a typo in the Admin UI [#3166](https://github.com/ethyca/fides/pull/3166)
- The `--local` flag is now respected for the `scan dataset db` command [#3096](https://github.com/ethyca/fides/pull/3096)
- Fixing issue where connectors with external dataset references would fail to save [#3142](https://github.com/ethyca/fides/pull/3142)
- Ensure privacy declaration IDs are stable across updates through system API [#3188](https://github.com/ethyca/fides/pull/3188)
- Fixed unit tests for saas connector type endpoints now that we have >50 [#3101](https://github.com/ethyca/fides/pull/3101)
- Fixed nox docs link [#3121](https://github.com/ethyca/fides/pull/3121/files)


### Developer Experience

- Update fides deploy to use a new database.load_samples setting to initialize sample Systems, Datasets, and Connections for testing [#3102](https://github.com/ethyca/fides/pull/3102)
- Remove support for automatically configuring messaging (Mailgun) & storage (S3) using `.env` with `nox -s "fides_env(test)"` [#3102](https://github.com/ethyca/fides/pull/3102)
- Add smoke tests for consent management [#3158](https://github.com/ethyca/fides/pull/3158)
- Added nox command that opens dev docs [#3082](https://github.com/ethyca/fides/pull/3082)


## [2.11.0](https://github.com/ethyca/fides/compare/2.10.0...2.11.0)

### Added

- Access support for Shippo [#2484](https://github.com/ethyca/fides/pull/2484)
- Feature flags can be set such that they cannot be modified by the user [#2966](https://github.com/ethyca/fides/pull/2966)
- Added the datamap UI to make it open source [#2988](https://github.com/ethyca/fides/pull/2988)
- Introduced a `FixedLayout` component (from the datamap UI) for pages that need to be a fixed height and scroll within [#2992](https://github.com/ethyca/fides/pull/2992)
- Added preliminary privacy notice page [#2995](https://github.com/ethyca/fides/pull/2995)
- Table for privacy notices [#3001](https://github.com/ethyca/fides/pull/3001)
- Added connector template endpoint [#2946](https://github.com/ethyca/fides/pull/2946)
- Query params on connection type endpoint to filter by supported action type [#2996](https://github.com/ethyca/fides/pull/2996)
- Scope restrictions for privacy notice table in the UI [#3007](https://github.com/ethyca/fides/pull/3007)
- Toggle for enabling/disabling privacy notices in the UI [#3010](https://github.com/ethyca/fides/pull/3010)
- Add endpoint to retrieve privacy notices grouped by their associated data uses [#2956](https://github.com/ethyca/fides/pull/2956)
- Support for uploading custom connector templates via the UI [#2997](https://github.com/ethyca/fides/pull/2997)
- Add a backwards-compatible workflow for saving and propagating consent preferences with respect to Privacy Notices [#3016](https://github.com/ethyca/fides/pull/3016)
- Empty state for privacy notices [#3027](https://github.com/ethyca/fides/pull/3027)
- Added Data flow modal [#3008](https://github.com/ethyca/fides/pull/3008)
- Update datamap table export [#3038](https://github.com/ethyca/fides/pull/3038)
- Added more advanced privacy center styling [#2943](https://github.com/ethyca/fides/pull/2943)
- Backend privacy experiences foundation [#3146](https://github.com/ethyca/fides/pull/3146)

### Changed

- Set `privacyDeclarationDeprecatedFields` flags to false and set `userCannotModify` to true [2987](https://github.com/ethyca/fides/pull/2987)
- Restored `nav-config` back to the admin-ui [#2990](https://github.com/ethyca/fides/pull/2990)
- Bumped supported Python versions to 3.10.11, 3.9.16, and 3.8.14 [#2936](https://github.com/ethyca/fides/pull/2936)
- Modify privacy center default config to only request email identities, and add validation preventing requesting both email & phone identities [#2539](https://github.com/ethyca/fides/pull/2539)
- SaaS connector icons are now dynamically loaded from the connector templates [#3018](https://github.com/ethyca/fides/pull/3018)
- Updated consentmechanism Enum to rename "necessary" to "notice_only" [#3048](https://github.com/ethyca/fides/pull/3048)
- Updated test data for Mongo, CLI [#3011](https://github.com/ethyca/fides/pull/3011)
- Updated the check for if a user can assign owner roles to be scope-based instead of role-based [#2964](https://github.com/ethyca/fides/pull/2964)
- Replaced menu in user management table with delete icon [#2958](https://github.com/ethyca/fides/pull/2958)
- Added extra fields to webhook payloads [#2830](https://github.com/ethyca/fides/pull/2830)

### Removed

- Removed interzone navigation logic now that the datamap UI and admin UI are one app [#2990](https://github.com/ethyca/fides/pull/2990)
- Remove the `unknown` state for generated datasets displaying on fidesplus [#2957](https://github.com/ethyca/fides/pull/2957)
- Removed datamap export API [#2999](https://github.com/ethyca/fides/pull/2999)

### Developer Experience

- Nox commands for git tagging to support feature branch builds [#2979](https://github.com/ethyca/fides/pull/2979)
- Changed test environment (`nox -s fides_env`) to run `fides deploy` for local testing [#3071](https://github.com/ethyca/fides/pull/3017)
- Publish git-tag specific docker images [#3050](https://github.com/ethyca/fides/pull/3050)

## [2.10.0](https://github.com/ethyca/fides/compare/2.9.2...2.10.0)

### Added

- Allow users to configure their username and password via the config file [#2884](https://github.com/ethyca/fides/pull/2884)
- Add authentication to the `masking` endpoints as well as accompanying scopes [#2909](https://github.com/ethyca/fides/pull/2909)
- Add an Organization Management page (beta) [#2908](https://github.com/ethyca/fides/pull/2908)
- Adds assigned systems to user management table [#2922](https://github.com/ethyca/fides/pull/2922)
- APIs to support Privacy Notice management (create, read, update) [#2928](https://github.com/ethyca/fides/pull/2928)

### Changed

- Improved standard layout for large width screens and polished misc. pages [#2869](https://github.com/ethyca/fides/pull/2869)
- Changed UI paths in the admin-ui [#2869](https://github.com/ethyca/fides/pull/2892)
  - `/add-systems/new` --> `/add-systems/manual`
  - `/system` --> `/systems`
- Added individual ID routes for systems [#2902](https://github.com/ethyca/fides/pull/2902)
- Deprecated adding scopes to users directly; you can only add roles. [#2848](https://github.com/ethyca/fides/pull/2848/files)
- Changed About Fides page to say "Fides Core Version:" over "Version". [#2899](https://github.com/ethyca/fides/pull/2899)
- Polish Admin UI header & navigation [#2897](https://github.com/ethyca/fides/pull/2897)
- Give new users a "viewer" role by default [#2900](https://github.com/ethyca/fides/pull/2900)
- Tie together save states for user permissions and systems [#2913](https://github.com/ethyca/fides/pull/2913)
- Removing payment types from Stripe connector params [#2915](https://github.com/ethyca/fides/pull/2915)
- Viewer role can now access a restricted version of the user management page [#2933](https://github.com/ethyca/fides/pull/2933)
- Change Privacy Center email placeholder text [#2935](https://github.com/ethyca/fides/pull/2935)
- Restricted setting Approvers as System Managers [#2891](https://github.com/ethyca/fides/pull/2891)
- Adds confirmation modal when downgrading user to "approver" role via Admin UI [#2924](https://github.com/ethyca/fides/pull/2924)
- Changed the toast message for new users to include access control info [#2939](https://github.com/ethyca/fides/pull/2939)
- Add Data Stewards to datamap export [#2962](https://github.com/ethyca/fides/pull/2962)

### Fixed

- Restricted Contributors from being able to create Owners [#2888](https://github.com/ethyca/fides/pull/2888)
- Allow for dynamic aspect ratio for logo on Privacy Center 404 [#2895](https://github.com/ethyca/fides/pull/2895)
- Allow for dynamic aspect ratio for logo on consent page [#2895](https://github.com/ethyca/fides/pull/2895)
- Align role dscription drawer of Admin UI with top nav: [#2932](https://github.com/ethyca/fides/pull/2932)
- Fixed error message when a user is assigned to be an approver without any systems [#2953](https://github.com/ethyca/fides/pull/2953)

### Developer Experience

- Update frontend npm packages (admin-ui, privacy-center, cypress-e2e) [#2921](https://github.com/ethyca/fides/pull/2921)

## [2.9.2](https://github.com/ethyca/fides/compare/2.9.1...2.9.2)

### Fixed

- Allow multiple data uses as long as their processing activity name is different [#2905](https://github.com/ethyca/fides/pull/2905)
- use HTML property, not text, when dispatching Mailchimp Transactional emails [#2901](https://github.com/ethyca/fides/pull/2901)
- Remove policy key from Privacy Center submission modal [#2912](https://github.com/ethyca/fides/pull/2912)

## [2.9.1](https://github.com/ethyca/fides/compare/2.9.0...2.9.1)

### Added

- Added Attentive erasure email connector [#2782](https://github.com/ethyca/fides/pull/2782)

### Changed

- Removed dataset based email connectors [#2782](https://github.com/ethyca/fides/pull/2782)
- Changed Auth0's authentication strategy from `bearer` to `oauth2_client_credentials` [#2820](https://github.com/ethyca/fides/pull/2820)
- renamed the privacy declarations field "Privacy declaration name (deprecated)" to "Processing Activity" [#711](https://github.com/ethyca/fidesplus/issues/711)

### Fixed

- Fixed issue where the scopes list passed into FidesUserPermission could get mutated with the total_scopes call [#2883](https://github.com/ethyca/fides/pull/2883)

### Removed

- removed the `privacyDeclarationDeprecatedFields` flag [#711](https://github.com/ethyca/fidesplus/issues/711)

## [2.9.0](https://github.com/ethyca/fides/compare/2.8.3...2.9.0)

### Added

- The ability to assign users as system managers for a specific system [#2714](https://github.com/ethyca/fides/pull/2714)
- New endpoints to add and remove users as system managers [#2726](https://github.com/ethyca/fides/pull/2726)
- Warning about access control migration to the UI [#2842](https://github.com/ethyca/fides/pull/2842)
- Adds Role Assignment UI [#2739](https://github.com/ethyca/fides/pull/2739)
- Add an automated migration to give users a `viewer` role [#2821](https://github.com/ethyca/fides/pull/2821)

### Changed

- Removed "progressive" navigation that would hide Admin UI tabs until Systems / Connections were configured [#2762](https://github.com/ethyca/fides/pull/2762)
- Added `system.privacy_declaration.name` to datamap response [#2831](https://github.com/ethyca/fides/pull/2831/files)

### Developer Experience

- Retired legacy `navV2` feature flag [#2762](https://github.com/ethyca/fides/pull/2762)
- Update Admin UI Layout to fill viewport height [#2812](https://github.com/ethyca/fides/pull/2812)

### Fixed

- Fixed issue where unsaved changes warning would always show up when running fidesplus [#2788](https://github.com/ethyca/fides/issues/2788)
- Fixed problem in datamap export with datasets that had been updated via SaaS instantiation [#2841](https://github.com/ethyca/fides/pull/2841)
- Fixed problem in datamap export with inconsistent custom field ordering [#2859](https://github.com/ethyca/fides/pull/2859)

## [2.8.3](https://github.com/ethyca/fides/compare/2.8.2...2.8.3)

### Added

- Serialise `bson.ObjectId` types in SAR data packages [#2785](https://github.com/ethyca/fides/pull/2785)

### Fixed

- Fixed issue where more than 1 populated custom fields removed a system from the datamap export [#2825](https://github.com/ethyca/fides/pull/2825)

## [2.8.2](https://github.com/ethyca/fides/compare/2.8.1...2.8.2)

### Fixed

- Resolved a bug that stopped custom fields populating the visual datamap [#2775](https://github.com/ethyca/fides/pull/2775)
- Patch appconfig migration to handle existing db record [#2780](https://github.com/ethyca/fides/pull/2780)

## [2.8.1](https://github.com/ethyca/fides/compare/2.8.0...2.8.1)

### Fixed

- Disabled hiding Admin UI based on user scopes [#2771](https://github.com/ethyca/fides/pull/2771)

## [2.8.0](https://github.com/ethyca/fides/compare/2.7.1...2.8.0)

### Added

- Add API support for messaging config properties [#2551](https://github.com/ethyca/fides/pull/2551)
- Access and erasure support for Kustomer [#2520](https://github.com/ethyca/fides/pull/2520)
- Added the `erase_after` field on collections to be able to set the order for erasures [#2619](https://github.com/ethyca/fides/pull/2619)
- Add a toggle to filter the system classification to only return those with classification data [#2700](https://github.com/ethyca/fides/pull/2700)
- Added backend role-based permissions [#2671](https://github.com/ethyca/fides/pull/2671)
- Access and erasure for Vend SaaS Connector [#1869](https://github.com/ethyca/fides/issues/1869)
- Added endpoints for storage and messaging config setup status [#2690](https://github.com/ethyca/fides/pull/2690)
- Access and erasure for Jira SaaS Connector [#1871](https://github.com/ethyca/fides/issues/1871)
- Access and erasure support for Delighted [#2244](https://github.com/ethyca/fides/pull/2244)
- Improve "Upload a new dataset YAML" [#1531](https://github.com/ethyca/fides/pull/2258)
- Input validation and sanitization for Privacy Request fields [#2655](https://github.com/ethyca/fides/pull/2655)
- Access and erasure support for Yotpo [#2708](https://github.com/ethyca/fides/pull/2708)
- Custom Field Library Tab [#527](https://github.com/ethyca/fides/pull/2693)
- Allow SendGrid template usage [#2728](https://github.com/ethyca/fides/pull/2728)
- Added ConnectorRunner to simplify SaaS connector testing [#1795](https://github.com/ethyca/fides/pull/1795)
- Adds support for Mailchimp Transactional as a messaging config [#2742](https://github.com/ethyca/fides/pull/2742)

### Changed

- Admin UI
  - Add flow for selecting system types when manually creating a system [#2530](https://github.com/ethyca/fides/pull/2530)
  - Updated forms for privacy declarations [#2648](https://github.com/ethyca/fides/pull/2648)
  - Delete flow for privacy declarations [#2664](https://github.com/ethyca/fides/pull/2664)
  - Add framework to have UI elements respect the user's scopes [#2682](https://github.com/ethyca/fides/pull/2682)
  - "Manual Webhook" has been renamed to "Manual Process". [#2717](https://github.com/ethyca/fides/pull/2717)
- Convert all config values to Pydantic `Field` objects [#2613](https://github.com/ethyca/fides/pull/2613)
- Add warning to 'fides deploy' when installed outside of a virtual environment [#2641](https://github.com/ethyca/fides/pull/2641)
- Redesigned the default/init config file to be auto-documented. Also updates the `fides init` logic and analytics consent logic [#2694](https://github.com/ethyca/fides/pull/2694)
- Change how config creation/import is handled across the application [#2622](https://github.com/ethyca/fides/pull/2622)
- Update the CLI aesthetics & docstrings [#2703](https://github.com/ethyca/fides/pull/2703)
- Updates Roles->Scopes Mapping [#2744](https://github.com/ethyca/fides/pull/2744)
- Return user scopes as an enum, as well as total scopes [#2741](https://github.com/ethyca/fides/pull/2741)
- Update `MessagingServiceType` enum to be lowercased throughout [#2746](https://github.com/ethyca/fides/pull/2746)

### Developer Experience

- Set the security environment of the fides dev setup to `prod` instead of `dev` [#2588](https://github.com/ethyca/fides/pull/2588)
- Removed unexpected default Redis password [#2666](https://github.com/ethyca/fides/pull/2666)
- Privacy Center
  - Typechecking and validation of the `config.json` will be checked for backwards-compatibility. [#2661](https://github.com/ethyca/fides/pull/2661)
- Combined conftest.py files [#2669](https://github.com/ethyca/fides/pull/2669)

### Fixed

- Fix support for "redis.user" setting when authenticating to the Redis cache [#2666](https://github.com/ethyca/fides/pull/2666)
- Fix error with the classify dataset feature flag not writing the dataset to the server [#2675](https://github.com/ethyca/fides/pull/2675)
- Allow string dates to stay strings in cache decoding [#2695](https://github.com/ethyca/fides/pull/2695)
- Admin UI
  - Remove Identifiability (Data Qualifier) from taxonomy editor [2684](https://github.com/ethyca/fides/pull/2684)
- FE: Custom field selections binding issue on Taxonomy tabs [#2659](https://github.com/ethyca/fides/pull/2693/)
- Fix Privacy Request Status when submitting a consent request when identity verification is required [#2736](https://github.com/ethyca/fides/pull/2736)

## [2.7.1](https://github.com/ethyca/fides/compare/2.7.0...2.7.1)

- Fix error with the classify dataset feature flag not writing the dataset to the server [#2675](https://github.com/ethyca/fides/pull/2675)

## [2.7.0](https://github.com/ethyca/fides/compare/2.6.6...2.7.0)

- Fides API

  - Access and erasure support for Braintree [#2223](https://github.com/ethyca/fides/pull/2223)
  - Added route to send a test message [#2585](https://github.com/ethyca/fides/pull/2585)
  - Add default storage configuration functionality and associated APIs [#2438](https://github.com/ethyca/fides/pull/2438)

- Admin UI

  - Custom Metadata [#2536](https://github.com/ethyca/fides/pull/2536)
    - Create Custom Lists
    - Create Custom Field Definition
    - Create custom fields from a the taxonomy editor
    - Provide a custom field value in a resource
    - Bulk edit custom field values [#2612](https://github.com/ethyca/fides/issues/2612)
    - Custom metadata UI Polish [#2624](https://github.com/ethyca/fides/pull/2625)

- Privacy Center

  - The consent config default value can depend on whether Global Privacy Control is enabled. [#2341](https://github.com/ethyca/fides/pull/2341)
  - When GPC is enabled, the UI indicates which data uses are opted out by default. [#2596](https://github.com/ethyca/fides/pull/2596)
  - `inspectForBrowserIdentities` now also looks for `ljt_readerID`. [#2543](https://github.com/ethyca/fides/pull/2543)

### Added

- Added new Wunderkind Consent Saas Connector [#2600](https://github.com/ethyca/fides/pull/2600)
- Added new Sovrn Email Consent Connector [#2543](https://github.com/ethyca/fides/pull/2543/)
- Log Fides version at startup [#2566](https://github.com/ethyca/fides/pull/2566)

### Changed

- Update Admin UI to show all action types (access, erasure, consent, update) [#2523](https://github.com/ethyca/fides/pull/2523)
- Removes legacy `verify_oauth_client` function [#2527](https://github.com/ethyca/fides/pull/2527)
- Updated the UI for adding systems to a new design [#2490](https://github.com/ethyca/fides/pull/2490)
- Minor logging improvements [#2566](https://github.com/ethyca/fides/pull/2566)
- Various form components now take a `stacked` or `inline` variant [#2542](https://github.com/ethyca/fides/pull/2542)
- UX fixes for user management [#2537](https://github.com/ethyca/fides/pull/2537)
- Updating Firebase Auth connector to mask the user with a delete instead of an update [#2602](https://github.com/ethyca/fides/pull/2602)

### Fixed

- Fixed bug where refreshing a page in the UI would result in a 404 [#2502](https://github.com/ethyca/fides/pull/2502)
- Usernames are case insensitive now and prevent all duplicates [#2487](https://github.com/ethyca/fides/pull/2487)
  - This PR contains a migration that deletes duplicate users and keeps the oldest original account.
- Update Logos for shipped connectors [#2464](https://github.com/ethyca/fides/pull/2587)
- Search field on privacy request page isn't working [#2270](https://github.com/ethyca/fides/pull/2595)

### Developer Experience

- Added new Cypress E2E smoke tests [#2241](https://github.com/ethyca/fides/pull/2241)
- New command `nox -s e2e_test` which will spin up the test environment and run true E2E Cypress tests against it [#2417](https://github.com/ethyca/fides/pull/2417)
- Cypress E2E tests now run in CI and are reported to Cypress Cloud [#2417](https://github.com/ethyca/fides/pull/2417)
- Change from `randomint` to `uuid` in mongodb tests to reduce flakiness. [#2591](https://github.com/ethyca/fides/pull/2591)

### Removed

- Remove feature flagged config wizard stepper from Admin UI [#2553](https://github.com/ethyca/fides/pull/2553)

## [2.6.6](https://github.com/ethyca/fides/compare/2.6.5...2.6.6)

### Changed

- Improve Readability for Custom Masking Override Exceptions [#2593](https://github.com/ethyca/fides/pull/2593)

## [2.6.5](https://github.com/ethyca/fides/compare/2.6.4...2.6.5)

### Added

- Added config properties to override database Engine parameters [#2511](https://github.com/ethyca/fides/pull/2511)
- Increased default pool_size and max_overflow to 50 [#2560](https://github.com/ethyca/fides/pull/2560)

## [2.6.4](https://github.com/ethyca/fides/compare/2.6.3...2.6.4)

### Fixed

- Fixed bug for SMS completion notification not being sent [#2526](https://github.com/ethyca/fides/issues/2526)
- Fixed bug where refreshing a page in the UI would result in a 404 [#2502](https://github.com/ethyca/fides/pull/2502)

## [2.6.3](https://github.com/ethyca/fides/compare/2.6.2...2.6.3)

### Fixed

- Handle case where legacy dataset has meta: null [#2524](https://github.com/ethyca/fides/pull/2524)

## [2.6.2](https://github.com/ethyca/fides/compare/2.6.1...2.6.2)

### Fixed

- Issue addressing missing field in dataset migration [#2510](https://github.com/ethyca/fides/pull/2510)

## [2.6.1](https://github.com/ethyca/fides/compare/2.6.0...2.6.1)

### Fixed

- Fix errors when privacy requests execute concurrently without workers [#2489](https://github.com/ethyca/fides/pull/2489)
- Enable saas request overrides to run in worker runtime [#2489](https://github.com/ethyca/fides/pull/2489)

## [2.6.0](https://github.com/ethyca/fides/compare/2.5.1...2.6.0)

### Added

- Added the `env` option to the `security` configuration options to allow for users to completely secure the API endpoints [#2267](https://github.com/ethyca/fides/pull/2267)
- Unified Fides Resources
  - Added a dataset dropdown selector when configuring a connector to link an existing dataset to the connector configuration. [#2162](https://github.com/ethyca/fides/pull/2162)
  - Added new datasetconfig.ctl_dataset_id field to unify fides dataset resources [#2046](https://github.com/ethyca/fides/pull/2046)
- Add new connection config routes that couple them with systems [#2249](https://github.com/ethyca/fides/pull/2249)
- Add new select/deselect all permissions buttons [#2437](https://github.com/ethyca/fides/pull/2437)
- Endpoints to allow a user with the `user:password-reset` scope to reset users' passwords. In addition, users no longer require a scope to edit their own passwords. [#2373](https://github.com/ethyca/fides/pull/2373)
- New form to reset a user's password without knowing an old password [#2390](https://github.com/ethyca/fides/pull/2390)
- Approve & deny buttons on the "Request details" page. [#2473](https://github.com/ethyca/fides/pull/2473)
- Consent Propagation
  - Add the ability to execute Consent Requests via the Privacy Request Execution layer [#2125](https://github.com/ethyca/fides/pull/2125)
  - Add a Mailchimp Transactional Consent Connector [#2194](https://github.com/ethyca/fides/pull/2194)
  - Allow defining a list of opt-in and/or opt-out requests in consent connectors [#2315](https://github.com/ethyca/fides/pull/2315)
  - Add a Google Analytics Consent Connector for GA4 properties [#2302](https://github.com/ethyca/fides/pull/2302)
  - Pass the GA Cookie from the Privacy Center [#2337](https://github.com/ethyca/fides/pull/2337)
  - Rename "user_id" to more specific "ga_client_id" [#2356](https://github.com/ethyca/fides/pull/2356)
  - Patch Google Analytics Consent Connector to delete by client_id [#2355](https://github.com/ethyca/fides/pull/2355)
  - Add a "skip_param_values option" to optionally skip when we are missing param values in the body [#2384](https://github.com/ethyca/fides/pull/2384)
  - Adds a new Universal Analytics Connector that works with the UA Tracking Id
- Adds intake and storage of Global Privacy Control Signal props for Consent [#2599](https://github.com/ethyca/fides/pull/2599)

### Changed

- Unified Fides Resources
  - Removed several fidesops schemas for DSR's in favor of updated Fideslang schemas [#2009](https://github.com/ethyca/fides/pull/2009)
  - Removed DatasetConfig.dataset field [#2096](https://github.com/ethyca/fides/pull/2096)
  - Updated UI dataset config routes to use new unified routes [#2113](https://github.com/ethyca/fides/pull/2113)
  - Validate request body on crud endpoints on upsert. Validate dataset data categories before save. [#2134](https://github.com/ethyca/fides/pull/2134/)
  - Updated test env setup and quickstart to use new endpoints [#2225](https://github.com/ethyca/fides/pull/2225)
- Consent Propagation
  - Privacy Center consent options can now be marked as `executable` in order to propagate consent requests [#2193](https://github.com/ethyca/fides/pull/2193)
  - Add support for passing browser identities to consent request patches [#2304](https://github.com/ethyca/fides/pull/2304)
- Update fideslang to 1.3.3 [#2343](https://github.com/ethyca/fides/pull/2343)
- Display the request type instead of the policy name on the request table [#2382](https://github.com/ethyca/fides/pull/2382)
- Make denial reasons required [#2400](https://github.com/ethyca/fides/pull/2400)
- Display the policy key on the request details page [#2395](https://github.com/ethyca/fides/pull/2395)
- Updated CSV export [#2452](https://github.com/ethyca/fides/pull/2452)
- Privacy Request approval now uses a modal [#2443](https://github.com/ethyca/fides/pull/2443)

### Developer Experience

- `nox -s test_env` has been replaced with `nox -s "fides_env(dev)"`
- New command `nox -s "fides_env(test)"` creates a complete test environment with seed data (similar to `fides_env(dev)`) but with the production fides image so the built UI can be accessed at `localhost:8080` [#2399](https://github.com/ethyca/fides/pull/2399)
- Change from code climate to codecov for coverage reporting [#2402](https://github.com/ethyca/fides/pull/2402)

### Fixed

- Home screen header scaling and responsiveness issues [#2200](https://github.com/ethyca/fides/pull/2277)
- Privacy Center identity inputs validate even when they are optional. [#2308](https://github.com/ethyca/fides/pull/2308)
- The PII toggle defaults to false and PII will be hidden on page load [#2388](https://github.com/ethyca/fides/pull/2388)
- Fixed a CI bug caused by git security upgrades [#2441](https://github.com/ethyca/fides/pull/2441)
- Privacy Center
  - Identity inputs validate even when they are optional. [#2308](https://github.com/ethyca/fides/pull/2308)
  - Submit buttons show loading state and disable while submitting. [#2401](https://github.com/ethyca/fides/pull/2401)
  - Phone inputs no longer request country SVGs from external domain. [#2378](https://github.com/ethyca/fides/pull/2378)
  - Input validation errors no longer change the height of modals. [#2379](https://github.com/ethyca/fides/pull/2379)
- Patch masking strategies to better handle null and non-string inputs [#2307](https://github.com/ethyca/fides/pull/2377)
- Renamed prod pushes tag to be `latest` for privacy center and sample app [#2401](https://github.com/ethyca/fides/pull/2407)
- Update firebase connector to better handle non-existent users [#2439](https://github.com/ethyca/fides/pull/2439)

## [2.5.1](https://github.com/ethyca/fides/compare/2.5.0...2.5.1)

### Developer Experience

- Allow db resets only if `config.dev_mode` is `True` [#2321](https://github.com/ethyca/fides/pull/2321)

### Fixed

- Added a feature flag for the recent dataset classification UX changes [#2335](https://github.com/ethyca/fides/pull/2335)

### Security

- Add a check to the catchall path to prevent returning paths outside of the UI directory [#2330](https://github.com/ethyca/fides/pull/2330)

### Developer Experience

- Reduce size of local Docker images by fixing `.dockerignore` patterns [#2360](https://github.com/ethyca/fides/pull/2360)

## [2.5.0](https://github.com/ethyca/fides/compare/2.4.0...2.5.0)

### Docs

- Update the docs landing page and remove redundant docs [#2184](https://github.com/ethyca/fides/pull/2184)

### Added

- Added the `user` command group to the CLI. [#2153](https://github.com/ethyca/fides/pull/2153)
- Added `Code Climate` test coverage uploads. [#2198](https://github.com/ethyca/fides/pull/2198)
- Added the connection key to the execution log [#2100](https://github.com/ethyca/fides/pull/2100)
- Added endpoints to retrieve DSR `Rule`s and `Rule Target`s [#2116](https://github.com/ethyca/fides/pull/2116)
- Added Fides version number to account dropdown in the UI [#2140](https://github.com/ethyca/fides/pull/2140)
- Add link to Classify Systems page in nav side bar [#2128](https://github.com/ethyca/fides/pull/2128)
- Dataset classification UI now polls for results [#2123](https://github.com/ethyca/fides/pull/2123)
- Update Privacy Center Icons [#1800](https://github.com/ethyca/fides/pull/2139)
- Privacy Center `fides-consent.js`:
  - `Fides.shopify` integration function. [#2152](https://github.com/ethyca/fides/pull/2152)
  - Dedicated folder for integrations.
  - `Fides.meta` integration function (fbq). [#2217](https://github.com/ethyca/fides/pull/2217)
- Adds support for Twilio email service (Sendgrid) [#2154](https://github.com/ethyca/fides/pull/2154)
- Access and erasure support for Recharge [#1709](https://github.com/ethyca/fides/pull/1709)
- Access and erasure support for Friendbuy Nextgen [#2085](https://github.com/ethyca/fides/pull/2085)

### Changed

- Admin UI Feature Flags - [#2101](https://github.com/ethyca/fides/pull/2101)
  - Overrides can be saved in the browser.
  - Use `NEXT_PUBLIC_APP_ENV` for app-specific environment config.
  - No longer use `react-feature-flags` library.
  - Can have descriptions. [#2243](https://github.com/ethyca/fides/pull/2243)
- Made privacy declarations optional when adding systems manually - [#2173](https://github.com/ethyca/fides/pull/2173)
- Removed an unclear logging message. [#2266](https://github.com/ethyca/fides/pull/2266)
- Allow any user with `user:delete` scope to delete other users [#2148](https://github.com/ethyca/fides/pull/2148)
- Dynamic imports of custom overrides and SaaS test fixtures [#2169](https://github.com/ethyca/fides/pull/2169)
- Added `AuthenticatedClient` to custom request override interface [#2171](https://github.com/ethyca/fides/pull/2171)
- Only approve the specific collection instead of the entire dataset, display only top 1 classification by default [#2226](https://github.com/ethyca/fides/pull/2226)
- Update sample project resources for `fides evaluate` usage in `fides deploy` [#2253](https://github.com/ethyca/fides/pull/2253)

### Removed

- Removed unused object_name field on s3 storage config [#2133](https://github.com/ethyca/fides/pull/2133)

### Fixed

- Remove next-auth from privacy center to fix JS console error [#2090](https://github.com/ethyca/fides/pull/2090)
- Admin UI - Added Missing ability to assign `user:delete` in the permissions checkboxes [#2148](https://github.com/ethyca/fides/pull/2148)
- Nav bug: clicking on Privacy Request breadcrumb takes me to Home instead of /privacy-requests [#497](https://github.com/ethyca/fides/pull/2141)
- Side nav disappears when viewing request details [#2129](https://github.com/ethyca/fides/pull/2155)
- Remove usage of load dataset button and other dataset UI modifications [#2149](https://github.com/ethyca/fides/pull/2149)
- Improve readability for exceptions raised from custom request overrides [#2157](https://github.com/ethyca/fides/pull/2157)
- Importing custom request overrides on server startup [#2186](https://github.com/ethyca/fides/pull/2186)
- Remove warning when env vars default to blank strings in docker-compose [#2188](https://github.com/ethyca/fides/pull/2188)
- Fix Cookie House purchase modal flashing 'Error' in title [#2274](https://github.com/ethyca/fides/pull/2274)
- Stop dependency from upgrading `packaging` to version with known issue [#2273](https://github.com/ethyca/fides/pull/2273)
- Privacy center config no longer requires `identity_inputs` and will use `email` as a default [#2263](https://github.com/ethyca/fides/pull/2263)
- No longer display remaining days for privacy requests in terminal states [#2292](https://github.com/ethyca/fides/pull/2292)

### Removed

- Remove "Create New System" button when viewing systems. All systems can now be created via the "Add systems" button on the home page. [#2132](https://github.com/ethyca/fides/pull/2132)

## [2.4.0](https://github.com/ethyca/fides/compare/2.3.1...2.4.0)

### Developer Experience

- Include a pre-check workflow that collects the pytest suite [#2098](https://github.com/ethyca/fides/pull/2098)
- Write to the application db when running the app locally. Write to the test db when running pytest [#1731](https://github.com/ethyca/fides/pull/1731)

### Changed

- Move the `fides.ctl.core.` and `fides.ctl.connectors` modules into `fides.core` and `fides.connectors` respectively [#2097](https://github.com/ethyca/fides/pull/2097)
- Fides: Skip cypress tests due to nav bar 2.0 [#2102](https://github.com/ethyca/fides/pull/2103)

### Added

- Adds new erasure policy for complete user data masking [#1839](https://github.com/ethyca/fides/pull/1839)
- New Fides Home page [#1864](https://github.com/ethyca/fides/pull/2050)
- Nav 2.0 - Replace form flow side navs with top tabs [#2037](https://github.com/ethyca/fides/pull/2050)
- Adds new erasure policy for complete user data masking [#1839](https://github.com/ethyca/fides/pull/1839)
- Added ability to use Mailgun templates when sending emails. [#2039](https://github.com/ethyca/fides/pull/2039)
- Adds SMS id verification for consent [#2094](https://github.com/ethyca/fides/pull/2094)

### Fixed

- Store `fides_consent` cookie on the root domain of the Privacy Center [#2071](https://github.com/ethyca/fides/pull/2071)
- Properly set the expire-time for verification codes [#2105](https://github.com/ethyca/fides/pull/2105)

## [2.3.1](https://github.com/ethyca/fides/compare/2.3.0...2.3.1)

### Fixed

- Resolved an issue where the root_user was not being created [#2082](https://github.com/ethyca/fides/pull/2082)

### Added

- Nav redesign with sidebar groups. Feature flagged to only be visible in dev mode until release. [#2030](https://github.com/ethyca/fides/pull/2047)
- Improved error handling for incorrect app encryption key [#2089](https://github.com/ethyca/fides/pull/2089)
- Access and erasure support for Friendbuy API [#2019](https://github.com/ethyca/fides/pull/2019)

## [2.3.0](https://github.com/ethyca/fides/compare/2.2.2...2.3.0)

### Added

- Common Subscriptions for app-wide data and feature checks. [#2030](https://github.com/ethyca/fides/pull/2030)
- Send email alerts on privacy request failures once the specified threshold is reached. [#1793](https://github.com/ethyca/fides/pull/1793)
- DSR Notifications (toast) [#1895](https://github.com/ethyca/fides/pull/1895)
- DSR configure alerts btn [#1895](https://github.com/ethyca/fides/pull/1895)
- DSR configure alters (FE) [#1895](https://github.com/ethyca/fides/pull/1895)
- Add a `usage` session to Nox to print full session docstrings. [#2022](https://github.com/ethyca/fides/pull/2022)

### Added

- Adds notifications section to toml files [#2026](https://github.com/ethyca/fides/pull/2060)

### Changed

- Updated to use `loguru` logging library throughout codebase [#2031](https://github.com/ethyca/fides/pull/2031)
- Do not always create a `fides.toml` by default [#2023](https://github.com/ethyca/fides/pull/2023)
- The `fideslib` module has been merged into `fides`, code redundancies have been removed [#1859](https://github.com/ethyca/fides/pull/1859)
- Replace 'ingress' and 'egress' with 'sources' and 'destinations' across UI [#2044](https://github.com/ethyca/fides/pull/2044)
- Update the functionality of `fides pull -a <filename>` to include _all_ resource types. [#2083](https://github.com/ethyca/fides/pull/2083)

### Fixed

- Timing issues with bulk DSR reprocessing, specifically when analytics are enabled [#2015](https://github.com/ethyca/fides/pull/2015)
- Error caused by running erasure requests with disabled connectors [#2045](https://github.com/ethyca/fides/pull/2045)
- Changes the SlowAPI ratelimiter's backend to use memory instead of Redis [#2054](https://github.com/ethyca/fides/pull/2058)

## [2.2.2](https://github.com/ethyca/fides/compare/2.2.1...2.2.2)

### Docs

- Updated the readme to use new new [docs site](http://docs.ethyca.com) [#2020](https://github.com/ethyca/fides/pull/2020)

### Deprecated

- The documentation site hosted in the `/docs` directory has been deprecated. All documentation updates will be hosted at the new [docs site](http://docs.ethyca.com) [#2020](https://github.com/ethyca/fides/pull/2020)

### Fixed

- Fixed mypy and pylint errors [#2013](https://github.com/ethyca/fides/pull/2013)
- Update connection test endpoint to be effectively non-blocking [#2000](https://github.com/ethyca/fides/pull/2000)
- Update Fides connector to better handle children with no access results [#2012](https://github.com/ethyca/fides/pull/2012)

## [2.2.1](https://github.com/ethyca/fides/compare/2.2.0...2.2.1)

### Added

- Add health check indicator for data flow scanning option [#1973](https://github.com/ethyca/fides/pull/1973)

### Changed

- The `celery.toml` is no longer used, instead it is a subsection of the `fides.toml` file [#1990](https://github.com/ethyca/fides/pull/1990)
- Update sample project landing page copy to be version-agnostic [#1958](https://github.com/ethyca/fides/pull/1958)
- `get` and `ls` CLI commands now return valid `fides` object YAML [#1991](https://github.com/ethyca/fides/pull/1991)

### Developer Experience

- Remove duplicate fastapi-caching and pin version. [#1765](https://github.com/ethyca/fides/pull/1765)

## [2.2.0](https://github.com/ethyca/fides/compare/2.1.0...2.2.0)

### Added

- Send email alerts on privacy request failures once the specified threshold is reached. [#1793](https://github.com/ethyca/fides/pull/1793)
- Add authenticated privacy request route. [#1819](https://github.com/ethyca/fides/pull/1819)
- Enable the onboarding flow [#1836](https://github.com/ethyca/fides/pull/1836)
- Access and erasure support for Fullstory API [#1821](https://github.com/ethyca/fides/pull/1821)
- Add function to poll privacy request for completion [#1860](https://github.com/ethyca/fides/pull/1860)
- Added rescan flow for the data flow scanner [#1844](https://github.com/ethyca/fides/pull/1844)
- Add rescan flow for the data flow scanner [#1844](https://github.com/ethyca/fides/pull/1844)
- Add Fides connector to support parent-child Fides deployments [#1861](https://github.com/ethyca/fides/pull/1861)
- Classification UI now polls for updates to classifications [#1908](https://github.com/ethyca/fides/pull/1908)

### Changed

- The organization info form step is now skipped if the server already has organization info. [#1840](https://github.com/ethyca/fides/pull/1840)
- Removed the description column from the classify systems page. [#1867](https://github.com/ethyca/fides/pull/1867)
- Retrieve child results during fides connector execution [#1967](https://github.com/ethyca/fides/pull/1967)

### Fixed

- Fix error in parent user creation seeding. [#1832](https://github.com/ethyca/fides/issues/1832)
- Fix DSR error due to unfiltered empty identities [#1901](https://github.com/ethyca/fides/pull/1907)

### Docs

- Remove documentation about no-longer used connection string override [#1824](https://github.com/ethyca/fides/pull/1824)
- Fix typo in headings [#1824](https://github.com/ethyca/fides/pull/1824)
- Update documentation to reflect configs necessary for mailgun, twilio_sms and twilio_email service types [#1846](https://github.com/ethyca/fides/pull/1846)

...

## [2.1.0](https://github.com/ethyca/fides/compare/2.0.0...2.1.0)

### Added

- Classification flow for system data flows
- Classification is now triggered as part of data flow scanning
- Include `ingress` and `egress` fields on system export and `datamap/` endpoint [#1740](https://github.com/ethyca/fides/pull/1740)
- Repeatable unique identifier for dataset fides_keys and metadata [#1786](https://github.com/ethyca/fides/pull/1786)
- Adds SMS support for identity verification notifications [#1726](https://github.com/ethyca/fides/pull/1726)
- Added phone number validation in back-end and react phone number form in Privacy Center [#1745](https://github.com/ethyca/fides/pull/1745)
- Adds SMS message template for all subject notifications [#1743](https://github.com/ethyca/fides/pull/1743)
- Privacy-Center-Cypress workflow for CI checks of the Privacy Center. [#1722](https://github.com/ethyca/fides/pull/1722)
- Privacy Center `fides-consent.js` script for accessing consent on external pages. [Details](/clients/privacy-center/packages/fides-consent/README.md)
- Erasure support for Twilio Conversations API [#1673](https://github.com/ethyca/fides/pull/1673)
- Webserver port can now be configured via the CLI command [#1858](https://github.com/ethyca/fides/pull/1858)

### Changed

- Optional dependencies are no longer used for 3rd-party connectivity. Instead they are used to isolate dangerous dependencies. [#1679](https://github.com/ethyca/fides/pull/1679)
- All Next pages now automatically require login. [#1670](https://github.com/ethyca/fides/pull/1670)
- Running the `webserver` command no longer prompts the user to opt out/in to analytics[#1724](https://github.com/ethyca/fides/pull/1724)

### Developer Experience

- Admin-UI-Cypress tests that fail in CI will now upload screen recordings for debugging. [#1728](https://github.com/ethyca/fides/pull/1728/files/c23e62fea284f7910028c8483feff893903068b8#r1019491323)
- Enable remote debugging from VSCode of live dev app [#1780](https://github.com/ethyca/fides/pull/1780)

### Removed

- Removed the Privacy Center `cookieName` config introduced in 2.0.0. [#1756](https://github.com/ethyca/fides/pull/1756)

### Fixed

- Exceptions are no longer raised when sending analytics on Windows [#1666](https://github.com/ethyca/fides/pull/1666)
- Fixed wording on identity verification modal in the Privacy Center [#1674](https://github.com/ethyca/fides/pull/1674)
- Update system fides_key tooltip text [#1533](https://github.com/ethyca/fides/pull/1685)
- Removed local storage parsing that is redundant with redux-persist. [#1678](https://github.com/ethyca/fides/pull/1678)
- Show a helpful error message if Docker daemon is not running during "fides deploy" [#1694](https://github.com/ethyca/fides/pull/1694)
- Allow users to query their own permissions, including root user. [#1698](https://github.com/ethyca/fides/pull/1698)
- Single-select taxonomy fields legal basis and special category can be cleared. [#1712](https://github.com/ethyca/fides/pull/1712)
- Fixes the issue where the security config is not properly loading from environment variables. [#1718](https://github.com/ethyca/fides/pull/1718)
- Fixes the issue where the CLI can't run without the config values required by the webserver. [#1811](https://github.com/ethyca/fides/pull/1811)
- Correctly handle response from adobe jwt auth endpoint as milliseconds, rather than seconds. [#1754](https://github.com/ethyca/fides/pull/1754)
- Fixed styling issues with the `EditDrawer` component. [#1803](https://github.com/ethyca/fides/pull/1803)

### Security

- Bumped versions of packages that use OpenSSL [#1683](https://github.com/ethyca/fides/pull/1683)

## [2.0.0](https://github.com/ethyca/fides/compare/1.9.6...2.0.0)

### Added

- Allow delete-only SaaS connector endpoints [#1200](https://github.com/ethyca/fides/pull/1200)
- Privacy center consent choices store a browser cookie. [#1364](https://github.com/ethyca/fides/pull/1364)
  - The format is generic. A reasonable set of defaults will be added later: [#1444](https://github.com/ethyca/fides/issues/1444)
  - The cookie name defaults to `fides_consent` but can be configured under `config.json > consent > cookieName`.
  - Each consent option can provide an array of `cookieKeys`.
- Individually select and reprocess DSRs that have errored [#1203](https://github.com/ethyca/fides/pull/1489)
- Bulk select and reprocess DSRs that have errored [#1205](https://github.com/ethyca/fides/pull/1489)
- Config Wizard: AWS scan results populate in system review forms. [#1454](https://github.com/ethyca/fides/pull/1454)
- Integrate rate limiter with Saas Connectors. [#1433](https://github.com/ethyca/fides/pull/1433)
- Config Wizard: Added a column selector to the scan results page of the config wizard [#1590](https://github.com/ethyca/fides/pull/1590)
- Config Wizard: Flow for runtime scanner option [#1640](https://github.com/ethyca/fides/pull/1640)
- Access support for Twilio Conversations API [#1520](https://github.com/ethyca/fides/pull/1520)
- Message Config: Adds Twilio Email/SMS support [#1519](https://github.com/ethyca/fides/pull/1519)

### Changed

- Updated mypy to version 0.981 and Python to version 3.10.7 [#1448](https://github.com/ethyca/fides/pull/1448)

### Developer Experience

- Repository dispatch events are sent to fidesctl-plus and fidesops-plus [#1263](https://github.com/ethyca/fides/pull/1263)
- Only the `docs-authors` team members are specified as `CODEOWNERS` [#1446](https://github.com/ethyca/fides/pull/1446)
- Updates the default local configuration to not defer tasks to a worker node [#1552](https://github.com/ethyca/fides/pull/1552/)
- Updates the healthcheck to return health status of connected Celery workers [#1588](https://github.com/ethyca/fides/pull/1588)

### Docs

- Remove the tutorial to prepare for new update [#1543](https://github.com/ethyca/fides/pull/1543)
- Add system management via UI documentation [#1541](https://github.com/ethyca/fides/pull/1541)
- Added DSR quickstart docs, restructured docs navigation [#1651](https://github.com/ethyca/fides/pull/1651)
- Update privacy request execution overview docs [#1258](https://github.com/ethyca/fides/pull/1490)

### Fixed

- Fixed system dependencies appearing as "N/A" in the datamap endpoint when there are no privacy declarations [#1649](https://github.com/ethyca/fides/pull/1649)

## [1.9.6](https://github.com/ethyca/fides/compare/1.9.5...1.9.6)

### Fixed

- Include systems without a privacy declaration on data map [#1603](https://github.com/ethyca/fides/pull/1603)
- Handle malformed tokens [#1523](https://github.com/ethyca/fides/pull/1523)
- Remove thrown exception from getAllPrivacyRequests method [#1592](https://github.com/ethyca/fides/pull/1593)
- Include systems without a privacy declaration on data map [#1603](https://github.com/ethyca/fides/pull/1603)
- After editing a dataset, the table will stay on the previously selected collection instead of resetting to the first one. [#1511](https://github.com/ethyca/fides/pull/1511)
- Fix redis `db_index` config issue [#1647](https://github.com/ethyca/fides/pull/1647)

### Docs

- Add unlinked docs and fix any remaining broken links [#1266](https://github.com/ethyca/fides/pull/1266)
- Update privacy center docs to include consent information [#1537](https://github.com/ethyca/fides/pull/1537)
- Update UI docs to include DSR countdown information and additional descriptions/filtering [#1545](https://github.com/ethyca/fides/pull/1545)

### Changed

- Allow multiple masking strategies to be specified when using fides as a masking engine [#1647](https://github.com/ethyca/fides/pull/1647)

## [1.9.5](https://github.com/ethyca/fides/compare/1.9.4...1.9.5)

### Added

- The database includes a `plus_system_scans` relation, to track the status and results of System Scanner executions in fidesctl-plus [#1554](https://github.com/ethyca/fides/pull/1554)

## [1.9.4](https://github.com/ethyca/fides/compare/1.9.2...1.9.4)

### Fixed

- After editing a dataset, the table will stay on the previously selected collection instead of resetting to the first one. [#1511](https://github.com/ethyca/fides/pull/1511)

## [1.9.2](https://github.com/ethyca/fides/compare/1.9.1...1.9.2)

### Deprecated

- Added a deprecation warning for the entire package [#1244](https://github.com/ethyca/fides/pull/1244)

### Added

- Dataset generation enhancements using Fides Classify for Plus users:

  - Integrate Fides Plus API into placeholder features introduced in 1.9.0. [#1194](https://github.com/ethyca/fides/pull/1194)

- Fides Admin UI:

  - Configure Connector after creation [#1204](https://github.com/ethyca/fides/pull/1356)

### Fixed

- Privacy Center:
  - Handle error on startup if server isn't running [#1239](https://github.com/ethyca/fides/pull/1239)
  - Fix styling issue with cards [#1240](https://github.com/ethyca/fides/pull/1240)
  - Redirect to index on consent save [#1238](https://github.com/ethyca/fides/pull/1238)

## [1.9.1](https://github.com/ethyca/fides/compare/1.9.0...1.9.1)

### Changed

- Update fideslang to v1.3.1 [#1136](https://github.com/ethyca/fides/pull/1136)

### Changed

- Update fideslang to v1.3.1 [#1136](https://github.com/ethyca/fides/pull/1136)

## [1.9.0](https://github.com/ethyca/fides/compare/1.8.6...1.9.0) - 2022-09-29

### Added

- Dataset generation enhancements using Fides Classify for Plus users:
  - Added toggle for enabling classify during generation. [#1057](https://github.com/ethyca/fides/pull/1057)
  - Initial implementation of API request to kick off classify, with confirmation modal. [#1069](https://github.com/ethyca/fides/pull/1069)
  - Initial Classification & Review status for generated datasets. [#1074](https://github.com/ethyca/fides/pull/1074)
  - Component for choosing data categories based on classification results. [#1110](https://github.com/ethyca/fides/pull/1110)
  - The dataset fields table shows data categories from the classifier (if available). [#1088](https://github.com/ethyca/fides/pull/1088)
  - The "Approve" button can be used to update the dataset with the classifier's suggestions. [#1129](https://github.com/ethyca/fides/pull/1129)
- System management UI:
  - New page to add a system via yaml [#1062](https://github.com/ethyca/fides/pull/1062)
  - Skeleton of page to add a system manually [#1068](https://github.com/ethyca/fides/pull/1068)
  - Refactor config wizard system forms to be reused for system management [#1072](https://github.com/ethyca/fides/pull/1072)
  - Add additional optional fields to system management forms [#1082](https://github.com/ethyca/fides/pull/1082)
  - Delete a system through the UI [#1085](https://github.com/ethyca/fides/pull/1085)
  - Edit a system through the UI [#1096](https://github.com/ethyca/fides/pull/1096)
- Cypress component testing [#1106](https://github.com/ethyca/fides/pull/1106)

### Changed

- Changed behavior of `load_default_taxonomy` to append instead of upsert [#1040](https://github.com/ethyca/fides/pull/1040)
- Changed behavior of adding privacy declarations to decouple the actions of the "add" and "next" buttons [#1086](https://github.com/ethyca/fides/pull/1086)
- Moved system related UI components from the `config-wizard` directory to the `system` directory [#1097](https://github.com/ethyca/fides/pull/1097)
- Updated "type" on SaaS config to be a simple string type, not an enum [#1197](https://github.com/ethyca/fides/pull/1197)

### Developer Experience

- Optional dependencies may have their version defined only once, in `optional-requirements.txt` [#1171](https://github.com/ethyca/fides/pull/1171)

### Docs

- Updated the footer links [#1130](https://github.com/ethyca/fides/pull/1130)

### Fixed

- Fixed the "help" link in the UI header [#1078](https://github.com/ethyca/fides/pull/1078)
- Fixed a bug in Data Category Dropdowns where checking i.e. `user.biometric` would also check `user.biometric_health` [#1126](https://github.com/ethyca/fides/pull/1126)

### Security

- Upgraded pymysql to version `1.0.2` [#1094](https://github.com/ethyca/fides/pull/1094)

## [1.8.6](https://github.com/ethyca/fides/compare/1.8.5...1.8.6) - 2022-09-28

### Added

- Added classification tables for Plus users [#1060](https://github.com/ethyca/fides/pull/1060)

### Fixed

- Fixed a bug where rows were being excluded from a data map [#1124](https://github.com/ethyca/fides/pull/1124)

## [1.8.5](https://github.com/ethyca/fides/compare/1.8.4...1.8.5) - 2022-09-21

### Changed

- Update fideslang to v1.3.0 [#1103](https://github.com/ethyca/fides/pull/1103)

## [1.8.4](https://github.com/ethyca/fides/compare/1.8.3...1.8.4) - 2022-09-09

### Added

- Initial system management page [#1054](https://github.com/ethyca/fides/pull/1054)

### Changed

- Deleting a taxonomy field with children will now cascade delete all of its children as well. [#1042](https://github.com/ethyca/fides/pull/1042)

### Fixed

- Fixed navigating directly to frontend routes loading index page instead of the correct static page for the route.
- Fix truncated evaluation error messages [#1053](https://github.com/ethyca/fides/pull/1053)

## [1.8.3](https://github.com/ethyca/fides/compare/1.8.2...1.8.3) - 2022-09-06

### Added

- Added more taxonomy fields that can be edited via the UI [#1000](https://github.com/ethyca/fides/pull/1000) [#1028](https://github.com/ethyca/fides/pull/1028)
- Added the ability to add taxonomy fields via the UI [#1019](https://github.com/ethyca/fides/pull/1019)
- Added the ability to delete taxonomy fields via the UI [#1006](https://github.com/ethyca/fides/pull/1006)
  - Only non-default taxonomy entities can be deleted [#1023](https://github.com/ethyca/fides/pull/1023)
- Prevent deleting taxonomy `is_default` fields and from adding `is_default=True` fields via the API [#990](https://github.com/ethyca/fides/pull/990).
- Added a "Custom" tag to distinguish user defined taxonomy fields from default taxonomy fields in the UI [#1027](https://github.com/ethyca/fides/pull/1027)
- Added initial support for enabling Fides Plus [#1037](https://github.com/ethyca/fides/pull/1037)
  - The `useFeatures` hook can be used to check if `plus` is enabled.
  - Navigating to/from the Data Map page is gated behind this feature.
  - Plus endpoints are served from the private Plus image.

### Fixed

- Fixed failing mypy tests [#1030](https://github.com/ethyca/fides/pull/1030)
- Fixed an issue where `fides push --diff` would return a false positive diff [#1026](https://github.com/ethyca/fides/pull/1026)
- Pinned pydantic version to < 1.10.0 to fix an error in finding referenced fides keys [#1045](https://github.com/ethyca/fides/pull/1045)

### Fixed

- Fixed failing mypy tests [#1030](https://github.com/ethyca/fides/pull/1030)
- Fixed an issue where `fides push --diff` would return a false positive diff [#1026](https://github.com/ethyca/fides/pull/1026)

### Docs

- Minor formatting updates to [Policy Webhooks](https://ethyca.github.io/fidesops/guides/policy_webhooks/) documentation [#1114](https://github.com/ethyca/fidesops/pull/1114)

### Removed

- Removed create superuser [#1116](https://github.com/ethyca/fidesops/pull/1116)

## [1.8.2](https://github.com/ethyca/fides/compare/1.8.1...1.8.2) - 2022-08-18

### Added

- Added the ability to edit taxonomy fields via the UI [#977](https://github.com/ethyca/fides/pull/977) [#1028](https://github.com/ethyca/fides/pull/1028)
- New column `is_default` added to DataCategory, DataUse, DataSubject, and DataQualifier tables [#976](https://github.com/ethyca/fides/pull/976)
- Added the ability to add taxonomy fields via the UI [#1019](https://github.com/ethyca/fides/pull/1019)
- Added the ability to delete taxonomy fields via the UI [#1006](https://github.com/ethyca/fides/pull/1006)
  - Only non-default taxonomy entities can be deleted [#1023](https://github.com/ethyca/fides/pull/1023)
- Prevent deleting taxonomy `is_default` fields and from adding `is_default=True` fields via the API [#990](https://github.com/ethyca/fides/pull/990).
- Added a "Custom" tag to distinguish user defined taxonomy fields from default taxonomy fields in the UI [#1027](https://github.com/ethyca/fides/pull/1027)

### Changed

- Upgraded base Docker version to Python 3.9 and updated all other references from 3.8 -> 3.9 [#974](https://github.com/ethyca/fides/pull/974)
- Prepend all database tables with `ctl_` [#979](https://github.com/ethyca/fides/pull/979)
- Moved the `admin-ui` code down one level into a `ctl` subdir [#970](https://github.com/ethyca/fides/pull/970)
- Extended the `/datamap` endpoint to include extra metadata [#992](https://github.com/ethyca/fides/pull/992)

## [1.8.1](https://github.com/ethyca/fides/compare/1.8.0...1.8.1) - 2022-08-08

### Deprecated

- The following environment variables have been deprecated, and replaced with the new environment variable names indicated below. To avoid breaking existing workflows, the deprecated variables are still respected in v1.8.1. They will be removed in a future release.
  - `FIDESCTL__API__DATABASE_HOST` --> `FIDESCTL__DATABASE__SERVER`
  - `FIDESCTL__API__DATABASE_NAME` --> `FIDESCTL__DATABASE__DB`
  - `FIDESCTL__API__DATABASE_PASSWORD` --> `FIDESCTL__DATABASE__PASSWORD`
  - `FIDESCTL__API__DATABASE_PORT` --> `FIDESCTL__DATABASE__PORT`
  - `FIDESCTL__API__DATABASE_TEST_DATABASE_NAME` --> `FIDESCTL__DATABASE__TEST_DB`
  - `FIDESCTL__API__DATABASE_USER` --> `FIDESCTL__DATABASE__USER`

### Developer Experience

- The included `docker-compose.yml` no longer references outdated ENV variables [#964](https://github.com/ethyca/fides/pull/964)

### Docs

- Minor release documentation now reflects the desired patch release process [#955](https://github.com/ethyca/fides/pull/955)
- Updated references to ENV variables [#964](https://github.com/ethyca/fides/pull/964)

### Fixed

- Deprecated config options will continue to be respected when set via environment variables [#965](https://github.com/ethyca/fides/pull/965)
- The git cache is rebuilt within the Docker container [#962](https://github.com/ethyca/fides/pull/962)
- The `wheel` pypi build no longer has a dirty version tag [#962](https://github.com/ethyca/fides/pull/962)
- Add setuptools to dev-requirements to fix versioneer error [#983](https://github.com/ethyca/fides/pull/983)

## [1.8.0](https://github.com/ethyca/fides/compare/1.7.1...1.8.0) - 2022-08-04

### Added

- Initial configuration wizard UI view
  - System scanning step: AWS credentials form and initial `generate` API usage.
  - System scanning results: AWS systems are stored and can be selected for review
- CustomInput type "password" with show/hide icon.
- Pull CLI command now checks for untracked/unstaged files in the manifests dir [#869](https://github.com/ethyca/fides/pull/869)
- Pull CLI command has a flag to pull missing files from the server [#895](https://github.com/ethyca/fides/pull/895)
- Add BigQuery support for the `generate` command and `/generate` endpoint [#814](https://github.com/ethyca/fides/pull/814) & [#917](https://github.com/ethyca/fides/pull/917)
- Added user auth tables [915](https://github.com/ethyca/fides/pull/915)
- Standardized API error parsing under `~/types/errors`
- Added taxonomy page to UI [#902](https://github.com/ethyca/fides/pull/902)
  - Added a nested accordion component for displaying taxonomy data [#910](https://github.com/ethyca/fides/pull/910)
- Add lru cache to get_config [927](https://github.com/ethyca/fides/pull/927)
- Add support for deprecated API config values [#959](https://github.com/ethyca/fides/pull/959)
- `fides` is now an alias for `fidesctl` as a CLI entrypoint [#926](https://github.com/ethyca/fides/pull/926)
- Add user auth routes [929](https://github.com/ethyca/fides/pull/929)
- Bump fideslib to 3.0.1 and remove patch code[931](https://github.com/ethyca/fides/pull/931)
- Update the `fidesctl` python package to automatically serve the UI [#941](https://github.com/ethyca/fides/pull/941)
- Add `push` cli command alias for `apply` and deprecate `apply` [943](https://github.com/ethyca/fides/pull/943)
- Add resource groups tagging api as a source of system generation [939](https://github.com/ethyca/fides/pull/939)
- Add GitHub Action to publish the `fidesctl` package to testpypi on pushes to main [#951](https://github.com/ethyca/fides/pull/951)
- Added configWizardFlag to ui to hide the config wizard when false [[#1453](https://github.com/ethyca/fides/issues/1453)

### Changed

- Updated the `datamap` endpoint to return human-readable column names as the first response item [#779](https://github.com/ethyca/fides/pull/779)
- Remove the `obscure` requirement from the `generate` endpoint [#819](https://github.com/ethyca/fides/pull/819)
- Moved all files from `fidesapi` to `fidesctl/api` [#885](https://github.com/ethyca/fides/pull/885)
- Moved `scan` and `generate` to the list of commands that can be run in local mode [#841](https://github.com/ethyca/fides/pull/841)
- Upgraded the base docker images from Debian Buster to Bullseye [#958](https://github.com/ethyca/fides/pull/958)
- Removed `ipython` as a dev-requirement [#958](https://github.com/ethyca/fides/pull/958)
- Webserver dependencies now come as a standard part of the package [#881](https://github.com/ethyca/fides/pull/881)
- Initial configuration wizard UI view
  - Refactored step & form results management to use Redux Toolkit slice.
- Change `id` field in tables from an integer to a string [915](https://github.com/ethyca/fides/pull/915)
- Update `fideslang` to `1.1.0`, simplifying the default taxonomy and adding `tags` for resources [#865](https://github.com/ethyca/fides/pull/865)
- Merge existing configurations with `fideslib` library [#913](https://github.com/ethyca/fides/pull/913)
- Moved frontend static files to `src/fidesctl/ui-build/static` [#934](https://github.com/ethyca/fides/pull/934)
- Replicated the error response handling from the `/validate` endpoint to the `/generate` endpoint [#911](https://github.com/ethyca/fides/pull/911)

### Developer Experience

- Remove `API_PREFIX` from fidesctl/core/utils.py and change references to `API_PREFIX` in fidesctl/api/reoutes/util.py [922](https://github.com/ethyca/fides/pull/922)

### Fixed

- Dataset field columns show all columns by default in the UI [#898](https://github.com/ethyca/fides/pull/898)
- Fixed the missing `.fides./` directory when locating the default config [#933](https://github.com/ethyca/fides/pull/933)

## [1.7.1](https://github.com/ethyca/fides/compare/1.7.0...1.7.1) - 2022-07-28

### Added

- Add datasets via YAML in the UI [#813](https://github.com/ethyca/fides/pull/813)
- Add datasets via database connection [#834](https://github.com/ethyca/fides/pull/834) [#889](https://github.com/ethyca/fides/pull/889)
- Add delete confirmation when deleting a field or collection from a dataset [#809](https://github.com/ethyca/fides/pull/809)
- Add ability to delete datasets from the UI [#827](https://github.com/ethyca/fides/pull/827)
- Add Cypress for testing [713](https://github.com/ethyca/fides/pull/833)
- Add datasets via database connection (UI only) [#834](https://github.com/ethyca/fides/pull/834)
- Add Okta support to the `/generate` endpoint [#842](https://github.com/ethyca/fides/pull/842)
- Add db support to `/generate` endpoint [849](https://github.com/ethyca/fides/pull/849)
- Added OpenAPI TypeScript client generation for the UI app. See the [README](/clients/admin-ui/src/types/api/README.md) for more details.

### Changed

- Remove the `obscure` requirement from the `generate` endpoint [#819](https://github.com/ethyca/fides/pull/819)

### Developer Experience

- When releases are published, dispatch a repository webhook event to ethyca/fidesctl-plus [#938](https://github.com/ethyca/fides/pull/938)

### Docs

- recommend/replace pip installs with pipx [#874](https://github.com/ethyca/fides/pull/874)

### Fixed

- CustomSelect input tooltips appear next to selector instead of wrapping to a new row.
- Datasets without the `third_country_transfer` will not cause the editing dataset form to not render.
- Fixed a build issue causing an `unknown` version of `fidesctl` to be installed in published Docker images [#836](https://github.com/ethyca/fides/pull/836)
- Fixed an M1-related SQLAlchemy bug [#816](https://github.com/ethyca/fides/pull/891)
- Endpoints now work with or without a trailing slash. [#886](https://github.com/ethyca/fides/pull/886)
- Dataset field columns show all columns by default in the UI [#898](https://github.com/ethyca/fides/pull/898)
- Fixed the `tag` specific GitHub Action workflows for Docker and publishing docs. [#901](https://github.com/ethyca/fides/pull/901)

## [1.7.0](https://github.com/ethyca/fides/compare/1.6.1...1.7.0) - 2022-06-23

### Added

- Added dependabot to keep dependencies updated
- A warning now issues for any orphan datasets as part of the `apply` command [543](https://github.com/ethyca/fides/pull/543)
- Initial scaffolding of management UI [#561](https://github.com/ethyca/fides/pull/624)
- A new `audit` command for `system` and `organization` resources, checking data map attribute compliance [#548](https://github.com/ethyca/fides/pull/548)
- Static UI assets are now built with the docker container [#663](https://github.com/ethyca/fides/issues/663)
- Host static files via fidesapi [#621](https://github.com/ethyca/fides/pull/621)
- A new `generate` endpoint to enable capturing systems from infrastructure from the UI [#642](https://github.com/ethyca/fides/pull/642)
- A new `datamap` endpoint to enable visualizing a data map from the UI [#721](https://github.com/ethyca/fides/pull/721)
- Management UI navigation bar [#679](https://github.com/ethyca/fides/issues/679)
- Management UI integration [#736](https://github.com/ethyca/fides/pull/736)
  - Datasets
  - Systems
  - Taxonomy (data categories)
- Initial dataset UI view [#768](https://github.com/ethyca/fides/pull/768)
  - Add interaction for viewing a dataset collection
  - Add column picker
  - Add a data category checklist tree
  - Edit/delete dataset fields
  - Edit/delete dataset collections
  - Edit datasets
  - Add a component for Identifiability tags
  - Add tooltips for help on forms
  - Add geographic location (third_country_transfers) country selection. Supported by new dependency `i18n-iso-countries`.
- Okta, aws and database credentials can now come from `fidesctl.toml` config [#694](https://github.com/ethyca/fides/pull/694)
- New `validate` endpoint to test aws and okta credentials [#722](https://github.com/ethyca/fides/pull/722)
- Initial configuration wizard UI view
  - Manual entry steps added (name and describe organization, pick entry route, and describe system manually including privacy declarations)
- A new image tagged `ethyca/fidesctl:dev` is published on each push to `main` [781](https://github.com/ethyca/fides/pull/781)
- A new cli command (`fidesctl sync`) [#765](https://github.com/ethyca/fides/pull/765)

### Changed

- Comparing server and CLI versions ignores `.dirty` only differences, and is quiet on success when running general CLI commands [621](https://github.com/ethyca/fides/pull/621)
- All endpoints now prefixed by `/api/v1` [#623](https://github.com/ethyca/fides/issues/623)
- Allow AWS credentials to be passed to `generate system` via the API [#645](https://github.com/ethyca/fides/pull/645)
- Update the export of a datamap to load resources from the server instead of a manifest directory [#662](https://github.com/ethyca/fides/pull/662)
- Refactor `export` to remove CLI specific uses from the core modules and load resources[#725](https://github.com/ethyca/fides/pull/725)
- Bump version of FastAPI in `setup.py` to 0.77.1 to match `optional-requirements.txt` [#734](https://github.com/ethyca/fides/pull/734)
- Docker images are now only built and pushed on tags to match when released to pypi [#740](https://github.com/ethyca/fides/pull/740)
- Okta resource scanning and generation now works with systems instead of datasets [#751](https://github.com/ethyca/fides/pull/751)

### Developer Experience

- Replaced `make` with `nox` [#547](https://github.com/ethyca/fides/pull/547)
- Removed usage of `fideslang` module in favor of new [external package](https://github.com/ethyca/fideslang) shared across projects [#619](https://github.com/ethyca/fides/issues/619)
- Added a UI service to the docker-compose deployment [#757](https://github.com/ethyca/fides/pull/757)
- `TestClient` defined in and shared across test modules via `conftest.py` [#759](https://github.com/ethyca/fides/pull/759)

### Docs

- Replaced all references to `make` with `nox` [#547](https://github.com/ethyca/fides/pull/547)
- Removed config/schemas page [#613](https://github.com/ethyca/fides/issues/613)
- Dataset UI and config wizard docs added ([https://github.com/ethyca/fides/pull/697](https://github.com/ethyca/fides/pull/697))
- The fides README now walks through generating a datamap [#746](https://github.com/ethyca/fides/pull/746)

### Fixed

- Updated `fideslog` to v1.1.5, resolving an issue where some exceptions thrown by the SDK were not handled as expected [#609](https://github.com/ethyca/fides/issues/609)
- Updated the webserver so that it won't fail if the database is inaccessible [#649](https://github.com/ethyca/fides/pull/649)
- Updated external tests to handle complex characters [#661](https://github.com/ethyca/fides/pull/661)
- Evaluations now properly merge the default taxonomy into the user-defined taxonomy [#684](https://github.com/ethyca/fides/pull/684)
- The CLI can now be run without installing the webserver components [#715](https://github.com/ethyca/fides/pull/715)

## [1.6.1](https://github.com/ethyca/fides/compare/1.6.0...1.6.1) - 2022-06-15

### Docs

- Updated `Release Steps`

### Fixed

- Resolved a failure with populating applicable data subject rights to a data map
- Handle invalid characters when generating a `fides_key` [#761](https://github.com/ethyca/fides/pull/761)

## [1.6.0](https://github.com/ethyca/fides/compare/1.5.3...1.6.0) - 2022-05-02

### Added

- ESLint configuration changes [#514](https://github.com/ethyca/fidesops/pull/514)
- User creation, update and permissions in the Admin UI [#511](https://github.com/ethyca/fidesops/pull/511)
- Yaml support for dataset upload [#284](https://github.com/ethyca/fidesops/pull/284)

### Breaking Changes

- Update masking API to take multiple input values [#443](https://github.com/ethyca/fidesops/pull/443)

### Docs

- DRP feature documentation [#520](https://github.com/ethyca/fidesops/pull/520)

## [1.4.2](https://github.com/ethyca/fidesops/compare/1.4.1...1.4.2) - 2022-05-12

### Added

- GET routes for users [#405](https://github.com/ethyca/fidesops/pull/405)
- Username based search on GET route [#444](https://github.com/ethyca/fidesops/pull/444)
- FIDESOPS\_\_DEV_MODE for Easier SaaS Request Debugging [#363](https://github.com/ethyca/fidesops/pull/363)
- Track user privileges across sessions [#425](https://github.com/ethyca/fidesops/pull/425)
- Add first_name and last_name fields. Also add them along with created_at to FidesUser response [#465](https://github.com/ethyca/fidesops/pull/465)
- Denial reasons for DSR and user `AuditLog` [#463](https://github.com/ethyca/fidesops/pull/463)
- DRP action to Policy [#453](https://github.com/ethyca/fidesops/pull/453)
- `CHANGELOG.md` file[#484](https://github.com/ethyca/fidesops/pull/484)
- DRP status endpoint [#485](https://github.com/ethyca/fidesops/pull/485)
- DRP exerise endpoint [#496](https://github.com/ethyca/fidesops/pull/496)
- Frontend for privacy request denial reaons [#480](https://github.com/ethyca/fidesops/pull/480)
- Publish Fidesops to Pypi [#491](https://github.com/ethyca/fidesops/pull/491)
- DRP data rights endpoint [#526](https://github.com/ethyca/fidesops/pull/526)

### Changed

- Converted HTTP Status Codes to Starlette constant values [#438](https://github.com/ethyca/fidesops/pull/438)
- SaasConnector.send behavior on ignore_errors now returns raw response [#462](https://github.com/ethyca/fidesops/pull/462)
- Seed user permissions in `create_superuser.py` script [#468](https://github.com/ethyca/fidesops/pull/468)
- User API Endpoints (update fields and reset user passwords) [#471](https://github.com/ethyca/fidesops/pull/471)
- Format tests with `black` [#466](https://github.com/ethyca/fidesops/pull/466)
- Extract privacy request endpoint logic into separate service for DRP [#470](https://github.com/ethyca/fidesops/pull/470)
- Fixing inconsistent SaaS connector integration tests [#473](https://github.com/ethyca/fidesops/pull/473)
- Add user data to login response [#501](https://github.com/ethyca/fidesops/pull/501)

### Breaking Changes

- Update masking API to take multiple input values [#443](https://github.com/ethyca/fidesops/pull/443)

### Docs

- Added issue template for documentation updates [#442](https://github.com/ethyca/fidesops/pull/442)
- Clarify masking updates [#464](https://github.com/ethyca/fidesops/pull/464)
- Added dark mode [#476](https://github.com/ethyca/fidesops/pull/476)

### Fixed

- Removed miradb test warning [#436](https://github.com/ethyca/fidesops/pull/436)
- Added missing import [#448](https://github.com/ethyca/fidesops/pull/448)
- Removed pypi badge pointing to wrong package [#452](https://github.com/ethyca/fidesops/pull/452)
- Audit imports and references [#479](https://github.com/ethyca/fidesops/pull/479)
- Switch to using update method on PUT permission endpoint [#500](https://github.com/ethyca/fidesops/pull/500)

### Developer Experience

- added isort as a CI check
- Include `tests/` in all static code checks (e.g. `mypy`, `pylint`)

### Changed

- Published Docker image does a clean install of Fidesctl
- `with_analytics` is now a decorator

### Fixed

- Third-Country formatting on Data Map
- Potential Duplication on Data Map
- Exceptions are no longer raised when sending `AnalyticsEvent`s on Windows
- Running `fidesctl init` now generates a `server_host` and `server_protocol`
  rather than `server_url`<|MERGE_RESOLUTION|>--- conflicted
+++ resolved
@@ -34,11 +34,8 @@
 - Add the modal component of the "overlay" consent components [#3291](https://github.com/ethyca/fides/pull/3291)
 - Track Privacy Experience with Privacy Preferences [#3311](https://github.com/ethyca/fides/pull/3311)
 - Add ability for `fides-js` to fetch its own geolocation [#3356](https://github.com/ethyca/fides/pull/3356)
-<<<<<<< HEAD
 - Allow Material Design and FontAwesome icons to be passed in to Privacy Center `icon_path` configuration [#2907](https://github.com/ethyca/fides/pull/2907)
-=======
 - Add ability to select different locations in the "Cookie House" sample app [#3362](https://github.com/ethyca/fides/pull/3362)
->>>>>>> 700d44df
 
 ### Fixed
 
