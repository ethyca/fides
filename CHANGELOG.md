--- conflicted
+++ resolved
@@ -23,11 +23,8 @@
 - Support for acknowledge button for notice-only Privacy Notices and to disable toggling them off [#3546](https://github.com/ethyca/fides/pull/3546)
 - HTML format for privacy request storage destinations [#3427](https://github.com/ethyca/fides/pull/3427)
 - New Cookies Table for storing cookies associated with systems and privacy declarations [#3572](https://github.com/ethyca/fides/pull/3572)
-<<<<<<< HEAD
 - `fides-js` and privacy center now delete cookies associated with notices that were opted out of [#3569](https://github.com/ethyca/fides/pull/3569)
-=======
 - Cookie input field on system data use tab [#3571](https://github.com/ethyca/fides/pull/3571)
->>>>>>> c8493db1
 - Access and erasure support for SurveyMonkey [#3590](https://github.com/ethyca/fides/pull/3590)
 
 ### Changed
