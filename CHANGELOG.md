--- conflicted
+++ resolved
@@ -21,6 +21,7 @@
 
 - View more modal to regulations page [#4574](https://github.com/ethyca/fides/pull/4574)
 - Columns in data map reporting, adding multiple systems, and consent configuration tables can be resized. In the data map reporting table, fields with multiple values can show all or collapse all [#4569](https://github.com/ethyca/fides/pull/4569)
+- Add ability to store and read Fides cookie in Base64 format [#4556](https://github.com/ethyca/fides/pull/4556)
 
 ### Changed
 
@@ -38,9 +39,6 @@
 - Erasure support for AppsFlyer [#4512](https://github.com/ethyca/fides/pull/4512)
 - Datamap Reporting page [#4519](https://github.com/ethyca/fides/pull/4519)
 - Consent support for Klaviyo [#4513](https://github.com/ethyca/fides/pull/4513)
-<<<<<<< HEAD
-- Add ability to store and read Fides cookie in Base64 format [#4556](https://github.com/ethyca/fides/pull/4556)
-=======
 - Form for configuring GPP settings [#4557](https://github.com/ethyca/fides/pull/4557)
 - Custom privacy request field support for consent requests [#4546](https://github.com/ethyca/fides/pull/4546)
 - Support GPP in privacy notices [#4554](https://github.com/ethyca/fides/pull/4554)
@@ -51,7 +49,6 @@
 - Fides.js GPP for US geographies now derives values from backend privacy notices [#4559](https://github.com/ethyca/fides/pull/4559)
 - No longer generate the `vendors_disclosed` section of the TC string in `fides.js` [#4553](https://github.com/ethyca/fides/pull/4553)
 - Changed consent management vendor add flow [#4550](https://github.com/ethyca/fides/pull/4550)
->>>>>>> acc2541a
 
 ### Fixed
 
