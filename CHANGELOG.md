--- conflicted
+++ resolved
@@ -24,11 +24,8 @@
 ### Added
 - Supports multi-select for the data explorer in the Action Center [#7093](https://github.com/ethyca/fides/pull/7093)
 - Support for preserving customer field changes to SaaS datasets [#7002](https://github.com/ethyca/fides/pull/7002)
-<<<<<<< HEAD
+- Added location filter to new request manager screen [#7132](https://github.com/ethyca/fides/pull/7132)
 - Added handling for "page-level" errors [#7144](https://github.com/ethyca/fides/pull/7144)
-=======
-- Added location filter to new request manager screen [#7132](https://github.com/ethyca/fides/pull/7132)
->>>>>>> d19d6846
 
 ### Changed
 - Bulk privacy request actions now accept filter sets as well as lists, enables select all functionality. [#7027](https://github.com/ethyca/fides/pull/7027)
