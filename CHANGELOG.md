# Changelog

All notable changes to this project will be documented in this file.

The format is based on [Keep a Changelog](https://keepachangelog.com/en/)

The types of changes are:

- `Added` for new features.
- `Changed` for changes in existing functionality.
- `Developer Experience` for changes in developer workflow or tooling.
- `Deprecated` for soon-to-be removed features.
- `Docs` for documentation only changes.
- `Removed` for now removed features.
- `Fixed` for any bug fixes.
- `Security` in case of vulnerabilities.

## [Unreleased](https://github.com/ethyca/fides/compare/2.50.0...main)

### Changed
- Adding hashes to system tab URLs [#5535](https://github.com/ethyca/fides/pull/5535)

### Developer Experience
- Migrated remaining instances of Chakra's Select component to use Ant's Select component [#5502](https://github.com/ethyca/fides/pull/5502)

<<<<<<< HEAD
### Removed
- Removed unnecessary debug logging from the load_file config helper [#5544](https://github.com/ethyca/fides/pull/5544)

=======
### Fixed
- Updating dataset PUT to allow deleting all datasets [#5524](https://github.com/ethyca/fides/pull/5524)
>>>>>>> f1865030

## [2.50.0](https://github.com/ethyca/fides/compare/2.49.1...2.50.0)

### Added
- Added namespace support for Snowflake [#5486](https://github.com/ethyca/fides/pull/5486)
- Added support for field-level masking overrides [#5446](https://github.com/ethyca/fides/pull/5446)
- Added BigQuery Enterprise access request integration test [#5504](https://github.com/ethyca/fides/pull/5504)
- Added MD5 email hashing for Segment's Right to Forget endpoint requests [#5514](https://github.com/ethyca/fides/pull/5514)
- Added loading state to the toggle switches on the Privacy experiences page [#5529](https://github.com/ethyca/fides/pull/5529)
- Added new env variable to set a privacy center to default to a specific property  [#5532](https://github.com/ethyca/fides/pull/5532)

### Changed
- Allow hiding systems via a `hidden` parameter and add two flags on the `/system` api endpoint; `show_hidden` and `dnd_relevant`, to display only systems with integrations [#5484](https://github.com/ethyca/fides/pull/5484)
- The CMP override `fides_privacy_policy_url` will now apply even if the `fides_override_language` doesn't match [#5515](https://github.com/ethyca/fides/pull/5515)
- Updated POST taxonomy endpoints to handle creating resources without specifying fides_key [#5468](https://github.com/ethyca/fides/pull/5468)
- Disabled connection pooling for task workers and added retries and keep-alive configurations for database connections [#5448](https://github.com/ethyca/fides/pull/5448)
- Added timeout handling in the UI for async discovery monitor-related queries [#5519](https://github.com/ethyca/fides/pull/5519)

### Developer Experience
- Migrated several instances of Chakra's Select component to use Ant's Select component [#5475](https://github.com/ethyca/fides/pull/5475)
- Fixing BigQuery integration tests [#5491](https://github.com/ethyca/fides/pull/5491)
- Enhanced logging for privacy requests [#5500](https://github.com/ethyca/fides/pull/5500)

### Docs
- Added docs for PrivacyNoticeRegion type [#5488](https://github.com/ethyca/fides/pull/5488)

### Fixed
- Fixed deletion of ConnectionConfigs that have related MonitorConfigs [#5478](https://github.com/ethyca/fides/pull/5478)
- Fixed extra delete icon on Domains page [#5513](https://github.com/ethyca/fides/pull/5513)
- Fixed incorrect display names on some D&D resources [#5498](https://github.com/ethyca/fides/pull/5498)
- Fixed position of "Integration" button on system detail page [#5497](https://github.com/ethyca/fides/pull/5497)
- Fixing issue where "privacy request received" emails would not be sent if the request had custom identities [#5518](https://github.com/ethyca/fides/pull/5518)
- Fixed issue with long-running privacy request tasks losing their connection to the database [#5500](https://github.com/ethyca/fides/pull/5500)
- Fixed missing "Manage privacy preferences" button label option in TCF experience translations [#5528](https://github.com/ethyca/fides/pull/5528)
- Fixed privacy center not fetching the correct experience when using custom property paths  [#5532](https://github.com/ethyca/fides/pull/5532)

### Security
 - Password Policy is now Enforced in Accept Invite API [CVE-2024-52008](https://github.com/ethyca/fides/security/advisories/GHSA-v7vm-rhmg-8j2r)

## [2.49.1](https://github.com/ethyca/fides/compare/2.49.0...2.49.1)

### Added
- Added support for GPP national string to be used alongside state-by-state using a new approach option [#5480](https://github.com/ethyca/fides/pull/5480)
- Added "Powered by" branding link to privacy center and Layer 2 CMP [#5483](https://github.com/ethyca/fides/pull/5483)
- Added loading state to the toggle switches on the Manage privacy notices page [#5489](https://github.com/ethyca/fides/pull/5489)
- Support BlueConic objectives [#5479](https://github.com/ethyca/fides/pull/5479)

### Fixed
- Use BlueConic Profile API correctly. [#5487](https://github.com/ethyca/fides/pull/5487)
- Fixed a bug where branding link was sometimes misaligned [#5496](https://github.com/ethyca/fides/pull/5496)

## [2.49.0](https://github.com/ethyca/fides/compare/2.48.2...2.49.0)

### Added
- Added DataHub integration config [#5401](https://github.com/ethyca/fides/pull/5401)
- Added keepalive settings to the Redshift integration [#5433](https://github.com/ethyca/fides/pull/5433)
- Remediation endpoint `/datasets/clean` to clean up dataset names generated with previous version of fides nested field support [#5461](https://github.com/ethyca/fides/pull/5461)

### Changed
- Migrated the base Select component for Vendor selection to Ant Design [#5459](https://github.com/ethyca/fides/pull/5459)
- Added a security setting that must be set to true to enable the access request download feature [#5451](https://github.com/ethyca/fides/pull/5451)
- Preventing erasures for the Zendesk integration if there are any open tickets [#5429](https://github.com/ethyca/fides/pull/5429)
- Updated look/feel of all badges in the Data map report [#5464](https://github.com/ethyca/fides/pull/5464)
- Allow adding data categories to nested fields [#5434](https://github.com/ethyca/fides/pull/5434)

### Fixed
 - Fix rendering of subfield names in D&D tables [#5439](https://github.com/ethyca/fides/pull/5439)
 - Fix "Save" button on system source/destination page not working [#5469](https://github.com/ethyca/fides/pull/5469)
 - Updating Salesforce erasure request with overrides so it properly passes validation. Removing Account endpoint since it does not contain user data [#5452](https://github.com/ethyca/fides/pull/5452)
 - Fix Pytest-Ctl-External tests [#5457](https://github.com/ethyca/fides/pull/5457)

### Developer Experience
- Added Carbon Icons to FidesUI [#5416](https://github.com/ethyca/fides/pull/5416)
- Apply new color palette as scss module [#5453](https://github.com/ethyca/fides/pull/5453)
- Fixing external SaaS connector tests [#5463](https://github.com/ethyca/fides/pull/5463)
- Updating Paramiko to version 3.4.1 to prevent warning during server startup [#5467](https://github.com/ethyca/fides/pull/5467)

## [2.48.2](https://github.com/ethyca/fides/compare/2.48.1...2.48.2)

### Fixed
- Fixed ValidationError for datasets with a connection_type [#5447](https://github.com/ethyca/fides/pull/5447)

## [2.48.1](https://github.com/ethyca/fides/compare/2.48.0...2.48.1)

### Fixed
 - API router sanitizer being too aggressive with NextJS Catch-all Segments [#5438](https://github.com/ethyca/fides/pull/5438)
 - Fix BigQuery `partitioning` queries to properly support multiple identity clauses [#5432](https://github.com/ethyca/fides/pull/5432)

## [2.48.0](https://github.com/ethyca/fides/compare/2.47.1...2.48.0)

### Added
- Added Azure as an SSO provider. [#5402](https://github.com/ethyca/fides/pull/5402)
- Added endpoint to get privacy request access results urls [#5379](https://github.com/ethyca/fides/pull/5379)
- Added `connection_type` key in the `namespace` attribute of a Dataset's `fides_meta` [#5387](https://github.com/ethyca/fides/pull/5387)
- Added new RDS Postgres Connector [#5380](https://github.com/ethyca/fides/pull/5380)
- Added ability to customize column names in the Data Map report [#5400](https://github.com/ethyca/fides/pull/5400)
- Added Experience Config docs to the FidesJS documentation [#5405](https://github.com/ethyca/fides/pull/5405)
- Added UI for downloading privacy request access results [#5407](https://github.com/ethyca/fides/pull/5407)

### Fixed
- Fixed a bug where D&D tables were rendering stale data [#5372](https://github.com/ethyca/fides/pull/5372)
- Fixed issue where multiple login redirects could end up losing login return path [#5389](https://github.com/ethyca/fides/pull/5389)
- Fixed issue where Dataset with nested fields was unable to edit Categories [#5383](https://github.com/ethyca/fides/pull/5383)
- Fixed a visual bug where the "download" icon was off-center in some buttons [#5409](https://github.com/ethyca/fides/pull/5409)
- Fixed styling on "Dataset" field on system integration form [#5408](https://github.com/ethyca/fides/pull/5408)
- Fixed Snowflake DSR integration failing with syntax error [#5417](https://github.com/ethyca/fides/pull/5417)

### Changed
- The `Monitor` button trigger the same `confirmResourceMutation` (monitor, start classification) on muted parent resources as well as un-muted resources. Un-mute button for muted field resources which simply changes their status to `monitored`. [#5362](https://github.com/ethyca/fides/pull/5362)

### Developer Experience
- Fix warning messages from slowapi and docker [#5385](https://github.com/ethyca/fides/pull/5385)

## [2.47.1](https://github.com/ethyca/fides/compare/2.47.0...2.47.1)

### Added
- Adding access and erasure support for Gladly [#5346](https://github.com/ethyca/fides/pull/5346)
- Added icons for the Gladly, ShipStation, Microsoft Ads, and PowerReviews integrations [#5374](https://github.com/ethyca/fides/pull/5374)

### Changed
- Make the dbname in GoogleCloudSQLPostgresSchema optional [#5358](https://github.com/ethyca/fides/pull/5358)

### Fixed
- Fixed race condition where GPC being updated after FidesJS initialization caused Privacy Notices to be in the wrong state [#5384](https://github.com/ethyca/fides/pull/5384)
- Fixed issue where Dataset with nested fields was unable to edit Categories [#5383](https://github.com/ethyca/fides/pull/5383)
- Fixed button styling issues [#5386](https://github.com/ethyca/fides/pull/5386)
- Allow Responsys and Firebase connectors to ignore extra identities [#5388](https://github.com/ethyca/fides/pull/5388)
- Fixed cookies not deleting on opt-out [#5338](https://github.com/ethyca/fides/pull/5338)

## [2.47.0](https://github.com/ethyca/fides/compare/2.46.2...2.47.0)

### Added
- Make all "Description" table columns expandable in Admin UI tables [#5340](https://github.com/ethyca/fides/pull/5340)
- Added access support for Shipstation [#5343](https://github.com/ethyca/fides/pull/5343)
- Introduce custom reports to Data map report [#5352](https://github.com/ethyca/fides/pull/5352)
- Added models to support custom reports (Fidesplus) [#5344](https://github.com/ethyca/fides/pull/5344)

### Changed
- Updated the filter postprocessor (SaaS integration framework) to support dataset references [#5343](https://github.com/ethyca/fides/pull/5343)

### Developer Experience
- Migrate toggle switches from Chakra to Ant Design [#5323](https://github.com/ethyca/fides/pull/5323)
- Migrate buttons from Chakra to Ant Design [#5357](https://github.com/ethyca/fides/pull/5357)
- Replace `debugLog` with global scoped `fidesDebugger` for better debug experience and optimization of prod code [#5335](https://github.com/ethyca/fides/pull/5335)

### Fixed
- Updating the hash migration status check query to use the available indexes [#5336](https://github.com/ethyca/fides/pull/5336)
- Fixed column resize jank on all tables in Admin UI [#5340](https://github.com/ethyca/fides/pull/5340)
- Better handling of empty storage secrets in aws_util [#5347](https://github.com/ethyca/fides/pull/5347)
- Fix SSO Provider form saving when clicking the cancel button with a fully filled form [#5365](https://github.com/ethyca/fides/pull/5365)
- Fix bleedover of Data Categories into next column on Data map reporting [#5369](https://github.com/ethyca/fides/pull/5369)

### Removed
- Removing Adobe Campaign integration [#5364](https://github.com/ethyca/fides/pull/5364)

## [2.46.2](https://github.com/ethyca/fides/compare/2.46.1...2.46.2)

### Added
- Initial support for DSR requests against partitioned BigQuery tables [#5325](https://github.com/ethyca/fides/pull/5325)
- Added MySQL on RDS as a detection/discovery integration[#5275](https://github.com/ethyca/fides/pull/5275)
- Added new RDS MySQL Connector [#5343](https://github.com/ethyca/fides/pull/5343)

## [2.46.1](https://github.com/ethyca/fides/compare/2.46.0...2.46.1)

### Added
- Implement Soft Delete for PrivacyRequests [#5321](https://github.com/ethyca/fides/pull/5321/files)

### Removed
- Removing Shippo integration [#5349](https://github.com/ethyca/fides/pull/5349)

### Fixed
- Updated Attentive DSR integration [#5319](https://github.com/ethyca/fides/pull/5319)

## [2.46.0](https://github.com/ethyca/fides/compare/2.45.2...2.46.0)

### Fixed
- Ignore `400` errors from Talkable's `person` endpoint. [#5317](https://github.com/ethyca/fides/pull/5317)
- Fix Email Connector logs so they use configuration key instead of name [#5286](https://github.com/ethyca/fides/pull/5286)
- Updated Responsys and Firebase Auth integrations to allow multiple identities [#5318](https://github.com/ethyca/fides/pull/5318)
- Updated Shopify dataset in order to flag country, province, and other location values as read-only [#5282](https://github.com/ethyca/fides/pull/5282)
- Fix issues with cached or `window.fides_overrides` languages in the Minimal TCF banner [#5306](https://github.com/ethyca/fides/pull/5306)
- Fix issue with fides-js where the experience was incorrectly initialized as an empty object which appeared valid, when `undefined` was expected [#5309](https://github.com/ethyca/fides/pull/5309)
- Fix issue where newly added languages in Admin-UI were not being rendered in the preview [#5316](https://github.com/ethyca/fides/pull/5316)
- Fix bug where consent automation accordion shows for integrations that don't support consent automation [#5330](https://github.com/ethyca/fides/pull/5330)
- Fix issue where custom overrides (title, description, privacy policy url, etc.) were not being applied to the full TCF overlay [#5333](https://github.com/ethyca/fides/pull/5333)


### Added
- Added support for hierarchical notices in Privacy Center [#5291](https://github.com/ethyca/fides/pull/5291)
- Support row-level deletes for BigQuery and add erase_after support for database connectors [#5293](https://github.com/ethyca/fides/pull/5293)
- Added PUT endpoint for dataset configs [#5324](https://github.com/ethyca/fides/pull/5324)
- Namespace support for the BigQuery integration and datasets [#5294](https://github.com/ethyca/fides/pull/5294)
- Added ability to select multiple datasets on integrations in system integration view [#5327](https://github.com/ethyca/fides/pull/5327)
- Updated Fides.shopify() integration for Shopify Plus Consent [#5329](https://github.com/ethyca/fides/pull/5329)

### Changed
- Updated privacy notices to support notice hierarchies [#5272](https://github.com/ethyca/fides/pull/5272)
- Defaulting SecuritySettings.env to prod [#5326](https://github.com/ethyca/fides/pull/5326)

### Developer Experience
- Initialized Ant Design and Tailwindcss in Admin-UI to prepare for Design System migration [#5308](https://github.com/ethyca/fides/pull/5308)

## [2.45.2](https://github.com/ethyca/fides/compare/2.45.1...2.45.2)

### Fixed
- Updated the hash migration script to only run on tables with less than 1 million rows. [#5310](https://github.com/ethyca/fides/pull/5310)

## [2.45.1](https://github.com/ethyca/fides/compare/2.45.0...2.45.1)

### Added
- Support minimal GVL in minimal TCF response allowing Accept/Reject from banner before full GVL is loaded [#5298](https://github.com/ethyca/fides/pull/5298)

### Fixed
- Fixed discovery pagination [#5304](https://github.com/ethyca/fides/pull/5304)
- Fixed fides-no-scroll so it works in all browsers [#5299](https://github.com/ethyca/fides/pull/5299)

## [2.45.0](https://github.com/ethyca/fides/compare/2.44.0...2.45.0)

### Added
- Adding erasure support for PowerReviews [#5258](https://github.com/ethyca/fides/pull/5258)
- Adding erasure support for Attentive [#5258](https://github.com/ethyca/fides/pull/5261)
- Added a scheduled job to incrementally migrate from bcrypt hashes to SHA-256 hashes for stored identity values [#5256](https://github.com/ethyca/fides/pull/5256)
- Added the new Dynamic Erasure Email integrations [#5226](https://github.com/ethyca/fides/pull/5226)
- Add ability to edit dataset YAML from dataset view [#5262](https://github.com/ethyca/fides/pull/5262)
- Added support for "in progress" status in classification [#5248](https://github.com/ethyca/fides/pull/5248)
- Clarify GCP service account permissions when setting up Google Cloud SQL for Postgres in Admin-UI [#5245](https://github.com/ethyca/fides/pull/5266)
- Add onFidesEvent method for an alternative way to subscribe to Fides events [#5297](https://github.com/ethyca/fides/pull/5297)

### Changed
- Validate no path in `server_host` var for CLI config; if there is one then take only up until the first forward slash
- Update the Datamap report's Data categories column to support better expand/collapse behavior [#5265](https://github.com/ethyca/fides/pull/5265)
- Rename/refactor Privacy Notice Properties to support performance improvements [#5259](https://github.com/ethyca/fides/pull/5259)
- Improved logging and error visibility for TraversalErrors [#5263](https://github.com/ethyca/fides/pull/5263)

### Developer Experience
- Added performance mark timings to debug logs for fides.js [#5245](https://github.com/ethyca/fides/pull/5245)

### Fixed
- Fix wording in tooltip for Yotpo Reviews [#5274](https://github.com/ethyca/fides/pull/5274)
- Hardcode ConnectionConfigurationResponse.secrets [#5283](https://github.com/ethyca/fides/pull/5283)
- Fix Fides.shouldShouldShowExperience() to return false for modal-only experiences [#5281](https://github.com/ethyca/fides/pull/5281)

## [2.44.0](https://github.com/ethyca/fides/compare/2.43.1...2.44.0)

### Added
- Added Gzip Middleware for responses [#5225](https://github.com/ethyca/fides/pull/5225)
- Adding source and submitted_by fields to privacy requests (Fidesplus) [#5206](https://github.com/ethyca/fides/pull/5206)
- Added Action Required / Monitored / Unmonitored tabs to Data Detection & Discovery page [#5236](https://github.com/ethyca/fides/pull/5236)
- Adding erasure support for Microsoft Advertising [#5197](https://github.com/ethyca/fides/pull/5197)
- Implements fuzzy search for identities in Admin-UI Request Manager [#5232](https://github.com/ethyca/fides/pull/5232)
- New purpose header field for TCF banner [#5246](https://github.com/ethyca/fides/pull/5246)
- `fides` subcommand `pull` has resource name subcommands that take a `fides_key` argument allowing you to pull only one resource by name and type [#5260](https://github.com/ethyca/fides/pull/5260)

### Changed
- Removed unused `username` parameter from the Delighted integration configuration [#5220](https://github.com/ethyca/fides/pull/5220)
- Removed unused `ad_account_id` parameter from the Snap integration configuration [#5229](https://github.com/ethyca/fides/pull/5220)
- Updates to support consent signal processing (Fidesplus) [#5200](https://github.com/ethyca/fides/pull/5200)
- TCF Optimized for performance on initial load by offsetting most experience data until after banner is shown [#5230](https://github.com/ethyca/fides/pull/5230)
- Updates to support DynamoDB schema with Tokenless IAM auth [#5240](https://github.com/ethyca/fides/pull/5240)

### Developer Experience
- Sourcemaps are now working for fides-js in debug mode [#5222](https://github.com/ethyca/fides/pull/5222)

### Fixed
- Fix bug where Data Detection & Discovery table pagination fails to reset after navigating or searching  [#5234](https://github.com/ethyca/fides/pull/5234)
- Ignoring HTTP 400 error responses from the unsubscribe endpoint for HubSpot [#5237](https://github.com/ethyca/fides/pull/5237)
- Fix all `fides` API subcommands (`push`, `user`, etc) failing with an invalid server even when only passing `--help` [#5243](https://github.com/ethyca/fides/pull/5243)
- Fix bug where empty datasets / table wouldn't show a Monitor button  [#5249](https://github.com/ethyca/fides/pull/5249)

### Security
- Reduced timing differences in login endpoint [CVE-2024-45052](https://github.com/ethyca/fides/security/advisories/GHSA-2h46-8gf5-fmxv)
- Removed Jinja2 for email templates, the variables syntax changed from `{{variable_name}}` to `__VARIABLE_NAME__` [CVE-2024-45053](https://github.com/ethyca/fides/security/advisories/GHSA-c34r-238x-f7qx)


## [2.43.1](https://github.com/ethyca/fides/compare/2.43.0...2.43.1)

### Added
- Pydantic v1 -> Pydantic v2 upgrade [#5020](https://github.com/ethyca/fides/pull/5020)
- Added success toast on muting/ignoring resources in D&D tables [#5214](https://github.com/ethyca/fides/pull/5214)
- Added "data type" column to fields and subfields on D&D tables [#5218](https://github.com/ethyca/fides/pull/5218)
- Added support for navigating and editing nested fields in the Datasets page [#5216](https://github.com/ethyca/fides/pull/5216)

### Fixed
- Ignore `404` errors on Oracle Responsys deletions [#5203](https://github.com/ethyca/fides/pull/5203)
- Fix white screen issue when privacy request has null value for daysLeft [#5213](https://github.com/ethyca/fides/pull/5213)

### Changed
- Visual updates to badges in D&D result tables [#5212](https://github.com/ethyca/fides/pull/5212)
- Tweaked behavior of loading state on D&D table actions buttons [#5201](https://github.com/ethyca/fides/pull/5201)


## [2.43.0](https://github.com/ethyca/fides/compare/2.42.1...2.43.0)

### Added
- Added support for mapping a system's integration's consentable items to privacy notices [#5156](https://github.com/ethyca/fides/pull/5156)
- Added support for SSO Login with multiple providers (Fides Plus feature) [#5134](https://github.com/ethyca/fides/pull/5134)
- Adds user_read scope to approver role so that they can update their own password [#5178](https://github.com/ethyca/fides/pull/5178)
- Added PATCH endpoint for partially updating connection secrets [#5172](https://github.com/ethyca/fides/pull/5172)
- Add success toast on confirming classification in data discovery tables [#5182](https://github.com/ethyca/fides/pull/5182)
- Add function to return list of StagedResource objs according to list of URNs [#5192](https://github.com/ethyca/fides/pull/5192)
- Add DSR Support for ScyllaDB [#5140](https://github.com/ethyca/fides/pull/5140)
- Added support for nested fields in BigQuery in D&D result views [#5175](https://github.com/ethyca/fides/pull/5175)
- Added support for Vendor Count in Fides-JS overlay descriptions [#5210](https://github.com/ethyca/fides/pull/5210)

### Fixed
- Fixed the OAuth2 configuration for the Snap integration [#5158](https://github.com/ethyca/fides/pull/5158)
- Fixes a Marigold Sailthru error when a user does not exist [#5145](https://github.com/ethyca/fides/pull/5145)
- Fixed malformed HTML issue on switch components [#5166](https://github.com/ethyca/fides/pull/5166)
- Edit integration modal no longer requires reentering credentials when doing partial edits [#2436](https://github.com/ethyca/fides/pull/2436)
- Fixed a timing issue with tcf/gpp locator iframe naming [#5173](https://github.com/ethyca/fides/pull/5173)
- Detection & Discovery: The when column will now display the correct value with a tooltip showing the full date and time [#5177](https://github.com/ethyca/fides/pull/5177)
- Fixed minor issues with the SSO providers form [#5183](https://github.com/ethyca/fides/pull/5183)

### Changed
- Removed PRIVACY_REQUEST_READ scope from Viewer role [#5184](https://github.com/ethyca/fides/pull/5184)
- Asynchronously load GVL translations in FidesJS instead of blocking UI rendering [#5187](https://github.com/ethyca/fides/pull/5187)
- Model changes to support consent signals (Fidesplus) [#5190](https://github.com/ethyca/fides/pull/5190)
- Updated Datasets page with new UI for better usability and consistency with Detection and Discovery UI [#5191](https://github.com/ethyca/fides/pull/5191)
- Updated the Yotpo Reviews integration to use email and phone number identities instead of external ID [#5169](https://github.com/ethyca/fides/pull/5169)
- Update TCF banner button layout and styles [#5204](https://github.com/ethyca/fides/pull/5204)


### Developer Experience
- Fixes some ESLint configuration issues [#5176](https://github.com/ethyca/fides/pull/5176)

## [2.42.1](https://github.com/ethyca/fides/compare/2.42.0...2.42.1)

### Fixed
- Fixed language picker cut-off in mobile on CMP banner and modal [#5159](https://github.com/ethyca/fides/pull/5159)
- Fixed button sizes on CMP modal [#5161](https://github.com/ethyca/fides/pull/5161)

## [2.42.0](https://github.com/ethyca/fides/compare/2.41.0...2.42.0)

### Added
- Add AWS Tags in the meta field for Fides system when using `fides generate` [#4998](https://github.com/ethyca/fides/pull/4998)
- Added access and erasure support for Checkr integration [#5121](https://github.com/ethyca/fides/pull/5121)
- Added support for special characters in SaaS request payloads [#5099](https://github.com/ethyca/fides/pull/5099)
- Added support for displaying notices served in the Consent Banner [#5125](https://github.com/ethyca/fides/pull/5125)
- Added ability to choose whether to use Opt In/Out buttons or Acknowledge button in the Consent Banner [#5125](https://github.com/ethyca/fides/pull/5125)
- Add "status" field to detection & discovery tables [#5141](https://github.com/ethyca/fides/pull/5141)
- Added optional filters `exclude_saas_datasets` and `only_unlinked_datasets` to the list datasets endpoint [#5132](https://github.com/ethyca/fides/pull/5132)
- Add new config options to support notice-only banner and modal [#5136](https://github.com/ethyca/fides/pull/5136)
- Added models to support bidirectional consent (Fides Plus feature) [#5118](https://github.com/ethyca/fides/pull/5118)

### Changed
- Moving Privacy Center endpoint logging behind debug flag [#5103](https://github.com/ethyca/fides/pull/5103)
- Serve GVL languages as they are requested [#5112](https://github.com/ethyca/fides/pull/5112)
- Changed text on system integrations tab to direct to new integration management [#5097](https://github.com/ethyca/fides/pull/5097)
- Updates to consent experience styling [#5085](https://github.com/ethyca/fides/pull/5085)
- Updated the dataset page to display the new table and support pagination [#5130](https://github.com/ethyca/fides/pull/5130)
- Improve performance by removing the need to load every system into redux store [#5135](https://github.com/ethyca/fides/pull/5135)
- Use the `user_id` from a Segment Trait instead of an `email` when deleting a user in Segment [#5004](https://github.com/ethyca/fides/pull/5004)
- Moves some endpoints for property-specific messaging from OSS -> plus [#5069](https://github.com/ethyca/fides/pull/5069)
- Text changes in monitor config table and form [#5142](https://github.com/ethyca/fides/pull/5142)
- Improve API error messages when using is_default field on taxonomy resources [#5147](https://github.com/ethyca/fides/pull/5147)

### Developer Experience
- Add `.syncignore` to reduce file sync size with new volumes [#5104](https://github.com/ethyca/fides/pull/5104)
- Fix sourcemap generation in development version of FidesJS [#5119](https://github.com/ethyca/fides/pull/5119)
- Upgrade to Next.js v14 [#5111](https://github.com/ethyca/fides/pull/5111)
- Upgrade and consolidate linting and formatting tools [#5128](https://github.com/ethyca/fides/pull/5128)

### Fixed
- Resolved an issue pulling all blog authors for the Shopify integration [#5043](https://github.com/ethyca/fides/pull/5043)
- Fixed typo in the BigQuery integration description [#5120](https://github.com/ethyca/fides/pull/5120)
- Fixed default values of Experience config toggles [#5123](https://github.com/ethyca/fides/pull/5123)
- Skip indexing Custom Privacy Request Field array values [#5127](https://github.com/ethyca/fides/pull/5127)
- Fixed Admin UI issue where banner would disappear in Experience Preview with GPC enabled [#5131](https://github.com/ethyca/fides/pull/5131)
- Fixed not being able to edit a monitor from scheduled to not scheduled [#5114](https://github.com/ethyca/fides/pull/5114)
- Migrating missing Fideslang 2.0 data categories [#5073](https://github.com/ethyca/fides/pull/5073)
- Fixed wrong system count on Datamap page [#5151](https://github.com/ethyca/fides/pull/5151)
- Fixes some responsive styling issues in the consent banner on mobile sized screens [#5157](https://github.com/ethyca/fides/pull/5157)

## [2.41.0](https://github.com/ethyca/fides/compare/2.40.0...2.41.0)

### Added
- Added erasure support for Alchemer integration [#4925](https://github.com/ethyca/fides/pull/4925)
- Added new columns and action buttons to discovery monitors table [#5068](https://github.com/ethyca/fides/pull/5068)
- Added field to exclude databases on MonitorConfig [#5080](https://github.com/ethyca/fides/pull/5080)
- Added key pair authentication for the Snowflake integration [#5079](https://github.com/ethyca/fides/pull/5079)

### Changed
- Updated the sample dataset for the Amplitude integration [#5063](https://github.com/ethyca/fides/pull/5063)
- Updated System's page to display a table that uses a paginated endpoint [#5084](https://github.com/ethyca/fides/pull/5084)
- Messaging page now shows a notice if you have properties without any templates [#5077](https://github.com/ethyca/fides/pull/5077)
- Endpoints for listing systems (GET /system) and datasets (GET /dataset) now support optional pagination [#5071](https://github.com/ethyca/fides/pull/5071)
- Messaging page will now show a notice about using global mode [#5090](https://github.com/ethyca/fides/pull/5090)
- Changed behavior of project selection modal in discovery monitor form [#5092](https://github.com/ethyca/fides/pull/5092)
- Data category selector for Discovery results won't show disabled categories [#5102](https://github.com/ethyca/fides/pull/5102)

### Developer Experience
- Upgrade to React 18 and Chakra 2, including other dependencies [#5036](https://github.com/ethyca/fides/pull/5036)
- Added support for "output templates" in read SaaS requests [#5054](https://github.com/ethyca/fides/pull/5054)
- URL for deployment instructions when the webserver is running [#5088](https://github.com/ethyca/fides/pull/5088)
- Optimize TCF bundle with just-in-time GVL translations [#5074](https://github.com/ethyca/fides/pull/5074)
- Added `performance.mark()` to FidesJS events for performance testing. [#5105](https://github.com/ethyca/fides/pull/5105)

### Fixed
- Fixed bug with unescaped table names in mysql queries [#5072](https://github.com/ethyca/fides/pull/5072/)
- Fixed bug with unresponsive messaging ui [#5081](https://github.com/ethyca/fides/pull/5081/)
- Fixed FidesKey constructor bugs in CLI [#5113](https://github.com/ethyca/fides/pull/5113)


## [2.40.0](https://github.com/ethyca/fides/compare/2.39.2...2.40.0)

### Added
- Adds last_monitored and enabled attributes to MonitorConfig [#4991](https://github.com/ethyca/fides/pull/4991)
- New messaging page. Allows managing messaging templates for different properties. [#5005](https://github.com/ethyca/fides/pull/5005)
- Ability to configure "Enforcement Level" for Privacy Notices [#5025](https://github.com/ethyca/fides/pull/5025)
- BE cleanup for property-specific messaging [#5006](https://github.com/ethyca/fides/pull/5006)
- If property_id param was used, store it as part of the consent request [#4915](https://github.com/ethyca/fides/pull/4915)
- Invite users via email flow [#4539](https://github.com/ethyca/fides/pull/4539)
- Added new Google Cloud SQL for Postgres Connector [#5014](https://github.com/ethyca/fides/pull/5014)
- Added access and erasure support for the Twilio SMS integration [#4979](https://github.com/ethyca/fides/pull/4979)
- Added erasure support for Snap integration [#5011](https://github.com/ethyca/fides/pull/5011)

### Changed
- Navigation changes. 'Management' was renamed 'Settings'. Properties was moved to Settings section. [#5005](https://github.com/ethyca/fides/pull/5005)
- Changed discovery monitor form behavior around execution date/time selection [#5017](https://github.com/ethyca/fides/pull/5017)
- Changed integration form behavior when errors occur [#5023](https://github.com/ethyca/fides/pull/5023)
- Replaces typescript-cookie with js-cookie [#5022](https://github.com/ethyca/fides/pull/5022)
- Updated pymongo version to 4.7.3 [#5019](https://github.com/ethyca/fides/pull/5019)
- Upgraded Datamap instance of `react-table` to v8 [#5024](https://github.com/ethyca/fides/pull/5024)
- Updated create privacy request modal from admin-ui to include all custom fields  [#5029](https://github.com/ethyca/fides/pull/5029)
- Update name of Ingress/Egress columns in Datamap Report to Sources/Destinations [#5045](https://github.com/ethyca/fides/pull/5045)
- Datamap report now includes a 'cookies' column [#5052](https://github.com/ethyca/fides/pull/5052)
- Changed behavior of project selection UI in discovery monitor form [#5049](https://github.com/ethyca/fides/pull/5049)
- Updating DSR filtering to use collection-level data categories [#4999](https://github.com/ethyca/fides/pull/4999)
- Changed discovery monitor form to skip project selection UI when no projects exist [#5056](https://github.com/ethyca/fides/pull/5056)

### Fixed
- Fixed intermittent connection issues with Redshift by increasing timeout and preferring SSL in test connections [#4981](https://github.com/ethyca/fides/pull/4981)
- Fixed data detection & discovery results not displaying correctly across multiple pages[#5060](https://github.com/ethyca/fides/pull/5060)

### Developer Experience
- Fixed various environmental issues when running Cypress tests locally [#5040](https://github.com/ethyca/fides/pull/5040)

## [2.39.2](https://github.com/ethyca/fides/compare/2.39.1...2.39.2)

### Fixed
- Restrict Delete Systems API endpoint such that user must have "SYSTEM_DELETE" scope [#5037](https://github.com/ethyca/fides/pull/5037)

### Security
- Remove the SERVER_SIDE_FIDES_API_URL env variable from the client clientSettings [CVE-2024-31223](https://github.com/ethyca/fides/security/advisories/GHSA-53q7-4874-24qg)

## [2.39.1](https://github.com/ethyca/fides/compare/2.39.0...2.39.1)

### Fixed
- Fixed a bug where system information form was not loading for Viewer users [#5034](https://github.com/ethyca/fides/pull/5034)
- Fixed viewers being given the option to delete systems [#5035](https://github.com/ethyca/fides/pull/5035)
- Restrict Delete Systems API endpoint such that user must have "SYSTEM_DELETE" scope [#5037](https://github.com/ethyca/fides/pull/5037)

### Removed
- Removed the `fetch` polyfill from FidesJS [#5026](https://github.com/ethyca/fides/pull/5026)

### Security
- Removed FidesJS's exposure to `polyfill.io` supply chain attack [CVE-2024-38537](https://github.com/ethyca/fides/security/advisories/GHSA-cvw4-c69g-7v7m)

## [2.39.0](https://github.com/ethyca/fides/compare/2.38.1...2.39.0)

### Added
- Adds the start of the Scylla DB Integration [#4946](https://github.com/ethyca/fides/pull/4946)
- Added model and data migrations and CRUD-layer operations for property-specific messaging [#4901](https://github.com/ethyca/fides/pull/4901)
- Added option in FidesJS SDK to only disable notice-served API [#4965](https://github.com/ethyca/fides/pull/4965)
- External ID support for consent management [#4927](https://github.com/ethyca/fides/pull/4927)
- Added access and erasure support for the Greenhouse Harvest integration [#4945](https://github.com/ethyca/fides/pull/4945)
- Add an S3 connection type (currently used for discovery and detection only) [#4930](https://github.com/ethyca/fides/pull/4930)
- Support for Limited FIDES__CELERY__* Env Vars [#4980](https://github.com/ethyca/fides/pull/4980)
- Implement sending emails via property-specific messaging templates [#4950](https://github.com/ethyca/fides/pull/4950)
- New privacy request search to replace existing endpoint [#4987](https://github.com/ethyca/fides/pull/4987)
- Added new Google Cloud SQL for MySQL Connector [#4949](https://github.com/ethyca/fides/pull/4949)
- Add new options for integrations for discovery & detection [#5000](https://github.com/ethyca/fides/pull/5000)
- Add new `FidesInitializing` event for when FidesJS begins initialization [#5010](https://github.com/ethyca/fides/pull/5010)

### Changed
- Move new data map reporting table out of beta and remove old table from Data Lineage map. [#4963](https://github.com/ethyca/fides/pull/4963)
- Disable the 'connect to a database' button if the `dataDiscoveryAndDetection` feature flag is enabled [#1455](https://github.com/ethyca/fidesplus/pull/1455)
- Upgrade Privacy Request table to use FidesTable V2 [#4990](https://github.com/ethyca/fides/pull/4990)
- Add copy to project selection modal and tweak copy on discovery monitors table [#5007](https://github.com/ethyca/fides/pull/5007)

### Fixed
- Fixed an issue where the GPP signal status was prematurely set to `ready` in some scenarios [#4957](https://github.com/ethyca/fides/pull/4957)
- Removed exteraneous `/` from the several endpoint URLs [#4962](https://github.com/ethyca/fides/pull/4962)
- Fixed and optimized Database Icon SVGs used in Datamap [#4969](https://github.com/ethyca/fides/pull/4969)
- Masked "Keyfile credentials" input on integration config form [#4971](https://github.com/ethyca/fides/pull/4971)
- Fixed validations for privacy declaration taxonomy labels when creating/updating a System [#4982](https://github.com/ethyca/fides/pull/4982)
- Allow property-specific messaging to work with non-custom templates [#4986](https://github.com/ethyca/fides/pull/4986)
- Fixed an issue where config object was being passed twice to `fides.js` output [#5010](https://github.com/ethyca/fides/pull/5010)
- Disabling Fides initialization now also disables GPP initialization [#5010](https://github.com/ethyca/fides/pull/5010)
- Fixes Vendor table formatting [#5013](https://github.com/ethyca/fides/pull/5013)

## [2.38.1](https://github.com/ethyca/fides/compare/2.38.0...2.38.1)

### Changed
- Disable the 'connect to a database' button if the `dataDiscoveryAndDetection` feature flag is enabled [#4972](https://github.com/ethyca/fidesplus/pull/4972)
- Oracle Responsys: Include Profile Extension Tables in DSRs[#4937](https://github.com/ethyca/fides/pull/4937)

### Fixed
- Fixed "add" icons on some buttons being wrong size [#4975](https://github.com/ethyca/fides/pull/4975)
- Fixed ability to update consent preferences after they've previously been set [#4984](https://github.com/ethyca/fides/pull/4984)

## [2.38.0](https://github.com/ethyca/fides/compare/2.37.0...2.38.0)

### Added
- Deprecate LastServedNotice (lastservednoticev2) table [#4910](https://github.com/ethyca/fides/pull/4910)
- Added erasure support to the Recurly integration [#4891](https://github.com/ethyca/fides/pull/4891)
- Added UI for configuring integrations for detection/discovery [#4922](https://github.com/ethyca/fides/pull/4922)
- New queue for saving privacy preferences/notices served [#4931](https://github.com/ethyca/fides/pull/4931)
- Expose number of tasks in queue in worker health check [#4931](https://github.com/ethyca/fides/pull/4931)
- Track when preferences/notices served received [#4931](https://github.com/ethyca/fides/pull/4931)
- Request overrides for opt-in and opt-out consent requests [#4920](https://github.com/ethyca/fides/pull/4920)
- Added query_param_key to Privacy Center schema [#4939](https://github.com/ethyca/fides/pull/4939)
- Fill custom privacy request fields with query_param_key [#4948](https://github.com/ethyca/fides/pull/4948)
- Add `datasource_params` column to MonitorConfig DB model [#4951](https://github.com/ethyca/fides/pull/4951)
- Added ability to open system preview side panel from new data map table [#4944](https://github.com/ethyca/fides/pull/4944)
- Added success toast message after monitoring a resource [#4958](https://github.com/ethyca/fides/pull/4958)
- Added UI for displaying, adding and editing discovery monitors [#4954](https://github.com/ethyca/fides/pull/4954)

### Changed
- Set default ports for local development of client projects (:3001 for privacy center and :3000 for admin-ui) [#4912](https://github.com/ethyca/fides/pull/4912)
- Update privacy center port to :3001 for nox [#4918](https://github.com/ethyca/fides/pull/4918)
- Optimize speed by generating the uuids in the client side for consent requests [#4933](https://github.com/ethyca/fides/pull/4933)
- Update Privacy Center toast text for consistent capitalization [#4936](https://github.com/ethyca/fides/pull/4936)
- Update Custom Fields table and Domain Verification table to use FidesTable V2. Remove V1 components. [#4932](https://github.com/ethyca/fides/pull/4932)
- Updated how Fields are generated for DynamoDB, improved error handling [#4943](https://github.com/ethyca/fides/pull/4943)

### Fixed
- Fixed an issue where the test integration action failed for the Zendesk integration [#4929](https://github.com/ethyca/fides/pull/4929)
- Fixed an issue where language form field error message was not displaying properly [#4942](https://github.com/ethyca/fides/pull/4942)
- Fixed an issue where the consent cookie could not be set on multi-level root domain (e.g. co.uk, co.jp) [#4935](https://github.com/ethyca/fides/pull/4935)
- Fixed an issue where the unique device ID was not being retained when Fides.js was reinitialized [#4947](https://github.com/ethyca/fides/pull/4947)
- Fixed inconsistent font sizes on new integrations UI [#4959](https://github.com/ethyca/fides/pull/4959)

## [2.37.0](https://github.com/ethyca/fides/compare/2.36.0...2.37.0)

### Added
- Added initial version for Helios: Data Discovery and Detection [#4839](https://github.com/ethyca/fides/pull/4839)
- Added shouldShowExperience to the Fides global and FidesInitialized events [#4895](https://github.com/ethyca/fides/pull/4895)
- Enhancements to `MonitorConfig` DB model to support new functionality [#4888](https://github.com/ethyca/fides/pull/4888)
- Added developer option to disable auto-initialization on FidesJS bundles. [#4900](https://github.com/ethyca/fides/pull/4900)
- Adding property ID to served notice history and privacy preference history [#4886](https://github.com/ethyca/fides/pull/4886)
- Adding privacy_center_config and stylesheet fields to the Property model [#4879](https://github.com/ethyca/fides/pull/4879)
- Adds generic async callback integration support [#4865](https://github.com/ethyca/fides/pull/4865)
- Ability to `downgrade` the application DB through the `/admin/db` endpoint [#4893](https://github.com/ethyca/fides/pull/4893)
- Added support for custom property paths, configs and stylesheets for privacy center [#4907](https://github.com/ethyca/fides/pull/4907)
- Include the scopes required for a given action in `403` response when client does not have sufficient permissions [#4905](https://github.com/ethyca/fides/pull/4905)

### Changed
- Rename MinimalPrivacyExperience class and usages [#4889](https://github.com/ethyca/fides/pull/4889)
- Included fidesui as part of the monorepo [#4880](https://github.com/ethyca/fides/pull/4880)
- Improve `geolocation` and `property_id` error response to return 400 status instead of 500 server error on /fides.js endpoint [#4884](https://github.com/ethyca/fides/pull/4884)
- Fixing middleware logging in Fides.js to remove incorrect status codes and durations [#4885](https://github.com/ethyca/fides/pull/4885)
- Improve load performance and DOM monitoring for FidesJS [#4896](https://github.com/ethyca/fides/pull/4896)

### Fixed
- Fixed an issue with the Iterate connector returning at least one param_value references an invalid field for the 'update' request of user [#4528](https://github.com/ethyca/fides/pull/4528)
- Enhanced classification of the dataset used with Twilio [#4872](https://github.com/ethyca/fides/pull/4872)
- Reduce privacy center logging to not show response size limit when the /fides.js endpoint has a size bigger than 4MB [#4878](https://github.com/ethyca/fides/pull/4878)
- Fixed an issue where sourcemaps references were unintentionally included in the FidesJS bundle [#4887](https://github.com/ethyca/fides/pull/4887)
- Handle a 404 response from Segment when a user ID or email is not found [#4902](https://github.com/ethyca/fides/pull/4902)
- Fixed TCF styling issues [#4904](https://github.com/ethyca/fides/pull/4904)
- Fixed an issue where the Trigger Modal Link was not being populated correctly in the translation form [#4911](https://github.com/ethyca/fides/pull/4911)

### Security
- Escape SQLAlchemy passwords [CVE-2024-34715](https://github.com/ethyca/fides/security/advisories/GHSA-8cm5-jfj2-26q7)
- Properly mask nested BigQuery secrets in connection configuration endpoints [CVE-2024-35189](https://github.com/ethyca/fides/security/advisories/GHSA-rcvg-jj3g-rj7c)

## [2.36.0](https://github.com/ethyca/fides/compare/2.35.1...2.36.0)

### Added
- Added multiple language translations support for privacy center consent page [#4785](https://github.com/ethyca/fides/pull/4785)
- Added ability to export the contents of datamap report [#1545](https://ethyca.atlassian.net/browse/PROD-1545)
- Added `System` model support for new `vendor_deleted_date` field on Compass vendor records [#4818](https://github.com/ethyca/fides/pull/4818)
- Added custom JSON (de)serialization to shared DB engines to handle non-standard data types in JSONB columns [#4818](https://github.com/ethyca/fides/pull/4818)
- Added state persistence across sessions to the datamap report table [#4853](https://github.com/ethyca/fides/pull/4853)
- Removed currentprivacypreference and lastservednotice tables [#4846](https://github.com/ethyca/fides/pull/4846)
- Added initial version for Helios: Data Discovery and Detection [#4839](https://github.com/ethyca/fides/pull/4839)
- Adds new var to track fides js overlay types [#4869](https://github.com/ethyca/fides/pull/4869)

### Changed
- Changed filters on the data map report table to use checkbox collapsible tree view [#4864](https://github.com/ethyca/fides/pull/4864)

### Fixed
- Remove the extra 'white-space: normal' CSS for FidesJS HTML descriptions [#4850](https://github.com/ethyca/fides/pull/4850)
- Fixed data map report to display second level names from the taxonomy as primary (bold) label [#4856](https://github.com/ethyca/fides/pull/4856)
- Ignore invalid three-character country codes for FidesJS geolocation (e.g. "USA") [#4877](https://github.com/ethyca/fides/pull/4877)

### Developer Experience
- Update typedoc-plugin-markdown to 4.0.0 [#4870](https://github.com/ethyca/fides/pull/4870)

## [2.35.1](https://github.com/ethyca/fides/compare/2.35.0...2.35.1)

### Added
- Added access and erasure support for Marigold Engage by Sailthru integration [#4826](https://github.com/ethyca/fides/pull/4826)
- Update fides_disable_save_api option in FidesJS SDK to disable both privacy-preferences & notice-served APIs [#4860](https://github.com/ethyca/fides/pull/4860)

### Fixed
- Fixing issue where privacy requests not approved before upgrading to 2.34 couldn't be processed [#4855](https://github.com/ethyca/fides/pull/4855)
- Ensure only GVL vendors from Compass are labeled as such [#4857](https://github.com/ethyca/fides/pull/4857)
- Fix handling of some ISO-3166 geolocation edge cases in Privacy Center /fides.js endpoint [#4858](https://github.com/ethyca/fides/pull/4858)

### Changed
- Hydrates GTM datalayer to match supported FidesEvent Properties [#4847](https://github.com/ethyca/fides/pull/4847)
- Allows a SaaS integration request to process HTTP 204 No Content without erroring trying to unwrap the response. [#4834](https://github.com/ethyca/fides/pull/4834)
- Sets `sslmode` to prefer for Redshift connections when generating datasets [#4849](https://github.com/ethyca/fides/pull/4849)
- Included searching by `email` for the Segment integration [#4851](https://github.com/ethyca/fides/pull/4851)

## [2.35.0](https://github.com/ethyca/fides/compare/2.34.0...2.35.0)

### Added
- Added DSR 3.0 Scheduling which supports running DSR's in parallel with first-class request tasks [#4760](https://github.com/ethyca/fides/pull/4760)
- Added carets to collapsible sections in the overlay modal [#4793](https://github.com/ethyca/fides/pull/4793)
- Added erasure support for OpenWeb [#4735](https://github.com/ethyca/fides/pull/4735)
- Added support for configuration of pre-approval webhooks [#4795](https://github.com/ethyca/fides/pull/4795)
- Added fides_clear_cookie option to FidesJS SDK to load CMP without preferences on refresh [#4810](https://github.com/ethyca/fides/pull/4810)
- Added FidesUpdating event to FidesJS SDK [#4816](https://github.com/ethyca/fides/pull/4816)
- Added `reinitialize` method to FidesJS SDK [#4812](https://github.com/ethyca/fides/pull/4812)
- Added undeclared data category columns to data map report table [#4781](https://github.com/ethyca/fides/pull/4781)
- Fully implement pre-approval webhooks [#4822](https://github.com/ethyca/fides/pull/4822)
- Sync models and database for pre-approval webhooks [#4838](https://github.com/ethyca/fides/pull/4838)

### Changed
- Removed the Celery startup banner from the Fides worker logs [#4814](https://github.com/ethyca/fides/pull/4814)
- Improve performance of Snowflake schema generation [#4587](https://github.com/ethyca/fides/pull/4587)

### Fixed
- Fixed bug prevented adding new privacy center translations [#4786](https://github.com/ethyca/fides/pull/4786)
- Fixed bug where Privacy Policy links would be shown without a configured URL [#4801](https://github.com/ethyca/fides/pull/4801)
- Fixed bug prevented adding new privacy center translations [#4786](https://github.com/ethyca/fides/pull/4786)
- Fixed bug where Language selector button was overlapping other buttons when Privacy Policy wasn't present. [#4815](https://github.com/ethyca/fides/pull/4815)
- Fixed bug where icons of the Language selector were displayed too small on some sites [#4815](https://github.com/ethyca/fides/pull/4815)
- Fixed bug where GPP US National Section was incorrectly included when the State by State approach was selected [#4823]https://github.com/ethyca/fides/pull/4823
- Fixed DSR 3.0 Scheduling bug where Approved Privacy Requests that failed wouldn't change status [#4837](https://github.com/ethyca/fides/pull/4837)

## [2.34.0](https://github.com/ethyca/fides/compare/2.33.1...2.34.0)

### Added

- Added new field for modal trigger link translation [#4761](https://github.com/ethyca/fides/pull/4761)
- Added `getModalLinkLabel` method to global fides object [#4766](https://github.com/ethyca/fides/pull/4766)
- Added language switcher to fides overlay modal [#4773](https://github.com/ethyca/fides/pull/4773)
- Added modal link label to experience translation model [#4767](https://github.com/ethyca/fides/pull/4767)
- Added support for custom identities [#4764](https://github.com/ethyca/fides/pull/4764)
- Added developer option to force GPP API on FidesJS bundles [#4799](https://github.com/ethyca/fides/pull/4799)

### Changed

- Changed the Stripe integration for `Cards` to delete instead of update due to possible issues of a past expiration date [#4768](https://github.com/ethyca/fides/pull/4768)
- Changed display of Data Uses, Categories and Subjects to user friendly names in the Data map report [#4774](https://github.com/ethyca/fides/pull/4774)
- Update active disabled Fides.js toggle color to light grey [#4778](https://github.com/ethyca/fides/pull/4778)
- Update FidesJS fides_embed option to support embedding both banner & modal components [#4782](https://github.com/ethyca/fides/pull/4782)
- Add a few CSS classes to help with styling FidesJS button groups [#4789](https://github.com/ethyca/fides/pull/4789)
- Changed GPP extension to be pre-bundled in appropriate circumstances, as opposed to another fetch [#4780](https://github.com/ethyca/fides/pull/4780)

### Fixed

- Fixed select dropdowns being cut off by edges of modal forms [#4757](https://github.com/ethyca/fides/pull/4757)
- Changed "allow user to dismiss" toggle to show on config form for TCF experience [#4755](https://github.com/ethyca/fides/pull/4755)
- Fixed issue when loading the privacy request detail page [#4775](https://github.com/ethyca/fides/pull/4775)
- Fixed connection test for Aircall [#4756](https://github.com/ethyca/fides/pull/4756/pull)
- Fixed issues connecting to Redshift due to character encoding and SSL requirements [#4790](https://github.com/ethyca/fides/pull/4790)
- Fixed the way the name identity is handled in the Privacy Center [#4791](https://github.com/ethyca/fides/pull/4791)

### Developer Experience

- Build a `fides-types.d.ts` type declaration file to include alongside our FidesJS developer docs [#4772](https://github.com/ethyca/fides/pull/4772)

## [2.33.1](https://github.com/ethyca/fides/compare/2.33.0...2.33.1)

### Added

- Adds CUSTOM_OPTIONS_PATH to Privacy Center env vars [#4769](https://github.com/ethyca/fides/pull/4769)

## [2.33.0](https://github.com/ethyca/fides/compare/2.32.0...2.33.0)

### Added

- Added models for Privacy Center configuration (for plus users) [#4716](https://github.com/ethyca/fides/pull/4716)
- Added ability to delete properties [#4708](https://github.com/ethyca/fides/pull/4708)
- Add interface for submitting privacy requests in admin UI [#4738](https://github.com/ethyca/fides/pull/4738)
- Added language switching support to the FidesJS UI based on configured translations [#4737](https://github.com/ethyca/fides/pull/4737)
- Added ability to override some experience language and primary color [#4743](https://github.com/ethyca/fides/pull/4743)
- Generate FidesJS SDK Reference Docs from tsdoc comments [#4736](https://github.com/ethyca/fides/pull/4736)
- Added erasure support for Adyen [#4735](https://github.com/ethyca/fides/pull/4735)
- Added erasure support for Iterable [#4695](https://github.com/ethyca/fides/pull/4695)

### Changed

- Updated privacy notice & experience forms to hide translation UI when user doesn't have translation feature [#4728](https://github.com/ethyca/fides/pull/4728), [#4734](https://github.com/ethyca/fides/pull/4734)
- Custom privacy request fields now support list values [#4686](https://github.com/ethyca/fides/pull/4686)
- Update when GPP API reports signal status: ready [#4635](https://github.com/ethyca/fides/pull/4635)
- Update non-dismissable TCF and notice banners to show a black overlay and prevent scrolling [#4748](https://github.com/ethyca/fidesplus/pull/4748)
- Cleanup config vars for preview in Admin-UI [#4745](https://github.com/ethyca/fides/pull/4745)
- Show a "systems displayed" count on datamap map & table reporting page [#4752](https://github.com/ethyca/fides/pull/4752)
- Change default Canada Privacy Experience Config in migration to reference generic `ca` region [#4762](https://github.com/ethyca/fides/pull/4762)

### Fixed

- Fixed responsive issues with the buttons on the integration screen [#4729](https://github.com/ethyca/fides/pull/4729)
- Fixed hover/focus issues with the v2 tables [#4730](https://github.com/ethyca/fides/pull/4730)
- Disable editing of data use declaration name and type after creation [#4731](https://github.com/ethyca/fides/pull/4731)
- Cleaned up table borders [#4733](https://github.com/ethyca/fides/pull/4733)
- Initialization issues with ExperienceNotices (#4723)[https://github.com/ethyca/fides/pull/4723]
- Re-add CORS origin regex field to admin UI (#4742)[https://github.com/ethyca/fides/pull/4742]

### Developer Experience

- Added new script to allow recompiling of fides-js when the code changes [#4744](https://github.com/ethyca/fides/pull/4744)
- Update Cookie House to support for additional locations (Canada, Quebec, EEA) and a "property_id" override [#4750](https://github.com/ethyca/fides/pull/4750)

## [2.32.0](https://github.com/ethyca/fides/compare/2.31.1...2.32.0)

### Added

- Updated configuration pages for Experiences with live Preview of FidesJS banner & modal components [#4576](https://github.com/ethyca/fides/pull/4576)
- Added ability to configure multiple language translations for Notices & Experiences [#4576](https://github.com/ethyca/fides/pull/4576)
- Automatically localize all strings in FidesJS CMP UIs (banner, modal, and TCF overlay) based on user's locale and experience configuration [#4576](https://github.com/ethyca/fides/pull/4576)
- Added fides_locale option to override FidesJS locale detection [#4576](https://github.com/ethyca/fides/pull/4576)
- Update FidesJS to report notices served and preferences saved linked to the specific translations displayed [#4576](https://github.com/ethyca/fides/pull/4576)
- Added ability to prevent dismissal of FidesJS CMP UI via Experience configuration [#4576](https://github.com/ethyca/fides/pull/4576)
- Added ability to create & link Properties to support multiple Experiences in a single location [#4658](https://github.com/ethyca/fides/pull/4658)
- Added property_id query param to fides.js to filter experiences by Property when installed [#4676](https://github.com/ethyca/fides/pull/4676)
- Added Locations & Regulations pages to allow a wider selection of locations for consent [#4660](https://github.com/ethyca/fides/pull/4660)
- Erasure support for Simon Data [#4552](https://github.com/ethyca/fides/pull/4552)
- Added notice there will be no preview for Privacy Center types in the Experience preview [#4709](https://github.com/ethyca/fides/pull/4709)
- Removed properties beta flag [#4710](https://github.com/ethyca/fides/pull/4710)
- Add acknowledge button label to default Experience English form [#4714](https://github.com/ethyca/fides/pull/4714)
- Update FidesJS to support localizing CMP UI with configurable, non-English default locales [#4720](https://github.com/ethyca/fides/pull/4720)
- Add loading of template translations for notices and experiences [#4718](https://github.com/ethyca/fides/pull/4718)

### Changed

- Moved location-targeting from Notices to Experiences [#4576](https://github.com/ethyca/fides/pull/4576)
- Replaced previous default Notices & Experiences with new versions with updated locations, translations, etc. [#4576](https://github.com/ethyca/fides/pull/4576)
- Automatically migrate existing Notices & Experiences to updated model where possible [#4576](https://github.com/ethyca/fides/pull/4576)
- Replaced ability to configure banner "display configuration" to separate banner & modal components [#4576](https://github.com/ethyca/fides/pull/4576)
- Modify `fides user login` to not store plaintext password in `~/.fides-credentials` [#4661](https://github.com/ethyca/fides/pull/4661)
- Data model changes to support Notice and Experience-level translations [#4576](https://github.com/ethyca/fides/pull/4576)
- Data model changes to support Consent setup being Experience instead of Notice-driven [#4576](https://github.com/ethyca/fides/pull/4576)
- Build PrivacyNoticeRegion from locations and location groups [#4620](https://github.com/ethyca/fides/pull/4620)
- When saving locations, calculate and save location groups [#4620](https://github.com/ethyca/fides/pull/4620)
- Update privacy experiences page to use the new table component [#4652](https://github.com/ethyca/fides/pull/4652)
- Update privacy notices page to use the new table component [#4641](https://github.com/ethyca/fides/pull/4641)
- Bumped supported Python versions to `3.10.13`, `3.9.18`, and `3.8.18`. Bumped Debian base image from `-bullseye` to `-bookworm`. [#4630](https://github.com/ethyca/fides/pull/4630)
- Bumped Node.js base image from `16` to `20`. [#4684](https://github.com/ethyca/fides/pull/4684)

### Fixed

- Ignore 404 errors from Delighted and Kustomer when an erasure client is not found [#4593](https://github.com/ethyca/fides/pull/4593)
- Various FE fixes for Admin-UI experience config form [#4707](https://github.com/ethyca/fides/pull/4707)
- Fix modal preview in Admin-UI experience config form [#4712](https://github.com/ethyca/fides/pull/4712)
- Optimize FidesJS bundle size by only loading TCF static stings when needed [#4711](https://github.com/ethyca/fides/pull/4711)

## [2.31.0](https://github.com/ethyca/fides/compare/2.30.1...2.31.0)

### Added

- Add Great Britain as a consent option [#4628](https://github.com/ethyca/fides/pull/4628)
- Navbar update and new properties page [#4633](https://github.com/ethyca/fides/pull/4633)
- Access and erasure support for Oracle Responsys [#4618](https://github.com/ethyca/fides/pull/4618)

### Fixed

- Fix issue where "x" button on Fides.js components overwrites saved preferences [#4649](https://github.com/ethyca/fides/pull/4649)
- Initialize Fides.consent with default values from experience when saved consent cookie (fides_consent) does not exist [#4665](https://github.com/ethyca/fides/pull/4665)

### Changed

- Sets GPP applicableSections to -1 when a user visits from a state that is not part of the GPP [#4727](https://github.com/ethyca/fides/pull/4727)

## [2.30.1](https://github.com/ethyca/fides/compare/2.30.0...2.30.1)

### Fixed

- Configure logger correctly on worker initialization [#4624](https://github.com/ethyca/fides/pull/4624)

## [2.30.0](https://github.com/ethyca/fides/compare/2.29.0...2.30.0)

### Added

- Add enum and registry of supported languages [#4592](https://github.com/ethyca/fides/pull/4592)
- Access and erasure support for Talkable [#4589](https://github.com/ethyca/fides/pull/4589)
- Support temporary credentials in AWS generate + scan features [#4607](https://github.com/ethyca/fides/pull/4603), [#4608](https://github.com/ethyca/fides/pull/4608)
- Add ability to store and read Fides cookie in Base64 format [#4556](https://github.com/ethyca/fides/pull/4556)
- Structured logging for SaaS connector requests [#4594](https://github.com/ethyca/fides/pull/4594)
- Added Fides.showModal() to fides.js to allow programmatic opening of consent modals [#4617](https://github.com/ethyca/fides/pull/4617)

### Fixed

- Fixing issue when modifying Policies, Rules, or RuleTargets as a root user [#4582](https://github.com/ethyca/fides/pull/4582)

## [2.29.0](https://github.com/ethyca/fides/compare/2.28.0...2.29.0)

### Added

- View more modal to regulations page [#4574](https://github.com/ethyca/fides/pull/4574)
- Columns in data map reporting, adding multiple systems, and consent configuration tables can be resized. In the data map reporting table, fields with multiple values can show all or collapse all [#4569](https://github.com/ethyca/fides/pull/4569)
- Show custom fields in the data map report table [#4579](https://github.com/ethyca/fides/pull/4579)

### Changed

- Delay rendering the nav until all necessary queries are finished loading [#4571](https://github.com/ethyca/fides/pull/4571)
- Updating return value for crud.get_custom_fields_filtered [#4575](https://github.com/ethyca/fides/pull/4575)
- Updated user deletion confirmation flow to only require one confirmatory input [#4402](https://github.com/ethyca/fides/pull/4402)
- Moved `pymssl` to an optional dependency no longer installed by default with our python package [#4581](https://github.com/ethyca/fides/pull/4581)
- Fixed CORS domain update functionality [#4570](https://github.com/ethyca/fides/pull/4570)
- Update Domains page with ability to add/remove "organization" domains, view "administrator" domains set via security settings, and improve various UX bugs and copy [#4584](https://github.com/ethyca/fides/pull/4584)

### Fixed

- Fixed CORS domain update functionality [#4570](https://github.com/ethyca/fides/pull/4570)
- Completion emails are no longer attempted for consent requests [#4578](https://github.com/ethyca/fides/pull/4578)

## [2.28.0](https://github.com/ethyca/fides/compare/2.27.0...2.28.0)

### Added

- Erasure support for AppsFlyer [#4512](https://github.com/ethyca/fides/pull/4512)
- Datamap Reporting page [#4519](https://github.com/ethyca/fides/pull/4519)
- Consent support for Klaviyo [#4513](https://github.com/ethyca/fides/pull/4513)
- Form for configuring GPP settings [#4557](https://github.com/ethyca/fides/pull/4557)
- Custom privacy request field support for consent requests [#4546](https://github.com/ethyca/fides/pull/4546)
- Support GPP in privacy notices [#4554](https://github.com/ethyca/fides/pull/4554)

### Changed

- Redesigned nav bar for the admin UI [#4548](https://github.com/ethyca/fides/pull/4548)
- Fides.js GPP for US geographies now derives values from backend privacy notices [#4559](https://github.com/ethyca/fides/pull/4559)
- No longer generate the `vendors_disclosed` section of the TC string in `fides.js` [#4553](https://github.com/ethyca/fides/pull/4553)
- Changed consent management vendor add flow [#4550](https://github.com/ethyca/fides/pull/4550)

### Fixed

- Fixed an issue blocking Salesforce sandbox accounts from refreshing tokens [#4547](https://github.com/ethyca/fides/pull/4547)
- Fixed DSR zip packages to be unzippable on Windows [#4549](https://github.com/ethyca/fides/pull/4549)
- Fixed browser compatibility issues with Object.hasOwn [#4568](https://github.com/ethyca/fides/pull/4568)

### Developer Experience

- Switch to anyascii for unicode transliteration [#4550](https://github.com/ethyca/fides/pull/4564)

## [2.27.0](https://github.com/ethyca/fides/compare/2.26.0...2.27.0)

### Added

- Tooltip and styling for disabled rows in add multiple vendor view [#4498](https://github.com/ethyca/fides/pull/4498)
- Preliminary GPP support for US regions [#4498](https://github.com/ethyca/fides/pull/4504)
- Access and erasure support for Statsig Enterprise [#4429](https://github.com/ethyca/fides/pull/4429)
- New page for setting locations [#4517](https://github.com/ethyca/fides/pull/4517)
- New modal for setting granular locations [#4531](https://github.com/ethyca/fides/pull/4531)
- New page for setting regulations [#4530](https://github.com/ethyca/fides/pull/4530)
- Update fides.js to support multiple descriptions (banner, overlay) and render HTML descriptions [#4542](https://github.com/ethyca/fides/pull/4542)

### Fixed

- Fixed incorrect Compass button behavior in system form [#4508](https://github.com/ethyca/fides/pull/4508)
- Omit certain fields from system payload when empty [#4508](https://github.com/ethyca/fides/pull/4525)
- Fixed issues with Compass vendor selector behavior [#4521](https://github.com/ethyca/fides/pull/4521)
- Fixed an issue where the background overlay remained visible after saving consent preferences [#4515](https://github.com/ethyca/fides/pull/4515)
- Fixed system name being editable when editing GVL systems [#4533](https://github.com/ethyca/fides/pull/4533)
- Fixed an issue where a privacy policy link could not be removed from privacy experiences [#4542](https://github.com/ethyca/fides/pull/4542)

### Changed

- Upgrade to use Fideslang `3.0.0` and remove associated concepts [#4502](https://github.com/ethyca/fides/pull/4502)
- Model overhaul for saving privacy preferences and notices served [#4481](https://github.com/ethyca/fides/pull/4481)
- Moves served notice endpoints, consent reporting, purpose endpoints and TCF queries to plus [#4481](https://github.com/ethyca/fides/pull/4481)
- Moves served notice endpoints, consent reporting, and TCF queries to plus [#4481](https://github.com/ethyca/fides/pull/4481)
- Update frontend to account for changes to notices served and preferences saved APIs [#4518](https://github.com/ethyca/fides/pull/4518)
- `fides.js` now sets `supportsOOB` to `false` [#4516](https://github.com/ethyca/fides/pull/4516)
- Save consent method ("accept", "reject", "save", etc.) to `fides_consent` cookie as extra metadata [#4529](https://github.com/ethyca/fides/pull/4529)
- Allow CORS for privacy center `fides.js` and `fides-ext-gpp.js` endpoints
- Replace `GPP_EXT_PATH` env var in favor of a more flexible `FIDES_JS_BASE_URL` environment variable
- Change vendor add modal on consent configuration screen to use new vendor selector [#4532](https://github.com/ethyca/fides/pull/4532)
- Remove vendor add modal [#4535](https://github.com/ethyca/fides/pull/4535)

## [2.26.0](https://github.com/ethyca/fides/compare/2.25.0...main)

### Added

- Dynamic importing for GPP bundle [#4447](https://github.com/ethyca/fides/pull/4447)
- Paging to vendors in the TCF overlay [#4463](https://github.com/ethyca/fides/pull/4463)
- New purposes endpoint and indices to improve system lookups [#4452](https://github.com/ethyca/fides/pull/4452)
- Cypress tests for fides.js GPP extension [#4476](https://github.com/ethyca/fides/pull/4476)
- Add support for global TCF Purpose Overrides [#4464](https://github.com/ethyca/fides/pull/4464)
- TCF override management [#4484](https://github.com/ethyca/fides/pull/4484)
- Readonly consent management table and modal [#4456](https://github.com/ethyca/fides/pull/4456), [#4477](https://github.com/ethyca/fides/pull/4477)
- Access and erasure support for Gong [#4461](https://github.com/ethyca/fides/pull/4461)
- Add new UI for CSV consent reporting [#4488](https://github.com/ethyca/fides/pull/4488)
- Option to prevent the dismissal of the consent banner and modal [#4470](https://github.com/ethyca/fides/pull/4470)

### Changed

- Increased max number of preferences allowed in privacy preference API calls [#4469](https://github.com/ethyca/fides/pull/4469)
- Reduce size of tcf_consent payload in fides_consent cookie [#4480](https://github.com/ethyca/fides/pull/4480)
- Change log level for FidesUserPermission retrieval to `debug` [#4482](https://github.com/ethyca/fides/pull/4482)
- Remove Add Vendor button from the Manage your vendors page[#4509](https://github.com/ethyca/fides/pull/4509)

### Fixed

- Fix type errors when TCF vendors have no dataDeclaration [#4465](https://github.com/ethyca/fides/pull/4465)
- Fixed an error where editing an AC system would mistakenly lock it for GVL [#4471](https://github.com/ethyca/fides/pull/4471)
- Refactor custom Get Preferences function to occur after our CMP API initialization [#4466](https://github.com/ethyca/fides/pull/4466)
- Fix an error where a connector response value of None causes a DSR failure due to a missing value [#4483](https://github.com/ethyca/fides/pull/4483)
- Fixed system name being non-editable when locked for GVL [#4475](https://github.com/ethyca/fides/pull/4475)
- Fixed a bug with "null" values for retention period field on data uses [#4487](https://github.com/ethyca/fides/pull/4487)

## [2.25.0](https://github.com/ethyca/fides/compare/2.24.1...2.25.0)

### Added

- Stub for initial GPP support [#4431](https://github.com/ethyca/fides/pull/4431)
- Added confirmation modal on deleting a data use declaration [#4439](https://github.com/ethyca/fides/pull/4439)
- Added feature flag for separating system name and Compass vendor selector [#4437](https://github.com/ethyca/fides/pull/4437)
- Fire GPP events per spec [#4433](https://github.com/ethyca/fides/pull/4433)
- New override option `fides_tcf_gdpr_applies` for setting `gdprApplies` on the CMP API [#4453](https://github.com/ethyca/fides/pull/4453)

### Changed

- Improved bulk vendor adding table UX [#4425](https://github.com/ethyca/fides/pull/4425)
- Flexible legal basis for processing has a db default of True [#4434](https://github.com/ethyca/fides/pull/4434)
- Give contributor role access to config API, including cors origin updates [#4438](https://github.com/ethyca/fides/pull/4438)
- Disallow setting `*` and other non URL values for `security.cors_origins` config property via the API [#4438](https://github.com/ethyca/fides/pull/4438)
- Consent modal hides the opt-in/opt-out buttons if only one privacy notice is enabled [#4441](https://github.com/ethyca/fides/pull/4441)
- Initialize TCF stub earlier [#4453](https://github.com/ethyca/fides/pull/4453)
- Change focus outline color of form inputs [#4467](https://github.com/ethyca/fides/pull/4467)

### Fixed

- Fixed a bug where selected vendors in "configure consent" add vendor modal were unstyled [#4454](https://github.com/ethyca/fides/pull/4454)
- Use correct defaults when there is no associated preference in the cookie [#4451](https://github.com/ethyca/fides/pull/4451)
- IP Addresses behind load balancers for consent reporting [#4440](https://github.com/ethyca/fides/pull/4440)

## [2.24.1](https://github.com/ethyca/fides/compare/2.24.0...2.24.1)

### Added

- Logging when root user and client credentials are used [#4432](https://github.com/ethyca/fides/pull/4432)
- Allow for custom path at which to retrieve Fides override options [#4462](https://github.com/ethyca/fides/pull/4462)

### Changed

- Run fides with non-root user [#4421](https://github.com/ethyca/fides/pull/4421)

## [2.24.0](https://github.com/ethyca/fides/compare/2.23.3...2.24.0)

### Added

- Adds fides_disable_banner config option to Fides.js [#4378](https://github.com/ethyca/fides/pull/4378)
- Deletions that fail due to foreign key constraints will now be more clearly communicated [#4406](https://github.com/ethyca/fides/pull/4378)
- Added support for a custom get preferences API call provided through Fides.init [#4375](https://github.com/ethyca/fides/pull/4375)
- Hidden custom privacy request fields in the Privacy Center [#4370](https://github.com/ethyca/fides/pull/4370)
- Backend System-level Cookie Support [#4383](https://github.com/ethyca/fides/pull/4383)
- High Level Tracking of Compass System Sync [#4397](https://github.com/ethyca/fides/pull/4397)
- Erasure support for Qualtrics [#4371](https://github.com/ethyca/fides/pull/4371)
- Erasure support for Ada Chatbot [#4382](https://github.com/ethyca/fides/pull/4382)
- Erasure support for Typeform [#4366](https://github.com/ethyca/fides/pull/4366)
- Added notice that a system is GVL when adding/editing from system form [#4327](https://github.com/ethyca/fides/pull/4327)
- Added the ability to select the request types to enable per integration (for plus users) [#4374](https://github.com/ethyca/fides/pull/4374)
- Adds support for custom get experiences fn and custom patch notices served fn [#4410](https://github.com/ethyca/fides/pull/4410)
- Adds more granularity to tracking consent method, updates custom savePreferencesFn and FidesUpdated event to take consent method [#4419](https://github.com/ethyca/fides/pull/4419)

### Changed

- Add filtering and pagination to bulk vendor add table [#4351](https://github.com/ethyca/fides/pull/4351)
- Determine if the TCF overlay needs to surface based on backend calculated version hash [#4356](https://github.com/ethyca/fides/pull/4356)
- Moved Experiences and Preferences endpoints to Plus to take advantage of dynamic GVL [#4367](https://github.com/ethyca/fides/pull/4367)
- Add legal bases to Special Purpose schemas on the backend for display [#4387](https://github.com/ethyca/fides/pull/4387)
- "is_service_specific" default updated when building TC strings on the backend [#4377](https://github.com/ethyca/fides/pull/4377)
- "isServiceSpecific" default updated when building TC strings on the frontend [#4384](https://github.com/ethyca/fides/pull/4384)
- Redact cli, database, and redis configuration information from GET api/v1/config API request responses. [#4379](https://github.com/ethyca/fides/pull/4379)
- Button ordering in fides.js UI [#4407](https://github.com/ethyca/fides/pull/4407)
- Add different classnames to consent buttons for easier selection [#4411](https://github.com/ethyca/fides/pull/4411)
- Updates default consent preference to opt-out for TCF when fides_string exists [#4430](https://github.com/ethyca/fides/pull/4430)

### Fixed

- Persist bulk system add filter modal state [#4412](https://github.com/ethyca/fides/pull/4412)
- Fixing labels for request type field [#4414](https://github.com/ethyca/fides/pull/4414)
- User preferences from cookie should always override experience preferences [#4405](https://github.com/ethyca/fides/pull/4405)
- Allow fides_consent cookie to be set from a subdirectory [#4426](https://github.com/ethyca/fides/pull/4426)

### Security

-- Use a more cryptographically secure random function for security code generation

## [2.23.3](https://github.com/ethyca/fides/compare/2.23.2...2.23.3)

### Fixed

- Fix button arrangment and spacing for TCF and non-TCF consent overlay banner and modal [#4391](https://github.com/ethyca/fides/pull/4391)
- Replaced h1 element with div to use exisitng fides styles in consent modal [#4399](https://github.com/ethyca/fides/pull/4399)
- Fixed privacy policy alignment for non-TCF consent overlay banner and modal [#4403](https://github.com/ethyca/fides/pull/4403)
- Fix dynamic class name for TCF-variant of consent banner [#4404](https://github.com/ethyca/fides/pull/4403)

### Security

-- Fix an HTML Injection vulnerability in DSR Packages

## [2.23.2](https://github.com/ethyca/fides/compare/2.23.1...2.23.2)

### Fixed

- Fixed fides.css to vary banner width based on tcf [[#4381](https://github.com/ethyca/fides/issues/4381)]

## [2.23.1](https://github.com/ethyca/fides/compare/2.23.0...2.23.1)

### Changed

- Refactor Fides.js embedded modal to not use A11y dialog [#4355](https://github.com/ethyca/fides/pull/4355)
- Only call `FidesUpdated` when a preference has been saved, not during initialization [#4365](https://github.com/ethyca/fides/pull/4365)
- Updated double toggle styling in favor of single toggles with a radio group to select legal basis [#4376](https://github.com/ethyca/fides/pull/4376)

### Fixed

- Handle invalid `fides_string` when passed in as an override [#4350](https://github.com/ethyca/fides/pull/4350)
- Bug where vendor opt-ins would not initialize properly based on a `fides_string` in the TCF overlay [#4368](https://github.com/ethyca/fides/pull/4368)

## [2.23.0](https://github.com/ethyca/fides/compare/2.22.1...2.23.0)

### Added

- Added support for 3 additional config variables in Fides.js: fidesEmbed, fidesDisableSaveApi, and fidesTcString [#4262](https://github.com/ethyca/fides/pull/4262)
- Added support for fidesEmbed, fidesDisableSaveApi, and fidesTcString to be passed into Fides.js via query param, cookie, or window object [#4297](https://github.com/ethyca/fides/pull/4297)
- New privacy center environment variables `FIDES_PRIVACY_CENTER__IS_FORCED_TCF` which can make the privacy center always return the TCF bundle (`fides-tcf.js`) [#4312](https://github.com/ethyca/fides/pull/4312)
- Added a `FidesUIChanged` event to Fides.js to track when user preferences change without being saved [#4314](https://github.com/ethyca/fides/pull/4314) and [#4253](https://github.com/ethyca/fides/pull/4253)
- Add AC Systems to the TCF Overlay under Vendor Consents section [#4266](https://github.com/ethyca/fides/pull/4266/)
- Added bulk system/vendor creation component [#4309](https://github.com/ethyca/fides/pull/4309/)
- Support for passing in an AC string as part of a fides string for the TCF overlay [#4308](https://github.com/ethyca/fides/pull/4308)
- Added support for overriding the save user preferences API call with a custom fn provided through Fides.init [#4318](https://github.com/ethyca/fides/pull/4318)
- Return AC strings in GET Privacy Experience meta and allow saving preferences against AC strings [#4295](https://github.com/ethyca/fides/pull/4295)
- New GET Privacy Experience Meta Endpoint [#4328](https://github.com/ethyca/fides/pull/4328)
- Access and erasure support for SparkPost [#4328](https://github.com/ethyca/fides/pull/4238)
- Access and erasure support for Iterate [#4332](https://github.com/ethyca/fides/pull/4332)
- SSH Support for MySQL connections [#4310](https://github.com/ethyca/fides/pull/4310)
- Added served notice history IDs to the TCF privacy preference API calls [#4161](https://github.com/ethyca/fides/pull/4161)

### Fixed

- Cleans up CSS for fidesEmbed mode [#4306](https://github.com/ethyca/fides/pull/4306)
- Stacks that do not have any purposes will no longer render an empty purpose block [#4278](https://github.com/ethyca/fides/pull/4278)
- Forcing hidden sections to use display none [#4299](https://github.com/ethyca/fides/pull/4299)
- Handles Hubspot requiring and email to be formatted as email when processing an erasure [#4322](https://github.com/ethyca/fides/pull/4322)
- Minor CSS improvements for the consent/TCF banners and modals [#4334](https://github.com/ethyca/fides/pull/4334)
- Consistent font sizes for labels in the system form and data use forms in the Admin UI [#4346](https://github.com/ethyca/fides/pull/4346)
- Bug where not all system forms would appear to save when used with Compass [#4347](https://github.com/ethyca/fides/pull/4347)
- Restrict TCF Privacy Experience Config if TCF is disabled [#4348](https://github.com/ethyca/fides/pull/4348)
- Removes overflow styling for embedded modal in Fides.js [#4345](https://github.com/ethyca/fides/pull/4345)

### Changed

- Derive cookie storage info, privacy policy and legitimate interest disclosure URLs, and data retention data from the data map instead of directly from gvl.json [#4286](https://github.com/ethyca/fides/pull/4286)
- Updated TCF Version for backend consent reporting [#4305](https://github.com/ethyca/fides/pull/4305)
- Update Version Hash Contents [#4313](https://github.com/ethyca/fides/pull/4313)
- Change vendor selector on system information form to typeahead[#4333](https://github.com/ethyca/fides/pull/4333)
- Updates experience API calls from Fides.js to include new meta field [#4335](https://github.com/ethyca/fides/pull/4335)

## [2.22.1](https://github.com/ethyca/fides/compare/2.22.0...2.22.1)

### Added

- Custom fields are now included in system history change tracking [#4294](https://github.com/ethyca/fides/pull/4294)

### Security

- Added hostname checks for external SaaS connector URLs [CVE-2023-46124](https://github.com/ethyca/fides/security/advisories/GHSA-jq3w-9mgf-43m4)
- Use a Pydantic URL type for privacy policy URLs [CVE-2023-46126](https://github.com/ethyca/fides/security/advisories/GHSA-fgjj-5jmr-gh83)
- Remove the CONFIG_READ scope from the Viewer role [CVE-2023-46125](https://github.com/ethyca/fides/security/advisories/GHSA-rjxg-rpg3-9r89)

## [2.22.0](https://github.com/ethyca/fides/compare/2.21.0...2.22.0)

### Added

- Added an option to link to vendor tab from an experience config description [#4191](https://github.com/ethyca/fides/pull/4191)
- Added two toggles for vendors in the TCF overlay, one for Consent, and one for Legitimate Interest [#4189](https://github.com/ethyca/fides/pull/4189)
- Added two toggles for purposes in the TCF overlay, one for Consent, and one for Legitimate Interest [#4234](https://github.com/ethyca/fides/pull/4234)
- Added support for new TCF-related fields on `System` and `PrivacyDeclaration` models [#4228](https://github.com/ethyca/fides/pull/4228)
- Support for AC string to `fides-tcf` [#4244](https://github.com/ethyca/fides/pull/4244)
- Support for `gvl` prefixed vendor IDs [#4247](https://github.com/ethyca/fides/pull/4247)

### Changed

- Removed `TCF_ENABLED` environment variable from the privacy center in favor of dynamically figuring out which `fides-js` bundle to send [#4131](https://github.com/ethyca/fides/pull/4131)
- Updated copy of info boxes on each TCF tab [#4191](https://github.com/ethyca/fides/pull/4191)
- Clarified messages for error messages presented during connector upload [#4198](https://github.com/ethyca/fides/pull/4198)
- Refactor legal basis dimension regarding how TCF preferences are saved and how the experience is built [#4201](https://github.com/ethyca/fides/pull/4201/)
- Add saving privacy preferences via a TC string [#4221](https://github.com/ethyca/fides/pull/4221)
- Updated fides server to use an environment variable for turning TCF on and off [#4220](https://github.com/ethyca/fides/pull/4220)
- Update frontend to use new legal basis dimension on vendors [#4216](https://github.com/ethyca/fides/pull/4216)
- Updated privacy center patch preferences call to handle updated API response [#4235](https://github.com/ethyca/fides/pull/4235)
- Added our CMP ID [#4233](https://github.com/ethyca/fides/pull/4233)
- Allow Admin UI users to turn on Configure Consent flag [#4246](https://github.com/ethyca/fides/pull/4246)
- Styling improvements for the fides.js consent banners and modals [#4222](https://github.com/ethyca/fides/pull/4222)
- Update frontend to handle updated Compass schema [#4254](https://github.com/ethyca/fides/pull/4254)
- Assume Universal Vendor ID usage in TC String translation [#4256](https://github.com/ethyca/fides/pull/4256)
- Changed vendor form on configuring consent page to use two-part selection for consent uses [#4251](https://github.com/ethyca/fides/pull/4251)
- Updated system form to have new TCF fields [#4271](https://github.com/ethyca/fides/pull/4271)
- Vendors disclosed string is now narrowed to only the vendors shown in the UI, not the whole GVL [#4250](https://github.com/ethyca/fides/pull/4250)
- Changed naming convention "fides_string" instead of "tc_string" for developer friendly consent API's [#4267](https://github.com/ethyca/fides/pull/4267)

### Fixed

- TCF overlay can initialize its consent preferences from a cookie [#4124](https://github.com/ethyca/fides/pull/4124)
- Various improvements to the TCF modal such as vendor storage disclosures, vendor counts, privacy policies, etc. [#4167](https://github.com/ethyca/fides/pull/4167)
- An issue where Braze could not mask an email due to formatting [#4187](https://github.com/ethyca/fides/pull/4187)
- An issue where email was not being overridden correctly for Braze and Domo [#4196](https://github.com/ethyca/fides/pull/4196)
- Use `stdRetention` when there is not a specific value for a purpose's data retention [#4199](https://github.com/ethyca/fides/pull/4199)
- Updating the unflatten_dict util to accept flattened dict values [#4200](https://github.com/ethyca/fides/pull/4200)
- Minor CSS styling fixes for the consent modal [#4252](https://github.com/ethyca/fides/pull/4252)
- Additional styling fixes for issues caused by a CSS reset [#4268](https://github.com/ethyca/fides/pull/4268)
- Bug where vendor legitimate interests would not be set unless vendor consents were first set [#4250](https://github.com/ethyca/fides/pull/4250)
- Vendor count over-counting in TCF overlay [#4275](https://github.com/ethyca/fides/pull/4275)

## [2.21.0](https://github.com/ethyca/fides/compare/2.20.2...2.21.0)

### Added

- "Add a vendor" flow to configuring consent page [#4107](https://github.com/ethyca/fides/pull/4107)
- Initial TCF Backend Support [#3804](https://github.com/ethyca/fides/pull/3804)
- Add initial layer to TCF modal [#3956](https://github.com/ethyca/fides/pull/3956)
- Support for rendering in the TCF modal whether or not a vendor is part of the GVL [#3972](https://github.com/ethyca/fides/pull/3972)
- Features and legal bases dropdown for TCF modal [#3995](https://github.com/ethyca/fides/pull/3995)
- TCF CMP stub API [#4000](https://github.com/ethyca/fides/pull/4000)
- Fides-js can now display preliminary TCF data [#3879](https://github.com/ethyca/fides/pull/3879)
- Fides-js can persist TCF preferences to the backend [#3887](https://github.com/ethyca/fides/pull/3887)
- TCF modal now supports setting legitimate interest fields [#4037](https://github.com/ethyca/fides/pull/4037)
- Embed the GVL in the GET Experiences response [#4143](https://github.com/ethyca/fides/pull/4143)
- Button to view how many vendors and to open the vendor tab in the TCF modal [#4144](https://github.com/ethyca/fides/pull/4144)
- "Edit vendor" flow to configuring consent page [#4162](https://github.com/ethyca/fides/pull/4162)
- TCF overlay description updates [#4051] https://github.com/ethyca/fides/pull/4151
- Added developer-friendly TCF information under Experience meta [#4160](https://github.com/ethyca/fides/pull/4160/)
- Added fides.css customization for Plus users [#4136](https://github.com/ethyca/fides/pull/4136)

### Changed

- Added further config options to customize the privacy center [#4090](https://github.com/ethyca/fides/pull/4090)
- CORS configuration page [#4073](https://github.com/ethyca/fides/pull/4073)
- Refactored `fides.js` components so that they can take data structures that are not necessarily privacy notices [#3870](https://github.com/ethyca/fides/pull/3870)
- Use hosted GVL.json from the backend [#4159](https://github.com/ethyca/fides/pull/4159)
- Features and Special Purposes in the TCF modal do not render toggles [#4139](https://github.com/ethyca/fides/pull/4139)
- Moved the initial TCF layer to the banner [#4142](https://github.com/ethyca/fides/pull/4142)
- Misc copy changes for the system history table and modal [#4146](https://github.com/ethyca/fides/pull/4146)

### Fixed

- Allows CDN to cache empty experience responses from fides.js API [#4113](https://github.com/ethyca/fides/pull/4113)
- Fixed `identity_special_purpose` unique constraint definition [#4174](https://github.com/ethyca/fides/pull/4174/files)

## [2.20.2](https://github.com/ethyca/fides/compare/2.20.1...2.20.2)

### Fixed

- added version_added, version_deprecated, and replaced_by to data use, data subject, and data category APIs [#4135](https://github.com/ethyca/fides/pull/4135)
- Update fides.js to not fetch experience client-side if pre-fetched experience is empty [#4149](https://github.com/ethyca/fides/pull/4149)
- Erasure privacy requests now pause for input if there are any manual process integrations [#4115](https://github.com/ethyca/fides/pull/4115)
- Caching the values of authorization_required and user_guide on the connector templates to improve performance [#4128](https://github.com/ethyca/fides/pull/4128)

## [2.20.1](https://github.com/ethyca/fides/compare/2.20.0...2.20.1)

### Fixed

- Avoid un-optimized query pattern in bulk `GET /system` endpoint [#4120](https://github.com/ethyca/fides/pull/4120)

## [2.20.0](https://github.com/ethyca/fides/compare/2.19.1...2.20.0)

### Added

- Initial page for configuring consent [#4069](https://github.com/ethyca/fides/pull/4069)
- Vendor cookie table for configuring consent [#4082](https://github.com/ethyca/fides/pull/4082)

### Changed

- Refactor how multiplatform builds are handled [#4024](https://github.com/ethyca/fides/pull/4024)
- Added new Performance-related nox commands and included them as part of the CI suite [#3997](https://github.com/ethyca/fides/pull/3997)
- Added dictionary suggestions for data uses [4035](https://github.com/ethyca/fides/pull/4035)
- Privacy notice regions now render human readable names instead of country codes [#4029](https://github.com/ethyca/fides/pull/4029)
- Privacy notice templates are disabled by default [#4010](https://github.com/ethyca/fides/pull/4010)
- Added optional "skip_processing" flag to collections for DSR processing [#4047](https://github.com/ethyca/fides/pull/4047)
- Admin UI now shows all privacy notices with an indicator of whether they apply to any systems [#4010](https://github.com/ethyca/fides/pull/4010)
- Add case-insensitive privacy experience region filtering [#4058](https://github.com/ethyca/fides/pull/4058)
- Adds check for fetch before loading fetch polyfill for fides.js [#4074](https://github.com/ethyca/fides/pull/4074)
- Updated to support Fideslang 2.0, including data migrations [#3933](https://github.com/ethyca/fides/pull/3933)
- Disable notices that are not systems applicable to support new UI [#4094](https://github.com/ethyca/fides/issues/4094)

### Fixed

- Ensures that fides.js toggles are not hidden by other CSS libs [#4075](https://github.com/ethyca/fides/pull/4075)
- Migrate system > meta > vendor > id to system > meta [#4088](https://github.com/ethyca/fides/pull/4088)
- Enable toggles in various tables now render an error toast if an error occurs [#4095](https://github.com/ethyca/fides/pull/4095)
- Fixed a bug where an unsaved changes notification modal would appear even without unsaved changes [#4095](https://github.com/ethyca/fides/pull/4070)

## [2.19.1](https://github.com/ethyca/fides/compare/2.19.0...2.19.1)

### Fixed

- re-enable custom fields for new data use form [#4050](https://github.com/ethyca/fides/pull/4050)
- fix issue with saving source and destination systems [#4065](https://github.com/ethyca/fides/pull/4065)

### Added

- System history UI with diff modal [#4021](https://github.com/ethyca/fides/pull/4021)
- Relax system legal basis for transfers to be any string [#4049](https://github.com/ethyca/fides/pull/4049)

## [2.19.0](https://github.com/ethyca/fides/compare/2.18.0...2.19.0)

### Added

- Add dictionary suggestions [#3937](https://github.com/ethyca/fides/pull/3937), [#3988](https://github.com/ethyca/fides/pull/3988)
- Added new endpoints for healthchecks [#3947](https://github.com/ethyca/fides/pull/3947)
- Added vendor list dropdown [#3857](https://github.com/ethyca/fides/pull/3857)
- Access support for Adobe Sign [#3504](https://github.com/ethyca/fides/pull/3504)

### Fixed

- Fixed issue when generating masked values for invalid data paths [#3906](https://github.com/ethyca/fides/pull/3906)
- Code reload now works when running `nox -s dev` [#3914](https://github.com/ethyca/fides/pull/3914)
- Reduce verbosity of privacy center logging further [#3915](https://github.com/ethyca/fides/pull/3915)
- Resolved an issue where the integration dropdown input lost focus during typing. [#3917](https://github.com/ethyca/fides/pull/3917)
- Fixed dataset issue that was preventing the Vend connector from loading during server startup [#3923](https://github.com/ethyca/fides/pull/3923)
- Adding version check to version-dependent migration script [#3951](https://github.com/ethyca/fides/pull/3951)
- Fixed a bug where some fields were not saving correctly on the system form [#3975](https://github.com/ethyca/fides/pull/3975)
- Changed "retention period" field in privacy declaration form from number input to text input [#3980](https://github.com/ethyca/fides/pull/3980)
- Fixed issue where unsaved changes modal appears incorrectly [#4005](https://github.com/ethyca/fides/pull/4005)
- Fixed banner resurfacing after user consent for pre-fetch experience [#4009](https://github.com/ethyca/fides/pull/4009)

### Changed

- Systems and Privacy Declaration schema and data migration to support the Dictionary [#3901](https://github.com/ethyca/fides/pull/3901)
- The integration search dropdown is now case-insensitive [#3916](https://github.com/ethyca/fides/pull/3916)
- Removed deprecated fields from the taxonomy editor [#3909](https://github.com/ethyca/fides/pull/3909)
- Bump PyMSSQL version and remove workarounds [#3996](https://github.com/ethyca/fides/pull/3996)
- Removed reset suggestions button [#4007](https://github.com/ethyca/fides/pull/4007)
- Admin ui supports fides cloud config API [#4034](https://github.com/ethyca/fides/pull/4034)

### Security

- Resolve custom integration upload RCE vulnerability [CVE-2023-41319](https://github.com/ethyca/fides/security/advisories/GHSA-p6p2-qq95-vq5h)

## [2.18.0](https://github.com/ethyca/fides/compare/2.17.0...2.18.0)

### Added

- Additional consent reporting calls from `fides-js` [#3845](https://github.com/ethyca/fides/pull/3845)
- Additional consent reporting calls from privacy center [#3847](https://github.com/ethyca/fides/pull/3847)
- Access support for Recurly [#3595](https://github.com/ethyca/fides/pull/3595)
- HTTP Logging for the Privacy Center [#3783](https://github.com/ethyca/fides/pull/3783)
- UI support for OAuth2 authorization flow [#3819](https://github.com/ethyca/fides/pull/3819)
- Changes in the `data` directory now trigger a server reload (for local development) [#3874](https://github.com/ethyca/fides/pull/3874)

### Fixed

- Fix datamap zoom for low system counts [#3835](https://github.com/ethyca/fides/pull/3835)
- Fixed connector forms with external dataset reference fields [#3873](https://github.com/ethyca/fides/pull/3873)
- Fix ability to make server side API calls from privacy-center [#3895](https://github.com/ethyca/fides/pull/3895)

### Changed

- Simplified the file structure for HTML DSR packages [#3848](https://github.com/ethyca/fides/pull/3848)
- Simplified the database health check to improve `/health` performance [#3884](https://github.com/ethyca/fides/pull/3884)
- Changed max width of form components in "system information" form tab [#3864](https://github.com/ethyca/fides/pull/3864)
- Remove manual system selection screen [#3865](https://github.com/ethyca/fides/pull/3865)
- System and integration identifiers are now auto-generated [#3868](https://github.com/ethyca/fides/pull/3868)

## [2.17.0](https://github.com/ethyca/fides/compare/2.16.0...2.17.0)

### Added

- Tab component for `fides-js` [#3782](https://github.com/ethyca/fides/pull/3782)
- Added toast for successfully linking an existing integration to a system [#3826](https://github.com/ethyca/fides/pull/3826)
- Various other UI components for `fides-js` to support upcoming TCF modal [#3803](https://github.com/ethyca/fides/pull/3803)
- Allow items in taxonomy to be enabled or disabled [#3844](https://github.com/ethyca/fides/pull/3844)

### Developer Experience

- Changed where db-dependent routers were imported to avoid dependency issues [#3741](https://github.com/ethyca/fides/pull/3741)

### Changed

- Bumped supported Python versions to `3.10.12`, `3.9.17`, and `3.8.17` [#3733](https://github.com/ethyca/fides/pull/3733)
- Logging Updates [#3758](https://github.com/ethyca/fides/pull/3758)
- Add polyfill service to fides-js route [#3759](https://github.com/ethyca/fides/pull/3759)
- Show/hide integration values [#3775](https://github.com/ethyca/fides/pull/3775)
- Sort system cards alphabetically by name on "View systems" page [#3781](https://github.com/ethyca/fides/pull/3781)
- Update admin ui to use new integration delete route [#3785](https://github.com/ethyca/fides/pull/3785)
- Pinned `pymssql` and `cython` dependencies to avoid build issues on ARM machines [#3829](https://github.com/ethyca/fides/pull/3829)

### Removed

- Removed "Custom field(s) successfully saved" toast [#3779](https://github.com/ethyca/fides/pull/3779)

### Added

- Record when consent is served [#3777](https://github.com/ethyca/fides/pull/3777)
- Add an `active` property to taxonomy elements [#3784](https://github.com/ethyca/fides/pull/3784)
- Erasure support for Heap [#3599](https://github.com/ethyca/fides/pull/3599)

### Fixed

- Privacy notice UI's list of possible regions now matches the backend's list [#3787](https://github.com/ethyca/fides/pull/3787)
- Admin UI "property does not existing" build issue [#3831](https://github.com/ethyca/fides/pull/3831)
- Flagging sensitive inputs as passwords to mask values during entry [#3843](https://github.com/ethyca/fides/pull/3843)

## [2.16.0](https://github.com/ethyca/fides/compare/2.15.1...2.16.0)

### Added

- Empty state for when there are no relevant privacy notices in the privacy center [#3640](https://github.com/ethyca/fides/pull/3640)
- GPC indicators in fides-js banner and modal [#3673](https://github.com/ethyca/fides/pull/3673)
- Include `data_use` and `data_category` metadata in `upload` of access results [#3674](https://github.com/ethyca/fides/pull/3674)
- Add enable/disable toggle to integration tab [#3593] (https://github.com/ethyca/fides/pull/3593)

### Fixed

- Render linebreaks in the Fides.js overlay descriptions, etc. [#3665](https://github.com/ethyca/fides/pull/3665)
- Broken link to Fides docs site on the About Fides page in Admin UI [#3643](https://github.com/ethyca/fides/pull/3643)
- Add Systems Applicable Filter to Privacy Experience List [#3654](https://github.com/ethyca/fides/pull/3654)
- Privacy center and fides-js now pass in `Unescape-Safestr` as a header so that special characters can be rendered properly [#3706](https://github.com/ethyca/fides/pull/3706)
- Fixed ValidationError for saving PrivacyPreferences [#3719](https://github.com/ethyca/fides/pull/3719)
- Fixed issue preventing ConnectionConfigs with duplicate names from saving [#3770](https://github.com/ethyca/fides/pull/3770)
- Fixed creating and editing manual integrations [#3772](https://github.com/ethyca/fides/pull/3772)
- Fix lingering integration artifacts by cascading deletes from System [#3771](https://github.com/ethyca/fides/pull/3771)

### Developer Experience

- Reorganized some `api.api.v1` code to avoid circular dependencies on `quickstart` [#3692](https://github.com/ethyca/fides/pull/3692)
- Treat underscores as special characters in user passwords [#3717](https://github.com/ethyca/fides/pull/3717)
- Allow Privacy Notices banner and modal to scroll as needed [#3713](https://github.com/ethyca/fides/pull/3713)
- Make malicious url test more robust to environmental differences [#3748](https://github.com/ethyca/fides/pull/3748)
- Ignore type checker on click decorators to bypass known issue with `click` version `8.1.4` [#3746](https://github.com/ethyca/fides/pull/3746)

### Changed

- Moved GPC preferences slightly earlier in Fides.js lifecycle [#3561](https://github.com/ethyca/fides/pull/3561)
- Changed results from clicking "Test connection" to be a toast instead of statically displayed on the page [#3700](https://github.com/ethyca/fides/pull/3700)
- Moved "management" tab from nav into settings icon in top right [#3701](https://github.com/ethyca/fides/pull/3701)
- Remove name and description fields from integration form [#3684](https://github.com/ethyca/fides/pull/3684)
- Update EU PrivacyNoticeRegion codes and allow experience filtering to drop back to country filtering if region not found [#3630](https://github.com/ethyca/fides/pull/3630)
- Fields with default fields are now flagged as required in the front-end [#3694](https://github.com/ethyca/fides/pull/3694)
- In "view systems", system cards can now be clicked and link to that system's `configure/[id]` page [#3734](https://github.com/ethyca/fides/pull/3734)
- Enable privacy notice and privacy experience feature flags by default [#3773](https://github.com/ethyca/fides/pull/3773)

### Security

- Resolve Zip bomb file upload vulnerability [CVE-2023-37480](https://github.com/ethyca/fides/security/advisories/GHSA-g95c-2jgm-hqc6)
- Resolve SVG bomb (billion laughs) file upload vulnerability [CVE-2023-37481](https://github.com/ethyca/fides/security/advisories/GHSA-3rw2-wfc8-wmj5)

## [2.15.1](https://github.com/ethyca/fides/compare/2.15.0...2.15.1)

### Added

- Set `sslmode` to `prefer` if connecting to Redshift via ssh [#3685](https://github.com/ethyca/fides/pull/3685)

### Changed

- Privacy center action cards are now able to expand to accommodate longer text [#3669](https://github.com/ethyca/fides/pull/3669)
- Update integration endpoint permissions [#3707](https://github.com/ethyca/fides/pull/3707)

### Fixed

- Handle names with a double underscore when processing access and erasure requests [#3688](https://github.com/ethyca/fides/pull/3688)
- Allow Privacy Notices banner and modal to scroll as needed [#3713](https://github.com/ethyca/fides/pull/3713)

### Security

- Resolve path traversal vulnerability in webserver API [CVE-2023-36827](https://github.com/ethyca/fides/security/advisories/GHSA-r25m-cr6v-p9hq)

## [2.15.0](https://github.com/ethyca/fides/compare/2.14.1...2.15.0)

### Added

- Privacy center can now render its consent values based on Privacy Notices and Privacy Experiences [#3411](https://github.com/ethyca/fides/pull/3411)
- Add Google Tag Manager and Privacy Center ENV vars to sample app [#2949](https://github.com/ethyca/fides/pull/2949)
- Add `notice_key` field to Privacy Notice UI form [#3403](https://github.com/ethyca/fides/pull/3403)
- Add `identity` query param to the consent reporting API view [#3418](https://github.com/ethyca/fides/pull/3418)
- Use `rollup-plugin-postcss` to bundle and optimize the `fides.js` components CSS [#3411](https://github.com/ethyca/fides/pull/3411)
- Dispatch Fides.js lifecycle events on window (FidesInitialized, FidesUpdated) and cross-publish to Fides.gtm() integration [#3411](https://github.com/ethyca/fides/pull/3411)
- Added the ability to use custom CAs with Redis via TLS [#3451](https://github.com/ethyca/fides/pull/3451)
- Add default experience configs on startup [#3449](https://github.com/ethyca/fides/pull/3449)
- Load default privacy notices on startup [#3401](https://github.com/ethyca/fides/pull/3401)
- Add ability for users to pass in additional parameters for application database connection [#3450](https://github.com/ethyca/fides/pull/3450)
- Load default privacy notices on startup [#3401](https://github.com/ethyca/fides/pull/3401/files)
- Add ability for `fides-js` to make API calls to Fides [#3411](https://github.com/ethyca/fides/pull/3411)
- `fides-js` banner is now responsive across different viewport widths [#3411](https://github.com/ethyca/fides/pull/3411)
- Add ability to close `fides-js` banner and modal via a button or ESC [#3411](https://github.com/ethyca/fides/pull/3411)
- Add ability to open the `fides-js` modal from a link on the host site [#3411](https://github.com/ethyca/fides/pull/3411)
- GPC preferences are automatically applied via `fides-js` [#3411](https://github.com/ethyca/fides/pull/3411)
- Add new dataset route that has additional filters [#3558](https://github.com/ethyca/fides/pull/3558)
- Update dataset dropdown to use new api filter [#3565](https://github.com/ethyca/fides/pull/3565)
- Filter out saas datasets from the rest of the UI [#3568](https://github.com/ethyca/fides/pull/3568)
- Included optional env vars to have postgres or Redshift connected via bastion host [#3374](https://github.com/ethyca/fides/pull/3374/)
- Support for acknowledge button for notice-only Privacy Notices and to disable toggling them off [#3546](https://github.com/ethyca/fides/pull/3546)
- HTML format for privacy request storage destinations [#3427](https://github.com/ethyca/fides/pull/3427)
- Persistent message showing result and timestamp of last integration test to "Integrations" tab in system view [#3628](https://github.com/ethyca/fides/pull/3628)
- Access and erasure support for SurveyMonkey [#3590](https://github.com/ethyca/fides/pull/3590)
- New Cookies Table for storing cookies associated with systems and privacy declarations [#3572](https://github.com/ethyca/fides/pull/3572)
- `fides-js` and privacy center now delete cookies associated with notices that were opted out of [#3569](https://github.com/ethyca/fides/pull/3569)
- Cookie input field on system data use tab [#3571](https://github.com/ethyca/fides/pull/3571)

### Fixed

- Fix sample app `DATABASE_*` ENV vars for backwards compatibility [#3406](https://github.com/ethyca/fides/pull/3406)
- Fix overlay rendering issue by finding/creating a dedicated parent element for Preact [#3397](https://github.com/ethyca/fides/pull/3397)
- Fix the sample app privacy center link to be configurable [#3409](https://github.com/ethyca/fides/pull/3409)
- Fix CLI output showing a version warning for Snowflake [#3434](https://github.com/ethyca/fides/pull/3434)
- Flaky custom field Cypress test on systems page [#3408](https://github.com/ethyca/fides/pull/3408)
- Fix NextJS errors & warnings for Cookie House sample app [#3411](https://github.com/ethyca/fides/pull/3411)
- Fix bug where `fides-js` toggles were not reflecting changes from rejecting or accepting all notices [#3522](https://github.com/ethyca/fides/pull/3522)
- Remove the `fides-js` banner from tab order when it is hidden and move the overlay components to the top of the tab order. [#3510](https://github.com/ethyca/fides/pull/3510)
- Fix bug where `fides-js` toggle states did not always initialize properly [#3597](https://github.com/ethyca/fides/pull/3597)
- Fix race condition with consent modal link rendering [#3521](https://github.com/ethyca/fides/pull/3521)
- Hide custom fields section when there are no custom fields created [#3554](https://github.com/ethyca/fides/pull/3554)
- Disable connector dropdown in integration tab on save [#3552](https://github.com/ethyca/fides/pull/3552)
- Handles an edge case for non-existent identities with the Kustomer API [#3513](https://github.com/ethyca/fides/pull/3513)
- remove the configure privacy request tile from the home screen [#3555](https://github.com/ethyca/fides/pull/3555)
- Updated Privacy Experience Safe Strings Serialization [#3600](https://github.com/ethyca/fides/pull/3600/)
- Only create default experience configs on startup, not update [#3605](https://github.com/ethyca/fides/pull/3605)
- Update to latest asyncpg dependency to avoid build error [#3614](https://github.com/ethyca/fides/pull/3614)
- Fix bug where editing a data use on a system could delete existing data uses [#3627](https://github.com/ethyca/fides/pull/3627)
- Restrict Privacy Center debug logging to development-only [#3638](https://github.com/ethyca/fides/pull/3638)
- Fix bug where linking an integration would not update the tab when creating a new system [#3662](https://github.com/ethyca/fides/pull/3662)
- Fix dataset yaml not properly reflecting the dataset in the dropdown of system integrations tab [#3666](https://github.com/ethyca/fides/pull/3666)
- Fix privacy notices not being able to be edited via the UI after the addition of the `cookies` field [#3670](https://github.com/ethyca/fides/pull/3670)
- Add a transform in the case of `null` name fields in privacy declarations for the data use forms [#3683](https://github.com/ethyca/fides/pull/3683)

### Changed

- Enabled Privacy Experience beta flag [#3364](https://github.com/ethyca/fides/pull/3364)
- Reorganize CLI Command Source Files [#3491](https://github.com/ethyca/fides/pull/3491)
- Removed ExperienceConfig.delivery_mechanism constraint [#3387](https://github.com/ethyca/fides/pull/3387)
- Updated privacy experience UI forms to reflect updated experience config fields [#3402](https://github.com/ethyca/fides/pull/3402)
- Use a venv in the Dockerfile for installing Python deps [#3452](https://github.com/ethyca/fides/pull/3452)
- Bump SlowAPI Version [#3456](https://github.com/ethyca/fides/pull/3456)
- Bump Psycopg2-binary Version [#3473](https://github.com/ethyca/fides/pull/3473)
- Reduced duplication between PrivacyExperience and PrivacyExperienceConfig [#3470](https://github.com/ethyca/fides/pull/3470)
- Update privacy centre email and phone validation to allow for both to be blank [#3432](https://github.com/ethyca/fides/pull/3432)
- Moved connection configuration into the system portal [#3407](https://github.com/ethyca/fides/pull/3407)
- Update `fideslang` to `1.4.1` to allow arbitrary nested metadata on `System`s and `Dataset`s `meta` property [#3463](https://github.com/ethyca/fides/pull/3463)
- Remove form validation to allow both email & phone inputs for consent requests [#3529](https://github.com/ethyca/fides/pull/3529)
- Removed dataset dropdown from saas connector configuration [#3563](https://github.com/ethyca/fides/pull/3563)
- Removed `pyodbc` in favor of `pymssql` for handling SQL Server connections [#3435](https://github.com/ethyca/fides/pull/3435)
- Only create a PrivacyRequest when saving consent if at least one notice has system-wide enforcement [#3626](https://github.com/ethyca/fides/pull/3626)
- Increased the character limit for the `SafeStr` type from 500 to 32000 [#3647](https://github.com/ethyca/fides/pull/3647)
- Changed "connection" to "integration" on system view and edit pages [#3659](https://github.com/ethyca/fides/pull/3659)

### Developer Experience

- Add ability to pass ENV vars to both privacy center and sample app during `fides deploy` via `.env` [#2949](https://github.com/ethyca/fides/pull/2949)
- Handle an edge case when generating tags that finds them out of sequence [#3405](https://github.com/ethyca/fides/pull/3405)
- Add support for pushing `prerelease` and `rc` tagged images to Dockerhub [#3474](https://github.com/ethyca/fides/pull/3474)
- Optimize GitHub workflows used for docker image publishing [#3526](https://github.com/ethyca/fides/pull/3526)

### Removed

- Removed the deprecated `system_dependencies` from `System` resources, migrating to `egress` [#3285](https://github.com/ethyca/fides/pull/3285)

### Docs

- Updated developer docs for ARM platform users related to `pymssql` [#3615](https://github.com/ethyca/fides/pull/3615)

## [2.14.1](https://github.com/ethyca/fides/compare/2.14.0...2.14.1)

### Added

- Add `identity` query param to the consent reporting API view [#3418](https://github.com/ethyca/fides/pull/3418)
- Add privacy centre button text customisations [#3432](https://github.com/ethyca/fides/pull/3432)
- Add privacy centre favicon customisation [#3432](https://github.com/ethyca/fides/pull/3432)

### Changed

- Update privacy centre email and phone validation to allow for both to be blank [#3432](https://github.com/ethyca/fides/pull/3432)

## [2.14.0](https://github.com/ethyca/fides/compare/2.13.0...2.14.0)

### Added

- Add an automated test to check for `/fides-consent.js` backwards compatibility [#3289](https://github.com/ethyca/fides/pull/3289)
- Add infrastructure for "overlay" consent components (Preact, CSS bundling, etc.) and initial version of consent banner [#3191](https://github.com/ethyca/fides/pull/3191)
- Add the modal component of the "overlay" consent components [#3291](https://github.com/ethyca/fides/pull/3291)
- Added an `automigrate` database setting [#3220](https://github.com/ethyca/fides/pull/3220)
- Track Privacy Experience with Privacy Preferences [#3311](https://github.com/ethyca/fides/pull/3311)
- Add ability for `fides-js` to fetch its own geolocation [#3356](https://github.com/ethyca/fides/pull/3356)
- Add ability to select different locations in the "Cookie House" sample app [#3362](https://github.com/ethyca/fides/pull/3362)
- Added optional logging of resource changes on the server [#3331](https://github.com/ethyca/fides/pull/3331)

### Fixed

- Maintain casing differences within Snowflake datasets for proper DSR execution [#3245](https://github.com/ethyca/fides/pull/3245)
- Handle DynamoDB edge case where no attributes are defined [#3299](https://github.com/ethyca/fides/pull/3299)
- Support pseudonymous consent requests with `fides_user_device_id` for the new consent workflow [#3203](https://github.com/ethyca/fides/pull/3203)
- Fides user device id filter to GET Privacy Experience List endpoint to stash user preferences on embedded notices [#3302](https://github.com/ethyca/fides/pull/3302)
- Support for data categories on manual webhook fields [#3330](https://github.com/ethyca/fides/pull/3330)
- Added config-driven rendering to consent components [#3316](https://github.com/ethyca/fides/pull/3316)
- Pin `typing_extensions` dependency to `4.5.0` to work around a pydantic bug [#3357](https://github.com/ethyca/fides/pull/3357)

### Changed

- Explicitly escape/unescape certain fields instead of using SafeStr [#3144](https://github.com/ethyca/fides/pull/3144)
- Updated DynamoDB icon [#3296](https://github.com/ethyca/fides/pull/3296)
- Increased default page size for the connection type endpoint to 100 [#3298](https://github.com/ethyca/fides/pull/3298)
- Data model around PrivacyExperiences to better keep Privacy Notices and Experiences in sync [#3292](https://github.com/ethyca/fides/pull/3292)
- UI calls to support new PrivacyExperiences data model [#3313](https://github.com/ethyca/fides/pull/3313)
- Ensure email connectors respect the `notifications.notification_service_type` app config property if set [#3355](https://github.com/ethyca/fides/pull/3355)
- Rework Delighted connector so the `survey_response` endpoint depends on the `person` endpoint [3385](https://github.com/ethyca/fides/pull/3385)
- Remove logging within the Celery creation function [#3303](https://github.com/ethyca/fides/pull/3303)
- Update how generic endpoint generation works [#3304](https://github.com/ethyca/fides/pull/3304)
- Restrict strack-trace logging when not in Dev mode [#3081](https://github.com/ethyca/fides/pull/3081)
- Refactor CSS variables for `fides-js` to match brandable color palette [#3321](https://github.com/ethyca/fides/pull/3321)
- Moved all of the dirs from `fides.api.ops` into `fides.api` [#3318](https://github.com/ethyca/fides/pull/3318)
- Put global settings for fides.js on privacy center settings [#3333](https://github.com/ethyca/fides/pull/3333)
- Changed `fides db migrate` to `fides db upgrade` [#3342](https://github.com/ethyca/fides/pull/3342)
- Add required notice key to privacy notices [#3337](https://github.com/ethyca/fides/pull/3337)
- Make Privacy Experience List public, and separate public endpoint rate limiting [#3339](https://github.com/ethyca/fides/pull/3339)

### Developer Experience

- Add dispatch event when publishing a non-prod tag [#3317](https://github.com/ethyca/fides/pull/3317)
- Add OpenAPI (Swagger) documentation for Fides Privacy Center API endpoints (/fides.js) [#3341](https://github.com/ethyca/fides/pull/3341)

### Removed

- Remove `fides export` command and backing code [#3256](https://github.com/ethyca/fides/pull/3256)

## [2.13.0](https://github.com/ethyca/fides/compare/2.12.1...2.13.0)

### Added

- Connector for DynamoDB [#2998](https://github.com/ethyca/fides/pull/2998)
- Access and erasure support for Amplitude [#2569](https://github.com/ethyca/fides/pull/2569)
- Access and erasure support for Gorgias [#2444](https://github.com/ethyca/fides/pull/2444)
- Privacy Experience Bulk Create, Bulk Update, and Detail Endpoints [#3185](https://github.com/ethyca/fides/pull/3185)
- Initial privacy experience UI [#3186](https://github.com/ethyca/fides/pull/3186)
- A JavaScript modal to copy a script tag for `fides.js` [#3238](https://github.com/ethyca/fides/pull/3238)
- Access and erasure support for OneSignal [#3199](https://github.com/ethyca/fides/pull/3199)
- Add the ability to "inject" location into `/fides.js` bundles and cache responses for one hour [#3272](https://github.com/ethyca/fides/pull/3272)
- Prevent column sorts from resetting when data changes [#3290](https://github.com/ethyca/fides/pull/3290)

### Changed

- Merge instances of RTK `createApi` into one instance for better cache invalidation [#3059](https://github.com/ethyca/fides/pull/3059)
- Update custom field definition uniqueness to be case insensitive name per resource type [#3215](https://github.com/ethyca/fides/pull/3215)
- Restrict where privacy notices of certain consent mechanisms must be displayed [#3195](https://github.com/ethyca/fides/pull/3195)
- Merged the `lib` submodule into the `api.ops` submodule [#3134](https://github.com/ethyca/fides/pull/3134)
- Merged duplicate privacy declaration components [#3254](https://github.com/ethyca/fides/pull/3254)
- Refactor client applications into a monorepo with turborepo, extract fides-js into a standalone package, and improve privacy-center to load configuration at runtime [#3105](https://github.com/ethyca/fides/pull/3105)

### Fixed

- Prevent ability to unintentionally show "default" Privacy Center configuration, styles, etc. [#3242](https://github.com/ethyca/fides/pull/3242)
- Fix broken links to docs site pages in Admin UI [#3232](https://github.com/ethyca/fides/pull/3232)
- Repoint legacy docs site links to the new and improved docs site [#3167](https://github.com/ethyca/fides/pull/3167)
- Fix Cookie House Privacy Center styles for fides deploy [#3283](https://github.com/ethyca/fides/pull/3283)
- Maintain casing differences within Snowflake datasets for proper DSR execution [#3245](https://github.com/ethyca/fides/pull/3245)

### Developer Experience

- Use prettier to format _all_ source files in client packages [#3240](https://github.com/ethyca/fides/pull/3240)

### Deprecated

- Deprecate `fides export` CLI command as it is moving to `fidesplus` [#3264](https://github.com/ethyca/fides/pull/3264)

## [2.12.1](https://github.com/ethyca/fides/compare/2.12.0...2.12.1)

### Changed

- Updated how Docker version checks are handled and added an escape-hatch [#3218](https://github.com/ethyca/fides/pull/3218)

### Fixed

- Datamap export mitigation for deleted taxonomy elements referenced by declarations [#3214](https://github.com/ethyca/fides/pull/3214)
- Update datamap columns each time the page is visited [#3211](https://github.com/ethyca/fides/pull/3211)
- Ensure inactive custom fields are not returned for datamap response [#3223](https://github.com/ethyca/fides/pull/3223)

## [2.12.0](https://github.com/ethyca/fides/compare/2.11.0...2.12.0)

### Added

- Access and erasure support for Aircall [#2589](https://github.com/ethyca/fides/pull/2589)
- Access and erasure support for Klaviyo [#2501](https://github.com/ethyca/fides/pull/2501)
- Page to edit or add privacy notices [#3058](https://github.com/ethyca/fides/pull/3058)
- Side navigation bar can now also have children navigation links [#3099](https://github.com/ethyca/fides/pull/3099)
- Endpoints for consent reporting [#3095](https://github.com/ethyca/fides/pull/3095)
- Added manage custom fields page behind feature flag [#3089](https://github.com/ethyca/fides/pull/3089)
- Custom fields table [#3097](https://github.com/ethyca/fides/pull/3097)
- Custom fields form modal [#3165](https://github.com/ethyca/fides/pull/3165)
- Endpoints to save the new-style Privacy Preferences with respect to a fides user device id [#3132](https://github.com/ethyca/fides/pull/3132)
- Support `privacy_declaration` as a resource type for custom fields [#3149](https://github.com/ethyca/fides/pull/3149)
- Expose `id` field of embedded `privacy_declarations` on `system` API responses [#3157](https://github.com/ethyca/fides/pull/3157)
- Access and erasure support for Unbounce [#2697](https://github.com/ethyca/fides/pull/2697)
- Support pseudonymous consent requests with `fides_user_device_id` [#3158](https://github.com/ethyca/fides/pull/3158)
- Update `fides_consent` cookie format [#3158](https://github.com/ethyca/fides/pull/3158)
- Add custom fields to the data use declaration form [#3197](https://github.com/ethyca/fides/pull/3197)
- Added fides user device id as a ProvidedIdentityType [#3131](https://github.com/ethyca/fides/pull/3131)

### Changed

- The `cursor` pagination strategy now also searches for data outside of the `data_path` when determining the cursor value [#3068](https://github.com/ethyca/fides/pull/3068)
- Moved Privacy Declarations associated with Systems to their own DB table [#3098](https://github.com/ethyca/fides/pull/3098)
- More tests on data use validation for privacy notices within the same region [#3156](https://github.com/ethyca/fides/pull/3156)
- Improvements to export code for bugfixes and privacy declaration custom field support [#3184](https://github.com/ethyca/fides/pull/3184)
- Enabled privacy notice feature flag [#3192](https://github.com/ethyca/fides/pull/3192)
- Updated TS types - particularly with new privacy notices [#3054](https://github.com/ethyca/fides/pull/3054)
- Make name not required on privacy declaration [#3150](https://github.com/ethyca/fides/pull/3150)
- Let Rule Targets allow for custom data categories [#3147](https://github.com/ethyca/fides/pull/3147)

### Removed

- Removed the warning about access control migration [#3055](https://github.com/ethyca/fides/pull/3055)
- Remove `customFields` feature flag [#3080](https://github.com/ethyca/fides/pull/3080)
- Remove notification banner from the home page [#3088](https://github.com/ethyca/fides/pull/3088)

### Fixed

- Fix a typo in the Admin UI [#3166](https://github.com/ethyca/fides/pull/3166)
- The `--local` flag is now respected for the `scan dataset db` command [#3096](https://github.com/ethyca/fides/pull/3096)
- Fixing issue where connectors with external dataset references would fail to save [#3142](https://github.com/ethyca/fides/pull/3142)
- Ensure privacy declaration IDs are stable across updates through system API [#3188](https://github.com/ethyca/fides/pull/3188)
- Fixed unit tests for saas connector type endpoints now that we have >50 [#3101](https://github.com/ethyca/fides/pull/3101)
- Fixed nox docs link [#3121](https://github.com/ethyca/fides/pull/3121/files)

### Developer Experience

- Update fides deploy to use a new database.load_samples setting to initialize sample Systems, Datasets, and Connections for testing [#3102](https://github.com/ethyca/fides/pull/3102)
- Remove support for automatically configuring messaging (Mailgun) & storage (S3) using `.env` with `nox -s "fides_env(test)"` [#3102](https://github.com/ethyca/fides/pull/3102)
- Add smoke tests for consent management [#3158](https://github.com/ethyca/fides/pull/3158)
- Added nox command that opens dev docs [#3082](https://github.com/ethyca/fides/pull/3082)

## [2.11.0](https://github.com/ethyca/fides/compare/2.10.0...2.11.0)

### Added

- Access support for Shippo [#2484](https://github.com/ethyca/fides/pull/2484)
- Feature flags can be set such that they cannot be modified by the user [#2966](https://github.com/ethyca/fides/pull/2966)
- Added the datamap UI to make it open source [#2988](https://github.com/ethyca/fides/pull/2988)
- Introduced a `FixedLayout` component (from the datamap UI) for pages that need to be a fixed height and scroll within [#2992](https://github.com/ethyca/fides/pull/2992)
- Added preliminary privacy notice page [#2995](https://github.com/ethyca/fides/pull/2995)
- Table for privacy notices [#3001](https://github.com/ethyca/fides/pull/3001)
- Added connector template endpoint [#2946](https://github.com/ethyca/fides/pull/2946)
- Query params on connection type endpoint to filter by supported action type [#2996](https://github.com/ethyca/fides/pull/2996)
- Scope restrictions for privacy notice table in the UI [#3007](https://github.com/ethyca/fides/pull/3007)
- Toggle for enabling/disabling privacy notices in the UI [#3010](https://github.com/ethyca/fides/pull/3010)
- Add endpoint to retrieve privacy notices grouped by their associated data uses [#2956](https://github.com/ethyca/fides/pull/2956)
- Support for uploading custom connector templates via the UI [#2997](https://github.com/ethyca/fides/pull/2997)
- Add a backwards-compatible workflow for saving and propagating consent preferences with respect to Privacy Notices [#3016](https://github.com/ethyca/fides/pull/3016)
- Empty state for privacy notices [#3027](https://github.com/ethyca/fides/pull/3027)
- Added Data flow modal [#3008](https://github.com/ethyca/fides/pull/3008)
- Update datamap table export [#3038](https://github.com/ethyca/fides/pull/3038)
- Added more advanced privacy center styling [#2943](https://github.com/ethyca/fides/pull/2943)
- Backend privacy experiences foundation [#3146](https://github.com/ethyca/fides/pull/3146)

### Changed

- Set `privacyDeclarationDeprecatedFields` flags to false and set `userCannotModify` to true [2987](https://github.com/ethyca/fides/pull/2987)
- Restored `nav-config` back to the admin-ui [#2990](https://github.com/ethyca/fides/pull/2990)
- Bumped supported Python versions to 3.10.11, 3.9.16, and 3.8.14 [#2936](https://github.com/ethyca/fides/pull/2936)
- Modify privacy center default config to only request email identities, and add validation preventing requesting both email & phone identities [#2539](https://github.com/ethyca/fides/pull/2539)
- SaaS connector icons are now dynamically loaded from the connector templates [#3018](https://github.com/ethyca/fides/pull/3018)
- Updated consentmechanism Enum to rename "necessary" to "notice_only" [#3048](https://github.com/ethyca/fides/pull/3048)
- Updated test data for Mongo, CLI [#3011](https://github.com/ethyca/fides/pull/3011)
- Updated the check for if a user can assign owner roles to be scope-based instead of role-based [#2964](https://github.com/ethyca/fides/pull/2964)
- Replaced menu in user management table with delete icon [#2958](https://github.com/ethyca/fides/pull/2958)
- Added extra fields to webhook payloads [#2830](https://github.com/ethyca/fides/pull/2830)

### Removed

- Removed interzone navigation logic now that the datamap UI and admin UI are one app [#2990](https://github.com/ethyca/fides/pull/2990)
- Remove the `unknown` state for generated datasets displaying on fidesplus [#2957](https://github.com/ethyca/fides/pull/2957)
- Removed datamap export API [#2999](https://github.com/ethyca/fides/pull/2999)

### Developer Experience

- Nox commands for git tagging to support feature branch builds [#2979](https://github.com/ethyca/fides/pull/2979)
- Changed test environment (`nox -s fides_env`) to run `fides deploy` for local testing [#3071](https://github.com/ethyca/fides/pull/3017)
- Publish git-tag specific docker images [#3050](https://github.com/ethyca/fides/pull/3050)

## [2.10.0](https://github.com/ethyca/fides/compare/2.9.2...2.10.0)

### Added

- Allow users to configure their username and password via the config file [#2884](https://github.com/ethyca/fides/pull/2884)
- Add authentication to the `masking` endpoints as well as accompanying scopes [#2909](https://github.com/ethyca/fides/pull/2909)
- Add an Organization Management page (beta) [#2908](https://github.com/ethyca/fides/pull/2908)
- Adds assigned systems to user management table [#2922](https://github.com/ethyca/fides/pull/2922)
- APIs to support Privacy Notice management (create, read, update) [#2928](https://github.com/ethyca/fides/pull/2928)

### Changed

- Improved standard layout for large width screens and polished misc. pages [#2869](https://github.com/ethyca/fides/pull/2869)
- Changed UI paths in the admin-ui [#2869](https://github.com/ethyca/fides/pull/2892)
  - `/add-systems/new` --> `/add-systems/manual`
  - `/system` --> `/systems`
- Added individual ID routes for systems [#2902](https://github.com/ethyca/fides/pull/2902)
- Deprecated adding scopes to users directly; you can only add roles. [#2848](https://github.com/ethyca/fides/pull/2848/files)
- Changed About Fides page to say "Fides Core Version:" over "Version". [#2899](https://github.com/ethyca/fides/pull/2899)
- Polish Admin UI header & navigation [#2897](https://github.com/ethyca/fides/pull/2897)
- Give new users a "viewer" role by default [#2900](https://github.com/ethyca/fides/pull/2900)
- Tie together save states for user permissions and systems [#2913](https://github.com/ethyca/fides/pull/2913)
- Removing payment types from Stripe connector params [#2915](https://github.com/ethyca/fides/pull/2915)
- Viewer role can now access a restricted version of the user management page [#2933](https://github.com/ethyca/fides/pull/2933)
- Change Privacy Center email placeholder text [#2935](https://github.com/ethyca/fides/pull/2935)
- Restricted setting Approvers as System Managers [#2891](https://github.com/ethyca/fides/pull/2891)
- Adds confirmation modal when downgrading user to "approver" role via Admin UI [#2924](https://github.com/ethyca/fides/pull/2924)
- Changed the toast message for new users to include access control info [#2939](https://github.com/ethyca/fides/pull/2939)
- Add Data Stewards to datamap export [#2962](https://github.com/ethyca/fides/pull/2962)

### Fixed

- Restricted Contributors from being able to create Owners [#2888](https://github.com/ethyca/fides/pull/2888)
- Allow for dynamic aspect ratio for logo on Privacy Center 404 [#2895](https://github.com/ethyca/fides/pull/2895)
- Allow for dynamic aspect ratio for logo on consent page [#2895](https://github.com/ethyca/fides/pull/2895)
- Align role dscription drawer of Admin UI with top nav: [#2932](https://github.com/ethyca/fides/pull/2932)
- Fixed error message when a user is assigned to be an approver without any systems [#2953](https://github.com/ethyca/fides/pull/2953)

### Developer Experience

- Update frontend npm packages (admin-ui, privacy-center, cypress-e2e) [#2921](https://github.com/ethyca/fides/pull/2921)

## [2.9.2](https://github.com/ethyca/fides/compare/2.9.1...2.9.2)

### Fixed

- Allow multiple data uses as long as their processing activity name is different [#2905](https://github.com/ethyca/fides/pull/2905)
- use HTML property, not text, when dispatching Mailchimp Transactional emails [#2901](https://github.com/ethyca/fides/pull/2901)
- Remove policy key from Privacy Center submission modal [#2912](https://github.com/ethyca/fides/pull/2912)

## [2.9.1](https://github.com/ethyca/fides/compare/2.9.0...2.9.1)

### Added

- Added Attentive erasure email connector [#2782](https://github.com/ethyca/fides/pull/2782)

### Changed

- Removed dataset based email connectors [#2782](https://github.com/ethyca/fides/pull/2782)
- Changed Auth0's authentication strategy from `bearer` to `oauth2_client_credentials` [#2820](https://github.com/ethyca/fides/pull/2820)
- renamed the privacy declarations field "Privacy declaration name (deprecated)" to "Processing Activity" [#711](https://github.com/ethyca/fidesplus/issues/711)

### Fixed

- Fixed issue where the scopes list passed into FidesUserPermission could get mutated with the total_scopes call [#2883](https://github.com/ethyca/fides/pull/2883)

### Removed

- removed the `privacyDeclarationDeprecatedFields` flag [#711](https://github.com/ethyca/fidesplus/issues/711)

## [2.9.0](https://github.com/ethyca/fides/compare/2.8.3...2.9.0)

### Added

- The ability to assign users as system managers for a specific system [#2714](https://github.com/ethyca/fides/pull/2714)
- New endpoints to add and remove users as system managers [#2726](https://github.com/ethyca/fides/pull/2726)
- Warning about access control migration to the UI [#2842](https://github.com/ethyca/fides/pull/2842)
- Adds Role Assignment UI [#2739](https://github.com/ethyca/fides/pull/2739)
- Add an automated migration to give users a `viewer` role [#2821](https://github.com/ethyca/fides/pull/2821)

### Changed

- Removed "progressive" navigation that would hide Admin UI tabs until Systems / Connections were configured [#2762](https://github.com/ethyca/fides/pull/2762)
- Added `system.privacy_declaration.name` to datamap response [#2831](https://github.com/ethyca/fides/pull/2831/files)

### Developer Experience

- Retired legacy `navV2` feature flag [#2762](https://github.com/ethyca/fides/pull/2762)
- Update Admin UI Layout to fill viewport height [#2812](https://github.com/ethyca/fides/pull/2812)

### Fixed

- Fixed issue where unsaved changes warning would always show up when running fidesplus [#2788](https://github.com/ethyca/fides/issues/2788)
- Fixed problem in datamap export with datasets that had been updated via SaaS instantiation [#2841](https://github.com/ethyca/fides/pull/2841)
- Fixed problem in datamap export with inconsistent custom field ordering [#2859](https://github.com/ethyca/fides/pull/2859)

## [2.8.3](https://github.com/ethyca/fides/compare/2.8.2...2.8.3)

### Added

- Serialise `bson.ObjectId` types in SAR data packages [#2785](https://github.com/ethyca/fides/pull/2785)

### Fixed

- Fixed issue where more than 1 populated custom fields removed a system from the datamap export [#2825](https://github.com/ethyca/fides/pull/2825)

## [2.8.2](https://github.com/ethyca/fides/compare/2.8.1...2.8.2)

### Fixed

- Resolved a bug that stopped custom fields populating the visual datamap [#2775](https://github.com/ethyca/fides/pull/2775)
- Patch appconfig migration to handle existing db record [#2780](https://github.com/ethyca/fides/pull/2780)

## [2.8.1](https://github.com/ethyca/fides/compare/2.8.0...2.8.1)

### Fixed

- Disabled hiding Admin UI based on user scopes [#2771](https://github.com/ethyca/fides/pull/2771)

## [2.8.0](https://github.com/ethyca/fides/compare/2.7.1...2.8.0)

### Added

- Add API support for messaging config properties [#2551](https://github.com/ethyca/fides/pull/2551)
- Access and erasure support for Kustomer [#2520](https://github.com/ethyca/fides/pull/2520)
- Added the `erase_after` field on collections to be able to set the order for erasures [#2619](https://github.com/ethyca/fides/pull/2619)
- Add a toggle to filter the system classification to only return those with classification data [#2700](https://github.com/ethyca/fides/pull/2700)
- Added backend role-based permissions [#2671](https://github.com/ethyca/fides/pull/2671)
- Access and erasure for Vend SaaS Connector [#1869](https://github.com/ethyca/fides/issues/1869)
- Added endpoints for storage and messaging config setup status [#2690](https://github.com/ethyca/fides/pull/2690)
- Access and erasure for Jira SaaS Connector [#1871](https://github.com/ethyca/fides/issues/1871)
- Access and erasure support for Delighted [#2244](https://github.com/ethyca/fides/pull/2244)
- Improve "Upload a new dataset YAML" [#1531](https://github.com/ethyca/fides/pull/2258)
- Input validation and sanitization for Privacy Request fields [#2655](https://github.com/ethyca/fides/pull/2655)
- Access and erasure support for Yotpo [#2708](https://github.com/ethyca/fides/pull/2708)
- Custom Field Library Tab [#527](https://github.com/ethyca/fides/pull/2693)
- Allow SendGrid template usage [#2728](https://github.com/ethyca/fides/pull/2728)
- Added ConnectorRunner to simplify SaaS connector testing [#1795](https://github.com/ethyca/fides/pull/1795)
- Adds support for Mailchimp Transactional as a messaging config [#2742](https://github.com/ethyca/fides/pull/2742)

### Changed

- Admin UI
  - Add flow for selecting system types when manually creating a system [#2530](https://github.com/ethyca/fides/pull/2530)
  - Updated forms for privacy declarations [#2648](https://github.com/ethyca/fides/pull/2648)
  - Delete flow for privacy declarations [#2664](https://github.com/ethyca/fides/pull/2664)
  - Add framework to have UI elements respect the user's scopes [#2682](https://github.com/ethyca/fides/pull/2682)
  - "Manual Webhook" has been renamed to "Manual Process". [#2717](https://github.com/ethyca/fides/pull/2717)
- Convert all config values to Pydantic `Field` objects [#2613](https://github.com/ethyca/fides/pull/2613)
- Add warning to 'fides deploy' when installed outside of a virtual environment [#2641](https://github.com/ethyca/fides/pull/2641)
- Redesigned the default/init config file to be auto-documented. Also updates the `fides init` logic and analytics consent logic [#2694](https://github.com/ethyca/fides/pull/2694)
- Change how config creation/import is handled across the application [#2622](https://github.com/ethyca/fides/pull/2622)
- Update the CLI aesthetics & docstrings [#2703](https://github.com/ethyca/fides/pull/2703)
- Updates Roles->Scopes Mapping [#2744](https://github.com/ethyca/fides/pull/2744)
- Return user scopes as an enum, as well as total scopes [#2741](https://github.com/ethyca/fides/pull/2741)
- Update `MessagingServiceType` enum to be lowercased throughout [#2746](https://github.com/ethyca/fides/pull/2746)

### Developer Experience

- Set the security environment of the fides dev setup to `prod` instead of `dev` [#2588](https://github.com/ethyca/fides/pull/2588)
- Removed unexpected default Redis password [#2666](https://github.com/ethyca/fides/pull/2666)
- Privacy Center
  - Typechecking and validation of the `config.json` will be checked for backwards-compatibility. [#2661](https://github.com/ethyca/fides/pull/2661)
- Combined conftest.py files [#2669](https://github.com/ethyca/fides/pull/2669)

### Fixed

- Fix support for "redis.user" setting when authenticating to the Redis cache [#2666](https://github.com/ethyca/fides/pull/2666)
- Fix error with the classify dataset feature flag not writing the dataset to the server [#2675](https://github.com/ethyca/fides/pull/2675)
- Allow string dates to stay strings in cache decoding [#2695](https://github.com/ethyca/fides/pull/2695)
- Admin UI
  - Remove Identifiability (Data Qualifier) from taxonomy editor [2684](https://github.com/ethyca/fides/pull/2684)
- FE: Custom field selections binding issue on Taxonomy tabs [#2659](https://github.com/ethyca/fides/pull/2693/)
- Fix Privacy Request Status when submitting a consent request when identity verification is required [#2736](https://github.com/ethyca/fides/pull/2736)

## [2.7.1](https://github.com/ethyca/fides/compare/2.7.0...2.7.1)

- Fix error with the classify dataset feature flag not writing the dataset to the server [#2675](https://github.com/ethyca/fides/pull/2675)

## [2.7.0](https://github.com/ethyca/fides/compare/2.6.6...2.7.0)

- Fides API

  - Access and erasure support for Braintree [#2223](https://github.com/ethyca/fides/pull/2223)
  - Added route to send a test message [#2585](https://github.com/ethyca/fides/pull/2585)
  - Add default storage configuration functionality and associated APIs [#2438](https://github.com/ethyca/fides/pull/2438)

- Admin UI

  - Custom Metadata [#2536](https://github.com/ethyca/fides/pull/2536)
    - Create Custom Lists
    - Create Custom Field Definition
    - Create custom fields from a the taxonomy editor
    - Provide a custom field value in a resource
    - Bulk edit custom field values [#2612](https://github.com/ethyca/fides/issues/2612)
    - Custom metadata UI Polish [#2624](https://github.com/ethyca/fides/pull/2625)

- Privacy Center

  - The consent config default value can depend on whether Global Privacy Control is enabled. [#2341](https://github.com/ethyca/fides/pull/2341)
  - When GPC is enabled, the UI indicates which data uses are opted out by default. [#2596](https://github.com/ethyca/fides/pull/2596)
  - `inspectForBrowserIdentities` now also looks for `ljt_readerID`. [#2543](https://github.com/ethyca/fides/pull/2543)

### Added

- Added new Wunderkind Consent Saas Connector [#2600](https://github.com/ethyca/fides/pull/2600)
- Added new Sovrn Email Consent Connector [#2543](https://github.com/ethyca/fides/pull/2543/)
- Log Fides version at startup [#2566](https://github.com/ethyca/fides/pull/2566)

### Changed

- Update Admin UI to show all action types (access, erasure, consent, update) [#2523](https://github.com/ethyca/fides/pull/2523)
- Removes legacy `verify_oauth_client` function [#2527](https://github.com/ethyca/fides/pull/2527)
- Updated the UI for adding systems to a new design [#2490](https://github.com/ethyca/fides/pull/2490)
- Minor logging improvements [#2566](https://github.com/ethyca/fides/pull/2566)
- Various form components now take a `stacked` or `inline` variant [#2542](https://github.com/ethyca/fides/pull/2542)
- UX fixes for user management [#2537](https://github.com/ethyca/fides/pull/2537)
- Updating Firebase Auth connector to mask the user with a delete instead of an update [#2602](https://github.com/ethyca/fides/pull/2602)

### Fixed

- Fixed bug where refreshing a page in the UI would result in a 404 [#2502](https://github.com/ethyca/fides/pull/2502)
- Usernames are case insensitive now and prevent all duplicates [#2487](https://github.com/ethyca/fides/pull/2487)
  - This PR contains a migration that deletes duplicate users and keeps the oldest original account.
- Update Logos for shipped connectors [#2464](https://github.com/ethyca/fides/pull/2587)
- Search field on privacy request page isn't working [#2270](https://github.com/ethyca/fides/pull/2595)
- Fix connection dropdown in integration table to not be disabled add system creation [#3589](https://github.com/ethyca/fides/pull/3589)

### Developer Experience

- Added new Cypress E2E smoke tests [#2241](https://github.com/ethyca/fides/pull/2241)
- New command `nox -s e2e_test` which will spin up the test environment and run true E2E Cypress tests against it [#2417](https://github.com/ethyca/fides/pull/2417)
- Cypress E2E tests now run in CI and are reported to Cypress Cloud [#2417](https://github.com/ethyca/fides/pull/2417)
- Change from `randomint` to `uuid` in mongodb tests to reduce flakiness. [#2591](https://github.com/ethyca/fides/pull/2591)

### Removed

- Remove feature flagged config wizard stepper from Admin UI [#2553](https://github.com/ethyca/fides/pull/2553)

## [2.6.6](https://github.com/ethyca/fides/compare/2.6.5...2.6.6)

### Changed

- Improve Readability for Custom Masking Override Exceptions [#2593](https://github.com/ethyca/fides/pull/2593)

## [2.6.5](https://github.com/ethyca/fides/compare/2.6.4...2.6.5)

### Added

- Added config properties to override database Engine parameters [#2511](https://github.com/ethyca/fides/pull/2511)
- Increased default pool_size and max_overflow to 50 [#2560](https://github.com/ethyca/fides/pull/2560)

## [2.6.4](https://github.com/ethyca/fides/compare/2.6.3...2.6.4)

### Fixed

- Fixed bug for SMS completion notification not being sent [#2526](https://github.com/ethyca/fides/issues/2526)
- Fixed bug where refreshing a page in the UI would result in a 404 [#2502](https://github.com/ethyca/fides/pull/2502)

## [2.6.3](https://github.com/ethyca/fides/compare/2.6.2...2.6.3)

### Fixed

- Handle case where legacy dataset has meta: null [#2524](https://github.com/ethyca/fides/pull/2524)

## [2.6.2](https://github.com/ethyca/fides/compare/2.6.1...2.6.2)

### Fixed

- Issue addressing missing field in dataset migration [#2510](https://github.com/ethyca/fides/pull/2510)

## [2.6.1](https://github.com/ethyca/fides/compare/2.6.0...2.6.1)

### Fixed

- Fix errors when privacy requests execute concurrently without workers [#2489](https://github.com/ethyca/fides/pull/2489)
- Enable saas request overrides to run in worker runtime [#2489](https://github.com/ethyca/fides/pull/2489)

## [2.6.0](https://github.com/ethyca/fides/compare/2.5.1...2.6.0)

### Added

- Added the `env` option to the `security` configuration options to allow for users to completely secure the API endpoints [#2267](https://github.com/ethyca/fides/pull/2267)
- Unified Fides Resources
  - Added a dataset dropdown selector when configuring a connector to link an existing dataset to the connector configuration. [#2162](https://github.com/ethyca/fides/pull/2162)
  - Added new datasetconfig.ctl_dataset_id field to unify fides dataset resources [#2046](https://github.com/ethyca/fides/pull/2046)
- Add new connection config routes that couple them with systems [#2249](https://github.com/ethyca/fides/pull/2249)
- Add new select/deselect all permissions buttons [#2437](https://github.com/ethyca/fides/pull/2437)
- Endpoints to allow a user with the `user:password-reset` scope to reset users' passwords. In addition, users no longer require a scope to edit their own passwords. [#2373](https://github.com/ethyca/fides/pull/2373)
- New form to reset a user's password without knowing an old password [#2390](https://github.com/ethyca/fides/pull/2390)
- Approve & deny buttons on the "Request details" page. [#2473](https://github.com/ethyca/fides/pull/2473)
- Consent Propagation
  - Add the ability to execute Consent Requests via the Privacy Request Execution layer [#2125](https://github.com/ethyca/fides/pull/2125)
  - Add a Mailchimp Transactional Consent Connector [#2194](https://github.com/ethyca/fides/pull/2194)
  - Allow defining a list of opt-in and/or opt-out requests in consent connectors [#2315](https://github.com/ethyca/fides/pull/2315)
  - Add a Google Analytics Consent Connector for GA4 properties [#2302](https://github.com/ethyca/fides/pull/2302)
  - Pass the GA Cookie from the Privacy Center [#2337](https://github.com/ethyca/fides/pull/2337)
  - Rename "user_id" to more specific "ga_client_id" [#2356](https://github.com/ethyca/fides/pull/2356)
  - Patch Google Analytics Consent Connector to delete by client_id [#2355](https://github.com/ethyca/fides/pull/2355)
  - Add a "skip_param_values option" to optionally skip when we are missing param values in the body [#2384](https://github.com/ethyca/fides/pull/2384)
  - Adds a new Universal Analytics Connector that works with the UA Tracking Id
- Adds intake and storage of Global Privacy Control Signal props for Consent [#2599](https://github.com/ethyca/fides/pull/2599)

### Changed

- Unified Fides Resources
  - Removed several fidesops schemas for DSR's in favor of updated Fideslang schemas [#2009](https://github.com/ethyca/fides/pull/2009)
  - Removed DatasetConfig.dataset field [#2096](https://github.com/ethyca/fides/pull/2096)
  - Updated UI dataset config routes to use new unified routes [#2113](https://github.com/ethyca/fides/pull/2113)
  - Validate request body on crud endpoints on upsert. Validate dataset data categories before save. [#2134](https://github.com/ethyca/fides/pull/2134/)
  - Updated test env setup and quickstart to use new endpoints [#2225](https://github.com/ethyca/fides/pull/2225)
- Consent Propagation
  - Privacy Center consent options can now be marked as `executable` in order to propagate consent requests [#2193](https://github.com/ethyca/fides/pull/2193)
  - Add support for passing browser identities to consent request patches [#2304](https://github.com/ethyca/fides/pull/2304)
- Update fideslang to 1.3.3 [#2343](https://github.com/ethyca/fides/pull/2343)
- Display the request type instead of the policy name on the request table [#2382](https://github.com/ethyca/fides/pull/2382)
- Make denial reasons required [#2400](https://github.com/ethyca/fides/pull/2400)
- Display the policy key on the request details page [#2395](https://github.com/ethyca/fides/pull/2395)
- Updated CSV export [#2452](https://github.com/ethyca/fides/pull/2452)
- Privacy Request approval now uses a modal [#2443](https://github.com/ethyca/fides/pull/2443)

### Developer Experience

- `nox -s test_env` has been replaced with `nox -s "fides_env(dev)"`
- New command `nox -s "fides_env(test)"` creates a complete test environment with seed data (similar to `fides_env(dev)`) but with the production fides image so the built UI can be accessed at `localhost:8080` [#2399](https://github.com/ethyca/fides/pull/2399)
- Change from code climate to codecov for coverage reporting [#2402](https://github.com/ethyca/fides/pull/2402)

### Fixed

- Home screen header scaling and responsiveness issues [#2200](https://github.com/ethyca/fides/pull/2277)
- Privacy Center identity inputs validate even when they are optional. [#2308](https://github.com/ethyca/fides/pull/2308)
- The PII toggle defaults to false and PII will be hidden on page load [#2388](https://github.com/ethyca/fides/pull/2388)
- Fixed a CI bug caused by git security upgrades [#2441](https://github.com/ethyca/fides/pull/2441)
- Privacy Center
  - Identity inputs validate even when they are optional. [#2308](https://github.com/ethyca/fides/pull/2308)
  - Submit buttons show loading state and disable while submitting. [#2401](https://github.com/ethyca/fides/pull/2401)
  - Phone inputs no longer request country SVGs from external domain. [#2378](https://github.com/ethyca/fides/pull/2378)
  - Input validation errors no longer change the height of modals. [#2379](https://github.com/ethyca/fides/pull/2379)
- Patch masking strategies to better handle null and non-string inputs [#2307](https://github.com/ethyca/fides/pull/2377)
- Renamed prod pushes tag to be `latest` for privacy center and sample app [#2401](https://github.com/ethyca/fides/pull/2407)
- Update firebase connector to better handle non-existent users [#2439](https://github.com/ethyca/fides/pull/2439)

## [2.5.1](https://github.com/ethyca/fides/compare/2.5.0...2.5.1)

### Developer Experience

- Allow db resets only if `config.dev_mode` is `True` [#2321](https://github.com/ethyca/fides/pull/2321)

### Fixed

- Added a feature flag for the recent dataset classification UX changes [#2335](https://github.com/ethyca/fides/pull/2335)

### Security

- Add a check to the catchall path to prevent returning paths outside of the UI directory [#2330](https://github.com/ethyca/fides/pull/2330)

### Developer Experience

- Reduce size of local Docker images by fixing `.dockerignore` patterns [#2360](https://github.com/ethyca/fides/pull/2360)

## [2.5.0](https://github.com/ethyca/fides/compare/2.4.0...2.5.0)

### Docs

- Update the docs landing page and remove redundant docs [#2184](https://github.com/ethyca/fides/pull/2184)

### Added

- Added the `user` command group to the CLI. [#2153](https://github.com/ethyca/fides/pull/2153)
- Added `Code Climate` test coverage uploads. [#2198](https://github.com/ethyca/fides/pull/2198)
- Added the connection key to the execution log [#2100](https://github.com/ethyca/fides/pull/2100)
- Added endpoints to retrieve DSR `Rule`s and `Rule Target`s [#2116](https://github.com/ethyca/fides/pull/2116)
- Added Fides version number to account dropdown in the UI [#2140](https://github.com/ethyca/fides/pull/2140)
- Add link to Classify Systems page in nav side bar [#2128](https://github.com/ethyca/fides/pull/2128)
- Dataset classification UI now polls for results [#2123](https://github.com/ethyca/fides/pull/2123)
- Update Privacy Center Icons [#1800](https://github.com/ethyca/fides/pull/2139)
- Privacy Center `fides-consent.js`:
  - `Fides.shopify` integration function. [#2152](https://github.com/ethyca/fides/pull/2152)
  - Dedicated folder for integrations.
  - `Fides.meta` integration function (fbq). [#2217](https://github.com/ethyca/fides/pull/2217)
- Adds support for Twilio email service (Sendgrid) [#2154](https://github.com/ethyca/fides/pull/2154)
- Access and erasure support for Recharge [#1709](https://github.com/ethyca/fides/pull/1709)
- Access and erasure support for Friendbuy Nextgen [#2085](https://github.com/ethyca/fides/pull/2085)

### Changed

- Admin UI Feature Flags - [#2101](https://github.com/ethyca/fides/pull/2101)
  - Overrides can be saved in the browser.
  - Use `NEXT_PUBLIC_APP_ENV` for app-specific environment config.
  - No longer use `react-feature-flags` library.
  - Can have descriptions. [#2243](https://github.com/ethyca/fides/pull/2243)
- Made privacy declarations optional when adding systems manually - [#2173](https://github.com/ethyca/fides/pull/2173)
- Removed an unclear logging message. [#2266](https://github.com/ethyca/fides/pull/2266)
- Allow any user with `user:delete` scope to delete other users [#2148](https://github.com/ethyca/fides/pull/2148)
- Dynamic imports of custom overrides and SaaS test fixtures [#2169](https://github.com/ethyca/fides/pull/2169)
- Added `AuthenticatedClient` to custom request override interface [#2171](https://github.com/ethyca/fides/pull/2171)
- Only approve the specific collection instead of the entire dataset, display only top 1 classification by default [#2226](https://github.com/ethyca/fides/pull/2226)
- Update sample project resources for `fides evaluate` usage in `fides deploy` [#2253](https://github.com/ethyca/fides/pull/2253)

### Removed

- Removed unused object_name field on s3 storage config [#2133](https://github.com/ethyca/fides/pull/2133)

### Fixed

- Remove next-auth from privacy center to fix JS console error [#2090](https://github.com/ethyca/fides/pull/2090)
- Admin UI - Added Missing ability to assign `user:delete` in the permissions checkboxes [#2148](https://github.com/ethyca/fides/pull/2148)
- Nav bug: clicking on Privacy Request breadcrumb takes me to Home instead of /privacy-requests [#497](https://github.com/ethyca/fides/pull/2141)
- Side nav disappears when viewing request details [#2129](https://github.com/ethyca/fides/pull/2155)
- Remove usage of load dataset button and other dataset UI modifications [#2149](https://github.com/ethyca/fides/pull/2149)
- Improve readability for exceptions raised from custom request overrides [#2157](https://github.com/ethyca/fides/pull/2157)
- Importing custom request overrides on server startup [#2186](https://github.com/ethyca/fides/pull/2186)
- Remove warning when env vars default to blank strings in docker-compose [#2188](https://github.com/ethyca/fides/pull/2188)
- Fix Cookie House purchase modal flashing 'Error' in title [#2274](https://github.com/ethyca/fides/pull/2274)
- Stop dependency from upgrading `packaging` to version with known issue [#2273](https://github.com/ethyca/fides/pull/2273)
- Privacy center config no longer requires `identity_inputs` and will use `email` as a default [#2263](https://github.com/ethyca/fides/pull/2263)
- No longer display remaining days for privacy requests in terminal states [#2292](https://github.com/ethyca/fides/pull/2292)

### Removed

- Remove "Create New System" button when viewing systems. All systems can now be created via the "Add systems" button on the home page. [#2132](https://github.com/ethyca/fides/pull/2132)

## [2.4.0](https://github.com/ethyca/fides/compare/2.3.1...2.4.0)

### Developer Experience

- Include a pre-check workflow that collects the pytest suite [#2098](https://github.com/ethyca/fides/pull/2098)
- Write to the application db when running the app locally. Write to the test db when running pytest [#1731](https://github.com/ethyca/fides/pull/1731)

### Changed

- Move the `fides.ctl.core.` and `fides.ctl.connectors` modules into `fides.core` and `fides.connectors` respectively [#2097](https://github.com/ethyca/fides/pull/2097)
- Fides: Skip cypress tests due to nav bar 2.0 [#2102](https://github.com/ethyca/fides/pull/2103)

### Added

- Adds new erasure policy for complete user data masking [#1839](https://github.com/ethyca/fides/pull/1839)
- New Fides Home page [#1864](https://github.com/ethyca/fides/pull/2050)
- Nav 2.0 - Replace form flow side navs with top tabs [#2037](https://github.com/ethyca/fides/pull/2050)
- Adds new erasure policy for complete user data masking [#1839](https://github.com/ethyca/fides/pull/1839)
- Added ability to use Mailgun templates when sending emails. [#2039](https://github.com/ethyca/fides/pull/2039)
- Adds SMS id verification for consent [#2094](https://github.com/ethyca/fides/pull/2094)

### Fixed

- Store `fides_consent` cookie on the root domain of the Privacy Center [#2071](https://github.com/ethyca/fides/pull/2071)
- Properly set the expire-time for verification codes [#2105](https://github.com/ethyca/fides/pull/2105)

## [2.3.1](https://github.com/ethyca/fides/compare/2.3.0...2.3.1)

### Fixed

- Resolved an issue where the root_user was not being created [#2082](https://github.com/ethyca/fides/pull/2082)

### Added

- Nav redesign with sidebar groups. Feature flagged to only be visible in dev mode until release. [#2030](https://github.com/ethyca/fides/pull/2047)
- Improved error handling for incorrect app encryption key [#2089](https://github.com/ethyca/fides/pull/2089)
- Access and erasure support for Friendbuy API [#2019](https://github.com/ethyca/fides/pull/2019)

## [2.3.0](https://github.com/ethyca/fides/compare/2.2.2...2.3.0)

### Added

- Common Subscriptions for app-wide data and feature checks. [#2030](https://github.com/ethyca/fides/pull/2030)
- Send email alerts on privacy request failures once the specified threshold is reached. [#1793](https://github.com/ethyca/fides/pull/1793)
- DSR Notifications (toast) [#1895](https://github.com/ethyca/fides/pull/1895)
- DSR configure alerts btn [#1895](https://github.com/ethyca/fides/pull/1895)
- DSR configure alters (FE) [#1895](https://github.com/ethyca/fides/pull/1895)
- Add a `usage` session to Nox to print full session docstrings. [#2022](https://github.com/ethyca/fides/pull/2022)

### Added

- Adds notifications section to toml files [#2026](https://github.com/ethyca/fides/pull/2060)

### Changed

- Updated to use `loguru` logging library throughout codebase [#2031](https://github.com/ethyca/fides/pull/2031)
- Do not always create a `fides.toml` by default [#2023](https://github.com/ethyca/fides/pull/2023)
- The `fideslib` module has been merged into `fides`, code redundancies have been removed [#1859](https://github.com/ethyca/fides/pull/1859)
- Replace 'ingress' and 'egress' with 'sources' and 'destinations' across UI [#2044](https://github.com/ethyca/fides/pull/2044)
- Update the functionality of `fides pull -a <filename>` to include _all_ resource types. [#2083](https://github.com/ethyca/fides/pull/2083)

### Fixed

- Timing issues with bulk DSR reprocessing, specifically when analytics are enabled [#2015](https://github.com/ethyca/fides/pull/2015)
- Error caused by running erasure requests with disabled connectors [#2045](https://github.com/ethyca/fides/pull/2045)
- Changes the SlowAPI ratelimiter's backend to use memory instead of Redis [#2054](https://github.com/ethyca/fides/pull/2058)

## [2.2.2](https://github.com/ethyca/fides/compare/2.2.1...2.2.2)

### Docs

- Updated the readme to use new new [docs site](http://docs.ethyca.com) [#2020](https://github.com/ethyca/fides/pull/2020)

### Deprecated

- The documentation site hosted in the `/docs` directory has been deprecated. All documentation updates will be hosted at the new [docs site](http://docs.ethyca.com) [#2020](https://github.com/ethyca/fides/pull/2020)

### Fixed

- Fixed mypy and pylint errors [#2013](https://github.com/ethyca/fides/pull/2013)
- Update connection test endpoint to be effectively non-blocking [#2000](https://github.com/ethyca/fides/pull/2000)
- Update Fides connector to better handle children with no access results [#2012](https://github.com/ethyca/fides/pull/2012)

## [2.2.1](https://github.com/ethyca/fides/compare/2.2.0...2.2.1)

### Added

- Add health check indicator for data flow scanning option [#1973](https://github.com/ethyca/fides/pull/1973)

### Changed

- The `celery.toml` is no longer used, instead it is a subsection of the `fides.toml` file [#1990](https://github.com/ethyca/fides/pull/1990)
- Update sample project landing page copy to be version-agnostic [#1958](https://github.com/ethyca/fides/pull/1958)
- `get` and `ls` CLI commands now return valid `fides` object YAML [#1991](https://github.com/ethyca/fides/pull/1991)

### Developer Experience

- Remove duplicate fastapi-caching and pin version. [#1765](https://github.com/ethyca/fides/pull/1765)

## [2.2.0](https://github.com/ethyca/fides/compare/2.1.0...2.2.0)

### Added

- Send email alerts on privacy request failures once the specified threshold is reached. [#1793](https://github.com/ethyca/fides/pull/1793)
- Add authenticated privacy request route. [#1819](https://github.com/ethyca/fides/pull/1819)
- Enable the onboarding flow [#1836](https://github.com/ethyca/fides/pull/1836)
- Access and erasure support for Fullstory API [#1821](https://github.com/ethyca/fides/pull/1821)
- Add function to poll privacy request for completion [#1860](https://github.com/ethyca/fides/pull/1860)
- Added rescan flow for the data flow scanner [#1844](https://github.com/ethyca/fides/pull/1844)
- Add rescan flow for the data flow scanner [#1844](https://github.com/ethyca/fides/pull/1844)
- Add Fides connector to support parent-child Fides deployments [#1861](https://github.com/ethyca/fides/pull/1861)
- Classification UI now polls for updates to classifications [#1908](https://github.com/ethyca/fides/pull/1908)

### Changed

- The organization info form step is now skipped if the server already has organization info. [#1840](https://github.com/ethyca/fides/pull/1840)
- Removed the description column from the classify systems page. [#1867](https://github.com/ethyca/fides/pull/1867)
- Retrieve child results during fides connector execution [#1967](https://github.com/ethyca/fides/pull/1967)

### Fixed

- Fix error in parent user creation seeding. [#1832](https://github.com/ethyca/fides/issues/1832)
- Fix DSR error due to unfiltered empty identities [#1901](https://github.com/ethyca/fides/pull/1907)

### Docs

- Remove documentation about no-longer used connection string override [#1824](https://github.com/ethyca/fides/pull/1824)
- Fix typo in headings [#1824](https://github.com/ethyca/fides/pull/1824)
- Update documentation to reflect configs necessary for mailgun, twilio_sms and twilio_email service types [#1846](https://github.com/ethyca/fides/pull/1846)

...

## [2.1.0](https://github.com/ethyca/fides/compare/2.0.0...2.1.0)

### Added

- Classification flow for system data flows
- Classification is now triggered as part of data flow scanning
- Include `ingress` and `egress` fields on system export and `datamap/` endpoint [#1740](https://github.com/ethyca/fides/pull/1740)
- Repeatable unique identifier for dataset fides_keys and metadata [#1786](https://github.com/ethyca/fides/pull/1786)
- Adds SMS support for identity verification notifications [#1726](https://github.com/ethyca/fides/pull/1726)
- Added phone number validation in back-end and react phone number form in Privacy Center [#1745](https://github.com/ethyca/fides/pull/1745)
- Adds SMS message template for all subject notifications [#1743](https://github.com/ethyca/fides/pull/1743)
- Privacy-Center-Cypress workflow for CI checks of the Privacy Center. [#1722](https://github.com/ethyca/fides/pull/1722)
- Privacy Center `fides-consent.js` script for accessing consent on external pages. [Details](/clients/privacy-center/packages/fides-consent/README.md)
- Erasure support for Twilio Conversations API [#1673](https://github.com/ethyca/fides/pull/1673)
- Webserver port can now be configured via the CLI command [#1858](https://github.com/ethyca/fides/pull/1858)

### Changed

- Optional dependencies are no longer used for 3rd-party connectivity. Instead they are used to isolate dangerous dependencies. [#1679](https://github.com/ethyca/fides/pull/1679)
- All Next pages now automatically require login. [#1670](https://github.com/ethyca/fides/pull/1670)
- Running the `webserver` command no longer prompts the user to opt out/in to analytics[#1724](https://github.com/ethyca/fides/pull/1724)

### Developer Experience

- Admin-UI-Cypress tests that fail in CI will now upload screen recordings for debugging. [#1728](https://github.com/ethyca/fides/pull/1728/files/c23e62fea284f7910028c8483feff893903068b8#r1019491323)
- Enable remote debugging from VSCode of live dev app [#1780](https://github.com/ethyca/fides/pull/1780)

### Removed

- Removed the Privacy Center `cookieName` config introduced in 2.0.0. [#1756](https://github.com/ethyca/fides/pull/1756)

### Fixed

- Exceptions are no longer raised when sending analytics on Windows [#1666](https://github.com/ethyca/fides/pull/1666)
- Fixed wording on identity verification modal in the Privacy Center [#1674](https://github.com/ethyca/fides/pull/1674)
- Update system fides_key tooltip text [#1533](https://github.com/ethyca/fides/pull/1685)
- Removed local storage parsing that is redundant with redux-persist. [#1678](https://github.com/ethyca/fides/pull/1678)
- Show a helpful error message if Docker daemon is not running during "fides deploy" [#1694](https://github.com/ethyca/fides/pull/1694)
- Allow users to query their own permissions, including root user. [#1698](https://github.com/ethyca/fides/pull/1698)
- Single-select taxonomy fields legal basis and special category can be cleared. [#1712](https://github.com/ethyca/fides/pull/1712)
- Fixes the issue where the security config is not properly loading from environment variables. [#1718](https://github.com/ethyca/fides/pull/1718)
- Fixes the issue where the CLI can't run without the config values required by the webserver. [#1811](https://github.com/ethyca/fides/pull/1811)
- Correctly handle response from adobe jwt auth endpoint as milliseconds, rather than seconds. [#1754](https://github.com/ethyca/fides/pull/1754)
- Fixed styling issues with the `EditDrawer` component. [#1803](https://github.com/ethyca/fides/pull/1803)

### Security

- Bumped versions of packages that use OpenSSL [#1683](https://github.com/ethyca/fides/pull/1683)

## [2.0.0](https://github.com/ethyca/fides/compare/1.9.6...2.0.0)

### Added

- Allow delete-only SaaS connector endpoints [#1200](https://github.com/ethyca/fides/pull/1200)
- Privacy center consent choices store a browser cookie. [#1364](https://github.com/ethyca/fides/pull/1364)
  - The format is generic. A reasonable set of defaults will be added later: [#1444](https://github.com/ethyca/fides/issues/1444)
  - The cookie name defaults to `fides_consent` but can be configured under `config.json > consent > cookieName`.
  - Each consent option can provide an array of `cookieKeys`.
- Individually select and reprocess DSRs that have errored [#1203](https://github.com/ethyca/fides/pull/1489)
- Bulk select and reprocess DSRs that have errored [#1205](https://github.com/ethyca/fides/pull/1489)
- Config Wizard: AWS scan results populate in system review forms. [#1454](https://github.com/ethyca/fides/pull/1454)
- Integrate rate limiter with Saas Connectors. [#1433](https://github.com/ethyca/fides/pull/1433)
- Config Wizard: Added a column selector to the scan results page of the config wizard [#1590](https://github.com/ethyca/fides/pull/1590)
- Config Wizard: Flow for runtime scanner option [#1640](https://github.com/ethyca/fides/pull/1640)
- Access support for Twilio Conversations API [#1520](https://github.com/ethyca/fides/pull/1520)
- Message Config: Adds Twilio Email/SMS support [#1519](https://github.com/ethyca/fides/pull/1519)

### Changed

- Updated mypy to version 0.981 and Python to version 3.10.7 [#1448](https://github.com/ethyca/fides/pull/1448)

### Developer Experience

- Repository dispatch events are sent to fidesctl-plus and fidesops-plus [#1263](https://github.com/ethyca/fides/pull/1263)
- Only the `docs-authors` team members are specified as `CODEOWNERS` [#1446](https://github.com/ethyca/fides/pull/1446)
- Updates the default local configuration to not defer tasks to a worker node [#1552](https://github.com/ethyca/fides/pull/1552/)
- Updates the healthcheck to return health status of connected Celery workers [#1588](https://github.com/ethyca/fides/pull/1588)

### Docs

- Remove the tutorial to prepare for new update [#1543](https://github.com/ethyca/fides/pull/1543)
- Add system management via UI documentation [#1541](https://github.com/ethyca/fides/pull/1541)
- Added DSR quickstart docs, restructured docs navigation [#1651](https://github.com/ethyca/fides/pull/1651)
- Update privacy request execution overview docs [#1258](https://github.com/ethyca/fides/pull/1490)

### Fixed

- Fixed system dependencies appearing as "N/A" in the datamap endpoint when there are no privacy declarations [#1649](https://github.com/ethyca/fides/pull/1649)

## [1.9.6](https://github.com/ethyca/fides/compare/1.9.5...1.9.6)

### Fixed

- Include systems without a privacy declaration on data map [#1603](https://github.com/ethyca/fides/pull/1603)
- Handle malformed tokens [#1523](https://github.com/ethyca/fides/pull/1523)
- Remove thrown exception from getAllPrivacyRequests method [#1592](https://github.com/ethyca/fides/pull/1593)
- Include systems without a privacy declaration on data map [#1603](https://github.com/ethyca/fides/pull/1603)
- After editing a dataset, the table will stay on the previously selected collection instead of resetting to the first one. [#1511](https://github.com/ethyca/fides/pull/1511)
- Fix redis `db_index` config issue [#1647](https://github.com/ethyca/fides/pull/1647)

### Docs

- Add unlinked docs and fix any remaining broken links [#1266](https://github.com/ethyca/fides/pull/1266)
- Update privacy center docs to include consent information [#1537](https://github.com/ethyca/fides/pull/1537)
- Update UI docs to include DSR countdown information and additional descriptions/filtering [#1545](https://github.com/ethyca/fides/pull/1545)

### Changed

- Allow multiple masking strategies to be specified when using fides as a masking engine [#1647](https://github.com/ethyca/fides/pull/1647)

## [1.9.5](https://github.com/ethyca/fides/compare/1.9.4...1.9.5)

### Added

- The database includes a `plus_system_scans` relation, to track the status and results of System Scanner executions in fidesctl-plus [#1554](https://github.com/ethyca/fides/pull/1554)

## [1.9.4](https://github.com/ethyca/fides/compare/1.9.2...1.9.4)

### Fixed

- After editing a dataset, the table will stay on the previously selected collection instead of resetting to the first one. [#1511](https://github.com/ethyca/fides/pull/1511)

## [1.9.2](https://github.com/ethyca/fides/compare/1.9.1...1.9.2)

### Deprecated

- Added a deprecation warning for the entire package [#1244](https://github.com/ethyca/fides/pull/1244)

### Added

- Dataset generation enhancements using Fides Classify for Plus users:

  - Integrate Fides Plus API into placeholder features introduced in 1.9.0. [#1194](https://github.com/ethyca/fides/pull/1194)

- Fides Admin UI:

  - Configure Connector after creation [#1204](https://github.com/ethyca/fides/pull/1356)

### Fixed

- Privacy Center:
  - Handle error on startup if server isn't running [#1239](https://github.com/ethyca/fides/pull/1239)
  - Fix styling issue with cards [#1240](https://github.com/ethyca/fides/pull/1240)
  - Redirect to index on consent save [#1238](https://github.com/ethyca/fides/pull/1238)

## [1.9.1](https://github.com/ethyca/fides/compare/1.9.0...1.9.1)

### Changed

- Update fideslang to v1.3.1 [#1136](https://github.com/ethyca/fides/pull/1136)

### Changed

- Update fideslang to v1.3.1 [#1136](https://github.com/ethyca/fides/pull/1136)

## [1.9.0](https://github.com/ethyca/fides/compare/1.8.6...1.9.0) - 2022-09-29

### Added

- Dataset generation enhancements using Fides Classify for Plus users:
  - Added toggle for enabling classify during generation. [#1057](https://github.com/ethyca/fides/pull/1057)
  - Initial implementation of API request to kick off classify, with confirmation modal. [#1069](https://github.com/ethyca/fides/pull/1069)
  - Initial Classification & Review status for generated datasets. [#1074](https://github.com/ethyca/fides/pull/1074)
  - Component for choosing data categories based on classification results. [#1110](https://github.com/ethyca/fides/pull/1110)
  - The dataset fields table shows data categories from the classifier (if available). [#1088](https://github.com/ethyca/fides/pull/1088)
  - The "Approve" button can be used to update the dataset with the classifier's suggestions. [#1129](https://github.com/ethyca/fides/pull/1129)
- System management UI:
  - New page to add a system via yaml [#1062](https://github.com/ethyca/fides/pull/1062)
  - Skeleton of page to add a system manually [#1068](https://github.com/ethyca/fides/pull/1068)
  - Refactor config wizard system forms to be reused for system management [#1072](https://github.com/ethyca/fides/pull/1072)
  - Add additional optional fields to system management forms [#1082](https://github.com/ethyca/fides/pull/1082)
  - Delete a system through the UI [#1085](https://github.com/ethyca/fides/pull/1085)
  - Edit a system through the UI [#1096](https://github.com/ethyca/fides/pull/1096)
- Cypress component testing [#1106](https://github.com/ethyca/fides/pull/1106)

### Changed

- Changed behavior of `load_default_taxonomy` to append instead of upsert [#1040](https://github.com/ethyca/fides/pull/1040)
- Changed behavior of adding privacy declarations to decouple the actions of the "add" and "next" buttons [#1086](https://github.com/ethyca/fides/pull/1086)
- Moved system related UI components from the `config-wizard` directory to the `system` directory [#1097](https://github.com/ethyca/fides/pull/1097)
- Updated "type" on SaaS config to be a simple string type, not an enum [#1197](https://github.com/ethyca/fides/pull/1197)

### Developer Experience

- Optional dependencies may have their version defined only once, in `optional-requirements.txt` [#1171](https://github.com/ethyca/fides/pull/1171)

### Docs

- Updated the footer links [#1130](https://github.com/ethyca/fides/pull/1130)

### Fixed

- Fixed the "help" link in the UI header [#1078](https://github.com/ethyca/fides/pull/1078)
- Fixed a bug in Data Category Dropdowns where checking i.e. `user.biometric` would also check `user.biometric_health` [#1126](https://github.com/ethyca/fides/pull/1126)

### Security

- Upgraded pymysql to version `1.0.2` [#1094](https://github.com/ethyca/fides/pull/1094)

## [1.8.6](https://github.com/ethyca/fides/compare/1.8.5...1.8.6) - 2022-09-28

### Added

- Added classification tables for Plus users [#1060](https://github.com/ethyca/fides/pull/1060)

### Fixed

- Fixed a bug where rows were being excluded from a data map [#1124](https://github.com/ethyca/fides/pull/1124)

## [1.8.5](https://github.com/ethyca/fides/compare/1.8.4...1.8.5) - 2022-09-21

### Changed

- Update fideslang to v1.3.0 [#1103](https://github.com/ethyca/fides/pull/1103)

## [1.8.4](https://github.com/ethyca/fides/compare/1.8.3...1.8.4) - 2022-09-09

### Added

- Initial system management page [#1054](https://github.com/ethyca/fides/pull/1054)

### Changed

- Deleting a taxonomy field with children will now cascade delete all of its children as well. [#1042](https://github.com/ethyca/fides/pull/1042)

### Fixed

- Fixed navigating directly to frontend routes loading index page instead of the correct static page for the route.
- Fix truncated evaluation error messages [#1053](https://github.com/ethyca/fides/pull/1053)

## [1.8.3](https://github.com/ethyca/fides/compare/1.8.2...1.8.3) - 2022-09-06

### Added

- Added more taxonomy fields that can be edited via the UI [#1000](https://github.com/ethyca/fides/pull/1000) [#1028](https://github.com/ethyca/fides/pull/1028)
- Added the ability to add taxonomy fields via the UI [#1019](https://github.com/ethyca/fides/pull/1019)
- Added the ability to delete taxonomy fields via the UI [#1006](https://github.com/ethyca/fides/pull/1006)
  - Only non-default taxonomy entities can be deleted [#1023](https://github.com/ethyca/fides/pull/1023)
- Prevent deleting taxonomy `is_default` fields and from adding `is_default=True` fields via the API [#990](https://github.com/ethyca/fides/pull/990).
- Added a "Custom" tag to distinguish user defined taxonomy fields from default taxonomy fields in the UI [#1027](https://github.com/ethyca/fides/pull/1027)
- Added initial support for enabling Fides Plus [#1037](https://github.com/ethyca/fides/pull/1037)
  - The `useFeatures` hook can be used to check if `plus` is enabled.
  - Navigating to/from the Data Map page is gated behind this feature.
  - Plus endpoints are served from the private Plus image.

### Fixed

- Fixed failing mypy tests [#1030](https://github.com/ethyca/fides/pull/1030)
- Fixed an issue where `fides push --diff` would return a false positive diff [#1026](https://github.com/ethyca/fides/pull/1026)
- Pinned pydantic version to < 1.10.0 to fix an error in finding referenced fides keys [#1045](https://github.com/ethyca/fides/pull/1045)

### Fixed

- Fixed failing mypy tests [#1030](https://github.com/ethyca/fides/pull/1030)
- Fixed an issue where `fides push --diff` would return a false positive diff [#1026](https://github.com/ethyca/fides/pull/1026)

### Docs

- Minor formatting updates to [Policy Webhooks](https://ethyca.github.io/fidesops/guides/policy_webhooks/) documentation [#1114](https://github.com/ethyca/fidesops/pull/1114)

### Removed

- Removed create superuser [#1116](https://github.com/ethyca/fidesops/pull/1116)

## [1.8.2](https://github.com/ethyca/fides/compare/1.8.1...1.8.2) - 2022-08-18

### Added

- Added the ability to edit taxonomy fields via the UI [#977](https://github.com/ethyca/fides/pull/977) [#1028](https://github.com/ethyca/fides/pull/1028)
- New column `is_default` added to DataCategory, DataUse, DataSubject, and DataQualifier tables [#976](https://github.com/ethyca/fides/pull/976)
- Added the ability to add taxonomy fields via the UI [#1019](https://github.com/ethyca/fides/pull/1019)
- Added the ability to delete taxonomy fields via the UI [#1006](https://github.com/ethyca/fides/pull/1006)
  - Only non-default taxonomy entities can be deleted [#1023](https://github.com/ethyca/fides/pull/1023)
- Prevent deleting taxonomy `is_default` fields and from adding `is_default=True` fields via the API [#990](https://github.com/ethyca/fides/pull/990).
- Added a "Custom" tag to distinguish user defined taxonomy fields from default taxonomy fields in the UI [#1027](https://github.com/ethyca/fides/pull/1027)

### Changed

- Upgraded base Docker version to Python 3.9 and updated all other references from 3.8 -> 3.9 [#974](https://github.com/ethyca/fides/pull/974)
- Prepend all database tables with `ctl_` [#979](https://github.com/ethyca/fides/pull/979)
- Moved the `admin-ui` code down one level into a `ctl` subdir [#970](https://github.com/ethyca/fides/pull/970)
- Extended the `/datamap` endpoint to include extra metadata [#992](https://github.com/ethyca/fides/pull/992)

## [1.8.1](https://github.com/ethyca/fides/compare/1.8.0...1.8.1) - 2022-08-08

### Deprecated

- The following environment variables have been deprecated, and replaced with the new environment variable names indicated below. To avoid breaking existing workflows, the deprecated variables are still respected in v1.8.1. They will be removed in a future release.
  - `FIDESCTL__API__DATABASE_HOST` --> `FIDESCTL__DATABASE__SERVER`
  - `FIDESCTL__API__DATABASE_NAME` --> `FIDESCTL__DATABASE__DB`
  - `FIDESCTL__API__DATABASE_PASSWORD` --> `FIDESCTL__DATABASE__PASSWORD`
  - `FIDESCTL__API__DATABASE_PORT` --> `FIDESCTL__DATABASE__PORT`
  - `FIDESCTL__API__DATABASE_TEST_DATABASE_NAME` --> `FIDESCTL__DATABASE__TEST_DB`
  - `FIDESCTL__API__DATABASE_USER` --> `FIDESCTL__DATABASE__USER`

### Developer Experience

- The included `docker-compose.yml` no longer references outdated ENV variables [#964](https://github.com/ethyca/fides/pull/964)

### Docs

- Minor release documentation now reflects the desired patch release process [#955](https://github.com/ethyca/fides/pull/955)
- Updated references to ENV variables [#964](https://github.com/ethyca/fides/pull/964)

### Fixed

- Deprecated config options will continue to be respected when set via environment variables [#965](https://github.com/ethyca/fides/pull/965)
- The git cache is rebuilt within the Docker container [#962](https://github.com/ethyca/fides/pull/962)
- The `wheel` pypi build no longer has a dirty version tag [#962](https://github.com/ethyca/fides/pull/962)
- Add setuptools to dev-requirements to fix versioneer error [#983](https://github.com/ethyca/fides/pull/983)

## [1.8.0](https://github.com/ethyca/fides/compare/1.7.1...1.8.0) - 2022-08-04

### Added

- Initial configuration wizard UI view
  - System scanning step: AWS credentials form and initial `generate` API usage.
  - System scanning results: AWS systems are stored and can be selected for review
- CustomInput type "password" with show/hide icon.
- Pull CLI command now checks for untracked/unstaged files in the manifests dir [#869](https://github.com/ethyca/fides/pull/869)
- Pull CLI command has a flag to pull missing files from the server [#895](https://github.com/ethyca/fides/pull/895)
- Add BigQuery support for the `generate` command and `/generate` endpoint [#814](https://github.com/ethyca/fides/pull/814) & [#917](https://github.com/ethyca/fides/pull/917)
- Added user auth tables [915](https://github.com/ethyca/fides/pull/915)
- Standardized API error parsing under `~/types/errors`
- Added taxonomy page to UI [#902](https://github.com/ethyca/fides/pull/902)
  - Added a nested accordion component for displaying taxonomy data [#910](https://github.com/ethyca/fides/pull/910)
- Add lru cache to get_config [927](https://github.com/ethyca/fides/pull/927)
- Add support for deprecated API config values [#959](https://github.com/ethyca/fides/pull/959)
- `fides` is now an alias for `fidesctl` as a CLI entrypoint [#926](https://github.com/ethyca/fides/pull/926)
- Add user auth routes [929](https://github.com/ethyca/fides/pull/929)
- Bump fideslib to 3.0.1 and remove patch code[931](https://github.com/ethyca/fides/pull/931)
- Update the `fidesctl` python package to automatically serve the UI [#941](https://github.com/ethyca/fides/pull/941)
- Add `push` cli command alias for `apply` and deprecate `apply` [943](https://github.com/ethyca/fides/pull/943)
- Add resource groups tagging api as a source of system generation [939](https://github.com/ethyca/fides/pull/939)
- Add GitHub Action to publish the `fidesctl` package to testpypi on pushes to main [#951](https://github.com/ethyca/fides/pull/951)
- Added configWizardFlag to ui to hide the config wizard when false [[#1453](https://github.com/ethyca/fides/issues/1453)

### Changed

- Updated the `datamap` endpoint to return human-readable column names as the first response item [#779](https://github.com/ethyca/fides/pull/779)
- Remove the `obscure` requirement from the `generate` endpoint [#819](https://github.com/ethyca/fides/pull/819)
- Moved all files from `fidesapi` to `fidesctl/api` [#885](https://github.com/ethyca/fides/pull/885)
- Moved `scan` and `generate` to the list of commands that can be run in local mode [#841](https://github.com/ethyca/fides/pull/841)
- Upgraded the base docker images from Debian Buster to Bullseye [#958](https://github.com/ethyca/fides/pull/958)
- Removed `ipython` as a dev-requirement [#958](https://github.com/ethyca/fides/pull/958)
- Webserver dependencies now come as a standard part of the package [#881](https://github.com/ethyca/fides/pull/881)
- Initial configuration wizard UI view
  - Refactored step & form results management to use Redux Toolkit slice.
- Change `id` field in tables from an integer to a string [915](https://github.com/ethyca/fides/pull/915)
- Update `fideslang` to `1.1.0`, simplifying the default taxonomy and adding `tags` for resources [#865](https://github.com/ethyca/fides/pull/865)
- Merge existing configurations with `fideslib` library [#913](https://github.com/ethyca/fides/pull/913)
- Moved frontend static files to `src/fidesctl/ui-build/static` [#934](https://github.com/ethyca/fides/pull/934)
- Replicated the error response handling from the `/validate` endpoint to the `/generate` endpoint [#911](https://github.com/ethyca/fides/pull/911)

### Developer Experience

- Remove `API_PREFIX` from fidesctl/core/utils.py and change references to `API_PREFIX` in fidesctl/api/reoutes/util.py [922](https://github.com/ethyca/fides/pull/922)

### Fixed

- Dataset field columns show all columns by default in the UI [#898](https://github.com/ethyca/fides/pull/898)
- Fixed the missing `.fides./` directory when locating the default config [#933](https://github.com/ethyca/fides/pull/933)

## [1.7.1](https://github.com/ethyca/fides/compare/1.7.0...1.7.1) - 2022-07-28

### Added

- Add datasets via YAML in the UI [#813](https://github.com/ethyca/fides/pull/813)
- Add datasets via database connection [#834](https://github.com/ethyca/fides/pull/834) [#889](https://github.com/ethyca/fides/pull/889)
- Add delete confirmation when deleting a field or collection from a dataset [#809](https://github.com/ethyca/fides/pull/809)
- Add ability to delete datasets from the UI [#827](https://github.com/ethyca/fides/pull/827)
- Add Cypress for testing [713](https://github.com/ethyca/fides/pull/833)
- Add datasets via database connection (UI only) [#834](https://github.com/ethyca/fides/pull/834)
- Add Okta support to the `/generate` endpoint [#842](https://github.com/ethyca/fides/pull/842)
- Add db support to `/generate` endpoint [849](https://github.com/ethyca/fides/pull/849)
- Added OpenAPI TypeScript client generation for the UI app. See the [README](/clients/admin-ui/src/types/api/README.md) for more details.

### Changed

- Remove the `obscure` requirement from the `generate` endpoint [#819](https://github.com/ethyca/fides/pull/819)

### Developer Experience

- When releases are published, dispatch a repository webhook event to ethyca/fidesctl-plus [#938](https://github.com/ethyca/fides/pull/938)

### Docs

- recommend/replace pip installs with pipx [#874](https://github.com/ethyca/fides/pull/874)

### Fixed

- CustomSelect input tooltips appear next to selector instead of wrapping to a new row.
- Datasets without the `third_country_transfer` will not cause the editing dataset form to not render.
- Fixed a build issue causing an `unknown` version of `fidesctl` to be installed in published Docker images [#836](https://github.com/ethyca/fides/pull/836)
- Fixed an M1-related SQLAlchemy bug [#816](https://github.com/ethyca/fides/pull/891)
- Endpoints now work with or without a trailing slash. [#886](https://github.com/ethyca/fides/pull/886)
- Dataset field columns show all columns by default in the UI [#898](https://github.com/ethyca/fides/pull/898)
- Fixed the `tag` specific GitHub Action workflows for Docker and publishing docs. [#901](https://github.com/ethyca/fides/pull/901)

## [1.7.0](https://github.com/ethyca/fides/compare/1.6.1...1.7.0) - 2022-06-23

### Added

- Added dependabot to keep dependencies updated
- A warning now issues for any orphan datasets as part of the `apply` command [543](https://github.com/ethyca/fides/pull/543)
- Initial scaffolding of management UI [#561](https://github.com/ethyca/fides/pull/624)
- A new `audit` command for `system` and `organization` resources, checking data map attribute compliance [#548](https://github.com/ethyca/fides/pull/548)
- Static UI assets are now built with the docker container [#663](https://github.com/ethyca/fides/issues/663)
- Host static files via fidesapi [#621](https://github.com/ethyca/fides/pull/621)
- A new `generate` endpoint to enable capturing systems from infrastructure from the UI [#642](https://github.com/ethyca/fides/pull/642)
- A new `datamap` endpoint to enable visualizing a data map from the UI [#721](https://github.com/ethyca/fides/pull/721)
- Management UI navigation bar [#679](https://github.com/ethyca/fides/issues/679)
- Management UI integration [#736](https://github.com/ethyca/fides/pull/736)
  - Datasets
  - Systems
  - Taxonomy (data categories)
- Initial dataset UI view [#768](https://github.com/ethyca/fides/pull/768)
  - Add interaction for viewing a dataset collection
  - Add column picker
  - Add a data category checklist tree
  - Edit/delete dataset fields
  - Edit/delete dataset collections
  - Edit datasets
  - Add a component for Identifiability tags
  - Add tooltips for help on forms
  - Add geographic location (third_country_transfers) country selection. Supported by new dependency `i18n-iso-countries`.
- Okta, aws and database credentials can now come from `fidesctl.toml` config [#694](https://github.com/ethyca/fides/pull/694)
- New `validate` endpoint to test aws and okta credentials [#722](https://github.com/ethyca/fides/pull/722)
- Initial configuration wizard UI view
  - Manual entry steps added (name and describe organization, pick entry route, and describe system manually including privacy declarations)
- A new image tagged `ethyca/fidesctl:dev` is published on each push to `main` [781](https://github.com/ethyca/fides/pull/781)
- A new cli command (`fidesctl sync`) [#765](https://github.com/ethyca/fides/pull/765)

### Changed

- Comparing server and CLI versions ignores `.dirty` only differences, and is quiet on success when running general CLI commands [621](https://github.com/ethyca/fides/pull/621)
- All endpoints now prefixed by `/api/v1` [#623](https://github.com/ethyca/fides/issues/623)
- Allow AWS credentials to be passed to `generate system` via the API [#645](https://github.com/ethyca/fides/pull/645)
- Update the export of a datamap to load resources from the server instead of a manifest directory [#662](https://github.com/ethyca/fides/pull/662)
- Refactor `export` to remove CLI specific uses from the core modules and load resources[#725](https://github.com/ethyca/fides/pull/725)
- Bump version of FastAPI in `setup.py` to 0.77.1 to match `optional-requirements.txt` [#734](https://github.com/ethyca/fides/pull/734)
- Docker images are now only built and pushed on tags to match when released to pypi [#740](https://github.com/ethyca/fides/pull/740)
- Okta resource scanning and generation now works with systems instead of datasets [#751](https://github.com/ethyca/fides/pull/751)

### Developer Experience

- Replaced `make` with `nox` [#547](https://github.com/ethyca/fides/pull/547)
- Removed usage of `fideslang` module in favor of new [external package](https://github.com/ethyca/fideslang) shared across projects [#619](https://github.com/ethyca/fides/issues/619)
- Added a UI service to the docker-compose deployment [#757](https://github.com/ethyca/fides/pull/757)
- `TestClient` defined in and shared across test modules via `conftest.py` [#759](https://github.com/ethyca/fides/pull/759)

### Docs

- Replaced all references to `make` with `nox` [#547](https://github.com/ethyca/fides/pull/547)
- Removed config/schemas page [#613](https://github.com/ethyca/fides/issues/613)
- Dataset UI and config wizard docs added ([https://github.com/ethyca/fides/pull/697](https://github.com/ethyca/fides/pull/697))
- The fides README now walks through generating a datamap [#746](https://github.com/ethyca/fides/pull/746)

### Fixed

- Updated `fideslog` to v1.1.5, resolving an issue where some exceptions thrown by the SDK were not handled as expected [#609](https://github.com/ethyca/fides/issues/609)
- Updated the webserver so that it won't fail if the database is inaccessible [#649](https://github.com/ethyca/fides/pull/649)
- Updated external tests to handle complex characters [#661](https://github.com/ethyca/fides/pull/661)
- Evaluations now properly merge the default taxonomy into the user-defined taxonomy [#684](https://github.com/ethyca/fides/pull/684)
- The CLI can now be run without installing the webserver components [#715](https://github.com/ethyca/fides/pull/715)

## [1.6.1](https://github.com/ethyca/fides/compare/1.6.0...1.6.1) - 2022-06-15

### Docs

- Updated `Release Steps`

### Fixed

- Resolved a failure with populating applicable data subject rights to a data map
- Handle invalid characters when generating a `fides_key` [#761](https://github.com/ethyca/fides/pull/761)

## [1.6.0](https://github.com/ethyca/fides/compare/1.5.3...1.6.0) - 2022-05-02

### Added

- ESLint configuration changes [#514](https://github.com/ethyca/fidesops/pull/514)
- User creation, update and permissions in the Admin UI [#511](https://github.com/ethyca/fidesops/pull/511)
- Yaml support for dataset upload [#284](https://github.com/ethyca/fidesops/pull/284)

### Breaking Changes

- Update masking API to take multiple input values [#443](https://github.com/ethyca/fidesops/pull/443)

### Docs

- DRP feature documentation [#520](https://github.com/ethyca/fidesops/pull/520)

## [1.4.2](https://github.com/ethyca/fidesops/compare/1.4.1...1.4.2) - 2022-05-12

### Added

- GET routes for users [#405](https://github.com/ethyca/fidesops/pull/405)
- Username based search on GET route [#444](https://github.com/ethyca/fidesops/pull/444)
- FIDESOPS\_\_DEV_MODE for Easier SaaS Request Debugging [#363](https://github.com/ethyca/fidesops/pull/363)
- Track user privileges across sessions [#425](https://github.com/ethyca/fidesops/pull/425)
- Add first_name and last_name fields. Also add them along with created_at to FidesUser response [#465](https://github.com/ethyca/fidesops/pull/465)
- Denial reasons for DSR and user `AuditLog` [#463](https://github.com/ethyca/fidesops/pull/463)
- DRP action to Policy [#453](https://github.com/ethyca/fidesops/pull/453)
- `CHANGELOG.md` file[#484](https://github.com/ethyca/fidesops/pull/484)
- DRP status endpoint [#485](https://github.com/ethyca/fidesops/pull/485)
- DRP exerise endpoint [#496](https://github.com/ethyca/fidesops/pull/496)
- Frontend for privacy request denial reaons [#480](https://github.com/ethyca/fidesops/pull/480)
- Publish Fidesops to Pypi [#491](https://github.com/ethyca/fidesops/pull/491)
- DRP data rights endpoint [#526](https://github.com/ethyca/fidesops/pull/526)

### Changed

- Converted HTTP Status Codes to Starlette constant values [#438](https://github.com/ethyca/fidesops/pull/438)
- SaasConnector.send behavior on ignore_errors now returns raw response [#462](https://github.com/ethyca/fidesops/pull/462)
- Seed user permissions in `create_superuser.py` script [#468](https://github.com/ethyca/fidesops/pull/468)
- User API Endpoints (update fields and reset user passwords) [#471](https://github.com/ethyca/fidesops/pull/471)
- Format tests with `black` [#466](https://github.com/ethyca/fidesops/pull/466)
- Extract privacy request endpoint logic into separate service for DRP [#470](https://github.com/ethyca/fidesops/pull/470)
- Fixing inconsistent SaaS connector integration tests [#473](https://github.com/ethyca/fidesops/pull/473)
- Add user data to login response [#501](https://github.com/ethyca/fidesops/pull/501)

### Breaking Changes

- Update masking API to take multiple input values [#443](https://github.com/ethyca/fidesops/pull/443)

### Docs

- Added issue template for documentation updates [#442](https://github.com/ethyca/fidesops/pull/442)
- Clarify masking updates [#464](https://github.com/ethyca/fidesops/pull/464)
- Added dark mode [#476](https://github.com/ethyca/fidesops/pull/476)

### Fixed

- Removed miradb test warning [#436](https://github.com/ethyca/fidesops/pull/436)
- Added missing import [#448](https://github.com/ethyca/fidesops/pull/448)
- Removed pypi badge pointing to wrong package [#452](https://github.com/ethyca/fidesops/pull/452)
- Audit imports and references [#479](https://github.com/ethyca/fidesops/pull/479)
- Switch to using update method on PUT permission endpoint [#500](https://github.com/ethyca/fidesops/pull/500)

### Developer Experience

- added isort as a CI check
- Include `tests/` in all static code checks (e.g. `mypy`, `pylint`)

### Changed

- Published Docker image does a clean install of Fidesctl
- `with_analytics` is now a decorator

### Fixed

- Third-Country formatting on Data Map
- Potential Duplication on Data Map
- Exceptions are no longer raised when sending `AnalyticsEvent`s on Windows
- Running `fidesctl init` now generates a `server_host` and `server_protocol`
  rather than `server_url`<|MERGE_RESOLUTION|>--- conflicted
+++ resolved
@@ -23,14 +23,12 @@
 ### Developer Experience
 - Migrated remaining instances of Chakra's Select component to use Ant's Select component [#5502](https://github.com/ethyca/fides/pull/5502)
 
-<<<<<<< HEAD
+### Fixed
+- Updating dataset PUT to allow deleting all datasets [#5524](https://github.com/ethyca/fides/pull/5524)
+
 ### Removed
 - Removed unnecessary debug logging from the load_file config helper [#5544](https://github.com/ethyca/fides/pull/5544)
 
-=======
-### Fixed
-- Updating dataset PUT to allow deleting all datasets [#5524](https://github.com/ethyca/fides/pull/5524)
->>>>>>> f1865030
 
 ## [2.50.0](https://github.com/ethyca/fides/compare/2.49.1...2.50.0)
 
