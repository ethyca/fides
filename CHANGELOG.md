--- conflicted
+++ resolved
@@ -38,14 +38,12 @@
 - Added reusable table system with URL synchronization and Ant Design integration for standardized table behavior and deep linking support [#6447](https://github.com/ethyca/fides/pull/6447)
 - Refactored Action Center tables to use new standardized table state management hooks [#6349](https://github.com/ethyca/fides/pull/6349)
 
-
-### Fixed
-<<<<<<< HEAD
+### Fixed
 - Fixed bug with non-applicable notices being saved as opted in in Fides.js [#6490](https://github.com/ethyca/fides/pull/6490)
 
-=======
+
+### Fixed
 - Handle missing GVL in TCF experience by displaying an error message instead of infinite spinners. [#6472](https://github.com/ethyca/fides/pull/6472)
->>>>>>> f3eb3b9f
 
 ## [2.68.0](https://github.com/ethyca/fides/compare/2.67.2...2.68.0)
 
