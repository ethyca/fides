--- conflicted
+++ resolved
@@ -17,6 +17,8 @@
 
 ## [Unreleased](https://github.com/ethyca/fides/compare/2.11.0...main)
 
+### Removed
+- Removed the warning about access control migration [#3055](https://github.com/ethyca/fides/pull/3055)
 
 ## [2.11.0](https://github.com/ethyca/fides/compare/2.10.0...2.11.0)
 
@@ -55,17 +57,8 @@
 ### Removed
 
 - Removed interzone navigation logic now that the datamap UI and admin UI are one app [#2990](https://github.com/ethyca/fides/pull/2990)
-<<<<<<< HEAD
-- Removed the warning about access control migration [#3055](https://github.com/ethyca/fides/pull/3055)
-
-### Changed
-
-- Updated the check for if a user can assign owner roles to be scope-based instead of role-based [#2964](https://github.com/ethyca/fides/pull/2964)
-- Replaced menu in user management table with delete icon [#2958](https://github.com/ethyca/fides/pull/2958)
-=======
 - Remove the `unknown` state for generated datasets displaying on fidesplus [#2957](https://github.com/ethyca/fides/pull/2957)
 - Removed datamap export API [#2999](https://github.com/ethyca/fides/pull/2999)
->>>>>>> 11636d9c
 
 ### Developer Experience
 
