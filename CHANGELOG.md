--- conflicted
+++ resolved
@@ -47,11 +47,9 @@
 ### Docs
 
 * Add unlinked docs and fix any remaining broken links [#1266](https://github.com/ethyca/fides/pull/1266)
-<<<<<<< HEAD
+* Update privacy center docs to include consent information [#1537](https://github.com/ethyca/fides/pull/1537)
 * Add datastore UI and manual connection fulfillment docs [#1501](https://github.com/ethyca/fides/pull/1501)
-=======
-* Update privacy center docs to include consent information [#1537](https://github.com/ethyca/fides/pull/1537)
->>>>>>> e8ab6d6a
+
 
 ### Fixed
 
