# Changelog

All notable changes to this project will be documented in this file.

The format is based on [Keep a Changelog](https://keepachangelog.com/en/)

The types of changes are:

* `Added` for new features.
* `Changed` for changes in existing functionality.
* `Developer Experience` for changes in developer workflow or tooling.
* `Deprecated` for soon-to-be removed features.
* `Docs` for documentation only changes.
* `Removed` for now removed features.
* `Fixed` for any bug fixes.
* `Security` in case of vulnerabilities.

## [Unreleased](https://github.com/ethyca/fides/compare/1.9.1...main)

<<<<<<< HEAD
### Deprecated

* Added a deprecation warning for the entire package [#1244](https://github.com/ethyca/fides/pull/1244)
=======
### Added

* Dataset generation enhancements using Fides Classify for Plus users:
  * Integrate Fides Plus API into placeholder features introduced in 1.9.0. [#1194](https://github.com/ethyca/fides/pull/1194)
>>>>>>> 7aa67b85

## [1.9.1](https://github.com/ethyca/fides/compare/1.9.0...1.9.1)

### Changed

* Update fideslang to v1.3.1 [#1136](https://github.com/ethyca/fides/pull/1136)

### Changed

* Update fideslang to v1.3.1 [#1136](https://github.com/ethyca/fides/pull/1136)

## [1.9.0](https://github.com/ethyca/fides/compare/1.8.6...1.9.0) - 2022-09-29

### Added

* Dataset generation enhancements using Fides Classify for Plus users:
  * Added toggle for enabling classify during generation. [#1057](https://github.com/ethyca/fides/pull/1057)
  * Initial implementation of API request to kick off classify, with confirmation modal. [#1069](https://github.com/ethyca/fides/pull/1069)
  * Initial Classification & Review status for generated datasets. [#1074](https://github.com/ethyca/fides/pull/1074)
  * Component for choosing data categories based on classification results. [#1110](https://github.com/ethyca/fides/pull/1110)
  * The dataset fields table shows data categories from the classifier (if available). [#1088](https://github.com/ethyca/fides/pull/1088)
  * The "Approve" button can be used to update the dataset with the classifier's suggestions. [#1129](https://github.com/ethyca/fides/pull/1129)
* System management UI:
  * New page to add a system via yaml [#1062](https://github.com/ethyca/fides/pull/1062)
  * Skeleton of page to add a system manually [#1068](https://github.com/ethyca/fides/pull/1068)
  * Refactor config wizard system forms to be reused for system management [#1072](https://github.com/ethyca/fides/pull/1072)
  * Add additional optional fields to system management forms [#1082](https://github.com/ethyca/fides/pull/1082)
  * Delete a system through the UI [#1085](https://github.com/ethyca/fides/pull/1085)
  * Edit a system through the UI [#1096](https://github.com/ethyca/fides/pull/1096)
* Cypress component testing [#1106](https://github.com/ethyca/fides/pull/1106)

### Changed

* Changed behavior of `load_default_taxonomy` to append instead of upsert [#1040](https://github.com/ethyca/fides/pull/1040)
* Changed behavior of adding privacy declarations to decouple the actions of the "add" and "next" buttons [#1086](https://github.com/ethyca/fides/pull/1086)
* Moved system related UI components from the `config-wizard` directory to the `system` directory [#1097](https://github.com/ethyca/fides/pull/1097)
* Dataset fields table shows categories in the last column. [#1088](https://github.com/ethyca/fides/pull/1088)

### Docs
* Updated the footer links [#1130](https://github.com/ethyca/fides/pull/1130)

### Fixed

* Fixed the "help" link in the UI header [#1078](https://github.com/ethyca/fides/pull/1078)
* Fixed a bug in Data Category Dropdowns where checking i.e. `user.biometric` would also check `user.biometric_health` [#1126](https://github.com/ethyca/fides/pull/1126)

### Security

* Upgraded pymysql to version `1.0.2` [#1094](https://github.com/ethyca/fides/pull/1094)

## [1.8.6](https://github.com/ethyca/fides/compare/1.8.5...1.8.6) - 2022-09-28

### Added

* Added classification tables for Plus users [#1060](https://github.com/ethyca/fides/pull/1060)

### Fixed

* Fixed a bug where rows were being excluded from a data map [#1124](https://github.com/ethyca/fides/pull/1124)

## [1.8.5](https://github.com/ethyca/fides/compare/1.8.4...1.8.5) - 2022-09-21

### Changed

* Update fideslang to v1.3.0 [#1103](https://github.com/ethyca/fides/pull/1103)

## [1.8.4](https://github.com/ethyca/fides/compare/1.8.3...1.8.4) - 2022-09-09

### Added

* Initial system management page [#1054](https://github.com/ethyca/fides/pull/1054)

### Changed

* Deleting a taxonomy field with children will now cascade delete all of its children as well. [#1042](https://github.com/ethyca/fides/pull/1042)

### Fixed

* Fixed navigating directly to frontend routes loading index page instead of the correct static page for the route.
* Fix truncated evaluation error messages [#1053](https://github.com/ethyca/fides/pull/1053)

## [1.8.3](https://github.com/ethyca/fides/compare/1.8.2...1.8.3) - 2022-09-06

### Added

* Added more taxonomy fields that can be edited via the UI [#1000](https://github.com/ethyca/fides/pull/1000) [#1028](https://github.com/ethyca/fides/pull/1028)
* Added the ability to add taxonomy fields via the UI [#1019](https://github.com/ethyca/fides/pull/1019)
* Added the ability to delete taxonomy fields via the UI [#1006](https://github.com/ethyca/fides/pull/1006)
  * Only non-default taxonomy entities can be deleted [#1023](https://github.com/ethyca/fides/pull/1023)
* Prevent deleting taxonomy `is_default` fields and from adding `is_default=True` fields via the API [#990](https://github.com/ethyca/fides/pull/990).
* Added a "Custom" tag to distinguish user defined taxonomy fields from default taxonomy fields in the UI [#1027](https://github.com/ethyca/fides/pull/1027)
* Added initial support for enabling Fides Plus [#1037](https://github.com/ethyca/fides/pull/1037)
  * The `useFeatures` hook can be used to check if `plus` is enabled.
  * Navigating to/from the Data Map page is gated behind this feature.
  * Plus endpoints are served from the private Plus image.

### Fixed

* Fixed failing mypy tests [#1030](https://github.com/ethyca/fides/pull/1030)
* Fixed an issue where `fides push --diff` would return a false positive diff [#1026](https://github.com/ethyca/fides/pull/1026)
* Pinned pydantic version to < 1.10.0 to fix an error in finding referenced fides keys [#1045](https://github.com/ethyca/fides/pull/1045)

## [1.8.2](https://github.com/ethyca/fides/compare/1.8.1...1.8.2) - 2022-08-18

### Added

* Added the ability to edit taxonomy fields via the UI [#977](https://github.com/ethyca/fides/pull/977)
* New column `is_default` added to DataCategory, DataUse, DataSubject, and DataQualifier tables [#976](https://github.com/ethyca/fides/pull/976)

### Changed

* Upgraded base Docker version to Python 3.9 and updated all other references from 3.8 -> 3.9 [#974](https://github.com/ethyca/fides/pull/974)
* Prepend all database tables with `ctl_` [#979](https://github.com/ethyca/fides/pull/979)
* Moved the `admin-ui` code down one level into a `ctl` subdir [#970](https://github.com/ethyca/fides/pull/970)
* Extended the `/datamap` endpoint to include extra metadata [#992](https://github.com/ethyca/fides/pull/992)

## [1.8.1](https://github.com/ethyca/fides/compare/1.8.0...1.8.1) - 2022-08-08

### Deprecated

* The following environment variables have been deprecated, and replaced with the new environment variable names indicated below. To avoid breaking existing workflows, the deprecated variables are still respected in v1.8.1. They will be removed in a future release.
  * `FIDESCTL__API__DATABASE_HOST` --> `FIDESCTL__DATABASE__SERVER`
  * `FIDESCTL__API__DATABASE_NAME` --> `FIDESCTL__DATABASE__DB`
  * `FIDESCTL__API__DATABASE_PASSWORD` --> `FIDESCTL__DATABASE__PASSWORD`
  * `FIDESCTL__API__DATABASE_PORT` --> `FIDESCTL__DATABASE__PORT`
  * `FIDESCTL__API__DATABASE_TEST_DATABASE_NAME` --> `FIDESCTL__DATABASE__TEST_DB`
  * `FIDESCTL__API__DATABASE_USER` --> `FIDESCTL__DATABASE__USER`

### Developer Experience

* The included `docker-compose.yml` no longer references outdated ENV variables [#964](https://github.com/ethyca/fides/pull/964)

### Docs

* Minor release documentation now reflects the desired patch release process [#955](https://github.com/ethyca/fides/pull/955)
* Updated references to ENV variables [#964](https://github.com/ethyca/fides/pull/964)

### Fixed

* Deprecated config options will continue to be respected when set via environment variables [#965](https://github.com/ethyca/fides/pull/965)
* The git cache is rebuilt within the Docker container [#962](https://github.com/ethyca/fides/pull/962)
* The `wheel` pypi build no longer has a dirty version tag [#962](https://github.com/ethyca/fides/pull/962)
* Add setuptools to dev-requirements to fix versioneer error [#983](https://github.com/ethyca/fides/pull/983)

## [1.8.0](https://github.com/ethyca/fides/compare/1.7.1...1.8.0) - 2022-08-04

### Added

* Initial configuration wizard UI view
  * System scanning step: AWS credentials form and initial `generate` API usage.
  * System scanning results: AWS systems are stored and can be selected for review
* CustomInput type "password" with show/hide icon.
* Pull CLI command now checks for untracked/unstaged files in the manifests dir [#869](https://github.com/ethyca/fides/pull/869)
* Pull CLI command has a flag to pull missing files from the server [#895](https://github.com/ethyca/fides/pull/895)
* Add BigQuery support for the `generate` command and `/generate` endpoint [#814](https://github.com/ethyca/fides/pull/814) & [#917](https://github.com/ethyca/fides/pull/917)
* Added user auth tables [915](https://github.com/ethyca/fides/pull/915)
* Standardized API error parsing under `~/types/errors`
* Added taxonomy page to UI [#902](https://github.com/ethyca/fides/pull/902)
  * Added a nested accordion component for displaying taxonomy data [#910](https://github.com/ethyca/fides/pull/910)
* Add lru cache to get_config [927](https://github.com/ethyca/fides/pull/927)
* Add support for deprecated API config values [#959](https://github.com/ethyca/fides/pull/959)
* `fides` is now an alias for `fidesctl` as a CLI entrypoint [#926](https://github.com/ethyca/fides/pull/926)
* Add user auth routes [929](https://github.com/ethyca/fides/pull/929)
* Bump fideslib to 3.0.1 and remove patch code[931](https://github.com/ethyca/fides/pull/931)
* Update the `fidesctl` python package to automatically serve the UI [#941](https://github.com/ethyca/fides/pull/941)
* Add `push` cli command alias for `apply` and deprecate `apply` [943](https://github.com/ethyca/fides/pull/943)
* Add resource groups tagging api as a source of system generation [939](https://github.com/ethyca/fides/pull/939)
* Add GitHub Action to publish the `fidesctl` package to testpypi on pushes to main [#951](https://github.com/ethyca/fides/pull/951)

### Changed

* Updated the `datamap` endpoint to return human-readable column names as the first response item [#779](https://github.com/ethyca/fides/pull/779)
* Remove the `obscure` requirement from the `generate` endpoint [#819](https://github.com/ethyca/fides/pull/819)
* Moved all files from `fidesapi` to `fidesctl/api` [#885](https://github.com/ethyca/fides/pull/885)
* Moved `scan` and `generate` to the list of commands that can be run in local mode [#841](https://github.com/ethyca/fides/pull/841)
* Upgraded the base docker images from Debian Buster to Bullseye [#958](https://github.com/ethyca/fides/pull/958)
* Removed `ipython` as a dev-requirement [#958](https://github.com/ethyca/fides/pull/958)
* Webserver dependencies now come as a standard part of the package [#881](https://github.com/ethyca/fides/pull/881)
* Initial configuration wizard UI view
  * Refactored step & form results management to use Redux Toolkit slice.
* Change `id` field in tables from an integer to a string [915](https://github.com/ethyca/fides/pull/915)
* Update `fideslang` to `1.1.0`, simplifying the default taxonomy and adding `tags` for resources [#865](https://github.com/ethyca/fides/pull/865)
* Merge existing configurations with `fideslib` library [#913](https://github.com/ethyca/fides/pull/913)
* Moved frontend static files to `src/fidesctl/ui-build/static` [#934](https://github.com/ethyca/fides/pull/934)
* Replicated the error response handling from the `/validate` endpoint to the `/generate` endpoint [#911](https://github.com/ethyca/fides/pull/911)

### Developer Experience

* Remove `API_PREFIX` from fidesctl/core/utils.py and change references to `API_PREFIX` in fidesctl/api/reoutes/util.py [922](https://github.com/ethyca/fides/pull/922)

### Fixed

* Dataset field columns show all columns by default in the UI [#898](https://github.com/ethyca/fides/pull/898)
* Fixed the missing `.fides./` directory when locating the default config [#933](https://github.com/ethyca/fides/pull/933)

## [1.7.1](https://github.com/ethyca/fides/compare/1.7.0...1.7.1) - 2022-07-28

### Added

* Add datasets via YAML in the UI [#813](https://github.com/ethyca/fides/pull/813)
* Add datasets via database connection [#834](https://github.com/ethyca/fides/pull/834) [#889](https://github.com/ethyca/fides/pull/889)
* Add delete confirmation when deleting a field or collection from a dataset [#809](https://github.com/ethyca/fides/pull/809)
* Add ability to delete datasets from the UI [#827](https://github.com/ethyca/fides/pull/827)
* Add Cypress for testing [713](https://github.com/ethyca/fides/pull/833)
* Add datasets via database connection (UI only) [#834](https://github.com/ethyca/fides/pull/834)
* Add Okta support to the `/generate` endpoint [#842](https://github.com/ethyca/fides/pull/842)
* Add db support to `/generate` endpoint [849](https://github.com/ethyca/fides/pull/849)
* Added OpenAPI TypeScript client generation for the UI app. See the [README](/clients/admin-ui/src/types/api/README.md) for more details.

### Changed

* Remove the `obscure` requirement from the `generate` endpoint [#819](https://github.com/ethyca/fides/pull/819)

### Developer Experience

* When releases are published, dispatch a repository webhook event to ethyca/fidesctl-plus [#938](https://github.com/ethyca/fides/pull/938)

### Docs

* recommend/replace pip installs with pipx [#874](https://github.com/ethyca/fides/pull/874)

### Fixed

* CustomSelect input tooltips appear next to selector instead of wrapping to a new row.
* Datasets without the `third_country_transfer` will not cause the editing dataset form to not render.
* Fixed a build issue causing an `unknown` version of `fidesctl` to be installed in published Docker images [#836](https://github.com/ethyca/fides/pull/836)
* Fixed an M1-related SQLAlchemy bug [#816](https://github.com/ethyca/fides/pull/891)
* Endpoints now work with or without a trailing slash. [#886](https://github.com/ethyca/fides/pull/886)
* Dataset field columns show all columns by default in the UI [#898](https://github.com/ethyca/fides/pull/898)
* Fixed the `tag` specific GitHub Action workflows for Docker and publishing docs. [#901](https://github.com/ethyca/fides/pull/901)

## [1.7.0](https://github.com/ethyca/fides/compare/1.6.1...1.7.0) - 2022-06-23

### Added

* Added dependabot to keep dependencies updated
* A warning now issues for any orphan datasets as part of the `apply` command [543](https://github.com/ethyca/fides/pull/543)
* Initial scaffolding of management UI [#561](https://github.com/ethyca/fides/pull/624)
* A new `audit` command for `system` and `organization` resources, checking data map attribute compliance [#548](https://github.com/ethyca/fides/pull/548)
* Static UI assets are now built with the docker container [#663](https://github.com/ethyca/fides/issues/663)
* Host static files via fidesapi [#621](https://github.com/ethyca/fides/pull/621)
* A new `generate` endpoint to enable capturing systems from infrastructure from the UI [#642](https://github.com/ethyca/fides/pull/642)
* A new `datamap` endpoint to enable visualizing a data map from the UI [#721](https://github.com/ethyca/fides/pull/721)
* Management UI navigation bar [#679](https://github.com/ethyca/fides/issues/679)
* Management UI integration [#736](https://github.com/ethyca/fides/pull/736)
  * Datasets
  * Systems
  * Taxonomy (data categories)
* Initial dataset UI view [#768](https://github.com/ethyca/fides/pull/768)
  * Add interaction for viewing a dataset collection
  * Add column picker
  * Add a data category checklist tree
  * Edit/delete dataset fields
  * Edit/delete dataset collections
  * Edit datasets
  * Add a component for Identifiability tags
  * Add tooltips for help on forms
  * Add geographic location (third_country_transfers) country selection. Supported by new dependency `i18n-iso-countries`.
* Okta, aws and database credentials can now come from `fidesctl.toml` config [#694](https://github.com/ethyca/fides/pull/694)
* New `validate` endpoint to test aws and okta credentials [#722](https://github.com/ethyca/fides/pull/722)
* Initial configuration wizard UI view
  * Manual entry steps added (name and describe organization, pick entry route, and describe system manually including privacy declarations)
* A new image tagged `ethyca/fidesctl:dev` is published on each push to `main` [781](https://github.com/ethyca/fides/pull/781)
* A new cli command (`fidesctl sync`) [#765](https://github.com/ethyca/fides/pull/765)

### Changed

* Comparing server and CLI versions ignores `.dirty` only differences, and is quiet on success when running general CLI commands [621](https://github.com/ethyca/fides/pull/621)
* All endpoints now prefixed by `/api/v1` [#623](https://github.com/ethyca/fides/issues/623)
* Allow AWS credentials to be passed to `generate system` via the API [#645](https://github.com/ethyca/fides/pull/645)
* Update the export of a datamap to load resources from the server instead of a manifest directory [#662](https://github.com/ethyca/fides/pull/662)
* Refactor `export` to remove CLI specific uses from the core modules and load resources[#725](https://github.com/ethyca/fides/pull/725)
* Bump version of FastAPI in `setup.py` to 0.77.1 to match `optional-requirements.txt` [#734](https://github.com/ethyca/fides/pull/734)
* Docker images are now only built and pushed on tags to match when released to pypi [#740](https://github.com/ethyca/fides/pull/740)
* Okta resource scanning and generation now works with systems instead of datasets [#751](https://github.com/ethyca/fides/pull/751)

### Developer Experience

* Replaced `make` with `nox` [#547](https://github.com/ethyca/fides/pull/547)
* Removed usage of `fideslang` module in favor of new [external package](https://github.com/ethyca/fideslang) shared across projects [#619](https://github.com/ethyca/fides/issues/619)
* Added a UI service to the docker-compose deployment [#757](<https://github.com/ethyca/fides/pull/757>)
* `TestClient` defined in and shared across test modules via `conftest.py` [#759](https://github.com/ethyca/fides/pull/759)

### Docs

* Replaced all references to `make` with `nox` [#547](https://github.com/ethyca/fides/pull/547)
* Removed config/schemas page [#613](https://github.com/ethyca/fides/issues/613)
* Dataset UI and config wizard docs added (<https://github.com/ethyca/fides/pull/697>)
* The fides README now walks through generating a datamap [#746](https://github.com/ethyca/fides/pull/746)

### Fixed

* Updated `fideslog` to v1.1.5, resolving an issue where some exceptions thrown by the SDK were not handled as expected [#609](https://github.com/ethyca/fides/issues/609)
* Updated the webserver so that it won't fail if the database is inaccessible [#649](https://github.com/ethyca/fides/pull/649)
* Updated external tests to handle complex characters [#661](https://github.com/ethyca/fides/pull/661)
* Evaluations now properly merge the default taxonomy into the user-defined taxonomy [#684](https://github.com/ethyca/fides/pull/684)
* The CLI can now be run without installing the webserver components [#715](https://github.com/ethyca/fides/pull/715)

## [1.6.1](https://github.com/ethyca/fides/compare/1.6.0...1.6.1) - 2022-06-15

### Docs

* Updated `Release Steps`

### Fixed

* Resolved a failure with populating applicable data subject rights to a data map
* Handle invalid characters when generating a `fides_key` [#761](https://github.com/ethyca/fides/pull/761)

## [1.6.0](https://github.com/ethyca/fides/compare/1.5.3...1.6.0) - 2022-05-02

### Added

* CHANGELOG.md file
* On API server startup, in-use config values are logged at the DEBUG level
* Send a usage analytics event upon execution of the `fidesctl init` command

### Developer Experience

* added isort as a CI check
* Include `tests/` in all static code checks (e.g. `mypy`, `pylint`)

### Changed

* Published Docker image does a clean install of Fidesctl
* `with_analytics` is now a decorator

### Fixed

* Third-Country formatting on Data Map
* Potential Duplication on Data Map
* Exceptions are no longer raised when sending `AnalyticsEvent`s on Windows
* Running `fidesctl init` now generates a `server_host` and `server_protocol`
  rather than `server_url`<|MERGE_RESOLUTION|>--- conflicted
+++ resolved
@@ -17,16 +17,14 @@
 
 ## [Unreleased](https://github.com/ethyca/fides/compare/1.9.1...main)
 
-<<<<<<< HEAD
 ### Deprecated
 
 * Added a deprecation warning for the entire package [#1244](https://github.com/ethyca/fides/pull/1244)
-=======
+
 ### Added
 
 * Dataset generation enhancements using Fides Classify for Plus users:
   * Integrate Fides Plus API into placeholder features introduced in 1.9.0. [#1194](https://github.com/ethyca/fides/pull/1194)
->>>>>>> 7aa67b85
 
 ## [1.9.1](https://github.com/ethyca/fides/compare/1.9.0...1.9.1)
 
@@ -66,6 +64,7 @@
 * Dataset fields table shows categories in the last column. [#1088](https://github.com/ethyca/fides/pull/1088)
 
 ### Docs
+
 * Updated the footer links [#1130](https://github.com/ethyca/fides/pull/1130)
 
 ### Fixed
