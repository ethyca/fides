--- conflicted
+++ resolved
@@ -21,11 +21,8 @@
 - New page in the Cookie House sample app to demonstrate the use of embedding the FidesJS SDK on the page [#5564](https://github.com/ethyca/fides/pull/5564)
 - Added event based communication example to the Cookie House sample app [#5597](https://github.com/ethyca/fides/pull/5597)
 - Added new erasure tests for BigQuery Enterprise [#5554](https://github.com/ethyca/fides/pull/5554)
-<<<<<<< HEAD
-- Migration to add the `hidden` and `data_use` columns to `stagedresource` table, prereqs for Data Catalog work in Fidesplus [#5600](https://github.com/ethyca/fides/pull/5600/)
-=======
+- Migration to add the `data_uses` column to `stagedresource` table, prereqs for Data Catalog work in Fidesplus [#5600](https://github.com/ethyca/fides/pull/5600/)
 - Added new `has_next` parameter for the `link` pagination strategy [#5596](https://github.com/ethyca/fides/pull/5596)
->>>>>>> 70272d1b
 
 ### Changed
 - Adjusted Ant's Select component colors and icon [#5594](https://github.com/ethyca/fides/pull/5594)
