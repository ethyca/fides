# Changelog

All notable changes to this project will be documented in this file.

The format is based on [Keep a Changelog](https://keepachangelog.com/en/)

The types of changes are:

* `Added` for new features.
* `Changed` for changes in existing functionality.
* `Developer Experience` for changes in developer workflow or tooling.
* `Deprecated` for soon-to-be removed features.
* `Docs` for documentation only changes.
* `Removed` for now removed features.
* `Fixed` for any bug fixes.
* `Security` in case of vulnerabilities.

## [Unreleased](https://github.com/ethyca/fides/compare/1.7.0...main)

### Added
<<<<<<< HEAD
* Add datasets via YAML in the UI [#708](https://github.com/ethyca/fides/issues/708)
=======
* Add delete confirmation when deleting a field or collection from a dataset [808](https://github.com/ethyca/fides/issues/808)
>>>>>>> 8b2be862
* Initial configuration wizard UI view
  * System scanning step: AWS credentials form and initial `generate` API usage.
* CustomInput type "password" with show/hide icon.

### Changed
* Updated the `datamap` endpoint to return human-readable column names as the first response item [#779](https://github.com/ethyca/fides/pull/779)

### Fixed

* CustomSelect input tooltips appear next to selector instead of wrapping to a new row.

## [1.7.0](https://github.com/ethyca/fides/compare/1.6.1...1.7.0) - 2022-06-23

### Added

* Added dependabot to keep dependencies updated
* A warning now issues for any orphan datasets as part of the `apply` command [543](https://github.com/ethyca/fides/pull/543)
* Initial scaffolding of management UI [#561](https://github.com/ethyca/fides/pull/624)
* A new `audit` command for `system` and `organization` resources, checking data map attribute compliance [#548](https://github.com/ethyca/fides/pull/548)
* Static UI assets are now built with the docker container [#663](https://github.com/ethyca/fides/issues/663)
* Host static files via fidesapi [#621](https://github.com/ethyca/fides/pull/621)
* A new `generate` endpoint to enable capturing systems from infrastructure from the UI [#642](https://github.com/ethyca/fides/pull/642)
* A new `datamap` endpoint to enable visualizing a data map from the UI [#721](https://github.com/ethyca/fides/pull/721)
* Management UI navigation bar [#679](https://github.com/ethyca/fides/issues/679)
* Management UI integration [#736](https://github.com/ethyca/fides/pull/736)
  * Datasets
  * Systems
  * Taxonomy (data categories)
* Initial dataset UI view [#768](https://github.com/ethyca/fides/pull/768)
  * Add interaction for viewing a dataset collection
  * Add column picker
  * Add a data category checklist tree
  * Edit/delete dataset fields
  * Edit/delete dataset collections
  * Edit datasets
  * Add a component for Identifiability tags
  * Add tooltips for help on forms
  * Add geographic location (third_country_transfers) country selection. Supported by new dependency `i18n-iso-countries`.
* Okta, aws and database credentials can now come from `fidesctl.toml` config [#694](https://github.com/ethyca/fides/pull/694)
* New `validate` endpoint to test aws and okta credentials [#722](https://github.com/ethyca/fides/pull/722)
* Initial configuration wizard UI view
  * Manual entry steps added (name and describe organization, pick entry route, and describe system manually including privacy declarations)
* A new image tagged `ethyca/fidesctl:dev` is published on each push to `main` [781](https://github.com/ethyca/fides/pull/781)
* A new cli command (`fidesctl sync`) [#765](https://github.com/ethyca/fides/pull/765)

### Changed

* Comparing server and CLI versions ignores `.dirty` only differences, and is quiet on success when running general CLI commands [621](https://github.com/ethyca/fides/pull/621)
* All endpoints now prefixed by `/api/v1` [#623](https://github.com/ethyca/fides/issues/623)
* Allow AWS credentials to be passed to `generate system` via the API [#645](https://github.com/ethyca/fides/pull/645)
* Update the export of a datamap to load resources from the server instead of a manifest directory [#662](https://github.com/ethyca/fides/pull/662)
* Refactor `export` to remove CLI specific uses from the core modules and load resources[#725](https://github.com/ethyca/fides/pull/725)
* Bump version of FastAPI in `setup.py` to 0.77.1 to match `optional-requirements.txt` [#734](https://github.com/ethyca/fides/pull/734)
* Docker images are now only built and pushed on tags to match when released to pypi [#740](https://github.com/ethyca/fides/pull/740)
* Okta resource scanning and generation now works with systems instead of datasets [#751](https://github.com/ethyca/fides/pull/751)

### Developer Experience

* Replaced `make` with `nox` [#547](https://github.com/ethyca/fides/pull/547)
* Removed usage of `fideslang` module in favor of new [external package](https://github.com/ethyca/fideslang) shared across projects [#619](https://github.com/ethyca/fides/issues/619)
* Added a UI service to the docker-compose deployment [#757](<https://github.com/ethyca/fides/pull/757>)
* `TestClient` defined in and shared across test modules via `conftest.py` [#759](https://github.com/ethyca/fides/pull/759)

### Docs

* Replaced all references to `make` with `nox` [#547](https://github.com/ethyca/fides/pull/547)
* Removed config/schemas page [#613](https://github.com/ethyca/fides/issues/613)
* Dataset UI and config wizard docs added (https://github.com/ethyca/fides/pull/697)
* The fides README now walks through generating a datamap [#746](https://github.com/ethyca/fides/pull/746)

### Fixed

* Updated `fideslog` to v1.1.5, resolving an issue where some exceptions thrown by the SDK were not handled as expected [#609](https://github.com/ethyca/fides/issues/609)
* Updated the webserver so that it won't fail if the database is inaccessible [#649](https://github.com/ethyca/fides/pull/649)
* Updated external tests to handle complex characters [#661](https://github.com/ethyca/fides/pull/661)
* Evaluations now properly merge the default taxonomy into the user-defined taxonomy [#684](https://github.com/ethyca/fides/pull/684)
* The CLI can now be run without installing the webserver components [#715](https://github.com/ethyca/fides/pull/715)

## [1.6.1](https://github.com/ethyca/fides/compare/1.6.0...1.6.1) - 2022-06-15

### Docs

* Updated `Release Steps`

### Fixed

* Resolved a failure with populating applicable data subject rights to a data map
* Handle invalid characters when generating a `fides_key` [#761](https://github.com/ethyca/fides/pull/761)

## [1.6.0](https://github.com/ethyca/fides/compare/1.5.3...1.6.0) - 2022-05-02

### Added

* CHANGELOG.md file
* On API server startup, in-use config values are logged at the DEBUG level
* Send a usage analytics event upon execution of the `fidesctl init` command

### Developer Experience

* added isort as a CI check
* Include `tests/` in all static code checks (e.g. `mypy`, `pylint`)

### Changed

* Published Docker image does a clean install of Fidesctl
* `with_analytics` is now a decorator

### Fixed

* Third-Country formatting on Data Map
* Potential Duplication on Data Map
* Exceptions are no longer raised when sending `AnalyticsEvent`s on Windows
* Running `fidesctl init` now generates a `server_host` and `server_protocol`
  rather than `server_url`<|MERGE_RESOLUTION|>--- conflicted
+++ resolved
@@ -18,11 +18,8 @@
 ## [Unreleased](https://github.com/ethyca/fides/compare/1.7.0...main)
 
 ### Added
-<<<<<<< HEAD
 * Add datasets via YAML in the UI [#708](https://github.com/ethyca/fides/issues/708)
-=======
 * Add delete confirmation when deleting a field or collection from a dataset [808](https://github.com/ethyca/fides/issues/808)
->>>>>>> 8b2be862
 * Initial configuration wizard UI view
   * System scanning step: AWS credentials form and initial `generate` API usage.
 * CustomInput type "password" with show/hide icon.
