# Changelog

All notable changes to this project will be documented in this file.

The format is based on [Keep a Changelog](https://keepachangelog.com/en/)

The types of changes are:

- `Added` for new features.
- `Changed` for changes in existing functionality.
- `Developer Experience` for changes in developer workflow or tooling.
- `Deprecated` for soon-to-be removed features.
- `Docs` for documentation only changes.
- `Removed` for now removed features.
- `Fixed` for any bug fixes.
- `Security` in case of vulnerabilities.

## [Unreleased](https://github.com/ethyca/fides/compare/2.38.0...main)

### Added
- Adds the start of the Scylla DB Integration [#4946](https://github.com/ethyca/fides/pull/4946)
- Added model and data migrations and CRUD-layer operations for property-specific messaging [#4901](https://github.com/ethyca/fides/pull/4901)
- Added option in FidesJS SDK to only disable notice-served API [#4965](https://github.com/ethyca/fides/pull/4965)
- External ID support for consent management [#4927](https://github.com/ethyca/fides/pull/4927)
- Added access and erasure support for the Greenhouse Harvest integration [#4945](https://github.com/ethyca/fides/pull/4945)
<<<<<<< HEAD
- Add an S3 connection type (currently used for discovery and detection only) [#4930](https://github.com/ethyca/fides/pull/4930)
=======
- Support for Limited FIDES__CELERY__* Env Vars [#4980](https://github.com/ethyca/fides/pull/4980)
- Implement sending emails via property-specific messaging templates [#4950](https://github.com/ethyca/fides/pull/4950)
>>>>>>> c9124ddb

### Changed
- Move new data map reporting table out of beta and remove old table from Data Lineage map. [#4963](https://github.com/ethyca/fides/pull/4963)
- Disable the 'connect to a database' button if the `dataDiscoveryAndDetection` feature flag is enabled [#1455](https://github.com/ethyca/fidesplus/pull/1455)

### Fixed
- Fixed an issue where the GPP signal status was prematurely set to `ready` in some scenarios [#4957](https://github.com/ethyca/fides/pull/4957)
- Removed exteraneous `/` from the several endpoint URLs [#4962](https://github.com/ethyca/fides/pull/4962)
- Fixed and optimized Database Icon SVGs used in Datamap [#4969](https://github.com/ethyca/fides/pull/4969)
- Fixed "add" icons on some buttons being wrong size [#4975](https://github.com/ethyca/fides/pull/4975)
- Masked "Keyfile credentials" input on integration config form [#4971](https://github.com/ethyca/fides/pull/4971)
- Fixed ability to update consent preferences after they've previously been set [#4984](https://github.com/ethyca/fides/pull/4984)

## [2.38.0](https://github.com/ethyca/fides/compare/2.37.0...2.38.0)

### Added
- Deprecate LastServedNotice (lastservednoticev2) table [#4910](https://github.com/ethyca/fides/pull/4910)
- Added erasure support to the Recurly integration [#4891](https://github.com/ethyca/fides/pull/4891)
- Added UI for configuring integrations for detection/discovery [#4922](https://github.com/ethyca/fides/pull/4922)
- New queue for saving privacy preferences/notices served [#4931](https://github.com/ethyca/fides/pull/4931)
- Expose number of tasks in queue in worker health check [#4931](https://github.com/ethyca/fides/pull/4931)
- Track when preferences/notices served received [#4931](https://github.com/ethyca/fides/pull/4931)
- Request overrides for opt-in and opt-out consent requests [#4920](https://github.com/ethyca/fides/pull/4920)
- Added query_param_key to Privacy Center schema [#4939](https://github.com/ethyca/fides/pull/4939)
- Fill custom privacy request fields with query_param_key [#4948](https://github.com/ethyca/fides/pull/4948)
- Add `datasource_params` column to MonitorConfig DB model [#4951](https://github.com/ethyca/fides/pull/4951)
- Added ability to open system preview side panel from new data map table [#4944](https://github.com/ethyca/fides/pull/4944)
- Added success toast message after monitoring a resource [#4958](https://github.com/ethyca/fides/pull/4958)
- Added UI for displaying, adding and editing discovery monitors [#4954](https://github.com/ethyca/fides/pull/4954)

### Changed
- Set default ports for local development of client projects (:3001 for privacy center and :3000 for admin-ui) [#4912](https://github.com/ethyca/fides/pull/4912)
- Update privacy center port to :3001 for nox [#4918](https://github.com/ethyca/fides/pull/4918)
- Optimize speed by generating the uuids in the client side for consent requests [#4933](https://github.com/ethyca/fides/pull/4933)
- Update Privacy Center toast text for consistent capitalization [#4936](https://github.com/ethyca/fides/pull/4936)
- Update Custom Fields table and Domain Verification table to use FidesTable V2. Remove V1 components. [#4932](https://github.com/ethyca/fides/pull/4932)
- Updated how Fields are generated for DynamoDB, improved error handling [#4943](https://github.com/ethyca/fides/pull/4943)

### Fixed
- Fixed an issue where the test integration action failed for the Zendesk integration [#4929](https://github.com/ethyca/fides/pull/4929)
- Fixed an issue where language form field error message was not displaying properly [#4942](https://github.com/ethyca/fides/pull/4942)
- Fixed an issue where the consent cookie could not be set on multi-level root domain (e.g. co.uk, co.jp) [#4935](https://github.com/ethyca/fides/pull/4935)
- Fixed an issue where the unique device ID was not being retained when Fides.js was reinitialized [#4947](https://github.com/ethyca/fides/pull/4947)
- Fixed inconsistent font sizes on new integrations UI [#4959](https://github.com/ethyca/fides/pull/4959)

## [2.37.0](https://github.com/ethyca/fides/compare/2.36.0...2.37.0)

### Added
- Added initial version for Helios: Data Discovery and Detection [#4839](https://github.com/ethyca/fides/pull/4839)
- Added shouldShowExperience to the Fides global and FidesInitialized events [#4895](https://github.com/ethyca/fides/pull/4895)
- Enhancements to `MonitorConfig` DB model to support new functionality [#4888](https://github.com/ethyca/fides/pull/4888)
- Added developer option to disable auto-initialization on FidesJS bundles. [#4900](https://github.com/ethyca/fides/pull/4900)
- Adding property ID to served notice history and privacy preference history [#4886](https://github.com/ethyca/fides/pull/4886)
- Adding privacy_center_config and stylesheet fields to the Property model [#4879](https://github.com/ethyca/fides/pull/4879)
- Adds generic async callback integration support [#4865](https://github.com/ethyca/fides/pull/4865)
- Ability to `downgrade` the application DB through the `/admin/db` endpoint [#4893](https://github.com/ethyca/fides/pull/4893)
- Added support for custom property paths, configs and stylesheets for privacy center [#4907](https://github.com/ethyca/fides/pull/4907)
- Include the scopes required for a given action in `403` response when client does not have sufficient permissions [#4905](https://github.com/ethyca/fides/pull/4905)

### Changed
- Rename MinimalPrivacyExperience class and usages [#4889](https://github.com/ethyca/fides/pull/4889)
- Included fidesui as part of the monorepo [#4880](https://github.com/ethyca/fides/pull/4880)
- Improve `geolocation` and `property_id` error response to return 400 status instead of 500 server error on /fides.js endpoint [#4884](https://github.com/ethyca/fides/pull/4884)
- Fixing middleware logging in Fides.js to remove incorrect status codes and durations [#4885](https://github.com/ethyca/fides/pull/4885)
- Improve load performance and DOM monitoring for FidesJS [#4896](https://github.com/ethyca/fides/pull/4896)

### Fixed
- Fixed an issue with the Iterate connector returning at least one param_value references an invalid field for the 'update' request of user [#4528](https://github.com/ethyca/fides/pull/4528)
- Enhanced classification of the dataset used with Twilio [#4872](https://github.com/ethyca/fides/pull/4872)
- Reduce privacy center logging to not show response size limit when the /fides.js endpoint has a size bigger than 4MB [#4878](https://github.com/ethyca/fides/pull/4878)
- Fixed an issue where sourcemaps references were unintentionally included in the FidesJS bundle [#4887](https://github.com/ethyca/fides/pull/4887)
- Handle a 404 response from Segment when a user ID or email is not found [#4902](https://github.com/ethyca/fides/pull/4902)
- Fixed TCF styling issues [#4904](https://github.com/ethyca/fides/pull/4904)
- Fixed an issue where the Trigger Modal Link was not being populated correctly in the translation form [#4911](https://github.com/ethyca/fides/pull/4911)

### Security
- Escape SQLAlchemy passwords [CVE-2024-34715](https://github.com/ethyca/fides/security/advisories/GHSA-8cm5-jfj2-26q7)
- Properly mask nested BigQuery secrets in connection configuration endpoints [CVE-2024-35189](https://github.com/ethyca/fides/security/advisories/GHSA-rcvg-jj3g-rj7c)

## [2.36.0](https://github.com/ethyca/fides/compare/2.35.1...2.36.0)

### Added
- Added multiple language translations support for privacy center consent page [#4785](https://github.com/ethyca/fides/pull/4785)
- Added ability to export the contents of datamap report [#1545](https://ethyca.atlassian.net/browse/PROD-1545)
- Added `System` model support for new `vendor_deleted_date` field on Compass vendor records [#4818](https://github.com/ethyca/fides/pull/4818)
- Added custom JSON (de)serialization to shared DB engines to handle non-standard data types in JSONB columns [#4818](https://github.com/ethyca/fides/pull/4818)
- Added state persistence across sessions to the datamap report table [#4853](https://github.com/ethyca/fides/pull/4853)
- Removed currentprivacypreference and lastservednotice tables [#4846](https://github.com/ethyca/fides/pull/4846)
- Added initial version for Helios: Data Discovery and Detection [#4839](https://github.com/ethyca/fides/pull/4839)
- Adds new var to track fides js overlay types [#4869](https://github.com/ethyca/fides/pull/4869)

### Changed
- Changed filters on the data map report table to use checkbox collapsible tree view [#4864](https://github.com/ethyca/fides/pull/4864)

### Fixed
- Remove the extra 'white-space: normal' CSS for FidesJS HTML descriptions [#4850](https://github.com/ethyca/fides/pull/4850)
- Fixed data map report to display second level names from the taxonomy as primary (bold) label [#4856](https://github.com/ethyca/fides/pull/4856)
- Ignore invalid three-character country codes for FidesJS geolocation (e.g. "USA") [#4877](https://github.com/ethyca/fides/pull/4877)

### Developer Experience
- Update typedoc-plugin-markdown to 4.0.0 [#4870](https://github.com/ethyca/fides/pull/4870)

## [2.35.1](https://github.com/ethyca/fides/compare/2.35.0...2.35.1)

### Added
- Added access and erasure support for Marigold Engage by Sailthru integration [#4826](https://github.com/ethyca/fides/pull/4826)
- Update fides_disable_save_api option in FidesJS SDK to disable both privacy-preferences & notice-served APIs [#4860](https://github.com/ethyca/fides/pull/4860)

### Fixed
- Fixing issue where privacy requests not approved before upgrading to 2.34 couldn't be processed [#4855](https://github.com/ethyca/fides/pull/4855)
- Ensure only GVL vendors from Compass are labeled as such [#4857](https://github.com/ethyca/fides/pull/4857)
- Fix handling of some ISO-3166 geolocation edge cases in Privacy Center /fides.js endpoint [#4858](https://github.com/ethyca/fides/pull/4858)

### Changed
- Hydrates GTM datalayer to match supported FidesEvent Properties [#4847](https://github.com/ethyca/fides/pull/4847)
- Allows a SaaS integration request to process HTTP 204 No Content without erroring trying to unwrap the response. [#4834](https://github.com/ethyca/fides/pull/4834)
- Sets `sslmode` to prefer for Redshift connections when generating datasets [#4849](https://github.com/ethyca/fides/pull/4849)
- Included searching by `email` for the Segment integration [#4851](https://github.com/ethyca/fides/pull/4851)

## [2.35.0](https://github.com/ethyca/fides/compare/2.34.0...2.35.0)

### Added
- Added DSR 3.0 Scheduling which supports running DSR's in parallel with first-class request tasks [#4760](https://github.com/ethyca/fides/pull/4760)
- Added carets to collapsible sections in the overlay modal [#4793](https://github.com/ethyca/fides/pull/4793)
- Added erasure support for OpenWeb [#4735](https://github.com/ethyca/fides/pull/4735)
- Added support for configuration of pre-approval webhooks [#4795](https://github.com/ethyca/fides/pull/4795)
- Added fides_clear_cookie option to FidesJS SDK to load CMP without preferences on refresh [#4810](https://github.com/ethyca/fides/pull/4810)
- Added FidesUpdating event to FidesJS SDK [#4816](https://github.com/ethyca/fides/pull/4816)
- Added `reinitialize` method to FidesJS SDK [#4812](https://github.com/ethyca/fides/pull/4812)
- Added undeclared data category columns to data map report table [#4781](https://github.com/ethyca/fides/pull/4781)
- Fully implement pre-approval webhooks [#4822](https://github.com/ethyca/fides/pull/4822)
- Sync models and database for pre-approval webhooks [#4838](https://github.com/ethyca/fides/pull/4838)

### Changed
- Removed the Celery startup banner from the Fides worker logs [#4814](https://github.com/ethyca/fides/pull/4814)
- Improve performance of Snowflake schema generation [#4587](https://github.com/ethyca/fides/pull/4587)

### Fixed
- Fixed bug prevented adding new privacy center translations [#4786](https://github.com/ethyca/fides/pull/4786)
- Fixed bug where Privacy Policy links would be shown without a configured URL [#4801](https://github.com/ethyca/fides/pull/4801)
- Fixed bug prevented adding new privacy center translations [#4786](https://github.com/ethyca/fides/pull/4786)
- Fixed bug where Language selector button was overlapping other buttons when Privacy Policy wasn't present. [#4815](https://github.com/ethyca/fides/pull/4815)
- Fixed bug where icons of the Language selector were displayed too small on some sites [#4815](https://github.com/ethyca/fides/pull/4815)
- Fixed bug where GPP US National Section was incorrectly included when the State by State approach was selected [#4823]https://github.com/ethyca/fides/pull/4823
- Fixed DSR 3.0 Scheduling bug where Approved Privacy Requests that failed wouldn't change status [#4837](https://github.com/ethyca/fides/pull/4837)

## [2.34.0](https://github.com/ethyca/fides/compare/2.33.1...2.34.0)

### Added

- Added new field for modal trigger link translation [#4761](https://github.com/ethyca/fides/pull/4761)
- Added `getModalLinkLabel` method to global fides object [#4766](https://github.com/ethyca/fides/pull/4766)
- Added language switcher to fides overlay modal [#4773](https://github.com/ethyca/fides/pull/4773)
- Added modal link label to experience translation model [#4767](https://github.com/ethyca/fides/pull/4767)
- Added support for custom identities [#4764](https://github.com/ethyca/fides/pull/4764)
- Added developer option to force GPP API on FidesJS bundles [#4799](https://github.com/ethyca/fides/pull/4799)

### Changed

- Changed the Stripe integration for `Cards` to delete instead of update due to possible issues of a past expiration date [#4768](https://github.com/ethyca/fides/pull/4768)
- Changed display of Data Uses, Categories and Subjects to user friendly names in the Data map report [#4774](https://github.com/ethyca/fides/pull/4774)
- Update active disabled Fides.js toggle color to light grey [#4778](https://github.com/ethyca/fides/pull/4778)
- Update FidesJS fides_embed option to support embedding both banner & modal components [#4782](https://github.com/ethyca/fides/pull/4782)
- Add a few CSS classes to help with styling FidesJS button groups [#4789](https://github.com/ethyca/fides/pull/4789)
- Changed GPP extension to be pre-bundled in appropriate circumstances, as opposed to another fetch [#4780](https://github.com/ethyca/fides/pull/4780)

### Fixed

- Fixed select dropdowns being cut off by edges of modal forms [#4757](https://github.com/ethyca/fides/pull/4757)
- Changed "allow user to dismiss" toggle to show on config form for TCF experience [#4755](https://github.com/ethyca/fides/pull/4755)
- Fixed issue when loading the privacy request detail page [#4775](https://github.com/ethyca/fides/pull/4775)
- Fixed connection test for Aircall [#4756](https://github.com/ethyca/fides/pull/4756/pull)
- Fixed issues connecting to Redshift due to character encoding and SSL requirements [#4790](https://github.com/ethyca/fides/pull/4790)
- Fixed the way the name identity is handled in the Privacy Center [#4791](https://github.com/ethyca/fides/pull/4791)

### Developer Experience

- Build a `fides-types.d.ts` type declaration file to include alongside our FidesJS developer docs [#4772](https://github.com/ethyca/fides/pull/4772)

## [2.33.1](https://github.com/ethyca/fides/compare/2.33.0...2.33.1)

### Added

- Adds CUSTOM_OPTIONS_PATH to Privacy Center env vars [#4769](https://github.com/ethyca/fides/pull/4769)

## [2.33.0](https://github.com/ethyca/fides/compare/2.32.0...2.33.0)

### Added

- Added models for Privacy Center configuration (for plus users) [#4716](https://github.com/ethyca/fides/pull/4716)
- Added ability to delete properties [#4708](https://github.com/ethyca/fides/pull/4708)
- Add interface for submitting privacy requests in admin UI [#4738](https://github.com/ethyca/fides/pull/4738)
- Added language switching support to the FidesJS UI based on configured translations [#4737](https://github.com/ethyca/fides/pull/4737)
- Added ability to override some experience language and primary color [#4743](https://github.com/ethyca/fides/pull/4743)
- Generate FidesJS SDK Reference Docs from tsdoc comments [#4736](https://github.com/ethyca/fides/pull/4736)
- Added erasure support for Adyen [#4735](https://github.com/ethyca/fides/pull/4735)
- Added erasure support for Iterable [#4695](https://github.com/ethyca/fides/pull/4695)

### Changed

- Updated privacy notice & experience forms to hide translation UI when user doesn't have translation feature [#4728](https://github.com/ethyca/fides/pull/4728), [#4734](https://github.com/ethyca/fides/pull/4734)
- Custom privacy request fields now support list values [#4686](https://github.com/ethyca/fides/pull/4686)
- Update when GPP API reports signal status: ready [#4635](https://github.com/ethyca/fides/pull/4635)
- Update non-dismissable TCF and notice banners to show a black overlay and prevent scrolling [#4748](https://github.com/ethyca/fidesplus/pull/4748)
- Cleanup config vars for preview in Admin-UI [#4745](https://github.com/ethyca/fides/pull/4745)
- Show a "systems displayed" count on datamap map & table reporting page [#4752](https://github.com/ethyca/fides/pull/4752)
- Change default Canada Privacy Experience Config in migration to reference generic `ca` region [#4762](https://github.com/ethyca/fides/pull/4762)

### Fixed

- Fixed responsive issues with the buttons on the integration screen [#4729](https://github.com/ethyca/fides/pull/4729)
- Fixed hover/focus issues with the v2 tables [#4730](https://github.com/ethyca/fides/pull/4730)
- Disable editing of data use declaration name and type after creation [#4731](https://github.com/ethyca/fides/pull/4731)
- Cleaned up table borders [#4733](https://github.com/ethyca/fides/pull/4733)
- Initialization issues with ExperienceNotices (#4723)[https://github.com/ethyca/fides/pull/4723]
- Re-add CORS origin regex field to admin UI (#4742)[https://github.com/ethyca/fides/pull/4742]

### Developer Experience

- Added new script to allow recompiling of fides-js when the code changes [#4744](https://github.com/ethyca/fides/pull/4744)
- Update Cookie House to support for additional locations (Canada, Quebec, EEA) and a "property_id" override [#4750](https://github.com/ethyca/fides/pull/4750)

## [2.32.0](https://github.com/ethyca/fides/compare/2.31.1...2.32.0)

### Added

- Updated configuration pages for Experiences with live Preview of FidesJS banner & modal components [#4576](https://github.com/ethyca/fides/pull/4576)
- Added ability to configure multiple language translations for Notices & Experiences [#4576](https://github.com/ethyca/fides/pull/4576)
- Automatically localize all strings in FidesJS CMP UIs (banner, modal, and TCF overlay) based on user's locale and experience configuration [#4576](https://github.com/ethyca/fides/pull/4576)
- Added fides_locale option to override FidesJS locale detection [#4576](https://github.com/ethyca/fides/pull/4576)
- Update FidesJS to report notices served and preferences saved linked to the specific translations displayed [#4576](https://github.com/ethyca/fides/pull/4576)
- Added ability to prevent dismissal of FidesJS CMP UI via Experience configuration [#4576](https://github.com/ethyca/fides/pull/4576)
- Added ability to create & link Properties to support multiple Experiences in a single location [#4658](https://github.com/ethyca/fides/pull/4658)
- Added property_id query param to fides.js to filter experiences by Property when installed [#4676](https://github.com/ethyca/fides/pull/4676)
- Added Locations & Regulations pages to allow a wider selection of locations for consent [#4660](https://github.com/ethyca/fides/pull/4660)
- Erasure support for Simon Data [#4552](https://github.com/ethyca/fides/pull/4552)
- Added notice there will be no preview for Privacy Center types in the Experience preview [#4709](https://github.com/ethyca/fides/pull/4709)
- Removed properties beta flag [#4710](https://github.com/ethyca/fides/pull/4710)
- Add acknowledge button label to default Experience English form [#4714](https://github.com/ethyca/fides/pull/4714)
- Update FidesJS to support localizing CMP UI with configurable, non-English default locales [#4720](https://github.com/ethyca/fides/pull/4720)
- Add loading of template translations for notices and experiences [#4718](https://github.com/ethyca/fides/pull/4718)

### Changed

- Moved location-targeting from Notices to Experiences [#4576](https://github.com/ethyca/fides/pull/4576)
- Replaced previous default Notices & Experiences with new versions with updated locations, translations, etc. [#4576](https://github.com/ethyca/fides/pull/4576)
- Automatically migrate existing Notices & Experiences to updated model where possible [#4576](https://github.com/ethyca/fides/pull/4576)
- Replaced ability to configure banner "display configuration" to separate banner & modal components [#4576](https://github.com/ethyca/fides/pull/4576)
- Modify `fides user login` to not store plaintext password in `~/.fides-credentials` [#4661](https://github.com/ethyca/fides/pull/4661)
- Data model changes to support Notice and Experience-level translations [#4576](https://github.com/ethyca/fides/pull/4576)
- Data model changes to support Consent setup being Experience instead of Notice-driven [#4576](https://github.com/ethyca/fides/pull/4576)
- Build PrivacyNoticeRegion from locations and location groups [#4620](https://github.com/ethyca/fides/pull/4620)
- When saving locations, calculate and save location groups [#4620](https://github.com/ethyca/fides/pull/4620)
- Update privacy experiences page to use the new table component [#4652](https://github.com/ethyca/fides/pull/4652)
- Update privacy notices page to use the new table component [#4641](https://github.com/ethyca/fides/pull/4641)
- Bumped supported Python versions to `3.10.13`, `3.9.18`, and `3.8.18`. Bumped Debian base image from `-bullseye` to `-bookworm`. [#4630](https://github.com/ethyca/fides/pull/4630)
- Bumped Node.js base image from `16` to `20`. [#4684](https://github.com/ethyca/fides/pull/4684)

### Fixed

- Ignore 404 errors from Delighted and Kustomer when an erasure client is not found [#4593](https://github.com/ethyca/fides/pull/4593)
- Various FE fixes for Admin-UI experience config form [#4707](https://github.com/ethyca/fides/pull/4707)
- Fix modal preview in Admin-UI experience config form [#4712](https://github.com/ethyca/fides/pull/4712)
- Optimize FidesJS bundle size by only loading TCF static stings when needed [#4711](https://github.com/ethyca/fides/pull/4711)

## [2.31.0](https://github.com/ethyca/fides/compare/2.30.1...2.31.0)

### Added

- Add Great Britain as a consent option [#4628](https://github.com/ethyca/fides/pull/4628)
- Navbar update and new properties page [#4633](https://github.com/ethyca/fides/pull/4633)
- Access and erasure support for Oracle Responsys [#4618](https://github.com/ethyca/fides/pull/4618)

### Fixed

- Fix issue where "x" button on Fides.js components overwrites saved preferences [#4649](https://github.com/ethyca/fides/pull/4649)
- Initialize Fides.consent with default values from experience when saved consent cookie (fides_consent) does not exist [#4665](https://github.com/ethyca/fides/pull/4665)

### Changed

- Sets GPP applicableSections to -1 when a user visits from a state that is not part of the GPP [#4727](https://github.com/ethyca/fides/pull/4727)

## [2.30.1](https://github.com/ethyca/fides/compare/2.30.0...2.30.1)

### Fixed

- Configure logger correctly on worker initialization [#4624](https://github.com/ethyca/fides/pull/4624)

## [2.30.0](https://github.com/ethyca/fides/compare/2.29.0...2.30.0)

### Added

- Add enum and registry of supported languages [#4592](https://github.com/ethyca/fides/pull/4592)
- Access and erasure support for Talkable [#4589](https://github.com/ethyca/fides/pull/4589)
- Support temporary credentials in AWS generate + scan features [#4607](https://github.com/ethyca/fides/pull/4603), [#4608](https://github.com/ethyca/fides/pull/4608)
- Add ability to store and read Fides cookie in Base64 format [#4556](https://github.com/ethyca/fides/pull/4556)
- Structured logging for SaaS connector requests [#4594](https://github.com/ethyca/fides/pull/4594)
- Added Fides.showModal() to fides.js to allow programmatic opening of consent modals [#4617](https://github.com/ethyca/fides/pull/4617)

### Fixed

- Fixing issue when modifying Policies, Rules, or RuleTargets as a root user [#4582](https://github.com/ethyca/fides/pull/4582)

## [2.29.0](https://github.com/ethyca/fides/compare/2.28.0...2.29.0)

### Added

- View more modal to regulations page [#4574](https://github.com/ethyca/fides/pull/4574)
- Columns in data map reporting, adding multiple systems, and consent configuration tables can be resized. In the data map reporting table, fields with multiple values can show all or collapse all [#4569](https://github.com/ethyca/fides/pull/4569)
- Show custom fields in the data map report table [#4579](https://github.com/ethyca/fides/pull/4579)

### Changed

- Delay rendering the nav until all necessary queries are finished loading [#4571](https://github.com/ethyca/fides/pull/4571)
- Updating return value for crud.get_custom_fields_filtered [#4575](https://github.com/ethyca/fides/pull/4575)
- Updated user deletion confirmation flow to only require one confirmatory input [#4402](https://github.com/ethyca/fides/pull/4402)
- Moved `pymssl` to an optional dependency no longer installed by default with our python package [#4581](https://github.com/ethyca/fides/pull/4581)
- Fixed CORS domain update functionality [#4570](https://github.com/ethyca/fides/pull/4570)
- Update Domains page with ability to add/remove "organization" domains, view "administrator" domains set via security settings, and improve various UX bugs and copy [#4584](https://github.com/ethyca/fides/pull/4584)

### Fixed

- Fixed CORS domain update functionality [#4570](https://github.com/ethyca/fides/pull/4570)
- Completion emails are no longer attempted for consent requests [#4578](https://github.com/ethyca/fides/pull/4578)

## [2.28.0](https://github.com/ethyca/fides/compare/2.27.0...2.28.0)

### Added

- Erasure support for AppsFlyer [#4512](https://github.com/ethyca/fides/pull/4512)
- Datamap Reporting page [#4519](https://github.com/ethyca/fides/pull/4519)
- Consent support for Klaviyo [#4513](https://github.com/ethyca/fides/pull/4513)
- Form for configuring GPP settings [#4557](https://github.com/ethyca/fides/pull/4557)
- Custom privacy request field support for consent requests [#4546](https://github.com/ethyca/fides/pull/4546)
- Support GPP in privacy notices [#4554](https://github.com/ethyca/fides/pull/4554)

### Changed

- Redesigned nav bar for the admin UI [#4548](https://github.com/ethyca/fides/pull/4548)
- Fides.js GPP for US geographies now derives values from backend privacy notices [#4559](https://github.com/ethyca/fides/pull/4559)
- No longer generate the `vendors_disclosed` section of the TC string in `fides.js` [#4553](https://github.com/ethyca/fides/pull/4553)
- Changed consent management vendor add flow [#4550](https://github.com/ethyca/fides/pull/4550)

### Fixed

- Fixed an issue blocking Salesforce sandbox accounts from refreshing tokens [#4547](https://github.com/ethyca/fides/pull/4547)
- Fixed DSR zip packages to be unzippable on Windows [#4549](https://github.com/ethyca/fides/pull/4549)
- Fixed browser compatibility issues with Object.hasOwn [#4568](https://github.com/ethyca/fides/pull/4568)

### Developer Experience

- Switch to anyascii for unicode transliteration [#4550](https://github.com/ethyca/fides/pull/4564)

## [2.27.0](https://github.com/ethyca/fides/compare/2.26.0...2.27.0)

### Added

- Tooltip and styling for disabled rows in add multiple vendor view [#4498](https://github.com/ethyca/fides/pull/4498)
- Preliminary GPP support for US regions [#4498](https://github.com/ethyca/fides/pull/4504)
- Access and erasure support for Statsig Enterprise [#4429](https://github.com/ethyca/fides/pull/4429)
- New page for setting locations [#4517](https://github.com/ethyca/fides/pull/4517)
- New modal for setting granular locations [#4531](https://github.com/ethyca/fides/pull/4531)
- New page for setting regulations [#4530](https://github.com/ethyca/fides/pull/4530)
- Update fides.js to support multiple descriptions (banner, overlay) and render HTML descriptions [#4542](https://github.com/ethyca/fides/pull/4542)

### Fixed

- Fixed incorrect Compass button behavior in system form [#4508](https://github.com/ethyca/fides/pull/4508)
- Omit certain fields from system payload when empty [#4508](https://github.com/ethyca/fides/pull/4525)
- Fixed issues with Compass vendor selector behavior [#4521](https://github.com/ethyca/fides/pull/4521)
- Fixed an issue where the background overlay remained visible after saving consent preferences [#4515](https://github.com/ethyca/fides/pull/4515)
- Fixed system name being editable when editing GVL systems [#4533](https://github.com/ethyca/fides/pull/4533)
- Fixed an issue where a privacy policy link could not be removed from privacy experiences [#4542](https://github.com/ethyca/fides/pull/4542)

### Changed

- Upgrade to use Fideslang `3.0.0` and remove associated concepts [#4502](https://github.com/ethyca/fides/pull/4502)
- Model overhaul for saving privacy preferences and notices served [#4481](https://github.com/ethyca/fides/pull/4481)
- Moves served notice endpoints, consent reporting, purpose endpoints and TCF queries to plus [#4481](https://github.com/ethyca/fides/pull/4481)
- Moves served notice endpoints, consent reporting, and TCF queries to plus [#4481](https://github.com/ethyca/fides/pull/4481)
- Update frontend to account for changes to notices served and preferences saved APIs [#4518](https://github.com/ethyca/fides/pull/4518)
- `fides.js` now sets `supportsOOB` to `false` [#4516](https://github.com/ethyca/fides/pull/4516)
- Save consent method ("accept", "reject", "save", etc.) to `fides_consent` cookie as extra metadata [#4529](https://github.com/ethyca/fides/pull/4529)
- Allow CORS for privacy center `fides.js` and `fides-ext-gpp.js` endpoints
- Replace `GPP_EXT_PATH` env var in favor of a more flexible `FIDES_JS_BASE_URL` environment variable
- Change vendor add modal on consent configuration screen to use new vendor selector [#4532](https://github.com/ethyca/fides/pull/4532)
- Remove vendor add modal [#4535](https://github.com/ethyca/fides/pull/4535)

## [2.26.0](https://github.com/ethyca/fides/compare/2.25.0...main)

### Added

- Dynamic importing for GPP bundle [#4447](https://github.com/ethyca/fides/pull/4447)
- Paging to vendors in the TCF overlay [#4463](https://github.com/ethyca/fides/pull/4463)
- New purposes endpoint and indices to improve system lookups [#4452](https://github.com/ethyca/fides/pull/4452)
- Cypress tests for fides.js GPP extension [#4476](https://github.com/ethyca/fides/pull/4476)
- Add support for global TCF Purpose Overrides [#4464](https://github.com/ethyca/fides/pull/4464)
- TCF override management [#4484](https://github.com/ethyca/fides/pull/4484)
- Readonly consent management table and modal [#4456](https://github.com/ethyca/fides/pull/4456), [#4477](https://github.com/ethyca/fides/pull/4477)
- Access and erasure support for Gong [#4461](https://github.com/ethyca/fides/pull/4461)
- Add new UI for CSV consent reporting [#4488](https://github.com/ethyca/fides/pull/4488)
- Option to prevent the dismissal of the consent banner and modal [#4470](https://github.com/ethyca/fides/pull/4470)

### Changed

- Increased max number of preferences allowed in privacy preference API calls [#4469](https://github.com/ethyca/fides/pull/4469)
- Reduce size of tcf_consent payload in fides_consent cookie [#4480](https://github.com/ethyca/fides/pull/4480)
- Change log level for FidesUserPermission retrieval to `debug` [#4482](https://github.com/ethyca/fides/pull/4482)
- Remove Add Vendor button from the Manage your vendors page[#4509](https://github.com/ethyca/fides/pull/4509)

### Fixed

- Fix type errors when TCF vendors have no dataDeclaration [#4465](https://github.com/ethyca/fides/pull/4465)
- Fixed an error where editing an AC system would mistakenly lock it for GVL [#4471](https://github.com/ethyca/fides/pull/4471)
- Refactor custom Get Preferences function to occur after our CMP API initialization [#4466](https://github.com/ethyca/fides/pull/4466)
- Fix an error where a connector response value of None causes a DSR failure due to a missing value [#4483](https://github.com/ethyca/fides/pull/4483)
- Fixed system name being non-editable when locked for GVL [#4475](https://github.com/ethyca/fides/pull/4475)
- Fixed a bug with "null" values for retention period field on data uses [#4487](https://github.com/ethyca/fides/pull/4487)

## [2.25.0](https://github.com/ethyca/fides/compare/2.24.1...2.25.0)

### Added

- Stub for initial GPP support [#4431](https://github.com/ethyca/fides/pull/4431)
- Added confirmation modal on deleting a data use declaration [#4439](https://github.com/ethyca/fides/pull/4439)
- Added feature flag for separating system name and Compass vendor selector [#4437](https://github.com/ethyca/fides/pull/4437)
- Fire GPP events per spec [#4433](https://github.com/ethyca/fides/pull/4433)
- New override option `fides_tcf_gdpr_applies` for setting `gdprApplies` on the CMP API [#4453](https://github.com/ethyca/fides/pull/4453)

### Changed

- Improved bulk vendor adding table UX [#4425](https://github.com/ethyca/fides/pull/4425)
- Flexible legal basis for processing has a db default of True [#4434](https://github.com/ethyca/fides/pull/4434)
- Give contributor role access to config API, including cors origin updates [#4438](https://github.com/ethyca/fides/pull/4438)
- Disallow setting `*` and other non URL values for `security.cors_origins` config property via the API [#4438](https://github.com/ethyca/fides/pull/4438)
- Consent modal hides the opt-in/opt-out buttons if only one privacy notice is enabled [#4441](https://github.com/ethyca/fides/pull/4441)
- Initialize TCF stub earlier [#4453](https://github.com/ethyca/fides/pull/4453)
- Change focus outline color of form inputs [#4467](https://github.com/ethyca/fides/pull/4467)

### Fixed

- Fixed a bug where selected vendors in "configure consent" add vendor modal were unstyled [#4454](https://github.com/ethyca/fides/pull/4454)
- Use correct defaults when there is no associated preference in the cookie [#4451](https://github.com/ethyca/fides/pull/4451)
- IP Addresses behind load balancers for consent reporting [#4440](https://github.com/ethyca/fides/pull/4440)

## [2.24.1](https://github.com/ethyca/fides/compare/2.24.0...2.24.1)

### Added

- Logging when root user and client credentials are used [#4432](https://github.com/ethyca/fides/pull/4432)
- Allow for custom path at which to retrieve Fides override options [#4462](https://github.com/ethyca/fides/pull/4462)

### Changed

- Run fides with non-root user [#4421](https://github.com/ethyca/fides/pull/4421)

## [2.24.0](https://github.com/ethyca/fides/compare/2.23.3...2.24.0)

### Added

- Adds fides_disable_banner config option to Fides.js [#4378](https://github.com/ethyca/fides/pull/4378)
- Deletions that fail due to foreign key constraints will now be more clearly communicated [#4406](https://github.com/ethyca/fides/pull/4378)
- Added support for a custom get preferences API call provided through Fides.init [#4375](https://github.com/ethyca/fides/pull/4375)
- Hidden custom privacy request fields in the Privacy Center [#4370](https://github.com/ethyca/fides/pull/4370)
- Backend System-level Cookie Support [#4383](https://github.com/ethyca/fides/pull/4383)
- High Level Tracking of Compass System Sync [#4397](https://github.com/ethyca/fides/pull/4397)
- Erasure support for Qualtrics [#4371](https://github.com/ethyca/fides/pull/4371)
- Erasure support for Ada Chatbot [#4382](https://github.com/ethyca/fides/pull/4382)
- Erasure support for Typeform [#4366](https://github.com/ethyca/fides/pull/4366)
- Added notice that a system is GVL when adding/editing from system form [#4327](https://github.com/ethyca/fides/pull/4327)
- Added the ability to select the request types to enable per integration (for plus users) [#4374](https://github.com/ethyca/fides/pull/4374)
- Adds support for custom get experiences fn and custom patch notices served fn [#4410](https://github.com/ethyca/fides/pull/4410)
- Adds more granularity to tracking consent method, updates custom savePreferencesFn and FidesUpdated event to take consent method [#4419](https://github.com/ethyca/fides/pull/4419)

### Changed

- Add filtering and pagination to bulk vendor add table [#4351](https://github.com/ethyca/fides/pull/4351)
- Determine if the TCF overlay needs to surface based on backend calculated version hash [#4356](https://github.com/ethyca/fides/pull/4356)
- Moved Experiences and Preferences endpoints to Plus to take advantage of dynamic GVL [#4367](https://github.com/ethyca/fides/pull/4367)
- Add legal bases to Special Purpose schemas on the backend for display [#4387](https://github.com/ethyca/fides/pull/4387)
- "is_service_specific" default updated when building TC strings on the backend [#4377](https://github.com/ethyca/fides/pull/4377)
- "isServiceSpecific" default updated when building TC strings on the frontend [#4384](https://github.com/ethyca/fides/pull/4384)
- Redact cli, database, and redis configuration information from GET api/v1/config API request responses. [#4379](https://github.com/ethyca/fides/pull/4379)
- Button ordering in fides.js UI [#4407](https://github.com/ethyca/fides/pull/4407)
- Add different classnames to consent buttons for easier selection [#4411](https://github.com/ethyca/fides/pull/4411)
- Updates default consent preference to opt-out for TCF when fides_string exists [#4430](https://github.com/ethyca/fides/pull/4430)

### Fixed

- Persist bulk system add filter modal state [#4412](https://github.com/ethyca/fides/pull/4412)
- Fixing labels for request type field [#4414](https://github.com/ethyca/fides/pull/4414)
- User preferences from cookie should always override experience preferences [#4405](https://github.com/ethyca/fides/pull/4405)
- Allow fides_consent cookie to be set from a subdirectory [#4426](https://github.com/ethyca/fides/pull/4426)

### Security

-- Use a more cryptographically secure random function for security code generation

## [2.23.3](https://github.com/ethyca/fides/compare/2.23.2...2.23.3)

### Fixed

- Fix button arrangment and spacing for TCF and non-TCF consent overlay banner and modal [#4391](https://github.com/ethyca/fides/pull/4391)
- Replaced h1 element with div to use exisitng fides styles in consent modal [#4399](https://github.com/ethyca/fides/pull/4399)
- Fixed privacy policy alignment for non-TCF consent overlay banner and modal [#4403](https://github.com/ethyca/fides/pull/4403)
- Fix dynamic class name for TCF-variant of consent banner [#4404](https://github.com/ethyca/fides/pull/4403)

### Security

-- Fix an HTML Injection vulnerability in DSR Packages

## [2.23.2](https://github.com/ethyca/fides/compare/2.23.1...2.23.2)

### Fixed

- Fixed fides.css to vary banner width based on tcf [[#4381](https://github.com/ethyca/fides/issues/4381)]

## [2.23.1](https://github.com/ethyca/fides/compare/2.23.0...2.23.1)

### Changed

- Refactor Fides.js embedded modal to not use A11y dialog [#4355](https://github.com/ethyca/fides/pull/4355)
- Only call `FidesUpdated` when a preference has been saved, not during initialization [#4365](https://github.com/ethyca/fides/pull/4365)
- Updated double toggle styling in favor of single toggles with a radio group to select legal basis [#4376](https://github.com/ethyca/fides/pull/4376)

### Fixed

- Handle invalid `fides_string` when passed in as an override [#4350](https://github.com/ethyca/fides/pull/4350)
- Bug where vendor opt-ins would not initialize properly based on a `fides_string` in the TCF overlay [#4368](https://github.com/ethyca/fides/pull/4368)

## [2.23.0](https://github.com/ethyca/fides/compare/2.22.1...2.23.0)

### Added

- Added support for 3 additional config variables in Fides.js: fidesEmbed, fidesDisableSaveApi, and fidesTcString [#4262](https://github.com/ethyca/fides/pull/4262)
- Added support for fidesEmbed, fidesDisableSaveApi, and fidesTcString to be passed into Fides.js via query param, cookie, or window object [#4297](https://github.com/ethyca/fides/pull/4297)
- New privacy center environment variables `FIDES_PRIVACY_CENTER__IS_FORCED_TCF` which can make the privacy center always return the TCF bundle (`fides-tcf.js`) [#4312](https://github.com/ethyca/fides/pull/4312)
- Added a `FidesUIChanged` event to Fides.js to track when user preferences change without being saved [#4314](https://github.com/ethyca/fides/pull/4314) and [#4253](https://github.com/ethyca/fides/pull/4253)
- Add AC Systems to the TCF Overlay under Vendor Consents section [#4266](https://github.com/ethyca/fides/pull/4266/)
- Added bulk system/vendor creation component [#4309](https://github.com/ethyca/fides/pull/4309/)
- Support for passing in an AC string as part of a fides string for the TCF overlay [#4308](https://github.com/ethyca/fides/pull/4308)
- Added support for overriding the save user preferences API call with a custom fn provided through Fides.init [#4318](https://github.com/ethyca/fides/pull/4318)
- Return AC strings in GET Privacy Experience meta and allow saving preferences against AC strings [#4295](https://github.com/ethyca/fides/pull/4295)
- New GET Privacy Experience Meta Endpoint [#4328](https://github.com/ethyca/fides/pull/4328)
- Access and erasure support for SparkPost [#4328](https://github.com/ethyca/fides/pull/4238)
- Access and erasure support for Iterate [#4332](https://github.com/ethyca/fides/pull/4332)
- SSH Support for MySQL connections [#4310](https://github.com/ethyca/fides/pull/4310)
- Added served notice history IDs to the TCF privacy preference API calls [#4161](https://github.com/ethyca/fides/pull/4161)

### Fixed

- Cleans up CSS for fidesEmbed mode [#4306](https://github.com/ethyca/fides/pull/4306)
- Stacks that do not have any purposes will no longer render an empty purpose block [#4278](https://github.com/ethyca/fides/pull/4278)
- Forcing hidden sections to use display none [#4299](https://github.com/ethyca/fides/pull/4299)
- Handles Hubspot requiring and email to be formatted as email when processing an erasure [#4322](https://github.com/ethyca/fides/pull/4322)
- Minor CSS improvements for the consent/TCF banners and modals [#4334](https://github.com/ethyca/fides/pull/4334)
- Consistent font sizes for labels in the system form and data use forms in the Admin UI [#4346](https://github.com/ethyca/fides/pull/4346)
- Bug where not all system forms would appear to save when used with Compass [#4347](https://github.com/ethyca/fides/pull/4347)
- Restrict TCF Privacy Experience Config if TCF is disabled [#4348](https://github.com/ethyca/fides/pull/4348)
- Removes overflow styling for embedded modal in Fides.js [#4345](https://github.com/ethyca/fides/pull/4345)

### Changed

- Derive cookie storage info, privacy policy and legitimate interest disclosure URLs, and data retention data from the data map instead of directly from gvl.json [#4286](https://github.com/ethyca/fides/pull/4286)
- Updated TCF Version for backend consent reporting [#4305](https://github.com/ethyca/fides/pull/4305)
- Update Version Hash Contents [#4313](https://github.com/ethyca/fides/pull/4313)
- Change vendor selector on system information form to typeahead[#4333](https://github.com/ethyca/fides/pull/4333)
- Updates experience API calls from Fides.js to include new meta field [#4335](https://github.com/ethyca/fides/pull/4335)

## [2.22.1](https://github.com/ethyca/fides/compare/2.22.0...2.22.1)

### Added

- Custom fields are now included in system history change tracking [#4294](https://github.com/ethyca/fides/pull/4294)

### Security

- Added hostname checks for external SaaS connector URLs [CVE-2023-46124](https://github.com/ethyca/fides/security/advisories/GHSA-jq3w-9mgf-43m4)
- Use a Pydantic URL type for privacy policy URLs [CVE-2023-46126](https://github.com/ethyca/fides/security/advisories/GHSA-fgjj-5jmr-gh83)
- Remove the CONFIG_READ scope from the Viewer role [CVE-2023-46125](https://github.com/ethyca/fides/security/advisories/GHSA-rjxg-rpg3-9r89)

## [2.22.0](https://github.com/ethyca/fides/compare/2.21.0...2.22.0)

### Added

- Added an option to link to vendor tab from an experience config description [#4191](https://github.com/ethyca/fides/pull/4191)
- Added two toggles for vendors in the TCF overlay, one for Consent, and one for Legitimate Interest [#4189](https://github.com/ethyca/fides/pull/4189)
- Added two toggles for purposes in the TCF overlay, one for Consent, and one for Legitimate Interest [#4234](https://github.com/ethyca/fides/pull/4234)
- Added support for new TCF-related fields on `System` and `PrivacyDeclaration` models [#4228](https://github.com/ethyca/fides/pull/4228)
- Support for AC string to `fides-tcf` [#4244](https://github.com/ethyca/fides/pull/4244)
- Support for `gvl` prefixed vendor IDs [#4247](https://github.com/ethyca/fides/pull/4247)

### Changed

- Removed `TCF_ENABLED` environment variable from the privacy center in favor of dynamically figuring out which `fides-js` bundle to send [#4131](https://github.com/ethyca/fides/pull/4131)
- Updated copy of info boxes on each TCF tab [#4191](https://github.com/ethyca/fides/pull/4191)
- Clarified messages for error messages presented during connector upload [#4198](https://github.com/ethyca/fides/pull/4198)
- Refactor legal basis dimension regarding how TCF preferences are saved and how the experience is built [#4201](https://github.com/ethyca/fides/pull/4201/)
- Add saving privacy preferences via a TC string [#4221](https://github.com/ethyca/fides/pull/4221)
- Updated fides server to use an environment variable for turning TCF on and off [#4220](https://github.com/ethyca/fides/pull/4220)
- Update frontend to use new legal basis dimension on vendors [#4216](https://github.com/ethyca/fides/pull/4216)
- Updated privacy center patch preferences call to handle updated API response [#4235](https://github.com/ethyca/fides/pull/4235)
- Added our CMP ID [#4233](https://github.com/ethyca/fides/pull/4233)
- Allow Admin UI users to turn on Configure Consent flag [#4246](https://github.com/ethyca/fides/pull/4246)
- Styling improvements for the fides.js consent banners and modals [#4222](https://github.com/ethyca/fides/pull/4222)
- Update frontend to handle updated Compass schema [#4254](https://github.com/ethyca/fides/pull/4254)
- Assume Universal Vendor ID usage in TC String translation [#4256](https://github.com/ethyca/fides/pull/4256)
- Changed vendor form on configuring consent page to use two-part selection for consent uses [#4251](https://github.com/ethyca/fides/pull/4251)
- Updated system form to have new TCF fields [#4271](https://github.com/ethyca/fides/pull/4271)
- Vendors disclosed string is now narrowed to only the vendors shown in the UI, not the whole GVL [#4250](https://github.com/ethyca/fides/pull/4250)
- Changed naming convention "fides_string" instead of "tc_string" for developer friendly consent API's [#4267](https://github.com/ethyca/fides/pull/4267)

### Fixed

- TCF overlay can initialize its consent preferences from a cookie [#4124](https://github.com/ethyca/fides/pull/4124)
- Various improvements to the TCF modal such as vendor storage disclosures, vendor counts, privacy policies, etc. [#4167](https://github.com/ethyca/fides/pull/4167)
- An issue where Braze could not mask an email due to formatting [#4187](https://github.com/ethyca/fides/pull/4187)
- An issue where email was not being overridden correctly for Braze and Domo [#4196](https://github.com/ethyca/fides/pull/4196)
- Use `stdRetention` when there is not a specific value for a purpose's data retention [#4199](https://github.com/ethyca/fides/pull/4199)
- Updating the unflatten_dict util to accept flattened dict values [#4200](https://github.com/ethyca/fides/pull/4200)
- Minor CSS styling fixes for the consent modal [#4252](https://github.com/ethyca/fides/pull/4252)
- Additional styling fixes for issues caused by a CSS reset [#4268](https://github.com/ethyca/fides/pull/4268)
- Bug where vendor legitimate interests would not be set unless vendor consents were first set [#4250](https://github.com/ethyca/fides/pull/4250)
- Vendor count over-counting in TCF overlay [#4275](https://github.com/ethyca/fides/pull/4275)

## [2.21.0](https://github.com/ethyca/fides/compare/2.20.2...2.21.0)

### Added

- "Add a vendor" flow to configuring consent page [#4107](https://github.com/ethyca/fides/pull/4107)
- Initial TCF Backend Support [#3804](https://github.com/ethyca/fides/pull/3804)
- Add initial layer to TCF modal [#3956](https://github.com/ethyca/fides/pull/3956)
- Support for rendering in the TCF modal whether or not a vendor is part of the GVL [#3972](https://github.com/ethyca/fides/pull/3972)
- Features and legal bases dropdown for TCF modal [#3995](https://github.com/ethyca/fides/pull/3995)
- TCF CMP stub API [#4000](https://github.com/ethyca/fides/pull/4000)
- Fides-js can now display preliminary TCF data [#3879](https://github.com/ethyca/fides/pull/3879)
- Fides-js can persist TCF preferences to the backend [#3887](https://github.com/ethyca/fides/pull/3887)
- TCF modal now supports setting legitimate interest fields [#4037](https://github.com/ethyca/fides/pull/4037)
- Embed the GVL in the GET Experiences response [#4143](https://github.com/ethyca/fides/pull/4143)
- Button to view how many vendors and to open the vendor tab in the TCF modal [#4144](https://github.com/ethyca/fides/pull/4144)
- "Edit vendor" flow to configuring consent page [#4162](https://github.com/ethyca/fides/pull/4162)
- TCF overlay description updates [#4051] https://github.com/ethyca/fides/pull/4151
- Added developer-friendly TCF information under Experience meta [#4160](https://github.com/ethyca/fides/pull/4160/)
- Added fides.css customization for Plus users [#4136](https://github.com/ethyca/fides/pull/4136)

### Changed

- Added further config options to customize the privacy center [#4090](https://github.com/ethyca/fides/pull/4090)
- CORS configuration page [#4073](https://github.com/ethyca/fides/pull/4073)
- Refactored `fides.js` components so that they can take data structures that are not necessarily privacy notices [#3870](https://github.com/ethyca/fides/pull/3870)
- Use hosted GVL.json from the backend [#4159](https://github.com/ethyca/fides/pull/4159)
- Features and Special Purposes in the TCF modal do not render toggles [#4139](https://github.com/ethyca/fides/pull/4139)
- Moved the initial TCF layer to the banner [#4142](https://github.com/ethyca/fides/pull/4142)
- Misc copy changes for the system history table and modal [#4146](https://github.com/ethyca/fides/pull/4146)

### Fixed

- Allows CDN to cache empty experience responses from fides.js API [#4113](https://github.com/ethyca/fides/pull/4113)
- Fixed `identity_special_purpose` unique constraint definition [#4174](https://github.com/ethyca/fides/pull/4174/files)

## [2.20.2](https://github.com/ethyca/fides/compare/2.20.1...2.20.2)

### Fixed

- added version_added, version_deprecated, and replaced_by to data use, data subject, and data category APIs [#4135](https://github.com/ethyca/fides/pull/4135)
- Update fides.js to not fetch experience client-side if pre-fetched experience is empty [#4149](https://github.com/ethyca/fides/pull/4149)
- Erasure privacy requests now pause for input if there are any manual process integrations [#4115](https://github.com/ethyca/fides/pull/4115)
- Caching the values of authorization_required and user_guide on the connector templates to improve performance [#4128](https://github.com/ethyca/fides/pull/4128)

## [2.20.1](https://github.com/ethyca/fides/compare/2.20.0...2.20.1)

### Fixed

- Avoid un-optimized query pattern in bulk `GET /system` endpoint [#4120](https://github.com/ethyca/fides/pull/4120)

## [2.20.0](https://github.com/ethyca/fides/compare/2.19.1...2.20.0)

### Added

- Initial page for configuring consent [#4069](https://github.com/ethyca/fides/pull/4069)
- Vendor cookie table for configuring consent [#4082](https://github.com/ethyca/fides/pull/4082)

### Changed

- Refactor how multiplatform builds are handled [#4024](https://github.com/ethyca/fides/pull/4024)
- Added new Performance-related nox commands and included them as part of the CI suite [#3997](https://github.com/ethyca/fides/pull/3997)
- Added dictionary suggestions for data uses [4035](https://github.com/ethyca/fides/pull/4035)
- Privacy notice regions now render human readable names instead of country codes [#4029](https://github.com/ethyca/fides/pull/4029)
- Privacy notice templates are disabled by default [#4010](https://github.com/ethyca/fides/pull/4010)
- Added optional "skip_processing" flag to collections for DSR processing [#4047](https://github.com/ethyca/fides/pull/4047)
- Admin UI now shows all privacy notices with an indicator of whether they apply to any systems [#4010](https://github.com/ethyca/fides/pull/4010)
- Add case-insensitive privacy experience region filtering [#4058](https://github.com/ethyca/fides/pull/4058)
- Adds check for fetch before loading fetch polyfill for fides.js [#4074](https://github.com/ethyca/fides/pull/4074)
- Updated to support Fideslang 2.0, including data migrations [#3933](https://github.com/ethyca/fides/pull/3933)
- Disable notices that are not systems applicable to support new UI [#4094](https://github.com/ethyca/fides/issues/4094)

### Fixed

- Ensures that fides.js toggles are not hidden by other CSS libs [#4075](https://github.com/ethyca/fides/pull/4075)
- Migrate system > meta > vendor > id to system > meta [#4088](https://github.com/ethyca/fides/pull/4088)
- Enable toggles in various tables now render an error toast if an error occurs [#4095](https://github.com/ethyca/fides/pull/4095)
- Fixed a bug where an unsaved changes notification modal would appear even without unsaved changes [#4095](https://github.com/ethyca/fides/pull/4070)

## [2.19.1](https://github.com/ethyca/fides/compare/2.19.0...2.19.1)

### Fixed

- re-enable custom fields for new data use form [#4050](https://github.com/ethyca/fides/pull/4050)
- fix issue with saving source and destination systems [#4065](https://github.com/ethyca/fides/pull/4065)

### Added

- System history UI with diff modal [#4021](https://github.com/ethyca/fides/pull/4021)
- Relax system legal basis for transfers to be any string [#4049](https://github.com/ethyca/fides/pull/4049)

## [2.19.0](https://github.com/ethyca/fides/compare/2.18.0...2.19.0)

### Added

- Add dictionary suggestions [#3937](https://github.com/ethyca/fides/pull/3937), [#3988](https://github.com/ethyca/fides/pull/3988)
- Added new endpoints for healthchecks [#3947](https://github.com/ethyca/fides/pull/3947)
- Added vendor list dropdown [#3857](https://github.com/ethyca/fides/pull/3857)
- Access support for Adobe Sign [#3504](https://github.com/ethyca/fides/pull/3504)

### Fixed

- Fixed issue when generating masked values for invalid data paths [#3906](https://github.com/ethyca/fides/pull/3906)
- Code reload now works when running `nox -s dev` [#3914](https://github.com/ethyca/fides/pull/3914)
- Reduce verbosity of privacy center logging further [#3915](https://github.com/ethyca/fides/pull/3915)
- Resolved an issue where the integration dropdown input lost focus during typing. [#3917](https://github.com/ethyca/fides/pull/3917)
- Fixed dataset issue that was preventing the Vend connector from loading during server startup [#3923](https://github.com/ethyca/fides/pull/3923)
- Adding version check to version-dependent migration script [#3951](https://github.com/ethyca/fides/pull/3951)
- Fixed a bug where some fields were not saving correctly on the system form [#3975](https://github.com/ethyca/fides/pull/3975)
- Changed "retention period" field in privacy declaration form from number input to text input [#3980](https://github.com/ethyca/fides/pull/3980)
- Fixed issue where unsaved changes modal appears incorrectly [#4005](https://github.com/ethyca/fides/pull/4005)
- Fixed banner resurfacing after user consent for pre-fetch experience [#4009](https://github.com/ethyca/fides/pull/4009)

### Changed

- Systems and Privacy Declaration schema and data migration to support the Dictionary [#3901](https://github.com/ethyca/fides/pull/3901)
- The integration search dropdown is now case-insensitive [#3916](https://github.com/ethyca/fides/pull/3916)
- Removed deprecated fields from the taxonomy editor [#3909](https://github.com/ethyca/fides/pull/3909)
- Bump PyMSSQL version and remove workarounds [#3996](https://github.com/ethyca/fides/pull/3996)
- Removed reset suggestions button [#4007](https://github.com/ethyca/fides/pull/4007)
- Admin ui supports fides cloud config API [#4034](https://github.com/ethyca/fides/pull/4034)

### Security

- Resolve custom integration upload RCE vulnerability [CVE-2023-41319](https://github.com/ethyca/fides/security/advisories/GHSA-p6p2-qq95-vq5h)

## [2.18.0](https://github.com/ethyca/fides/compare/2.17.0...2.18.0)

### Added

- Additional consent reporting calls from `fides-js` [#3845](https://github.com/ethyca/fides/pull/3845)
- Additional consent reporting calls from privacy center [#3847](https://github.com/ethyca/fides/pull/3847)
- Access support for Recurly [#3595](https://github.com/ethyca/fides/pull/3595)
- HTTP Logging for the Privacy Center [#3783](https://github.com/ethyca/fides/pull/3783)
- UI support for OAuth2 authorization flow [#3819](https://github.com/ethyca/fides/pull/3819)
- Changes in the `data` directory now trigger a server reload (for local development) [#3874](https://github.com/ethyca/fides/pull/3874)

### Fixed

- Fix datamap zoom for low system counts [#3835](https://github.com/ethyca/fides/pull/3835)
- Fixed connector forms with external dataset reference fields [#3873](https://github.com/ethyca/fides/pull/3873)
- Fix ability to make server side API calls from privacy-center [#3895](https://github.com/ethyca/fides/pull/3895)

### Changed

- Simplified the file structure for HTML DSR packages [#3848](https://github.com/ethyca/fides/pull/3848)
- Simplified the database health check to improve `/health` performance [#3884](https://github.com/ethyca/fides/pull/3884)
- Changed max width of form components in "system information" form tab [#3864](https://github.com/ethyca/fides/pull/3864)
- Remove manual system selection screen [#3865](https://github.com/ethyca/fides/pull/3865)
- System and integration identifiers are now auto-generated [#3868](https://github.com/ethyca/fides/pull/3868)

## [2.17.0](https://github.com/ethyca/fides/compare/2.16.0...2.17.0)

### Added

- Tab component for `fides-js` [#3782](https://github.com/ethyca/fides/pull/3782)
- Added toast for successfully linking an existing integration to a system [#3826](https://github.com/ethyca/fides/pull/3826)
- Various other UI components for `fides-js` to support upcoming TCF modal [#3803](https://github.com/ethyca/fides/pull/3803)
- Allow items in taxonomy to be enabled or disabled [#3844](https://github.com/ethyca/fides/pull/3844)

### Developer Experience

- Changed where db-dependent routers were imported to avoid dependency issues [#3741](https://github.com/ethyca/fides/pull/3741)

### Changed

- Bumped supported Python versions to `3.10.12`, `3.9.17`, and `3.8.17` [#3733](https://github.com/ethyca/fides/pull/3733)
- Logging Updates [#3758](https://github.com/ethyca/fides/pull/3758)
- Add polyfill service to fides-js route [#3759](https://github.com/ethyca/fides/pull/3759)
- Show/hide integration values [#3775](https://github.com/ethyca/fides/pull/3775)
- Sort system cards alphabetically by name on "View systems" page [#3781](https://github.com/ethyca/fides/pull/3781)
- Update admin ui to use new integration delete route [#3785](https://github.com/ethyca/fides/pull/3785)
- Pinned `pymssql` and `cython` dependencies to avoid build issues on ARM machines [#3829](https://github.com/ethyca/fides/pull/3829)

### Removed

- Removed "Custom field(s) successfully saved" toast [#3779](https://github.com/ethyca/fides/pull/3779)

### Added

- Record when consent is served [#3777](https://github.com/ethyca/fides/pull/3777)
- Add an `active` property to taxonomy elements [#3784](https://github.com/ethyca/fides/pull/3784)
- Erasure support for Heap [#3599](https://github.com/ethyca/fides/pull/3599)

### Fixed

- Privacy notice UI's list of possible regions now matches the backend's list [#3787](https://github.com/ethyca/fides/pull/3787)
- Admin UI "property does not existing" build issue [#3831](https://github.com/ethyca/fides/pull/3831)
- Flagging sensitive inputs as passwords to mask values during entry [#3843](https://github.com/ethyca/fides/pull/3843)

## [2.16.0](https://github.com/ethyca/fides/compare/2.15.1...2.16.0)

### Added

- Empty state for when there are no relevant privacy notices in the privacy center [#3640](https://github.com/ethyca/fides/pull/3640)
- GPC indicators in fides-js banner and modal [#3673](https://github.com/ethyca/fides/pull/3673)
- Include `data_use` and `data_category` metadata in `upload` of access results [#3674](https://github.com/ethyca/fides/pull/3674)
- Add enable/disable toggle to integration tab [#3593] (https://github.com/ethyca/fides/pull/3593)

### Fixed

- Render linebreaks in the Fides.js overlay descriptions, etc. [#3665](https://github.com/ethyca/fides/pull/3665)
- Broken link to Fides docs site on the About Fides page in Admin UI [#3643](https://github.com/ethyca/fides/pull/3643)
- Add Systems Applicable Filter to Privacy Experience List [#3654](https://github.com/ethyca/fides/pull/3654)
- Privacy center and fides-js now pass in `Unescape-Safestr` as a header so that special characters can be rendered properly [#3706](https://github.com/ethyca/fides/pull/3706)
- Fixed ValidationError for saving PrivacyPreferences [#3719](https://github.com/ethyca/fides/pull/3719)
- Fixed issue preventing ConnectionConfigs with duplicate names from saving [#3770](https://github.com/ethyca/fides/pull/3770)
- Fixed creating and editing manual integrations [#3772](https://github.com/ethyca/fides/pull/3772)
- Fix lingering integration artifacts by cascading deletes from System [#3771](https://github.com/ethyca/fides/pull/3771)

### Developer Experience

- Reorganized some `api.api.v1` code to avoid circular dependencies on `quickstart` [#3692](https://github.com/ethyca/fides/pull/3692)
- Treat underscores as special characters in user passwords [#3717](https://github.com/ethyca/fides/pull/3717)
- Allow Privacy Notices banner and modal to scroll as needed [#3713](https://github.com/ethyca/fides/pull/3713)
- Make malicious url test more robust to environmental differences [#3748](https://github.com/ethyca/fides/pull/3748)
- Ignore type checker on click decorators to bypass known issue with `click` version `8.1.4` [#3746](https://github.com/ethyca/fides/pull/3746)

### Changed

- Moved GPC preferences slightly earlier in Fides.js lifecycle [#3561](https://github.com/ethyca/fides/pull/3561)
- Changed results from clicking "Test connection" to be a toast instead of statically displayed on the page [#3700](https://github.com/ethyca/fides/pull/3700)
- Moved "management" tab from nav into settings icon in top right [#3701](https://github.com/ethyca/fides/pull/3701)
- Remove name and description fields from integration form [#3684](https://github.com/ethyca/fides/pull/3684)
- Update EU PrivacyNoticeRegion codes and allow experience filtering to drop back to country filtering if region not found [#3630](https://github.com/ethyca/fides/pull/3630)
- Fields with default fields are now flagged as required in the front-end [#3694](https://github.com/ethyca/fides/pull/3694)
- In "view systems", system cards can now be clicked and link to that system's `configure/[id]` page [#3734](https://github.com/ethyca/fides/pull/3734)
- Enable privacy notice and privacy experience feature flags by default [#3773](https://github.com/ethyca/fides/pull/3773)

### Security

- Resolve Zip bomb file upload vulnerability [CVE-2023-37480](https://github.com/ethyca/fides/security/advisories/GHSA-g95c-2jgm-hqc6)
- Resolve SVG bomb (billion laughs) file upload vulnerability [CVE-2023-37481](https://github.com/ethyca/fides/security/advisories/GHSA-3rw2-wfc8-wmj5)

## [2.15.1](https://github.com/ethyca/fides/compare/2.15.0...2.15.1)

### Added

- Set `sslmode` to `prefer` if connecting to Redshift via ssh [#3685](https://github.com/ethyca/fides/pull/3685)

### Changed

- Privacy center action cards are now able to expand to accommodate longer text [#3669](https://github.com/ethyca/fides/pull/3669)
- Update integration endpoint permissions [#3707](https://github.com/ethyca/fides/pull/3707)

### Fixed

- Handle names with a double underscore when processing access and erasure requests [#3688](https://github.com/ethyca/fides/pull/3688)
- Allow Privacy Notices banner and modal to scroll as needed [#3713](https://github.com/ethyca/fides/pull/3713)

### Security

- Resolve path traversal vulnerability in webserver API [CVE-2023-36827](https://github.com/ethyca/fides/security/advisories/GHSA-r25m-cr6v-p9hq)

## [2.15.0](https://github.com/ethyca/fides/compare/2.14.1...2.15.0)

### Added

- Privacy center can now render its consent values based on Privacy Notices and Privacy Experiences [#3411](https://github.com/ethyca/fides/pull/3411)
- Add Google Tag Manager and Privacy Center ENV vars to sample app [#2949](https://github.com/ethyca/fides/pull/2949)
- Add `notice_key` field to Privacy Notice UI form [#3403](https://github.com/ethyca/fides/pull/3403)
- Add `identity` query param to the consent reporting API view [#3418](https://github.com/ethyca/fides/pull/3418)
- Use `rollup-plugin-postcss` to bundle and optimize the `fides.js` components CSS [#3411](https://github.com/ethyca/fides/pull/3411)
- Dispatch Fides.js lifecycle events on window (FidesInitialized, FidesUpdated) and cross-publish to Fides.gtm() integration [#3411](https://github.com/ethyca/fides/pull/3411)
- Added the ability to use custom CAs with Redis via TLS [#3451](https://github.com/ethyca/fides/pull/3451)
- Add default experience configs on startup [#3449](https://github.com/ethyca/fides/pull/3449)
- Load default privacy notices on startup [#3401](https://github.com/ethyca/fides/pull/3401)
- Add ability for users to pass in additional parameters for application database connection [#3450](https://github.com/ethyca/fides/pull/3450)
- Load default privacy notices on startup [#3401](https://github.com/ethyca/fides/pull/3401/files)
- Add ability for `fides-js` to make API calls to Fides [#3411](https://github.com/ethyca/fides/pull/3411)
- `fides-js` banner is now responsive across different viewport widths [#3411](https://github.com/ethyca/fides/pull/3411)
- Add ability to close `fides-js` banner and modal via a button or ESC [#3411](https://github.com/ethyca/fides/pull/3411)
- Add ability to open the `fides-js` modal from a link on the host site [#3411](https://github.com/ethyca/fides/pull/3411)
- GPC preferences are automatically applied via `fides-js` [#3411](https://github.com/ethyca/fides/pull/3411)
- Add new dataset route that has additional filters [#3558](https://github.com/ethyca/fides/pull/3558)
- Update dataset dropdown to use new api filter [#3565](https://github.com/ethyca/fides/pull/3565)
- Filter out saas datasets from the rest of the UI [#3568](https://github.com/ethyca/fides/pull/3568)
- Included optional env vars to have postgres or Redshift connected via bastion host [#3374](https://github.com/ethyca/fides/pull/3374/)
- Support for acknowledge button for notice-only Privacy Notices and to disable toggling them off [#3546](https://github.com/ethyca/fides/pull/3546)
- HTML format for privacy request storage destinations [#3427](https://github.com/ethyca/fides/pull/3427)
- Persistent message showing result and timestamp of last integration test to "Integrations" tab in system view [#3628](https://github.com/ethyca/fides/pull/3628)
- Access and erasure support for SurveyMonkey [#3590](https://github.com/ethyca/fides/pull/3590)
- New Cookies Table for storing cookies associated with systems and privacy declarations [#3572](https://github.com/ethyca/fides/pull/3572)
- `fides-js` and privacy center now delete cookies associated with notices that were opted out of [#3569](https://github.com/ethyca/fides/pull/3569)
- Cookie input field on system data use tab [#3571](https://github.com/ethyca/fides/pull/3571)

### Fixed

- Fix sample app `DATABASE_*` ENV vars for backwards compatibility [#3406](https://github.com/ethyca/fides/pull/3406)
- Fix overlay rendering issue by finding/creating a dedicated parent element for Preact [#3397](https://github.com/ethyca/fides/pull/3397)
- Fix the sample app privacy center link to be configurable [#3409](https://github.com/ethyca/fides/pull/3409)
- Fix CLI output showing a version warning for Snowflake [#3434](https://github.com/ethyca/fides/pull/3434)
- Flaky custom field Cypress test on systems page [#3408](https://github.com/ethyca/fides/pull/3408)
- Fix NextJS errors & warnings for Cookie House sample app [#3411](https://github.com/ethyca/fides/pull/3411)
- Fix bug where `fides-js` toggles were not reflecting changes from rejecting or accepting all notices [#3522](https://github.com/ethyca/fides/pull/3522)
- Remove the `fides-js` banner from tab order when it is hidden and move the overlay components to the top of the tab order. [#3510](https://github.com/ethyca/fides/pull/3510)
- Fix bug where `fides-js` toggle states did not always initialize properly [#3597](https://github.com/ethyca/fides/pull/3597)
- Fix race condition with consent modal link rendering [#3521](https://github.com/ethyca/fides/pull/3521)
- Hide custom fields section when there are no custom fields created [#3554](https://github.com/ethyca/fides/pull/3554)
- Disable connector dropdown in integration tab on save [#3552](https://github.com/ethyca/fides/pull/3552)
- Handles an edge case for non-existent identities with the Kustomer API [#3513](https://github.com/ethyca/fides/pull/3513)
- remove the configure privacy request tile from the home screen [#3555](https://github.com/ethyca/fides/pull/3555)
- Updated Privacy Experience Safe Strings Serialization [#3600](https://github.com/ethyca/fides/pull/3600/)
- Only create default experience configs on startup, not update [#3605](https://github.com/ethyca/fides/pull/3605)
- Update to latest asyncpg dependency to avoid build error [#3614](https://github.com/ethyca/fides/pull/3614)
- Fix bug where editing a data use on a system could delete existing data uses [#3627](https://github.com/ethyca/fides/pull/3627)
- Restrict Privacy Center debug logging to development-only [#3638](https://github.com/ethyca/fides/pull/3638)
- Fix bug where linking an integration would not update the tab when creating a new system [#3662](https://github.com/ethyca/fides/pull/3662)
- Fix dataset yaml not properly reflecting the dataset in the dropdown of system integrations tab [#3666](https://github.com/ethyca/fides/pull/3666)
- Fix privacy notices not being able to be edited via the UI after the addition of the `cookies` field [#3670](https://github.com/ethyca/fides/pull/3670)
- Add a transform in the case of `null` name fields in privacy declarations for the data use forms [#3683](https://github.com/ethyca/fides/pull/3683)

### Changed

- Enabled Privacy Experience beta flag [#3364](https://github.com/ethyca/fides/pull/3364)
- Reorganize CLI Command Source Files [#3491](https://github.com/ethyca/fides/pull/3491)
- Removed ExperienceConfig.delivery_mechanism constraint [#3387](https://github.com/ethyca/fides/pull/3387)
- Updated privacy experience UI forms to reflect updated experience config fields [#3402](https://github.com/ethyca/fides/pull/3402)
- Use a venv in the Dockerfile for installing Python deps [#3452](https://github.com/ethyca/fides/pull/3452)
- Bump SlowAPI Version [#3456](https://github.com/ethyca/fides/pull/3456)
- Bump Psycopg2-binary Version [#3473](https://github.com/ethyca/fides/pull/3473)
- Reduced duplication between PrivacyExperience and PrivacyExperienceConfig [#3470](https://github.com/ethyca/fides/pull/3470)
- Update privacy centre email and phone validation to allow for both to be blank [#3432](https://github.com/ethyca/fides/pull/3432)
- Moved connection configuration into the system portal [#3407](https://github.com/ethyca/fides/pull/3407)
- Update `fideslang` to `1.4.1` to allow arbitrary nested metadata on `System`s and `Dataset`s `meta` property [#3463](https://github.com/ethyca/fides/pull/3463)
- Remove form validation to allow both email & phone inputs for consent requests [#3529](https://github.com/ethyca/fides/pull/3529)
- Removed dataset dropdown from saas connector configuration [#3563](https://github.com/ethyca/fides/pull/3563)
- Removed `pyodbc` in favor of `pymssql` for handling SQL Server connections [#3435](https://github.com/ethyca/fides/pull/3435)
- Only create a PrivacyRequest when saving consent if at least one notice has system-wide enforcement [#3626](https://github.com/ethyca/fides/pull/3626)
- Increased the character limit for the `SafeStr` type from 500 to 32000 [#3647](https://github.com/ethyca/fides/pull/3647)
- Changed "connection" to "integration" on system view and edit pages [#3659](https://github.com/ethyca/fides/pull/3659)

### Developer Experience

- Add ability to pass ENV vars to both privacy center and sample app during `fides deploy` via `.env` [#2949](https://github.com/ethyca/fides/pull/2949)
- Handle an edge case when generating tags that finds them out of sequence [#3405](https://github.com/ethyca/fides/pull/3405)
- Add support for pushing `prerelease` and `rc` tagged images to Dockerhub [#3474](https://github.com/ethyca/fides/pull/3474)
- Optimize GitHub workflows used for docker image publishing [#3526](https://github.com/ethyca/fides/pull/3526)

### Removed

- Removed the deprecated `system_dependencies` from `System` resources, migrating to `egress` [#3285](https://github.com/ethyca/fides/pull/3285)

### Docs

- Updated developer docs for ARM platform users related to `pymssql` [#3615](https://github.com/ethyca/fides/pull/3615)

## [2.14.1](https://github.com/ethyca/fides/compare/2.14.0...2.14.1)

### Added

- Add `identity` query param to the consent reporting API view [#3418](https://github.com/ethyca/fides/pull/3418)
- Add privacy centre button text customisations [#3432](https://github.com/ethyca/fides/pull/3432)
- Add privacy centre favicon customisation [#3432](https://github.com/ethyca/fides/pull/3432)

### Changed

- Update privacy centre email and phone validation to allow for both to be blank [#3432](https://github.com/ethyca/fides/pull/3432)

## [2.14.0](https://github.com/ethyca/fides/compare/2.13.0...2.14.0)

### Added

- Add an automated test to check for `/fides-consent.js` backwards compatibility [#3289](https://github.com/ethyca/fides/pull/3289)
- Add infrastructure for "overlay" consent components (Preact, CSS bundling, etc.) and initial version of consent banner [#3191](https://github.com/ethyca/fides/pull/3191)
- Add the modal component of the "overlay" consent components [#3291](https://github.com/ethyca/fides/pull/3291)
- Added an `automigrate` database setting [#3220](https://github.com/ethyca/fides/pull/3220)
- Track Privacy Experience with Privacy Preferences [#3311](https://github.com/ethyca/fides/pull/3311)
- Add ability for `fides-js` to fetch its own geolocation [#3356](https://github.com/ethyca/fides/pull/3356)
- Add ability to select different locations in the "Cookie House" sample app [#3362](https://github.com/ethyca/fides/pull/3362)
- Added optional logging of resource changes on the server [#3331](https://github.com/ethyca/fides/pull/3331)

### Fixed

- Maintain casing differences within Snowflake datasets for proper DSR execution [#3245](https://github.com/ethyca/fides/pull/3245)
- Handle DynamoDB edge case where no attributes are defined [#3299](https://github.com/ethyca/fides/pull/3299)
- Support pseudonymous consent requests with `fides_user_device_id` for the new consent workflow [#3203](https://github.com/ethyca/fides/pull/3203)
- Fides user device id filter to GET Privacy Experience List endpoint to stash user preferences on embedded notices [#3302](https://github.com/ethyca/fides/pull/3302)
- Support for data categories on manual webhook fields [#3330](https://github.com/ethyca/fides/pull/3330)
- Added config-driven rendering to consent components [#3316](https://github.com/ethyca/fides/pull/3316)
- Pin `typing_extensions` dependency to `4.5.0` to work around a pydantic bug [#3357](https://github.com/ethyca/fides/pull/3357)

### Changed

- Explicitly escape/unescape certain fields instead of using SafeStr [#3144](https://github.com/ethyca/fides/pull/3144)
- Updated DynamoDB icon [#3296](https://github.com/ethyca/fides/pull/3296)
- Increased default page size for the connection type endpoint to 100 [#3298](https://github.com/ethyca/fides/pull/3298)
- Data model around PrivacyExperiences to better keep Privacy Notices and Experiences in sync [#3292](https://github.com/ethyca/fides/pull/3292)
- UI calls to support new PrivacyExperiences data model [#3313](https://github.com/ethyca/fides/pull/3313)
- Ensure email connectors respect the `notifications.notification_service_type` app config property if set [#3355](https://github.com/ethyca/fides/pull/3355)
- Rework Delighted connector so the `survey_response` endpoint depends on the `person` endpoint [3385](https://github.com/ethyca/fides/pull/3385)
- Remove logging within the Celery creation function [#3303](https://github.com/ethyca/fides/pull/3303)
- Update how generic endpoint generation works [#3304](https://github.com/ethyca/fides/pull/3304)
- Restrict strack-trace logging when not in Dev mode [#3081](https://github.com/ethyca/fides/pull/3081)
- Refactor CSS variables for `fides-js` to match brandable color palette [#3321](https://github.com/ethyca/fides/pull/3321)
- Moved all of the dirs from `fides.api.ops` into `fides.api` [#3318](https://github.com/ethyca/fides/pull/3318)
- Put global settings for fides.js on privacy center settings [#3333](https://github.com/ethyca/fides/pull/3333)
- Changed `fides db migrate` to `fides db upgrade` [#3342](https://github.com/ethyca/fides/pull/3342)
- Add required notice key to privacy notices [#3337](https://github.com/ethyca/fides/pull/3337)
- Make Privacy Experience List public, and separate public endpoint rate limiting [#3339](https://github.com/ethyca/fides/pull/3339)

### Developer Experience

- Add dispatch event when publishing a non-prod tag [#3317](https://github.com/ethyca/fides/pull/3317)
- Add OpenAPI (Swagger) documentation for Fides Privacy Center API endpoints (/fides.js) [#3341](https://github.com/ethyca/fides/pull/3341)

### Removed

- Remove `fides export` command and backing code [#3256](https://github.com/ethyca/fides/pull/3256)

## [2.13.0](https://github.com/ethyca/fides/compare/2.12.1...2.13.0)

### Added

- Connector for DynamoDB [#2998](https://github.com/ethyca/fides/pull/2998)
- Access and erasure support for Amplitude [#2569](https://github.com/ethyca/fides/pull/2569)
- Access and erasure support for Gorgias [#2444](https://github.com/ethyca/fides/pull/2444)
- Privacy Experience Bulk Create, Bulk Update, and Detail Endpoints [#3185](https://github.com/ethyca/fides/pull/3185)
- Initial privacy experience UI [#3186](https://github.com/ethyca/fides/pull/3186)
- A JavaScript modal to copy a script tag for `fides.js` [#3238](https://github.com/ethyca/fides/pull/3238)
- Access and erasure support for OneSignal [#3199](https://github.com/ethyca/fides/pull/3199)
- Add the ability to "inject" location into `/fides.js` bundles and cache responses for one hour [#3272](https://github.com/ethyca/fides/pull/3272)
- Prevent column sorts from resetting when data changes [#3290](https://github.com/ethyca/fides/pull/3290)

### Changed

- Merge instances of RTK `createApi` into one instance for better cache invalidation [#3059](https://github.com/ethyca/fides/pull/3059)
- Update custom field definition uniqueness to be case insensitive name per resource type [#3215](https://github.com/ethyca/fides/pull/3215)
- Restrict where privacy notices of certain consent mechanisms must be displayed [#3195](https://github.com/ethyca/fides/pull/3195)
- Merged the `lib` submodule into the `api.ops` submodule [#3134](https://github.com/ethyca/fides/pull/3134)
- Merged duplicate privacy declaration components [#3254](https://github.com/ethyca/fides/pull/3254)
- Refactor client applications into a monorepo with turborepo, extract fides-js into a standalone package, and improve privacy-center to load configuration at runtime [#3105](https://github.com/ethyca/fides/pull/3105)

### Fixed

- Prevent ability to unintentionally show "default" Privacy Center configuration, styles, etc. [#3242](https://github.com/ethyca/fides/pull/3242)
- Fix broken links to docs site pages in Admin UI [#3232](https://github.com/ethyca/fides/pull/3232)
- Repoint legacy docs site links to the new and improved docs site [#3167](https://github.com/ethyca/fides/pull/3167)
- Fix Cookie House Privacy Center styles for fides deploy [#3283](https://github.com/ethyca/fides/pull/3283)
- Maintain casing differences within Snowflake datasets for proper DSR execution [#3245](https://github.com/ethyca/fides/pull/3245)

### Developer Experience

- Use prettier to format _all_ source files in client packages [#3240](https://github.com/ethyca/fides/pull/3240)

### Deprecated

- Deprecate `fides export` CLI command as it is moving to `fidesplus` [#3264](https://github.com/ethyca/fides/pull/3264)

## [2.12.1](https://github.com/ethyca/fides/compare/2.12.0...2.12.1)

### Changed

- Updated how Docker version checks are handled and added an escape-hatch [#3218](https://github.com/ethyca/fides/pull/3218)

### Fixed

- Datamap export mitigation for deleted taxonomy elements referenced by declarations [#3214](https://github.com/ethyca/fides/pull/3214)
- Update datamap columns each time the page is visited [#3211](https://github.com/ethyca/fides/pull/3211)
- Ensure inactive custom fields are not returned for datamap response [#3223](https://github.com/ethyca/fides/pull/3223)

## [2.12.0](https://github.com/ethyca/fides/compare/2.11.0...2.12.0)

### Added

- Access and erasure support for Aircall [#2589](https://github.com/ethyca/fides/pull/2589)
- Access and erasure support for Klaviyo [#2501](https://github.com/ethyca/fides/pull/2501)
- Page to edit or add privacy notices [#3058](https://github.com/ethyca/fides/pull/3058)
- Side navigation bar can now also have children navigation links [#3099](https://github.com/ethyca/fides/pull/3099)
- Endpoints for consent reporting [#3095](https://github.com/ethyca/fides/pull/3095)
- Added manage custom fields page behind feature flag [#3089](https://github.com/ethyca/fides/pull/3089)
- Custom fields table [#3097](https://github.com/ethyca/fides/pull/3097)
- Custom fields form modal [#3165](https://github.com/ethyca/fides/pull/3165)
- Endpoints to save the new-style Privacy Preferences with respect to a fides user device id [#3132](https://github.com/ethyca/fides/pull/3132)
- Support `privacy_declaration` as a resource type for custom fields [#3149](https://github.com/ethyca/fides/pull/3149)
- Expose `id` field of embedded `privacy_declarations` on `system` API responses [#3157](https://github.com/ethyca/fides/pull/3157)
- Access and erasure support for Unbounce [#2697](https://github.com/ethyca/fides/pull/2697)
- Support pseudonymous consent requests with `fides_user_device_id` [#3158](https://github.com/ethyca/fides/pull/3158)
- Update `fides_consent` cookie format [#3158](https://github.com/ethyca/fides/pull/3158)
- Add custom fields to the data use declaration form [#3197](https://github.com/ethyca/fides/pull/3197)
- Added fides user device id as a ProvidedIdentityType [#3131](https://github.com/ethyca/fides/pull/3131)

### Changed

- The `cursor` pagination strategy now also searches for data outside of the `data_path` when determining the cursor value [#3068](https://github.com/ethyca/fides/pull/3068)
- Moved Privacy Declarations associated with Systems to their own DB table [#3098](https://github.com/ethyca/fides/pull/3098)
- More tests on data use validation for privacy notices within the same region [#3156](https://github.com/ethyca/fides/pull/3156)
- Improvements to export code for bugfixes and privacy declaration custom field support [#3184](https://github.com/ethyca/fides/pull/3184)
- Enabled privacy notice feature flag [#3192](https://github.com/ethyca/fides/pull/3192)
- Updated TS types - particularly with new privacy notices [#3054](https://github.com/ethyca/fides/pull/3054)
- Make name not required on privacy declaration [#3150](https://github.com/ethyca/fides/pull/3150)
- Let Rule Targets allow for custom data categories [#3147](https://github.com/ethyca/fides/pull/3147)

### Removed

- Removed the warning about access control migration [#3055](https://github.com/ethyca/fides/pull/3055)
- Remove `customFields` feature flag [#3080](https://github.com/ethyca/fides/pull/3080)
- Remove notification banner from the home page [#3088](https://github.com/ethyca/fides/pull/3088)

### Fixed

- Fix a typo in the Admin UI [#3166](https://github.com/ethyca/fides/pull/3166)
- The `--local` flag is now respected for the `scan dataset db` command [#3096](https://github.com/ethyca/fides/pull/3096)
- Fixing issue where connectors with external dataset references would fail to save [#3142](https://github.com/ethyca/fides/pull/3142)
- Ensure privacy declaration IDs are stable across updates through system API [#3188](https://github.com/ethyca/fides/pull/3188)
- Fixed unit tests for saas connector type endpoints now that we have >50 [#3101](https://github.com/ethyca/fides/pull/3101)
- Fixed nox docs link [#3121](https://github.com/ethyca/fides/pull/3121/files)

### Developer Experience

- Update fides deploy to use a new database.load_samples setting to initialize sample Systems, Datasets, and Connections for testing [#3102](https://github.com/ethyca/fides/pull/3102)
- Remove support for automatically configuring messaging (Mailgun) & storage (S3) using `.env` with `nox -s "fides_env(test)"` [#3102](https://github.com/ethyca/fides/pull/3102)
- Add smoke tests for consent management [#3158](https://github.com/ethyca/fides/pull/3158)
- Added nox command that opens dev docs [#3082](https://github.com/ethyca/fides/pull/3082)

## [2.11.0](https://github.com/ethyca/fides/compare/2.10.0...2.11.0)

### Added

- Access support for Shippo [#2484](https://github.com/ethyca/fides/pull/2484)
- Feature flags can be set such that they cannot be modified by the user [#2966](https://github.com/ethyca/fides/pull/2966)
- Added the datamap UI to make it open source [#2988](https://github.com/ethyca/fides/pull/2988)
- Introduced a `FixedLayout` component (from the datamap UI) for pages that need to be a fixed height and scroll within [#2992](https://github.com/ethyca/fides/pull/2992)
- Added preliminary privacy notice page [#2995](https://github.com/ethyca/fides/pull/2995)
- Table for privacy notices [#3001](https://github.com/ethyca/fides/pull/3001)
- Added connector template endpoint [#2946](https://github.com/ethyca/fides/pull/2946)
- Query params on connection type endpoint to filter by supported action type [#2996](https://github.com/ethyca/fides/pull/2996)
- Scope restrictions for privacy notice table in the UI [#3007](https://github.com/ethyca/fides/pull/3007)
- Toggle for enabling/disabling privacy notices in the UI [#3010](https://github.com/ethyca/fides/pull/3010)
- Add endpoint to retrieve privacy notices grouped by their associated data uses [#2956](https://github.com/ethyca/fides/pull/2956)
- Support for uploading custom connector templates via the UI [#2997](https://github.com/ethyca/fides/pull/2997)
- Add a backwards-compatible workflow for saving and propagating consent preferences with respect to Privacy Notices [#3016](https://github.com/ethyca/fides/pull/3016)
- Empty state for privacy notices [#3027](https://github.com/ethyca/fides/pull/3027)
- Added Data flow modal [#3008](https://github.com/ethyca/fides/pull/3008)
- Update datamap table export [#3038](https://github.com/ethyca/fides/pull/3038)
- Added more advanced privacy center styling [#2943](https://github.com/ethyca/fides/pull/2943)
- Backend privacy experiences foundation [#3146](https://github.com/ethyca/fides/pull/3146)

### Changed

- Set `privacyDeclarationDeprecatedFields` flags to false and set `userCannotModify` to true [2987](https://github.com/ethyca/fides/pull/2987)
- Restored `nav-config` back to the admin-ui [#2990](https://github.com/ethyca/fides/pull/2990)
- Bumped supported Python versions to 3.10.11, 3.9.16, and 3.8.14 [#2936](https://github.com/ethyca/fides/pull/2936)
- Modify privacy center default config to only request email identities, and add validation preventing requesting both email & phone identities [#2539](https://github.com/ethyca/fides/pull/2539)
- SaaS connector icons are now dynamically loaded from the connector templates [#3018](https://github.com/ethyca/fides/pull/3018)
- Updated consentmechanism Enum to rename "necessary" to "notice_only" [#3048](https://github.com/ethyca/fides/pull/3048)
- Updated test data for Mongo, CLI [#3011](https://github.com/ethyca/fides/pull/3011)
- Updated the check for if a user can assign owner roles to be scope-based instead of role-based [#2964](https://github.com/ethyca/fides/pull/2964)
- Replaced menu in user management table with delete icon [#2958](https://github.com/ethyca/fides/pull/2958)
- Added extra fields to webhook payloads [#2830](https://github.com/ethyca/fides/pull/2830)

### Removed

- Removed interzone navigation logic now that the datamap UI and admin UI are one app [#2990](https://github.com/ethyca/fides/pull/2990)
- Remove the `unknown` state for generated datasets displaying on fidesplus [#2957](https://github.com/ethyca/fides/pull/2957)
- Removed datamap export API [#2999](https://github.com/ethyca/fides/pull/2999)

### Developer Experience

- Nox commands for git tagging to support feature branch builds [#2979](https://github.com/ethyca/fides/pull/2979)
- Changed test environment (`nox -s fides_env`) to run `fides deploy` for local testing [#3071](https://github.com/ethyca/fides/pull/3017)
- Publish git-tag specific docker images [#3050](https://github.com/ethyca/fides/pull/3050)

## [2.10.0](https://github.com/ethyca/fides/compare/2.9.2...2.10.0)

### Added

- Allow users to configure their username and password via the config file [#2884](https://github.com/ethyca/fides/pull/2884)
- Add authentication to the `masking` endpoints as well as accompanying scopes [#2909](https://github.com/ethyca/fides/pull/2909)
- Add an Organization Management page (beta) [#2908](https://github.com/ethyca/fides/pull/2908)
- Adds assigned systems to user management table [#2922](https://github.com/ethyca/fides/pull/2922)
- APIs to support Privacy Notice management (create, read, update) [#2928](https://github.com/ethyca/fides/pull/2928)

### Changed

- Improved standard layout for large width screens and polished misc. pages [#2869](https://github.com/ethyca/fides/pull/2869)
- Changed UI paths in the admin-ui [#2869](https://github.com/ethyca/fides/pull/2892)
  - `/add-systems/new` --> `/add-systems/manual`
  - `/system` --> `/systems`
- Added individual ID routes for systems [#2902](https://github.com/ethyca/fides/pull/2902)
- Deprecated adding scopes to users directly; you can only add roles. [#2848](https://github.com/ethyca/fides/pull/2848/files)
- Changed About Fides page to say "Fides Core Version:" over "Version". [#2899](https://github.com/ethyca/fides/pull/2899)
- Polish Admin UI header & navigation [#2897](https://github.com/ethyca/fides/pull/2897)
- Give new users a "viewer" role by default [#2900](https://github.com/ethyca/fides/pull/2900)
- Tie together save states for user permissions and systems [#2913](https://github.com/ethyca/fides/pull/2913)
- Removing payment types from Stripe connector params [#2915](https://github.com/ethyca/fides/pull/2915)
- Viewer role can now access a restricted version of the user management page [#2933](https://github.com/ethyca/fides/pull/2933)
- Change Privacy Center email placeholder text [#2935](https://github.com/ethyca/fides/pull/2935)
- Restricted setting Approvers as System Managers [#2891](https://github.com/ethyca/fides/pull/2891)
- Adds confirmation modal when downgrading user to "approver" role via Admin UI [#2924](https://github.com/ethyca/fides/pull/2924)
- Changed the toast message for new users to include access control info [#2939](https://github.com/ethyca/fides/pull/2939)
- Add Data Stewards to datamap export [#2962](https://github.com/ethyca/fides/pull/2962)

### Fixed

- Restricted Contributors from being able to create Owners [#2888](https://github.com/ethyca/fides/pull/2888)
- Allow for dynamic aspect ratio for logo on Privacy Center 404 [#2895](https://github.com/ethyca/fides/pull/2895)
- Allow for dynamic aspect ratio for logo on consent page [#2895](https://github.com/ethyca/fides/pull/2895)
- Align role dscription drawer of Admin UI with top nav: [#2932](https://github.com/ethyca/fides/pull/2932)
- Fixed error message when a user is assigned to be an approver without any systems [#2953](https://github.com/ethyca/fides/pull/2953)

### Developer Experience

- Update frontend npm packages (admin-ui, privacy-center, cypress-e2e) [#2921](https://github.com/ethyca/fides/pull/2921)

## [2.9.2](https://github.com/ethyca/fides/compare/2.9.1...2.9.2)

### Fixed

- Allow multiple data uses as long as their processing activity name is different [#2905](https://github.com/ethyca/fides/pull/2905)
- use HTML property, not text, when dispatching Mailchimp Transactional emails [#2901](https://github.com/ethyca/fides/pull/2901)
- Remove policy key from Privacy Center submission modal [#2912](https://github.com/ethyca/fides/pull/2912)

## [2.9.1](https://github.com/ethyca/fides/compare/2.9.0...2.9.1)

### Added

- Added Attentive erasure email connector [#2782](https://github.com/ethyca/fides/pull/2782)

### Changed

- Removed dataset based email connectors [#2782](https://github.com/ethyca/fides/pull/2782)
- Changed Auth0's authentication strategy from `bearer` to `oauth2_client_credentials` [#2820](https://github.com/ethyca/fides/pull/2820)
- renamed the privacy declarations field "Privacy declaration name (deprecated)" to "Processing Activity" [#711](https://github.com/ethyca/fidesplus/issues/711)

### Fixed

- Fixed issue where the scopes list passed into FidesUserPermission could get mutated with the total_scopes call [#2883](https://github.com/ethyca/fides/pull/2883)

### Removed

- removed the `privacyDeclarationDeprecatedFields` flag [#711](https://github.com/ethyca/fidesplus/issues/711)

## [2.9.0](https://github.com/ethyca/fides/compare/2.8.3...2.9.0)

### Added

- The ability to assign users as system managers for a specific system [#2714](https://github.com/ethyca/fides/pull/2714)
- New endpoints to add and remove users as system managers [#2726](https://github.com/ethyca/fides/pull/2726)
- Warning about access control migration to the UI [#2842](https://github.com/ethyca/fides/pull/2842)
- Adds Role Assignment UI [#2739](https://github.com/ethyca/fides/pull/2739)
- Add an automated migration to give users a `viewer` role [#2821](https://github.com/ethyca/fides/pull/2821)

### Changed

- Removed "progressive" navigation that would hide Admin UI tabs until Systems / Connections were configured [#2762](https://github.com/ethyca/fides/pull/2762)
- Added `system.privacy_declaration.name` to datamap response [#2831](https://github.com/ethyca/fides/pull/2831/files)

### Developer Experience

- Retired legacy `navV2` feature flag [#2762](https://github.com/ethyca/fides/pull/2762)
- Update Admin UI Layout to fill viewport height [#2812](https://github.com/ethyca/fides/pull/2812)

### Fixed

- Fixed issue where unsaved changes warning would always show up when running fidesplus [#2788](https://github.com/ethyca/fides/issues/2788)
- Fixed problem in datamap export with datasets that had been updated via SaaS instantiation [#2841](https://github.com/ethyca/fides/pull/2841)
- Fixed problem in datamap export with inconsistent custom field ordering [#2859](https://github.com/ethyca/fides/pull/2859)

## [2.8.3](https://github.com/ethyca/fides/compare/2.8.2...2.8.3)

### Added

- Serialise `bson.ObjectId` types in SAR data packages [#2785](https://github.com/ethyca/fides/pull/2785)

### Fixed

- Fixed issue where more than 1 populated custom fields removed a system from the datamap export [#2825](https://github.com/ethyca/fides/pull/2825)

## [2.8.2](https://github.com/ethyca/fides/compare/2.8.1...2.8.2)

### Fixed

- Resolved a bug that stopped custom fields populating the visual datamap [#2775](https://github.com/ethyca/fides/pull/2775)
- Patch appconfig migration to handle existing db record [#2780](https://github.com/ethyca/fides/pull/2780)

## [2.8.1](https://github.com/ethyca/fides/compare/2.8.0...2.8.1)

### Fixed

- Disabled hiding Admin UI based on user scopes [#2771](https://github.com/ethyca/fides/pull/2771)

## [2.8.0](https://github.com/ethyca/fides/compare/2.7.1...2.8.0)

### Added

- Add API support for messaging config properties [#2551](https://github.com/ethyca/fides/pull/2551)
- Access and erasure support for Kustomer [#2520](https://github.com/ethyca/fides/pull/2520)
- Added the `erase_after` field on collections to be able to set the order for erasures [#2619](https://github.com/ethyca/fides/pull/2619)
- Add a toggle to filter the system classification to only return those with classification data [#2700](https://github.com/ethyca/fides/pull/2700)
- Added backend role-based permissions [#2671](https://github.com/ethyca/fides/pull/2671)
- Access and erasure for Vend SaaS Connector [#1869](https://github.com/ethyca/fides/issues/1869)
- Added endpoints for storage and messaging config setup status [#2690](https://github.com/ethyca/fides/pull/2690)
- Access and erasure for Jira SaaS Connector [#1871](https://github.com/ethyca/fides/issues/1871)
- Access and erasure support for Delighted [#2244](https://github.com/ethyca/fides/pull/2244)
- Improve "Upload a new dataset YAML" [#1531](https://github.com/ethyca/fides/pull/2258)
- Input validation and sanitization for Privacy Request fields [#2655](https://github.com/ethyca/fides/pull/2655)
- Access and erasure support for Yotpo [#2708](https://github.com/ethyca/fides/pull/2708)
- Custom Field Library Tab [#527](https://github.com/ethyca/fides/pull/2693)
- Allow SendGrid template usage [#2728](https://github.com/ethyca/fides/pull/2728)
- Added ConnectorRunner to simplify SaaS connector testing [#1795](https://github.com/ethyca/fides/pull/1795)
- Adds support for Mailchimp Transactional as a messaging config [#2742](https://github.com/ethyca/fides/pull/2742)

### Changed

- Admin UI
  - Add flow for selecting system types when manually creating a system [#2530](https://github.com/ethyca/fides/pull/2530)
  - Updated forms for privacy declarations [#2648](https://github.com/ethyca/fides/pull/2648)
  - Delete flow for privacy declarations [#2664](https://github.com/ethyca/fides/pull/2664)
  - Add framework to have UI elements respect the user's scopes [#2682](https://github.com/ethyca/fides/pull/2682)
  - "Manual Webhook" has been renamed to "Manual Process". [#2717](https://github.com/ethyca/fides/pull/2717)
- Convert all config values to Pydantic `Field` objects [#2613](https://github.com/ethyca/fides/pull/2613)
- Add warning to 'fides deploy' when installed outside of a virtual environment [#2641](https://github.com/ethyca/fides/pull/2641)
- Redesigned the default/init config file to be auto-documented. Also updates the `fides init` logic and analytics consent logic [#2694](https://github.com/ethyca/fides/pull/2694)
- Change how config creation/import is handled across the application [#2622](https://github.com/ethyca/fides/pull/2622)
- Update the CLI aesthetics & docstrings [#2703](https://github.com/ethyca/fides/pull/2703)
- Updates Roles->Scopes Mapping [#2744](https://github.com/ethyca/fides/pull/2744)
- Return user scopes as an enum, as well as total scopes [#2741](https://github.com/ethyca/fides/pull/2741)
- Update `MessagingServiceType` enum to be lowercased throughout [#2746](https://github.com/ethyca/fides/pull/2746)

### Developer Experience

- Set the security environment of the fides dev setup to `prod` instead of `dev` [#2588](https://github.com/ethyca/fides/pull/2588)
- Removed unexpected default Redis password [#2666](https://github.com/ethyca/fides/pull/2666)
- Privacy Center
  - Typechecking and validation of the `config.json` will be checked for backwards-compatibility. [#2661](https://github.com/ethyca/fides/pull/2661)
- Combined conftest.py files [#2669](https://github.com/ethyca/fides/pull/2669)

### Fixed

- Fix support for "redis.user" setting when authenticating to the Redis cache [#2666](https://github.com/ethyca/fides/pull/2666)
- Fix error with the classify dataset feature flag not writing the dataset to the server [#2675](https://github.com/ethyca/fides/pull/2675)
- Allow string dates to stay strings in cache decoding [#2695](https://github.com/ethyca/fides/pull/2695)
- Admin UI
  - Remove Identifiability (Data Qualifier) from taxonomy editor [2684](https://github.com/ethyca/fides/pull/2684)
- FE: Custom field selections binding issue on Taxonomy tabs [#2659](https://github.com/ethyca/fides/pull/2693/)
- Fix Privacy Request Status when submitting a consent request when identity verification is required [#2736](https://github.com/ethyca/fides/pull/2736)

## [2.7.1](https://github.com/ethyca/fides/compare/2.7.0...2.7.1)

- Fix error with the classify dataset feature flag not writing the dataset to the server [#2675](https://github.com/ethyca/fides/pull/2675)

## [2.7.0](https://github.com/ethyca/fides/compare/2.6.6...2.7.0)

- Fides API

  - Access and erasure support for Braintree [#2223](https://github.com/ethyca/fides/pull/2223)
  - Added route to send a test message [#2585](https://github.com/ethyca/fides/pull/2585)
  - Add default storage configuration functionality and associated APIs [#2438](https://github.com/ethyca/fides/pull/2438)

- Admin UI

  - Custom Metadata [#2536](https://github.com/ethyca/fides/pull/2536)
    - Create Custom Lists
    - Create Custom Field Definition
    - Create custom fields from a the taxonomy editor
    - Provide a custom field value in a resource
    - Bulk edit custom field values [#2612](https://github.com/ethyca/fides/issues/2612)
    - Custom metadata UI Polish [#2624](https://github.com/ethyca/fides/pull/2625)

- Privacy Center

  - The consent config default value can depend on whether Global Privacy Control is enabled. [#2341](https://github.com/ethyca/fides/pull/2341)
  - When GPC is enabled, the UI indicates which data uses are opted out by default. [#2596](https://github.com/ethyca/fides/pull/2596)
  - `inspectForBrowserIdentities` now also looks for `ljt_readerID`. [#2543](https://github.com/ethyca/fides/pull/2543)

### Added

- Added new Wunderkind Consent Saas Connector [#2600](https://github.com/ethyca/fides/pull/2600)
- Added new Sovrn Email Consent Connector [#2543](https://github.com/ethyca/fides/pull/2543/)
- Log Fides version at startup [#2566](https://github.com/ethyca/fides/pull/2566)

### Changed

- Update Admin UI to show all action types (access, erasure, consent, update) [#2523](https://github.com/ethyca/fides/pull/2523)
- Removes legacy `verify_oauth_client` function [#2527](https://github.com/ethyca/fides/pull/2527)
- Updated the UI for adding systems to a new design [#2490](https://github.com/ethyca/fides/pull/2490)
- Minor logging improvements [#2566](https://github.com/ethyca/fides/pull/2566)
- Various form components now take a `stacked` or `inline` variant [#2542](https://github.com/ethyca/fides/pull/2542)
- UX fixes for user management [#2537](https://github.com/ethyca/fides/pull/2537)
- Updating Firebase Auth connector to mask the user with a delete instead of an update [#2602](https://github.com/ethyca/fides/pull/2602)

### Fixed

- Fixed bug where refreshing a page in the UI would result in a 404 [#2502](https://github.com/ethyca/fides/pull/2502)
- Usernames are case insensitive now and prevent all duplicates [#2487](https://github.com/ethyca/fides/pull/2487)
  - This PR contains a migration that deletes duplicate users and keeps the oldest original account.
- Update Logos for shipped connectors [#2464](https://github.com/ethyca/fides/pull/2587)
- Search field on privacy request page isn't working [#2270](https://github.com/ethyca/fides/pull/2595)
- Fix connection dropdown in integration table to not be disabled add system creation [#3589](https://github.com/ethyca/fides/pull/3589)

### Developer Experience

- Added new Cypress E2E smoke tests [#2241](https://github.com/ethyca/fides/pull/2241)
- New command `nox -s e2e_test` which will spin up the test environment and run true E2E Cypress tests against it [#2417](https://github.com/ethyca/fides/pull/2417)
- Cypress E2E tests now run in CI and are reported to Cypress Cloud [#2417](https://github.com/ethyca/fides/pull/2417)
- Change from `randomint` to `uuid` in mongodb tests to reduce flakiness. [#2591](https://github.com/ethyca/fides/pull/2591)

### Removed

- Remove feature flagged config wizard stepper from Admin UI [#2553](https://github.com/ethyca/fides/pull/2553)

## [2.6.6](https://github.com/ethyca/fides/compare/2.6.5...2.6.6)

### Changed

- Improve Readability for Custom Masking Override Exceptions [#2593](https://github.com/ethyca/fides/pull/2593)

## [2.6.5](https://github.com/ethyca/fides/compare/2.6.4...2.6.5)

### Added

- Added config properties to override database Engine parameters [#2511](https://github.com/ethyca/fides/pull/2511)
- Increased default pool_size and max_overflow to 50 [#2560](https://github.com/ethyca/fides/pull/2560)

## [2.6.4](https://github.com/ethyca/fides/compare/2.6.3...2.6.4)

### Fixed

- Fixed bug for SMS completion notification not being sent [#2526](https://github.com/ethyca/fides/issues/2526)
- Fixed bug where refreshing a page in the UI would result in a 404 [#2502](https://github.com/ethyca/fides/pull/2502)

## [2.6.3](https://github.com/ethyca/fides/compare/2.6.2...2.6.3)

### Fixed

- Handle case where legacy dataset has meta: null [#2524](https://github.com/ethyca/fides/pull/2524)

## [2.6.2](https://github.com/ethyca/fides/compare/2.6.1...2.6.2)

### Fixed

- Issue addressing missing field in dataset migration [#2510](https://github.com/ethyca/fides/pull/2510)

## [2.6.1](https://github.com/ethyca/fides/compare/2.6.0...2.6.1)

### Fixed

- Fix errors when privacy requests execute concurrently without workers [#2489](https://github.com/ethyca/fides/pull/2489)
- Enable saas request overrides to run in worker runtime [#2489](https://github.com/ethyca/fides/pull/2489)

## [2.6.0](https://github.com/ethyca/fides/compare/2.5.1...2.6.0)

### Added

- Added the `env` option to the `security` configuration options to allow for users to completely secure the API endpoints [#2267](https://github.com/ethyca/fides/pull/2267)
- Unified Fides Resources
  - Added a dataset dropdown selector when configuring a connector to link an existing dataset to the connector configuration. [#2162](https://github.com/ethyca/fides/pull/2162)
  - Added new datasetconfig.ctl_dataset_id field to unify fides dataset resources [#2046](https://github.com/ethyca/fides/pull/2046)
- Add new connection config routes that couple them with systems [#2249](https://github.com/ethyca/fides/pull/2249)
- Add new select/deselect all permissions buttons [#2437](https://github.com/ethyca/fides/pull/2437)
- Endpoints to allow a user with the `user:password-reset` scope to reset users' passwords. In addition, users no longer require a scope to edit their own passwords. [#2373](https://github.com/ethyca/fides/pull/2373)
- New form to reset a user's password without knowing an old password [#2390](https://github.com/ethyca/fides/pull/2390)
- Approve & deny buttons on the "Request details" page. [#2473](https://github.com/ethyca/fides/pull/2473)
- Consent Propagation
  - Add the ability to execute Consent Requests via the Privacy Request Execution layer [#2125](https://github.com/ethyca/fides/pull/2125)
  - Add a Mailchimp Transactional Consent Connector [#2194](https://github.com/ethyca/fides/pull/2194)
  - Allow defining a list of opt-in and/or opt-out requests in consent connectors [#2315](https://github.com/ethyca/fides/pull/2315)
  - Add a Google Analytics Consent Connector for GA4 properties [#2302](https://github.com/ethyca/fides/pull/2302)
  - Pass the GA Cookie from the Privacy Center [#2337](https://github.com/ethyca/fides/pull/2337)
  - Rename "user_id" to more specific "ga_client_id" [#2356](https://github.com/ethyca/fides/pull/2356)
  - Patch Google Analytics Consent Connector to delete by client_id [#2355](https://github.com/ethyca/fides/pull/2355)
  - Add a "skip_param_values option" to optionally skip when we are missing param values in the body [#2384](https://github.com/ethyca/fides/pull/2384)
  - Adds a new Universal Analytics Connector that works with the UA Tracking Id
- Adds intake and storage of Global Privacy Control Signal props for Consent [#2599](https://github.com/ethyca/fides/pull/2599)

### Changed

- Unified Fides Resources
  - Removed several fidesops schemas for DSR's in favor of updated Fideslang schemas [#2009](https://github.com/ethyca/fides/pull/2009)
  - Removed DatasetConfig.dataset field [#2096](https://github.com/ethyca/fides/pull/2096)
  - Updated UI dataset config routes to use new unified routes [#2113](https://github.com/ethyca/fides/pull/2113)
  - Validate request body on crud endpoints on upsert. Validate dataset data categories before save. [#2134](https://github.com/ethyca/fides/pull/2134/)
  - Updated test env setup and quickstart to use new endpoints [#2225](https://github.com/ethyca/fides/pull/2225)
- Consent Propagation
  - Privacy Center consent options can now be marked as `executable` in order to propagate consent requests [#2193](https://github.com/ethyca/fides/pull/2193)
  - Add support for passing browser identities to consent request patches [#2304](https://github.com/ethyca/fides/pull/2304)
- Update fideslang to 1.3.3 [#2343](https://github.com/ethyca/fides/pull/2343)
- Display the request type instead of the policy name on the request table [#2382](https://github.com/ethyca/fides/pull/2382)
- Make denial reasons required [#2400](https://github.com/ethyca/fides/pull/2400)
- Display the policy key on the request details page [#2395](https://github.com/ethyca/fides/pull/2395)
- Updated CSV export [#2452](https://github.com/ethyca/fides/pull/2452)
- Privacy Request approval now uses a modal [#2443](https://github.com/ethyca/fides/pull/2443)

### Developer Experience

- `nox -s test_env` has been replaced with `nox -s "fides_env(dev)"`
- New command `nox -s "fides_env(test)"` creates a complete test environment with seed data (similar to `fides_env(dev)`) but with the production fides image so the built UI can be accessed at `localhost:8080` [#2399](https://github.com/ethyca/fides/pull/2399)
- Change from code climate to codecov for coverage reporting [#2402](https://github.com/ethyca/fides/pull/2402)

### Fixed

- Home screen header scaling and responsiveness issues [#2200](https://github.com/ethyca/fides/pull/2277)
- Privacy Center identity inputs validate even when they are optional. [#2308](https://github.com/ethyca/fides/pull/2308)
- The PII toggle defaults to false and PII will be hidden on page load [#2388](https://github.com/ethyca/fides/pull/2388)
- Fixed a CI bug caused by git security upgrades [#2441](https://github.com/ethyca/fides/pull/2441)
- Privacy Center
  - Identity inputs validate even when they are optional. [#2308](https://github.com/ethyca/fides/pull/2308)
  - Submit buttons show loading state and disable while submitting. [#2401](https://github.com/ethyca/fides/pull/2401)
  - Phone inputs no longer request country SVGs from external domain. [#2378](https://github.com/ethyca/fides/pull/2378)
  - Input validation errors no longer change the height of modals. [#2379](https://github.com/ethyca/fides/pull/2379)
- Patch masking strategies to better handle null and non-string inputs [#2307](https://github.com/ethyca/fides/pull/2377)
- Renamed prod pushes tag to be `latest` for privacy center and sample app [#2401](https://github.com/ethyca/fides/pull/2407)
- Update firebase connector to better handle non-existent users [#2439](https://github.com/ethyca/fides/pull/2439)

## [2.5.1](https://github.com/ethyca/fides/compare/2.5.0...2.5.1)

### Developer Experience

- Allow db resets only if `config.dev_mode` is `True` [#2321](https://github.com/ethyca/fides/pull/2321)

### Fixed

- Added a feature flag for the recent dataset classification UX changes [#2335](https://github.com/ethyca/fides/pull/2335)

### Security

- Add a check to the catchall path to prevent returning paths outside of the UI directory [#2330](https://github.com/ethyca/fides/pull/2330)

### Developer Experience

- Reduce size of local Docker images by fixing `.dockerignore` patterns [#2360](https://github.com/ethyca/fides/pull/2360)

## [2.5.0](https://github.com/ethyca/fides/compare/2.4.0...2.5.0)

### Docs

- Update the docs landing page and remove redundant docs [#2184](https://github.com/ethyca/fides/pull/2184)

### Added

- Added the `user` command group to the CLI. [#2153](https://github.com/ethyca/fides/pull/2153)
- Added `Code Climate` test coverage uploads. [#2198](https://github.com/ethyca/fides/pull/2198)
- Added the connection key to the execution log [#2100](https://github.com/ethyca/fides/pull/2100)
- Added endpoints to retrieve DSR `Rule`s and `Rule Target`s [#2116](https://github.com/ethyca/fides/pull/2116)
- Added Fides version number to account dropdown in the UI [#2140](https://github.com/ethyca/fides/pull/2140)
- Add link to Classify Systems page in nav side bar [#2128](https://github.com/ethyca/fides/pull/2128)
- Dataset classification UI now polls for results [#2123](https://github.com/ethyca/fides/pull/2123)
- Update Privacy Center Icons [#1800](https://github.com/ethyca/fides/pull/2139)
- Privacy Center `fides-consent.js`:
  - `Fides.shopify` integration function. [#2152](https://github.com/ethyca/fides/pull/2152)
  - Dedicated folder for integrations.
  - `Fides.meta` integration function (fbq). [#2217](https://github.com/ethyca/fides/pull/2217)
- Adds support for Twilio email service (Sendgrid) [#2154](https://github.com/ethyca/fides/pull/2154)
- Access and erasure support for Recharge [#1709](https://github.com/ethyca/fides/pull/1709)
- Access and erasure support for Friendbuy Nextgen [#2085](https://github.com/ethyca/fides/pull/2085)

### Changed

- Admin UI Feature Flags - [#2101](https://github.com/ethyca/fides/pull/2101)
  - Overrides can be saved in the browser.
  - Use `NEXT_PUBLIC_APP_ENV` for app-specific environment config.
  - No longer use `react-feature-flags` library.
  - Can have descriptions. [#2243](https://github.com/ethyca/fides/pull/2243)
- Made privacy declarations optional when adding systems manually - [#2173](https://github.com/ethyca/fides/pull/2173)
- Removed an unclear logging message. [#2266](https://github.com/ethyca/fides/pull/2266)
- Allow any user with `user:delete` scope to delete other users [#2148](https://github.com/ethyca/fides/pull/2148)
- Dynamic imports of custom overrides and SaaS test fixtures [#2169](https://github.com/ethyca/fides/pull/2169)
- Added `AuthenticatedClient` to custom request override interface [#2171](https://github.com/ethyca/fides/pull/2171)
- Only approve the specific collection instead of the entire dataset, display only top 1 classification by default [#2226](https://github.com/ethyca/fides/pull/2226)
- Update sample project resources for `fides evaluate` usage in `fides deploy` [#2253](https://github.com/ethyca/fides/pull/2253)

### Removed

- Removed unused object_name field on s3 storage config [#2133](https://github.com/ethyca/fides/pull/2133)

### Fixed

- Remove next-auth from privacy center to fix JS console error [#2090](https://github.com/ethyca/fides/pull/2090)
- Admin UI - Added Missing ability to assign `user:delete` in the permissions checkboxes [#2148](https://github.com/ethyca/fides/pull/2148)
- Nav bug: clicking on Privacy Request breadcrumb takes me to Home instead of /privacy-requests [#497](https://github.com/ethyca/fides/pull/2141)
- Side nav disappears when viewing request details [#2129](https://github.com/ethyca/fides/pull/2155)
- Remove usage of load dataset button and other dataset UI modifications [#2149](https://github.com/ethyca/fides/pull/2149)
- Improve readability for exceptions raised from custom request overrides [#2157](https://github.com/ethyca/fides/pull/2157)
- Importing custom request overrides on server startup [#2186](https://github.com/ethyca/fides/pull/2186)
- Remove warning when env vars default to blank strings in docker-compose [#2188](https://github.com/ethyca/fides/pull/2188)
- Fix Cookie House purchase modal flashing 'Error' in title [#2274](https://github.com/ethyca/fides/pull/2274)
- Stop dependency from upgrading `packaging` to version with known issue [#2273](https://github.com/ethyca/fides/pull/2273)
- Privacy center config no longer requires `identity_inputs` and will use `email` as a default [#2263](https://github.com/ethyca/fides/pull/2263)
- No longer display remaining days for privacy requests in terminal states [#2292](https://github.com/ethyca/fides/pull/2292)

### Removed

- Remove "Create New System" button when viewing systems. All systems can now be created via the "Add systems" button on the home page. [#2132](https://github.com/ethyca/fides/pull/2132)

## [2.4.0](https://github.com/ethyca/fides/compare/2.3.1...2.4.0)

### Developer Experience

- Include a pre-check workflow that collects the pytest suite [#2098](https://github.com/ethyca/fides/pull/2098)
- Write to the application db when running the app locally. Write to the test db when running pytest [#1731](https://github.com/ethyca/fides/pull/1731)

### Changed

- Move the `fides.ctl.core.` and `fides.ctl.connectors` modules into `fides.core` and `fides.connectors` respectively [#2097](https://github.com/ethyca/fides/pull/2097)
- Fides: Skip cypress tests due to nav bar 2.0 [#2102](https://github.com/ethyca/fides/pull/2103)

### Added

- Adds new erasure policy for complete user data masking [#1839](https://github.com/ethyca/fides/pull/1839)
- New Fides Home page [#1864](https://github.com/ethyca/fides/pull/2050)
- Nav 2.0 - Replace form flow side navs with top tabs [#2037](https://github.com/ethyca/fides/pull/2050)
- Adds new erasure policy for complete user data masking [#1839](https://github.com/ethyca/fides/pull/1839)
- Added ability to use Mailgun templates when sending emails. [#2039](https://github.com/ethyca/fides/pull/2039)
- Adds SMS id verification for consent [#2094](https://github.com/ethyca/fides/pull/2094)

### Fixed

- Store `fides_consent` cookie on the root domain of the Privacy Center [#2071](https://github.com/ethyca/fides/pull/2071)
- Properly set the expire-time for verification codes [#2105](https://github.com/ethyca/fides/pull/2105)

## [2.3.1](https://github.com/ethyca/fides/compare/2.3.0...2.3.1)

### Fixed

- Resolved an issue where the root_user was not being created [#2082](https://github.com/ethyca/fides/pull/2082)

### Added

- Nav redesign with sidebar groups. Feature flagged to only be visible in dev mode until release. [#2030](https://github.com/ethyca/fides/pull/2047)
- Improved error handling for incorrect app encryption key [#2089](https://github.com/ethyca/fides/pull/2089)
- Access and erasure support for Friendbuy API [#2019](https://github.com/ethyca/fides/pull/2019)

## [2.3.0](https://github.com/ethyca/fides/compare/2.2.2...2.3.0)

### Added

- Common Subscriptions for app-wide data and feature checks. [#2030](https://github.com/ethyca/fides/pull/2030)
- Send email alerts on privacy request failures once the specified threshold is reached. [#1793](https://github.com/ethyca/fides/pull/1793)
- DSR Notifications (toast) [#1895](https://github.com/ethyca/fides/pull/1895)
- DSR configure alerts btn [#1895](https://github.com/ethyca/fides/pull/1895)
- DSR configure alters (FE) [#1895](https://github.com/ethyca/fides/pull/1895)
- Add a `usage` session to Nox to print full session docstrings. [#2022](https://github.com/ethyca/fides/pull/2022)

### Added

- Adds notifications section to toml files [#2026](https://github.com/ethyca/fides/pull/2060)

### Changed

- Updated to use `loguru` logging library throughout codebase [#2031](https://github.com/ethyca/fides/pull/2031)
- Do not always create a `fides.toml` by default [#2023](https://github.com/ethyca/fides/pull/2023)
- The `fideslib` module has been merged into `fides`, code redundancies have been removed [#1859](https://github.com/ethyca/fides/pull/1859)
- Replace 'ingress' and 'egress' with 'sources' and 'destinations' across UI [#2044](https://github.com/ethyca/fides/pull/2044)
- Update the functionality of `fides pull -a <filename>` to include _all_ resource types. [#2083](https://github.com/ethyca/fides/pull/2083)

### Fixed

- Timing issues with bulk DSR reprocessing, specifically when analytics are enabled [#2015](https://github.com/ethyca/fides/pull/2015)
- Error caused by running erasure requests with disabled connectors [#2045](https://github.com/ethyca/fides/pull/2045)
- Changes the SlowAPI ratelimiter's backend to use memory instead of Redis [#2054](https://github.com/ethyca/fides/pull/2058)

## [2.2.2](https://github.com/ethyca/fides/compare/2.2.1...2.2.2)

### Docs

- Updated the readme to use new new [docs site](http://docs.ethyca.com) [#2020](https://github.com/ethyca/fides/pull/2020)

### Deprecated

- The documentation site hosted in the `/docs` directory has been deprecated. All documentation updates will be hosted at the new [docs site](http://docs.ethyca.com) [#2020](https://github.com/ethyca/fides/pull/2020)

### Fixed

- Fixed mypy and pylint errors [#2013](https://github.com/ethyca/fides/pull/2013)
- Update connection test endpoint to be effectively non-blocking [#2000](https://github.com/ethyca/fides/pull/2000)
- Update Fides connector to better handle children with no access results [#2012](https://github.com/ethyca/fides/pull/2012)

## [2.2.1](https://github.com/ethyca/fides/compare/2.2.0...2.2.1)

### Added

- Add health check indicator for data flow scanning option [#1973](https://github.com/ethyca/fides/pull/1973)

### Changed

- The `celery.toml` is no longer used, instead it is a subsection of the `fides.toml` file [#1990](https://github.com/ethyca/fides/pull/1990)
- Update sample project landing page copy to be version-agnostic [#1958](https://github.com/ethyca/fides/pull/1958)
- `get` and `ls` CLI commands now return valid `fides` object YAML [#1991](https://github.com/ethyca/fides/pull/1991)

### Developer Experience

- Remove duplicate fastapi-caching and pin version. [#1765](https://github.com/ethyca/fides/pull/1765)

## [2.2.0](https://github.com/ethyca/fides/compare/2.1.0...2.2.0)

### Added

- Send email alerts on privacy request failures once the specified threshold is reached. [#1793](https://github.com/ethyca/fides/pull/1793)
- Add authenticated privacy request route. [#1819](https://github.com/ethyca/fides/pull/1819)
- Enable the onboarding flow [#1836](https://github.com/ethyca/fides/pull/1836)
- Access and erasure support for Fullstory API [#1821](https://github.com/ethyca/fides/pull/1821)
- Add function to poll privacy request for completion [#1860](https://github.com/ethyca/fides/pull/1860)
- Added rescan flow for the data flow scanner [#1844](https://github.com/ethyca/fides/pull/1844)
- Add rescan flow for the data flow scanner [#1844](https://github.com/ethyca/fides/pull/1844)
- Add Fides connector to support parent-child Fides deployments [#1861](https://github.com/ethyca/fides/pull/1861)
- Classification UI now polls for updates to classifications [#1908](https://github.com/ethyca/fides/pull/1908)

### Changed

- The organization info form step is now skipped if the server already has organization info. [#1840](https://github.com/ethyca/fides/pull/1840)
- Removed the description column from the classify systems page. [#1867](https://github.com/ethyca/fides/pull/1867)
- Retrieve child results during fides connector execution [#1967](https://github.com/ethyca/fides/pull/1967)

### Fixed

- Fix error in parent user creation seeding. [#1832](https://github.com/ethyca/fides/issues/1832)
- Fix DSR error due to unfiltered empty identities [#1901](https://github.com/ethyca/fides/pull/1907)

### Docs

- Remove documentation about no-longer used connection string override [#1824](https://github.com/ethyca/fides/pull/1824)
- Fix typo in headings [#1824](https://github.com/ethyca/fides/pull/1824)
- Update documentation to reflect configs necessary for mailgun, twilio_sms and twilio_email service types [#1846](https://github.com/ethyca/fides/pull/1846)

...

## [2.1.0](https://github.com/ethyca/fides/compare/2.0.0...2.1.0)

### Added

- Classification flow for system data flows
- Classification is now triggered as part of data flow scanning
- Include `ingress` and `egress` fields on system export and `datamap/` endpoint [#1740](https://github.com/ethyca/fides/pull/1740)
- Repeatable unique identifier for dataset fides_keys and metadata [#1786](https://github.com/ethyca/fides/pull/1786)
- Adds SMS support for identity verification notifications [#1726](https://github.com/ethyca/fides/pull/1726)
- Added phone number validation in back-end and react phone number form in Privacy Center [#1745](https://github.com/ethyca/fides/pull/1745)
- Adds SMS message template for all subject notifications [#1743](https://github.com/ethyca/fides/pull/1743)
- Privacy-Center-Cypress workflow for CI checks of the Privacy Center. [#1722](https://github.com/ethyca/fides/pull/1722)
- Privacy Center `fides-consent.js` script for accessing consent on external pages. [Details](/clients/privacy-center/packages/fides-consent/README.md)
- Erasure support for Twilio Conversations API [#1673](https://github.com/ethyca/fides/pull/1673)
- Webserver port can now be configured via the CLI command [#1858](https://github.com/ethyca/fides/pull/1858)

### Changed

- Optional dependencies are no longer used for 3rd-party connectivity. Instead they are used to isolate dangerous dependencies. [#1679](https://github.com/ethyca/fides/pull/1679)
- All Next pages now automatically require login. [#1670](https://github.com/ethyca/fides/pull/1670)
- Running the `webserver` command no longer prompts the user to opt out/in to analytics[#1724](https://github.com/ethyca/fides/pull/1724)

### Developer Experience

- Admin-UI-Cypress tests that fail in CI will now upload screen recordings for debugging. [#1728](https://github.com/ethyca/fides/pull/1728/files/c23e62fea284f7910028c8483feff893903068b8#r1019491323)
- Enable remote debugging from VSCode of live dev app [#1780](https://github.com/ethyca/fides/pull/1780)

### Removed

- Removed the Privacy Center `cookieName` config introduced in 2.0.0. [#1756](https://github.com/ethyca/fides/pull/1756)

### Fixed

- Exceptions are no longer raised when sending analytics on Windows [#1666](https://github.com/ethyca/fides/pull/1666)
- Fixed wording on identity verification modal in the Privacy Center [#1674](https://github.com/ethyca/fides/pull/1674)
- Update system fides_key tooltip text [#1533](https://github.com/ethyca/fides/pull/1685)
- Removed local storage parsing that is redundant with redux-persist. [#1678](https://github.com/ethyca/fides/pull/1678)
- Show a helpful error message if Docker daemon is not running during "fides deploy" [#1694](https://github.com/ethyca/fides/pull/1694)
- Allow users to query their own permissions, including root user. [#1698](https://github.com/ethyca/fides/pull/1698)
- Single-select taxonomy fields legal basis and special category can be cleared. [#1712](https://github.com/ethyca/fides/pull/1712)
- Fixes the issue where the security config is not properly loading from environment variables. [#1718](https://github.com/ethyca/fides/pull/1718)
- Fixes the issue where the CLI can't run without the config values required by the webserver. [#1811](https://github.com/ethyca/fides/pull/1811)
- Correctly handle response from adobe jwt auth endpoint as milliseconds, rather than seconds. [#1754](https://github.com/ethyca/fides/pull/1754)
- Fixed styling issues with the `EditDrawer` component. [#1803](https://github.com/ethyca/fides/pull/1803)

### Security

- Bumped versions of packages that use OpenSSL [#1683](https://github.com/ethyca/fides/pull/1683)

## [2.0.0](https://github.com/ethyca/fides/compare/1.9.6...2.0.0)

### Added

- Allow delete-only SaaS connector endpoints [#1200](https://github.com/ethyca/fides/pull/1200)
- Privacy center consent choices store a browser cookie. [#1364](https://github.com/ethyca/fides/pull/1364)
  - The format is generic. A reasonable set of defaults will be added later: [#1444](https://github.com/ethyca/fides/issues/1444)
  - The cookie name defaults to `fides_consent` but can be configured under `config.json > consent > cookieName`.
  - Each consent option can provide an array of `cookieKeys`.
- Individually select and reprocess DSRs that have errored [#1203](https://github.com/ethyca/fides/pull/1489)
- Bulk select and reprocess DSRs that have errored [#1205](https://github.com/ethyca/fides/pull/1489)
- Config Wizard: AWS scan results populate in system review forms. [#1454](https://github.com/ethyca/fides/pull/1454)
- Integrate rate limiter with Saas Connectors. [#1433](https://github.com/ethyca/fides/pull/1433)
- Config Wizard: Added a column selector to the scan results page of the config wizard [#1590](https://github.com/ethyca/fides/pull/1590)
- Config Wizard: Flow for runtime scanner option [#1640](https://github.com/ethyca/fides/pull/1640)
- Access support for Twilio Conversations API [#1520](https://github.com/ethyca/fides/pull/1520)
- Message Config: Adds Twilio Email/SMS support [#1519](https://github.com/ethyca/fides/pull/1519)

### Changed

- Updated mypy to version 0.981 and Python to version 3.10.7 [#1448](https://github.com/ethyca/fides/pull/1448)

### Developer Experience

- Repository dispatch events are sent to fidesctl-plus and fidesops-plus [#1263](https://github.com/ethyca/fides/pull/1263)
- Only the `docs-authors` team members are specified as `CODEOWNERS` [#1446](https://github.com/ethyca/fides/pull/1446)
- Updates the default local configuration to not defer tasks to a worker node [#1552](https://github.com/ethyca/fides/pull/1552/)
- Updates the healthcheck to return health status of connected Celery workers [#1588](https://github.com/ethyca/fides/pull/1588)

### Docs

- Remove the tutorial to prepare for new update [#1543](https://github.com/ethyca/fides/pull/1543)
- Add system management via UI documentation [#1541](https://github.com/ethyca/fides/pull/1541)
- Added DSR quickstart docs, restructured docs navigation [#1651](https://github.com/ethyca/fides/pull/1651)
- Update privacy request execution overview docs [#1258](https://github.com/ethyca/fides/pull/1490)

### Fixed

- Fixed system dependencies appearing as "N/A" in the datamap endpoint when there are no privacy declarations [#1649](https://github.com/ethyca/fides/pull/1649)

## [1.9.6](https://github.com/ethyca/fides/compare/1.9.5...1.9.6)

### Fixed

- Include systems without a privacy declaration on data map [#1603](https://github.com/ethyca/fides/pull/1603)
- Handle malformed tokens [#1523](https://github.com/ethyca/fides/pull/1523)
- Remove thrown exception from getAllPrivacyRequests method [#1592](https://github.com/ethyca/fides/pull/1593)
- Include systems without a privacy declaration on data map [#1603](https://github.com/ethyca/fides/pull/1603)
- After editing a dataset, the table will stay on the previously selected collection instead of resetting to the first one. [#1511](https://github.com/ethyca/fides/pull/1511)
- Fix redis `db_index` config issue [#1647](https://github.com/ethyca/fides/pull/1647)

### Docs

- Add unlinked docs and fix any remaining broken links [#1266](https://github.com/ethyca/fides/pull/1266)
- Update privacy center docs to include consent information [#1537](https://github.com/ethyca/fides/pull/1537)
- Update UI docs to include DSR countdown information and additional descriptions/filtering [#1545](https://github.com/ethyca/fides/pull/1545)

### Changed

- Allow multiple masking strategies to be specified when using fides as a masking engine [#1647](https://github.com/ethyca/fides/pull/1647)

## [1.9.5](https://github.com/ethyca/fides/compare/1.9.4...1.9.5)

### Added

- The database includes a `plus_system_scans` relation, to track the status and results of System Scanner executions in fidesctl-plus [#1554](https://github.com/ethyca/fides/pull/1554)

## [1.9.4](https://github.com/ethyca/fides/compare/1.9.2...1.9.4)

### Fixed

- After editing a dataset, the table will stay on the previously selected collection instead of resetting to the first one. [#1511](https://github.com/ethyca/fides/pull/1511)

## [1.9.2](https://github.com/ethyca/fides/compare/1.9.1...1.9.2)

### Deprecated

- Added a deprecation warning for the entire package [#1244](https://github.com/ethyca/fides/pull/1244)

### Added

- Dataset generation enhancements using Fides Classify for Plus users:

  - Integrate Fides Plus API into placeholder features introduced in 1.9.0. [#1194](https://github.com/ethyca/fides/pull/1194)

- Fides Admin UI:

  - Configure Connector after creation [#1204](https://github.com/ethyca/fides/pull/1356)

### Fixed

- Privacy Center:
  - Handle error on startup if server isn't running [#1239](https://github.com/ethyca/fides/pull/1239)
  - Fix styling issue with cards [#1240](https://github.com/ethyca/fides/pull/1240)
  - Redirect to index on consent save [#1238](https://github.com/ethyca/fides/pull/1238)

## [1.9.1](https://github.com/ethyca/fides/compare/1.9.0...1.9.1)

### Changed

- Update fideslang to v1.3.1 [#1136](https://github.com/ethyca/fides/pull/1136)

### Changed

- Update fideslang to v1.3.1 [#1136](https://github.com/ethyca/fides/pull/1136)

## [1.9.0](https://github.com/ethyca/fides/compare/1.8.6...1.9.0) - 2022-09-29

### Added

- Dataset generation enhancements using Fides Classify for Plus users:
  - Added toggle for enabling classify during generation. [#1057](https://github.com/ethyca/fides/pull/1057)
  - Initial implementation of API request to kick off classify, with confirmation modal. [#1069](https://github.com/ethyca/fides/pull/1069)
  - Initial Classification & Review status for generated datasets. [#1074](https://github.com/ethyca/fides/pull/1074)
  - Component for choosing data categories based on classification results. [#1110](https://github.com/ethyca/fides/pull/1110)
  - The dataset fields table shows data categories from the classifier (if available). [#1088](https://github.com/ethyca/fides/pull/1088)
  - The "Approve" button can be used to update the dataset with the classifier's suggestions. [#1129](https://github.com/ethyca/fides/pull/1129)
- System management UI:
  - New page to add a system via yaml [#1062](https://github.com/ethyca/fides/pull/1062)
  - Skeleton of page to add a system manually [#1068](https://github.com/ethyca/fides/pull/1068)
  - Refactor config wizard system forms to be reused for system management [#1072](https://github.com/ethyca/fides/pull/1072)
  - Add additional optional fields to system management forms [#1082](https://github.com/ethyca/fides/pull/1082)
  - Delete a system through the UI [#1085](https://github.com/ethyca/fides/pull/1085)
  - Edit a system through the UI [#1096](https://github.com/ethyca/fides/pull/1096)
- Cypress component testing [#1106](https://github.com/ethyca/fides/pull/1106)

### Changed

- Changed behavior of `load_default_taxonomy` to append instead of upsert [#1040](https://github.com/ethyca/fides/pull/1040)
- Changed behavior of adding privacy declarations to decouple the actions of the "add" and "next" buttons [#1086](https://github.com/ethyca/fides/pull/1086)
- Moved system related UI components from the `config-wizard` directory to the `system` directory [#1097](https://github.com/ethyca/fides/pull/1097)
- Updated "type" on SaaS config to be a simple string type, not an enum [#1197](https://github.com/ethyca/fides/pull/1197)

### Developer Experience

- Optional dependencies may have their version defined only once, in `optional-requirements.txt` [#1171](https://github.com/ethyca/fides/pull/1171)

### Docs

- Updated the footer links [#1130](https://github.com/ethyca/fides/pull/1130)

### Fixed

- Fixed the "help" link in the UI header [#1078](https://github.com/ethyca/fides/pull/1078)
- Fixed a bug in Data Category Dropdowns where checking i.e. `user.biometric` would also check `user.biometric_health` [#1126](https://github.com/ethyca/fides/pull/1126)

### Security

- Upgraded pymysql to version `1.0.2` [#1094](https://github.com/ethyca/fides/pull/1094)

## [1.8.6](https://github.com/ethyca/fides/compare/1.8.5...1.8.6) - 2022-09-28

### Added

- Added classification tables for Plus users [#1060](https://github.com/ethyca/fides/pull/1060)

### Fixed

- Fixed a bug where rows were being excluded from a data map [#1124](https://github.com/ethyca/fides/pull/1124)

## [1.8.5](https://github.com/ethyca/fides/compare/1.8.4...1.8.5) - 2022-09-21

### Changed

- Update fideslang to v1.3.0 [#1103](https://github.com/ethyca/fides/pull/1103)

## [1.8.4](https://github.com/ethyca/fides/compare/1.8.3...1.8.4) - 2022-09-09

### Added

- Initial system management page [#1054](https://github.com/ethyca/fides/pull/1054)

### Changed

- Deleting a taxonomy field with children will now cascade delete all of its children as well. [#1042](https://github.com/ethyca/fides/pull/1042)

### Fixed

- Fixed navigating directly to frontend routes loading index page instead of the correct static page for the route.
- Fix truncated evaluation error messages [#1053](https://github.com/ethyca/fides/pull/1053)

## [1.8.3](https://github.com/ethyca/fides/compare/1.8.2...1.8.3) - 2022-09-06

### Added

- Added more taxonomy fields that can be edited via the UI [#1000](https://github.com/ethyca/fides/pull/1000) [#1028](https://github.com/ethyca/fides/pull/1028)
- Added the ability to add taxonomy fields via the UI [#1019](https://github.com/ethyca/fides/pull/1019)
- Added the ability to delete taxonomy fields via the UI [#1006](https://github.com/ethyca/fides/pull/1006)
  - Only non-default taxonomy entities can be deleted [#1023](https://github.com/ethyca/fides/pull/1023)
- Prevent deleting taxonomy `is_default` fields and from adding `is_default=True` fields via the API [#990](https://github.com/ethyca/fides/pull/990).
- Added a "Custom" tag to distinguish user defined taxonomy fields from default taxonomy fields in the UI [#1027](https://github.com/ethyca/fides/pull/1027)
- Added initial support for enabling Fides Plus [#1037](https://github.com/ethyca/fides/pull/1037)
  - The `useFeatures` hook can be used to check if `plus` is enabled.
  - Navigating to/from the Data Map page is gated behind this feature.
  - Plus endpoints are served from the private Plus image.

### Fixed

- Fixed failing mypy tests [#1030](https://github.com/ethyca/fides/pull/1030)
- Fixed an issue where `fides push --diff` would return a false positive diff [#1026](https://github.com/ethyca/fides/pull/1026)
- Pinned pydantic version to < 1.10.0 to fix an error in finding referenced fides keys [#1045](https://github.com/ethyca/fides/pull/1045)

### Fixed

- Fixed failing mypy tests [#1030](https://github.com/ethyca/fides/pull/1030)
- Fixed an issue where `fides push --diff` would return a false positive diff [#1026](https://github.com/ethyca/fides/pull/1026)

### Docs

- Minor formatting updates to [Policy Webhooks](https://ethyca.github.io/fidesops/guides/policy_webhooks/) documentation [#1114](https://github.com/ethyca/fidesops/pull/1114)

### Removed

- Removed create superuser [#1116](https://github.com/ethyca/fidesops/pull/1116)

## [1.8.2](https://github.com/ethyca/fides/compare/1.8.1...1.8.2) - 2022-08-18

### Added

- Added the ability to edit taxonomy fields via the UI [#977](https://github.com/ethyca/fides/pull/977) [#1028](https://github.com/ethyca/fides/pull/1028)
- New column `is_default` added to DataCategory, DataUse, DataSubject, and DataQualifier tables [#976](https://github.com/ethyca/fides/pull/976)
- Added the ability to add taxonomy fields via the UI [#1019](https://github.com/ethyca/fides/pull/1019)
- Added the ability to delete taxonomy fields via the UI [#1006](https://github.com/ethyca/fides/pull/1006)
  - Only non-default taxonomy entities can be deleted [#1023](https://github.com/ethyca/fides/pull/1023)
- Prevent deleting taxonomy `is_default` fields and from adding `is_default=True` fields via the API [#990](https://github.com/ethyca/fides/pull/990).
- Added a "Custom" tag to distinguish user defined taxonomy fields from default taxonomy fields in the UI [#1027](https://github.com/ethyca/fides/pull/1027)

### Changed

- Upgraded base Docker version to Python 3.9 and updated all other references from 3.8 -> 3.9 [#974](https://github.com/ethyca/fides/pull/974)
- Prepend all database tables with `ctl_` [#979](https://github.com/ethyca/fides/pull/979)
- Moved the `admin-ui` code down one level into a `ctl` subdir [#970](https://github.com/ethyca/fides/pull/970)
- Extended the `/datamap` endpoint to include extra metadata [#992](https://github.com/ethyca/fides/pull/992)

## [1.8.1](https://github.com/ethyca/fides/compare/1.8.0...1.8.1) - 2022-08-08

### Deprecated

- The following environment variables have been deprecated, and replaced with the new environment variable names indicated below. To avoid breaking existing workflows, the deprecated variables are still respected in v1.8.1. They will be removed in a future release.
  - `FIDESCTL__API__DATABASE_HOST` --> `FIDESCTL__DATABASE__SERVER`
  - `FIDESCTL__API__DATABASE_NAME` --> `FIDESCTL__DATABASE__DB`
  - `FIDESCTL__API__DATABASE_PASSWORD` --> `FIDESCTL__DATABASE__PASSWORD`
  - `FIDESCTL__API__DATABASE_PORT` --> `FIDESCTL__DATABASE__PORT`
  - `FIDESCTL__API__DATABASE_TEST_DATABASE_NAME` --> `FIDESCTL__DATABASE__TEST_DB`
  - `FIDESCTL__API__DATABASE_USER` --> `FIDESCTL__DATABASE__USER`

### Developer Experience

- The included `docker-compose.yml` no longer references outdated ENV variables [#964](https://github.com/ethyca/fides/pull/964)

### Docs

- Minor release documentation now reflects the desired patch release process [#955](https://github.com/ethyca/fides/pull/955)
- Updated references to ENV variables [#964](https://github.com/ethyca/fides/pull/964)

### Fixed

- Deprecated config options will continue to be respected when set via environment variables [#965](https://github.com/ethyca/fides/pull/965)
- The git cache is rebuilt within the Docker container [#962](https://github.com/ethyca/fides/pull/962)
- The `wheel` pypi build no longer has a dirty version tag [#962](https://github.com/ethyca/fides/pull/962)
- Add setuptools to dev-requirements to fix versioneer error [#983](https://github.com/ethyca/fides/pull/983)

## [1.8.0](https://github.com/ethyca/fides/compare/1.7.1...1.8.0) - 2022-08-04

### Added

- Initial configuration wizard UI view
  - System scanning step: AWS credentials form and initial `generate` API usage.
  - System scanning results: AWS systems are stored and can be selected for review
- CustomInput type "password" with show/hide icon.
- Pull CLI command now checks for untracked/unstaged files in the manifests dir [#869](https://github.com/ethyca/fides/pull/869)
- Pull CLI command has a flag to pull missing files from the server [#895](https://github.com/ethyca/fides/pull/895)
- Add BigQuery support for the `generate` command and `/generate` endpoint [#814](https://github.com/ethyca/fides/pull/814) & [#917](https://github.com/ethyca/fides/pull/917)
- Added user auth tables [915](https://github.com/ethyca/fides/pull/915)
- Standardized API error parsing under `~/types/errors`
- Added taxonomy page to UI [#902](https://github.com/ethyca/fides/pull/902)
  - Added a nested accordion component for displaying taxonomy data [#910](https://github.com/ethyca/fides/pull/910)
- Add lru cache to get_config [927](https://github.com/ethyca/fides/pull/927)
- Add support for deprecated API config values [#959](https://github.com/ethyca/fides/pull/959)
- `fides` is now an alias for `fidesctl` as a CLI entrypoint [#926](https://github.com/ethyca/fides/pull/926)
- Add user auth routes [929](https://github.com/ethyca/fides/pull/929)
- Bump fideslib to 3.0.1 and remove patch code[931](https://github.com/ethyca/fides/pull/931)
- Update the `fidesctl` python package to automatically serve the UI [#941](https://github.com/ethyca/fides/pull/941)
- Add `push` cli command alias for `apply` and deprecate `apply` [943](https://github.com/ethyca/fides/pull/943)
- Add resource groups tagging api as a source of system generation [939](https://github.com/ethyca/fides/pull/939)
- Add GitHub Action to publish the `fidesctl` package to testpypi on pushes to main [#951](https://github.com/ethyca/fides/pull/951)
- Added configWizardFlag to ui to hide the config wizard when false [[#1453](https://github.com/ethyca/fides/issues/1453)

### Changed

- Updated the `datamap` endpoint to return human-readable column names as the first response item [#779](https://github.com/ethyca/fides/pull/779)
- Remove the `obscure` requirement from the `generate` endpoint [#819](https://github.com/ethyca/fides/pull/819)
- Moved all files from `fidesapi` to `fidesctl/api` [#885](https://github.com/ethyca/fides/pull/885)
- Moved `scan` and `generate` to the list of commands that can be run in local mode [#841](https://github.com/ethyca/fides/pull/841)
- Upgraded the base docker images from Debian Buster to Bullseye [#958](https://github.com/ethyca/fides/pull/958)
- Removed `ipython` as a dev-requirement [#958](https://github.com/ethyca/fides/pull/958)
- Webserver dependencies now come as a standard part of the package [#881](https://github.com/ethyca/fides/pull/881)
- Initial configuration wizard UI view
  - Refactored step & form results management to use Redux Toolkit slice.
- Change `id` field in tables from an integer to a string [915](https://github.com/ethyca/fides/pull/915)
- Update `fideslang` to `1.1.0`, simplifying the default taxonomy and adding `tags` for resources [#865](https://github.com/ethyca/fides/pull/865)
- Merge existing configurations with `fideslib` library [#913](https://github.com/ethyca/fides/pull/913)
- Moved frontend static files to `src/fidesctl/ui-build/static` [#934](https://github.com/ethyca/fides/pull/934)
- Replicated the error response handling from the `/validate` endpoint to the `/generate` endpoint [#911](https://github.com/ethyca/fides/pull/911)

### Developer Experience

- Remove `API_PREFIX` from fidesctl/core/utils.py and change references to `API_PREFIX` in fidesctl/api/reoutes/util.py [922](https://github.com/ethyca/fides/pull/922)

### Fixed

- Dataset field columns show all columns by default in the UI [#898](https://github.com/ethyca/fides/pull/898)
- Fixed the missing `.fides./` directory when locating the default config [#933](https://github.com/ethyca/fides/pull/933)

## [1.7.1](https://github.com/ethyca/fides/compare/1.7.0...1.7.1) - 2022-07-28

### Added

- Add datasets via YAML in the UI [#813](https://github.com/ethyca/fides/pull/813)
- Add datasets via database connection [#834](https://github.com/ethyca/fides/pull/834) [#889](https://github.com/ethyca/fides/pull/889)
- Add delete confirmation when deleting a field or collection from a dataset [#809](https://github.com/ethyca/fides/pull/809)
- Add ability to delete datasets from the UI [#827](https://github.com/ethyca/fides/pull/827)
- Add Cypress for testing [713](https://github.com/ethyca/fides/pull/833)
- Add datasets via database connection (UI only) [#834](https://github.com/ethyca/fides/pull/834)
- Add Okta support to the `/generate` endpoint [#842](https://github.com/ethyca/fides/pull/842)
- Add db support to `/generate` endpoint [849](https://github.com/ethyca/fides/pull/849)
- Added OpenAPI TypeScript client generation for the UI app. See the [README](/clients/admin-ui/src/types/api/README.md) for more details.

### Changed

- Remove the `obscure` requirement from the `generate` endpoint [#819](https://github.com/ethyca/fides/pull/819)

### Developer Experience

- When releases are published, dispatch a repository webhook event to ethyca/fidesctl-plus [#938](https://github.com/ethyca/fides/pull/938)

### Docs

- recommend/replace pip installs with pipx [#874](https://github.com/ethyca/fides/pull/874)

### Fixed

- CustomSelect input tooltips appear next to selector instead of wrapping to a new row.
- Datasets without the `third_country_transfer` will not cause the editing dataset form to not render.
- Fixed a build issue causing an `unknown` version of `fidesctl` to be installed in published Docker images [#836](https://github.com/ethyca/fides/pull/836)
- Fixed an M1-related SQLAlchemy bug [#816](https://github.com/ethyca/fides/pull/891)
- Endpoints now work with or without a trailing slash. [#886](https://github.com/ethyca/fides/pull/886)
- Dataset field columns show all columns by default in the UI [#898](https://github.com/ethyca/fides/pull/898)
- Fixed the `tag` specific GitHub Action workflows for Docker and publishing docs. [#901](https://github.com/ethyca/fides/pull/901)

## [1.7.0](https://github.com/ethyca/fides/compare/1.6.1...1.7.0) - 2022-06-23

### Added

- Added dependabot to keep dependencies updated
- A warning now issues for any orphan datasets as part of the `apply` command [543](https://github.com/ethyca/fides/pull/543)
- Initial scaffolding of management UI [#561](https://github.com/ethyca/fides/pull/624)
- A new `audit` command for `system` and `organization` resources, checking data map attribute compliance [#548](https://github.com/ethyca/fides/pull/548)
- Static UI assets are now built with the docker container [#663](https://github.com/ethyca/fides/issues/663)
- Host static files via fidesapi [#621](https://github.com/ethyca/fides/pull/621)
- A new `generate` endpoint to enable capturing systems from infrastructure from the UI [#642](https://github.com/ethyca/fides/pull/642)
- A new `datamap` endpoint to enable visualizing a data map from the UI [#721](https://github.com/ethyca/fides/pull/721)
- Management UI navigation bar [#679](https://github.com/ethyca/fides/issues/679)
- Management UI integration [#736](https://github.com/ethyca/fides/pull/736)
  - Datasets
  - Systems
  - Taxonomy (data categories)
- Initial dataset UI view [#768](https://github.com/ethyca/fides/pull/768)
  - Add interaction for viewing a dataset collection
  - Add column picker
  - Add a data category checklist tree
  - Edit/delete dataset fields
  - Edit/delete dataset collections
  - Edit datasets
  - Add a component for Identifiability tags
  - Add tooltips for help on forms
  - Add geographic location (third_country_transfers) country selection. Supported by new dependency `i18n-iso-countries`.
- Okta, aws and database credentials can now come from `fidesctl.toml` config [#694](https://github.com/ethyca/fides/pull/694)
- New `validate` endpoint to test aws and okta credentials [#722](https://github.com/ethyca/fides/pull/722)
- Initial configuration wizard UI view
  - Manual entry steps added (name and describe organization, pick entry route, and describe system manually including privacy declarations)
- A new image tagged `ethyca/fidesctl:dev` is published on each push to `main` [781](https://github.com/ethyca/fides/pull/781)
- A new cli command (`fidesctl sync`) [#765](https://github.com/ethyca/fides/pull/765)

### Changed

- Comparing server and CLI versions ignores `.dirty` only differences, and is quiet on success when running general CLI commands [621](https://github.com/ethyca/fides/pull/621)
- All endpoints now prefixed by `/api/v1` [#623](https://github.com/ethyca/fides/issues/623)
- Allow AWS credentials to be passed to `generate system` via the API [#645](https://github.com/ethyca/fides/pull/645)
- Update the export of a datamap to load resources from the server instead of a manifest directory [#662](https://github.com/ethyca/fides/pull/662)
- Refactor `export` to remove CLI specific uses from the core modules and load resources[#725](https://github.com/ethyca/fides/pull/725)
- Bump version of FastAPI in `setup.py` to 0.77.1 to match `optional-requirements.txt` [#734](https://github.com/ethyca/fides/pull/734)
- Docker images are now only built and pushed on tags to match when released to pypi [#740](https://github.com/ethyca/fides/pull/740)
- Okta resource scanning and generation now works with systems instead of datasets [#751](https://github.com/ethyca/fides/pull/751)

### Developer Experience

- Replaced `make` with `nox` [#547](https://github.com/ethyca/fides/pull/547)
- Removed usage of `fideslang` module in favor of new [external package](https://github.com/ethyca/fideslang) shared across projects [#619](https://github.com/ethyca/fides/issues/619)
- Added a UI service to the docker-compose deployment [#757](https://github.com/ethyca/fides/pull/757)
- `TestClient` defined in and shared across test modules via `conftest.py` [#759](https://github.com/ethyca/fides/pull/759)

### Docs

- Replaced all references to `make` with `nox` [#547](https://github.com/ethyca/fides/pull/547)
- Removed config/schemas page [#613](https://github.com/ethyca/fides/issues/613)
- Dataset UI and config wizard docs added ([https://github.com/ethyca/fides/pull/697](https://github.com/ethyca/fides/pull/697))
- The fides README now walks through generating a datamap [#746](https://github.com/ethyca/fides/pull/746)

### Fixed

- Updated `fideslog` to v1.1.5, resolving an issue where some exceptions thrown by the SDK were not handled as expected [#609](https://github.com/ethyca/fides/issues/609)
- Updated the webserver so that it won't fail if the database is inaccessible [#649](https://github.com/ethyca/fides/pull/649)
- Updated external tests to handle complex characters [#661](https://github.com/ethyca/fides/pull/661)
- Evaluations now properly merge the default taxonomy into the user-defined taxonomy [#684](https://github.com/ethyca/fides/pull/684)
- The CLI can now be run without installing the webserver components [#715](https://github.com/ethyca/fides/pull/715)

## [1.6.1](https://github.com/ethyca/fides/compare/1.6.0...1.6.1) - 2022-06-15

### Docs

- Updated `Release Steps`

### Fixed

- Resolved a failure with populating applicable data subject rights to a data map
- Handle invalid characters when generating a `fides_key` [#761](https://github.com/ethyca/fides/pull/761)

## [1.6.0](https://github.com/ethyca/fides/compare/1.5.3...1.6.0) - 2022-05-02

### Added

- ESLint configuration changes [#514](https://github.com/ethyca/fidesops/pull/514)
- User creation, update and permissions in the Admin UI [#511](https://github.com/ethyca/fidesops/pull/511)
- Yaml support for dataset upload [#284](https://github.com/ethyca/fidesops/pull/284)

### Breaking Changes

- Update masking API to take multiple input values [#443](https://github.com/ethyca/fidesops/pull/443)

### Docs

- DRP feature documentation [#520](https://github.com/ethyca/fidesops/pull/520)

## [1.4.2](https://github.com/ethyca/fidesops/compare/1.4.1...1.4.2) - 2022-05-12

### Added

- GET routes for users [#405](https://github.com/ethyca/fidesops/pull/405)
- Username based search on GET route [#444](https://github.com/ethyca/fidesops/pull/444)
- FIDESOPS\_\_DEV_MODE for Easier SaaS Request Debugging [#363](https://github.com/ethyca/fidesops/pull/363)
- Track user privileges across sessions [#425](https://github.com/ethyca/fidesops/pull/425)
- Add first_name and last_name fields. Also add them along with created_at to FidesUser response [#465](https://github.com/ethyca/fidesops/pull/465)
- Denial reasons for DSR and user `AuditLog` [#463](https://github.com/ethyca/fidesops/pull/463)
- DRP action to Policy [#453](https://github.com/ethyca/fidesops/pull/453)
- `CHANGELOG.md` file[#484](https://github.com/ethyca/fidesops/pull/484)
- DRP status endpoint [#485](https://github.com/ethyca/fidesops/pull/485)
- DRP exerise endpoint [#496](https://github.com/ethyca/fidesops/pull/496)
- Frontend for privacy request denial reaons [#480](https://github.com/ethyca/fidesops/pull/480)
- Publish Fidesops to Pypi [#491](https://github.com/ethyca/fidesops/pull/491)
- DRP data rights endpoint [#526](https://github.com/ethyca/fidesops/pull/526)

### Changed

- Converted HTTP Status Codes to Starlette constant values [#438](https://github.com/ethyca/fidesops/pull/438)
- SaasConnector.send behavior on ignore_errors now returns raw response [#462](https://github.com/ethyca/fidesops/pull/462)
- Seed user permissions in `create_superuser.py` script [#468](https://github.com/ethyca/fidesops/pull/468)
- User API Endpoints (update fields and reset user passwords) [#471](https://github.com/ethyca/fidesops/pull/471)
- Format tests with `black` [#466](https://github.com/ethyca/fidesops/pull/466)
- Extract privacy request endpoint logic into separate service for DRP [#470](https://github.com/ethyca/fidesops/pull/470)
- Fixing inconsistent SaaS connector integration tests [#473](https://github.com/ethyca/fidesops/pull/473)
- Add user data to login response [#501](https://github.com/ethyca/fidesops/pull/501)

### Breaking Changes

- Update masking API to take multiple input values [#443](https://github.com/ethyca/fidesops/pull/443)

### Docs

- Added issue template for documentation updates [#442](https://github.com/ethyca/fidesops/pull/442)
- Clarify masking updates [#464](https://github.com/ethyca/fidesops/pull/464)
- Added dark mode [#476](https://github.com/ethyca/fidesops/pull/476)

### Fixed

- Removed miradb test warning [#436](https://github.com/ethyca/fidesops/pull/436)
- Added missing import [#448](https://github.com/ethyca/fidesops/pull/448)
- Removed pypi badge pointing to wrong package [#452](https://github.com/ethyca/fidesops/pull/452)
- Audit imports and references [#479](https://github.com/ethyca/fidesops/pull/479)
- Switch to using update method on PUT permission endpoint [#500](https://github.com/ethyca/fidesops/pull/500)

### Developer Experience

- added isort as a CI check
- Include `tests/` in all static code checks (e.g. `mypy`, `pylint`)

### Changed

- Published Docker image does a clean install of Fidesctl
- `with_analytics` is now a decorator

### Fixed

- Third-Country formatting on Data Map
- Potential Duplication on Data Map
- Exceptions are no longer raised when sending `AnalyticsEvent`s on Windows
- Running `fidesctl init` now generates a `server_host` and `server_protocol`
  rather than `server_url`<|MERGE_RESOLUTION|>--- conflicted
+++ resolved
@@ -23,12 +23,9 @@
 - Added option in FidesJS SDK to only disable notice-served API [#4965](https://github.com/ethyca/fides/pull/4965)
 - External ID support for consent management [#4927](https://github.com/ethyca/fides/pull/4927)
 - Added access and erasure support for the Greenhouse Harvest integration [#4945](https://github.com/ethyca/fides/pull/4945)
-<<<<<<< HEAD
 - Add an S3 connection type (currently used for discovery and detection only) [#4930](https://github.com/ethyca/fides/pull/4930)
-=======
 - Support for Limited FIDES__CELERY__* Env Vars [#4980](https://github.com/ethyca/fides/pull/4980)
 - Implement sending emails via property-specific messaging templates [#4950](https://github.com/ethyca/fides/pull/4950)
->>>>>>> c9124ddb
 
 ### Changed
 - Move new data map reporting table out of beta and remove old table from Data Lineage map. [#4963](https://github.com/ethyca/fides/pull/4963)
