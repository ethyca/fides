--- conflicted
+++ resolved
@@ -19,11 +19,8 @@
 
 ### Added
 - Added support for GPP national string to be used alongside state-by-state using a new approach option [#5480](https://github.com/ethyca/fides/pull/5480)
-<<<<<<< HEAD
+- Added "Powered by" branding link to privacy center and Layer 2 CMP [#5483](https://github.com/ethyca/fides/pull/5483)
 - Added loading state to the toggle switches on the Manage privacy notices page [#5489](https://github.com/ethyca/fides/pull/5489)
-=======
-- Added "Powered by" branding link to privacy center and Layer 2 CMP [#5483](https://github.com/ethyca/fides/pull/5483)
->>>>>>> dd3ffd5e
 
 ### Fixed
 - Fixed deletion of ConnectionConfigs that have related MonitorConfigs [#5478](https://github.com/ethyca/fides/pull/5478)
