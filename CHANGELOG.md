# Changelog

All notable changes to this project will be documented in this file.

The format is based on [Keep a Changelog](https://keepachangelog.com/en/)

The types of changes are:

* `Added` for new features.
* `Changed` for changes in existing functionality.
* `Developer Experience` for changes in developer workflow or tooling.
* `Deprecated` for soon-to-be removed features.
* `Docs` for documentation only changes.
* `Removed` for now removed features.
* `Fixed` for any bug fixes.
* `Security` in case of vulnerabilities.

## [Unreleased](https://github.com/ethyca/fides/compare/1.8.5...main)

### Added

* Dataset generation enhancements using Fides Classify for Plus users:
  * Added toggle for enabling classify during generation. [#1057](https://github.com/ethyca/fides/pull/1057)
  * Initial implementation of API request to kick off classify, with confirmation modal. [#1069](https://github.com/ethyca/fides/pull/1069)
<<<<<<< HEAD
* New page to add a system via yaml [#1062](https://github.com/ethyca/fides/pull/1062)
* Added classification tables for Plus users [#1060](https://github.com/ethyca/fides/pull/1060)
=======
  * Initial Classification & Review status for generated datasets. [#1074](https://github.com/ethyca/fides/pull/1074)
* System management UI:
  * New page to add a system via yaml [#1062](https://github.com/ethyca/fides/pull/1062)
  * Skeleton of page to add a system manually [#1068](https://github.com/ethyca/fides/pull/1068)
  * Refactor config wizard system forms to be reused for system management [#1072](https://github.com/ethyca/fides/pull/1072)
  * Add additional optional fields to system management forms [#1082](https://github.com/ethyca/fides/pull/1082)
  * Delete a system through the UI [#1085](https://github.com/ethyca/fides/pull/1085)
>>>>>>> d2b6705a

### Changed

* Changed behavior of `load_default_taxonomy` to append instead of upsert [#1040](https://github.com/ethyca/fides/pull/1040)
* Changed behavior of adding privacy declarations to decouple the actions of the "add" and "next" buttons [#1086](https://github.com/ethyca/fides/pull/1086)
* Moved system related UI components from the `config-wizard` directory to the `system` directory [#1097](https://github.com/ethyca/fides/pull/1097)

### Fixed

* Fixed the "help" link in the UI header [#1078](https://github.com/ethyca/fides/pull/1078)

### Security

* Upgraded pymysql to version `1.0.2` [#1094](https://github.com/ethyca/fides/pull/1094)

## [1.8.5](https://github.com/ethyca/fides/compare/1.8.4...1.8.5)

### Changed

* Update fideslang to v1.3.0 [#1103](https://github.com/ethyca/fides/pull/1103)

## [1.8.4](https://github.com/ethyca/fides/compare/1.8.3...1.8.4) - 2022-09-09

### Added

* Initial system management page [#1054](https://github.com/ethyca/fides/pull/1054)

### Changed

* Deleting a taxonomy field with children will now cascade delete all of its children as well. [#1042](https://github.com/ethyca/fides/pull/1042)

### Fixed

* Fixed navigating directly to frontend routes loading index page instead of the correct static page for the route.
* Fix truncated evaluation error messages [#1053](https://github.com/ethyca/fides/pull/1053)

## [1.8.3](https://github.com/ethyca/fides/compare/1.8.2...1.8.3) - 2022-09-06

### Added

* Added more taxonomy fields that can be edited via the UI [#1000](https://github.com/ethyca/fides/pull/1000) [#1028](https://github.com/ethyca/fides/pull/1028)
* Added the ability to add taxonomy fields via the UI [#1019](https://github.com/ethyca/fides/pull/1019)
* Added the ability to delete taxonomy fields via the UI [#1006](https://github.com/ethyca/fides/pull/1006)
  * Only non-default taxonomy entities can be deleted [#1023](https://github.com/ethyca/fides/pull/1023)
* Prevent deleting taxonomy `is_default` fields and from adding `is_default=True` fields via the API [#990](https://github.com/ethyca/fides/pull/990).
* Added a "Custom" tag to distinguish user defined taxonomy fields from default taxonomy fields in the UI [#1027](https://github.com/ethyca/fides/pull/1027)
* Added initial support for enabling Fides Plus [#1037](https://github.com/ethyca/fides/pull/1037)
  * The `useFeatures` hook can be used to check if `plus` is enabled.
  * Navigating to/from the Data Map page is gated behind this feature.
  * Plus endpoints are served from the private Plus image.

### Fixed

* Fixed failing mypy tests [#1030](https://github.com/ethyca/fides/pull/1030)
* Fixed an issue where `fides push --diff` would return a false positive diff [#1026](https://github.com/ethyca/fides/pull/1026)
* Pinned pydantic version to < 1.10.0 to fix an error in finding referenced fides keys [#1045](https://github.com/ethyca/fides/pull/1045)

## [1.8.2](https://github.com/ethyca/fides/compare/1.8.1...1.8.2) - 2022-08-18

### Added

* Added the ability to edit taxonomy fields via the UI [#977](https://github.com/ethyca/fides/pull/977)
* New column `is_default` added to DataCategory, DataUse, DataSubject, and DataQualifier tables [#976](https://github.com/ethyca/fides/pull/976)

### Changed

* Upgraded base Docker version to Python 3.9 and updated all other references from 3.8 -> 3.9 [#974](https://github.com/ethyca/fides/pull/974)
* Prepend all database tables with `ctl_` [#979](https://github.com/ethyca/fides/pull/979)
* Moved the `admin-ui` code down one level into a `ctl` subdir [#970](https://github.com/ethyca/fides/pull/970)
* Extended the `/datamap` endpoint to include extra metadata [#992](https://github.com/ethyca/fides/pull/992)

## [1.8.1](https://github.com/ethyca/fides/compare/1.8.0...1.8.1) - 2022-08-08

### Deprecated

* The following environment variables have been deprecated, and replaced with the new environment variable names indicated below. To avoid breaking existing workflows, the deprecated variables are still respected in v1.8.1. They will be removed in a future release.
  * `FIDESCTL__API__DATABASE_HOST` --> `FIDESCTL__DATABASE__SERVER`
  * `FIDESCTL__API__DATABASE_NAME` --> `FIDESCTL__DATABASE__DB`
  * `FIDESCTL__API__DATABASE_PASSWORD` --> `FIDESCTL__DATABASE__PASSWORD`
  * `FIDESCTL__API__DATABASE_PORT` --> `FIDESCTL__DATABASE__PORT`
  * `FIDESCTL__API__DATABASE_TEST_DATABASE_NAME` --> `FIDESCTL__DATABASE__TEST_DB`
  * `FIDESCTL__API__DATABASE_USER` --> `FIDESCTL__DATABASE__USER`

### Developer Experience

* The included `docker-compose.yml` no longer references outdated ENV variables [#964](https://github.com/ethyca/fides/pull/964)

### Docs

* Minor release documentation now reflects the desired patch release process [#955](https://github.com/ethyca/fides/pull/955)
* Updated references to ENV variables [#964](https://github.com/ethyca/fides/pull/964)

### Fixed

* Deprecated config options will continue to be respected when set via environment variables [#965](https://github.com/ethyca/fides/pull/965)
* The git cache is rebuilt within the Docker container [#962](https://github.com/ethyca/fides/pull/962)
* The `wheel` pypi build no longer has a dirty version tag [#962](https://github.com/ethyca/fides/pull/962)
* Add setuptools to dev-requirements to fix versioneer error [#983](https://github.com/ethyca/fides/pull/983)

## [1.8.0](https://github.com/ethyca/fides/compare/1.7.1...1.8.0) - 2022-08-04

### Added

* Initial configuration wizard UI view
  * System scanning step: AWS credentials form and initial `generate` API usage.
  * System scanning results: AWS systems are stored and can be selected for review
* CustomInput type "password" with show/hide icon.
* Pull CLI command now checks for untracked/unstaged files in the manifests dir [#869](https://github.com/ethyca/fides/pull/869)
* Pull CLI command has a flag to pull missing files from the server [#895](https://github.com/ethyca/fides/pull/895)
* Add BigQuery support for the `generate` command and `/generate` endpoint [#814](https://github.com/ethyca/fides/pull/814) & [#917](https://github.com/ethyca/fides/pull/917)
* Added user auth tables [915](https://github.com/ethyca/fides/pull/915)
* Standardized API error parsing under `~/types/errors`
* Added taxonomy page to UI [#902](https://github.com/ethyca/fides/pull/902)
  * Added a nested accordion component for displaying taxonomy data [#910](https://github.com/ethyca/fides/pull/910)
* Add lru cache to get_config [927](https://github.com/ethyca/fides/pull/927)
* Add support for deprecated API config values [#959](https://github.com/ethyca/fides/pull/959)
* `fides` is now an alias for `fidesctl` as a CLI entrypoint [#926](https://github.com/ethyca/fides/pull/926)
* Add user auth routes [929](https://github.com/ethyca/fides/pull/929)
* Bump fideslib to 3.0.1 and remove patch code[931](https://github.com/ethyca/fides/pull/931)
* Update the `fidesctl` python package to automatically serve the UI [#941](https://github.com/ethyca/fides/pull/941)
* Add `push` cli command alias for `apply` and deprecate `apply` [943](https://github.com/ethyca/fides/pull/943)
* Add resource groups tagging api as a source of system generation [939](https://github.com/ethyca/fides/pull/939)
* Add GitHub Action to publish the `fidesctl` package to testpypi on pushes to main [#951](https://github.com/ethyca/fides/pull/951)

### Changed

* Updated the `datamap` endpoint to return human-readable column names as the first response item [#779](https://github.com/ethyca/fides/pull/779)
* Remove the `obscure` requirement from the `generate` endpoint [#819](https://github.com/ethyca/fides/pull/819)
* Moved all files from `fidesapi` to `fidesctl/api` [#885](https://github.com/ethyca/fides/pull/885)
* Moved `scan` and `generate` to the list of commands that can be run in local mode [#841](https://github.com/ethyca/fides/pull/841)
* Upgraded the base docker images from Debian Buster to Bullseye [#958](https://github.com/ethyca/fides/pull/958)
* Removed `ipython` as a dev-requirement [#958](https://github.com/ethyca/fides/pull/958)
* Webserver dependencies now come as a standard part of the package [#881](https://github.com/ethyca/fides/pull/881)
* Initial configuration wizard UI view
  * Refactored step & form results management to use Redux Toolkit slice.
* Change `id` field in tables from an integer to a string [915](https://github.com/ethyca/fides/pull/915)
* Update `fideslang` to `1.1.0`, simplifying the default taxonomy and adding `tags` for resources [#865](https://github.com/ethyca/fides/pull/865)
* Merge existing configurations with `fideslib` library [#913](https://github.com/ethyca/fides/pull/913)
* Moved frontend static files to `src/fidesctl/ui-build/static` [#934](https://github.com/ethyca/fides/pull/934)
* Replicated the error response handling from the `/validate` endpoint to the `/generate` endpoint [#911](https://github.com/ethyca/fides/pull/911)

### Developer Experience

* Remove `API_PREFIX` from fidesctl/core/utils.py and change references to `API_PREFIX` in fidesctl/api/reoutes/util.py [922](https://github.com/ethyca/fides/pull/922)

### Fixed

* Dataset field columns show all columns by default in the UI [#898](https://github.com/ethyca/fides/pull/898)
* Fixed the missing `.fides./` directory when locating the default config [#933](https://github.com/ethyca/fides/pull/933)

## [1.7.1](https://github.com/ethyca/fides/compare/1.7.0...1.7.1) - 2022-07-28

### Added

* Add datasets via YAML in the UI [#813](https://github.com/ethyca/fides/pull/813)
* Add datasets via database connection [#834](https://github.com/ethyca/fides/pull/834) [#889](https://github.com/ethyca/fides/pull/889)
* Add delete confirmation when deleting a field or collection from a dataset [#809](https://github.com/ethyca/fides/pull/809)
* Add ability to delete datasets from the UI [#827](https://github.com/ethyca/fides/pull/827)
* Add Cypress for testing [713](https://github.com/ethyca/fides/pull/833)
* Add datasets via database connection (UI only) [#834](https://github.com/ethyca/fides/pull/834)
* Add Okta support to the `/generate` endpoint [#842](https://github.com/ethyca/fides/pull/842)
* Add db support to `/generate` endpoint [849](https://github.com/ethyca/fides/pull/849)
* Added OpenAPI TypeScript client generation for the UI app. See the [README](/clients/admin-ui/src/types/api/README.md) for more details.

### Changed

* Remove the `obscure` requirement from the `generate` endpoint [#819](https://github.com/ethyca/fides/pull/819)

### Developer Experience

* When releases are published, dispatch a repository webhook event to ethyca/fidesctl-plus [#938](https://github.com/ethyca/fides/pull/938)

### Docs

* recommend/replace pip installs with pipx [#874](https://github.com/ethyca/fides/pull/874)

### Fixed

* CustomSelect input tooltips appear next to selector instead of wrapping to a new row.
* Datasets without the `third_country_transfer` will not cause the editing dataset form to not render.
* Fixed a build issue causing an `unknown` version of `fidesctl` to be installed in published Docker images [#836](https://github.com/ethyca/fides/pull/836)
* Fixed an M1-related SQLAlchemy bug [#816](https://github.com/ethyca/fides/pull/891)
* Endpoints now work with or without a trailing slash. [#886](https://github.com/ethyca/fides/pull/886)
* Dataset field columns show all columns by default in the UI [#898](https://github.com/ethyca/fides/pull/898)
* Fixed the `tag` specific GitHub Action workflows for Docker and publishing docs. [#901](https://github.com/ethyca/fides/pull/901)

## [1.7.0](https://github.com/ethyca/fides/compare/1.6.1...1.7.0) - 2022-06-23

### Added

* Added dependabot to keep dependencies updated
* A warning now issues for any orphan datasets as part of the `apply` command [543](https://github.com/ethyca/fides/pull/543)
* Initial scaffolding of management UI [#561](https://github.com/ethyca/fides/pull/624)
* A new `audit` command for `system` and `organization` resources, checking data map attribute compliance [#548](https://github.com/ethyca/fides/pull/548)
* Static UI assets are now built with the docker container [#663](https://github.com/ethyca/fides/issues/663)
* Host static files via fidesapi [#621](https://github.com/ethyca/fides/pull/621)
* A new `generate` endpoint to enable capturing systems from infrastructure from the UI [#642](https://github.com/ethyca/fides/pull/642)
* A new `datamap` endpoint to enable visualizing a data map from the UI [#721](https://github.com/ethyca/fides/pull/721)
* Management UI navigation bar [#679](https://github.com/ethyca/fides/issues/679)
* Management UI integration [#736](https://github.com/ethyca/fides/pull/736)
  * Datasets
  * Systems
  * Taxonomy (data categories)
* Initial dataset UI view [#768](https://github.com/ethyca/fides/pull/768)
  * Add interaction for viewing a dataset collection
  * Add column picker
  * Add a data category checklist tree
  * Edit/delete dataset fields
  * Edit/delete dataset collections
  * Edit datasets
  * Add a component for Identifiability tags
  * Add tooltips for help on forms
  * Add geographic location (third_country_transfers) country selection. Supported by new dependency `i18n-iso-countries`.
* Okta, aws and database credentials can now come from `fidesctl.toml` config [#694](https://github.com/ethyca/fides/pull/694)
* New `validate` endpoint to test aws and okta credentials [#722](https://github.com/ethyca/fides/pull/722)
* Initial configuration wizard UI view
  * Manual entry steps added (name and describe organization, pick entry route, and describe system manually including privacy declarations)
* A new image tagged `ethyca/fidesctl:dev` is published on each push to `main` [781](https://github.com/ethyca/fides/pull/781)
* A new cli command (`fidesctl sync`) [#765](https://github.com/ethyca/fides/pull/765)

### Changed

* Comparing server and CLI versions ignores `.dirty` only differences, and is quiet on success when running general CLI commands [621](https://github.com/ethyca/fides/pull/621)
* All endpoints now prefixed by `/api/v1` [#623](https://github.com/ethyca/fides/issues/623)
* Allow AWS credentials to be passed to `generate system` via the API [#645](https://github.com/ethyca/fides/pull/645)
* Update the export of a datamap to load resources from the server instead of a manifest directory [#662](https://github.com/ethyca/fides/pull/662)
* Refactor `export` to remove CLI specific uses from the core modules and load resources[#725](https://github.com/ethyca/fides/pull/725)
* Bump version of FastAPI in `setup.py` to 0.77.1 to match `optional-requirements.txt` [#734](https://github.com/ethyca/fides/pull/734)
* Docker images are now only built and pushed on tags to match when released to pypi [#740](https://github.com/ethyca/fides/pull/740)
* Okta resource scanning and generation now works with systems instead of datasets [#751](https://github.com/ethyca/fides/pull/751)

### Developer Experience

* Replaced `make` with `nox` [#547](https://github.com/ethyca/fides/pull/547)
* Removed usage of `fideslang` module in favor of new [external package](https://github.com/ethyca/fideslang) shared across projects [#619](https://github.com/ethyca/fides/issues/619)
* Added a UI service to the docker-compose deployment [#757](<https://github.com/ethyca/fides/pull/757>)
* `TestClient` defined in and shared across test modules via `conftest.py` [#759](https://github.com/ethyca/fides/pull/759)

### Docs

* Replaced all references to `make` with `nox` [#547](https://github.com/ethyca/fides/pull/547)
* Removed config/schemas page [#613](https://github.com/ethyca/fides/issues/613)
* Dataset UI and config wizard docs added (<https://github.com/ethyca/fides/pull/697>)
* The fides README now walks through generating a datamap [#746](https://github.com/ethyca/fides/pull/746)

### Fixed

* Updated `fideslog` to v1.1.5, resolving an issue where some exceptions thrown by the SDK were not handled as expected [#609](https://github.com/ethyca/fides/issues/609)
* Updated the webserver so that it won't fail if the database is inaccessible [#649](https://github.com/ethyca/fides/pull/649)
* Updated external tests to handle complex characters [#661](https://github.com/ethyca/fides/pull/661)
* Evaluations now properly merge the default taxonomy into the user-defined taxonomy [#684](https://github.com/ethyca/fides/pull/684)
* The CLI can now be run without installing the webserver components [#715](https://github.com/ethyca/fides/pull/715)

## [1.6.1](https://github.com/ethyca/fides/compare/1.6.0...1.6.1) - 2022-06-15

### Docs

* Updated `Release Steps`

### Fixed

* Resolved a failure with populating applicable data subject rights to a data map
* Handle invalid characters when generating a `fides_key` [#761](https://github.com/ethyca/fides/pull/761)

## [1.6.0](https://github.com/ethyca/fides/compare/1.5.3...1.6.0) - 2022-05-02

### Added

* CHANGELOG.md file
* On API server startup, in-use config values are logged at the DEBUG level
* Send a usage analytics event upon execution of the `fidesctl init` command

### Developer Experience

* added isort as a CI check
* Include `tests/` in all static code checks (e.g. `mypy`, `pylint`)

### Changed

* Published Docker image does a clean install of Fidesctl
* `with_analytics` is now a decorator

### Fixed

* Third-Country formatting on Data Map
* Potential Duplication on Data Map
* Exceptions are no longer raised when sending `AnalyticsEvent`s on Windows
* Running `fidesctl init` now generates a `server_host` and `server_protocol`
  rather than `server_url`<|MERGE_RESOLUTION|>--- conflicted
+++ resolved
@@ -19,13 +19,10 @@
 
 ### Added
 
+* Added classification tables for Plus users [#1060](https://github.com/ethyca/fides/pull/1060)
 * Dataset generation enhancements using Fides Classify for Plus users:
   * Added toggle for enabling classify during generation. [#1057](https://github.com/ethyca/fides/pull/1057)
   * Initial implementation of API request to kick off classify, with confirmation modal. [#1069](https://github.com/ethyca/fides/pull/1069)
-<<<<<<< HEAD
-* New page to add a system via yaml [#1062](https://github.com/ethyca/fides/pull/1062)
-* Added classification tables for Plus users [#1060](https://github.com/ethyca/fides/pull/1060)
-=======
   * Initial Classification & Review status for generated datasets. [#1074](https://github.com/ethyca/fides/pull/1074)
 * System management UI:
   * New page to add a system via yaml [#1062](https://github.com/ethyca/fides/pull/1062)
@@ -33,7 +30,6 @@
   * Refactor config wizard system forms to be reused for system management [#1072](https://github.com/ethyca/fides/pull/1072)
   * Add additional optional fields to system management forms [#1082](https://github.com/ethyca/fides/pull/1082)
   * Delete a system through the UI [#1085](https://github.com/ethyca/fides/pull/1085)
->>>>>>> d2b6705a
 
 ### Changed
 
