# Changelog

All notable changes to this project will be documented in this file.

The format is based on [Keep a Changelog](https://keepachangelog.com/en/)

The types of changes are:

- `Added` for new features.
- `Changed` for changes in existing functionality.
- `Developer Experience` for changes in developer workflow or tooling.
- `Deprecated` for soon-to-be removed features.
- `Docs` for documentation only changes.
- `Removed` for now removed features.
- `Fixed` for any bug fixes.
- `Security` in case of vulnerabilities.

Changes can also be flagged with a GitHub label for tracking purposes. The URL of the label should be put at the end of the entry. The possible labels are:
- https://github.com/ethyca/fides/labels/high-risk: to indicate that a change is a "high-risk" change that could potentially lead to unanticipated regressions or degradations
- https://github.com/ethyca/fides/labels/db-migration: to indicate that a given change includes a DB migration

## [Unreleased](https://github.com/ethyca/fides/compare/2.69.1...main)

### Fixed
<<<<<<< HEAD
- Enables the exclude domains field in the website monitor config. [#6545](https://github.com/ethyca/fides/pull/6545)
- Adds safeguards when encountering rate limit errors upon instantiation [#6546](https://github.com/ethyca/fides/pull/6546)
=======
- Enables the exclude domains field in the website monitor config. [#6544](https://github.com/ethyca/fides/pull/6544)
- Region table value displayed correctly and Location select only allowing valid values [#6545](https://github.com/ethyca/fides/pull/6545)
>>>>>>> 241bae8a

### Deprecated
- DSR 2.0 is deprecated. New requests will be created using DSR 3.0 only. Existing DSR 2.0 requests will continue to process until completion. [#6458](https://github.com/ethyca/fides/pull/6458)

## [2.69.1](https://github.com/ethyca/fides/compare/2.69.0...2.69.1)

### Added
- Added the ability to selectively redact dataset, collection, and field names in DSR packages [#6487](https://github.com/ethyca/fides/pull/6487)

### Security
- Changed session invalidation logic to end all sessions for a user when their password has been changed [CVE-2025-57766](https://github.com/ethyca/fides/security/advisories/GHSA-rpw8-82v9-3q87)
- Fixed OAuth scope privilege escalation vulnerability that allowed clients to create or update other OAuth clients with unauthorized scopes [CVE-2025-57817](https://github.com/ethyca/fides/security/advisories/GHSA-hjfh-p8f5-24wr)
- Added stricter rate limiting to authentication endpoints to mitigate against brute force attacks. [CVE-2025-57815](https://github.com/ethyca/fides/security/advisories/GHSA-7q62-r88r-j5gw)
- Adds Redis-driven rate limiting across all endpoints [CVE-2025-57816](https://github.com/ethyca/fides/security/advisories/GHSA-fq34-xw6c-fphf)


## [2.69.0](https://github.com/ethyca/fides/compare/2.68.0...2.69.0)

### Added
- Added models for generic taxonomy support (Fidesplus) [#6421](https://github.com/ethyca/fides/pull/6421)
- Added LocationSelect component and additional utilities for displaying location [#6478](https://github.com/ethyca/fides/pull/6478)
- Added UI for conditional manual task creation feature [#6431](https://github.com/ethyca/fides/pull/6431)
- Added streaming attachment capabilities for access packages. [#6474](https://github.com/ethyca/fides/pull/6474)
- Added tokenized redirect for streaming enabled access package downloads. [#6489](https://github.com/ethyca/fides/pull/6489)
- Pagination is persisted to the URL on the Consent Report Page [#6504](https://github.com/ethyca/fides/pull/6504)

### Changed
- Manual Tasks now check conditional dependencies and either skip or wait for input based on the evaluation.[#6440](https://github.com/ethyca/fides/pull/6440)
- Changed Fides.js banner title attributes for better SEO + a11y support [#6470](https://github.com/ethyca/fides/pull/6470)
- Test Website Monitors now show the brand image and a "test monitor" tag [#6476](https://github.com/ethyca/fides/pull/6476)
- Privacy Request runner will now also check for awaiting input tags as part of `poll_for_exited_privacy_request_tasks` [#6471](https://github.com/ethyca/fides/pull/6471)
- Added async polling queue for API integrations [#6435](https://github.com/ethyca/fides/pull/6435)
- Updated Admin UI to poll during non-terminal task statuses [#6493](https://github.com/ethyca/fides/pull/6493)
- Moved Organization Management and SSO out of beta [#6495](https://github.com/ethyca/fides/pull/6494)
- Updated data lineage nodes styling to use neutral color scheme for improved visual consistency [#6505](https://github.com/ethyca/fides/pull/6505)
- Removed total from Consent Report page until Cursor Pagination is added, this solves broken loads when there is a large amount of consent data [#6504](https://github.com/ethyca/fides/pull/6504)

### Fixed
- Erasure Request finalization [#6493](https://github.com/ethyca/fides/pull/6493)
- DSR finalization UI tweaks [#6514](https://github.com/ethyca/fides/pull/6514)
- Account for Timezone on Consent Report page [#6504](https://github.com/ethyca/fides/pull/6504)

### Developer Experience
- Refactored table column header menu functionality to use column-level menu property instead of custom header cell components [#6481](https://github.com/ethyca/fides/pull/6481)
- Migrated Popover components from Chakra to Ant Design in Admin UI [#6488](https://github.com/ethyca/fides/pull/6488)
- Added new npm task for Admin UI that enables optimized Cypress testing with API server connectivity during local development [#6483](https://github.com/ethyca/fides/pull/6483)
- Added reusable table system with URL synchronization and Ant Design integration for standardized table behavior and deep linking support [#6447](https://github.com/ethyca/fides/pull/6447)
- Refactored Action Center tables to use new standardized table state management hooks [#6349](https://github.com/ethyca/fides/pull/6349)

### Fixed
- Fixed bug with non-applicable notices being saved as opted in in Fides.js [#6490](https://github.com/ethyca/fides/pull/6490)
- Handle missing GVL in TCF experience by displaying an error message instead of infinite spinners. [#6472](https://github.com/ethyca/fides/pull/6472)
- Prevent edits for assets that have been ignored in the Action Center [#6485](https://github.com/ethyca/fides/pull/6485)

## [2.68.0](https://github.com/ethyca/fides/compare/2.67.2...2.68.0)

### Added
- Improved logging of underlying errors when raising generic exceptions [#6420](https://github.com/ethyca/fides/pull/6420)
- Manual Task Graph Tasks now receive data from any nodes referenced by their conditional dependencies. [#6402](https://github.com/ethyca/fides/pull/6402)
- Added PrivacyCenterSettings to the config. [#6349](https://github.com/ethyca/fides/pull/6439)
- Added DSR task conditional operators list types and data type/operator compatibility [#6429](https://github.com/ethyca/fides/pull/6429)
- Added visual checkmark feedback and screen reader announcements for consent button interactions [#6451](https://github.com/ethyca/fides/pull/6451)
- Added field to privacy center configuration to support location collection in privacy center actions [#6432](https://github.com/ethyca/fides/pull/6432)
- Added execution log when DSR enters awaiting_email_send status [#6462](https://github.com/ethyca/fides/pull/6462)

### Changed
- Improved data extraction for object fields to return complete data structures instead of empty containers in data package when no nested fields where specified [#6424](https://github.com/ethyca/fides/pull/6424)
- Replaced some duplicated data formatting functionality with a single utility function. Additional maintainability updates on Manual Tasks. [#6390](https://github.com/ethyca/fides/pull/6390)
- Improved privacy request detail UI in smaller screens [#6437](https://github.com/ethyca/fides/pull/6437)
- Refactored ancestor links creation to support bulk creation for multiple staged resources in a single operation [#6426](https://github.com/ethyca/fides/pull/6426)
- Optimized StagedResource ancestors() and descendants() methods [#6444](https://github.com/ethyca/fides/pull/6444)
- Improved UI for manual task configuration & manual tasks table [#6454](https://github.com/ethyca/fides/pull/6454)
- Data migration to update `.` in `MonitorConfig.key`s to `_` and update all references to these values [#6441](https://github.com/ethyca/fides/pull/6441) https://github.com/ethyca/fides/labels/db-migration https://github.com/ethyca/fides/labels/high-risk
- Standardized DB engine config and allowed `pool_pre_ping` to be configurable on all engines, with default of `True` [#6434](https://github.com/ethyca/fides/pull/6434)

### Developer Experience
- Switching from Vault to 1password for SaaS test credentials [#6363](https://github.com/ethyca/fides/pull/6363)
- Add `nox -s dev -- workers-all` and rename `worker-other` [#6445](https://github.com/ethyca/fides/pull/6445)
- Upgraded PostgreSQL from version 12 to 16 and Redis from version 6.2 to 8.0 in local development and test environments [#6456](https://github.com/ethyca/fides/pull/6456)

### Fixed
- Fixed an issue with the preview while creating a new TCF Experience in the AdminUI [#6428](https://github.com/ethyca/fides/pull/6428)
- Fixed link in Manage Secure Access modal [#6436](https://github.com/ethyca/fides/pull/6436)
- Fixed some CI testing gaps [#6419](https://github.com/ethyca/fides/pull/6419)
- Fixed a bug where providing an invalid `fides_string` as an override caused GPP to fail to initialize [#6452](https://github.com/ethyca/fides/pull/6452)
- Fixed encoding of privacy request filters and CSV export parameters. [#6449](https://github.com/ethyca/fides/pull/6449)


## [2.67.2](https://github.com/ethyca/fides/compare/2.67.1...2.67.2)

### Changed
- Configured AWS S3 role assumption in client creation code so that all uses support role assumption [#6443](https://github.com/ethyca/fides/pull/6443)



## [2.67.1](https://github.com/ethyca/fides/compare/2.67.0...2.67.1)

### Added
- Added protection against multiple FidesJS script loading on the same page with configurable override option [#6416](https://github.com/ethyca/fides/pull/6416)

### Fixed
- Fix default tab not being set in the integration detail page for Manual Tasks integrations [#6417](https://github.com/ethyca/fides/pull/6417)


## [2.67.0](https://github.com/ethyca/fides/compare/2.66.2...2.67.0)

### Added
- Added the ability to edit more fields for GVL vendors [#6341](https://github.com/ethyca/fides/pull/6341)
- Added `release_version` to the global `window.Fides` object in FidesJS [#6239](https://github.com/ethyca/fides/pull/6239)
- Added new Conditional Dependencies and Evaluator data structures for eventual use with Manual Tasks on DSRs. [#6354](https://github.com/ethyca/fides/pull/6354)
- Added a memory watcher for Celery tasks on Privacy Requests and a configuration to enable (memory_watchdog_enabled) [#6375](https://github.com/ethyca/fides/pull/6375)
- Added display of special-purpose-only vendors in a separate list within the FidesJS overlay. [#6358](https://github.com/ethyca/fides/pull/6358)
- Added Manual Task Conditional Dependencies table [#6356](https://github.com/ethyca/fides/pull/6356)
- Added record counts to the privacy request event log entries in the Admin UI [#6374](https://github.com/ethyca/fides/pull/6374)
- Added traditional Chinese support to FidesJS [#6372](https://github.com/ethyca/fides/pull/6372)
- Added support for Internal Respondent users to manage their own profile and change password [#6377] (https://github.com/ethyca/fides/pull/6377)
- Introduce manual finalization step in privacy request lifecycle [#6301](https://github.com/ethyca/fides/pull/6301) https://github.com/ethyca/fides/labels/db-migration
- Added vendor id to the vendors page [#6348](https://github.com/ethyca/fides/pull/6348)
- Added filtering and sorting capabilities to discovered assets table in action center [#6401](https://github.com/ethyca/fides/pull/6401)

### Changed
- Removes `data-testid` attributes from FidesJS production builds [#6351](https://github.com/ethyca/fides/pull/6351)
- Optimized BigQuery deletions by issuing only a single delete statement per partition [#6340](https://github.com/ethyca/fides/pull/6340)
- Increased the limit for dataset configurations from 50 to 1000 on the integration config page [#6367](https://github.com/ethyca/fides/pull/6367)
- Updates the API so respondents will only be able to see their own user info [#6368](https://github.com/ethyca/fides/pull/6368)
- Moved masking secrets from Redis to database [#6002](https://github.com/ethyca/fides/pull/6002)
- Pass `IS_TEST` build parameter to Dockfile for dev builds to preserve dev `data-testid` attributes [#6382] (https://github.com/ethyca/fides/pull/6382)
- Migrated datamap lineage visualization from Cytoscape.js to ReactFlow with Dagre layout engine [#6381](https://github.com/ethyca/fides/pull/6381)
- Created new module for ManualTaskAddress and updated ManualTaskGraphTask functionality using unique constraints on ManualTask parent_entity. [#6383](https://github.com/ethyca/fides/pull/6383)
- Enhanced privacy request handling with retry limits and cancellation logic for interrupted tasks [#6396](https://github.com/ethyca/fides/pull/6396)
- Collections with missing tables are now skipped instead of causing privacy requests to error [#6397](https://github.com/ethyca/fides/pull/6397)


### Developer Experience
- Migrated Action Center tables to Ant Design [#6349](https://github.com/ethyca/fides/pull/6349)

### Fixed
- Fixed an issue where row selections in Action Center tables did not persist across pages [#6357](https://github.com/ethyca/fides/pull/6357)
- Fixed bug where an error toast appeared in a privacy request page when running Fides OSS [#6364](https://github.com/ethyca/fides/pull/6364)
- Enhanced TCF API loading and failure handling [#6387](https://github.com/ethyca/fides/pull/6387)
- Escaping column names with spaces for BigQuery [#6380](https://github.com/ethyca/fides/pull/6380)
- Fixed horizontal scroll appearing in the privacy request detail page when datasets with very long names are used [#6389](https://github.com/ethyca/fides/pull/6389)
- Fixed performance issues with large dataset traversals [#6353](https://github.com/ethyca/fides/pull/6353)
- Fixing S3 KMS presigned URLs by configuring signature version 4 for all S3 client connections [#6365](https://github.com/ethyca/fides/pull/6365)

## [2.66.2](https://github.com/ethyca/fides/compare/2.66.1...2.66.2)

### Fixed
- Fixed an issue where the Data Detection & Discovery pages were missing some filter parameters for the results [#6394](https://github.com/ethyca/fides/pull/6394)

## [2.66.1](https://github.com/ethyca/fides/compare/2.66.0...2.66.1)

### Added
- Added traditional Chinese support to FidesJS [#6372](https://github.com/ethyca/fides/pull/6372)

## [2.66.0](https://github.com/ethyca/fides/compare/2.65.2...2.66.0)

### Added
- Replaced Asset's `with_consent` field with the enum `consent_status` field and added indexes to the `StagedResource` table [#6287](https://github.com/ethyca/fides/pull/6287)
- New 'Internal Respondent' user role that only has access to complete their assigned manual tasks [#6329](https://github.com/ethyca/fides/pull/6329)
- Added consent status to the Action Center, including a new discovery status column and a details modal for assets detected without consent [#6283](https://github.com/ethyca/fides/pull/6283)
- Added new option to FidesJS to change default tab in TCF modal [#6338](https://github.com/ethyca/fides/pull/6338)
- Added new entries for manual task completion in the activity tab of a privacy request [#6345](https://github.com/ethyca/fides/pull/6345)

### Changed
- Viewer users can now view/complete their assigned manual tasks [#6329](https://github.com/ethyca/fides/pull/6329)
- Updated the attachment list to distinguish internal attachment and attachments for the access package [#6344](https://github.com/ethyca/fides/pull/6344)
- Changed behavior of beta feature flags to persist across user login sessions


### Developer Experience
- Migrate tabs to Ant Design [#6260](https://github.com/ethyca/fides/pull/6260)
- Refactored GPP utility functions to reduce code duplication and improve maintainability [#6318](https://github.com/ethyca/fides/pull/6318)
- Upgraded RollupJS to latest version for FidesJS builds [#6330](https://github.com/ethyca/fides/pull/6330)

### Fixed
- Fixed FidesJS GPP to use national section when a supported US state has no specific notices and approach is set to both. [#6307](https://github.com/ethyca/fides/pull/6307)
- Fixed taxonomy search behavior to include label and value text
- Fixed FidesJS to use consistent served_notice_history_id across all consent flows for improved analytics correlation [#6312](https://github.com/ethyca/fides/pull/6312)
- Fixed Detection & Discovery menu items showing in the UI to users without the required permissions [#6337](https://github.com/ethyca/fides/pull/6337)
- Fixed bug where FidesJS modals wouldn't scroll on very short screens [#6327](https://github.com/ethyca/fides/pull/6327)

## [2.65.2](https://github.com/ethyca/fides/compare/2.65.1...2.65.2)

### Fixed
- Fixed hanging test privacy requests by removing all logger calls from `get_cache` [#6328](https://github.com/ethyca/fides/pull/6328)

## [2.65.1](https://github.com/ethyca/fides/compare/2.65.0...2.65.1)

### Changed
- Improvements to Generic Erasure Email Integrations so email batch jobs run with a Redis lock and execution time is configurable [#6316](https://github.com/ethyca/fides/pull/6316)
- Privacy Center now only disables `custom-fides.css` polling when it receives a 404. It will continue to poll after receiving other HTTP Status Codes [#6319](https://github.com/ethyca/fides/pull/6319)
- Privacy Center now retries when it receives an error HTTP Status code while retrieving `custom-fides.css` [#6319](https://github.com/ethyca/fides/pull/6319)
- Manual tasks table will now filter by the logged in user by default [#6317](https://github.com/ethyca/fides/pull/6317)

## [2.65.0](https://github.com/ethyca/fides/compare/2.64.2...2.65.0)

### Added
- Added single select and multiselect custom field support to Privacy Center forms [#6232](https://github.com/ethyca/fides/pull/6232)
- Added ManualTaskInstance and ManualTaskSubmission models, foundational for manual DSRs [#6212](https://github.com/ethyca/fides/pull/6212) https://github.com/ethyca/fides/labels/db-migration
- Expose shopify() interface on Fides within docs [#6269](https://github.com/ethyca/fides/pull/6269)
- Added a new time-based partitioning spec to simplify BigQuery partition definitions [#6182](https://github.com/ethyca/fides/pull/6182)
- Added new Manual Tasks integration with UI for resolving manual tasks [#6290](https://github.com/ethyca/fides/pull/6290)
- Added manual tasks to DSR execution (Fidesplus) [#6261](https://github.com/ethyca/fides/pull/6261)
- Added an `extract_for_execution_log` postprocessor for SaaS integrations [#6201](https://github.com/ethyca/fides/pull/6201)
- Added Masking Strategy `preserve` for preserving original field values while adding them to masking payloads [#6295](https://github.com/ethyca/fides/pull/6295)
- Added `fides_legacy_event` configuration option to control deprecated event dispatching for backward compatibility [#6249](https://github.com/ethyca/fides/pull/6249)
- Added user_id field to the ManualTaskLog model and implemented request-scoped user tracking using contextvars [#6296](https://github.com/ethyca/fides/pull/6296)
- Ability to prefill Privacy Center fields with query parameters [#6271](https://github.com/ethyca/fides/pull/6271)


### Changed
- Update FastAPI to 0.115.2 for starlette 0.40.0 [#6244](https://github.com/ethyca/fides/pull/6244)
- Refactored fides-js SDK to use React Context for global state management and simplified consent updating method [#6257](https://github.com/ethyca/fides/pull/6257)
- Update Shopify integration so that we do not pass consent keys to Shopify with undefined values [#6270](https://github.com/ethyca/fides/pull/6270)
- Privacy Center visitors can get validation feedback by pressing submit [#6271](https://github.com/ethyca/fides/pull/6271)

### Developer Experience
- Updated SQLAlchemy models to match the contents of the Alembic migrations [#6262](https://github.com/ethyca/fides/pull/6262)

### Fixed
- Fixed an accessibility issue where tooltips could not be triggered by keyboard focus. [#6276](https://github.com/ethyca/fides/pull/6276)
- Fixed accessibility issues with text contrast and interactive Tags in Admin UI. [#6278](https://github.com/ethyca/fides/pull/6278)
- Improved FidesJS banner dialog accessibility by providing proper ARIA roles, states, and regions. [#6291](https://github.com/ethyca/fides/pull/6291)
- Improved FidesJS accessibility by giving HTML rendered links more prominent styling [#6293](https://github.com/ethyca/fides/pull/6293)
- Fixed an issue in FidesJS where "IAB TCF" badges were misaligned when translation changed from English. [#6294](https://github.com/ethyca/fides/pull/6294)
- Appropriately expose Shopify interface docs [#6284](https://github.com/ethyca/fides/pull/6284)
- Ensure dataset API serialization does not block main server thread [#6310](https://github.com/ethyca/fides/pull/6310)
- Update admin UI to query for `minimal` dataset representation when only minimal information is needed [#6310](https://github.com/ethyca/fides/pull/6310)

## [2.64.2](https://github.com/ethyca/fides/compare/2.64.1...2.64.2)

### Fixed
- Fixed a bug where number fields in integration forms were un-editable [#6275](https://github.com/ethyca/fides/pull/6275)

## [2.64.1](https://github.com/ethyca/fides/compare/2.64.0...2.64.1)

### Fixed
- Fixed Postgres Monitor's usage of SSL Mode [#6247](https://github.com/ethyca/fides/pull/6247)


## [2.64.0](https://github.com/ethyca/fides/compare/2.63.3...2.64.0)

### Added
- Added support for Salesforce custom object monitoring using Helios [#6096](https://github.com/ethyca/fides/pull/6096)
- Added ManualTaskConfig and ManualTaskConfigField models, foundational for for ManualDSRs [#6208](https://github.com/ethyca/fides/pull/6208) https://github.com/ethyca/fides/labels/db-migration
- Adds config for sale_of_data default in Fides Shopify integration [#6233](https://github.com/ethyca/fides/pull/6233)
- Added detailed trigger tracking to all FidesJS events including element type, label, and interaction origin [#6229](https://github.com/ethyca/fides/pull/6229)
- Added validation for URLs in website integration forms [#6230](https://github.com/ethyca/fides/pull/6230)
- Adds Janus SDK enum to PrivacyRequestSource [#6243](https://github.com/ethyca/fides/pull/6243)

### Changed
- Integrations detail page now includes a setup guide component. [#6096](https://github.com/ethyca/fides/pull/6096)
- Minor improvements to Redis read-only connections [#6227](https://github.com/ethyca/fides/pull/6227)

### Fixed
- Added missing "Awaiting email send" status to privacy request statuses [#6218](https://github.com/ethyca/fides/pull/6218)
- Fixed FidesJS AMD module loading conflicts when RequireJS or other AMD loaders are present [#6210](https://github.com/ethyca/fides/pull/6210)
- Fixed the system integration form formatting dataset references incorrectly [#6225](https://github.com/ethyca/fides/pull/6225)
- Fixed a bug with pagination on the action center tables [#6231](https://github.com/ethyca/fides/pull/6231)
- Ensured that property ID is always included when saving consent in fides.js [#6238](https://github.com/ethyca/fides/pull/6238)


## [2.63.3](https://github.com/ethyca/fides/compare/2.63.2...2.63.3)

### Changed
- Updated the `re-classify` button to avoid sending `monitored` fields back to classification [#6236](https://github.com/ethyca/fides/pull/6236)


## [2.63.2](https://github.com/ethyca/fides/compare/2.63.1...2.63.2)

### Added
- AWS SES notification service now supports assumed roles through environment variable configuration through `FIDES__CREDENTIALS__NOTIFICATIONS__AWS_SES_ASSUME_ROLE_ARN` [#6206](https://github.com/ethyca/fides/pull/6206)
- Added Fides-Client header to http logger middleware [#6195](https://github.com/ethyca/fides/pull/6195)
- Added settings for read-only Redis instance [#6217](https://github.com/ethyca/fides/pull/6217)

### Changed
- TCF Banners will no longer resurface on reload after dismissal [#6200](https://github.com/ethyca/fides/pull/6200)
- Earlier initialization strategy for Shopify integration [#6202](https://github.com/ethyca/fides/pull/6202)
- Upgraded GPP library to `3.1.7` and added support for Oregon section [#6215](https://github.com/ethyca/fides/pull/6215)


## [2.63.1](https://github.com/ethyca/fides/compare/2.63.0...2.63.1)
- Added support for large (>1GB) database columns by writing the contents to external storage [#6199](https://github.com/ethyca/fides/pull/6199)
- Added `MonitorTask` and `MonitorTaskExecutionLog` models and db tables [#6178](https://github.com/ethyca/fides/pull/6178) https://github.com/ethyca/fides/labels/db-migration
- Added ManualTask and ManualTaskReference models, foundational for for ManualDSRs [#6205](https://github.com/ethyca/fides/pull/6205) https://github.com/ethyca/fides/labels/db-migration

## [2.63.0](https://github.com/ethyca/fides/compare/2.62.0...2.63.0)

### Added
- Added ability to add internal comments to privacy requests [#6165](https://github.com/ethyca/fides/pull/6165)
- Attachments can now be stored with GCS [#6161](https://github.com/ethyca/fides/pull/6161)
- Attachments can now retrieve their content as well as their download urls [#6169 ](https://github.com/ethyca/fides/pull/6169)
- Added pagination support to integrations list page for better navigation with large datasets [#6184](https://github.com/ethyca/fides/pull/6184)
- Shared monitor config model [#6167](https://github.com/ethyca/fides/pull/6167)
- Added data_sales to Shopify consent_map [#6169](https://github.com/ethyca/fides/pull/6189)
- Added new user types respondent and external_respondent [#6177](https://github.com/ethyca/fides/pull/6177) https://github.com/ethyca/fides/labels/db-migration
- Added Execution logging for uploading Access Packages [#6191](https://github.com/ethyca/fides/pull/6191)
- Added UI for creating shared monitor configurations [#6188](https://github.com/ethyca/fides/pull/6188)
- Added StagedResourceAncestor table to support dynamic `child_diff_statuses` calculations [#6185](https://github.com/ethyca/fides/pull/6185) https://github.com/ethyca/fides/labels/high-risk https://github.com/ethyca/fides/labels/db-migration

### Changed
- Deprecated `FidesInitialized` event and added `FidesConsentLoaded` and `FidesReady` events for more granular initialization state handling [#6181](https://github.com/ethyca/fides/pull/6181)
- Changed GPC to support custom notices in TCF experiences [#6176](https://github.com/ethyca/fides/pull/6176)
- Removed `masking_strict` configuration for a better onboarding experience [#6180](https://github.com/ethyca/fides/pull/6180)
- Detection resources can no longer show a "Confirm" button and will always show "Monitor" [#6193](https://github.com/ethyca/fides/pull/6193)
- Integration secrets forms now show select inputs for enums and schemas with `options` [#6190](https://github.com/ethyca/fides/pull/6190/)

### Developer Experience
- Refactored FidesJS init logic for better clarity and TCF separation [#6173](https://github.com/ethyca/fides/pull/6173)

### Fixed
- Fixed Monitor button not appearing for tables with both classified fields and new discoveries in Data detection view [#6179](https://github.com/ethyca/fides/pull/6179)
- Fixed TCF banner incorrectly resurfacing when consent was previously set by override [#6186](https://github.com/ethyca/fides/pull/6186)

## [2.62.0](https://github.com/ethyca/fides/compare/2.61.1...2.62.0)

### Added
- Exposes configuration settings for the async db engine connection [#6128](https://github.com/ethyca/fides/pull/6128)
- Added support for uploading files as internal attachments to privacy requests [#6069](https://github.com/ethyca/fides/pull/6069)
- Implements Fallback Locations in CMP [#6158](https://github.com/ethyca/fides/pull/6158)
- Added dedicated Celery queues for discovery monitor operations (detection, classification, and promotion) [#6144](https://github.com/ethyca/fides/pull/6144)
- Added a new method to Fides object for updating user consent [#6151](https://github.com/ethyca/fides/pull/6151)
- Privacy Center log level support and additional logging [#6133](https://github.com/ethyca/fides/pull/6133)
- Privacy Center support for throwing an error when an experience could not be prefetched [#6133](https://github.com/ethyca/fides/pull/6133)
- Privacy Center support for retrying the experience prefetch when an error is encountered calling the API [#6133](https://github.com/ethyca/fides/pull/6133)

### Changed
- Attachment uploads now check for file extension types, retrieving and attachment also returns the file size. [#6124](https://github.com/ethyca/fides/pull/6124)
- Updated the AC string version from v1 to v2 format, which now includes a disclosed vendors section [#6155](https://github.com/ethyca/fides/pull/6155)
- Locked down the version for @iabtechlabtcf packages for better control [#6145](https://github.com/ethyca/fides/pull/6145)

### Developer Experience
- Refactored Fides initialization code to reduce duplication and improve maintainability. [#6143](https://github.com/ethyca/fides/pull/6143)
- Improved endpoint profiler to output all frames. [#6153](https://github.com/ethyca/fides/pull/6153)

### Fixed
- Fix Special-purpose vendors with restricted purposes not correctly encoded in TC string [#6145](https://github.com/ethyca/fides/pull/6145) https://github.com/ethyca/fides/labels/high-risk
- Fixed an issue where consent mechanism string values and/or non-applicable notices not applied to Fides.consent during initialization [#6157](https://github.com/ethyca/fides/pull/6157)
- Fixed vendor display when switching between consent and legitimate interest purposes in TCF UI [#6171](https://github.com/ethyca/fides/pull/6171)

## [2.61.1](https://github.com/ethyca/fides/compare/2.61.0...2.61.1)

### Fixed
- Added certifi to fix SSL CA Error [#6139](https://github.com/ethyca/fides/pull/6139)

## [2.61.0](https://github.com/ethyca/fides/compare/2.60.1...2.61.0)

### Added
- Added Recorded URL to Consent Report [#6077](https://github.com/ethyca/fides/pull/6077)
- Added support for consent mechanism string values and non-applicable notices in FidesJS [#6115](https://github.com/ethyca/fides/pull/6115)
- Added ConnectionType.okta, OktaSchema, OktaConnector as support for the Okta Monitor [#6078](https://github.com/ethyca/fides/pull/6078)
- Added "View" detail links to success toasts in action center [#6113](https://github.com/ethyca/fides/pull/6113)
- Setting to allow Admin UI errors to be surfaced to a toast. [#6121](https://github.com/ethyca/fides/pull/6121)

### Changed
- Abstract OT consent migration logic, allow write to Fides preferences api [#6099](https://github.com/ethyca/fides/pull/6099)
- Tweaked discovered assets table so rows remain selected after bulk actions [#6108](https://github.com/ethyca/fides/pull/6108)
- Migrated some dropdown menus to use Ant's Dropdown component [#6107](https://github.com/ethyca/fides/pull/6107)
- Refactor OT consent migration [#6099](https://github.com/ethyca/fides/pull/6126)

### Developer Experience
- Cleaning up test fixtures [#6008](https://github.com/ethyca/fides/pull/6008)
- Migrated last remaining Chakra icon button to Ant [#6127](https://github.com/ethyca/fides/pull/6127)

### Fixed
- Fixed handling of empty SSL mode in the MySQL connector [#6123](https://github.com/ethyca/fides/pull/6123)
- Suppressing SQLAlchemy logging related to caching queries [#6089](https://github.com/ethyca/fides/pull/6089)
- FidesJS css variable `--fides-overlay-container-border-width` now applies to banner (only applied to modal before) [#6097](https://github.com/ethyca/fides/pull/6097) https://github.com/ethyca/fides/labels/high-risk
- Fixed vendor restriction form validation and input handling [#6101](https://github.com/ethyca/fides/pull/6101)
- Fixed special purpose vendor check in Fides JS logic [#6118](https://github.com/ethyca/fides/pull/6118)
- Update Add Vendor tooltip to match navigation option [#6111](https://github.com/ethyca/fides/pull/6111)
- Fixed UX issues with action center tables [#6116](https://github.com/ethyca/fides/pull/6116)
- Fixed incorrect font styling on some table headers [#6129](https://github.com/ethyca/fides/pull/6129)
- Fixed a bug with refreshing or deep-linking to pages sometimes redirecting to homepage [#6125](https://github.com/ethyca/fides/pull/6125)
- Fixed a bug that prevented from showing all the integrations when on the system page [#6138](https://github.com/ethyca/fides/pull/6138)

### Removed
- Removed unused libxslt-dev dependency [#6119](https://github.com/ethyca/fides/pull/6119)

## [2.60.1](https://github.com/ethyca/fides/compare/2.60.0...2.60.1)

### Fixed
- Fixed GTM integration to properly handle duplicate notice keys [#6090](https://github.com/ethyca/fides/pull/6090)
- Fix Special-purpose only vendors not correctly encoded in TC string [#6086](https://github.com/ethyca/fides/pull/6086)

## [2.60.0](https://github.com/ethyca/fides/compare/2.59.2...2.60.0)

### Added
- Migrate `Cookies` resources to `Asset` resources of type `Cookie` [#5776](https://github.com/ethyca/fides/pull/5776) https://github.com/ethyca/fides/labels/db-migration https://github.com/ethyca/fides/labels/high-risk
- Added support for selecting TCF Publisher Override configuration when configuring Privacy Experience (behind beta feature flag) [#6033](https://github.com/ethyca/fides/pull/6033)
- Added Google Cloud Storage as a storage option [#6006](https://github.com/ethyca/fides/pull/6006)
- Update the Datahub Permissions section to include required permissions from Datahub [#6052](https://github.com/ethyca/fides/pull/6052)
- Added assumed role arn capabilities to aws Storage [#6027](https://github.com/ethyca/fides/pull/6027)
- Added the ability to create new TCF Experiences within Admin UI [#6055](https://github.com/ethyca/fides/pull/6055)
- PostgreSQL connection config now supports SSL Mode [#6068](https://github.com/ethyca/fides/pull/6068)
- Added ability to "restore" ignored assets in action center [#6080](https://github.com/ethyca/fides/pull/6080)
- Added support for TCF publisher restrictions in FidesJS [#6102](https://github.com/ethyca/fides/pull/6102)

### Changed
- Changed how TCF Publisher Overrides gets configured in consent settings (behind beta feature flag) [#6013](https://github.com/ethyca/fides/pull/6013)
- Frontend now do not generate `key` when creating a Website Monitor [#6041](https://github.com/ethyca/fides/pull/6041)
- Integrations manage modals now are cappable of showing a small description [#6037](https://github.com/ethyca/fides/pull/6037)
- UI now allows assigning of non-consent-category data uses to system assets [#6049](https://github.com/ethyca/fides/pull/6049)
- Updated bulk ignore assets toast message [#6043](https://github.com/ethyca/fides/pull/6043)
- Updated UI behavior for editing languages in the Experience config for consistency and clarity [#6055](https://github.com/ethyca/fides/pull/6055)
- Moved detection & discovery features out of beta [#6059](https://github.com/ethyca/fides/pull/6059)
- Show notice-only notices before other notices in modals of non-TCF experiences [#6074](https://github.com/ethyca/fides/pull/6074)

### Developer Experience
- Reduced animations on Cypress tests in Privacy Center for quicker results [#5976](https://github.com/ethyca/fides/pull/5976)
- Migrated Tooltip components to Ant Design across Admin UI [#6060](https://github.com/ethyca/fides/pull/6060)
- Added custom Typography component to FidesUI with configurable text sizes [#6062](https://github.com/ethyca/fides/pull/6062)
- Updated the Docker image used for MSSQL integration tests [#6063](https://github.com/ethyca/fides/pull/6063)
- Improved Docker image build times by using separate amd64/arm64 Github runners [#6073](https://github.com/ethyca/fides/pull/6073)
- Enhanced Fides.js demo pages with improved styling and JSON visualization [#6075](https://github.com/ethyca/fides/pull/6075)

### Fixed
- Fixed typo in Vermont US state name [#6029](https://github.com/ethyca/fides/pull/6029)
- Fixed two Georgia's in regions list and incorrect name for the state SD [#6036](https://github.com/ethyca/fides/pull/6036)
- Fixed performance issues in Data map report in Admin UI [#6046](https://github.com/ethyca/fides/pull/6046)
- Fixed details requirements in AWS SES setup [#6047](https://github.com/ethyca/fides/pull/6047)
- Addressed some performance issues with Experience configuration previews [#6055](https://github.com/ethyca/fides/pull/6055)
- Fixed icon sizing in request manager table [#6079](https://github.com/ethyca/fides/pull/6079)
- Fixed GCP SQL connection to support ip_type [#6065](https://github.com/ethyca/fides/pull/6065)
- TCF overlay option no longer an Experience option when TCF is not enabled [#6091](https://github.com/ethyca/fides/pull/6091)

## [2.59.2](https://github.com/ethyca/fides/compare/2.59.1...2.59.2)

### Added
- Added PostgreSQL connection config form to the "integrations" page to support use with discovery monitors [#6018](https://github.com/ethyca/fides/pull/6018)
- Added SSL Mode field for MySQL connections [#6048](https://github.com/ethyca/fides/pull/6048)

### Changed
- Removed `dbname` as a required field for PostgreSQL connection configs to support use with discovery monitors [#6018](https://github.com/ethyca/fides/pull/6018)
- Updated consent automation models to support echo detection in Fidesplus [#6054](https://github.com/ethyca/fides/pull/6054)

### Fixed
- Fixed Privacy Center issue where unconfigured fields (eg. phone) were being passed as null form values [#6045](https://github.com/ethyca/fides/pull/6045)
- Fixed startup issues with Celery workers [#6058](https://github.com/ethyca/fides/pull/6058)


## [2.59.1](https://github.com/ethyca/fides/compare/2.59.0...2.59.1)

### Added
- Adds embedded-consent route to Privacy Center [#6040](https://github.com/ethyca/fides/pull/6040)

## [2.59.0](https://github.com/ethyca/fides/compare/2.58.2...2.59.0)

### Added
- Added `reject_all_mechanism` to `PrivacyExperienceConfig` [#5952](https://github.com/ethyca/fides/pull/5952) https://github.com/ethyca/fides/labels/db-migration
- Added DataHub dataset sync functionality UI with feedback and error handling [#5949](https://github.com/ethyca/fides/pull/5949)
- Added support for TCF preview in Admin UI experience form [#5962](https://github.com/ethyca/fides/pull/5962)
- Added `opt_in_only` to `Layer1ButtonOption` [#5958](https://github.com/ethyca/fides/pull/5958)
- Added support for links in `<a>` tags on the custom HTML description [#5960](https://github.com/ethyca/fides/pull/5960)
- Added "Reject all" behavior and visibility options to TCF Experience config form [#5964](https://github.com/ethyca/fides/pull/5964)
- Added `TCFConfiguration` and `TCFPublisherRestriction` models [#5983](https://github.com/ethyca/fides/pull/5983) https://github.com/ethyca/fides/labels/db-migration
- Added tab navigation to action center system aggregate table [#6011](https://github.com/ethyca/fides/pull/6011)
- Support `Quarterly` and `Yearly` monitor scheduling [#5981](https://github.com/ethyca/fides/pull/5981)
- Adds integration tests for Enterprise Bigquery DSR nested fields [#5969](https://github.com/ethyca/fides/pull/5969)
- Added `tcf_configuration_id` to `PrivacyExperienceConfig` and fixes `TCFPublisherRestriction` validations [#6012](https://github.com/ethyca/fides/pull/6012) https://github.com/ethyca/fides/labels/db-migration
- Added a `--separate-files` flag to the `fides pull dataset` CLI command to pull each dataset into its own file [#6007](https://github.com/ethyca/fides/pull/6007)
- Added a `readonly_server` database setting to support specifying a read-only database [#6023](https://github.com/ethyca/fides/pull/6023)

### Changed
- Bumped Next.js for all frontend apps to latest patch versions. [#5946](https://github.com/ethyca/fides/pull/5946)
- Updating UI for Integrations, the tags now represent capabilities of the integrations [#5973](https://github.com/ethyca/fides/pull/5973)
- Changed action center result tables to use expandable cells for multi-value results [#5963](https://github.com/ethyca/fides/pull/5963)
- Changed action center homepage to use CSS grid layout [#5982](https://github.com/ethyca/fides/pull/5982)
- Updated the UI for the activity tab of the privacy request detail page [#6005](https://github.com/ethyca/fides/pull/6005)
- Unified frontend formatKey method, so its behavior is closer to the backend behavior [#6010](https://github.com/ethyca/fides/pull/6010)
- Action center table's checkboxes were improved, also improved change indications [#6021](https://github.com/ethyca/fides/pull/6021)

### Fixed
- Updated relationships for Comments, Attachments and PrivacyRequests to remove overlap sqlalchemy error. [#5929](https://github.com/ethyca/fides/pull/5929)
- Hide "Reclassify" option on fields in D&D tables [#5956](https://github.com/ethyca/fides/pull/5956)
- Fix D&D action errors not surfacing in UI [#5997](https://github.com/ethyca/fides/pull/5997)
- Fixes translation bug in TCF custom notices [#6003](https://github.com/ethyca/fides/pull/6003)
- Fixed issue with SaaS integration update payloads [#6001](https://github.com/ethyca/fides/pull/6001)
- Fix non-consent-category data uses showing up in system assets table [#5999](https://github.com/ethyca/fides/pull/5999)
- Fix `TCFConfiguration` relationship definitions [#6031](https://github.com/ethyca/fides/pull/6031)

### Removed
- Removed datasetClassificationUpdates flag from admin UI. [#5950](https://github.com/ethyca/fides/pull/5950)

## [2.58.2](https://github.com/ethyca/fides/compare/2.58.1...2.58.2)

### Changed
- Writes fides consent cookie during OT consent migration [#6009](https://github.com/ethyca/fides/pull/6009)

## [2.58.1](https://github.com/ethyca/fides/compare/2.58.0...2.58.1)

### Fixed
- Fixed an issue with banner dismisal resulting in resurfaced banner [#5979](https://github.com/ethyca/fides/pull/5979)

## [2.58.0](https://github.com/ethyca/fides/compare/2.57.1...2.58.0)

### Added
- Support for location based privacy center actions [#5803](https://github.com/ethyca/fides/pull/5803)
- Added `is_country` field on locations [#5885](https://github.com/ethyca/fides/pull/5885)
- Added `page` column to `Asset` table/model [#5898](https://github.com/ethyca/fides/pull/5898) https://github.com/ethyca/fides/labels/db-migration
- Added new `has_next` parameter for the `cursor` pagination strategy [#5888](https://github.com/ethyca/fides/pull/5888)
- Support `FIDES_PRIVACY_CENTER__FIDES_JS_MAX_AGE_SECONDS` configuration option for `fides-privacy-center` to override default cache duration for /fides.js [#5909](https://github.com/ethyca/fides/pull/5909)
- Add properties for user assigned systems/data_uses on staged resources [5841](https://github.com/ethyca/fides/pull/5841) https://github.com/ethyca/fides/labels/db-migration
- Added tooltips to the buttons in the dataset test UI [#5899](https://github.com/ethyca/fides/pull/5899)
- Added the ability to stop a test privacy request in the dataset test UI [#5901](https://github.com/ethyca/fides/pull/5901)
- Support setting publisher country code in Consent Settings [#5902](https://github.com/ethyca/fides/pull/5902)
- Added option for disabling consent notice toggles [#5872](https://github.com/ethyca/fides/pull/5872)
- Added UI to manually update Assets in the system asset view [#5914](https://github.com/ethyca/fides/pull/5914)
- Use the experience's `tcf_publisher_country_code` when building TC strings [#5921](https://github.com/ethyca/fides/pull/5921)
- Added size thresholds to S3 upload and retrieval methods for more efficient document processing. [#5922](https://github.com/ethyca/fides/pull/5922)
- Added support for Notice Consent String integration in Fides String [#5895](https://github.com/ethyca/fides/pull/5895)
- Added support for new options for Fides.gtm method [#5917](https://github.com/ethyca/fides/pull/5917)
- Added tab-based filtering and row persistence to web monitor assets table [#5933](https://github.com/ethyca/fides/pull/5933)
- Add inline editing for system assets table [#5940](https://github.com/ethyca/fides/pull/5940)

### Changed
- Privacy Center was updated to use React 19 and Nextjs 15 [#5803](https://github.com/ethyca/fides/pull/5803) https://github.com/ethyca/fides/labels/high-risk
- Change `Browser Request` values to `Browser request` in Asset and StagedResource models [#5898](https://github.com/ethyca/fides/pull/5898) https://github.com/ethyca/fides/labels/db-migration
- Changed discovered asset "system" cell to use `user_assigned_system_key` property [#5908](https://github.com/ethyca/fides/pull/5908)
- Changed Dataset endpoint, it now has `minimal` parameter, and can be filtered by `fides_meta.namespace.connection_type` [#5915](https://github.com/ethyca/fides/pull/5915)
- Datahub integration now allows datasets to be selected [#5926](https://github.com/ethyca/fides/pull/5926)
- Enable Consent Reporting screen by default. Update consent lookup table column. [#5936](https://github.com/ethyca/fides/pull/5936)

### Fixed
- Fixed UX issues with website monitor form [#5884](https://github.com/ethyca/fides/pull/5884)
- Fixed consent reporting table issues, add external id column [#5918](https://github.com/ethyca/fides/pull/5918)
- Removed excessive authorization debug logs [#5920](https://github.com/ethyca/fides/pull/5920)
- Fixed fix incorrect calls to TCF api update method [#5916](https://github.com/ethyca/fides/pull/5916)
- Fixed "unvisited edges" error when dealing with optional identities [#5923](https://github.com/ethyca/fides/pull/5923)
- Fixed issue where sometimes an experience translation couldn't be added [#5942](https://github.com/ethyca/fides/pull/5942)

### Removed
- Removed beta flag for Datahub feature [#5937](https://github.com/ethyca/fides/pull/5937)

## [2.57.1](https://github.com/ethyca/fides/compare/2.57.0...2.57.1)

### Changed
- Added extra debug logging and fixed handler time calculation [#5927](https://github.com/ethyca/fides/pull/5927)

## [2.57.0](https://github.com/ethyca/fides/compare/2.56.2...2.57.0)

### Added
- DB model support for Attachments [#5784](https://github.com/ethyca/fides/pull/5784) https://github.com/ethyca/fides/labels/db-migration
- DB migration to add `description` column to `asset` [#5822](https://github.com/ethyca/fides/pull/5822) https://github.com/ethyca/fides/labels/db-migration
- DB model support for messages on `MonitorExecution` records [#5846](https://github.com/ethyca/fides/pull/5846) https://github.com/ethyca/fides/labels/db-migration
- Added support for GPP String integration in Fides String [#5845](https://github.com/ethyca/fides/pull/5845)
- Attachments storage capabilities (S3 or local) [#5812](https://github.com/ethyca/fides/pull/5812) https://github.com/ethyca/fides/labels/db-migration
- DB model support for Comments [#5833](https://github.com/ethyca/fides/pull/5833/files) https://github.com/ethyca/fides/labels/db-migration
- Added UI for configuring website integrations and monitors [#5867](https://github.com/ethyca/fides/pull/5867)
- Adding support for BigQuery struct updates [#5849](https://github.com/ethyca/fides/pull/5849)
- Added support for OneTrust Consent Migration [#5873](https://github.com/ethyca/fides/pull/5873)

### Changed
- Bumped supported Python versions to `3.10.16` and `3.9.21` [#5840](https://github.com/ethyca/fides/pull/5840)
- Update the privacy request detail page to a new layout and improved styling [#5824](https://github.com/ethyca/fides/pull/5824)
- Updated privacy request handling to still succeed if not all identities are provided [#5836](https://github.com/ethyca/fides/pull/5836)
- Refactored privacy request processing to never re-use sessions [#5862](https://github.com/ethyca/fides/pull/5862)
- Updated hover state of menu items to be more visible [#5868](https://github.com/ethyca/fides/pull/5868)
- Use `gpp_settings.cmp_api_required` to determine if GPP CMP API should be included in bundle [#5883](https://github.com/ethyca/fides/pull/5883)
- Updates Fides interface docs to expose additional fields [#5878](https://github.com/ethyca/fides/pull/5878)

### Developer Experience
- Moved non-prod Admin UI dependencies to devDependencies [#5832](https://github.com/ethyca/fides/pull/5832)
- Prevent Admin UI and Privacy Center from starting when running `nox -s dev` with datastore params [#5843](https://github.com/ethyca/fides/pull/5843)
- Remove plotly (unused package) to reduce fides image size [#5852](https://github.com/ethyca/fides/pull/5852)
- Fixed issue where the log_context decorator didn't support positional arguments [#5866](https://github.com/ethyca/fides/pull/5866)

### Fixed
- Fixed pagination bugs on some tables [#5819](https://github.com/ethyca/fides/pull/5819)
- Fixed load_samples to wrap variables in quotes to prevent YAML parsing errors [#5857](https://github.com/ethyca/fides/pull/5857)
- Fixed incorrect value being set for `MonitorExecution.started` column [#5864](https://github.com/ethyca/fides/pull/5864)
- Improved the behavior and state management of MSPA-related settings [#5861](https://github.com/ethyca/fides/pull/5861)
- Fixed CORS origins handling to be more consistent across config (toml/env var) and API settings; allow `0.0.0.0` as an origin [#5853](https://github.com/ethyca/fides/pull/5853)
- Fixed an issue with the update payloads for select SaaS integrations [#5860](https://github.com/ethyca/fides/pull/5860)
- Fixed `/privacy-request/<id>/resubmit` endpoint so it doesn't queue the request twice [#5870](https://github.com/ethyca/fides/pull/5870)
- Fixed the system assets table being the wrong width [#5879](https://github.com/ethyca/fides/pull/5879)
- Fixed vendor override handling in FidesJS CMP [#5886](https://github.com/ethyca/fides/pull/5886)
- Fix `extraDetails.preference` on `FidesUIChanged` events from FidesJS SDK to include the correct `notice_key` when using custom purposes in TCF experience [#5892](https://github.com/ethyca/fides/pull/5892)

## [2.56.2](https://github.com/ethyca/fides/compare/2.56.1...2.56.2)

### Added
- Update FidesJS to push all `FidesEvent` types to GTM (except `FidesInitializing`) [#5821](https://github.com/ethyca/fides/pull/5821)
- Added a consent reporting table and consent lookup feature [#5839](https://github.com/ethyca/fides/pull/5839)
- Added a high-precision `timestamp` to all `FidesEvents` from FidesJS SDK [#5859](https://github.com/ethyca/fides/pull/5859)
- Added a `extraDetails.trigger` to `FidesUIChanged` events from FidesJS SDK with info about the UI element that triggered the event [#5859](https://github.com/ethyca/fides/pull/5859)
- Added a `extraDetails.preference` to `FidesUIChanged` events from FidesJS SDK with info about the preference that was changed (notice, TCF purpose, TCF vendor, etc.) [#5859](https://github.com/ethyca/fides/pull/5859)

### Fixed
- Addressed TCModel console error when opting into some purposes [#5850](https://github.com/ethyca/fides/pull/5850)
- Opt out of all in TCF no longer affects "notice only" notices [#5850](https://github.com/ethyca/fides/pull/5850)
- Corrected the Tag color for some columns of the Privacy requests table. [#5848](https://github.com/ethyca/fides/pull/5848)

## [2.56.1](https://github.com/ethyca/fides/compare/2.56.0...2.56.1)

### Changed
- Custom TCF purposes respect NOTICE_ONLY [#5830](https://github.com/ethyca/fides/pull/5830)

### Fixed
- Fixed usage of stale DB sessions when running privacy requests [#5834](https://github.com/ethyca/fides/pull/5834)

## [2.56.0](https://github.com/ethyca/fides/compare/2.55.4...2.56.0)

### Added
- DB model support for Web Monitoring [#5616](https://github.com/ethyca/fides/pull/5616) https://github.com/ethyca/fides/labels/db-migration
- Added support for queue-specific Celery workers [#5761](https://github.com/ethyca/fides/pull/5761)
- Added support for AWS SES as an email provider [#5804](https://github.com/ethyca/fides/pull/5804)
- Nested identity query support for BigQuery [#5814](https://github.com/ethyca/fides/pull/5814)
- Added job that automatically requeues interrupted tasks for in progress privacy requests [#5800](https://github.com/ethyca/fides/pull/5800)
- Added "Assets" tab on system view for web monitor assets [#5811](https://github.com/ethyca/fides/pull/5811)
- Support for MySQL Data Detection & Discovery Monitors [#5798](https://github.com/ethyca/fides/pull/5798)

### Changed
- Improved dataset validation for namespace metadata and dataset reachability [#5744](https://github.com/ethyca/fides/pull/5744)
- Taxonomy page can now be accessed by users with only read permissions [#5815](https://github.com/ethyca/fides/pull/5815)

### Developer Experience
- Modified Dependabot configuration to support monorepo security updates [#5810](https://github.com/ethyca/fides/pull/5810)
- Fix load_samples to correctly collect & load sample connections with "False" secret values [#5828](https://github.com/ethyca/fides/pull/5828)

### Docs
- Removed version pins in LDFLAGS & CFLAGS for local MSSQL builds [#5760](https://github.com/ethyca/fides/pull/5760)

### Fixed
- Fixed background color of the message indicating the rows selected [#5847](https://github.com/ethyca/fides/pull/5847)
- Fixed bug with D&D table column widths [#5813](https://github.com/ethyca/fides/pull/5813)
- Fixed `poll_for_exited_privacy_request_tasks` for DSR-processing improvements [#5820](https://github.com/ethyca/fides/pull/5820)

## [2.55.4](https://github.com/ethyca/fides/compare/2.55.3...2.55.4)

### Added
- Added setting to control fuzzy search for privacy requests [#5748](https://github.com/ethyca/fides/pull/5748)

### Fixed
- Fixed BQ partition clause validation to allow `-` characters in operands [#5796](https://github.com/ethyca/fides/pull/5796)

## [2.55.3](https://github.com/ethyca/fides/compare/2.55.2...2.55.3)

### Fixed
- Fixed BigQuery DSR integration generates invalid queries when having a dataset with nested fields [#5785](https://github.com/ethyca/fides/pull/5785)

## [2.55.2](https://github.com/ethyca/fides/compare/2.55.1...2.55.2)

### Changed
- Release version bump. No code changes.

## [2.55.1](https://github.com/ethyca/fides/compare/2.55.0...2.55.1)

### Fixed
- Fixed GPP string and section inconsistencies [#5765](https://github.com/ethyca/fides/pull/5765)
- Fixed sending of notifications for privacy request receipts [#5777](https://github.com/ethyca/fides/pull/5777)
- Fixed create systems with vendor_deleted_at field [#5786](https://github.com/ethyca/fides/pull/5786)

## [2.55.0](https://github.com/ethyca/fides/compare/2.54.0...2.55.0)

### Added
- Added editing support for categories of consent on discovered assets [#5739](https://github.com/ethyca/fides/pull/5739)
- Added a read-only consent category cell to Action Center aggregate system results table [#5737](https://github.com/ethyca/fides/pull/5737)
- Added detail trays to items in data catalog view [#5729](https://github.com/ethyca/fides/pull/5729)
- Support rendering and saving consent from custom notices in TCF Overlay [#5742](https://github.com/ethyca/fides/pull/5742)
- Added worker stats endpoint to monitor worker status and task queue length [#5725](https://github.com/ethyca/fides/pull/5725)
- New "Headless" experience type to support custom UI implementations [#5751](https://github.com/ethyca/fides/pull/5751)

### Changed
- Added frequency field to DataHubSchema integration config [#5716](https://github.com/ethyca/fides/pull/5716)
- Added glossary_node field to DataHubSchema integration config [#5734](https://github.com/ethyca/fides/pull/5734)
- Added initial support for upcoming "headless" CMP experience type [#5731](https://github.com/ethyca/fides/pull/5731)
- All Select dropdowns will now allow searching to narrow down the options by default [#5738](https://github.com/ethyca/fides/pull/5738)
- Exposes privacy notice picker for TCF components [#5730](https://github.com/ethyca/fides/pull/5730)
- Model changes to support new privacy center config options [5732](https://github.com/ethyca/fides/pull/5732)

### Fixed
- Fixed `fides annotate dataset` command enters incorrect value on the `direction` field. [#5727](https://github.com/ethyca/fides/pull/5727)
- Fixed Bigquery flakey tests. [#5713](https://github.com/ethyca/fides/pull/5713)
- Fixed breadcrumb navigation issues in data catalog view [#5717](https://github.com/ethyca/fides/pull/5717)
- Fixed `window.Fides.experience` of FidesJS to be a merged version of the minimal and full experience. [#5726](https://github.com/ethyca/fides/pull/5726)
- Fixed vendor count template string on FidesJS embedded layer 2 descriptions [#5736](https://github.com/ethyca/fides/pull/5736)
- Allowing a list with a single dataset in the YAML dataset editor [#5750](https://github.com/ethyca/fides/pull/5750)
- Fixed edge case translation string issue on FidesJS embedded layer 2 [#5749](https://github.com/ethyca/fides/pull/5749)
- Standardized taxonomy endpoint behavior for URLs with and without trailing slashes to ensure all endpoints properly enforce the latest data validation rules [#5753](https://github.com/ethyca/fides/pull/5753)

## [2.54.0](https://github.com/ethyca/fides/compare/2.53.0...2.54.0)

### Added
- Migration to add the `data_uses` column to `stagedresource` table, prereqs for Data Catalog work in Fidesplus [#5600](https://github.com/ethyca/fides/pull/5600/) https://github.com/ethyca/fides/labels/db-migration
- Added a new endpoint to fully resubmit any errored privacy requests [#5658](https://github.com/ethyca/fides/pull/5658) https://github.com/ethyca/fides/labels/db-migration
- Migration to add the `monitorexecution` table used by fidesplus to persist `MonitorExecution` records to DB [#5704](https://github.com/ethyca/fides/pull/5704) https://github.com/ethyca/fides/labels/db-migration

### Changed
- Updated UI colors to new brand. Update logo, homepage cards. [#5668](https://github.com/ethyca/fides/pull/5668)
- Privacy request status tags colors have been updated [#5699](https://github.com/ethyca/fides/pull/5699)
- The privacy declarations for a system are now sorted alphabetically by name. [#5683](https://github.com/ethyca/fides/pull/5683)
- Upgraded GPP library to `3.1.5` and added support for all available state sections (ustx, usde, usia, etc.) [#5696](https://github.com/ethyca/fides/pull/5696)
- Updating DSR execution to allow collections to be unreachable when they don't contain policy-relevant data categories [#5689](https://github.com/ethyca/fides/pull/5689)
- Added "All activity" root breadcrumb to D&D results tables [#5694](https://github.com/ethyca/fides/pull/5694)

### Developer Experience
- Migrated radio buttons and groups to Ant Design [#5681](https://github.com/ethyca/fides/pull/5681)

### Fixed
- Updating mongodb connectors so it can support usernames and password with URL encoded characters [#5682](https://github.com/ethyca/fides/pull/5682)
- After creating a new system, the url is now updated correctly to the new system edit page [#5701](https://github.com/ethyca/fides/pull/5701)
- Visual fixes for table header buttons [#5693](https://github.com/ethyca/fides/pull/5693)

## [2.53.0](https://github.com/ethyca/fides/compare/2.52.0...2.53.0)

### Added
- Added Action Center MVP behind new feature flag [#5622](https://github.com/ethyca/fides/pull/5622)
- Added Data Catalog MVP behind new feature flag [#5628](https://github.com/ethyca/fides/pull/5628)
- Added cache-clearing methods to the `DBCache` model to allow deleting cache entries [#5629](https://github.com/ethyca/fides/pull/5629)
- Adds partitioning, custom identities, multiple identities to test coverage for BigQuery Enterprise [#5618](https://github.com/ethyca/fides/pull/5618)
- Added Datahub groundwork required by Fidesplus [#5666](https://github.com/ethyca/fides/pull/5666)

### Changed
- Updated brand link url [#5656](https://github.com/ethyca/fides/pull/5656)
- Changed "Reclassify" D&D button to show in an overflow menu when row actions are overcrowded [#5655](https://github.com/ethyca/fides/pull/5655)
- Removed primary key requirements for BigQuery and Postgres erasures [#5591](https://github.com/ethyca/fides/pull/5591)
- Updated `DBCache` model so setting cache value always updates the updated_at field [#5669](https://github.com/ethyca/fides/pull/5669)
- Changed sizes of buttons in table headers [#5654](https://github.com/ethyca/fides/pull/5654)
- Adds new config for max number of rows in DSR download through Admin-UI [#5671](https://github.com/ethyca/fides/pull/5671)
- Added CSS variable to FidesJS: `--fides-base-font-size: 16px` for better consistency. Overriding this variable with "1rem" will mimic legacy behavior. [#5673](https://github.com/ethyca/fides/pull/5673) https://github.com/ethyca/fides/labels/high-risk

### Fixed
- Fixed issue where the custom report "reset" button was not working as expected [#5649](https://github.com/ethyca/fides/pull/5649)
- Fixed column ordering issue in the Data Map report [#5649](https://github.com/ethyca/fides/pull/5649)
- Fixed issue where the Data Map report filter dialog was missing an Accordion item label [#5649](https://github.com/ethyca/fides/pull/5649)
- Improved database session management for long running access request tasks [#5667](https://github.com/ethyca/fides/pull/5667)
- Ensured decode_password function properly handles plaintext but valid base64 passwords [#5698](https://github.com/ethyca/fides/pull/5698)

## [2.52.0](https://github.com/ethyca/fides/compare/2.51.2...2.52.0)

### Added
- New page in the Cookie House sample app to demonstrate the use of embedding the FidesJS SDK on the page [#5564](https://github.com/ethyca/fides/pull/5564)
- Added event based communication example to the Cookie House sample app [#5597](https://github.com/ethyca/fides/pull/5597)
- Added new erasure tests for BigQuery Enterprise [#5554](https://github.com/ethyca/fides/pull/5554)
- Added new `has_next` parameter for the `link` pagination strategy [#5596](https://github.com/ethyca/fides/pull/5596)
- Added a `DBCache` model for database-backed caching [#5613](https://github.com/ethyca/fides/pull/5613) https://github.com/ethyca/fides/labels/db-migration
- Adds "reclassify" button to discovery result tables [#5574](https://github.com/ethyca/fides/pull/5574)
- Added support for exporting datamaps with column renaming, reordering and visibility options [#5543](https://github.com/ethyca/fides/pull/5543)

### Changed
- Adjusted Ant's Select component colors and icon [#5594](https://github.com/ethyca/fides/pull/5594)
- Replaced taxonomies page with new UI based on an interactive tree visualization [#5602](https://github.com/ethyca/fides/pull/5602)
- Adjusted functionality around updating taxonomy active field, includes data migration to re-activate taxonomy nodes [#5617](https://github.com/ethyca/fides/pull/5617)
- Migrated breadcrumbs to Ant Design [#5610](https://github.com/ethyca/fides/pull/5610)
- Updated `CustomReportConfig` to be more intuitive on its contents [#5543](https://github.com/ethyca/fides/pull/5543)

### Fixed
- Fixing quickstart.py script [#5585](https://github.com/ethyca/fides/pull/5585)
- Removed unnecessary double notification when updating database integrations [#5612](https://github.com/ethyca/fides/pull/5612)

## [2.51.2](https://github.com/ethyca/fides/compare/2.51.1...2.51.2)

### Fixed
- Fixed miscellaneous performance issues with Systems and PrivacyDeclarations [#5601](https://github.com/ethyca/fides/pull/5601)

## [2.51.1](https://github.com/ethyca/fides/compare/2.51.0...2.51.1)

### Fixed
- SaaS integrations using `oauth_client_credentials` now properly update their access token when editing the secrets. [#5548](https://github.com/ethyca/fides/pull/5548)
- Saas integrations using `oauth_client_credentials` now properly refresh their access token when the current token expires [#5569](https://github.com/ethyca/fides/pull/5569)
- Adding `dsr_testing_tools_enabled` security setting [#5573](https://github.com/ethyca/fides/pull/5573)
- Reverted elimination of connection pool in worker tasks to prevent DB performance issues [#5592](https://github.com/ethyca/fides/pull/5592)

## [2.51.0](https://github.com/ethyca/fides/compare/2.50.0...2.51.0)

### Added
- Added new column for Action Type in privacy request event logs [#5546](https://github.com/ethyca/fides/pull/5546)
- Added `fides_consent_override` option in FidesJS SDK [#5541](https://github.com/ethyca/fides/pull/5541)
- Added new `script` ConsentMethod in FidesJS SDK for tracking automated consent [#5541](https://github.com/ethyca/fides/pull/5541)
- Added a new page under system integrations to run standalone dataset tests (Fidesplus) [#5549](https://github.com/ethyca/fides/pull/5549)

### Changed
- Adding hashes to system tab URLs [#5535](https://github.com/ethyca/fides/pull/5535)
- Boolean inputs will now show as a select with true/false values in the connection form [#5555](https://github.com/ethyca/fides/pull/5555)
- Updated Cookie House to be responsive [#5541](https://github.com/ethyca/fides/pull/5541)
- Updated `/system` endpoint to filter vendor deleted systems [#5553](https://github.com/ethyca/fides/pull/5553)

### Developer Experience
- Migrated remaining instances of Chakra's Select component to use Ant's Select component [#5502](https://github.com/ethyca/fides/pull/5502)

### Fixed
- Updating dataset PUT to allow deleting all datasets [#5524](https://github.com/ethyca/fides/pull/5524)
- Adds support for fides_key generation when parent_key is provided in Taxonomy create endpoints [#5542](https://github.com/ethyca/fides/pull/5542)
- An integration will no longer re-enable after saving the connection form [#5555](https://github.com/ethyca/fides/pull/5555)
- Fixed positioning of Fides brand link in privacy center [#5572](https://github.com/ethyca/fides/pull/5572)

### Removed
- Removed unnecessary debug logging from the load_file config helper [#5544](https://github.com/ethyca/fides/pull/5544)


## [2.50.0](https://github.com/ethyca/fides/compare/2.49.1...2.50.0)

### Added
- Added namespace support for Snowflake [#5486](https://github.com/ethyca/fides/pull/5486)
- Added support for field-level masking overrides [#5446](https://github.com/ethyca/fides/pull/5446)
- Added BigQuery Enterprise access request integration test [#5504](https://github.com/ethyca/fides/pull/5504)
- Added MD5 email hashing for Segment's Right to Forget endpoint requests [#5514](https://github.com/ethyca/fides/pull/5514)
- Added loading state to the toggle switches on the Privacy experiences page [#5529](https://github.com/ethyca/fides/pull/5529)
- Added new env variable to set a privacy center to default to a specific property  [#5532](https://github.com/ethyca/fides/pull/5532)

### Changed
- Allow hiding systems via a `hidden` parameter and add two flags on the `/system` api endpoint; `show_hidden` and `dnd_relevant`, to display only systems with integrations [#5484](https://github.com/ethyca/fides/pull/5484)
- The CMP override `fides_privacy_policy_url` will now apply even if the `fides_override_language` doesn't match [#5515](https://github.com/ethyca/fides/pull/5515)
- Updated POST taxonomy endpoints to handle creating resources without specifying fides_key [#5468](https://github.com/ethyca/fides/pull/5468)
- Disabled connection pooling for task workers and added retries and keep-alive configurations for database connections [#5448](https://github.com/ethyca/fides/pull/5448) https://github.com/ethyca/fides/labels/high-risk
- Added timeout handling in the UI for async discovery monitor-related queries [#5519](https://github.com/ethyca/fides/pull/5519)

### Developer Experience
- Migrated several instances of Chakra's Select component to use Ant's Select component [#5475](https://github.com/ethyca/fides/pull/5475)
- Fixing BigQuery integration tests [#5491](https://github.com/ethyca/fides/pull/5491)
- Enhanced logging for privacy requests [#5500](https://github.com/ethyca/fides/pull/5500)

### Docs
- Added docs for PrivacyNoticeRegion type [#5488](https://github.com/ethyca/fides/pull/5488)

### Fixed
- Fixed deletion of ConnectionConfigs that have related MonitorConfigs [#5478](https://github.com/ethyca/fides/pull/5478)
- Fixed extra delete icon on Domains page [#5513](https://github.com/ethyca/fides/pull/5513)
- Fixed incorrect display names on some D&D resources [#5498](https://github.com/ethyca/fides/pull/5498)
- Fixed position of "Integration" button on system detail page [#5497](https://github.com/ethyca/fides/pull/5497)
- Fixing issue where "privacy request received" emails would not be sent if the request had custom identities [#5518](https://github.com/ethyca/fides/pull/5518)
- Fixed issue with long-running privacy request tasks losing their connection to the database [#5500](https://github.com/ethyca/fides/pull/5500)
- Fixed missing "Manage privacy preferences" button label option in TCF experience translations [#5528](https://github.com/ethyca/fides/pull/5528)
- Fixed privacy center not fetching the correct experience when using custom property paths  [#5532](https://github.com/ethyca/fides/pull/5532)

### Security
 - Password Policy is now Enforced in Accept Invite API [CVE-2024-52008](https://github.com/ethyca/fides/security/advisories/GHSA-v7vm-rhmg-8j2r)

## [2.49.1](https://github.com/ethyca/fides/compare/2.49.0...2.49.1)

### Added
- Added support for GPP national string to be used alongside state-by-state using a new approach option [#5480](https://github.com/ethyca/fides/pull/5480)
- Added "Powered by" branding link to privacy center and Layer 2 CMP [#5483](https://github.com/ethyca/fides/pull/5483)
- Added loading state to the toggle switches on the Manage privacy notices page [#5489](https://github.com/ethyca/fides/pull/5489)
- Support BlueConic objectives [#5479](https://github.com/ethyca/fides/pull/5479)

### Fixed
- Use BlueConic Profile API correctly. [#5487](https://github.com/ethyca/fides/pull/5487)
- Fixed a bug where branding link was sometimes misaligned [#5496](https://github.com/ethyca/fides/pull/5496)

## [2.49.0](https://github.com/ethyca/fides/compare/2.48.2...2.49.0)

### Added
- Added DataHub integration config [#5401](https://github.com/ethyca/fides/pull/5401)
- Added keepalive settings to the Redshift integration [#5433](https://github.com/ethyca/fides/pull/5433)
- Remediation endpoint `/datasets/clean` to clean up dataset names generated with previous version of fides nested field support [#5461](https://github.com/ethyca/fides/pull/5461)

### Changed
- Migrated the base Select component for Vendor selection to Ant Design [#5459](https://github.com/ethyca/fides/pull/5459)
- Added a security setting that must be set to true to enable the access request download feature [#5451](https://github.com/ethyca/fides/pull/5451)
- Preventing erasures for the Zendesk integration if there are any open tickets [#5429](https://github.com/ethyca/fides/pull/5429)
- Updated look/feel of all badges in the Data map report [#5464](https://github.com/ethyca/fides/pull/5464)
- Allow adding data categories to nested fields [#5434](https://github.com/ethyca/fides/pull/5434)

### Fixed
 - Fix rendering of subfield names in D&D tables [#5439](https://github.com/ethyca/fides/pull/5439)
 - Fix "Save" button on system source/destination page not working [#5469](https://github.com/ethyca/fides/pull/5469)
 - Updating Salesforce erasure request with overrides so it properly passes validation. Removing Account endpoint since it does not contain user data [#5452](https://github.com/ethyca/fides/pull/5452)
 - Fix Pytest-Ctl-External tests [#5457](https://github.com/ethyca/fides/pull/5457)

### Developer Experience
- Added Carbon Icons to FidesUI [#5416](https://github.com/ethyca/fides/pull/5416)
- Apply new color palette as scss module [#5453](https://github.com/ethyca/fides/pull/5453)
- Fixing external SaaS connector tests [#5463](https://github.com/ethyca/fides/pull/5463)
- Updating Paramiko to version 3.4.1 to prevent warning during server startup [#5467](https://github.com/ethyca/fides/pull/5467)

## [2.48.2](https://github.com/ethyca/fides/compare/2.48.1...2.48.2)

### Fixed
- Fixed ValidationError for datasets with a connection_type [#5447](https://github.com/ethyca/fides/pull/5447)

## [2.48.1](https://github.com/ethyca/fides/compare/2.48.0...2.48.1)

### Fixed
 - API router sanitizer being too aggressive with NextJS Catch-all Segments [#5438](https://github.com/ethyca/fides/pull/5438)
 - Fix rendering of subfield names in D&D tables [#5439](https://github.com/ethyca/fides/pull/5439)
 - Fix BigQuery `partitioning` queries to properly support multiple identity clauses [#5432](https://github.com/ethyca/fides/pull/5432)

## [2.48.0](https://github.com/ethyca/fides/compare/2.47.1...2.48.0)

### Added
- Added Azure as an SSO provider. [#5402](https://github.com/ethyca/fides/pull/5402)
- Added endpoint to get privacy request access results urls [#5379](https://github.com/ethyca/fides/pull/5379)
- Added `connection_type` key in the `namespace` attribute of a Dataset's `fides_meta` [#5387](https://github.com/ethyca/fides/pull/5387)
- Added new RDS Postgres Connector [#5380](https://github.com/ethyca/fides/pull/5380)
- Added ability to customize column names in the Data Map report [#5400](https://github.com/ethyca/fides/pull/5400)
- Added Experience Config docs to the FidesJS documentation [#5405](https://github.com/ethyca/fides/pull/5405)
- Added UI for downloading privacy request access results [#5407](https://github.com/ethyca/fides/pull/5407)

### Fixed
- Fixed a bug where D&D tables were rendering stale data [#5372](https://github.com/ethyca/fides/pull/5372)
- Fixed issue where multiple login redirects could end up losing login return path [#5389](https://github.com/ethyca/fides/pull/5389)
- Fixed issue where Dataset with nested fields was unable to edit Categories [#5383](https://github.com/ethyca/fides/pull/5383)
- Fixed a visual bug where the "download" icon was off-center in some buttons [#5409](https://github.com/ethyca/fides/pull/5409)
- Fixed styling on "Dataset" field on system integration form [#5408](https://github.com/ethyca/fides/pull/5408)
- Fixed Snowflake DSR integration failing with syntax error [#5417](https://github.com/ethyca/fides/pull/5417)

### Changed
- The `Monitor` button trigger the same `confirmResourceMutation` (monitor, start classification) on muted parent resources as well as un-muted resources. Un-mute button for muted field resources which simply changes their status to `monitored`. [#5362](https://github.com/ethyca/fides/pull/5362)

### Developer Experience
- Fix warning messages from slowapi and docker [#5385](https://github.com/ethyca/fides/pull/5385)

## [2.47.1](https://github.com/ethyca/fides/compare/2.47.0...2.47.1)

### Added
- Adding access and erasure support for Gladly [#5346](https://github.com/ethyca/fides/pull/5346)
- Added icons for the Gladly, ShipStation, Microsoft Ads, and PowerReviews integrations [#5374](https://github.com/ethyca/fides/pull/5374)

### Changed
- Make the dbname in GoogleCloudSQLPostgresSchema optional [#5358](https://github.com/ethyca/fides/pull/5358)

### Fixed
- Fixed race condition where GPC being updated after FidesJS initialization caused Privacy Notices to be in the wrong state [#5384](https://github.com/ethyca/fides/pull/5384)
- Fixed issue where Dataset with nested fields was unable to edit Categories [#5383](https://github.com/ethyca/fides/pull/5383)
- Fixed button styling issues [#5386](https://github.com/ethyca/fides/pull/5386)
- Allow Responsys and Firebase connectors to ignore extra identities [#5388](https://github.com/ethyca/fides/pull/5388)
- Fixed cookies not deleting on opt-out [#5338](https://github.com/ethyca/fides/pull/5338)

## [2.47.0](https://github.com/ethyca/fides/compare/2.46.2...2.47.0)

### Added
- Make all "Description" table columns expandable in Admin UI tables [#5340](https://github.com/ethyca/fides/pull/5340)
- Added access support for Shipstation [#5343](https://github.com/ethyca/fides/pull/5343)
- Introduce custom reports to Data map report [#5352](https://github.com/ethyca/fides/pull/5352)
- Added models to support custom reports (Fidesplus) [#5344](https://github.com/ethyca/fides/pull/5344)

### Changed
- Updated the filter postprocessor (SaaS integration framework) to support dataset references [#5343](https://github.com/ethyca/fides/pull/5343)

### Developer Experience
- Migrate toggle switches from Chakra to Ant Design [#5323](https://github.com/ethyca/fides/pull/5323)
- Migrate buttons from Chakra to Ant Design [#5357](https://github.com/ethyca/fides/pull/5357)
- Replace `debugLog` with global scoped `fidesDebugger` for better debug experience and optimization of prod code [#5335](https://github.com/ethyca/fides/pull/5335)

### Fixed
- Updating the hash migration status check query to use the available indexes [#5336](https://github.com/ethyca/fides/pull/5336)
- Fixed column resize jank on all tables in Admin UI [#5340](https://github.com/ethyca/fides/pull/5340)
- Better handling of empty storage secrets in aws_util [#5347](https://github.com/ethyca/fides/pull/5347)
- Fix SSO Provider form saving when clicking the cancel button with a fully filled form [#5365](https://github.com/ethyca/fides/pull/5365)
- Fix bleedover of Data Categories into next column on Data map reporting [#5369](https://github.com/ethyca/fides/pull/5369)

### Removed
- Removing Adobe Campaign integration [#5364](https://github.com/ethyca/fides/pull/5364)

## [2.46.2](https://github.com/ethyca/fides/compare/2.46.1...2.46.2)

### Added
- Initial support for DSR requests against partitioned BigQuery tables [#5325](https://github.com/ethyca/fides/pull/5325)
- Added MySQL on RDS as a detection/discovery integration[#5275](https://github.com/ethyca/fides/pull/5275)
- Added new RDS MySQL Connector [#5343](https://github.com/ethyca/fides/pull/5343)

## [2.46.1](https://github.com/ethyca/fides/compare/2.46.0...2.46.1)

### Added
- Implement Soft Delete for PrivacyRequests [#5321](https://github.com/ethyca/fides/pull/5321/files)

### Removed
- Removing Shippo integration [#5349](https://github.com/ethyca/fides/pull/5349)

### Fixed
- Updated Attentive DSR integration [#5319](https://github.com/ethyca/fides/pull/5319)

## [2.46.0](https://github.com/ethyca/fides/compare/2.45.2...2.46.0)

### Fixed
- Ignore `400` errors from Talkable's `person` endpoint. [#5317](https://github.com/ethyca/fides/pull/5317)
- Fix Email Connector logs so they use configuration key instead of name [#5286](https://github.com/ethyca/fides/pull/5286)
- Updated Responsys and Firebase Auth integrations to allow multiple identities [#5318](https://github.com/ethyca/fides/pull/5318)
- Updated Shopify dataset in order to flag country, province, and other location values as read-only [#5282](https://github.com/ethyca/fides/pull/5282)
- Fix issues with cached or `window.fides_overrides` languages in the Minimal TCF banner [#5306](https://github.com/ethyca/fides/pull/5306)
- Fix issue with fides-js where the experience was incorrectly initialized as an empty object which appeared valid, when `undefined` was expected [#5309](https://github.com/ethyca/fides/pull/5309)
- Fix issue where newly added languages in Admin-UI were not being rendered in the preview [#5316](https://github.com/ethyca/fides/pull/5316)
- Fix bug where consent automation accordion shows for integrations that don't support consent automation [#5330](https://github.com/ethyca/fides/pull/5330)
- Fix issue where custom overrides (title, description, privacy policy url, etc.) were not being applied to the full TCF overlay [#5333](https://github.com/ethyca/fides/pull/5333)


### Added
- Added support for hierarchical notices in Privacy Center [#5291](https://github.com/ethyca/fides/pull/5291)
- Support row-level deletes for BigQuery and add erase_after support for database connectors [#5293](https://github.com/ethyca/fides/pull/5293)
- Added PUT endpoint for dataset configs [#5324](https://github.com/ethyca/fides/pull/5324)
- Namespace support for the BigQuery integration and datasets [#5294](https://github.com/ethyca/fides/pull/5294)
- Added ability to select multiple datasets on integrations in system integration view [#5327](https://github.com/ethyca/fides/pull/5327)
- Updated Fides.shopify() integration for Shopify Plus Consent [#5329](https://github.com/ethyca/fides/pull/5329)

### Changed
- Updated privacy notices to support notice hierarchies [#5272](https://github.com/ethyca/fides/pull/5272)
- Defaulting SecuritySettings.env to prod [#5326](https://github.com/ethyca/fides/pull/5326)

### Developer Experience
- Initialized Ant Design and Tailwindcss in Admin-UI to prepare for Design System migration [#5308](https://github.com/ethyca/fides/pull/5308)

## [2.45.2](https://github.com/ethyca/fides/compare/2.45.1...2.45.2)

### Fixed
- Updated the hash migration script to only run on tables with less than 1 million rows. [#5310](https://github.com/ethyca/fides/pull/5310)

## [2.45.1](https://github.com/ethyca/fides/compare/2.45.0...2.45.1)

### Added
- Support minimal GVL in minimal TCF response allowing Accept/Reject from banner before full GVL is loaded [#5298](https://github.com/ethyca/fides/pull/5298)

### Fixed
- Fixed discovery pagination [#5304](https://github.com/ethyca/fides/pull/5304)
- Fixed fides-no-scroll so it works in all browsers [#5299](https://github.com/ethyca/fides/pull/5299)

## [2.45.0](https://github.com/ethyca/fides/compare/2.44.0...2.45.0)

### Added
- Adding erasure support for PowerReviews [#5258](https://github.com/ethyca/fides/pull/5258)
- Adding erasure support for Attentive [#5258](https://github.com/ethyca/fides/pull/5261)
- Added a scheduled job to incrementally migrate from bcrypt hashes to SHA-256 hashes for stored identity values [#5256](https://github.com/ethyca/fides/pull/5256)
- Added the new Dynamic Erasure Email integrations [#5226](https://github.com/ethyca/fides/pull/5226)
- Add ability to edit dataset YAML from dataset view [#5262](https://github.com/ethyca/fides/pull/5262)
- Added support for "in progress" status in classification [#5248](https://github.com/ethyca/fides/pull/5248)
- Clarify GCP service account permissions when setting up Google Cloud SQL for Postgres in Admin-UI [#5245](https://github.com/ethyca/fides/pull/5266)
- Add onFidesEvent method for an alternative way to subscribe to Fides events [#5297](https://github.com/ethyca/fides/pull/5297)

### Changed
- Validate no path in `server_host` var for CLI config; if there is one then take only up until the first forward slash
- Update the Datamap report's Data categories column to support better expand/collapse behavior [#5265](https://github.com/ethyca/fides/pull/5265)
- Rename/refactor Privacy Notice Properties to support performance improvements [#5259](https://github.com/ethyca/fides/pull/5259)
- Improved logging and error visibility for TraversalErrors [#5263](https://github.com/ethyca/fides/pull/5263)

### Developer Experience
- Added performance mark timings to debug logs for fides.js [#5245](https://github.com/ethyca/fides/pull/5245)

### Fixed
- Fix wording in tooltip for Yotpo Reviews [#5274](https://github.com/ethyca/fides/pull/5274)
- Hardcode ConnectionConfigurationResponse.secrets [#5283](https://github.com/ethyca/fides/pull/5283)
- Fix Fides.shouldShouldShowExperience() to return false for modal-only experiences [#5281](https://github.com/ethyca/fides/pull/5281)

## [2.44.0](https://github.com/ethyca/fides/compare/2.43.1...2.44.0)

### Added
- Added Gzip Middleware for responses [#5225](https://github.com/ethyca/fides/pull/5225)
- Adding source and submitted_by fields to privacy requests (Fidesplus) [#5206](https://github.com/ethyca/fides/pull/5206)
- Added Action Required / Monitored / Unmonitored tabs to Data Detection & Discovery page [#5236](https://github.com/ethyca/fides/pull/5236)
- Adding erasure support for Microsoft Advertising [#5197](https://github.com/ethyca/fides/pull/5197)
- Implements fuzzy search for identities in Admin-UI Request Manager [#5232](https://github.com/ethyca/fides/pull/5232)
- New purpose header field for TCF banner [#5246](https://github.com/ethyca/fides/pull/5246)
- `fides` subcommand `pull` has resource name subcommands that take a `fides_key` argument allowing you to pull only one resource by name and type [#5260](https://github.com/ethyca/fides/pull/5260)

### Changed
- Removed unused `username` parameter from the Delighted integration configuration [#5220](https://github.com/ethyca/fides/pull/5220)
- Removed unused `ad_account_id` parameter from the Snap integration configuration [#5229](https://github.com/ethyca/fides/pull/5220)
- Updates to support consent signal processing (Fidesplus) [#5200](https://github.com/ethyca/fides/pull/5200)
- TCF Optimized for performance on initial load by offsetting most experience data until after banner is shown [#5230](https://github.com/ethyca/fides/pull/5230)
- Updates to support DynamoDB schema with Tokenless IAM auth [#5240](https://github.com/ethyca/fides/pull/5240)

### Developer Experience
- Sourcemaps are now working for fides-js in debug mode [#5222](https://github.com/ethyca/fides/pull/5222)

### Fixed
- Fix bug where Data Detection & Discovery table pagination fails to reset after navigating or searching  [#5234](https://github.com/ethyca/fides/pull/5234)
- Ignoring HTTP 400 error responses from the unsubscribe endpoint for HubSpot [#5237](https://github.com/ethyca/fides/pull/5237)
- Fix all `fides` API subcommands (`push`, `user`, etc) failing with an invalid server even when only passing `--help` [#5243](https://github.com/ethyca/fides/pull/5243)
- Fix bug where empty datasets / table wouldn't show a Monitor button  [#5249](https://github.com/ethyca/fides/pull/5249)

### Security
- Reduced timing differences in login endpoint [CVE-2024-45052](https://github.com/ethyca/fides/security/advisories/GHSA-2h46-8gf5-fmxv)
- Removed Jinja2 for email templates, the variables syntax changed from `{{variable_name}}` to `__VARIABLE_NAME__` [CVE-2024-45053](https://github.com/ethyca/fides/security/advisories/GHSA-c34r-238x-f7qx)


## [2.43.1](https://github.com/ethyca/fides/compare/2.43.0...2.43.1)

### Added
- Pydantic v1 -> Pydantic v2 upgrade [#5020](https://github.com/ethyca/fides/pull/5020)
- Added success toast on muting/ignoring resources in D&D tables [#5214](https://github.com/ethyca/fides/pull/5214)
- Added "data type" column to fields and subfields on D&D tables [#5218](https://github.com/ethyca/fides/pull/5218)
- Added support for navigating and editing nested fields in the Datasets page [#5216](https://github.com/ethyca/fides/pull/5216)

### Fixed
- Ignore `404` errors on Oracle Responsys deletions [#5203](https://github.com/ethyca/fides/pull/5203)
- Fix white screen issue when privacy request has null value for daysLeft [#5213](https://github.com/ethyca/fides/pull/5213)

### Changed
- Visual updates to badges in D&D result tables [#5212](https://github.com/ethyca/fides/pull/5212)
- Tweaked behavior of loading state on D&D table actions buttons [#5201](https://github.com/ethyca/fides/pull/5201)


## [2.43.0](https://github.com/ethyca/fides/compare/2.42.1...2.43.0)

### Added
- Added support for mapping a system's integration's consentable items to privacy notices [#5156](https://github.com/ethyca/fides/pull/5156)
- Added support for SSO Login with multiple providers (Fides Plus feature) [#5134](https://github.com/ethyca/fides/pull/5134)
- Adds user_read scope to approver role so that they can update their own password [#5178](https://github.com/ethyca/fides/pull/5178)
- Added PATCH endpoint for partially updating connection secrets [#5172](https://github.com/ethyca/fides/pull/5172)
- Add success toast on confirming classification in data discovery tables [#5182](https://github.com/ethyca/fides/pull/5182)
- Add function to return list of StagedResource objs according to list of URNs [#5192](https://github.com/ethyca/fides/pull/5192)
- Add DSR Support for ScyllaDB [#5140](https://github.com/ethyca/fides/pull/5140)
- Added support for nested fields in BigQuery in D&D result views [#5175](https://github.com/ethyca/fides/pull/5175)
- Added support for Vendor Count in Fides-JS overlay descriptions [#5210](https://github.com/ethyca/fides/pull/5210)

### Fixed
- Fixed the OAuth2 configuration for the Snap integration [#5158](https://github.com/ethyca/fides/pull/5158)
- Fixes a Marigold Sailthru error when a user does not exist [#5145](https://github.com/ethyca/fides/pull/5145)
- Fixed malformed HTML issue on switch components [#5166](https://github.com/ethyca/fides/pull/5166)
- Edit integration modal no longer requires reentering credentials when doing partial edits [#2436](https://github.com/ethyca/fides/pull/2436)
- Fixed a timing issue with tcf/gpp locator iframe naming [#5173](https://github.com/ethyca/fides/pull/5173)
- Detection & Discovery: The when column will now display the correct value with a tooltip showing the full date and time [#5177](https://github.com/ethyca/fides/pull/5177)
- Fixed minor issues with the SSO providers form [#5183](https://github.com/ethyca/fides/pull/5183)

### Changed
- Removed PRIVACY_REQUEST_READ scope from Viewer role [#5184](https://github.com/ethyca/fides/pull/5184)
- Asynchronously load GVL translations in FidesJS instead of blocking UI rendering [#5187](https://github.com/ethyca/fides/pull/5187)
- Model changes to support consent signals (Fidesplus) [#5190](https://github.com/ethyca/fides/pull/5190)
- Updated Datasets page with new UI for better usability and consistency with Detection and Discovery UI [#5191](https://github.com/ethyca/fides/pull/5191)
- Updated the Yotpo Reviews integration to use email and phone number identities instead of external ID [#5169](https://github.com/ethyca/fides/pull/5169)
- Update TCF banner button layout and styles [#5204](https://github.com/ethyca/fides/pull/5204)


### Developer Experience
- Fixes some ESLint configuration issues [#5176](https://github.com/ethyca/fides/pull/5176)

## [2.42.1](https://github.com/ethyca/fides/compare/2.42.0...2.42.1)

### Fixed
- Fixed language picker cut-off in mobile on CMP banner and modal [#5159](https://github.com/ethyca/fides/pull/5159)
- Fixed button sizes on CMP modal [#5161](https://github.com/ethyca/fides/pull/5161)

## [2.42.0](https://github.com/ethyca/fides/compare/2.41.0...2.42.0)

### Added
- Add AWS Tags in the meta field for Fides system when using `fides generate` [#4998](https://github.com/ethyca/fides/pull/4998)
- Added access and erasure support for Checkr integration [#5121](https://github.com/ethyca/fides/pull/5121)
- Added support for special characters in SaaS request payloads [#5099](https://github.com/ethyca/fides/pull/5099)
- Added support for displaying notices served in the Consent Banner [#5125](https://github.com/ethyca/fides/pull/5125)
- Added ability to choose whether to use Opt In/Out buttons or Acknowledge button in the Consent Banner [#5125](https://github.com/ethyca/fides/pull/5125)
- Add "status" field to detection & discovery tables [#5141](https://github.com/ethyca/fides/pull/5141)
- Added optional filters `exclude_saas_datasets` and `only_unlinked_datasets` to the list datasets endpoint [#5132](https://github.com/ethyca/fides/pull/5132)
- Add new config options to support notice-only banner and modal [#5136](https://github.com/ethyca/fides/pull/5136)
- Added models to support bidirectional consent (Fides Plus feature) [#5118](https://github.com/ethyca/fides/pull/5118)

### Changed
- Moving Privacy Center endpoint logging behind debug flag [#5103](https://github.com/ethyca/fides/pull/5103)
- Serve GVL languages as they are requested [#5112](https://github.com/ethyca/fides/pull/5112)
- Changed text on system integrations tab to direct to new integration management [#5097](https://github.com/ethyca/fides/pull/5097)
- Updates to consent experience styling [#5085](https://github.com/ethyca/fides/pull/5085)
- Updated the dataset page to display the new table and support pagination [#5130](https://github.com/ethyca/fides/pull/5130)
- Improve performance by removing the need to load every system into redux store [#5135](https://github.com/ethyca/fides/pull/5135)
- Use the `user_id` from a Segment Trait instead of an `email` when deleting a user in Segment [#5004](https://github.com/ethyca/fides/pull/5004)
- Moves some endpoints for property-specific messaging from OSS -> plus [#5069](https://github.com/ethyca/fides/pull/5069)
- Text changes in monitor config table and form [#5142](https://github.com/ethyca/fides/pull/5142)
- Improve API error messages when using is_default field on taxonomy resources [#5147](https://github.com/ethyca/fides/pull/5147)

### Developer Experience
- Add `.syncignore` to reduce file sync size with new volumes [#5104](https://github.com/ethyca/fides/pull/5104)
- Fix sourcemap generation in development version of FidesJS [#5119](https://github.com/ethyca/fides/pull/5119)
- Upgrade to Next.js v14 [#5111](https://github.com/ethyca/fides/pull/5111)
- Upgrade and consolidate linting and formatting tools [#5128](https://github.com/ethyca/fides/pull/5128)

### Fixed
- Resolved an issue pulling all blog authors for the Shopify integration [#5043](https://github.com/ethyca/fides/pull/5043)
- Fixed typo in the BigQuery integration description [#5120](https://github.com/ethyca/fides/pull/5120)
- Fixed default values of Experience config toggles [#5123](https://github.com/ethyca/fides/pull/5123)
- Skip indexing Custom Privacy Request Field array values [#5127](https://github.com/ethyca/fides/pull/5127)
- Fixed Admin UI issue where banner would disappear in Experience Preview with GPC enabled [#5131](https://github.com/ethyca/fides/pull/5131)
- Fixed not being able to edit a monitor from scheduled to not scheduled [#5114](https://github.com/ethyca/fides/pull/5114)
- Migrating missing Fideslang 2.0 data categories [#5073](https://github.com/ethyca/fides/pull/5073)
- Fixed wrong system count on Datamap page [#5151](https://github.com/ethyca/fides/pull/5151)
- Fixes some responsive styling issues in the consent banner on mobile sized screens [#5157](https://github.com/ethyca/fides/pull/5157)

## [2.41.0](https://github.com/ethyca/fides/compare/2.40.0...2.41.0)

### Added
- Added erasure support for Alchemer integration [#4925](https://github.com/ethyca/fides/pull/4925)
- Added new columns and action buttons to discovery monitors table [#5068](https://github.com/ethyca/fides/pull/5068)
- Added field to exclude databases on MonitorConfig [#5080](https://github.com/ethyca/fides/pull/5080)
- Added key pair authentication for the Snowflake integration [#5079](https://github.com/ethyca/fides/pull/5079)

### Changed
- Updated the sample dataset for the Amplitude integration [#5063](https://github.com/ethyca/fides/pull/5063)
- Updated System's page to display a table that uses a paginated endpoint [#5084](https://github.com/ethyca/fides/pull/5084)
- Messaging page now shows a notice if you have properties without any templates [#5077](https://github.com/ethyca/fides/pull/5077)
- Endpoints for listing systems (GET /system) and datasets (GET /dataset) now support optional pagination [#5071](https://github.com/ethyca/fides/pull/5071)
- Messaging page will now show a notice about using global mode [#5090](https://github.com/ethyca/fides/pull/5090)
- Changed behavior of project selection modal in discovery monitor form [#5092](https://github.com/ethyca/fides/pull/5092)
- Data category selector for Discovery results won't show disabled categories [#5102](https://github.com/ethyca/fides/pull/5102)

### Developer Experience
- Upgrade to React 18 and Chakra 2, including other dependencies [#5036](https://github.com/ethyca/fides/pull/5036)
- Added support for "output templates" in read SaaS requests [#5054](https://github.com/ethyca/fides/pull/5054)
- URL for deployment instructions when the webserver is running [#5088](https://github.com/ethyca/fides/pull/5088)
- Optimize TCF bundle with just-in-time GVL translations [#5074](https://github.com/ethyca/fides/pull/5074)
- Added `performance.mark()` to FidesJS events for performance testing. [#5105](https://github.com/ethyca/fides/pull/5105)

### Fixed
- Fixed bug with unescaped table names in mysql queries [#5072](https://github.com/ethyca/fides/pull/5072/)
- Fixed bug with unresponsive messaging ui [#5081](https://github.com/ethyca/fides/pull/5081/)
- Fixed FidesKey constructor bugs in CLI [#5113](https://github.com/ethyca/fides/pull/5113)


## [2.40.0](https://github.com/ethyca/fides/compare/2.39.2...2.40.0)

### Added
- Adds last_monitored and enabled attributes to MonitorConfig [#4991](https://github.com/ethyca/fides/pull/4991)
- New messaging page. Allows managing messaging templates for different properties. [#5005](https://github.com/ethyca/fides/pull/5005)
- Ability to configure "Enforcement Level" for Privacy Notices [#5025](https://github.com/ethyca/fides/pull/5025)
- BE cleanup for property-specific messaging [#5006](https://github.com/ethyca/fides/pull/5006)
- If property_id param was used, store it as part of the consent request [#4915](https://github.com/ethyca/fides/pull/4915)
- Invite users via email flow [#4539](https://github.com/ethyca/fides/pull/4539)
- Added new Google Cloud SQL for Postgres Connector [#5014](https://github.com/ethyca/fides/pull/5014)
- Added access and erasure support for the Twilio SMS integration [#4979](https://github.com/ethyca/fides/pull/4979)
- Added erasure support for Snap integration [#5011](https://github.com/ethyca/fides/pull/5011)

### Changed
- Navigation changes. 'Management' was renamed 'Settings'. Properties was moved to Settings section. [#5005](https://github.com/ethyca/fides/pull/5005)
- Changed discovery monitor form behavior around execution date/time selection [#5017](https://github.com/ethyca/fides/pull/5017)
- Changed integration form behavior when errors occur [#5023](https://github.com/ethyca/fides/pull/5023)
- Replaces typescript-cookie with js-cookie [#5022](https://github.com/ethyca/fides/pull/5022)
- Updated pymongo version to 4.7.3 [#5019](https://github.com/ethyca/fides/pull/5019)
- Upgraded Datamap instance of `react-table` to v8 [#5024](https://github.com/ethyca/fides/pull/5024)
- Updated create privacy request modal from admin-ui to include all custom fields  [#5029](https://github.com/ethyca/fides/pull/5029)
- Update name of Ingress/Egress columns in Datamap Report to Sources/Destinations [#5045](https://github.com/ethyca/fides/pull/5045)
- Datamap report now includes a 'cookies' column [#5052](https://github.com/ethyca/fides/pull/5052)
- Changed behavior of project selection UI in discovery monitor form [#5049](https://github.com/ethyca/fides/pull/5049)
- Updating DSR filtering to use collection-level data categories [#4999](https://github.com/ethyca/fides/pull/4999)
- Changed discovery monitor form to skip project selection UI when no projects exist [#5056](https://github.com/ethyca/fides/pull/5056)

### Fixed
- Fixed intermittent connection issues with Redshift by increasing timeout and preferring SSL in test connections [#4981](https://github.com/ethyca/fides/pull/4981)
- Fixed data detection & discovery results not displaying correctly across multiple pages[#5060](https://github.com/ethyca/fides/pull/5060)

### Developer Experience
- Fixed various environmental issues when running Cypress tests locally [#5040](https://github.com/ethyca/fides/pull/5040)

## [2.39.2](https://github.com/ethyca/fides/compare/2.39.1...2.39.2)

### Fixed
- Restrict Delete Systems API endpoint such that user must have "SYSTEM_DELETE" scope [#5037](https://github.com/ethyca/fides/pull/5037)

### Security
- Remove the SERVER_SIDE_FIDES_API_URL env variable from the client clientSettings [CVE-2024-31223](https://github.com/ethyca/fides/security/advisories/GHSA-53q7-4874-24qg)

## [2.39.1](https://github.com/ethyca/fides/compare/2.39.0...2.39.1)

### Fixed
- Fixed a bug where system information form was not loading for Viewer users [#5034](https://github.com/ethyca/fides/pull/5034)
- Fixed viewers being given the option to delete systems [#5035](https://github.com/ethyca/fides/pull/5035)
- Restrict Delete Systems API endpoint such that user must have "SYSTEM_DELETE" scope [#5037](https://github.com/ethyca/fides/pull/5037)

### Removed
- Removed the `fetch` polyfill from FidesJS [#5026](https://github.com/ethyca/fides/pull/5026)

### Security
- Removed FidesJS's exposure to `polyfill.io` supply chain attack [CVE-2024-38537](https://github.com/ethyca/fides/security/advisories/GHSA-cvw4-c69g-7v7m)

## [2.39.0](https://github.com/ethyca/fides/compare/2.38.1...2.39.0)

### Added
- Adds the start of the Scylla DB Integration [#4946](https://github.com/ethyca/fides/pull/4946)
- Added model and data migrations and CRUD-layer operations for property-specific messaging [#4901](https://github.com/ethyca/fides/pull/4901)
- Added option in FidesJS SDK to only disable notice-served API [#4965](https://github.com/ethyca/fides/pull/4965)
- External ID support for consent management [#4927](https://github.com/ethyca/fides/pull/4927)
- Added access and erasure support for the Greenhouse Harvest integration [#4945](https://github.com/ethyca/fides/pull/4945)
- Add an S3 connection type (currently used for discovery and detection only) [#4930](https://github.com/ethyca/fides/pull/4930)
- Support for Limited FIDES__CELERY__* Env Vars [#4980](https://github.com/ethyca/fides/pull/4980)
- Implement sending emails via property-specific messaging templates [#4950](https://github.com/ethyca/fides/pull/4950)
- New privacy request search to replace existing endpoint [#4987](https://github.com/ethyca/fides/pull/4987)
- Added new Google Cloud SQL for MySQL Connector [#4949](https://github.com/ethyca/fides/pull/4949)
- Add new options for integrations for discovery & detection [#5000](https://github.com/ethyca/fides/pull/5000)
- Add new `FidesInitializing` event for when FidesJS begins initialization [#5010](https://github.com/ethyca/fides/pull/5010)

### Changed
- Move new data map reporting table out of beta and remove old table from Data Lineage map. [#4963](https://github.com/ethyca/fides/pull/4963)
- Disable the 'connect to a database' button if the `dataDiscoveryAndDetection` feature flag is enabled [#1455](https://github.com/ethyca/fidesplus/pull/1455)
- Upgrade Privacy Request table to use FidesTable V2 [#4990](https://github.com/ethyca/fides/pull/4990)
- Add copy to project selection modal and tweak copy on discovery monitors table [#5007](https://github.com/ethyca/fides/pull/5007)

### Fixed
- Fixed an issue where the GPP signal status was prematurely set to `ready` in some scenarios [#4957](https://github.com/ethyca/fides/pull/4957)
- Removed exteraneous `/` from the several endpoint URLs [#4962](https://github.com/ethyca/fides/pull/4962)
- Fixed and optimized Database Icon SVGs used in Datamap [#4969](https://github.com/ethyca/fides/pull/4969)
- Masked "Keyfile credentials" input on integration config form [#4971](https://github.com/ethyca/fides/pull/4971)
- Fixed validations for privacy declaration taxonomy labels when creating/updating a System [#4982](https://github.com/ethyca/fides/pull/4982)
- Allow property-specific messaging to work with non-custom templates [#4986](https://github.com/ethyca/fides/pull/4986)
- Fixed an issue where config object was being passed twice to `fides.js` output [#5010](https://github.com/ethyca/fides/pull/5010)
- Disabling Fides initialization now also disables GPP initialization [#5010](https://github.com/ethyca/fides/pull/5010)
- Fixes Vendor table formatting [#5013](https://github.com/ethyca/fides/pull/5013)

## [2.38.1](https://github.com/ethyca/fides/compare/2.38.0...2.38.1)

### Changed
- Disable the 'connect to a database' button if the `dataDiscoveryAndDetection` feature flag is enabled [#4972](https://github.com/ethyca/fidesplus/pull/4972)
- Oracle Responsys: Include Profile Extension Tables in DSRs[#4937](https://github.com/ethyca/fides/pull/4937)

### Fixed
- Fixed "add" icons on some buttons being wrong size [#4975](https://github.com/ethyca/fides/pull/4975)
- Fixed ability to update consent preferences after they've previously been set [#4984](https://github.com/ethyca/fides/pull/4984)

## [2.38.0](https://github.com/ethyca/fides/compare/2.37.0...2.38.0)

### Added
- Deprecate LastServedNotice (lastservednoticev2) table [#4910](https://github.com/ethyca/fides/pull/4910)
- Added erasure support to the Recurly integration [#4891](https://github.com/ethyca/fides/pull/4891)
- Added UI for configuring integrations for detection/discovery [#4922](https://github.com/ethyca/fides/pull/4922)
- New queue for saving privacy preferences/notices served [#4931](https://github.com/ethyca/fides/pull/4931)
- Expose number of tasks in queue in worker health check [#4931](https://github.com/ethyca/fides/pull/4931)
- Track when preferences/notices served received [#4931](https://github.com/ethyca/fides/pull/4931)
- Request overrides for opt-in and opt-out consent requests [#4920](https://github.com/ethyca/fides/pull/4920)
- Added query_param_key to Privacy Center schema [#4939](https://github.com/ethyca/fides/pull/4939)
- Fill custom privacy request fields with query_param_key [#4948](https://github.com/ethyca/fides/pull/4948)
- Add `datasource_params` column to MonitorConfig DB model [#4951](https://github.com/ethyca/fides/pull/4951)
- Added ability to open system preview side panel from new data map table [#4944](https://github.com/ethyca/fides/pull/4944)
- Added success toast message after monitoring a resource [#4958](https://github.com/ethyca/fides/pull/4958)
- Added UI for displaying, adding and editing discovery monitors [#4954](https://github.com/ethyca/fides/pull/4954)

### Changed
- Set default ports for local development of client projects (:3001 for privacy center and :3000 for admin-ui) [#4912](https://github.com/ethyca/fides/pull/4912)
- Update privacy center port to :3001 for nox [#4918](https://github.com/ethyca/fides/pull/4918)
- Optimize speed by generating the uuids in the client side for consent requests [#4933](https://github.com/ethyca/fides/pull/4933)
- Update Privacy Center toast text for consistent capitalization [#4936](https://github.com/ethyca/fides/pull/4936)
- Update Custom Fields table and Domain Verification table to use FidesTable V2. Remove V1 components. [#4932](https://github.com/ethyca/fides/pull/4932)
- Updated how Fields are generated for DynamoDB, improved error handling [#4943](https://github.com/ethyca/fides/pull/4943)

### Fixed
- Fixed an issue where the test integration action failed for the Zendesk integration [#4929](https://github.com/ethyca/fides/pull/4929)
- Fixed an issue where language form field error message was not displaying properly [#4942](https://github.com/ethyca/fides/pull/4942)
- Fixed an issue where the consent cookie could not be set on multi-level root domain (e.g. co.uk, co.jp) [#4935](https://github.com/ethyca/fides/pull/4935)
- Fixed an issue where the unique device ID was not being retained when Fides.js was reinitialized [#4947](https://github.com/ethyca/fides/pull/4947)
- Fixed inconsistent font sizes on new integrations UI [#4959](https://github.com/ethyca/fides/pull/4959)

## [2.37.0](https://github.com/ethyca/fides/compare/2.36.0...2.37.0)

### Added
- Added initial version for Helios: Data Discovery and Detection [#4839](https://github.com/ethyca/fides/pull/4839)
- Added shouldShowExperience to the Fides global and FidesInitialized events [#4895](https://github.com/ethyca/fides/pull/4895)
- Enhancements to `MonitorConfig` DB model to support new functionality [#4888](https://github.com/ethyca/fides/pull/4888)
- Added developer option to disable auto-initialization on FidesJS bundles. [#4900](https://github.com/ethyca/fides/pull/4900)
- Adding property ID to served notice history and privacy preference history [#4886](https://github.com/ethyca/fides/pull/4886)
- Adding privacy_center_config and stylesheet fields to the Property model [#4879](https://github.com/ethyca/fides/pull/4879)
- Adds generic async callback integration support [#4865](https://github.com/ethyca/fides/pull/4865)
- Ability to `downgrade` the application DB through the `/admin/db` endpoint [#4893](https://github.com/ethyca/fides/pull/4893)
- Added support for custom property paths, configs and stylesheets for privacy center [#4907](https://github.com/ethyca/fides/pull/4907)
- Include the scopes required for a given action in `403` response when client does not have sufficient permissions [#4905](https://github.com/ethyca/fides/pull/4905)

### Changed
- Rename MinimalPrivacyExperience class and usages [#4889](https://github.com/ethyca/fides/pull/4889)
- Included fidesui as part of the monorepo [#4880](https://github.com/ethyca/fides/pull/4880)
- Improve `geolocation` and `property_id` error response to return 400 status instead of 500 server error on /fides.js endpoint [#4884](https://github.com/ethyca/fides/pull/4884)
- Fixing middleware logging in Fides.js to remove incorrect status codes and durations [#4885](https://github.com/ethyca/fides/pull/4885)
- Improve load performance and DOM monitoring for FidesJS [#4896](https://github.com/ethyca/fides/pull/4896)

### Fixed
- Fixed an issue with the Iterate connector returning at least one param_value references an invalid field for the 'update' request of user [#4528](https://github.com/ethyca/fides/pull/4528)
- Enhanced classification of the dataset used with Twilio [#4872](https://github.com/ethyca/fides/pull/4872)
- Reduce privacy center logging to not show response size limit when the /fides.js endpoint has a size bigger than 4MB [#4878](https://github.com/ethyca/fides/pull/4878)
- Fixed an issue where sourcemaps references were unintentionally included in the FidesJS bundle [#4887](https://github.com/ethyca/fides/pull/4887)
- Handle a 404 response from Segment when a user ID or email is not found [#4902](https://github.com/ethyca/fides/pull/4902)
- Fixed TCF styling issues [#4904](https://github.com/ethyca/fides/pull/4904)
- Fixed an issue where the Trigger Modal Link was not being populated correctly in the translation form [#4911](https://github.com/ethyca/fides/pull/4911)

### Security
- Escape SQLAlchemy passwords [CVE-2024-34715](https://github.com/ethyca/fides/security/advisories/GHSA-8cm5-jfj2-26q7)
- Properly mask nested BigQuery secrets in connection configuration endpoints [CVE-2024-35189](https://github.com/ethyca/fides/security/advisories/GHSA-rcvg-jj3g-rj7c)

## [2.36.0](https://github.com/ethyca/fides/compare/2.35.1...2.36.0)

### Added
- Added multiple language translations support for privacy center consent page [#4785](https://github.com/ethyca/fides/pull/4785)
- Added ability to export the contents of datamap report [#1545](https://ethyca.atlassian.net/browse/PROD-1545)
- Added `System` model support for new `vendor_deleted_date` field on Compass vendor records [#4818](https://github.com/ethyca/fides/pull/4818)
- Added custom JSON (de)serialization to shared DB engines to handle non-standard data types in JSONB columns [#4818](https://github.com/ethyca/fides/pull/4818)
- Added state persistence across sessions to the datamap report table [#4853](https://github.com/ethyca/fides/pull/4853)
- Removed currentprivacypreference and lastservednotice tables [#4846](https://github.com/ethyca/fides/pull/4846)
- Added initial version for Helios: Data Discovery and Detection [#4839](https://github.com/ethyca/fides/pull/4839)
- Adds new var to track fides js overlay types [#4869](https://github.com/ethyca/fides/pull/4869)

### Changed
- Changed filters on the data map report table to use checkbox collapsible tree view [#4864](https://github.com/ethyca/fides/pull/4864)

### Fixed
- Remove the extra 'white-space: normal' CSS for FidesJS HTML descriptions [#4850](https://github.com/ethyca/fides/pull/4850)
- Fixed data map report to display second level names from the taxonomy as primary (bold) label [#4856](https://github.com/ethyca/fides/pull/4856)
- Ignore invalid three-character country codes for FidesJS geolocation (e.g. "USA") [#4877](https://github.com/ethyca/fides/pull/4877)

### Developer Experience
- Update typedoc-plugin-markdown to 4.0.0 [#4870](https://github.com/ethyca/fides/pull/4870)

## [2.35.1](https://github.com/ethyca/fides/compare/2.35.0...2.35.1)

### Added
- Added access and erasure support for Marigold Engage by Sailthru integration [#4826](https://github.com/ethyca/fides/pull/4826)
- Update fides_disable_save_api option in FidesJS SDK to disable both privacy-preferences & notice-served APIs [#4860](https://github.com/ethyca/fides/pull/4860)

### Fixed
- Fixing issue where privacy requests not approved before upgrading to 2.34 couldn't be processed [#4855](https://github.com/ethyca/fides/pull/4855)
- Ensure only GVL vendors from Compass are labeled as such [#4857](https://github.com/ethyca/fides/pull/4857)
- Fix handling of some ISO-3166 geolocation edge cases in Privacy Center /fides.js endpoint [#4858](https://github.com/ethyca/fides/pull/4858)

### Changed
- Hydrates GTM datalayer to match supported FidesEvent Properties [#4847](https://github.com/ethyca/fides/pull/4847)
- Allows a SaaS integration request to process HTTP 204 No Content without erroring trying to unwrap the response. [#4834](https://github.com/ethyca/fides/pull/4834)
- Sets `sslmode` to prefer for Redshift connections when generating datasets [#4849](https://github.com/ethyca/fides/pull/4849)
- Included searching by `email` for the Segment integration [#4851](https://github.com/ethyca/fides/pull/4851)

## [2.35.0](https://github.com/ethyca/fides/compare/2.34.0...2.35.0)

### Added
- Added DSR 3.0 Scheduling which supports running DSR's in parallel with first-class request tasks [#4760](https://github.com/ethyca/fides/pull/4760)
- Added carets to collapsible sections in the overlay modal [#4793](https://github.com/ethyca/fides/pull/4793)
- Added erasure support for OpenWeb [#4735](https://github.com/ethyca/fides/pull/4735)
- Added support for configuration of pre-approval webhooks [#4795](https://github.com/ethyca/fides/pull/4795)
- Added fides_clear_cookie option to FidesJS SDK to load CMP without preferences on refresh [#4810](https://github.com/ethyca/fides/pull/4810)
- Added FidesUpdating event to FidesJS SDK [#4816](https://github.com/ethyca/fides/pull/4816)
- Added `reinitialize` method to FidesJS SDK [#4812](https://github.com/ethyca/fides/pull/4812)
- Added undeclared data category columns to data map report table [#4781](https://github.com/ethyca/fides/pull/4781)
- Fully implement pre-approval webhooks [#4822](https://github.com/ethyca/fides/pull/4822)
- Sync models and database for pre-approval webhooks [#4838](https://github.com/ethyca/fides/pull/4838)

### Changed
- Removed the Celery startup banner from the Fides worker logs [#4814](https://github.com/ethyca/fides/pull/4814)
- Improve performance of Snowflake schema generation [#4587](https://github.com/ethyca/fides/pull/4587)

### Fixed
- Fixed bug prevented adding new privacy center translations [#4786](https://github.com/ethyca/fides/pull/4786)
- Fixed bug where Privacy Policy links would be shown without a configured URL [#4801](https://github.com/ethyca/fides/pull/4801)
- Fixed bug prevented adding new privacy center translations [#4786](https://github.com/ethyca/fides/pull/4786)
- Fixed bug where Language selector button was overlapping other buttons when Privacy Policy wasn't present. [#4815](https://github.com/ethyca/fides/pull/4815)
- Fixed bug where icons of the Language selector were displayed too small on some sites [#4815](https://github.com/ethyca/fides/pull/4815)
- Fixed bug where GPP US National Section was incorrectly included when the State by State approach was selected [#4823]https://github.com/ethyca/fides/pull/4823
- Fixed DSR 3.0 Scheduling bug where Approved Privacy Requests that failed wouldn't change status [#4837](https://github.com/ethyca/fides/pull/4837)

## [2.34.0](https://github.com/ethyca/fides/compare/2.33.1...2.34.0)

### Added

- Added new field for modal trigger link translation [#4761](https://github.com/ethyca/fides/pull/4761)
- Added `getModalLinkLabel` method to global fides object [#4766](https://github.com/ethyca/fides/pull/4766)
- Added language switcher to fides overlay modal [#4773](https://github.com/ethyca/fides/pull/4773)
- Added modal link label to experience translation model [#4767](https://github.com/ethyca/fides/pull/4767)
- Added support for custom identities [#4764](https://github.com/ethyca/fides/pull/4764)
- Added developer option to force GPP API on FidesJS bundles [#4799](https://github.com/ethyca/fides/pull/4799)

### Changed

- Changed the Stripe integration for `Cards` to delete instead of update due to possible issues of a past expiration date [#4768](https://github.com/ethyca/fides/pull/4768)
- Changed display of Data Uses, Categories and Subjects to user friendly names in the Data map report [#4774](https://github.com/ethyca/fides/pull/4774)
- Update active disabled Fides.js toggle color to light grey [#4778](https://github.com/ethyca/fides/pull/4778)
- Update FidesJS fides_embed option to support embedding both banner & modal components [#4782](https://github.com/ethyca/fides/pull/4782)
- Add a few CSS classes to help with styling FidesJS button groups [#4789](https://github.com/ethyca/fides/pull/4789)
- Changed GPP extension to be pre-bundled in appropriate circumstances, as opposed to another fetch [#4780](https://github.com/ethyca/fides/pull/4780)

### Fixed

- Fixed select dropdowns being cut off by edges of modal forms [#4757](https://github.com/ethyca/fides/pull/4757)
- Changed "allow user to dismiss" toggle to show on config form for TCF experience [#4755](https://github.com/ethyca/fides/pull/4755)
- Fixed issue when loading the privacy request detail page [#4775](https://github.com/ethyca/fides/pull/4775)
- Fixed connection test for Aircall [#4756](https://github.com/ethyca/fides/pull/4756/pull)
- Fixed issues connecting to Redshift due to character encoding and SSL requirements [#4790](https://github.com/ethyca/fides/pull/4790)
- Fixed the way the name identity is handled in the Privacy Center [#4791](https://github.com/ethyca/fides/pull/4791)

### Developer Experience

- Build a `fides-types.d.ts` type declaration file to include alongside our FidesJS developer docs [#4772](https://github.com/ethyca/fides/pull/4772)

## [2.33.1](https://github.com/ethyca/fides/compare/2.33.0...2.33.1)

### Added

- Adds CUSTOM_OPTIONS_PATH to Privacy Center env vars [#4769](https://github.com/ethyca/fides/pull/4769)

## [2.33.0](https://github.com/ethyca/fides/compare/2.32.0...2.33.0)

### Added

- Added models for Privacy Center configuration (for plus users) [#4716](https://github.com/ethyca/fides/pull/4716)
- Added ability to delete properties [#4708](https://github.com/ethyca/fides/pull/4708)
- Add interface for submitting privacy requests in admin UI [#4738](https://github.com/ethyca/fides/pull/4738)
- Added language switching support to the FidesJS UI based on configured translations [#4737](https://github.com/ethyca/fides/pull/4737)
- Added ability to override some experience language and primary color [#4743](https://github.com/ethyca/fides/pull/4743)
- Generate FidesJS SDK Reference Docs from tsdoc comments [#4736](https://github.com/ethyca/fides/pull/4736)
- Added erasure support for Adyen [#4735](https://github.com/ethyca/fides/pull/4735)
- Added erasure support for Iterable [#4695](https://github.com/ethyca/fides/pull/4695)

### Changed

- Updated privacy notice & experience forms to hide translation UI when user doesn't have translation feature [#4728](https://github.com/ethyca/fides/pull/4728), [#4734](https://github.com/ethyca/fides/pull/4734)
- Custom privacy request fields now support list values [#4686](https://github.com/ethyca/fides/pull/4686)
- Update when GPP API reports signal status: ready [#4635](https://github.com/ethyca/fides/pull/4635)
- Update non-dismissable TCF and notice banners to show a black overlay and prevent scrolling [#4748](https://github.com/ethyca/fidesplus/pull/4748)
- Cleanup config vars for preview in Admin-UI [#4745](https://github.com/ethyca/fides/pull/4745)
- Show a "systems displayed" count on datamap map & table reporting page [#4752](https://github.com/ethyca/fides/pull/4752)
- Change default Canada Privacy Experience Config in migration to reference generic `ca` region [#4762](https://github.com/ethyca/fides/pull/4762)

### Fixed

- Fixed responsive issues with the buttons on the integration screen [#4729](https://github.com/ethyca/fides/pull/4729)
- Fixed hover/focus issues with the v2 tables [#4730](https://github.com/ethyca/fides/pull/4730)
- Disable editing of data use declaration name and type after creation [#4731](https://github.com/ethyca/fides/pull/4731)
- Cleaned up table borders [#4733](https://github.com/ethyca/fides/pull/4733)
- Initialization issues with ExperienceNotices (#4723)[https://github.com/ethyca/fides/pull/4723]
- Re-add CORS origin regex field to admin UI (#4742)[https://github.com/ethyca/fides/pull/4742]

### Developer Experience

- Added new script to allow recompiling of fides-js when the code changes [#4744](https://github.com/ethyca/fides/pull/4744)
- Update Cookie House to support for additional locations (Canada, Quebec, EEA) and a "property_id" override [#4750](https://github.com/ethyca/fides/pull/4750)

## [2.32.0](https://github.com/ethyca/fides/compare/2.31.1...2.32.0)

### Added

- Updated configuration pages for Experiences with live Preview of FidesJS banner & modal components [#4576](https://github.com/ethyca/fides/pull/4576)
- Added ability to configure multiple language translations for Notices & Experiences [#4576](https://github.com/ethyca/fides/pull/4576)
- Automatically localize all strings in FidesJS CMP UIs (banner, modal, and TCF overlay) based on user's locale and experience configuration [#4576](https://github.com/ethyca/fides/pull/4576)
- Added fides_locale option to override FidesJS locale detection [#4576](https://github.com/ethyca/fides/pull/4576)
- Update FidesJS to report notices served and preferences saved linked to the specific translations displayed [#4576](https://github.com/ethyca/fides/pull/4576)
- Added ability to prevent dismissal of FidesJS CMP UI via Experience configuration [#4576](https://github.com/ethyca/fides/pull/4576)
- Added ability to create & link Properties to support multiple Experiences in a single location [#4658](https://github.com/ethyca/fides/pull/4658)
- Added property_id query param to fides.js to filter experiences by Property when installed [#4676](https://github.com/ethyca/fides/pull/4676)
- Added Locations & Regulations pages to allow a wider selection of locations for consent [#4660](https://github.com/ethyca/fides/pull/4660)
- Erasure support for Simon Data [#4552](https://github.com/ethyca/fides/pull/4552)
- Added notice there will be no preview for Privacy Center types in the Experience preview [#4709](https://github.com/ethyca/fides/pull/4709)
- Removed properties beta flag [#4710](https://github.com/ethyca/fides/pull/4710)
- Add acknowledge button label to default Experience English form [#4714](https://github.com/ethyca/fides/pull/4714)
- Update FidesJS to support localizing CMP UI with configurable, non-English default locales [#4720](https://github.com/ethyca/fides/pull/4720)
- Add loading of template translations for notices and experiences [#4718](https://github.com/ethyca/fides/pull/4718)

### Changed

- Moved location-targeting from Notices to Experiences [#4576](https://github.com/ethyca/fides/pull/4576)
- Replaced previous default Notices & Experiences with new versions with updated locations, translations, etc. [#4576](https://github.com/ethyca/fides/pull/4576)
- Automatically migrate existing Notices & Experiences to updated model where possible [#4576](https://github.com/ethyca/fides/pull/4576)
- Replaced ability to configure banner "display configuration" to separate banner & modal components [#4576](https://github.com/ethyca/fides/pull/4576)
- Modify `fides user login` to not store plaintext password in `~/.fides-credentials` [#4661](https://github.com/ethyca/fides/pull/4661)
- Data model changes to support Notice and Experience-level translations [#4576](https://github.com/ethyca/fides/pull/4576)
- Data model changes to support Consent setup being Experience instead of Notice-driven [#4576](https://github.com/ethyca/fides/pull/4576)
- Build PrivacyNoticeRegion from locations and location groups [#4620](https://github.com/ethyca/fides/pull/4620)
- When saving locations, calculate and save location groups [#4620](https://github.com/ethyca/fides/pull/4620)
- Update privacy experiences page to use the new table component [#4652](https://github.com/ethyca/fides/pull/4652)
- Update privacy notices page to use the new table component [#4641](https://github.com/ethyca/fides/pull/4641)
- Bumped supported Python versions to `3.10.13`, `3.9.18`, and `3.8.18`. Bumped Debian base image from `-bullseye` to `-bookworm`. [#4630](https://github.com/ethyca/fides/pull/4630)
- Bumped Node.js base image from `16` to `20`. [#4684](https://github.com/ethyca/fides/pull/4684)

### Fixed

- Ignore 404 errors from Delighted and Kustomer when an erasure client is not found [#4593](https://github.com/ethyca/fides/pull/4593)
- Various FE fixes for Admin-UI experience config form [#4707](https://github.com/ethyca/fides/pull/4707)
- Fix modal preview in Admin-UI experience config form [#4712](https://github.com/ethyca/fides/pull/4712)
- Optimize FidesJS bundle size by only loading TCF static stings when needed [#4711](https://github.com/ethyca/fides/pull/4711)

## [2.31.0](https://github.com/ethyca/fides/compare/2.30.1...2.31.0)

### Added

- Add Great Britain as a consent option [#4628](https://github.com/ethyca/fides/pull/4628)
- Navbar update and new properties page [#4633](https://github.com/ethyca/fides/pull/4633)
- Access and erasure support for Oracle Responsys [#4618](https://github.com/ethyca/fides/pull/4618)

### Fixed

- Fix issue where "x" button on Fides.js components overwrites saved preferences [#4649](https://github.com/ethyca/fides/pull/4649)
- Initialize Fides.consent with default values from experience when saved consent cookie (fides_consent) does not exist [#4665](https://github.com/ethyca/fides/pull/4665)

### Changed

- Sets GPP applicableSections to -1 when a user visits from a state that is not part of the GPP [#4727](https://github.com/ethyca/fides/pull/4727)

## [2.30.1](https://github.com/ethyca/fides/compare/2.30.0...2.30.1)

### Fixed

- Configure logger correctly on worker initialization [#4624](https://github.com/ethyca/fides/pull/4624)

## [2.30.0](https://github.com/ethyca/fides/compare/2.29.0...2.30.0)

### Added

- Add enum and registry of supported languages [#4592](https://github.com/ethyca/fides/pull/4592)
- Access and erasure support for Talkable [#4589](https://github.com/ethyca/fides/pull/4589)
- Support temporary credentials in AWS generate + scan features [#4607](https://github.com/ethyca/fides/pull/4603), [#4608](https://github.com/ethyca/fides/pull/4608)
- Add ability to store and read Fides cookie in Base64 format [#4556](https://github.com/ethyca/fides/pull/4556)
- Structured logging for SaaS connector requests [#4594](https://github.com/ethyca/fides/pull/4594)
- Added Fides.showModal() to fides.js to allow programmatic opening of consent modals [#4617](https://github.com/ethyca/fides/pull/4617)

### Fixed

- Fixing issue when modifying Policies, Rules, or RuleTargets as a root user [#4582](https://github.com/ethyca/fides/pull/4582)

## [2.29.0](https://github.com/ethyca/fides/compare/2.28.0...2.29.0)

### Added

- View more modal to regulations page [#4574](https://github.com/ethyca/fides/pull/4574)
- Columns in data map reporting, adding multiple systems, and consent configuration tables can be resized. In the data map reporting table, fields with multiple values can show all or collapse all [#4569](https://github.com/ethyca/fides/pull/4569)
- Show custom fields in the data map report table [#4579](https://github.com/ethyca/fides/pull/4579)

### Changed

- Delay rendering the nav until all necessary queries are finished loading [#4571](https://github.com/ethyca/fides/pull/4571)
- Updating return value for crud.get_custom_fields_filtered [#4575](https://github.com/ethyca/fides/pull/4575)
- Updated user deletion confirmation flow to only require one confirmatory input [#4402](https://github.com/ethyca/fides/pull/4402)
- Moved `pymssl` to an optional dependency no longer installed by default with our python package [#4581](https://github.com/ethyca/fides/pull/4581)
- Fixed CORS domain update functionality [#4570](https://github.com/ethyca/fides/pull/4570)
- Update Domains page with ability to add/remove "organization" domains, view "administrator" domains set via security settings, and improve various UX bugs and copy [#4584](https://github.com/ethyca/fides/pull/4584)

### Fixed

- Fixed CORS domain update functionality [#4570](https://github.com/ethyca/fides/pull/4570)
- Completion emails are no longer attempted for consent requests [#4578](https://github.com/ethyca/fides/pull/4578)

## [2.28.0](https://github.com/ethyca/fides/compare/2.27.0...2.28.0)

### Added

- Erasure support for AppsFlyer [#4512](https://github.com/ethyca/fides/pull/4512)
- Datamap Reporting page [#4519](https://github.com/ethyca/fides/pull/4519)
- Consent support for Klaviyo [#4513](https://github.com/ethyca/fides/pull/4513)
- Form for configuring GPP settings [#4557](https://github.com/ethyca/fides/pull/4557)
- Custom privacy request field support for consent requests [#4546](https://github.com/ethyca/fides/pull/4546)
- Support GPP in privacy notices [#4554](https://github.com/ethyca/fides/pull/4554)

### Changed

- Redesigned nav bar for the admin UI [#4548](https://github.com/ethyca/fides/pull/4548)
- Fides.js GPP for US geographies now derives values from backend privacy notices [#4559](https://github.com/ethyca/fides/pull/4559)
- No longer generate the `vendors_disclosed` section of the TC string in `fides.js` [#4553](https://github.com/ethyca/fides/pull/4553)
- Changed consent management vendor add flow [#4550](https://github.com/ethyca/fides/pull/4550)

### Fixed

- Fixed an issue blocking Salesforce sandbox accounts from refreshing tokens [#4547](https://github.com/ethyca/fides/pull/4547)
- Fixed DSR zip packages to be unzippable on Windows [#4549](https://github.com/ethyca/fides/pull/4549)
- Fixed browser compatibility issues with Object.hasOwn [#4568](https://github.com/ethyca/fides/pull/4568)

### Developer Experience

- Switch to anyascii for unicode transliteration [#4550](https://github.com/ethyca/fides/pull/4564)

## [2.27.0](https://github.com/ethyca/fides/compare/2.26.0...2.27.0)

### Added

- Tooltip and styling for disabled rows in add multiple vendor view [#4498](https://github.com/ethyca/fides/pull/4498)
- Preliminary GPP support for US regions [#4498](https://github.com/ethyca/fides/pull/4504)
- Access and erasure support for Statsig Enterprise [#4429](https://github.com/ethyca/fides/pull/4429)
- New page for setting locations [#4517](https://github.com/ethyca/fides/pull/4517)
- New modal for setting granular locations [#4531](https://github.com/ethyca/fides/pull/4531)
- New page for setting regulations [#4530](https://github.com/ethyca/fides/pull/4530)
- Update fides.js to support multiple descriptions (banner, overlay) and render HTML descriptions [#4542](https://github.com/ethyca/fides/pull/4542)

### Fixed

- Fixed incorrect Compass button behavior in system form [#4508](https://github.com/ethyca/fides/pull/4508)
- Omit certain fields from system payload when empty [#4508](https://github.com/ethyca/fides/pull/4525)
- Fixed issues with Compass vendor selector behavior [#4521](https://github.com/ethyca/fides/pull/4521)
- Fixed an issue where the background overlay remained visible after saving consent preferences [#4515](https://github.com/ethyca/fides/pull/4515)
- Fixed system name being editable when editing GVL systems [#4533](https://github.com/ethyca/fides/pull/4533)
- Fixed an issue where a privacy policy link could not be removed from privacy experiences [#4542](https://github.com/ethyca/fides/pull/4542)

### Changed

- Upgrade to use Fideslang `3.0.0` and remove associated concepts [#4502](https://github.com/ethyca/fides/pull/4502)
- Model overhaul for saving privacy preferences and notices served [#4481](https://github.com/ethyca/fides/pull/4481)
- Moves served notice endpoints, consent reporting, purpose endpoints and TCF queries to plus [#4481](https://github.com/ethyca/fides/pull/4481)
- Moves served notice endpoints, consent reporting, and TCF queries to plus [#4481](https://github.com/ethyca/fides/pull/4481)
- Update frontend to account for changes to notices served and preferences saved APIs [#4518](https://github.com/ethyca/fides/pull/4518)
- `fides.js` now sets `supportsOOB` to `false` [#4516](https://github.com/ethyca/fides/pull/4516)
- Save consent method ("accept", "reject", "save", etc.) to `fides_consent` cookie as extra metadata [#4529](https://github.com/ethyca/fides/pull/4529)
- Allow CORS for privacy center `fides.js` and `fides-ext-gpp.js` endpoints
- Replace `GPP_EXT_PATH` env var in favor of a more flexible `FIDES_JS_BASE_URL` environment variable
- Change vendor add modal on consent configuration screen to use new vendor selector [#4532](https://github.com/ethyca/fides/pull/4532)
- Remove vendor add modal [#4535](https://github.com/ethyca/fides/pull/4535)

## [2.26.0](https://github.com/ethyca/fides/compare/2.25.0...main)

### Added

- Dynamic importing for GPP bundle [#4447](https://github.com/ethyca/fides/pull/4447)
- Paging to vendors in the TCF overlay [#4463](https://github.com/ethyca/fides/pull/4463)
- New purposes endpoint and indices to improve system lookups [#4452](https://github.com/ethyca/fides/pull/4452)
- Cypress tests for fides.js GPP extension [#4476](https://github.com/ethyca/fides/pull/4476)
- Add support for global TCF Purpose Overrides [#4464](https://github.com/ethyca/fides/pull/4464)
- TCF override management [#4484](https://github.com/ethyca/fides/pull/4484)
- Readonly consent management table and modal [#4456](https://github.com/ethyca/fides/pull/4456), [#4477](https://github.com/ethyca/fides/pull/4477)
- Access and erasure support for Gong [#4461](https://github.com/ethyca/fides/pull/4461)
- Add new UI for CSV consent reporting [#4488](https://github.com/ethyca/fides/pull/4488)
- Option to prevent the dismissal of the consent banner and modal [#4470](https://github.com/ethyca/fides/pull/4470)

### Changed

- Increased max number of preferences allowed in privacy preference API calls [#4469](https://github.com/ethyca/fides/pull/4469)
- Reduce size of tcf_consent payload in fides_consent cookie [#4480](https://github.com/ethyca/fides/pull/4480)
- Change log level for FidesUserPermission retrieval to `debug` [#4482](https://github.com/ethyca/fides/pull/4482)
- Remove Add Vendor button from the Manage your vendors page[#4509](https://github.com/ethyca/fides/pull/4509)

### Fixed

- Fix type errors when TCF vendors have no dataDeclaration [#4465](https://github.com/ethyca/fides/pull/4465)
- Fixed an error where editing an AC system would mistakenly lock it for GVL [#4471](https://github.com/ethyca/fides/pull/4471)
- Refactor custom Get Preferences function to occur after our CMP API initialization [#4466](https://github.com/ethyca/fides/pull/4466)
- Fix an error where a connector response value of None causes a DSR failure due to a missing value [#4483](https://github.com/ethyca/fides/pull/4483)
- Fixed system name being non-editable when locked for GVL [#4475](https://github.com/ethyca/fides/pull/4475)
- Fixed a bug with "null" values for retention period field on data uses [#4487](https://github.com/ethyca/fides/pull/4487)

## [2.25.0](https://github.com/ethyca/fides/compare/2.24.1...2.25.0)

### Added

- Stub for initial GPP support [#4431](https://github.com/ethyca/fides/pull/4431)
- Added confirmation modal on deleting a data use declaration [#4439](https://github.com/ethyca/fides/pull/4439)
- Added feature flag for separating system name and Compass vendor selector [#4437](https://github.com/ethyca/fides/pull/4437)
- Fire GPP events per spec [#4433](https://github.com/ethyca/fides/pull/4433)
- New override option `fides_tcf_gdpr_applies` for setting `gdprApplies` on the CMP API [#4453](https://github.com/ethyca/fides/pull/4453)

### Changed

- Improved bulk vendor adding table UX [#4425](https://github.com/ethyca/fides/pull/4425)
- Flexible legal basis for processing has a db default of True [#4434](https://github.com/ethyca/fides/pull/4434)
- Give contributor role access to config API, including cors origin updates [#4438](https://github.com/ethyca/fides/pull/4438)
- Disallow setting `*` and other non URL values for `security.cors_origins` config property via the API [#4438](https://github.com/ethyca/fides/pull/4438)
- Consent modal hides the opt-in/opt-out buttons if only one privacy notice is enabled [#4441](https://github.com/ethyca/fides/pull/4441)
- Initialize TCF stub earlier [#4453](https://github.com/ethyca/fides/pull/4453)
- Change focus outline color of form inputs [#4467](https://github.com/ethyca/fides/pull/4467)

### Fixed

- Fixed a bug where selected vendors in "configure consent" add vendor modal were unstyled [#4454](https://github.com/ethyca/fides/pull/4454)
- Use correct defaults when there is no associated preference in the cookie [#4451](https://github.com/ethyca/fides/pull/4451)
- IP Addresses behind load balancers for consent reporting [#4440](https://github.com/ethyca/fides/pull/4440)

## [2.24.1](https://github.com/ethyca/fides/compare/2.24.0...2.24.1)

### Added

- Logging when root user and client credentials are used [#4432](https://github.com/ethyca/fides/pull/4432)
- Allow for custom path at which to retrieve Fides override options [#4462](https://github.com/ethyca/fides/pull/4462)

### Changed

- Run fides with non-root user [#4421](https://github.com/ethyca/fides/pull/4421)

## [2.24.0](https://github.com/ethyca/fides/compare/2.23.3...2.24.0)

### Added

- Adds fides_disable_banner config option to Fides.js [#4378](https://github.com/ethyca/fides/pull/4378)
- Deletions that fail due to foreign key constraints will now be more clearly communicated [#4406](https://github.com/ethyca/fides/pull/4378)
- Added support for a custom get preferences API call provided through Fides.init [#4375](https://github.com/ethyca/fides/pull/4375)
- Hidden custom privacy request fields in the Privacy Center [#4370](https://github.com/ethyca/fides/pull/4370)
- Backend System-level Cookie Support [#4383](https://github.com/ethyca/fides/pull/4383)
- High Level Tracking of Compass System Sync [#4397](https://github.com/ethyca/fides/pull/4397)
- Erasure support for Qualtrics [#4371](https://github.com/ethyca/fides/pull/4371)
- Erasure support for Ada Chatbot [#4382](https://github.com/ethyca/fides/pull/4382)
- Erasure support for Typeform [#4366](https://github.com/ethyca/fides/pull/4366)
- Added notice that a system is GVL when adding/editing from system form [#4327](https://github.com/ethyca/fides/pull/4327)
- Added the ability to select the request types to enable per integration (for plus users) [#4374](https://github.com/ethyca/fides/pull/4374)
- Adds support for custom get experiences fn and custom patch notices served fn [#4410](https://github.com/ethyca/fides/pull/4410)
- Adds more granularity to tracking consent method, updates custom savePreferencesFn and FidesUpdated event to take consent method [#4419](https://github.com/ethyca/fides/pull/4419)

### Changed

- Add filtering and pagination to bulk vendor add table [#4351](https://github.com/ethyca/fides/pull/4351)
- Determine if the TCF overlay needs to surface based on backend calculated version hash [#4356](https://github.com/ethyca/fides/pull/4356)
- Moved Experiences and Preferences endpoints to Plus to take advantage of dynamic GVL [#4367](https://github.com/ethyca/fides/pull/4367)
- Add legal bases to Special Purpose schemas on the backend for display [#4387](https://github.com/ethyca/fides/pull/4387)
- "is_service_specific" default updated when building TC strings on the backend [#4377](https://github.com/ethyca/fides/pull/4377)
- "isServiceSpecific" default updated when building TC strings on the frontend [#4384](https://github.com/ethyca/fides/pull/4384)
- Redact cli, database, and redis configuration information from GET api/v1/config API request responses. [#4379](https://github.com/ethyca/fides/pull/4379)
- Button ordering in fides.js UI [#4407](https://github.com/ethyca/fides/pull/4407)
- Add different classnames to consent buttons for easier selection [#4411](https://github.com/ethyca/fides/pull/4411)
- Updates default consent preference to opt-out for TCF when fides_string exists [#4430](https://github.com/ethyca/fides/pull/4430)

### Fixed

- Persist bulk system add filter modal state [#4412](https://github.com/ethyca/fides/pull/4412)
- Fixing labels for request type field [#4414](https://github.com/ethyca/fides/pull/4414)
- User preferences from cookie should always override experience preferences [#4405](https://github.com/ethyca/fides/pull/4405)
- Allow fides_consent cookie to be set from a subdirectory [#4426](https://github.com/ethyca/fides/pull/4426)

### Security

-- Use a more cryptographically secure random function for security code generation

## [2.23.3](https://github.com/ethyca/fides/compare/2.23.2...2.23.3)

### Fixed

- Fix button arrangment and spacing for TCF and non-TCF consent overlay banner and modal [#4391](https://github.com/ethyca/fides/pull/4391)
- Replaced h1 element with div to use exisitng fides styles in consent modal [#4399](https://github.com/ethyca/fides/pull/4399)
- Fixed privacy policy alignment for non-TCF consent overlay banner and modal [#4403](https://github.com/ethyca/fides/pull/4403)
- Fix dynamic class name for TCF-variant of consent banner [#4404](https://github.com/ethyca/fides/pull/4403)

### Security

-- Fix an HTML Injection vulnerability in DSR Packages

## [2.23.2](https://github.com/ethyca/fides/compare/2.23.1...2.23.2)

### Fixed

- Fixed fides.css to vary banner width based on tcf [[#4381](https://github.com/ethyca/fides/issues/4381)]

## [2.23.1](https://github.com/ethyca/fides/compare/2.23.0...2.23.1)

### Changed

- Refactor Fides.js embedded modal to not use A11y dialog [#4355](https://github.com/ethyca/fides/pull/4355)
- Only call `FidesUpdated` when a preference has been saved, not during initialization [#4365](https://github.com/ethyca/fides/pull/4365)
- Updated double toggle styling in favor of single toggles with a radio group to select legal basis [#4376](https://github.com/ethyca/fides/pull/4376)

### Fixed

- Handle invalid `fides_string` when passed in as an override [#4350](https://github.com/ethyca/fides/pull/4350)
- Bug where vendor opt-ins would not initialize properly based on a `fides_string` in the TCF overlay [#4368](https://github.com/ethyca/fides/pull/4368)

## [2.23.0](https://github.com/ethyca/fides/compare/2.22.1...2.23.0)

### Added

- Added support for 3 additional config variables in Fides.js: fidesEmbed, fidesDisableSaveApi, and fidesTcString [#4262](https://github.com/ethyca/fides/pull/4262)
- Added support for fidesEmbed, fidesDisableSaveApi, and fidesTcString to be passed into Fides.js via query param, cookie, or window object [#4297](https://github.com/ethyca/fides/pull/4297)
- New privacy center environment variables `FIDES_PRIVACY_CENTER__IS_FORCED_TCF` which can make the privacy center always return the TCF bundle (`fides-tcf.js`) [#4312](https://github.com/ethyca/fides/pull/4312)
- Added a `FidesUIChanged` event to Fides.js to track when user preferences change without being saved [#4314](https://github.com/ethyca/fides/pull/4314) and [#4253](https://github.com/ethyca/fides/pull/4253)
- Add AC Systems to the TCF Overlay under Vendor Consents section [#4266](https://github.com/ethyca/fides/pull/4266/)
- Added bulk system/vendor creation component [#4309](https://github.com/ethyca/fides/pull/4309/)
- Support for passing in an AC string as part of a fides string for the TCF overlay [#4308](https://github.com/ethyca/fides/pull/4308)
- Added support for overriding the save user preferences API call with a custom fn provided through Fides.init [#4318](https://github.com/ethyca/fides/pull/4318)
- Return AC strings in GET Privacy Experience meta and allow saving preferences against AC strings [#4295](https://github.com/ethyca/fides/pull/4295)
- New GET Privacy Experience Meta Endpoint [#4328](https://github.com/ethyca/fides/pull/4328)
- Access and erasure support for SparkPost [#4328](https://github.com/ethyca/fides/pull/4238)
- Access and erasure support for Iterate [#4332](https://github.com/ethyca/fides/pull/4332)
- SSH Support for MySQL connections [#4310](https://github.com/ethyca/fides/pull/4310)
- Added served notice history IDs to the TCF privacy preference API calls [#4161](https://github.com/ethyca/fides/pull/4161)

### Fixed

- Cleans up CSS for fidesEmbed mode [#4306](https://github.com/ethyca/fides/pull/4306)
- Stacks that do not have any purposes will no longer render an empty purpose block [#4278](https://github.com/ethyca/fides/pull/4278)
- Forcing hidden sections to use display none [#4299](https://github.com/ethyca/fides/pull/4299)
- Handles Hubspot requiring and email to be formatted as email when processing an erasure [#4322](https://github.com/ethyca/fides/pull/4322)
- Minor CSS improvements for the consent/TCF banners and modals [#4334](https://github.com/ethyca/fides/pull/4334)
- Consistent font sizes for labels in the system form and data use forms in the Admin UI [#4346](https://github.com/ethyca/fides/pull/4346)
- Bug where not all system forms would appear to save when used with Compass [#4347](https://github.com/ethyca/fides/pull/4347)
- Restrict TCF Privacy Experience Config if TCF is disabled [#4348](https://github.com/ethyca/fides/pull/4348)
- Removes overflow styling for embedded modal in Fides.js [#4345](https://github.com/ethyca/fides/pull/4345)

### Changed

- Derive cookie storage info, privacy policy and legitimate interest disclosure URLs, and data retention data from the data map instead of directly from gvl.json [#4286](https://github.com/ethyca/fides/pull/4286)
- Updated TCF Version for backend consent reporting [#4305](https://github.com/ethyca/fides/pull/4305)
- Update Version Hash Contents [#4313](https://github.com/ethyca/fides/pull/4313)
- Change vendor selector on system information form to typeahead[#4333](https://github.com/ethyca/fides/pull/4333)
- Updates experience API calls from Fides.js to include new meta field [#4335](https://github.com/ethyca/fides/pull/4335)

## [2.22.1](https://github.com/ethyca/fides/compare/2.22.0...2.22.1)

### Added

- Custom fields are now included in system history change tracking [#4294](https://github.com/ethyca/fides/pull/4294)

### Security

- Added hostname checks for external SaaS connector URLs [CVE-2023-46124](https://github.com/ethyca/fides/security/advisories/GHSA-jq3w-9mgf-43m4)
- Use a Pydantic URL type for privacy policy URLs [CVE-2023-46126](https://github.com/ethyca/fides/security/advisories/GHSA-fgjj-5jmr-gh83)
- Remove the CONFIG_READ scope from the Viewer role [CVE-2023-46125](https://github.com/ethyca/fides/security/advisories/GHSA-rjxg-rpg3-9r89)

## [2.22.0](https://github.com/ethyca/fides/compare/2.21.0...2.22.0)

### Added

- Added an option to link to vendor tab from an experience config description [#4191](https://github.com/ethyca/fides/pull/4191)
- Added two toggles for vendors in the TCF overlay, one for Consent, and one for Legitimate Interest [#4189](https://github.com/ethyca/fides/pull/4189)
- Added two toggles for purposes in the TCF overlay, one for Consent, and one for Legitimate Interest [#4234](https://github.com/ethyca/fides/pull/4234)
- Added support for new TCF-related fields on `System` and `PrivacyDeclaration` models [#4228](https://github.com/ethyca/fides/pull/4228)
- Support for AC string to `fides-tcf` [#4244](https://github.com/ethyca/fides/pull/4244)
- Support for `gvl` prefixed vendor IDs [#4247](https://github.com/ethyca/fides/pull/4247)

### Changed

- Removed `TCF_ENABLED` environment variable from the privacy center in favor of dynamically figuring out which `fides-js` bundle to send [#4131](https://github.com/ethyca/fides/pull/4131)
- Updated copy of info boxes on each TCF tab [#4191](https://github.com/ethyca/fides/pull/4191)
- Clarified messages for error messages presented during connector upload [#4198](https://github.com/ethyca/fides/pull/4198)
- Refactor legal basis dimension regarding how TCF preferences are saved and how the experience is built [#4201](https://github.com/ethyca/fides/pull/4201/)
- Add saving privacy preferences via a TC string [#4221](https://github.com/ethyca/fides/pull/4221)
- Updated fides server to use an environment variable for turning TCF on and off [#4220](https://github.com/ethyca/fides/pull/4220)
- Update frontend to use new legal basis dimension on vendors [#4216](https://github.com/ethyca/fides/pull/4216)
- Updated privacy center patch preferences call to handle updated API response [#4235](https://github.com/ethyca/fides/pull/4235)
- Added our CMP ID [#4233](https://github.com/ethyca/fides/pull/4233)
- Allow Admin UI users to turn on Configure Consent flag [#4246](https://github.com/ethyca/fides/pull/4246)
- Styling improvements for the fides.js consent banners and modals [#4222](https://github.com/ethyca/fides/pull/4222)
- Update frontend to handle updated Compass schema [#4254](https://github.com/ethyca/fides/pull/4254)
- Assume Universal Vendor ID usage in TC String translation [#4256](https://github.com/ethyca/fides/pull/4256)
- Changed vendor form on configuring consent page to use two-part selection for consent uses [#4251](https://github.com/ethyca/fides/pull/4251)
- Updated system form to have new TCF fields [#4271](https://github.com/ethyca/fides/pull/4271)
- Vendors disclosed string is now narrowed to only the vendors shown in the UI, not the whole GVL [#4250](https://github.com/ethyca/fides/pull/4250)
- Changed naming convention "fides_string" instead of "tc_string" for developer friendly consent API's [#4267](https://github.com/ethyca/fides/pull/4267)

### Fixed

- TCF overlay can initialize its consent preferences from a cookie [#4124](https://github.com/ethyca/fides/pull/4124)
- Various improvements to the TCF modal such as vendor storage disclosures, vendor counts, privacy policies, etc. [#4167](https://github.com/ethyca/fides/pull/4167)
- An issue where Braze could not mask an email due to formatting [#4187](https://github.com/ethyca/fides/pull/4187)
- An issue where email was not being overridden correctly for Braze and Domo [#4196](https://github.com/ethyca/fides/pull/4196)
- Use `stdRetention` when there is not a specific value for a purpose's data retention [#4199](https://github.com/ethyca/fides/pull/4199)
- Updating the unflatten_dict util to accept flattened dict values [#4200](https://github.com/ethyca/fides/pull/4200)
- Minor CSS styling fixes for the consent modal [#4252](https://github.com/ethyca/fides/pull/4252)
- Additional styling fixes for issues caused by a CSS reset [#4268](https://github.com/ethyca/fides/pull/4268)
- Bug where vendor legitimate interests would not be set unless vendor consents were first set [#4250](https://github.com/ethyca/fides/pull/4250)
- Vendor count over-counting in TCF overlay [#4275](https://github.com/ethyca/fides/pull/4275)

## [2.21.0](https://github.com/ethyca/fides/compare/2.20.2...2.21.0)

### Added

- "Add a vendor" flow to configuring consent page [#4107](https://github.com/ethyca/fides/pull/4107)
- Initial TCF Backend Support [#3804](https://github.com/ethyca/fides/pull/3804)
- Add initial layer to TCF modal [#3956](https://github.com/ethyca/fides/pull/3956)
- Support for rendering in the TCF modal whether or not a vendor is part of the GVL [#3972](https://github.com/ethyca/fides/pull/3972)
- Features and legal bases dropdown for TCF modal [#3995](https://github.com/ethyca/fides/pull/3995)
- TCF CMP stub API [#4000](https://github.com/ethyca/fides/pull/4000)
- Fides-js can now display preliminary TCF data [#3879](https://github.com/ethyca/fides/pull/3879)
- Fides-js can persist TCF preferences to the backend [#3887](https://github.com/ethyca/fides/pull/3887)
- TCF modal now supports setting legitimate interest fields [#4037](https://github.com/ethyca/fides/pull/4037)
- Embed the GVL in the GET Experiences response [#4143](https://github.com/ethyca/fides/pull/4143)
- Button to view how many vendors and to open the vendor tab in the TCF modal [#4144](https://github.com/ethyca/fides/pull/4144)
- "Edit vendor" flow to configuring consent page [#4162](https://github.com/ethyca/fides/pull/4162)
- TCF overlay description updates [#4051] https://github.com/ethyca/fides/pull/4151
- Added developer-friendly TCF information under Experience meta [#4160](https://github.com/ethyca/fides/pull/4160/)
- Added fides.css customization for Plus users [#4136](https://github.com/ethyca/fides/pull/4136)

### Changed

- Added further config options to customize the privacy center [#4090](https://github.com/ethyca/fides/pull/4090)
- CORS configuration page [#4073](https://github.com/ethyca/fides/pull/4073)
- Refactored `fides.js` components so that they can take data structures that are not necessarily privacy notices [#3870](https://github.com/ethyca/fides/pull/3870)
- Use hosted GVL.json from the backend [#4159](https://github.com/ethyca/fides/pull/4159)
- Features and Special Purposes in the TCF modal do not render toggles [#4139](https://github.com/ethyca/fides/pull/4139)
- Moved the initial TCF layer to the banner [#4142](https://github.com/ethyca/fides/pull/4142)
- Misc copy changes for the system history table and modal [#4146](https://github.com/ethyca/fides/pull/4146)

### Fixed

- Allows CDN to cache empty experience responses from fides.js API [#4113](https://github.com/ethyca/fides/pull/4113)
- Fixed `identity_special_purpose` unique constraint definition [#4174](https://github.com/ethyca/fides/pull/4174/files)

## [2.20.2](https://github.com/ethyca/fides/compare/2.20.1...2.20.2)

### Fixed

- added version_added, version_deprecated, and replaced_by to data use, data subject, and data category APIs [#4135](https://github.com/ethyca/fides/pull/4135)
- Update fides.js to not fetch experience client-side if pre-fetched experience is empty [#4149](https://github.com/ethyca/fides/pull/4149)
- Erasure privacy requests now pause for input if there are any manual process integrations [#4115](https://github.com/ethyca/fides/pull/4115)
- Caching the values of authorization_required and user_guide on the connector templates to improve performance [#4128](https://github.com/ethyca/fides/pull/4128)

## [2.20.1](https://github.com/ethyca/fides/compare/2.20.0...2.20.1)

### Fixed

- Avoid un-optimized query pattern in bulk `GET /system` endpoint [#4120](https://github.com/ethyca/fides/pull/4120)

## [2.20.0](https://github.com/ethyca/fides/compare/2.19.1...2.20.0)

### Added

- Initial page for configuring consent [#4069](https://github.com/ethyca/fides/pull/4069)
- Vendor cookie table for configuring consent [#4082](https://github.com/ethyca/fides/pull/4082)

### Changed

- Refactor how multiplatform builds are handled [#4024](https://github.com/ethyca/fides/pull/4024)
- Added new Performance-related nox commands and included them as part of the CI suite [#3997](https://github.com/ethyca/fides/pull/3997)
- Added dictionary suggestions for data uses [4035](https://github.com/ethyca/fides/pull/4035)
- Privacy notice regions now render human readable names instead of country codes [#4029](https://github.com/ethyca/fides/pull/4029)
- Privacy notice templates are disabled by default [#4010](https://github.com/ethyca/fides/pull/4010)
- Added optional "skip_processing" flag to collections for DSR processing [#4047](https://github.com/ethyca/fides/pull/4047)
- Admin UI now shows all privacy notices with an indicator of whether they apply to any systems [#4010](https://github.com/ethyca/fides/pull/4010)
- Add case-insensitive privacy experience region filtering [#4058](https://github.com/ethyca/fides/pull/4058)
- Adds check for fetch before loading fetch polyfill for fides.js [#4074](https://github.com/ethyca/fides/pull/4074)
- Updated to support Fideslang 2.0, including data migrations [#3933](https://github.com/ethyca/fides/pull/3933)
- Disable notices that are not systems applicable to support new UI [#4094](https://github.com/ethyca/fides/issues/4094)

### Fixed

- Ensures that fides.js toggles are not hidden by other CSS libs [#4075](https://github.com/ethyca/fides/pull/4075)
- Migrate system > meta > vendor > id to system > meta [#4088](https://github.com/ethyca/fides/pull/4088)
- Enable toggles in various tables now render an error toast if an error occurs [#4095](https://github.com/ethyca/fides/pull/4095)
- Fixed a bug where an unsaved changes notification modal would appear even without unsaved changes [#4095](https://github.com/ethyca/fides/pull/4070)

## [2.19.1](https://github.com/ethyca/fides/compare/2.19.0...2.19.1)

### Fixed

- re-enable custom fields for new data use form [#4050](https://github.com/ethyca/fides/pull/4050)
- fix issue with saving source and destination systems [#4065](https://github.com/ethyca/fides/pull/4065)

### Added

- System history UI with diff modal [#4021](https://github.com/ethyca/fides/pull/4021)
- Relax system legal basis for transfers to be any string [#4049](https://github.com/ethyca/fides/pull/4049)

## [2.19.0](https://github.com/ethyca/fides/compare/2.18.0...2.19.0)

### Added

- Add dictionary suggestions [#3937](https://github.com/ethyca/fides/pull/3937), [#3988](https://github.com/ethyca/fides/pull/3988)
- Added new endpoints for healthchecks [#3947](https://github.com/ethyca/fides/pull/3947)
- Added vendor list dropdown [#3857](https://github.com/ethyca/fides/pull/3857)
- Access support for Adobe Sign [#3504](https://github.com/ethyca/fides/pull/3504)

### Fixed

- Fixed issue when generating masked values for invalid data paths [#3906](https://github.com/ethyca/fides/pull/3906)
- Code reload now works when running `nox -s dev` [#3914](https://github.com/ethyca/fides/pull/3914)
- Reduce verbosity of privacy center logging further [#3915](https://github.com/ethyca/fides/pull/3915)
- Resolved an issue where the integration dropdown input lost focus during typing. [#3917](https://github.com/ethyca/fides/pull/3917)
- Fixed dataset issue that was preventing the Vend connector from loading during server startup [#3923](https://github.com/ethyca/fides/pull/3923)
- Adding version check to version-dependent migration script [#3951](https://github.com/ethyca/fides/pull/3951)
- Fixed a bug where some fields were not saving correctly on the system form [#3975](https://github.com/ethyca/fides/pull/3975)
- Changed "retention period" field in privacy declaration form from number input to text input [#3980](https://github.com/ethyca/fides/pull/3980)
- Fixed issue where unsaved changes modal appears incorrectly [#4005](https://github.com/ethyca/fides/pull/4005)
- Fixed banner resurfacing after user consent for pre-fetch experience [#4009](https://github.com/ethyca/fides/pull/4009)

### Changed

- Systems and Privacy Declaration schema and data migration to support the Dictionary [#3901](https://github.com/ethyca/fides/pull/3901)
- The integration search dropdown is now case-insensitive [#3916](https://github.com/ethyca/fides/pull/3916)
- Removed deprecated fields from the taxonomy editor [#3909](https://github.com/ethyca/fides/pull/3909)
- Bump PyMSSQL version and remove workarounds [#3996](https://github.com/ethyca/fides/pull/3996)
- Removed reset suggestions button [#4007](https://github.com/ethyca/fides/pull/4007)
- Admin ui supports fides cloud config API [#4034](https://github.com/ethyca/fides/pull/4034)

### Security

- Resolve custom integration upload RCE vulnerability [CVE-2023-41319](https://github.com/ethyca/fides/security/advisories/GHSA-p6p2-qq95-vq5h)

## [2.18.0](https://github.com/ethyca/fides/compare/2.17.0...2.18.0)

### Added

- Additional consent reporting calls from `fides-js` [#3845](https://github.com/ethyca/fides/pull/3845)
- Additional consent reporting calls from privacy center [#3847](https://github.com/ethyca/fides/pull/3847)
- Access support for Recurly [#3595](https://github.com/ethyca/fides/pull/3595)
- HTTP Logging for the Privacy Center [#3783](https://github.com/ethyca/fides/pull/3783)
- UI support for OAuth2 authorization flow [#3819](https://github.com/ethyca/fides/pull/3819)
- Changes in the `data` directory now trigger a server reload (for local development) [#3874](https://github.com/ethyca/fides/pull/3874)

### Fixed

- Fix datamap zoom for low system counts [#3835](https://github.com/ethyca/fides/pull/3835)
- Fixed connector forms with external dataset reference fields [#3873](https://github.com/ethyca/fides/pull/3873)
- Fix ability to make server side API calls from privacy-center [#3895](https://github.com/ethyca/fides/pull/3895)

### Changed

- Simplified the file structure for HTML DSR packages [#3848](https://github.com/ethyca/fides/pull/3848)
- Simplified the database health check to improve `/health` performance [#3884](https://github.com/ethyca/fides/pull/3884)
- Changed max width of form components in "system information" form tab [#3864](https://github.com/ethyca/fides/pull/3864)
- Remove manual system selection screen [#3865](https://github.com/ethyca/fides/pull/3865)
- System and integration identifiers are now auto-generated [#3868](https://github.com/ethyca/fides/pull/3868)

## [2.17.0](https://github.com/ethyca/fides/compare/2.16.0...2.17.0)

### Added

- Tab component for `fides-js` [#3782](https://github.com/ethyca/fides/pull/3782)
- Added toast for successfully linking an existing integration to a system [#3826](https://github.com/ethyca/fides/pull/3826)
- Various other UI components for `fides-js` to support upcoming TCF modal [#3803](https://github.com/ethyca/fides/pull/3803)
- Allow items in taxonomy to be enabled or disabled [#3844](https://github.com/ethyca/fides/pull/3844)

### Developer Experience

- Changed where db-dependent routers were imported to avoid dependency issues [#3741](https://github.com/ethyca/fides/pull/3741)

### Changed

- Bumped supported Python versions to `3.10.12`, `3.9.17`, and `3.8.17` [#3733](https://github.com/ethyca/fides/pull/3733)
- Logging Updates [#3758](https://github.com/ethyca/fides/pull/3758)
- Add polyfill service to fides-js route [#3759](https://github.com/ethyca/fides/pull/3759)
- Show/hide integration values [#3775](https://github.com/ethyca/fides/pull/3775)
- Sort system cards alphabetically by name on "View systems" page [#3781](https://github.com/ethyca/fides/pull/3781)
- Update admin ui to use new integration delete route [#3785](https://github.com/ethyca/fides/pull/3785)
- Pinned `pymssql` and `cython` dependencies to avoid build issues on ARM machines [#3829](https://github.com/ethyca/fides/pull/3829)

### Removed

- Removed "Custom field(s) successfully saved" toast [#3779](https://github.com/ethyca/fides/pull/3779)

### Added

- Record when consent is served [#3777](https://github.com/ethyca/fides/pull/3777)
- Add an `active` property to taxonomy elements [#3784](https://github.com/ethyca/fides/pull/3784)
- Erasure support for Heap [#3599](https://github.com/ethyca/fides/pull/3599)

### Fixed

- Privacy notice UI's list of possible regions now matches the backend's list [#3787](https://github.com/ethyca/fides/pull/3787)
- Admin UI "property does not existing" build issue [#3831](https://github.com/ethyca/fides/pull/3831)
- Flagging sensitive inputs as passwords to mask values during entry [#3843](https://github.com/ethyca/fides/pull/3843)

## [2.16.0](https://github.com/ethyca/fides/compare/2.15.1...2.16.0)

### Added

- Empty state for when there are no relevant privacy notices in the privacy center [#3640](https://github.com/ethyca/fides/pull/3640)
- GPC indicators in fides-js banner and modal [#3673](https://github.com/ethyca/fides/pull/3673)
- Include `data_use` and `data_category` metadata in `upload` of access results [#3674](https://github.com/ethyca/fides/pull/3674)
- Add enable/disable toggle to integration tab [#3593] (https://github.com/ethyca/fides/pull/3593)

### Fixed

- Render linebreaks in the Fides.js overlay descriptions, etc. [#3665](https://github.com/ethyca/fides/pull/3665)
- Broken link to Fides docs site on the About Fides page in Admin UI [#3643](https://github.com/ethyca/fides/pull/3643)
- Add Systems Applicable Filter to Privacy Experience List [#3654](https://github.com/ethyca/fides/pull/3654)
- Privacy center and fides-js now pass in `Unescape-Safestr` as a header so that special characters can be rendered properly [#3706](https://github.com/ethyca/fides/pull/3706)
- Fixed ValidationError for saving PrivacyPreferences [#3719](https://github.com/ethyca/fides/pull/3719)
- Fixed issue preventing ConnectionConfigs with duplicate names from saving [#3770](https://github.com/ethyca/fides/pull/3770)
- Fixed creating and editing manual integrations [#3772](https://github.com/ethyca/fides/pull/3772)
- Fix lingering integration artifacts by cascading deletes from System [#3771](https://github.com/ethyca/fides/pull/3771)

### Developer Experience

- Reorganized some `api.api.v1` code to avoid circular dependencies on `quickstart` [#3692](https://github.com/ethyca/fides/pull/3692)
- Treat underscores as special characters in user passwords [#3717](https://github.com/ethyca/fides/pull/3717)
- Allow Privacy Notices banner and modal to scroll as needed [#3713](https://github.com/ethyca/fides/pull/3713)
- Make malicious url test more robust to environmental differences [#3748](https://github.com/ethyca/fides/pull/3748)
- Ignore type checker on click decorators to bypass known issue with `click` version `8.1.4` [#3746](https://github.com/ethyca/fides/pull/3746)

### Changed

- Moved GPC preferences slightly earlier in Fides.js lifecycle [#3561](https://github.com/ethyca/fides/pull/3561)
- Changed results from clicking "Test connection" to be a toast instead of statically displayed on the page [#3700](https://github.com/ethyca/fides/pull/3700)
- Moved "management" tab from nav into settings icon in top right [#3701](https://github.com/ethyca/fides/pull/3701)
- Remove name and description fields from integration form [#3684](https://github.com/ethyca/fides/pull/3684)
- Update EU PrivacyNoticeRegion codes and allow experience filtering to drop back to country filtering if region not found [#3630](https://github.com/ethyca/fides/pull/3630)
- Fields with default fields are now flagged as required in the front-end [#3694](https://github.com/ethyca/fides/pull/3694)
- In "view systems", system cards can now be clicked and link to that system's `configure/[id]` page [#3734](https://github.com/ethyca/fides/pull/3734)
- Enable privacy notice and privacy experience feature flags by default [#3773](https://github.com/ethyca/fides/pull/3773)

### Security

- Resolve Zip bomb file upload vulnerability [CVE-2023-37480](https://github.com/ethyca/fides/security/advisories/GHSA-g95c-2jgm-hqc6)
- Resolve SVG bomb (billion laughs) file upload vulnerability [CVE-2023-37481](https://github.com/ethyca/fides/security/advisories/GHSA-3rw2-wfc8-wmj5)

## [2.15.1](https://github.com/ethyca/fides/compare/2.15.0...2.15.1)

### Added

- Set `sslmode` to `prefer` if connecting to Redshift via ssh [#3685](https://github.com/ethyca/fides/pull/3685)

### Changed

- Privacy center action cards are now able to expand to accommodate longer text [#3669](https://github.com/ethyca/fides/pull/3669)
- Update integration endpoint permissions [#3707](https://github.com/ethyca/fides/pull/3707)

### Fixed

- Handle names with a double underscore when processing access and erasure requests [#3688](https://github.com/ethyca/fides/pull/3688)
- Allow Privacy Notices banner and modal to scroll as needed [#3713](https://github.com/ethyca/fides/pull/3713)

### Security

- Resolve path traversal vulnerability in webserver API [CVE-2023-36827](https://github.com/ethyca/fides/security/advisories/GHSA-r25m-cr6v-p9hq)

## [2.15.0](https://github.com/ethyca/fides/compare/2.14.1...2.15.0)

### Added

- Privacy center can now render its consent values based on Privacy Notices and Privacy Experiences [#3411](https://github.com/ethyca/fides/pull/3411)
- Add Google Tag Manager and Privacy Center ENV vars to sample app [#2949](https://github.com/ethyca/fides/pull/2949)
- Add `notice_key` field to Privacy Notice UI form [#3403](https://github.com/ethyca/fides/pull/3403)
- Add `identity` query param to the consent reporting API view [#3418](https://github.com/ethyca/fides/pull/3418)
- Use `rollup-plugin-postcss` to bundle and optimize the `fides.js` components CSS [#3411](https://github.com/ethyca/fides/pull/3411)
- Dispatch Fides.js lifecycle events on window (FidesInitialized, FidesUpdated) and cross-publish to Fides.gtm() integration [#3411](https://github.com/ethyca/fides/pull/3411)
- Added the ability to use custom CAs with Redis via TLS [#3451](https://github.com/ethyca/fides/pull/3451)
- Add default experience configs on startup [#3449](https://github.com/ethyca/fides/pull/3449)
- Load default privacy notices on startup [#3401](https://github.com/ethyca/fides/pull/3401)
- Add ability for users to pass in additional parameters for application database connection [#3450](https://github.com/ethyca/fides/pull/3450)
- Load default privacy notices on startup [#3401](https://github.com/ethyca/fides/pull/3401/files)
- Add ability for `fides-js` to make API calls to Fides [#3411](https://github.com/ethyca/fides/pull/3411)
- `fides-js` banner is now responsive across different viewport widths [#3411](https://github.com/ethyca/fides/pull/3411)
- Add ability to close `fides-js` banner and modal via a button or ESC [#3411](https://github.com/ethyca/fides/pull/3411)
- Add ability to open the `fides-js` modal from a link on the host site [#3411](https://github.com/ethyca/fides/pull/3411)
- GPC preferences are automatically applied via `fides-js` [#3411](https://github.com/ethyca/fides/pull/3411)
- Add new dataset route that has additional filters [#3558](https://github.com/ethyca/fides/pull/3558)
- Update dataset dropdown to use new api filter [#3565](https://github.com/ethyca/fides/pull/3565)
- Filter out saas datasets from the rest of the UI [#3568](https://github.com/ethyca/fides/pull/3568)
- Included optional env vars to have postgres or Redshift connected via bastion host [#3374](https://github.com/ethyca/fides/pull/3374/)
- Support for acknowledge button for notice-only Privacy Notices and to disable toggling them off [#3546](https://github.com/ethyca/fides/pull/3546)
- HTML format for privacy request storage destinations [#3427](https://github.com/ethyca/fides/pull/3427)
- Persistent message showing result and timestamp of last integration test to "Integrations" tab in system view [#3628](https://github.com/ethyca/fides/pull/3628)
- Access and erasure support for SurveyMonkey [#3590](https://github.com/ethyca/fides/pull/3590)
- New Cookies Table for storing cookies associated with systems and privacy declarations [#3572](https://github.com/ethyca/fides/pull/3572)
- `fides-js` and privacy center now delete cookies associated with notices that were opted out of [#3569](https://github.com/ethyca/fides/pull/3569)
- Cookie input field on system data use tab [#3571](https://github.com/ethyca/fides/pull/3571)

### Fixed

- Fix sample app `DATABASE_*` ENV vars for backwards compatibility [#3406](https://github.com/ethyca/fides/pull/3406)
- Fix overlay rendering issue by finding/creating a dedicated parent element for Preact [#3397](https://github.com/ethyca/fides/pull/3397)
- Fix the sample app privacy center link to be configurable [#3409](https://github.com/ethyca/fides/pull/3409)
- Fix CLI output showing a version warning for Snowflake [#3434](https://github.com/ethyca/fides/pull/3434)
- Flaky custom field Cypress test on systems page [#3408](https://github.com/ethyca/fides/pull/3408)
- Fix NextJS errors & warnings for Cookie House sample app [#3411](https://github.com/ethyca/fides/pull/3411)
- Fix bug where `fides-js` toggles were not reflecting changes from rejecting or accepting all notices [#3522](https://github.com/ethyca/fides/pull/3522)
- Remove the `fides-js` banner from tab order when it is hidden and move the overlay components to the top of the tab order. [#3510](https://github.com/ethyca/fides/pull/3510)
- Fix bug where `fides-js` toggle states did not always initialize properly [#3597](https://github.com/ethyca/fides/pull/3597)
- Fix race condition with consent modal link rendering [#3521](https://github.com/ethyca/fides/pull/3521)
- Hide custom fields section when there are no custom fields created [#3554](https://github.com/ethyca/fides/pull/3554)
- Disable connector dropdown in integration tab on save [#3552](https://github.com/ethyca/fides/pull/3552)
- Handles an edge case for non-existent identities with the Kustomer API [#3513](https://github.com/ethyca/fides/pull/3513)
- remove the configure privacy request tile from the home screen [#3555](https://github.com/ethyca/fides/pull/3555)
- Updated Privacy Experience Safe Strings Serialization [#3600](https://github.com/ethyca/fides/pull/3600/)
- Only create default experience configs on startup, not update [#3605](https://github.com/ethyca/fides/pull/3605)
- Update to latest asyncpg dependency to avoid build error [#3614](https://github.com/ethyca/fides/pull/3614)
- Fix bug where editing a data use on a system could delete existing data uses [#3627](https://github.com/ethyca/fides/pull/3627)
- Restrict Privacy Center debug logging to development-only [#3638](https://github.com/ethyca/fides/pull/3638)
- Fix bug where linking an integration would not update the tab when creating a new system [#3662](https://github.com/ethyca/fides/pull/3662)
- Fix dataset yaml not properly reflecting the dataset in the dropdown of system integrations tab [#3666](https://github.com/ethyca/fides/pull/3666)
- Fix privacy notices not being able to be edited via the UI after the addition of the `cookies` field [#3670](https://github.com/ethyca/fides/pull/3670)
- Add a transform in the case of `null` name fields in privacy declarations for the data use forms [#3683](https://github.com/ethyca/fides/pull/3683)

### Changed

- Enabled Privacy Experience beta flag [#3364](https://github.com/ethyca/fides/pull/3364)
- Reorganize CLI Command Source Files [#3491](https://github.com/ethyca/fides/pull/3491)
- Removed ExperienceConfig.delivery_mechanism constraint [#3387](https://github.com/ethyca/fides/pull/3387)
- Updated privacy experience UI forms to reflect updated experience config fields [#3402](https://github.com/ethyca/fides/pull/3402)
- Use a venv in the Dockerfile for installing Python deps [#3452](https://github.com/ethyca/fides/pull/3452)
- Bump SlowAPI Version [#3456](https://github.com/ethyca/fides/pull/3456)
- Bump Psycopg2-binary Version [#3473](https://github.com/ethyca/fides/pull/3473)
- Reduced duplication between PrivacyExperience and PrivacyExperienceConfig [#3470](https://github.com/ethyca/fides/pull/3470)
- Update privacy centre email and phone validation to allow for both to be blank [#3432](https://github.com/ethyca/fides/pull/3432)
- Moved connection configuration into the system portal [#3407](https://github.com/ethyca/fides/pull/3407)
- Update `fideslang` to `1.4.1` to allow arbitrary nested metadata on `System`s and `Dataset`s `meta` property [#3463](https://github.com/ethyca/fides/pull/3463)
- Remove form validation to allow both email & phone inputs for consent requests [#3529](https://github.com/ethyca/fides/pull/3529)
- Removed dataset dropdown from saas connector configuration [#3563](https://github.com/ethyca/fides/pull/3563)
- Removed `pyodbc` in favor of `pymssql` for handling SQL Server connections [#3435](https://github.com/ethyca/fides/pull/3435)
- Only create a PrivacyRequest when saving consent if at least one notice has system-wide enforcement [#3626](https://github.com/ethyca/fides/pull/3626)
- Increased the character limit for the `SafeStr` type from 500 to 32000 [#3647](https://github.com/ethyca/fides/pull/3647)
- Changed "connection" to "integration" on system view and edit pages [#3659](https://github.com/ethyca/fides/pull/3659)

### Developer Experience

- Add ability to pass ENV vars to both privacy center and sample app during `fides deploy` via `.env` [#2949](https://github.com/ethyca/fides/pull/2949)
- Handle an edge case when generating tags that finds them out of sequence [#3405](https://github.com/ethyca/fides/pull/3405)
- Add support for pushing `prerelease` and `rc` tagged images to Dockerhub [#3474](https://github.com/ethyca/fides/pull/3474)
- Optimize GitHub workflows used for docker image publishing [#3526](https://github.com/ethyca/fides/pull/3526)

### Removed

- Removed the deprecated `system_dependencies` from `System` resources, migrating to `egress` [#3285](https://github.com/ethyca/fides/pull/3285)

### Docs

- Updated developer docs for ARM platform users related to `pymssql` [#3615](https://github.com/ethyca/fides/pull/3615)

## [2.14.1](https://github.com/ethyca/fides/compare/2.14.0...2.14.1)

### Added

- Add `identity` query param to the consent reporting API view [#3418](https://github.com/ethyca/fides/pull/3418)
- Add privacy centre button text customisations [#3432](https://github.com/ethyca/fides/pull/3432)
- Add privacy centre favicon customisation [#3432](https://github.com/ethyca/fides/pull/3432)

### Changed

- Update privacy centre email and phone validation to allow for both to be blank [#3432](https://github.com/ethyca/fides/pull/3432)

## [2.14.0](https://github.com/ethyca/fides/compare/2.13.0...2.14.0)

### Added

- Add an automated test to check for `/fides-consent.js` backwards compatibility [#3289](https://github.com/ethyca/fides/pull/3289)
- Add infrastructure for "overlay" consent components (Preact, CSS bundling, etc.) and initial version of consent banner [#3191](https://github.com/ethyca/fides/pull/3191)
- Add the modal component of the "overlay" consent components [#3291](https://github.com/ethyca/fides/pull/3291)
- Added an `automigrate` database setting [#3220](https://github.com/ethyca/fides/pull/3220)
- Track Privacy Experience with Privacy Preferences [#3311](https://github.com/ethyca/fides/pull/3311)
- Add ability for `fides-js` to fetch its own geolocation [#3356](https://github.com/ethyca/fides/pull/3356)
- Add ability to select different locations in the "Cookie House" sample app [#3362](https://github.com/ethyca/fides/pull/3362)
- Added optional logging of resource changes on the server [#3331](https://github.com/ethyca/fides/pull/3331)

### Fixed

- Maintain casing differences within Snowflake datasets for proper DSR execution [#3245](https://github.com/ethyca/fides/pull/3245)
- Handle DynamoDB edge case where no attributes are defined [#3299](https://github.com/ethyca/fides/pull/3299)
- Support pseudonymous consent requests with `fides_user_device_id` for the new consent workflow [#3203](https://github.com/ethyca/fides/pull/3203)
- Fides user device id filter to GET Privacy Experience List endpoint to stash user preferences on embedded notices [#3302](https://github.com/ethyca/fides/pull/3302)
- Support for data categories on manual webhook fields [#3330](https://github.com/ethyca/fides/pull/3330)
- Added config-driven rendering to consent components [#3316](https://github.com/ethyca/fides/pull/3316)
- Pin `typing_extensions` dependency to `4.5.0` to work around a pydantic bug [#3357](https://github.com/ethyca/fides/pull/3357)

### Changed

- Explicitly escape/unescape certain fields instead of using SafeStr [#3144](https://github.com/ethyca/fides/pull/3144)
- Updated DynamoDB icon [#3296](https://github.com/ethyca/fides/pull/3296)
- Increased default page size for the connection type endpoint to 100 [#3298](https://github.com/ethyca/fides/pull/3298)
- Data model around PrivacyExperiences to better keep Privacy Notices and Experiences in sync [#3292](https://github.com/ethyca/fides/pull/3292)
- UI calls to support new PrivacyExperiences data model [#3313](https://github.com/ethyca/fides/pull/3313)
- Ensure email connectors respect the `notifications.notification_service_type` app config property if set [#3355](https://github.com/ethyca/fides/pull/3355)
- Rework Delighted connector so the `survey_response` endpoint depends on the `person` endpoint [3385](https://github.com/ethyca/fides/pull/3385)
- Remove logging within the Celery creation function [#3303](https://github.com/ethyca/fides/pull/3303)
- Update how generic endpoint generation works [#3304](https://github.com/ethyca/fides/pull/3304)
- Restrict strack-trace logging when not in Dev mode [#3081](https://github.com/ethyca/fides/pull/3081)
- Refactor CSS variables for `fides-js` to match brandable color palette [#3321](https://github.com/ethyca/fides/pull/3321)
- Moved all of the dirs from `fides.api.ops` into `fides.api` [#3318](https://github.com/ethyca/fides/pull/3318)
- Put global settings for fides.js on privacy center settings [#3333](https://github.com/ethyca/fides/pull/3333)
- Changed `fides db migrate` to `fides db upgrade` [#3342](https://github.com/ethyca/fides/pull/3342)
- Add required notice key to privacy notices [#3337](https://github.com/ethyca/fides/pull/3337)
- Make Privacy Experience List public, and separate public endpoint rate limiting [#3339](https://github.com/ethyca/fides/pull/3339)

### Developer Experience

- Add dispatch event when publishing a non-prod tag [#3317](https://github.com/ethyca/fides/pull/3317)
- Add OpenAPI (Swagger) documentation for Fides Privacy Center API endpoints (/fides.js) [#3341](https://github.com/ethyca/fides/pull/3341)

### Removed

- Remove `fides export` command and backing code [#3256](https://github.com/ethyca/fides/pull/3256)

## [2.13.0](https://github.com/ethyca/fides/compare/2.12.1...2.13.0)

### Added

- Connector for DynamoDB [#2998](https://github.com/ethyca/fides/pull/2998)
- Access and erasure support for Amplitude [#2569](https://github.com/ethyca/fides/pull/2569)
- Access and erasure support for Gorgias [#2444](https://github.com/ethyca/fides/pull/2444)
- Privacy Experience Bulk Create, Bulk Update, and Detail Endpoints [#3185](https://github.com/ethyca/fides/pull/3185)
- Initial privacy experience UI [#3186](https://github.com/ethyca/fides/pull/3186)
- A JavaScript modal to copy a script tag for `fides.js` [#3238](https://github.com/ethyca/fides/pull/3238)
- Access and erasure support for OneSignal [#3199](https://github.com/ethyca/fides/pull/3199)
- Add the ability to "inject" location into `/fides.js` bundles and cache responses for one hour [#3272](https://github.com/ethyca/fides/pull/3272)
- Prevent column sorts from resetting when data changes [#3290](https://github.com/ethyca/fides/pull/3290)

### Changed

- Merge instances of RTK `createApi` into one instance for better cache invalidation [#3059](https://github.com/ethyca/fides/pull/3059)
- Update custom field definition uniqueness to be case insensitive name per resource type [#3215](https://github.com/ethyca/fides/pull/3215)
- Restrict where privacy notices of certain consent mechanisms must be displayed [#3195](https://github.com/ethyca/fides/pull/3195)
- Merged the `lib` submodule into the `api.ops` submodule [#3134](https://github.com/ethyca/fides/pull/3134)
- Merged duplicate privacy declaration components [#3254](https://github.com/ethyca/fides/pull/3254)
- Refactor client applications into a monorepo with turborepo, extract fides-js into a standalone package, and improve privacy-center to load configuration at runtime [#3105](https://github.com/ethyca/fides/pull/3105)

### Fixed

- Prevent ability to unintentionally show "default" Privacy Center configuration, styles, etc. [#3242](https://github.com/ethyca/fides/pull/3242)
- Fix broken links to docs site pages in Admin UI [#3232](https://github.com/ethyca/fides/pull/3232)
- Repoint legacy docs site links to the new and improved docs site [#3167](https://github.com/ethyca/fides/pull/3167)
- Fix Cookie House Privacy Center styles for fides deploy [#3283](https://github.com/ethyca/fides/pull/3283)
- Maintain casing differences within Snowflake datasets for proper DSR execution [#3245](https://github.com/ethyca/fides/pull/3245)

### Developer Experience

- Use prettier to format _all_ source files in client packages [#3240](https://github.com/ethyca/fides/pull/3240)

### Deprecated

- Deprecate `fides export` CLI command as it is moving to `fidesplus` [#3264](https://github.com/ethyca/fides/pull/3264)

## [2.12.1](https://github.com/ethyca/fides/compare/2.12.0...2.12.1)

### Changed

- Updated how Docker version checks are handled and added an escape-hatch [#3218](https://github.com/ethyca/fides/pull/3218)

### Fixed

- Datamap export mitigation for deleted taxonomy elements referenced by declarations [#3214](https://github.com/ethyca/fides/pull/3214)
- Update datamap columns each time the page is visited [#3211](https://github.com/ethyca/fides/pull/3211)
- Ensure inactive custom fields are not returned for datamap response [#3223](https://github.com/ethyca/fides/pull/3223)

## [2.12.0](https://github.com/ethyca/fides/compare/2.11.0...2.12.0)

### Added

- Access and erasure support for Aircall [#2589](https://github.com/ethyca/fides/pull/2589)
- Access and erasure support for Klaviyo [#2501](https://github.com/ethyca/fides/pull/2501)
- Page to edit or add privacy notices [#3058](https://github.com/ethyca/fides/pull/3058)
- Side navigation bar can now also have children navigation links [#3099](https://github.com/ethyca/fides/pull/3099)
- Endpoints for consent reporting [#3095](https://github.com/ethyca/fides/pull/3095)
- Added manage custom fields page behind feature flag [#3089](https://github.com/ethyca/fides/pull/3089)
- Custom fields table [#3097](https://github.com/ethyca/fides/pull/3097)
- Custom fields form modal [#3165](https://github.com/ethyca/fides/pull/3165)
- Endpoints to save the new-style Privacy Preferences with respect to a fides user device id [#3132](https://github.com/ethyca/fides/pull/3132)
- Support `privacy_declaration` as a resource type for custom fields [#3149](https://github.com/ethyca/fides/pull/3149)
- Expose `id` field of embedded `privacy_declarations` on `system` API responses [#3157](https://github.com/ethyca/fides/pull/3157)
- Access and erasure support for Unbounce [#2697](https://github.com/ethyca/fides/pull/2697)
- Support pseudonymous consent requests with `fides_user_device_id` [#3158](https://github.com/ethyca/fides/pull/3158)
- Update `fides_consent` cookie format [#3158](https://github.com/ethyca/fides/pull/3158)
- Add custom fields to the data use declaration form [#3197](https://github.com/ethyca/fides/pull/3197)
- Added fides user device id as a ProvidedIdentityType [#3131](https://github.com/ethyca/fides/pull/3131)

### Changed

- The `cursor` pagination strategy now also searches for data outside of the `data_path` when determining the cursor value [#3068](https://github.com/ethyca/fides/pull/3068)
- Moved Privacy Declarations associated with Systems to their own DB table [#3098](https://github.com/ethyca/fides/pull/3098)
- More tests on data use validation for privacy notices within the same region [#3156](https://github.com/ethyca/fides/pull/3156)
- Improvements to export code for bugfixes and privacy declaration custom field support [#3184](https://github.com/ethyca/fides/pull/3184)
- Enabled privacy notice feature flag [#3192](https://github.com/ethyca/fides/pull/3192)
- Updated TS types - particularly with new privacy notices [#3054](https://github.com/ethyca/fides/pull/3054)
- Make name not required on privacy declaration [#3150](https://github.com/ethyca/fides/pull/3150)
- Let Rule Targets allow for custom data categories [#3147](https://github.com/ethyca/fides/pull/3147)

### Removed

- Removed the warning about access control migration [#3055](https://github.com/ethyca/fides/pull/3055)
- Remove `customFields` feature flag [#3080](https://github.com/ethyca/fides/pull/3080)
- Remove notification banner from the home page [#3088](https://github.com/ethyca/fides/pull/3088)

### Fixed

- Fix a typo in the Admin UI [#3166](https://github.com/ethyca/fides/pull/3166)
- The `--local` flag is now respected for the `scan dataset db` command [#3096](https://github.com/ethyca/fides/pull/3096)
- Fixing issue where connectors with external dataset references would fail to save [#3142](https://github.com/ethyca/fides/pull/3142)
- Ensure privacy declaration IDs are stable across updates through system API [#3188](https://github.com/ethyca/fides/pull/3188)
- Fixed unit tests for saas connector type endpoints now that we have >50 [#3101](https://github.com/ethyca/fides/pull/3101)
- Fixed nox docs link [#3121](https://github.com/ethyca/fides/pull/3121/files)

### Developer Experience

- Update fides deploy to use a new database.load_samples setting to initialize sample Systems, Datasets, and Connections for testing [#3102](https://github.com/ethyca/fides/pull/3102)
- Remove support for automatically configuring messaging (Mailgun) & storage (S3) using `.env` with `nox -s "fides_env(test)"` [#3102](https://github.com/ethyca/fides/pull/3102)
- Add smoke tests for consent management [#3158](https://github.com/ethyca/fides/pull/3158)
- Added nox command that opens dev docs [#3082](https://github.com/ethyca/fides/pull/3082)

## [2.11.0](https://github.com/ethyca/fides/compare/2.10.0...2.11.0)

### Added

- Access support for Shippo [#2484](https://github.com/ethyca/fides/pull/2484)
- Feature flags can be set such that they cannot be modified by the user [#2966](https://github.com/ethyca/fides/pull/2966)
- Added the datamap UI to make it open source [#2988](https://github.com/ethyca/fides/pull/2988)
- Introduced a `FixedLayout` component (from the datamap UI) for pages that need to be a fixed height and scroll within [#2992](https://github.com/ethyca/fides/pull/2992)
- Added preliminary privacy notice page [#2995](https://github.com/ethyca/fides/pull/2995)
- Table for privacy notices [#3001](https://github.com/ethyca/fides/pull/3001)
- Added connector template endpoint [#2946](https://github.com/ethyca/fides/pull/2946)
- Query params on connection type endpoint to filter by supported action type [#2996](https://github.com/ethyca/fides/pull/2996)
- Scope restrictions for privacy notice table in the UI [#3007](https://github.com/ethyca/fides/pull/3007)
- Toggle for enabling/disabling privacy notices in the UI [#3010](https://github.com/ethyca/fides/pull/3010)
- Add endpoint to retrieve privacy notices grouped by their associated data uses [#2956](https://github.com/ethyca/fides/pull/2956)
- Support for uploading custom connector templates via the UI [#2997](https://github.com/ethyca/fides/pull/2997)
- Add a backwards-compatible workflow for saving and propagating consent preferences with respect to Privacy Notices [#3016](https://github.com/ethyca/fides/pull/3016)
- Empty state for privacy notices [#3027](https://github.com/ethyca/fides/pull/3027)
- Added Data flow modal [#3008](https://github.com/ethyca/fides/pull/3008)
- Update datamap table export [#3038](https://github.com/ethyca/fides/pull/3038)
- Added more advanced privacy center styling [#2943](https://github.com/ethyca/fides/pull/2943)
- Backend privacy experiences foundation [#3146](https://github.com/ethyca/fides/pull/3146)

### Changed

- Set `privacyDeclarationDeprecatedFields` flags to false and set `userCannotModify` to true [2987](https://github.com/ethyca/fides/pull/2987)
- Restored `nav-config` back to the admin-ui [#2990](https://github.com/ethyca/fides/pull/2990)
- Bumped supported Python versions to 3.10.11, 3.9.16, and 3.8.14 [#2936](https://github.com/ethyca/fides/pull/2936)
- Modify privacy center default config to only request email identities, and add validation preventing requesting both email & phone identities [#2539](https://github.com/ethyca/fides/pull/2539)
- SaaS connector icons are now dynamically loaded from the connector templates [#3018](https://github.com/ethyca/fides/pull/3018)
- Updated consentmechanism Enum to rename "necessary" to "notice_only" [#3048](https://github.com/ethyca/fides/pull/3048)
- Updated test data for Mongo, CLI [#3011](https://github.com/ethyca/fides/pull/3011)
- Updated the check for if a user can assign owner roles to be scope-based instead of role-based [#2964](https://github.com/ethyca/fides/pull/2964)
- Replaced menu in user management table with delete icon [#2958](https://github.com/ethyca/fides/pull/2958)
- Added extra fields to webhook payloads [#2830](https://github.com/ethyca/fides/pull/2830)

### Removed

- Removed interzone navigation logic now that the datamap UI and admin UI are one app [#2990](https://github.com/ethyca/fides/pull/2990)
- Remove the `unknown` state for generated datasets displaying on fidesplus [#2957](https://github.com/ethyca/fides/pull/2957)
- Removed datamap export API [#2999](https://github.com/ethyca/fides/pull/2999)

### Developer Experience

- Nox commands for git tagging to support feature branch builds [#2979](https://github.com/ethyca/fides/pull/2979)
- Changed test environment (`nox -s fides_env`) to run `fides deploy` for local testing [#3071](https://github.com/ethyca/fides/pull/3017)
- Publish git-tag specific docker images [#3050](https://github.com/ethyca/fides/pull/3050)

## [2.10.0](https://github.com/ethyca/fides/compare/2.9.2...2.10.0)

### Added

- Allow users to configure their username and password via the config file [#2884](https://github.com/ethyca/fides/pull/2884)
- Add authentication to the `masking` endpoints as well as accompanying scopes [#2909](https://github.com/ethyca/fides/pull/2909)
- Add an Organization Management page (beta) [#2908](https://github.com/ethyca/fides/pull/2908)
- Adds assigned systems to user management table [#2922](https://github.com/ethyca/fides/pull/2922)
- APIs to support Privacy Notice management (create, read, update) [#2928](https://github.com/ethyca/fides/pull/2928)

### Changed

- Improved standard layout for large width screens and polished misc. pages [#2869](https://github.com/ethyca/fides/pull/2869)
- Changed UI paths in the admin-ui [#2869](https://github.com/ethyca/fides/pull/2892)
  - `/add-systems/new` --> `/add-systems/manual`
  - `/system` --> `/systems`
- Added individual ID routes for systems [#2902](https://github.com/ethyca/fides/pull/2902)
- Deprecated adding scopes to users directly; you can only add roles. [#2848](https://github.com/ethyca/fides/pull/2848/files)
- Changed About Fides page to say "Fides Core Version:" over "Version". [#2899](https://github.com/ethyca/fides/pull/2899)
- Polish Admin UI header & navigation [#2897](https://github.com/ethyca/fides/pull/2897)
- Give new users a "viewer" role by default [#2900](https://github.com/ethyca/fides/pull/2900)
- Tie together save states for user permissions and systems [#2913](https://github.com/ethyca/fides/pull/2913)
- Removing payment types from Stripe connector params [#2915](https://github.com/ethyca/fides/pull/2915)
- Viewer role can now access a restricted version of the user management page [#2933](https://github.com/ethyca/fides/pull/2933)
- Change Privacy Center email placeholder text [#2935](https://github.com/ethyca/fides/pull/2935)
- Restricted setting Approvers as System Managers [#2891](https://github.com/ethyca/fides/pull/2891)
- Adds confirmation modal when downgrading user to "approver" role via Admin UI [#2924](https://github.com/ethyca/fides/pull/2924)
- Changed the toast message for new users to include access control info [#2939](https://github.com/ethyca/fides/pull/2939)
- Add Data Stewards to datamap export [#2962](https://github.com/ethyca/fides/pull/2962)

### Fixed

- Restricted Contributors from being able to create Owners [#2888](https://github.com/ethyca/fides/pull/2888)
- Allow for dynamic aspect ratio for logo on Privacy Center 404 [#2895](https://github.com/ethyca/fides/pull/2895)
- Allow for dynamic aspect ratio for logo on consent page [#2895](https://github.com/ethyca/fides/pull/2895)
- Align role dscription drawer of Admin UI with top nav: [#2932](https://github.com/ethyca/fides/pull/2932)
- Fixed error message when a user is assigned to be an approver without any systems [#2953](https://github.com/ethyca/fides/pull/2953)

### Developer Experience

- Update frontend npm packages (admin-ui, privacy-center, cypress-e2e) [#2921](https://github.com/ethyca/fides/pull/2921)

## [2.9.2](https://github.com/ethyca/fides/compare/2.9.1...2.9.2)

### Fixed

- Allow multiple data uses as long as their processing activity name is different [#2905](https://github.com/ethyca/fides/pull/2905)
- use HTML property, not text, when dispatching Mailchimp Transactional emails [#2901](https://github.com/ethyca/fides/pull/2901)
- Remove policy key from Privacy Center submission modal [#2912](https://github.com/ethyca/fides/pull/2912)

## [2.9.1](https://github.com/ethyca/fides/compare/2.9.0...2.9.1)

### Added

- Added Attentive erasure email connector [#2782](https://github.com/ethyca/fides/pull/2782)

### Changed

- Removed dataset based email connectors [#2782](https://github.com/ethyca/fides/pull/2782)
- Changed Auth0's authentication strategy from `bearer` to `oauth2_client_credentials` [#2820](https://github.com/ethyca/fides/pull/2820)
- renamed the privacy declarations field "Privacy declaration name (deprecated)" to "Processing Activity" [#711](https://github.com/ethyca/fidesplus/issues/711)

### Fixed

- Fixed issue where the scopes list passed into FidesUserPermission could get mutated with the total_scopes call [#2883](https://github.com/ethyca/fides/pull/2883)

### Removed

- removed the `privacyDeclarationDeprecatedFields` flag [#711](https://github.com/ethyca/fidesplus/issues/711)

## [2.9.0](https://github.com/ethyca/fides/compare/2.8.3...2.9.0)

### Added

- The ability to assign users as system managers for a specific system [#2714](https://github.com/ethyca/fides/pull/2714)
- New endpoints to add and remove users as system managers [#2726](https://github.com/ethyca/fides/pull/2726)
- Warning about access control migration to the UI [#2842](https://github.com/ethyca/fides/pull/2842)
- Adds Role Assignment UI [#2739](https://github.com/ethyca/fides/pull/2739)
- Add an automated migration to give users a `viewer` role [#2821](https://github.com/ethyca/fides/pull/2821)

### Changed

- Removed "progressive" navigation that would hide Admin UI tabs until Systems / Connections were configured [#2762](https://github.com/ethyca/fides/pull/2762)
- Added `system.privacy_declaration.name` to datamap response [#2831](https://github.com/ethyca/fides/pull/2831/files)

### Developer Experience

- Retired legacy `navV2` feature flag [#2762](https://github.com/ethyca/fides/pull/2762)
- Update Admin UI Layout to fill viewport height [#2812](https://github.com/ethyca/fides/pull/2812)

### Fixed

- Fixed issue where unsaved changes warning would always show up when running fidesplus [#2788](https://github.com/ethyca/fides/issues/2788)
- Fixed problem in datamap export with datasets that had been updated via SaaS instantiation [#2841](https://github.com/ethyca/fides/pull/2841)
- Fixed problem in datamap export with inconsistent custom field ordering [#2859](https://github.com/ethyca/fides/pull/2859)

## [2.8.3](https://github.com/ethyca/fides/compare/2.8.2...2.8.3)

### Added

- Serialise `bson.ObjectId` types in SAR data packages [#2785](https://github.com/ethyca/fides/pull/2785)

### Fixed

- Fixed issue where more than 1 populated custom fields removed a system from the datamap export [#2825](https://github.com/ethyca/fides/pull/2825)

## [2.8.2](https://github.com/ethyca/fides/compare/2.8.1...2.8.2)

### Fixed

- Resolved a bug that stopped custom fields populating the visual datamap [#2775](https://github.com/ethyca/fides/pull/2775)
- Patch appconfig migration to handle existing db record [#2780](https://github.com/ethyca/fides/pull/2780)

## [2.8.1](https://github.com/ethyca/fides/compare/2.8.0...2.8.1)

### Fixed

- Disabled hiding Admin UI based on user scopes [#2771](https://github.com/ethyca/fides/pull/2771)

## [2.8.0](https://github.com/ethyca/fides/compare/2.7.1...2.8.0)

### Added

- Add API support for messaging config properties [#2551](https://github.com/ethyca/fides/pull/2551)
- Access and erasure support for Kustomer [#2520](https://github.com/ethyca/fides/pull/2520)
- Added the `erase_after` field on collections to be able to set the order for erasures [#2619](https://github.com/ethyca/fides/pull/2619)
- Add a toggle to filter the system classification to only return those with classification data [#2700](https://github.com/ethyca/fides/pull/2700)
- Added backend role-based permissions [#2671](https://github.com/ethyca/fides/pull/2671)
- Access and erasure for Vend SaaS Connector [#1869](https://github.com/ethyca/fides/issues/1869)
- Added endpoints for storage and messaging config setup status [#2690](https://github.com/ethyca/fides/pull/2690)
- Access and erasure for Jira SaaS Connector [#1871](https://github.com/ethyca/fides/issues/1871)
- Access and erasure support for Delighted [#2244](https://github.com/ethyca/fides/pull/2244)
- Improve "Upload a new dataset YAML" [#1531](https://github.com/ethyca/fides/pull/2258)
- Input validation and sanitization for Privacy Request fields [#2655](https://github.com/ethyca/fides/pull/2655)
- Access and erasure support for Yotpo [#2708](https://github.com/ethyca/fides/pull/2708)
- Custom Field Library Tab [#527](https://github.com/ethyca/fides/pull/2693)
- Allow SendGrid template usage [#2728](https://github.com/ethyca/fides/pull/2728)
- Added ConnectorRunner to simplify SaaS connector testing [#1795](https://github.com/ethyca/fides/pull/1795)
- Adds support for Mailchimp Transactional as a messaging config [#2742](https://github.com/ethyca/fides/pull/2742)

### Changed

- Admin UI
  - Add flow for selecting system types when manually creating a system [#2530](https://github.com/ethyca/fides/pull/2530)
  - Updated forms for privacy declarations [#2648](https://github.com/ethyca/fides/pull/2648)
  - Delete flow for privacy declarations [#2664](https://github.com/ethyca/fides/pull/2664)
  - Add framework to have UI elements respect the user's scopes [#2682](https://github.com/ethyca/fides/pull/2682)
  - "Manual Webhook" has been renamed to "Manual Process". [#2717](https://github.com/ethyca/fides/pull/2717)
- Convert all config values to Pydantic `Field` objects [#2613](https://github.com/ethyca/fides/pull/2613)
- Add warning to 'fides deploy' when installed outside of a virtual environment [#2641](https://github.com/ethyca/fides/pull/2641)
- Redesigned the default/init config file to be auto-documented. Also updates the `fides init` logic and analytics consent logic [#2694](https://github.com/ethyca/fides/pull/2694)
- Change how config creation/import is handled across the application [#2622](https://github.com/ethyca/fides/pull/2622)
- Update the CLI aesthetics & docstrings [#2703](https://github.com/ethyca/fides/pull/2703)
- Updates Roles->Scopes Mapping [#2744](https://github.com/ethyca/fides/pull/2744)
- Return user scopes as an enum, as well as total scopes [#2741](https://github.com/ethyca/fides/pull/2741)
- Update `MessagingServiceType` enum to be lowercased throughout [#2746](https://github.com/ethyca/fides/pull/2746)

### Developer Experience

- Set the security environment of the fides dev setup to `prod` instead of `dev` [#2588](https://github.com/ethyca/fides/pull/2588)
- Removed unexpected default Redis password [#2666](https://github.com/ethyca/fides/pull/2666)
- Privacy Center
  - Typechecking and validation of the `config.json` will be checked for backwards-compatibility. [#2661](https://github.com/ethyca/fides/pull/2661)
- Combined conftest.py files [#2669](https://github.com/ethyca/fides/pull/2669)

### Fixed

- Fix support for "redis.user" setting when authenticating to the Redis cache [#2666](https://github.com/ethyca/fides/pull/2666)
- Fix error with the classify dataset feature flag not writing the dataset to the server [#2675](https://github.com/ethyca/fides/pull/2675)
- Allow string dates to stay strings in cache decoding [#2695](https://github.com/ethyca/fides/pull/2695)
- Admin UI
  - Remove Identifiability (Data Qualifier) from taxonomy editor [2684](https://github.com/ethyca/fides/pull/2684)
- FE: Custom field selections binding issue on Taxonomy tabs [#2659](https://github.com/ethyca/fides/pull/2693/)
- Fix Privacy Request Status when submitting a consent request when identity verification is required [#2736](https://github.com/ethyca/fides/pull/2736)

## [2.7.1](https://github.com/ethyca/fides/compare/2.7.0...2.7.1)

- Fix error with the classify dataset feature flag not writing the dataset to the server [#2675](https://github.com/ethyca/fides/pull/2675)

## [2.7.0](https://github.com/ethyca/fides/compare/2.6.6...2.7.0)

- Fides API

  - Access and erasure support for Braintree [#2223](https://github.com/ethyca/fides/pull/2223)
  - Added route to send a test message [#2585](https://github.com/ethyca/fides/pull/2585)
  - Add default storage configuration functionality and associated APIs [#2438](https://github.com/ethyca/fides/pull/2438)

- Admin UI

  - Custom Metadata [#2536](https://github.com/ethyca/fides/pull/2536)
    - Create Custom Lists
    - Create Custom Field Definition
    - Create custom fields from a the taxonomy editor
    - Provide a custom field value in a resource
    - Bulk edit custom field values [#2612](https://github.com/ethyca/fides/issues/2612)
    - Custom metadata UI Polish [#2624](https://github.com/ethyca/fides/pull/2625)

- Privacy Center

  - The consent config default value can depend on whether Global Privacy Control is enabled. [#2341](https://github.com/ethyca/fides/pull/2341)
  - When GPC is enabled, the UI indicates which data uses are opted out by default. [#2596](https://github.com/ethyca/fides/pull/2596)
  - `inspectForBrowserIdentities` now also looks for `ljt_readerID`. [#2543](https://github.com/ethyca/fides/pull/2543)

### Added

- Added new Wunderkind Consent Saas Connector [#2600](https://github.com/ethyca/fides/pull/2600)
- Added new Sovrn Email Consent Connector [#2543](https://github.com/ethyca/fides/pull/2543/)
- Log Fides version at startup [#2566](https://github.com/ethyca/fides/pull/2566)

### Changed

- Update Admin UI to show all action types (access, erasure, consent, update) [#2523](https://github.com/ethyca/fides/pull/2523)
- Removes legacy `verify_oauth_client` function [#2527](https://github.com/ethyca/fides/pull/2527)
- Updated the UI for adding systems to a new design [#2490](https://github.com/ethyca/fides/pull/2490)
- Minor logging improvements [#2566](https://github.com/ethyca/fides/pull/2566)
- Various form components now take a `stacked` or `inline` variant [#2542](https://github.com/ethyca/fides/pull/2542)
- UX fixes for user management [#2537](https://github.com/ethyca/fides/pull/2537)
- Updating Firebase Auth connector to mask the user with a delete instead of an update [#2602](https://github.com/ethyca/fides/pull/2602)

### Fixed

- Fixed bug where refreshing a page in the UI would result in a 404 [#2502](https://github.com/ethyca/fides/pull/2502)
- Usernames are case insensitive now and prevent all duplicates [#2487](https://github.com/ethyca/fides/pull/2487)
  - This PR contains a migration that deletes duplicate users and keeps the oldest original account.
- Update Logos for shipped connectors [#2464](https://github.com/ethyca/fides/pull/2587)
- Search field on privacy request page isn't working [#2270](https://github.com/ethyca/fides/pull/2595)
- Fix connection dropdown in integration table to not be disabled add system creation [#3589](https://github.com/ethyca/fides/pull/3589)

### Developer Experience

- Added new Cypress E2E smoke tests [#2241](https://github.com/ethyca/fides/pull/2241)
- New command `nox -s e2e_test` which will spin up the test environment and run true E2E Cypress tests against it [#2417](https://github.com/ethyca/fides/pull/2417)
- Cypress E2E tests now run in CI and are reported to Cypress Cloud [#2417](https://github.com/ethyca/fides/pull/2417)
- Change from `randomint` to `uuid` in mongodb tests to reduce flakiness. [#2591](https://github.com/ethyca/fides/pull/2591)

### Removed

- Remove feature flagged config wizard stepper from Admin UI [#2553](https://github.com/ethyca/fides/pull/2553)

## [2.6.6](https://github.com/ethyca/fides/compare/2.6.5...2.6.6)

### Changed

- Improve Readability for Custom Masking Override Exceptions [#2593](https://github.com/ethyca/fides/pull/2593)

## [2.6.5](https://github.com/ethyca/fides/compare/2.6.4...2.6.5)

### Added

- Added config properties to override database Engine parameters [#2511](https://github.com/ethyca/fides/pull/2511)
- Increased default pool_size and max_overflow to 50 [#2560](https://github.com/ethyca/fides/pull/2560)

## [2.6.4](https://github.com/ethyca/fides/compare/2.6.3...2.6.4)

### Fixed

- Fixed bug for SMS completion notification not being sent [#2526](https://github.com/ethyca/fides/issues/2526)
- Fixed bug where refreshing a page in the UI would result in a 404 [#2502](https://github.com/ethyca/fides/pull/2502)

## [2.6.3](https://github.com/ethyca/fides/compare/2.6.2...2.6.3)

### Fixed

- Handle case where legacy dataset has meta: null [#2524](https://github.com/ethyca/fides/pull/2524)

## [2.6.2](https://github.com/ethyca/fides/compare/2.6.1...2.6.2)

### Fixed

- Issue addressing missing field in dataset migration [#2510](https://github.com/ethyca/fides/pull/2510)

## [2.6.1](https://github.com/ethyca/fides/compare/2.6.0...2.6.1)

### Fixed

- Fix errors when privacy requests execute concurrently without workers [#2489](https://github.com/ethyca/fides/pull/2489)
- Enable saas request overrides to run in worker runtime [#2489](https://github.com/ethyca/fides/pull/2489)

## [2.6.0](https://github.com/ethyca/fides/compare/2.5.1...2.6.0)

### Added

- Added the `env` option to the `security` configuration options to allow for users to completely secure the API endpoints [#2267](https://github.com/ethyca/fides/pull/2267)
- Unified Fides Resources
  - Added a dataset dropdown selector when configuring a connector to link an existing dataset to the connector configuration. [#2162](https://github.com/ethyca/fides/pull/2162)
  - Added new datasetconfig.ctl_dataset_id field to unify fides dataset resources [#2046](https://github.com/ethyca/fides/pull/2046)
- Add new connection config routes that couple them with systems [#2249](https://github.com/ethyca/fides/pull/2249)
- Add new select/deselect all permissions buttons [#2437](https://github.com/ethyca/fides/pull/2437)
- Endpoints to allow a user with the `user:password-reset` scope to reset users' passwords. In addition, users no longer require a scope to edit their own passwords. [#2373](https://github.com/ethyca/fides/pull/2373)
- New form to reset a user's password without knowing an old password [#2390](https://github.com/ethyca/fides/pull/2390)
- Approve & deny buttons on the "Request details" page. [#2473](https://github.com/ethyca/fides/pull/2473)
- Consent Propagation
  - Add the ability to execute Consent Requests via the Privacy Request Execution layer [#2125](https://github.com/ethyca/fides/pull/2125)
  - Add a Mailchimp Transactional Consent Connector [#2194](https://github.com/ethyca/fides/pull/2194)
  - Allow defining a list of opt-in and/or opt-out requests in consent connectors [#2315](https://github.com/ethyca/fides/pull/2315)
  - Add a Google Analytics Consent Connector for GA4 properties [#2302](https://github.com/ethyca/fides/pull/2302)
  - Pass the GA Cookie from the Privacy Center [#2337](https://github.com/ethyca/fides/pull/2337)
  - Rename "user_id" to more specific "ga_client_id" [#2356](https://github.com/ethyca/fides/pull/2356)
  - Patch Google Analytics Consent Connector to delete by client_id [#2355](https://github.com/ethyca/fides/pull/2355)
  - Add a "skip_param_values option" to optionally skip when we are missing param values in the body [#2384](https://github.com/ethyca/fides/pull/2384)
  - Adds a new Universal Analytics Connector that works with the UA Tracking Id
- Adds intake and storage of Global Privacy Control Signal props for Consent [#2599](https://github.com/ethyca/fides/pull/2599)

### Changed

- Unified Fides Resources
  - Removed several fidesops schemas for DSR's in favor of updated Fideslang schemas [#2009](https://github.com/ethyca/fides/pull/2009)
  - Removed DatasetConfig.dataset field [#2096](https://github.com/ethyca/fides/pull/2096)
  - Updated UI dataset config routes to use new unified routes [#2113](https://github.com/ethyca/fides/pull/2113)
  - Validate request body on crud endpoints on upsert. Validate dataset data categories before save. [#2134](https://github.com/ethyca/fides/pull/2134/)
  - Updated test env setup and quickstart to use new endpoints [#2225](https://github.com/ethyca/fides/pull/2225)
- Consent Propagation
  - Privacy Center consent options can now be marked as `executable` in order to propagate consent requests [#2193](https://github.com/ethyca/fides/pull/2193)
  - Add support for passing browser identities to consent request patches [#2304](https://github.com/ethyca/fides/pull/2304)
- Update fideslang to 1.3.3 [#2343](https://github.com/ethyca/fides/pull/2343)
- Display the request type instead of the policy name on the request table [#2382](https://github.com/ethyca/fides/pull/2382)
- Make denial reasons required [#2400](https://github.com/ethyca/fides/pull/2400)
- Display the policy key on the request details page [#2395](https://github.com/ethyca/fides/pull/2395)
- Updated CSV export [#2452](https://github.com/ethyca/fides/pull/2452)
- Privacy Request approval now uses a modal [#2443](https://github.com/ethyca/fides/pull/2443)

### Developer Experience

- `nox -s test_env` has been replaced with `nox -s "fides_env(dev)"`
- New command `nox -s "fides_env(test)"` creates a complete test environment with seed data (similar to `fides_env(dev)`) but with the production fides image so the built UI can be accessed at `localhost:8080` [#2399](https://github.com/ethyca/fides/pull/2399)
- Change from code climate to codecov for coverage reporting [#2402](https://github.com/ethyca/fides/pull/2402)

### Fixed

- Home screen header scaling and responsiveness issues [#2200](https://github.com/ethyca/fides/pull/2277)
- Privacy Center identity inputs validate even when they are optional. [#2308](https://github.com/ethyca/fides/pull/2308)
- The PII toggle defaults to false and PII will be hidden on page load [#2388](https://github.com/ethyca/fides/pull/2388)
- Fixed a CI bug caused by git security upgrades [#2441](https://github.com/ethyca/fides/pull/2441)
- Privacy Center
  - Identity inputs validate even when they are optional. [#2308](https://github.com/ethyca/fides/pull/2308)
  - Submit buttons show loading state and disable while submitting. [#2401](https://github.com/ethyca/fides/pull/2401)
  - Phone inputs no longer request country SVGs from external domain. [#2378](https://github.com/ethyca/fides/pull/2378)
  - Input validation errors no longer change the height of modals. [#2379](https://github.com/ethyca/fides/pull/2379)
- Patch masking strategies to better handle null and non-string inputs [#2307](https://github.com/ethyca/fides/pull/2377)
- Renamed prod pushes tag to be `latest` for privacy center and sample app [#2401](https://github.com/ethyca/fides/pull/2407)
- Update firebase connector to better handle non-existent users [#2439](https://github.com/ethyca/fides/pull/2439)

## [2.5.1](https://github.com/ethyca/fides/compare/2.5.0...2.5.1)

### Developer Experience

- Allow db resets only if `config.dev_mode` is `True` [#2321](https://github.com/ethyca/fides/pull/2321)

### Fixed

- Added a feature flag for the recent dataset classification UX changes [#2335](https://github.com/ethyca/fides/pull/2335)

### Security

- Add a check to the catchall path to prevent returning paths outside of the UI directory [#2330](https://github.com/ethyca/fides/pull/2330)

### Developer Experience

- Reduce size of local Docker images by fixing `.dockerignore` patterns [#2360](https://github.com/ethyca/fides/pull/2360)

## [2.5.0](https://github.com/ethyca/fides/compare/2.4.0...2.5.0)

### Docs

- Update the docs landing page and remove redundant docs [#2184](https://github.com/ethyca/fides/pull/2184)

### Added

- Added the `user` command group to the CLI. [#2153](https://github.com/ethyca/fides/pull/2153)
- Added `Code Climate` test coverage uploads. [#2198](https://github.com/ethyca/fides/pull/2198)
- Added the connection key to the execution log [#2100](https://github.com/ethyca/fides/pull/2100)
- Added endpoints to retrieve DSR `Rule`s and `Rule Target`s [#2116](https://github.com/ethyca/fides/pull/2116)
- Added Fides version number to account dropdown in the UI [#2140](https://github.com/ethyca/fides/pull/2140)
- Add link to Classify Systems page in nav side bar [#2128](https://github.com/ethyca/fides/pull/2128)
- Dataset classification UI now polls for results [#2123](https://github.com/ethyca/fides/pull/2123)
- Update Privacy Center Icons [#1800](https://github.com/ethyca/fides/pull/2139)
- Privacy Center `fides-consent.js`:
  - `Fides.shopify` integration function. [#2152](https://github.com/ethyca/fides/pull/2152)
  - Dedicated folder for integrations.
  - `Fides.meta` integration function (fbq). [#2217](https://github.com/ethyca/fides/pull/2217)
- Adds support for Twilio email service (Sendgrid) [#2154](https://github.com/ethyca/fides/pull/2154)
- Access and erasure support for Recharge [#1709](https://github.com/ethyca/fides/pull/1709)
- Access and erasure support for Friendbuy Nextgen [#2085](https://github.com/ethyca/fides/pull/2085)

### Changed

- Admin UI Feature Flags - [#2101](https://github.com/ethyca/fides/pull/2101)
  - Overrides can be saved in the browser.
  - Use `NEXT_PUBLIC_APP_ENV` for app-specific environment config.
  - No longer use `react-feature-flags` library.
  - Can have descriptions. [#2243](https://github.com/ethyca/fides/pull/2243)
- Made privacy declarations optional when adding systems manually - [#2173](https://github.com/ethyca/fides/pull/2173)
- Removed an unclear logging message. [#2266](https://github.com/ethyca/fides/pull/2266)
- Allow any user with `user:delete` scope to delete other users [#2148](https://github.com/ethyca/fides/pull/2148)
- Dynamic imports of custom overrides and SaaS test fixtures [#2169](https://github.com/ethyca/fides/pull/2169)
- Added `AuthenticatedClient` to custom request override interface [#2171](https://github.com/ethyca/fides/pull/2171)
- Only approve the specific collection instead of the entire dataset, display only top 1 classification by default [#2226](https://github.com/ethyca/fides/pull/2226)
- Update sample project resources for `fides evaluate` usage in `fides deploy` [#2253](https://github.com/ethyca/fides/pull/2253)

### Removed

- Removed unused object_name field on s3 storage config [#2133](https://github.com/ethyca/fides/pull/2133)

### Fixed

- Remove next-auth from privacy center to fix JS console error [#2090](https://github.com/ethyca/fides/pull/2090)
- Admin UI - Added Missing ability to assign `user:delete` in the permissions checkboxes [#2148](https://github.com/ethyca/fides/pull/2148)
- Nav bug: clicking on Privacy Request breadcrumb takes me to Home instead of /privacy-requests [#497](https://github.com/ethyca/fides/pull/2141)
- Side nav disappears when viewing request details [#2129](https://github.com/ethyca/fides/pull/2155)
- Remove usage of load dataset button and other dataset UI modifications [#2149](https://github.com/ethyca/fides/pull/2149)
- Improve readability for exceptions raised from custom request overrides [#2157](https://github.com/ethyca/fides/pull/2157)
- Importing custom request overrides on server startup [#2186](https://github.com/ethyca/fides/pull/2186)
- Remove warning when env vars default to blank strings in docker-compose [#2188](https://github.com/ethyca/fides/pull/2188)
- Fix Cookie House purchase modal flashing 'Error' in title [#2274](https://github.com/ethyca/fides/pull/2274)
- Stop dependency from upgrading `packaging` to version with known issue [#2273](https://github.com/ethyca/fides/pull/2273)
- Privacy center config no longer requires `identity_inputs` and will use `email` as a default [#2263](https://github.com/ethyca/fides/pull/2263)
- No longer display remaining days for privacy requests in terminal states [#2292](https://github.com/ethyca/fides/pull/2292)

### Removed

- Remove "Create New System" button when viewing systems. All systems can now be created via the "Add systems" button on the home page. [#2132](https://github.com/ethyca/fides/pull/2132)

## [2.4.0](https://github.com/ethyca/fides/compare/2.3.1...2.4.0)

### Developer Experience

- Include a pre-check workflow that collects the pytest suite [#2098](https://github.com/ethyca/fides/pull/2098)
- Write to the application db when running the app locally. Write to the test db when running pytest [#1731](https://github.com/ethyca/fides/pull/1731)

### Changed

- Move the `fides.ctl.core.` and `fides.ctl.connectors` modules into `fides.core` and `fides.connectors` respectively [#2097](https://github.com/ethyca/fides/pull/2097)
- Fides: Skip cypress tests due to nav bar 2.0 [#2102](https://github.com/ethyca/fides/pull/2103)

### Added

- Adds new erasure policy for complete user data masking [#1839](https://github.com/ethyca/fides/pull/1839)
- New Fides Home page [#1864](https://github.com/ethyca/fides/pull/2050)
- Nav 2.0 - Replace form flow side navs with top tabs [#2037](https://github.com/ethyca/fides/pull/2050)
- Adds new erasure policy for complete user data masking [#1839](https://github.com/ethyca/fides/pull/1839)
- Added ability to use Mailgun templates when sending emails. [#2039](https://github.com/ethyca/fides/pull/2039)
- Adds SMS id verification for consent [#2094](https://github.com/ethyca/fides/pull/2094)

### Fixed

- Store `fides_consent` cookie on the root domain of the Privacy Center [#2071](https://github.com/ethyca/fides/pull/2071)
- Properly set the expire-time for verification codes [#2105](https://github.com/ethyca/fides/pull/2105)

## [2.3.1](https://github.com/ethyca/fides/compare/2.3.0...2.3.1)

### Fixed

- Resolved an issue where the root_user was not being created [#2082](https://github.com/ethyca/fides/pull/2082)

### Added

- Nav redesign with sidebar groups. Feature flagged to only be visible in dev mode until release. [#2030](https://github.com/ethyca/fides/pull/2047)
- Improved error handling for incorrect app encryption key [#2089](https://github.com/ethyca/fides/pull/2089)
- Access and erasure support for Friendbuy API [#2019](https://github.com/ethyca/fides/pull/2019)

## [2.3.0](https://github.com/ethyca/fides/compare/2.2.2...2.3.0)

### Added

- Common Subscriptions for app-wide data and feature checks. [#2030](https://github.com/ethyca/fides/pull/2030)
- Send email alerts on privacy request failures once the specified threshold is reached. [#1793](https://github.com/ethyca/fides/pull/1793)
- DSR Notifications (toast) [#1895](https://github.com/ethyca/fides/pull/1895)
- DSR configure alerts btn [#1895](https://github.com/ethyca/fides/pull/1895)
- DSR configure alters (FE) [#1895](https://github.com/ethyca/fides/pull/1895)
- Add a `usage` session to Nox to print full session docstrings. [#2022](https://github.com/ethyca/fides/pull/2022)

### Added

- Adds notifications section to toml files [#2026](https://github.com/ethyca/fides/pull/2060)

### Changed

- Updated to use `loguru` logging library throughout codebase [#2031](https://github.com/ethyca/fides/pull/2031)
- Do not always create a `fides.toml` by default [#2023](https://github.com/ethyca/fides/pull/2023)
- The `fideslib` module has been merged into `fides`, code redundancies have been removed [#1859](https://github.com/ethyca/fides/pull/1859)
- Replace 'ingress' and 'egress' with 'sources' and 'destinations' across UI [#2044](https://github.com/ethyca/fides/pull/2044)
- Update the functionality of `fides pull -a <filename>` to include _all_ resource types. [#2083](https://github.com/ethyca/fides/pull/2083)

### Fixed

- Timing issues with bulk DSR reprocessing, specifically when analytics are enabled [#2015](https://github.com/ethyca/fides/pull/2015)
- Error caused by running erasure requests with disabled connectors [#2045](https://github.com/ethyca/fides/pull/2045)
- Changes the SlowAPI ratelimiter's backend to use memory instead of Redis [#2054](https://github.com/ethyca/fides/pull/2058)

## [2.2.2](https://github.com/ethyca/fides/compare/2.2.1...2.2.2)

### Docs

- Updated the readme to use new new [docs site](http://docs.ethyca.com) [#2020](https://github.com/ethyca/fides/pull/2020)

### Deprecated

- The documentation site hosted in the `/docs` directory has been deprecated. All documentation updates will be hosted at the new [docs site](http://docs.ethyca.com) [#2020](https://github.com/ethyca/fides/pull/2020)

### Fixed

- Fixed mypy and pylint errors [#2013](https://github.com/ethyca/fides/pull/2013)
- Update connection test endpoint to be effectively non-blocking [#2000](https://github.com/ethyca/fides/pull/2000)
- Update Fides connector to better handle children with no access results [#2012](https://github.com/ethyca/fides/pull/2012)

## [2.2.1](https://github.com/ethyca/fides/compare/2.2.0...2.2.1)

### Added

- Add health check indicator for data flow scanning option [#1973](https://github.com/ethyca/fides/pull/1973)

### Changed

- The `celery.toml` is no longer used, instead it is a subsection of the `fides.toml` file [#1990](https://github.com/ethyca/fides/pull/1990)
- Update sample project landing page copy to be version-agnostic [#1958](https://github.com/ethyca/fides/pull/1958)
- `get` and `ls` CLI commands now return valid `fides` object YAML [#1991](https://github.com/ethyca/fides/pull/1991)

### Developer Experience

- Remove duplicate fastapi-caching and pin version. [#1765](https://github.com/ethyca/fides/pull/1765)

## [2.2.0](https://github.com/ethyca/fides/compare/2.1.0...2.2.0)

### Added

- Send email alerts on privacy request failures once the specified threshold is reached. [#1793](https://github.com/ethyca/fides/pull/1793)
- Add authenticated privacy request route. [#1819](https://github.com/ethyca/fides/pull/1819)
- Enable the onboarding flow [#1836](https://github.com/ethyca/fides/pull/1836)
- Access and erasure support for Fullstory API [#1821](https://github.com/ethyca/fides/pull/1821)
- Add function to poll privacy request for completion [#1860](https://github.com/ethyca/fides/pull/1860)
- Added rescan flow for the data flow scanner [#1844](https://github.com/ethyca/fides/pull/1844)
- Add rescan flow for the data flow scanner [#1844](https://github.com/ethyca/fides/pull/1844)
- Add Fides connector to support parent-child Fides deployments [#1861](https://github.com/ethyca/fides/pull/1861)
- Classification UI now polls for updates to classifications [#1908](https://github.com/ethyca/fides/pull/1908)

### Changed

- The organization info form step is now skipped if the server already has organization info. [#1840](https://github.com/ethyca/fides/pull/1840)
- Removed the description column from the classify systems page. [#1867](https://github.com/ethyca/fides/pull/1867)
- Retrieve child results during fides connector execution [#1967](https://github.com/ethyca/fides/pull/1967)

### Fixed

- Fix error in parent user creation seeding. [#1832](https://github.com/ethyca/fides/issues/1832)
- Fix DSR error due to unfiltered empty identities [#1901](https://github.com/ethyca/fides/pull/1907)

### Docs

- Remove documentation about no-longer used connection string override [#1824](https://github.com/ethyca/fides/pull/1824)
- Fix typo in headings [#1824](https://github.com/ethyca/fides/pull/1824)
- Update documentation to reflect configs necessary for mailgun, twilio_sms and twilio_email service types [#1846](https://github.com/ethyca/fides/pull/1846)

...

## [2.1.0](https://github.com/ethyca/fides/compare/2.0.0...2.1.0)

### Added

- Classification flow for system data flows
- Classification is now triggered as part of data flow scanning
- Include `ingress` and `egress` fields on system export and `datamap/` endpoint [#1740](https://github.com/ethyca/fides/pull/1740)
- Repeatable unique identifier for dataset fides_keys and metadata [#1786](https://github.com/ethyca/fides/pull/1786)
- Adds SMS support for identity verification notifications [#1726](https://github.com/ethyca/fides/pull/1726)
- Added phone number validation in back-end and react phone number form in Privacy Center [#1745](https://github.com/ethyca/fides/pull/1745)
- Adds SMS message template for all subject notifications [#1743](https://github.com/ethyca/fides/pull/1743)
- Privacy-Center-Cypress workflow for CI checks of the Privacy Center. [#1722](https://github.com/ethyca/fides/pull/1722)
- Privacy Center `fides-consent.js` script for accessing consent on external pages. [Details](/clients/privacy-center/packages/fides-consent/README.md)
- Erasure support for Twilio Conversations API [#1673](https://github.com/ethyca/fides/pull/1673)
- Webserver port can now be configured via the CLI command [#1858](https://github.com/ethyca/fides/pull/1858)

### Changed

- Optional dependencies are no longer used for 3rd-party connectivity. Instead they are used to isolate dangerous dependencies. [#1679](https://github.com/ethyca/fides/pull/1679)
- All Next pages now automatically require login. [#1670](https://github.com/ethyca/fides/pull/1670)
- Running the `webserver` command no longer prompts the user to opt out/in to analytics[#1724](https://github.com/ethyca/fides/pull/1724)

### Developer Experience

- Admin-UI-Cypress tests that fail in CI will now upload screen recordings for debugging. [#1728](https://github.com/ethyca/fides/pull/1728/files/c23e62fea284f7910028c8483feff893903068b8#r1019491323)
- Enable remote debugging from VSCode of live dev app [#1780](https://github.com/ethyca/fides/pull/1780)

### Removed

- Removed the Privacy Center `cookieName` config introduced in 2.0.0. [#1756](https://github.com/ethyca/fides/pull/1756)

### Fixed

- Exceptions are no longer raised when sending analytics on Windows [#1666](https://github.com/ethyca/fides/pull/1666)
- Fixed wording on identity verification modal in the Privacy Center [#1674](https://github.com/ethyca/fides/pull/1674)
- Update system fides_key tooltip text [#1533](https://github.com/ethyca/fides/pull/1685)
- Removed local storage parsing that is redundant with redux-persist. [#1678](https://github.com/ethyca/fides/pull/1678)
- Show a helpful error message if Docker daemon is not running during "fides deploy" [#1694](https://github.com/ethyca/fides/pull/1694)
- Allow users to query their own permissions, including root user. [#1698](https://github.com/ethyca/fides/pull/1698)
- Single-select taxonomy fields legal basis and special category can be cleared. [#1712](https://github.com/ethyca/fides/pull/1712)
- Fixes the issue where the security config is not properly loading from environment variables. [#1718](https://github.com/ethyca/fides/pull/1718)
- Fixes the issue where the CLI can't run without the config values required by the webserver. [#1811](https://github.com/ethyca/fides/pull/1811)
- Correctly handle response from adobe jwt auth endpoint as milliseconds, rather than seconds. [#1754](https://github.com/ethyca/fides/pull/1754)
- Fixed styling issues with the `EditDrawer` component. [#1803](https://github.com/ethyca/fides/pull/1803)

### Security

- Bumped versions of packages that use OpenSSL [#1683](https://github.com/ethyca/fides/pull/1683)

## [2.0.0](https://github.com/ethyca/fides/compare/1.9.6...2.0.0)

### Added

- Allow delete-only SaaS connector endpoints [#1200](https://github.com/ethyca/fides/pull/1200)
- Privacy center consent choices store a browser cookie. [#1364](https://github.com/ethyca/fides/pull/1364)
  - The format is generic. A reasonable set of defaults will be added later: [#1444](https://github.com/ethyca/fides/issues/1444)
  - The cookie name defaults to `fides_consent` but can be configured under `config.json > consent > cookieName`.
  - Each consent option can provide an array of `cookieKeys`.
- Individually select and reprocess DSRs that have errored [#1203](https://github.com/ethyca/fides/pull/1489)
- Bulk select and reprocess DSRs that have errored [#1205](https://github.com/ethyca/fides/pull/1489)
- Config Wizard: AWS scan results populate in system review forms. [#1454](https://github.com/ethyca/fides/pull/1454)
- Integrate rate limiter with Saas Connectors. [#1433](https://github.com/ethyca/fides/pull/1433)
- Config Wizard: Added a column selector to the scan results page of the config wizard [#1590](https://github.com/ethyca/fides/pull/1590)
- Config Wizard: Flow for runtime scanner option [#1640](https://github.com/ethyca/fides/pull/1640)
- Access support for Twilio Conversations API [#1520](https://github.com/ethyca/fides/pull/1520)
- Message Config: Adds Twilio Email/SMS support [#1519](https://github.com/ethyca/fides/pull/1519)

### Changed

- Updated mypy to version 0.981 and Python to version 3.10.7 [#1448](https://github.com/ethyca/fides/pull/1448)

### Developer Experience

- Repository dispatch events are sent to fidesctl-plus and fidesops-plus [#1263](https://github.com/ethyca/fides/pull/1263)
- Only the `docs-authors` team members are specified as `CODEOWNERS` [#1446](https://github.com/ethyca/fides/pull/1446)
- Updates the default local configuration to not defer tasks to a worker node [#1552](https://github.com/ethyca/fides/pull/1552/)
- Updates the healthcheck to return health status of connected Celery workers [#1588](https://github.com/ethyca/fides/pull/1588)

### Docs

- Remove the tutorial to prepare for new update [#1543](https://github.com/ethyca/fides/pull/1543)
- Add system management via UI documentation [#1541](https://github.com/ethyca/fides/pull/1541)
- Added DSR quickstart docs, restructured docs navigation [#1651](https://github.com/ethyca/fides/pull/1651)
- Update privacy request execution overview docs [#1258](https://github.com/ethyca/fides/pull/1490)

### Fixed

- Fixed system dependencies appearing as "N/A" in the datamap endpoint when there are no privacy declarations [#1649](https://github.com/ethyca/fides/pull/1649)

## [1.9.6](https://github.com/ethyca/fides/compare/1.9.5...1.9.6)

### Fixed

- Include systems without a privacy declaration on data map [#1603](https://github.com/ethyca/fides/pull/1603)
- Handle malformed tokens [#1523](https://github.com/ethyca/fides/pull/1523)
- Remove thrown exception from getAllPrivacyRequests method [#1592](https://github.com/ethyca/fides/pull/1593)
- Include systems without a privacy declaration on data map [#1603](https://github.com/ethyca/fides/pull/1603)
- After editing a dataset, the table will stay on the previously selected collection instead of resetting to the first one. [#1511](https://github.com/ethyca/fides/pull/1511)
- Fix redis `db_index` config issue [#1647](https://github.com/ethyca/fides/pull/1647)

### Docs

- Add unlinked docs and fix any remaining broken links [#1266](https://github.com/ethyca/fides/pull/1266)
- Update privacy center docs to include consent information [#1537](https://github.com/ethyca/fides/pull/1537)
- Update UI docs to include DSR countdown information and additional descriptions/filtering [#1545](https://github.com/ethyca/fides/pull/1545)

### Changed

- Allow multiple masking strategies to be specified when using fides as a masking engine [#1647](https://github.com/ethyca/fides/pull/1647)

## [1.9.5](https://github.com/ethyca/fides/compare/1.9.4...1.9.5)

### Added

- The database includes a `plus_system_scans` relation, to track the status and results of System Scanner executions in fidesctl-plus [#1554](https://github.com/ethyca/fides/pull/1554)

## [1.9.4](https://github.com/ethyca/fides/compare/1.9.2...1.9.4)

### Fixed

- After editing a dataset, the table will stay on the previously selected collection instead of resetting to the first one. [#1511](https://github.com/ethyca/fides/pull/1511)

## [1.9.2](https://github.com/ethyca/fides/compare/1.9.1...1.9.2)

### Deprecated

- Added a deprecation warning for the entire package [#1244](https://github.com/ethyca/fides/pull/1244)

### Added

- Dataset generation enhancements using Fides Classify for Plus users:

  - Integrate Fides Plus API into placeholder features introduced in 1.9.0. [#1194](https://github.com/ethyca/fides/pull/1194)

- Fides Admin UI:

  - Configure Connector after creation [#1204](https://github.com/ethyca/fides/pull/1356)

### Fixed

- Privacy Center:
  - Handle error on startup if server isn't running [#1239](https://github.com/ethyca/fides/pull/1239)
  - Fix styling issue with cards [#1240](https://github.com/ethyca/fides/pull/1240)
  - Redirect to index on consent save [#1238](https://github.com/ethyca/fides/pull/1238)

## [1.9.1](https://github.com/ethyca/fides/compare/1.9.0...1.9.1)

### Changed

- Update fideslang to v1.3.1 [#1136](https://github.com/ethyca/fides/pull/1136)

### Changed

- Update fideslang to v1.3.1 [#1136](https://github.com/ethyca/fides/pull/1136)

## [1.9.0](https://github.com/ethyca/fides/compare/1.8.6...1.9.0) - 2022-09-29

### Added

- Dataset generation enhancements using Fides Classify for Plus users:
  - Added toggle for enabling classify during generation. [#1057](https://github.com/ethyca/fides/pull/1057)
  - Initial implementation of API request to kick off classify, with confirmation modal. [#1069](https://github.com/ethyca/fides/pull/1069)
  - Initial Classification & Review status for generated datasets. [#1074](https://github.com/ethyca/fides/pull/1074)
  - Component for choosing data categories based on classification results. [#1110](https://github.com/ethyca/fides/pull/1110)
  - The dataset fields table shows data categories from the classifier (if available). [#1088](https://github.com/ethyca/fides/pull/1088)
  - The "Approve" button can be used to update the dataset with the classifier's suggestions. [#1129](https://github.com/ethyca/fides/pull/1129)
- System management UI:
  - New page to add a system via yaml [#1062](https://github.com/ethyca/fides/pull/1062)
  - Skeleton of page to add a system manually [#1068](https://github.com/ethyca/fides/pull/1068)
  - Refactor config wizard system forms to be reused for system management [#1072](https://github.com/ethyca/fides/pull/1072)
  - Add additional optional fields to system management forms [#1082](https://github.com/ethyca/fides/pull/1082)
  - Delete a system through the UI [#1085](https://github.com/ethyca/fides/pull/1085)
  - Edit a system through the UI [#1096](https://github.com/ethyca/fides/pull/1096)
- Cypress component testing [#1106](https://github.com/ethyca/fides/pull/1106)

### Changed

- Changed behavior of `load_default_taxonomy` to append instead of upsert [#1040](https://github.com/ethyca/fides/pull/1040)
- Changed behavior of adding privacy declarations to decouple the actions of the "add" and "next" buttons [#1086](https://github.com/ethyca/fides/pull/1086)
- Moved system related UI components from the `config-wizard` directory to the `system` directory [#1097](https://github.com/ethyca/fides/pull/1097)
- Updated "type" on SaaS config to be a simple string type, not an enum [#1197](https://github.com/ethyca/fides/pull/1197)

### Developer Experience

- Optional dependencies may have their version defined only once, in `optional-requirements.txt` [#1171](https://github.com/ethyca/fides/pull/1171)

### Docs

- Updated the footer links [#1130](https://github.com/ethyca/fides/pull/1130)

### Fixed

- Fixed the "help" link in the UI header [#1078](https://github.com/ethyca/fides/pull/1078)
- Fixed a bug in Data Category Dropdowns where checking i.e. `user.biometric` would also check `user.biometric_health` [#1126](https://github.com/ethyca/fides/pull/1126)

### Security

- Upgraded pymysql to version `1.0.2` [#1094](https://github.com/ethyca/fides/pull/1094)

## [1.8.6](https://github.com/ethyca/fides/compare/1.8.5...1.8.6) - 2022-09-28

### Added

- Added classification tables for Plus users [#1060](https://github.com/ethyca/fides/pull/1060)

### Fixed

- Fixed a bug where rows were being excluded from a data map [#1124](https://github.com/ethyca/fides/pull/1124)

## [1.8.5](https://github.com/ethyca/fides/compare/1.8.4...1.8.5) - 2022-09-21

### Changed

- Update fideslang to v1.3.0 [#1103](https://github.com/ethyca/fides/pull/1103)

## [1.8.4](https://github.com/ethyca/fides/compare/1.8.3...1.8.4) - 2022-09-09

### Added

- Initial system management page [#1054](https://github.com/ethyca/fides/pull/1054)

### Changed

- Deleting a taxonomy field with children will now cascade delete all of its children as well. [#1042](https://github.com/ethyca/fides/pull/1042)

### Fixed

- Fixed navigating directly to frontend routes loading index page instead of the correct static page for the route.
- Fix truncated evaluation error messages [#1053](https://github.com/ethyca/fides/pull/1053)

## [1.8.3](https://github.com/ethyca/fides/compare/1.8.2...1.8.3) - 2022-09-06

### Added

- Added more taxonomy fields that can be edited via the UI [#1000](https://github.com/ethyca/fides/pull/1000) [#1028](https://github.com/ethyca/fides/pull/1028)
- Added the ability to add taxonomy fields via the UI [#1019](https://github.com/ethyca/fides/pull/1019)
- Added the ability to delete taxonomy fields via the UI [#1006](https://github.com/ethyca/fides/pull/1006)
  - Only non-default taxonomy entities can be deleted [#1023](https://github.com/ethyca/fides/pull/1023)
- Prevent deleting taxonomy `is_default` fields and from adding `is_default=True` fields via the API [#990](https://github.com/ethyca/fides/pull/990).
- Added a "Custom" tag to distinguish user defined taxonomy fields from default taxonomy fields in the UI [#1027](https://github.com/ethyca/fides/pull/1027)
- Added initial support for enabling Fides Plus [#1037](https://github.com/ethyca/fides/pull/1037)
  - The `useFeatures` hook can be used to check if `plus` is enabled.
  - Navigating to/from the Data Map page is gated behind this feature.
  - Plus endpoints are served from the private Plus image.

### Fixed

- Fixed failing mypy tests [#1030](https://github.com/ethyca/fides/pull/1030)
- Fixed an issue where `fides push --diff` would return a false positive diff [#1026](https://github.com/ethyca/fides/pull/1026)
- Pinned pydantic version to < 1.10.0 to fix an error in finding referenced fides keys [#1045](https://github.com/ethyca/fides/pull/1045)

### Fixed

- Fixed failing mypy tests [#1030](https://github.com/ethyca/fides/pull/1030)
- Fixed an issue where `fides push --diff` would return a false positive diff [#1026](https://github.com/ethyca/fides/pull/1026)

### Docs

- Minor formatting updates to [Policy Webhooks](https://ethyca.github.io/fidesops/guides/policy_webhooks/) documentation [#1114](https://github.com/ethyca/fidesops/pull/1114)

### Removed

- Removed create superuser [#1116](https://github.com/ethyca/fidesops/pull/1116)

## [1.8.2](https://github.com/ethyca/fides/compare/1.8.1...1.8.2) - 2022-08-18

### Added

- Added the ability to edit taxonomy fields via the UI [#977](https://github.com/ethyca/fides/pull/977) [#1028](https://github.com/ethyca/fides/pull/1028)
- New column `is_default` added to DataCategory, DataUse, DataSubject, and DataQualifier tables [#976](https://github.com/ethyca/fides/pull/976)
- Added the ability to add taxonomy fields via the UI [#1019](https://github.com/ethyca/fides/pull/1019)
- Added the ability to delete taxonomy fields via the UI [#1006](https://github.com/ethyca/fides/pull/1006)
  - Only non-default taxonomy entities can be deleted [#1023](https://github.com/ethyca/fides/pull/1023)
- Prevent deleting taxonomy `is_default` fields and from adding `is_default=True` fields via the API [#990](https://github.com/ethyca/fides/pull/990).
- Added a "Custom" tag to distinguish user defined taxonomy fields from default taxonomy fields in the UI [#1027](https://github.com/ethyca/fides/pull/1027)

### Changed

- Upgraded base Docker version to Python 3.9 and updated all other references from 3.8 -> 3.9 [#974](https://github.com/ethyca/fides/pull/974)
- Prepend all database tables with `ctl_` [#979](https://github.com/ethyca/fides/pull/979)
- Moved the `admin-ui` code down one level into a `ctl` subdir [#970](https://github.com/ethyca/fides/pull/970)
- Extended the `/datamap` endpoint to include extra metadata [#992](https://github.com/ethyca/fides/pull/992)

## [1.8.1](https://github.com/ethyca/fides/compare/1.8.0...1.8.1) - 2022-08-08

### Deprecated

- The following environment variables have been deprecated, and replaced with the new environment variable names indicated below. To avoid breaking existing workflows, the deprecated variables are still respected in v1.8.1. They will be removed in a future release.
  - `FIDESCTL__API__DATABASE_HOST` --> `FIDESCTL__DATABASE__SERVER`
  - `FIDESCTL__API__DATABASE_NAME` --> `FIDESCTL__DATABASE__DB`
  - `FIDESCTL__API__DATABASE_PASSWORD` --> `FIDESCTL__DATABASE__PASSWORD`
  - `FIDESCTL__API__DATABASE_PORT` --> `FIDESCTL__DATABASE__PORT`
  - `FIDESCTL__API__DATABASE_TEST_DATABASE_NAME` --> `FIDESCTL__DATABASE__TEST_DB`
  - `FIDESCTL__API__DATABASE_USER` --> `FIDESCTL__DATABASE__USER`

### Developer Experience

- The included `docker-compose.yml` no longer references outdated ENV variables [#964](https://github.com/ethyca/fides/pull/964)

### Docs

- Minor release documentation now reflects the desired patch release process [#955](https://github.com/ethyca/fides/pull/955)
- Updated references to ENV variables [#964](https://github.com/ethyca/fides/pull/964)

### Fixed

- Deprecated config options will continue to be respected when set via environment variables [#965](https://github.com/ethyca/fides/pull/965)
- The git cache is rebuilt within the Docker container [#962](https://github.com/ethyca/fides/pull/962)
- The `wheel` pypi build no longer has a dirty version tag [#962](https://github.com/ethyca/fides/pull/962)
- Add setuptools to dev-requirements to fix versioneer error [#983](https://github.com/ethyca/fides/pull/983)

## [1.8.0](https://github.com/ethyca/fides/compare/1.7.1...1.8.0) - 2022-08-04

### Added

- Initial configuration wizard UI view
  - System scanning step: AWS credentials form and initial `generate` API usage.
  - System scanning results: AWS systems are stored and can be selected for review
- CustomInput type "password" with show/hide icon.
- Pull CLI command now checks for untracked/unstaged files in the manifests dir [#869](https://github.com/ethyca/fides/pull/869)
- Pull CLI command has a flag to pull missing files from the server [#895](https://github.com/ethyca/fides/pull/895)
- Add BigQuery support for the `generate` command and `/generate` endpoint [#814](https://github.com/ethyca/fides/pull/814) & [#917](https://github.com/ethyca/fides/pull/917)
- Added user auth tables [915](https://github.com/ethyca/fides/pull/915)
- Standardized API error parsing under `~/types/errors`
- Added taxonomy page to UI [#902](https://github.com/ethyca/fides/pull/902)
  - Added a nested accordion component for displaying taxonomy data [#910](https://github.com/ethyca/fides/pull/910)
- Add lru cache to get_config [927](https://github.com/ethyca/fides/pull/927)
- Add support for deprecated API config values [#959](https://github.com/ethyca/fides/pull/959)
- `fides` is now an alias for `fidesctl` as a CLI entrypoint [#926](https://github.com/ethyca/fides/pull/926)
- Add user auth routes [929](https://github.com/ethyca/fides/pull/929)
- Bump fideslib to 3.0.1 and remove patch code[931](https://github.com/ethyca/fides/pull/931)
- Update the `fidesctl` python package to automatically serve the UI [#941](https://github.com/ethyca/fides/pull/941)
- Add `push` cli command alias for `apply` and deprecate `apply` [943](https://github.com/ethyca/fides/pull/943)
- Add resource groups tagging api as a source of system generation [939](https://github.com/ethyca/fides/pull/939)
- Add GitHub Action to publish the `fidesctl` package to testpypi on pushes to main [#951](https://github.com/ethyca/fides/pull/951)
- Added configWizardFlag to ui to hide the config wizard when false [[#1453](https://github.com/ethyca/fides/issues/1453)

### Changed

- Updated the `datamap` endpoint to return human-readable column names as the first response item [#779](https://github.com/ethyca/fides/pull/779)
- Remove the `obscure` requirement from the `generate` endpoint [#819](https://github.com/ethyca/fides/pull/819)
- Moved all files from `fidesapi` to `fidesctl/api` [#885](https://github.com/ethyca/fides/pull/885)
- Moved `scan` and `generate` to the list of commands that can be run in local mode [#841](https://github.com/ethyca/fides/pull/841)
- Upgraded the base docker images from Debian Buster to Bullseye [#958](https://github.com/ethyca/fides/pull/958)
- Removed `ipython` as a dev-requirement [#958](https://github.com/ethyca/fides/pull/958)
- Webserver dependencies now come as a standard part of the package [#881](https://github.com/ethyca/fides/pull/881)
- Initial configuration wizard UI view
  - Refactored step & form results management to use Redux Toolkit slice.
- Change `id` field in tables from an integer to a string [915](https://github.com/ethyca/fides/pull/915)
- Update `fideslang` to `1.1.0`, simplifying the default taxonomy and adding `tags` for resources [#865](https://github.com/ethyca/fides/pull/865)
- Merge existing configurations with `fideslib` library [#913](https://github.com/ethyca/fides/pull/913)
- Moved frontend static files to `src/fidesctl/ui-build/static` [#934](https://github.com/ethyca/fides/pull/934)
- Replicated the error response handling from the `/validate` endpoint to the `/generate` endpoint [#911](https://github.com/ethyca/fides/pull/911)

### Developer Experience

- Remove `API_PREFIX` from fidesctl/core/utils.py and change references to `API_PREFIX` in fidesctl/api/reoutes/util.py [922](https://github.com/ethyca/fides/pull/922)

### Fixed

- Dataset field columns show all columns by default in the UI [#898](https://github.com/ethyca/fides/pull/898)
- Fixed the missing `.fides./` directory when locating the default config [#933](https://github.com/ethyca/fides/pull/933)

## [1.7.1](https://github.com/ethyca/fides/compare/1.7.0...1.7.1) - 2022-07-28

### Added

- Add datasets via YAML in the UI [#813](https://github.com/ethyca/fides/pull/813)
- Add datasets via database connection [#834](https://github.com/ethyca/fides/pull/834) [#889](https://github.com/ethyca/fides/pull/889)
- Add delete confirmation when deleting a field or collection from a dataset [#809](https://github.com/ethyca/fides/pull/809)
- Add ability to delete datasets from the UI [#827](https://github.com/ethyca/fides/pull/827)
- Add Cypress for testing [713](https://github.com/ethyca/fides/pull/833)
- Add datasets via database connection (UI only) [#834](https://github.com/ethyca/fides/pull/834)
- Add Okta support to the `/generate` endpoint [#842](https://github.com/ethyca/fides/pull/842)
- Add db support to `/generate` endpoint [849](https://github.com/ethyca/fides/pull/849)
- Added OpenAPI TypeScript client generation for the UI app. See the [README](/clients/admin-ui/src/types/api/README.md) for more details.

### Changed

- Remove the `obscure` requirement from the `generate` endpoint [#819](https://github.com/ethyca/fides/pull/819)

### Developer Experience

- When releases are published, dispatch a repository webhook event to ethyca/fidesctl-plus [#938](https://github.com/ethyca/fides/pull/938)

### Docs

- recommend/replace pip installs with pipx [#874](https://github.com/ethyca/fides/pull/874)

### Fixed

- CustomSelect input tooltips appear next to selector instead of wrapping to a new row.
- Datasets without the `third_country_transfer` will not cause the editing dataset form to not render.
- Fixed a build issue causing an `unknown` version of `fidesctl` to be installed in published Docker images [#836](https://github.com/ethyca/fides/pull/836)
- Fixed an M1-related SQLAlchemy bug [#816](https://github.com/ethyca/fides/pull/891)
- Endpoints now work with or without a trailing slash. [#886](https://github.com/ethyca/fides/pull/886)
- Dataset field columns show all columns by default in the UI [#898](https://github.com/ethyca/fides/pull/898)
- Fixed the `tag` specific GitHub Action workflows for Docker and publishing docs. [#901](https://github.com/ethyca/fides/pull/901)

## [1.7.0](https://github.com/ethyca/fides/compare/1.6.1...1.7.0) - 2022-06-23

### Added

- Added dependabot to keep dependencies updated
- A warning now issues for any orphan datasets as part of the `apply` command [543](https://github.com/ethyca/fides/pull/543)
- Initial scaffolding of management UI [#561](https://github.com/ethyca/fides/pull/624)
- A new `audit` command for `system` and `organization` resources, checking data map attribute compliance [#548](https://github.com/ethyca/fides/pull/548)
- Static UI assets are now built with the docker container [#663](https://github.com/ethyca/fides/issues/663)
- Host static files via fidesapi [#621](https://github.com/ethyca/fides/pull/621)
- A new `generate` endpoint to enable capturing systems from infrastructure from the UI [#642](https://github.com/ethyca/fides/pull/642)
- A new `datamap` endpoint to enable visualizing a data map from the UI [#721](https://github.com/ethyca/fides/pull/721)
- Management UI navigation bar [#679](https://github.com/ethyca/fides/issues/679)
- Management UI integration [#736](https://github.com/ethyca/fides/pull/736)
  - Datasets
  - Systems
  - Taxonomy (data categories)
- Initial dataset UI view [#768](https://github.com/ethyca/fides/pull/768)
  - Add interaction for viewing a dataset collection
  - Add column picker
  - Add a data category checklist tree
  - Edit/delete dataset fields
  - Edit/delete dataset collections
  - Edit datasets
  - Add a component for Identifiability tags
  - Add tooltips for help on forms
  - Add geographic location (third_country_transfers) country selection. Supported by new dependency `i18n-iso-countries`.
- Okta, aws and database credentials can now come from `fidesctl.toml` config [#694](https://github.com/ethyca/fides/pull/694)
- New `validate` endpoint to test aws and okta credentials [#722](https://github.com/ethyca/fides/pull/722)
- Initial configuration wizard UI view
  - Manual entry steps added (name and describe organization, pick entry route, and describe system manually including privacy declarations)
- A new image tagged `ethyca/fidesctl:dev` is published on each push to `main` [781](https://github.com/ethyca/fides/pull/781)
- A new cli command (`fidesctl sync`) [#765](https://github.com/ethyca/fides/pull/765)

### Changed

- Comparing server and CLI versions ignores `.dirty` only differences, and is quiet on success when running general CLI commands [621](https://github.com/ethyca/fides/pull/621)
- All endpoints now prefixed by `/api/v1` [#623](https://github.com/ethyca/fides/issues/623)
- Allow AWS credentials to be passed to `generate system` via the API [#645](https://github.com/ethyca/fides/pull/645)
- Update the export of a datamap to load resources from the server instead of a manifest directory [#662](https://github.com/ethyca/fides/pull/662)
- Refactor `export` to remove CLI specific uses from the core modules and load resources[#725](https://github.com/ethyca/fides/pull/725)
- Bump version of FastAPI in `setup.py` to 0.77.1 to match `optional-requirements.txt` [#734](https://github.com/ethyca/fides/pull/734)
- Docker images are now only built and pushed on tags to match when released to pypi [#740](https://github.com/ethyca/fides/pull/740)
- Okta resource scanning and generation now works with systems instead of datasets [#751](https://github.com/ethyca/fides/pull/751)

### Developer Experience

- Replaced `make` with `nox` [#547](https://github.com/ethyca/fides/pull/547)
- Removed usage of `fideslang` module in favor of new [external package](https://github.com/ethyca/fideslang) shared across projects [#619](https://github.com/ethyca/fides/issues/619)
- Added a UI service to the docker-compose deployment [#757](https://github.com/ethyca/fides/pull/757)
- `TestClient` defined in and shared across test modules via `conftest.py` [#759](https://github.com/ethyca/fides/pull/759)

### Docs

- Replaced all references to `make` with `nox` [#547](https://github.com/ethyca/fides/pull/547)
- Removed config/schemas page [#613](https://github.com/ethyca/fides/issues/613)
- Dataset UI and config wizard docs added ([https://github.com/ethyca/fides/pull/697](https://github.com/ethyca/fides/pull/697))
- The fides README now walks through generating a datamap [#746](https://github.com/ethyca/fides/pull/746)

### Fixed

- Updated `fideslog` to v1.1.5, resolving an issue where some exceptions thrown by the SDK were not handled as expected [#609](https://github.com/ethyca/fides/issues/609)
- Updated the webserver so that it won't fail if the database is inaccessible [#649](https://github.com/ethyca/fides/pull/649)
- Updated external tests to handle complex characters [#661](https://github.com/ethyca/fides/pull/661)
- Evaluations now properly merge the default taxonomy into the user-defined taxonomy [#684](https://github.com/ethyca/fides/pull/684)
- The CLI can now be run without installing the webserver components [#715](https://github.com/ethyca/fides/pull/715)

## [1.6.1](https://github.com/ethyca/fides/compare/1.6.0...1.6.1) - 2022-06-15

### Docs

- Updated `Release Steps`

### Fixed

- Resolved a failure with populating applicable data subject rights to a data map
- Handle invalid characters when generating a `fides_key` [#761](https://github.com/ethyca/fides/pull/761)

## [1.6.0](https://github.com/ethyca/fides/compare/1.5.3...1.6.0) - 2022-05-02

### Added

- ESLint configuration changes [#514](https://github.com/ethyca/fidesops/pull/514)
- User creation, update and permissions in the Admin UI [#511](https://github.com/ethyca/fidesops/pull/511)
- Yaml support for dataset upload [#284](https://github.com/ethyca/fidesops/pull/284)

### Breaking Changes

- Update masking API to take multiple input values [#443](https://github.com/ethyca/fidesops/pull/443)

### Docs

- DRP feature documentation [#520](https://github.com/ethyca/fidesops/pull/520)

## [1.4.2](https://github.com/ethyca/fidesops/compare/1.4.1...1.4.2) - 2022-05-12

### Added

- GET routes for users [#405](https://github.com/ethyca/fidesops/pull/405)
- Username based search on GET route [#444](https://github.com/ethyca/fidesops/pull/444)
- FIDESOPS\_\_DEV_MODE for Easier SaaS Request Debugging [#363](https://github.com/ethyca/fidesops/pull/363)
- Track user privileges across sessions [#425](https://github.com/ethyca/fidesops/pull/425)
- Add first_name and last_name fields. Also add them along with created_at to FidesUser response [#465](https://github.com/ethyca/fidesops/pull/465)
- Denial reasons for DSR and user `AuditLog` [#463](https://github.com/ethyca/fidesops/pull/463)
- DRP action to Policy [#453](https://github.com/ethyca/fidesops/pull/453)
- `CHANGELOG.md` file[#484](https://github.com/ethyca/fidesops/pull/484)
- DRP status endpoint [#485](https://github.com/ethyca/fidesops/pull/485)
- DRP exerise endpoint [#496](https://github.com/ethyca/fidesops/pull/496)
- Frontend for privacy request denial reaons [#480](https://github.com/ethyca/fidesops/pull/480)
- Publish Fidesops to Pypi [#491](https://github.com/ethyca/fidesops/pull/491)
- DRP data rights endpoint [#526](https://github.com/ethyca/fidesops/pull/526)

### Changed

- Converted HTTP Status Codes to Starlette constant values [#438](https://github.com/ethyca/fidesops/pull/438)
- SaasConnector.send behavior on ignore_errors now returns raw response [#462](https://github.com/ethyca/fidesops/pull/462)
- Seed user permissions in `create_superuser.py` script [#468](https://github.com/ethyca/fidesops/pull/468)
- User API Endpoints (update fields and reset user passwords) [#471](https://github.com/ethyca/fidesops/pull/471)
- Format tests with `black` [#466](https://github.com/ethyca/fidesops/pull/466)
- Extract privacy request endpoint logic into separate service for DRP [#470](https://github.com/ethyca/fidesops/pull/470)
- Fixing inconsistent SaaS connector integration tests [#473](https://github.com/ethyca/fidesops/pull/473)
- Add user data to login response [#501](https://github.com/ethyca/fidesops/pull/501)

### Breaking Changes

- Update masking API to take multiple input values [#443](https://github.com/ethyca/fidesops/pull/443)

### Docs

- Added issue template for documentation updates [#442](https://github.com/ethyca/fidesops/pull/442)
- Clarify masking updates [#464](https://github.com/ethyca/fidesops/pull/464)
- Added dark mode [#476](https://github.com/ethyca/fidesops/pull/476)

### Fixed

- Removed miradb test warning [#436](https://github.com/ethyca/fidesops/pull/436)
- Added missing import [#448](https://github.com/ethyca/fidesops/pull/448)
- Removed pypi badge pointing to wrong package [#452](https://github.com/ethyca/fidesops/pull/452)
- Audit imports and references [#479](https://github.com/ethyca/fidesops/pull/479)
- Switch to using update method on PUT permission endpoint [#500](https://github.com/ethyca/fidesops/pull/500)

### Developer Experience

- added isort as a CI check
- Include `tests/` in all static code checks (e.g. `mypy`, `pylint`)

### Changed

- Published Docker image does a clean install of Fidesctl
- `with_analytics` is now a decorator

### Fixed

- Third-Country formatting on Data Map
- Potential Duplication on Data Map
- Exceptions are no longer raised when sending `AnalyticsEvent`s on Windows
- Running `fidesctl init` now generates a `server_host` and `server_protocol`
  rather than `server_url`<|MERGE_RESOLUTION|>--- conflicted
+++ resolved
@@ -22,13 +22,9 @@
 ## [Unreleased](https://github.com/ethyca/fides/compare/2.69.1...main)
 
 ### Fixed
-<<<<<<< HEAD
-- Enables the exclude domains field in the website monitor config. [#6545](https://github.com/ethyca/fides/pull/6545)
-- Adds safeguards when encountering rate limit errors upon instantiation [#6546](https://github.com/ethyca/fides/pull/6546)
-=======
 - Enables the exclude domains field in the website monitor config. [#6544](https://github.com/ethyca/fides/pull/6544)
 - Region table value displayed correctly and Location select only allowing valid values [#6545](https://github.com/ethyca/fides/pull/6545)
->>>>>>> 241bae8a
+- Adds safeguards when encountering rate limit errors upon instantiation [#6546](https://github.com/ethyca/fides/pull/6546)
 
 ### Deprecated
 - DSR 2.0 is deprecated. New requests will be created using DSR 3.0 only. Existing DSR 2.0 requests will continue to process until completion. [#6458](https://github.com/ethyca/fides/pull/6458)
