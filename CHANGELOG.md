# Changelog

All notable changes to this project will be documented in this file.

The format is based on [Keep a Changelog](https://keepachangelog.com/en/)

The types of changes are:

- `Added` for new features.
- `Changed` for changes in existing functionality.
- `Developer Experience` for changes in developer workflow or tooling.
- `Deprecated` for soon-to-be removed features.
- `Docs` for documentation only changes.
- `Removed` for now removed features.
- `Fixed` for any bug fixes.
- `Security` in case of vulnerabilities.

## [Unreleased](https://github.com/ethyca/fides/compare/2.15.0...main)

<<<<<<< HEAD
### Changed
- Update EU PrivacyNoticeRegion codes and allow experience filtering to drop back to country filtering if region not found [#3630](https://github.com/ethyca/fides/pull/3630)
=======
### Added
- Empty state for when there are no relevant privacy notices in the privacy center [#3640](https://github.com/ethyca/fides/pull/3640)
- Set `sslmode` to `prefer` if connecting to Redshift via ssh [#3685](https://github.com/ethyca/fides/pull/3685)

### Fixed
- Render linebreaks in the Fides.js overlay descriptions, etc. [#3665](https://github.com/ethyca/fides/pull/3665)
- Broken link to Fides docs site on the About Fides page in Admin UI [#3643](https://github.com/ethyca/fides/pull/3643)

### Developer Experience

### Changed
- Moved GPC preferences slightly earlier in Fides.js lifecycle [#3561](https://github.com/ethyca/fides/pull/3561)

>>>>>>> 0337c662

## [2.15.0](https://github.com/ethyca/fides/compare/2.14.1...2.15.0)

### Added
- Privacy center can now render its consent values based on Privacy Notices and Privacy Experiences [#3411](https://github.com/ethyca/fides/pull/3411)
- Add Google Tag Manager and Privacy Center ENV vars to sample app [#2949](https://github.com/ethyca/fides/pull/2949)
- Add `notice_key` field to Privacy Notice UI form [#3403](https://github.com/ethyca/fides/pull/3403)
- Add `identity` query param to the consent reporting API view [#3418](https://github.com/ethyca/fides/pull/3418)
- Use `rollup-plugin-postcss` to bundle and optimize the `fides.js` components CSS [#3411](https://github.com/ethyca/fides/pull/3411)
- Dispatch Fides.js lifecycle events on window (FidesInitialized, FidesUpdated) and cross-publish to Fides.gtm() integration [#3411](https://github.com/ethyca/fides/pull/3411)
- Added the ability to use custom CAs with Redis via TLS [#3451](https://github.com/ethyca/fides/pull/3451)
- Add default experience configs on startup [#3449](https://github.com/ethyca/fides/pull/3449)
- Load default privacy notices on startup [#3401](https://github.com/ethyca/fides/pull/3401)
- Add ability for users to pass in additional parameters for application database connection [#3450](https://github.com/ethyca/fides/pull/3450)
- Load default privacy notices on startup [#3401](https://github.com/ethyca/fides/pull/3401/files)
- Add ability for `fides-js` to make API calls to Fides [#3411](https://github.com/ethyca/fides/pull/3411)
- `fides-js` banner is now responsive across different viewport widths [#3411](https://github.com/ethyca/fides/pull/3411)
- Add ability to close `fides-js` banner and modal via a button or ESC [#3411](https://github.com/ethyca/fides/pull/3411)
- Add ability to open the `fides-js` modal from a link on the host site [#3411](https://github.com/ethyca/fides/pull/3411)
- GPC preferences are automatically applied via `fides-js` [#3411](https://github.com/ethyca/fides/pull/3411)
- Add new dataset route that has additional filters [#3558](https://github.com/ethyca/fides/pull/3558)
- Update dataset dropdown to use new api filter [#3565](https://github.com/ethyca/fides/pull/3565)
- Filter out saas datasets from the rest of the UI [#3568](https://github.com/ethyca/fides/pull/3568)
- Included optional env vars to have postgres or Redshift connected via bastion host [#3374](https://github.com/ethyca/fides/pull/3374/)
- Support for acknowledge button for notice-only Privacy Notices and to disable toggling them off [#3546](https://github.com/ethyca/fides/pull/3546)
- HTML format for privacy request storage destinations [#3427](https://github.com/ethyca/fides/pull/3427)
- Persistent message showing result and timestamp of last integration test to "Integrations" tab in system view [#3628](https://github.com/ethyca/fides/pull/3628)
- Access and erasure support for SurveyMonkey [#3590](https://github.com/ethyca/fides/pull/3590)
- New Cookies Table for storing cookies associated with systems and privacy declarations [#3572](https://github.com/ethyca/fides/pull/3572)
- `fides-js` and privacy center now delete cookies associated with notices that were opted out of [#3569](https://github.com/ethyca/fides/pull/3569)
- Cookie input field on system data use tab [#3571](https://github.com/ethyca/fides/pull/3571)

### Fixed

- Fix sample app `DATABASE_*` ENV vars for backwards compatibility [#3406](https://github.com/ethyca/fides/pull/3406)
- Fix overlay rendering issue by finding/creating a dedicated parent element for Preact [#3397](https://github.com/ethyca/fides/pull/3397)
- Fix the sample app privacy center link to be configurable [#3409](https://github.com/ethyca/fides/pull/3409)
- Fix CLI output showing a version warning for Snowflake [#3434](https://github.com/ethyca/fides/pull/3434)
- Flaky custom field Cypress test on systems page [#3408](https://github.com/ethyca/fides/pull/3408)
- Fix NextJS errors & warnings for Cookie House sample app [#3411](https://github.com/ethyca/fides/pull/3411)
- Fix bug where `fides-js` toggles were not reflecting changes from rejecting or accepting all notices [#3522](https://github.com/ethyca/fides/pull/3522)
- Remove the `fides-js` banner from tab order when it is hidden and move the overlay components to the top of the tab order. [#3510](https://github.com/ethyca/fides/pull/3510)
- Fix bug where `fides-js` toggle states did not always initialize properly [#3597](https://github.com/ethyca/fides/pull/3597)
- Fix race condition with consent modal link rendering [#3521](https://github.com/ethyca/fides/pull/3521)
- Hide custom fields section when there are no custom fields created [#3554](https://github.com/ethyca/fides/pull/3554)
- Disable connector dropdown in integration tab on save [#3552](https://github.com/ethyca/fides/pull/3552)
- Handles an edge case for non-existent identities with the Kustomer API [#3513](https://github.com/ethyca/fides/pull/3513)
- remove the configure privacy request tile from the home screen [#3555](https://github.com/ethyca/fides/pull/3555)
- Updated Privacy Experience Safe Strings Serialization [#3600](https://github.com/ethyca/fides/pull/3600/)
- Only create default experience configs on startup, not update [#3605](https://github.com/ethyca/fides/pull/3605)
- Update to latest asyncpg dependency to avoid build error [#3614](https://github.com/ethyca/fides/pull/3614)
- Fix bug where editing a data use on a system could delete existing data uses [#3627](https://github.com/ethyca/fides/pull/3627)
- Restrict Privacy Center debug logging to development-only [#3638](https://github.com/ethyca/fides/pull/3638)
- Fix bug where linking an integration would not update the tab when creating a new system [#3662](https://github.com/ethyca/fides/pull/3662)
- Fix dataset yaml not properly reflecting the dataset in the dropdown of system integrations tab [#3666](https://github.com/ethyca/fides/pull/3666)
- Fix privacy notices not being able to be edited via the UI after the addition of the `cookies` field [#3670](https://github.com/ethyca/fides/pull/3670)
- Add a transform in the case of `null` name fields in privacy declarations for the data use forms [#3683](https://github.com/ethyca/fides/pull/3683)

### Changed

- Enabled Privacy Experience beta flag [#3364](https://github.com/ethyca/fides/pull/3364)
- Reorganize CLI Command Source Files [#3491](https://github.com/ethyca/fides/pull/3491)
- Removed ExperienceConfig.delivery_mechanism constraint [#3387](https://github.com/ethyca/fides/pull/3387)
- Updated privacy experience UI forms to reflect updated experience config fields [#3402](https://github.com/ethyca/fides/pull/3402)
- Use a venv in the Dockerfile for installing Python deps [#3452](https://github.com/ethyca/fides/pull/3452)
- Bump SlowAPI Version [#3456](https://github.com/ethyca/fides/pull/3456)
- Bump Psycopg2-binary Version [#3473](https://github.com/ethyca/fides/pull/3473)
- Reduced duplication between PrivacyExperience and PrivacyExperienceConfig [#3470](https://github.com/ethyca/fides/pull/3470)
- Update privacy centre email and phone validation to allow for both to be blank [#3432](https://github.com/ethyca/fides/pull/3432)
- Moved connection configuration into the system portal [#3407](https://github.com/ethyca/fides/pull/3407)
- Update `fideslang` to `1.4.1` to allow arbitrary nested metadata on `System`s and `Dataset`s `meta` property [#3463](https://github.com/ethyca/fides/pull/3463)
- Remove form validation to allow both email & phone inputs for consent requests [#3529](https://github.com/ethyca/fides/pull/3529)
- Removed dataset dropdown from saas connector configuration [#3563](https://github.com/ethyca/fides/pull/3563)
- Removed `pyodbc` in favor of `pymssql` for handling SQL Server connections [#3435](https://github.com/ethyca/fides/pull/3435)
- Only create a PrivacyRequest when saving consent if at least one notice has system-wide enforcement [#3626](https://github.com/ethyca/fides/pull/3626)
- Increased the character limit for the `SafeStr` type from 500 to 32000 [#3647](https://github.com/ethyca/fides/pull/3647)
- Changed "connection" to "integration" on system view and edit pages [#3659](https://github.com/ethyca/fides/pull/3659)

### Developer Experience

- Add ability to pass ENV vars to both privacy center and sample app during `fides deploy` via `.env` [#2949](https://github.com/ethyca/fides/pull/2949)
- Handle an edge case when generating tags that finds them out of sequence [#3405](https://github.com/ethyca/fides/pull/3405)
- Add support for pushing `prerelease` and `rc` tagged images to Dockerhub [#3474](https://github.com/ethyca/fides/pull/3474)
- Optimize GitHub workflows used for docker image publishing [#3526](https://github.com/ethyca/fides/pull/3526)

### Removed

- Removed the deprecated `system_dependencies` from `System` resources, migrating to `egress` [#3285](https://github.com/ethyca/fides/pull/3285)

### Docs

- Updated developer docs for ARM platform users related to `pymssql` [#3615](https://github.com/ethyca/fides/pull/3615)

## [2.14.1](https://github.com/ethyca/fides/compare/2.14.0...2.14.1)

### Added

- Add `identity` query param to the consent reporting API view [#3418](https://github.com/ethyca/fides/pull/3418)
- Add privacy centre button text customisations [#3432](https://github.com/ethyca/fides/pull/3432)
- Add privacy centre favicon customisation [#3432](https://github.com/ethyca/fides/pull/3432)

### Changed

- Update privacy centre email and phone validation to allow for both to be blank [#3432](https://github.com/ethyca/fides/pull/3432)


## [2.14.0](https://github.com/ethyca/fides/compare/2.13.0...2.14.0)

### Added

- Add an automated test to check for `/fides-consent.js` backwards compatibility [#3289](https://github.com/ethyca/fides/pull/3289)
- Add infrastructure for "overlay" consent components (Preact, CSS bundling, etc.) and initial version of consent banner [#3191](https://github.com/ethyca/fides/pull/3191)
- Add the modal component of the "overlay" consent components [#3291](https://github.com/ethyca/fides/pull/3291)
- Added an `automigrate` database setting [#3220](https://github.com/ethyca/fides/pull/3220)
- Track Privacy Experience with Privacy Preferences [#3311](https://github.com/ethyca/fides/pull/3311)
- Add ability for `fides-js` to fetch its own geolocation [#3356](https://github.com/ethyca/fides/pull/3356)
- Add ability to select different locations in the "Cookie House" sample app [#3362](https://github.com/ethyca/fides/pull/3362)
- Added optional logging of resource changes on the server [#3331](https://github.com/ethyca/fides/pull/3331)

### Fixed

- Maintain casing differences within Snowflake datasets for proper DSR execution [#3245](https://github.com/ethyca/fides/pull/3245)
- Handle DynamoDB edge case where no attributes are defined [#3299](https://github.com/ethyca/fides/pull/3299)
- Support pseudonymous consent requests with `fides_user_device_id` for the new consent workflow [#3203](https://github.com/ethyca/fides/pull/3203)
- Fides user device id filter to GET Privacy Experience List endpoint to stash user preferences on embedded notices [#3302](https://github.com/ethyca/fides/pull/3302)
- Support for data categories on manual webhook fields [#3330](https://github.com/ethyca/fides/pull/3330)
- Added config-driven rendering to consent components [#3316](https://github.com/ethyca/fides/pull/3316)
- Pin `typing_extensions` dependency to `4.5.0` to work around a pydantic bug [#3357](https://github.com/ethyca/fides/pull/3357)

### Changed

- Explicitly escape/unescape certain fields instead of using SafeStr [#3144](https://github.com/ethyca/fides/pull/3144)
- Updated DynamoDB icon [#3296](https://github.com/ethyca/fides/pull/3296)
- Increased default page size for the connection type endpoint to 100 [#3298](https://github.com/ethyca/fides/pull/3298)
- Data model around PrivacyExperiences to better keep Privacy Notices and Experiences in sync [#3292](https://github.com/ethyca/fides/pull/3292)
- UI calls to support new PrivacyExperiences data model [#3313](https://github.com/ethyca/fides/pull/3313)
- Ensure email connectors respect the `notifications.notification_service_type` app config property if set [#3355](https://github.com/ethyca/fides/pull/3355)
- Rework Delighted connector so the `survey_response` endpoint depends on the `person` endpoint [3385](https://github.com/ethyca/fides/pull/3385)
- Remove logging within the Celery creation function [#3303](https://github.com/ethyca/fides/pull/3303)
- Update how generic endpoint generation works [#3304](https://github.com/ethyca/fides/pull/3304)
- Restrict strack-trace logging when not in Dev mode [#3081](https://github.com/ethyca/fides/pull/3081)
- Refactor CSS variables for `fides-js` to match brandable color palette [#3321](https://github.com/ethyca/fides/pull/3321)
- Moved all of the dirs from `fides.api.ops` into `fides.api` [#3318](https://github.com/ethyca/fides/pull/3318)
- Put global settings for fides.js on privacy center settings [#3333](https://github.com/ethyca/fides/pull/3333)
- Changed `fides db migrate` to `fides db upgrade` [#3342](https://github.com/ethyca/fides/pull/3342)
- Add required notice key to privacy notices [#3337](https://github.com/ethyca/fides/pull/3337)
- Make Privacy Experience List public, and separate public endpoint rate limiting [#3339](https://github.com/ethyca/fides/pull/3339)

### Developer Experience

- Add dispatch event when publishing a non-prod tag [#3317](https://github.com/ethyca/fides/pull/3317)
- Add OpenAPI (Swagger) documentation for Fides Privacy Center API endpoints (/fides.js) [#3341](https://github.com/ethyca/fides/pull/3341)

### Removed

- Remove `fides export` command and backing code [#3256](https://github.com/ethyca/fides/pull/3256)


## [2.13.0](https://github.com/ethyca/fides/compare/2.12.1...2.13.0)

### Added

- Connector for DynamoDB [#2998](https://github.com/ethyca/fides/pull/2998)
- Access and erasure support for Amplitude [#2569](https://github.com/ethyca/fides/pull/2569)
- Access and erasure support for Gorgias [#2444](https://github.com/ethyca/fides/pull/2444)
- Privacy Experience Bulk Create, Bulk Update, and Detail Endpoints [#3185](https://github.com/ethyca/fides/pull/3185)
- Initial privacy experience UI [#3186](https://github.com/ethyca/fides/pull/3186)
- A JavaScript modal to copy a script tag for `fides.js` [#3238](https://github.com/ethyca/fides/pull/3238)
- Access and erasure support for OneSignal [#3199](https://github.com/ethyca/fides/pull/3199)
- Add the ability to "inject" location into `/fides.js` bundles and cache responses for one hour [#3272](https://github.com/ethyca/fides/pull/3272)

### Changed

- Merge instances of RTK `createApi` into one instance for better cache invalidation [#3059](https://github.com/ethyca/fides/pull/3059)
- Update custom field definition uniqueness to be case insensitive name per resource type [#3215](https://github.com/ethyca/fides/pull/3215)
- Restrict where privacy notices of certain consent mechanisms must be displayed [#3195](https://github.com/ethyca/fides/pull/3195)
- Merged the `lib` submodule into the `api.ops` submodule [#3134](https://github.com/ethyca/fides/pull/3134)
- Merged duplicate privacy declaration components [#3254](https://github.com/ethyca/fides/pull/3254)
- Refactor client applications into a monorepo with turborepo, extract fides-js into a standalone package, and improve privacy-center to load configuration at runtime [#3105](https://github.com/ethyca/fides/pull/3105)

### Fixed

- Prevent ability to unintentionally show "default" Privacy Center configuration, styles, etc. [#3242](https://github.com/ethyca/fides/pull/3242)
- Fix broken links to docs site pages in Admin UI [#3232](https://github.com/ethyca/fides/pull/3232)
- Repoint legacy docs site links to the new and improved docs site [#3167](https://github.com/ethyca/fides/pull/3167)
- Fix Cookie House Privacy Center styles for fides deploy [#3283](https://github.com/ethyca/fides/pull/3283)
- Maintain casing differences within Snowflake datasets for proper DSR execution [#3245](https://github.com/ethyca/fides/pull/3245)

### Developer Experience

- Use prettier to format _all_ source files in client packages [#3240](https://github.com/ethyca/fides/pull/3240)

### Deprecated

- Deprecate `fides export` CLI command as it is moving to `fidesplus` [#3264](https://github.com/ethyca/fides/pull/3264)

## [2.12.1](https://github.com/ethyca/fides/compare/2.12.0...2.12.1)

### Changed

- Updated how Docker version checks are handled and added an escape-hatch [#3218](https://github.com/ethyca/fides/pull/3218)

### Fixed

- Datamap export mitigation for deleted taxonomy elements referenced by declarations [#3214](https://github.com/ethyca/fides/pull/3214)
- Update datamap columns each time the page is visited [#3211](https://github.com/ethyca/fides/pull/3211)
- Ensure inactive custom fields are not returned for datamap response [#3223](https://github.com/ethyca/fides/pull/3223)

## [2.12.0](https://github.com/ethyca/fides/compare/2.11.0...2.12.0)

### Added

- Access and erasure support for Aircall [#2589](https://github.com/ethyca/fides/pull/2589)
- Access and erasure support for Klaviyo [#2501](https://github.com/ethyca/fides/pull/2501)
- Page to edit or add privacy notices [#3058](https://github.com/ethyca/fides/pull/3058)
- Side navigation bar can now also have children navigation links [#3099](https://github.com/ethyca/fides/pull/3099)
- Endpoints for consent reporting [#3095](https://github.com/ethyca/fides/pull/3095)
- Added manage custom fields page behind feature flag [#3089](https://github.com/ethyca/fides/pull/3089)
- Custom fields table [#3097](https://github.com/ethyca/fides/pull/3097)
- Custom fields form modal [#3165](https://github.com/ethyca/fides/pull/3165)
- Endpoints to save the new-style Privacy Preferences with respect to a fides user device id [#3132](https://github.com/ethyca/fides/pull/3132)
- Support `privacy_declaration` as a resource type for custom fields [#3149](https://github.com/ethyca/fides/pull/3149)
- Expose `id` field of embedded `privacy_declarations` on `system` API responses [#3157](https://github.com/ethyca/fides/pull/3157)
- Access and erasure support for Unbounce [#2697](https://github.com/ethyca/fides/pull/2697)
- Support pseudonymous consent requests with `fides_user_device_id` [#3158](https://github.com/ethyca/fides/pull/3158)
- Update `fides_consent` cookie format [#3158](https://github.com/ethyca/fides/pull/3158)
- Add custom fields to the data use declaration form [#3197](https://github.com/ethyca/fides/pull/3197)
- Added fides user device id as a ProvidedIdentityType [#3131](https://github.com/ethyca/fides/pull/3131)

### Changed

- The `cursor` pagination strategy now also searches for data outside of the `data_path` when determining the cursor value [#3068](https://github.com/ethyca/fides/pull/3068)
- Moved Privacy Declarations associated with Systems to their own DB table [#3098](https://github.com/ethyca/fides/pull/3098)
- More tests on data use validation for privacy notices within the same region [#3156](https://github.com/ethyca/fides/pull/3156)
- Improvements to export code for bugfixes and privacy declaration custom field support [#3184](https://github.com/ethyca/fides/pull/3184)
- Enabled privacy notice feature flag [#3192](https://github.com/ethyca/fides/pull/3192)
- Updated TS types - particularly with new privacy notices [#3054](https://github.com/ethyca/fides/pull/3054)
- Make name not required on privacy declaration [#3150](https://github.com/ethyca/fides/pull/3150)
- Let Rule Targets allow for custom data categories [#3147](https://github.com/ethyca/fides/pull/3147)

### Removed

- Removed the warning about access control migration [#3055](https://github.com/ethyca/fides/pull/3055)
- Remove `customFields` feature flag [#3080](https://github.com/ethyca/fides/pull/3080)
- Remove notification banner from the home page [#3088](https://github.com/ethyca/fides/pull/3088)

### Fixed

- Fix a typo in the Admin UI [#3166](https://github.com/ethyca/fides/pull/3166)
- The `--local` flag is now respected for the `scan dataset db` command [#3096](https://github.com/ethyca/fides/pull/3096)
- Fixing issue where connectors with external dataset references would fail to save [#3142](https://github.com/ethyca/fides/pull/3142)
- Ensure privacy declaration IDs are stable across updates through system API [#3188](https://github.com/ethyca/fides/pull/3188)
- Fixed unit tests for saas connector type endpoints now that we have >50 [#3101](https://github.com/ethyca/fides/pull/3101)
- Fixed nox docs link [#3121](https://github.com/ethyca/fides/pull/3121/files)


### Developer Experience

- Update fides deploy to use a new database.load_samples setting to initialize sample Systems, Datasets, and Connections for testing [#3102](https://github.com/ethyca/fides/pull/3102)
- Remove support for automatically configuring messaging (Mailgun) & storage (S3) using `.env` with `nox -s "fides_env(test)"` [#3102](https://github.com/ethyca/fides/pull/3102)
- Add smoke tests for consent management [#3158](https://github.com/ethyca/fides/pull/3158)
- Added nox command that opens dev docs [#3082](https://github.com/ethyca/fides/pull/3082)


## [2.11.0](https://github.com/ethyca/fides/compare/2.10.0...2.11.0)

### Added

- Access support for Shippo [#2484](https://github.com/ethyca/fides/pull/2484)
- Feature flags can be set such that they cannot be modified by the user [#2966](https://github.com/ethyca/fides/pull/2966)
- Added the datamap UI to make it open source [#2988](https://github.com/ethyca/fides/pull/2988)
- Introduced a `FixedLayout` component (from the datamap UI) for pages that need to be a fixed height and scroll within [#2992](https://github.com/ethyca/fides/pull/2992)
- Added preliminary privacy notice page [#2995](https://github.com/ethyca/fides/pull/2995)
- Table for privacy notices [#3001](https://github.com/ethyca/fides/pull/3001)
- Added connector template endpoint [#2946](https://github.com/ethyca/fides/pull/2946)
- Query params on connection type endpoint to filter by supported action type [#2996](https://github.com/ethyca/fides/pull/2996)
- Scope restrictions for privacy notice table in the UI [#3007](https://github.com/ethyca/fides/pull/3007)
- Toggle for enabling/disabling privacy notices in the UI [#3010](https://github.com/ethyca/fides/pull/3010)
- Add endpoint to retrieve privacy notices grouped by their associated data uses [#2956](https://github.com/ethyca/fides/pull/2956)
- Support for uploading custom connector templates via the UI [#2997](https://github.com/ethyca/fides/pull/2997)
- Add a backwards-compatible workflow for saving and propagating consent preferences with respect to Privacy Notices [#3016](https://github.com/ethyca/fides/pull/3016)
- Empty state for privacy notices [#3027](https://github.com/ethyca/fides/pull/3027)
- Added Data flow modal [#3008](https://github.com/ethyca/fides/pull/3008)
- Update datamap table export [#3038](https://github.com/ethyca/fides/pull/3038)
- Added more advanced privacy center styling [#2943](https://github.com/ethyca/fides/pull/2943)
- Backend privacy experiences foundation [#3146](https://github.com/ethyca/fides/pull/3146)

### Changed

- Set `privacyDeclarationDeprecatedFields` flags to false and set `userCannotModify` to true [2987](https://github.com/ethyca/fides/pull/2987)
- Restored `nav-config` back to the admin-ui [#2990](https://github.com/ethyca/fides/pull/2990)
- Bumped supported Python versions to 3.10.11, 3.9.16, and 3.8.14 [#2936](https://github.com/ethyca/fides/pull/2936)
- Modify privacy center default config to only request email identities, and add validation preventing requesting both email & phone identities [#2539](https://github.com/ethyca/fides/pull/2539)
- SaaS connector icons are now dynamically loaded from the connector templates [#3018](https://github.com/ethyca/fides/pull/3018)
- Updated consentmechanism Enum to rename "necessary" to "notice_only" [#3048](https://github.com/ethyca/fides/pull/3048)
- Updated test data for Mongo, CLI [#3011](https://github.com/ethyca/fides/pull/3011)
- Updated the check for if a user can assign owner roles to be scope-based instead of role-based [#2964](https://github.com/ethyca/fides/pull/2964)
- Replaced menu in user management table with delete icon [#2958](https://github.com/ethyca/fides/pull/2958)
- Added extra fields to webhook payloads [#2830](https://github.com/ethyca/fides/pull/2830)

### Removed

- Removed interzone navigation logic now that the datamap UI and admin UI are one app [#2990](https://github.com/ethyca/fides/pull/2990)
- Remove the `unknown` state for generated datasets displaying on fidesplus [#2957](https://github.com/ethyca/fides/pull/2957)
- Removed datamap export API [#2999](https://github.com/ethyca/fides/pull/2999)

### Developer Experience

- Nox commands for git tagging to support feature branch builds [#2979](https://github.com/ethyca/fides/pull/2979)
- Changed test environment (`nox -s fides_env`) to run `fides deploy` for local testing [#3071](https://github.com/ethyca/fides/pull/3017)
- Publish git-tag specific docker images [#3050](https://github.com/ethyca/fides/pull/3050)

## [2.10.0](https://github.com/ethyca/fides/compare/2.9.2...2.10.0)

### Added

- Allow users to configure their username and password via the config file [#2884](https://github.com/ethyca/fides/pull/2884)
- Add authentication to the `masking` endpoints as well as accompanying scopes [#2909](https://github.com/ethyca/fides/pull/2909)
- Add an Organization Management page (beta) [#2908](https://github.com/ethyca/fides/pull/2908)
- Adds assigned systems to user management table [#2922](https://github.com/ethyca/fides/pull/2922)
- APIs to support Privacy Notice management (create, read, update) [#2928](https://github.com/ethyca/fides/pull/2928)

### Changed

- Improved standard layout for large width screens and polished misc. pages [#2869](https://github.com/ethyca/fides/pull/2869)
- Changed UI paths in the admin-ui [#2869](https://github.com/ethyca/fides/pull/2892)
  - `/add-systems/new` --> `/add-systems/manual`
  - `/system` --> `/systems`
- Added individual ID routes for systems [#2902](https://github.com/ethyca/fides/pull/2902)
- Deprecated adding scopes to users directly; you can only add roles. [#2848](https://github.com/ethyca/fides/pull/2848/files)
- Changed About Fides page to say "Fides Core Version:" over "Version". [#2899](https://github.com/ethyca/fides/pull/2899)
- Polish Admin UI header & navigation [#2897](https://github.com/ethyca/fides/pull/2897)
- Give new users a "viewer" role by default [#2900](https://github.com/ethyca/fides/pull/2900)
- Tie together save states for user permissions and systems [#2913](https://github.com/ethyca/fides/pull/2913)
- Removing payment types from Stripe connector params [#2915](https://github.com/ethyca/fides/pull/2915)
- Viewer role can now access a restricted version of the user management page [#2933](https://github.com/ethyca/fides/pull/2933)
- Change Privacy Center email placeholder text [#2935](https://github.com/ethyca/fides/pull/2935)
- Restricted setting Approvers as System Managers [#2891](https://github.com/ethyca/fides/pull/2891)
- Adds confirmation modal when downgrading user to "approver" role via Admin UI [#2924](https://github.com/ethyca/fides/pull/2924)
- Changed the toast message for new users to include access control info [#2939](https://github.com/ethyca/fides/pull/2939)
- Add Data Stewards to datamap export [#2962](https://github.com/ethyca/fides/pull/2962)

### Fixed

- Restricted Contributors from being able to create Owners [#2888](https://github.com/ethyca/fides/pull/2888)
- Allow for dynamic aspect ratio for logo on Privacy Center 404 [#2895](https://github.com/ethyca/fides/pull/2895)
- Allow for dynamic aspect ratio for logo on consent page [#2895](https://github.com/ethyca/fides/pull/2895)
- Align role dscription drawer of Admin UI with top nav: [#2932](https://github.com/ethyca/fides/pull/2932)
- Fixed error message when a user is assigned to be an approver without any systems [#2953](https://github.com/ethyca/fides/pull/2953)

### Developer Experience

- Update frontend npm packages (admin-ui, privacy-center, cypress-e2e) [#2921](https://github.com/ethyca/fides/pull/2921)

## [2.9.2](https://github.com/ethyca/fides/compare/2.9.1...2.9.2)

### Fixed

- Allow multiple data uses as long as their processing activity name is different [#2905](https://github.com/ethyca/fides/pull/2905)
- use HTML property, not text, when dispatching Mailchimp Transactional emails [#2901](https://github.com/ethyca/fides/pull/2901)
- Remove policy key from Privacy Center submission modal [#2912](https://github.com/ethyca/fides/pull/2912)

## [2.9.1](https://github.com/ethyca/fides/compare/2.9.0...2.9.1)

### Added

- Added Attentive erasure email connector [#2782](https://github.com/ethyca/fides/pull/2782)

### Changed

- Removed dataset based email connectors [#2782](https://github.com/ethyca/fides/pull/2782)
- Changed Auth0's authentication strategy from `bearer` to `oauth2_client_credentials` [#2820](https://github.com/ethyca/fides/pull/2820)
- renamed the privacy declarations field "Privacy declaration name (deprecated)" to "Processing Activity" [#711](https://github.com/ethyca/fidesplus/issues/711)

### Fixed

- Fixed issue where the scopes list passed into FidesUserPermission could get mutated with the total_scopes call [#2883](https://github.com/ethyca/fides/pull/2883)

### Removed

- removed the `privacyDeclarationDeprecatedFields` flag [#711](https://github.com/ethyca/fidesplus/issues/711)

## [2.9.0](https://github.com/ethyca/fides/compare/2.8.3...2.9.0)

### Added

- The ability to assign users as system managers for a specific system [#2714](https://github.com/ethyca/fides/pull/2714)
- New endpoints to add and remove users as system managers [#2726](https://github.com/ethyca/fides/pull/2726)
- Warning about access control migration to the UI [#2842](https://github.com/ethyca/fides/pull/2842)
- Adds Role Assignment UI [#2739](https://github.com/ethyca/fides/pull/2739)
- Add an automated migration to give users a `viewer` role [#2821](https://github.com/ethyca/fides/pull/2821)

### Changed

- Removed "progressive" navigation that would hide Admin UI tabs until Systems / Connections were configured [#2762](https://github.com/ethyca/fides/pull/2762)
- Added `system.privacy_declaration.name` to datamap response [#2831](https://github.com/ethyca/fides/pull/2831/files)

### Developer Experience

- Retired legacy `navV2` feature flag [#2762](https://github.com/ethyca/fides/pull/2762)
- Update Admin UI Layout to fill viewport height [#2812](https://github.com/ethyca/fides/pull/2812)

### Fixed

- Fixed issue where unsaved changes warning would always show up when running fidesplus [#2788](https://github.com/ethyca/fides/issues/2788)
- Fixed problem in datamap export with datasets that had been updated via SaaS instantiation [#2841](https://github.com/ethyca/fides/pull/2841)
- Fixed problem in datamap export with inconsistent custom field ordering [#2859](https://github.com/ethyca/fides/pull/2859)

## [2.8.3](https://github.com/ethyca/fides/compare/2.8.2...2.8.3)

### Added

- Serialise `bson.ObjectId` types in SAR data packages [#2785](https://github.com/ethyca/fides/pull/2785)

### Fixed

- Fixed issue where more than 1 populated custom fields removed a system from the datamap export [#2825](https://github.com/ethyca/fides/pull/2825)

## [2.8.2](https://github.com/ethyca/fides/compare/2.8.1...2.8.2)

### Fixed

- Resolved a bug that stopped custom fields populating the visual datamap [#2775](https://github.com/ethyca/fides/pull/2775)
- Patch appconfig migration to handle existing db record [#2780](https://github.com/ethyca/fides/pull/2780)

## [2.8.1](https://github.com/ethyca/fides/compare/2.8.0...2.8.1)

### Fixed

- Disabled hiding Admin UI based on user scopes [#2771](https://github.com/ethyca/fides/pull/2771)

## [2.8.0](https://github.com/ethyca/fides/compare/2.7.1...2.8.0)

### Added

- Add API support for messaging config properties [#2551](https://github.com/ethyca/fides/pull/2551)
- Access and erasure support for Kustomer [#2520](https://github.com/ethyca/fides/pull/2520)
- Added the `erase_after` field on collections to be able to set the order for erasures [#2619](https://github.com/ethyca/fides/pull/2619)
- Add a toggle to filter the system classification to only return those with classification data [#2700](https://github.com/ethyca/fides/pull/2700)
- Added backend role-based permissions [#2671](https://github.com/ethyca/fides/pull/2671)
- Access and erasure for Vend SaaS Connector [#1869](https://github.com/ethyca/fides/issues/1869)
- Added endpoints for storage and messaging config setup status [#2690](https://github.com/ethyca/fides/pull/2690)
- Access and erasure for Jira SaaS Connector [#1871](https://github.com/ethyca/fides/issues/1871)
- Access and erasure support for Delighted [#2244](https://github.com/ethyca/fides/pull/2244)
- Improve "Upload a new dataset YAML" [#1531](https://github.com/ethyca/fides/pull/2258)
- Input validation and sanitization for Privacy Request fields [#2655](https://github.com/ethyca/fides/pull/2655)
- Access and erasure support for Yotpo [#2708](https://github.com/ethyca/fides/pull/2708)
- Custom Field Library Tab [#527](https://github.com/ethyca/fides/pull/2693)
- Allow SendGrid template usage [#2728](https://github.com/ethyca/fides/pull/2728)
- Added ConnectorRunner to simplify SaaS connector testing [#1795](https://github.com/ethyca/fides/pull/1795)
- Adds support for Mailchimp Transactional as a messaging config [#2742](https://github.com/ethyca/fides/pull/2742)

### Changed

- Admin UI
  - Add flow for selecting system types when manually creating a system [#2530](https://github.com/ethyca/fides/pull/2530)
  - Updated forms for privacy declarations [#2648](https://github.com/ethyca/fides/pull/2648)
  - Delete flow for privacy declarations [#2664](https://github.com/ethyca/fides/pull/2664)
  - Add framework to have UI elements respect the user's scopes [#2682](https://github.com/ethyca/fides/pull/2682)
  - "Manual Webhook" has been renamed to "Manual Process". [#2717](https://github.com/ethyca/fides/pull/2717)
- Convert all config values to Pydantic `Field` objects [#2613](https://github.com/ethyca/fides/pull/2613)
- Add warning to 'fides deploy' when installed outside of a virtual environment [#2641](https://github.com/ethyca/fides/pull/2641)
- Redesigned the default/init config file to be auto-documented. Also updates the `fides init` logic and analytics consent logic [#2694](https://github.com/ethyca/fides/pull/2694)
- Change how config creation/import is handled across the application [#2622](https://github.com/ethyca/fides/pull/2622)
- Update the CLI aesthetics & docstrings [#2703](https://github.com/ethyca/fides/pull/2703)
- Updates Roles->Scopes Mapping [#2744](https://github.com/ethyca/fides/pull/2744)
- Return user scopes as an enum, as well as total scopes [#2741](https://github.com/ethyca/fides/pull/2741)
- Update `MessagingServiceType` enum to be lowercased throughout [#2746](https://github.com/ethyca/fides/pull/2746)

### Developer Experience

- Set the security environment of the fides dev setup to `prod` instead of `dev` [#2588](https://github.com/ethyca/fides/pull/2588)
- Removed unexpected default Redis password [#2666](https://github.com/ethyca/fides/pull/2666)
- Privacy Center
  - Typechecking and validation of the `config.json` will be checked for backwards-compatibility. [#2661](https://github.com/ethyca/fides/pull/2661)
- Combined conftest.py files [#2669](https://github.com/ethyca/fides/pull/2669)

### Fixed

- Fix support for "redis.user" setting when authenticating to the Redis cache [#2666](https://github.com/ethyca/fides/pull/2666)
- Fix error with the classify dataset feature flag not writing the dataset to the server [#2675](https://github.com/ethyca/fides/pull/2675)
- Allow string dates to stay strings in cache decoding [#2695](https://github.com/ethyca/fides/pull/2695)
- Admin UI
  - Remove Identifiability (Data Qualifier) from taxonomy editor [2684](https://github.com/ethyca/fides/pull/2684)
- FE: Custom field selections binding issue on Taxonomy tabs [#2659](https://github.com/ethyca/fides/pull/2693/)
- Fix Privacy Request Status when submitting a consent request when identity verification is required [#2736](https://github.com/ethyca/fides/pull/2736)

## [2.7.1](https://github.com/ethyca/fides/compare/2.7.0...2.7.1)

- Fix error with the classify dataset feature flag not writing the dataset to the server [#2675](https://github.com/ethyca/fides/pull/2675)

## [2.7.0](https://github.com/ethyca/fides/compare/2.6.6...2.7.0)

- Fides API

  - Access and erasure support for Braintree [#2223](https://github.com/ethyca/fides/pull/2223)
  - Added route to send a test message [#2585](https://github.com/ethyca/fides/pull/2585)
  - Add default storage configuration functionality and associated APIs [#2438](https://github.com/ethyca/fides/pull/2438)

- Admin UI

  - Custom Metadata [#2536](https://github.com/ethyca/fides/pull/2536)
    - Create Custom Lists
    - Create Custom Field Definition
    - Create custom fields from a the taxonomy editor
    - Provide a custom field value in a resource
    - Bulk edit custom field values [#2612](https://github.com/ethyca/fides/issues/2612)
    - Custom metadata UI Polish [#2624](https://github.com/ethyca/fides/pull/2625)

- Privacy Center

  - The consent config default value can depend on whether Global Privacy Control is enabled. [#2341](https://github.com/ethyca/fides/pull/2341)
  - When GPC is enabled, the UI indicates which data uses are opted out by default. [#2596](https://github.com/ethyca/fides/pull/2596)
  - `inspectForBrowserIdentities` now also looks for `ljt_readerID`. [#2543](https://github.com/ethyca/fides/pull/2543)

### Added

- Added new Wunderkind Consent Saas Connector [#2600](https://github.com/ethyca/fides/pull/2600)
- Added new Sovrn Email Consent Connector [#2543](https://github.com/ethyca/fides/pull/2543/)
- Log Fides version at startup [#2566](https://github.com/ethyca/fides/pull/2566)

### Changed

- Update Admin UI to show all action types (access, erasure, consent, update) [#2523](https://github.com/ethyca/fides/pull/2523)
- Removes legacy `verify_oauth_client` function [#2527](https://github.com/ethyca/fides/pull/2527)
- Updated the UI for adding systems to a new design [#2490](https://github.com/ethyca/fides/pull/2490)
- Minor logging improvements [#2566](https://github.com/ethyca/fides/pull/2566)
- Various form components now take a `stacked` or `inline` variant [#2542](https://github.com/ethyca/fides/pull/2542)
- UX fixes for user management [#2537](https://github.com/ethyca/fides/pull/2537)
- Updating Firebase Auth connector to mask the user with a delete instead of an update [#2602](https://github.com/ethyca/fides/pull/2602)

### Fixed

- Fixed bug where refreshing a page in the UI would result in a 404 [#2502](https://github.com/ethyca/fides/pull/2502)
- Usernames are case insensitive now and prevent all duplicates [#2487](https://github.com/ethyca/fides/pull/2487)
  - This PR contains a migration that deletes duplicate users and keeps the oldest original account.
- Update Logos for shipped connectors [#2464](https://github.com/ethyca/fides/pull/2587)
- Search field on privacy request page isn't working [#2270](https://github.com/ethyca/fides/pull/2595)
- Fix connection dropdown in integration table to not be disabled add system creation [#3589](https://github.com/ethyca/fides/pull/3589)

### Developer Experience

- Added new Cypress E2E smoke tests [#2241](https://github.com/ethyca/fides/pull/2241)
- New command `nox -s e2e_test` which will spin up the test environment and run true E2E Cypress tests against it [#2417](https://github.com/ethyca/fides/pull/2417)
- Cypress E2E tests now run in CI and are reported to Cypress Cloud [#2417](https://github.com/ethyca/fides/pull/2417)
- Change from `randomint` to `uuid` in mongodb tests to reduce flakiness. [#2591](https://github.com/ethyca/fides/pull/2591)

### Removed

- Remove feature flagged config wizard stepper from Admin UI [#2553](https://github.com/ethyca/fides/pull/2553)

## [2.6.6](https://github.com/ethyca/fides/compare/2.6.5...2.6.6)

### Changed

- Improve Readability for Custom Masking Override Exceptions [#2593](https://github.com/ethyca/fides/pull/2593)

## [2.6.5](https://github.com/ethyca/fides/compare/2.6.4...2.6.5)

### Added

- Added config properties to override database Engine parameters [#2511](https://github.com/ethyca/fides/pull/2511)
- Increased default pool_size and max_overflow to 50 [#2560](https://github.com/ethyca/fides/pull/2560)

## [2.6.4](https://github.com/ethyca/fides/compare/2.6.3...2.6.4)

### Fixed

- Fixed bug for SMS completion notification not being sent [#2526](https://github.com/ethyca/fides/issues/2526)
- Fixed bug where refreshing a page in the UI would result in a 404 [#2502](https://github.com/ethyca/fides/pull/2502)

## [2.6.3](https://github.com/ethyca/fides/compare/2.6.2...2.6.3)

### Fixed

- Handle case where legacy dataset has meta: null [#2524](https://github.com/ethyca/fides/pull/2524)

## [2.6.2](https://github.com/ethyca/fides/compare/2.6.1...2.6.2)

### Fixed

- Issue addressing missing field in dataset migration [#2510](https://github.com/ethyca/fides/pull/2510)

## [2.6.1](https://github.com/ethyca/fides/compare/2.6.0...2.6.1)

### Fixed

- Fix errors when privacy requests execute concurrently without workers [#2489](https://github.com/ethyca/fides/pull/2489)
- Enable saas request overrides to run in worker runtime [#2489](https://github.com/ethyca/fides/pull/2489)

## [2.6.0](https://github.com/ethyca/fides/compare/2.5.1...2.6.0)

### Added

- Added the `env` option to the `security` configuration options to allow for users to completely secure the API endpoints [#2267](https://github.com/ethyca/fides/pull/2267)
- Unified Fides Resources
  - Added a dataset dropdown selector when configuring a connector to link an existing dataset to the connector configuration. [#2162](https://github.com/ethyca/fides/pull/2162)
  - Added new datasetconfig.ctl_dataset_id field to unify fides dataset resources [#2046](https://github.com/ethyca/fides/pull/2046)
- Add new connection config routes that couple them with systems [#2249](https://github.com/ethyca/fides/pull/2249)
- Add new select/deselect all permissions buttons [#2437](https://github.com/ethyca/fides/pull/2437)
- Endpoints to allow a user with the `user:password-reset` scope to reset users' passwords. In addition, users no longer require a scope to edit their own passwords. [#2373](https://github.com/ethyca/fides/pull/2373)
- New form to reset a user's password without knowing an old password [#2390](https://github.com/ethyca/fides/pull/2390)
- Approve & deny buttons on the "Request details" page. [#2473](https://github.com/ethyca/fides/pull/2473)
- Consent Propagation
  - Add the ability to execute Consent Requests via the Privacy Request Execution layer [#2125](https://github.com/ethyca/fides/pull/2125)
  - Add a Mailchimp Transactional Consent Connector [#2194](https://github.com/ethyca/fides/pull/2194)
  - Allow defining a list of opt-in and/or opt-out requests in consent connectors [#2315](https://github.com/ethyca/fides/pull/2315)
  - Add a Google Analytics Consent Connector for GA4 properties [#2302](https://github.com/ethyca/fides/pull/2302)
  - Pass the GA Cookie from the Privacy Center [#2337](https://github.com/ethyca/fides/pull/2337)
  - Rename "user_id" to more specific "ga_client_id" [#2356](https://github.com/ethyca/fides/pull/2356)
  - Patch Google Analytics Consent Connector to delete by client_id [#2355](https://github.com/ethyca/fides/pull/2355)
  - Add a "skip_param_values option" to optionally skip when we are missing param values in the body [#2384](https://github.com/ethyca/fides/pull/2384)
  - Adds a new Universal Analytics Connector that works with the UA Tracking Id
- Adds intake and storage of Global Privacy Control Signal props for Consent [#2599](https://github.com/ethyca/fides/pull/2599)

### Changed

- Unified Fides Resources
  - Removed several fidesops schemas for DSR's in favor of updated Fideslang schemas [#2009](https://github.com/ethyca/fides/pull/2009)
  - Removed DatasetConfig.dataset field [#2096](https://github.com/ethyca/fides/pull/2096)
  - Updated UI dataset config routes to use new unified routes [#2113](https://github.com/ethyca/fides/pull/2113)
  - Validate request body on crud endpoints on upsert. Validate dataset data categories before save. [#2134](https://github.com/ethyca/fides/pull/2134/)
  - Updated test env setup and quickstart to use new endpoints [#2225](https://github.com/ethyca/fides/pull/2225)
- Consent Propagation
  - Privacy Center consent options can now be marked as `executable` in order to propagate consent requests [#2193](https://github.com/ethyca/fides/pull/2193)
  - Add support for passing browser identities to consent request patches [#2304](https://github.com/ethyca/fides/pull/2304)
- Update fideslang to 1.3.3 [#2343](https://github.com/ethyca/fides/pull/2343)
- Display the request type instead of the policy name on the request table [#2382](https://github.com/ethyca/fides/pull/2382)
- Make denial reasons required [#2400](https://github.com/ethyca/fides/pull/2400)
- Display the policy key on the request details page [#2395](https://github.com/ethyca/fides/pull/2395)
- Updated CSV export [#2452](https://github.com/ethyca/fides/pull/2452)
- Privacy Request approval now uses a modal [#2443](https://github.com/ethyca/fides/pull/2443)

### Developer Experience

- `nox -s test_env` has been replaced with `nox -s "fides_env(dev)"`
- New command `nox -s "fides_env(test)"` creates a complete test environment with seed data (similar to `fides_env(dev)`) but with the production fides image so the built UI can be accessed at `localhost:8080` [#2399](https://github.com/ethyca/fides/pull/2399)
- Change from code climate to codecov for coverage reporting [#2402](https://github.com/ethyca/fides/pull/2402)

### Fixed

- Home screen header scaling and responsiveness issues [#2200](https://github.com/ethyca/fides/pull/2277)
- Privacy Center identity inputs validate even when they are optional. [#2308](https://github.com/ethyca/fides/pull/2308)
- The PII toggle defaults to false and PII will be hidden on page load [#2388](https://github.com/ethyca/fides/pull/2388)
- Fixed a CI bug caused by git security upgrades [#2441](https://github.com/ethyca/fides/pull/2441)
- Privacy Center
  - Identity inputs validate even when they are optional. [#2308](https://github.com/ethyca/fides/pull/2308)
  - Submit buttons show loading state and disable while submitting. [#2401](https://github.com/ethyca/fides/pull/2401)
  - Phone inputs no longer request country SVGs from external domain. [#2378](https://github.com/ethyca/fides/pull/2378)
  - Input validation errors no longer change the height of modals. [#2379](https://github.com/ethyca/fides/pull/2379)
- Patch masking strategies to better handle null and non-string inputs [#2307](https://github.com/ethyca/fides/pull/2377)
- Renamed prod pushes tag to be `latest` for privacy center and sample app [#2401](https://github.com/ethyca/fides/pull/2407)
- Update firebase connector to better handle non-existent users [#2439](https://github.com/ethyca/fides/pull/2439)

## [2.5.1](https://github.com/ethyca/fides/compare/2.5.0...2.5.1)

### Developer Experience

- Allow db resets only if `config.dev_mode` is `True` [#2321](https://github.com/ethyca/fides/pull/2321)

### Fixed

- Added a feature flag for the recent dataset classification UX changes [#2335](https://github.com/ethyca/fides/pull/2335)

### Security

- Add a check to the catchall path to prevent returning paths outside of the UI directory [#2330](https://github.com/ethyca/fides/pull/2330)

### Developer Experience

- Reduce size of local Docker images by fixing `.dockerignore` patterns [#2360](https://github.com/ethyca/fides/pull/2360)

## [2.5.0](https://github.com/ethyca/fides/compare/2.4.0...2.5.0)

### Docs

- Update the docs landing page and remove redundant docs [#2184](https://github.com/ethyca/fides/pull/2184)

### Added

- Added the `user` command group to the CLI. [#2153](https://github.com/ethyca/fides/pull/2153)
- Added `Code Climate` test coverage uploads. [#2198](https://github.com/ethyca/fides/pull/2198)
- Added the connection key to the execution log [#2100](https://github.com/ethyca/fides/pull/2100)
- Added endpoints to retrieve DSR `Rule`s and `Rule Target`s [#2116](https://github.com/ethyca/fides/pull/2116)
- Added Fides version number to account dropdown in the UI [#2140](https://github.com/ethyca/fides/pull/2140)
- Add link to Classify Systems page in nav side bar [#2128](https://github.com/ethyca/fides/pull/2128)
- Dataset classification UI now polls for results [#2123](https://github.com/ethyca/fides/pull/2123)
- Update Privacy Center Icons [#1800](https://github.com/ethyca/fides/pull/2139)
- Privacy Center `fides-consent.js`:
  - `Fides.shopify` integration function. [#2152](https://github.com/ethyca/fides/pull/2152)
  - Dedicated folder for integrations.
  - `Fides.meta` integration function (fbq). [#2217](https://github.com/ethyca/fides/pull/2217)
- Adds support for Twilio email service (Sendgrid) [#2154](https://github.com/ethyca/fides/pull/2154)
- Access and erasure support for Recharge [#1709](https://github.com/ethyca/fides/pull/1709)
- Access and erasure support for Friendbuy Nextgen [#2085](https://github.com/ethyca/fides/pull/2085)

### Changed

- Admin UI Feature Flags - [#2101](https://github.com/ethyca/fides/pull/2101)
  - Overrides can be saved in the browser.
  - Use `NEXT_PUBLIC_APP_ENV` for app-specific environment config.
  - No longer use `react-feature-flags` library.
  - Can have descriptions. [#2243](https://github.com/ethyca/fides/pull/2243)
- Made privacy declarations optional when adding systems manually - [#2173](https://github.com/ethyca/fides/pull/2173)
- Removed an unclear logging message. [#2266](https://github.com/ethyca/fides/pull/2266)
- Allow any user with `user:delete` scope to delete other users [#2148](https://github.com/ethyca/fides/pull/2148)
- Dynamic imports of custom overrides and SaaS test fixtures [#2169](https://github.com/ethyca/fides/pull/2169)
- Added `AuthenticatedClient` to custom request override interface [#2171](https://github.com/ethyca/fides/pull/2171)
- Only approve the specific collection instead of the entire dataset, display only top 1 classification by default [#2226](https://github.com/ethyca/fides/pull/2226)
- Update sample project resources for `fides evaluate` usage in `fides deploy` [#2253](https://github.com/ethyca/fides/pull/2253)

### Removed

- Removed unused object_name field on s3 storage config [#2133](https://github.com/ethyca/fides/pull/2133)

### Fixed

- Remove next-auth from privacy center to fix JS console error [#2090](https://github.com/ethyca/fides/pull/2090)
- Admin UI - Added Missing ability to assign `user:delete` in the permissions checkboxes [#2148](https://github.com/ethyca/fides/pull/2148)
- Nav bug: clicking on Privacy Request breadcrumb takes me to Home instead of /privacy-requests [#497](https://github.com/ethyca/fides/pull/2141)
- Side nav disappears when viewing request details [#2129](https://github.com/ethyca/fides/pull/2155)
- Remove usage of load dataset button and other dataset UI modifications [#2149](https://github.com/ethyca/fides/pull/2149)
- Improve readability for exceptions raised from custom request overrides [#2157](https://github.com/ethyca/fides/pull/2157)
- Importing custom request overrides on server startup [#2186](https://github.com/ethyca/fides/pull/2186)
- Remove warning when env vars default to blank strings in docker-compose [#2188](https://github.com/ethyca/fides/pull/2188)
- Fix Cookie House purchase modal flashing 'Error' in title [#2274](https://github.com/ethyca/fides/pull/2274)
- Stop dependency from upgrading `packaging` to version with known issue [#2273](https://github.com/ethyca/fides/pull/2273)
- Privacy center config no longer requires `identity_inputs` and will use `email` as a default [#2263](https://github.com/ethyca/fides/pull/2263)
- No longer display remaining days for privacy requests in terminal states [#2292](https://github.com/ethyca/fides/pull/2292)

### Removed

- Remove "Create New System" button when viewing systems. All systems can now be created via the "Add systems" button on the home page. [#2132](https://github.com/ethyca/fides/pull/2132)

## [2.4.0](https://github.com/ethyca/fides/compare/2.3.1...2.4.0)

### Developer Experience

- Include a pre-check workflow that collects the pytest suite [#2098](https://github.com/ethyca/fides/pull/2098)
- Write to the application db when running the app locally. Write to the test db when running pytest [#1731](https://github.com/ethyca/fides/pull/1731)

### Changed

- Move the `fides.ctl.core.` and `fides.ctl.connectors` modules into `fides.core` and `fides.connectors` respectively [#2097](https://github.com/ethyca/fides/pull/2097)
- Fides: Skip cypress tests due to nav bar 2.0 [#2102](https://github.com/ethyca/fides/pull/2103)

### Added

- Adds new erasure policy for complete user data masking [#1839](https://github.com/ethyca/fides/pull/1839)
- New Fides Home page [#1864](https://github.com/ethyca/fides/pull/2050)
- Nav 2.0 - Replace form flow side navs with top tabs [#2037](https://github.com/ethyca/fides/pull/2050)
- Adds new erasure policy for complete user data masking [#1839](https://github.com/ethyca/fides/pull/1839)
- Added ability to use Mailgun templates when sending emails. [#2039](https://github.com/ethyca/fides/pull/2039)
- Adds SMS id verification for consent [#2094](https://github.com/ethyca/fides/pull/2094)

### Fixed

- Store `fides_consent` cookie on the root domain of the Privacy Center [#2071](https://github.com/ethyca/fides/pull/2071)
- Properly set the expire-time for verification codes [#2105](https://github.com/ethyca/fides/pull/2105)

## [2.3.1](https://github.com/ethyca/fides/compare/2.3.0...2.3.1)

### Fixed

- Resolved an issue where the root_user was not being created [#2082](https://github.com/ethyca/fides/pull/2082)

### Added

- Nav redesign with sidebar groups. Feature flagged to only be visible in dev mode until release. [#2030](https://github.com/ethyca/fides/pull/2047)
- Improved error handling for incorrect app encryption key [#2089](https://github.com/ethyca/fides/pull/2089)
- Access and erasure support for Friendbuy API [#2019](https://github.com/ethyca/fides/pull/2019)

## [2.3.0](https://github.com/ethyca/fides/compare/2.2.2...2.3.0)

### Added

- Common Subscriptions for app-wide data and feature checks. [#2030](https://github.com/ethyca/fides/pull/2030)
- Send email alerts on privacy request failures once the specified threshold is reached. [#1793](https://github.com/ethyca/fides/pull/1793)
- DSR Notifications (toast) [#1895](https://github.com/ethyca/fides/pull/1895)
- DSR configure alerts btn [#1895](https://github.com/ethyca/fides/pull/1895)
- DSR configure alters (FE) [#1895](https://github.com/ethyca/fides/pull/1895)
- Add a `usage` session to Nox to print full session docstrings. [#2022](https://github.com/ethyca/fides/pull/2022)

### Added

- Adds notifications section to toml files [#2026](https://github.com/ethyca/fides/pull/2060)

### Changed

- Updated to use `loguru` logging library throughout codebase [#2031](https://github.com/ethyca/fides/pull/2031)
- Do not always create a `fides.toml` by default [#2023](https://github.com/ethyca/fides/pull/2023)
- The `fideslib` module has been merged into `fides`, code redundancies have been removed [#1859](https://github.com/ethyca/fides/pull/1859)
- Replace 'ingress' and 'egress' with 'sources' and 'destinations' across UI [#2044](https://github.com/ethyca/fides/pull/2044)
- Update the functionality of `fides pull -a <filename>` to include _all_ resource types. [#2083](https://github.com/ethyca/fides/pull/2083)

### Fixed

- Timing issues with bulk DSR reprocessing, specifically when analytics are enabled [#2015](https://github.com/ethyca/fides/pull/2015)
- Error caused by running erasure requests with disabled connectors [#2045](https://github.com/ethyca/fides/pull/2045)
- Changes the SlowAPI ratelimiter's backend to use memory instead of Redis [#2054](https://github.com/ethyca/fides/pull/2058)

## [2.2.2](https://github.com/ethyca/fides/compare/2.2.1...2.2.2)

### Docs

- Updated the readme to use new new [docs site](http://docs.ethyca.com) [#2020](https://github.com/ethyca/fides/pull/2020)

### Deprecated

- The documentation site hosted in the `/docs` directory has been deprecated. All documentation updates will be hosted at the new [docs site](http://docs.ethyca.com) [#2020](https://github.com/ethyca/fides/pull/2020)

### Fixed

- Fixed mypy and pylint errors [#2013](https://github.com/ethyca/fides/pull/2013)
- Update connection test endpoint to be effectively non-blocking [#2000](https://github.com/ethyca/fides/pull/2000)
- Update Fides connector to better handle children with no access results [#2012](https://github.com/ethyca/fides/pull/2012)

## [2.2.1](https://github.com/ethyca/fides/compare/2.2.0...2.2.1)

### Added

- Add health check indicator for data flow scanning option [#1973](https://github.com/ethyca/fides/pull/1973)

### Changed

- The `celery.toml` is no longer used, instead it is a subsection of the `fides.toml` file [#1990](https://github.com/ethyca/fides/pull/1990)
- Update sample project landing page copy to be version-agnostic [#1958](https://github.com/ethyca/fides/pull/1958)
- `get` and `ls` CLI commands now return valid `fides` object YAML [#1991](https://github.com/ethyca/fides/pull/1991)

### Developer Experience

- Remove duplicate fastapi-caching and pin version. [#1765](https://github.com/ethyca/fides/pull/1765)

## [2.2.0](https://github.com/ethyca/fides/compare/2.1.0...2.2.0)

### Added

- Send email alerts on privacy request failures once the specified threshold is reached. [#1793](https://github.com/ethyca/fides/pull/1793)
- Add authenticated privacy request route. [#1819](https://github.com/ethyca/fides/pull/1819)
- Enable the onboarding flow [#1836](https://github.com/ethyca/fides/pull/1836)
- Access and erasure support for Fullstory API [#1821](https://github.com/ethyca/fides/pull/1821)
- Add function to poll privacy request for completion [#1860](https://github.com/ethyca/fides/pull/1860)
- Added rescan flow for the data flow scanner [#1844](https://github.com/ethyca/fides/pull/1844)
- Add rescan flow for the data flow scanner [#1844](https://github.com/ethyca/fides/pull/1844)
- Add Fides connector to support parent-child Fides deployments [#1861](https://github.com/ethyca/fides/pull/1861)
- Classification UI now polls for updates to classifications [#1908](https://github.com/ethyca/fides/pull/1908)

### Changed

- The organization info form step is now skipped if the server already has organization info. [#1840](https://github.com/ethyca/fides/pull/1840)
- Removed the description column from the classify systems page. [#1867](https://github.com/ethyca/fides/pull/1867)
- Retrieve child results during fides connector execution [#1967](https://github.com/ethyca/fides/pull/1967)

### Fixed

- Fix error in parent user creation seeding. [#1832](https://github.com/ethyca/fides/issues/1832)
- Fix DSR error due to unfiltered empty identities [#1901](https://github.com/ethyca/fides/pull/1907)

### Docs

- Remove documentation about no-longer used connection string override [#1824](https://github.com/ethyca/fides/pull/1824)
- Fix typo in headings [#1824](https://github.com/ethyca/fides/pull/1824)
- Update documentation to reflect configs necessary for mailgun, twilio_sms and twilio_email service types [#1846](https://github.com/ethyca/fides/pull/1846)

...

## [2.1.0](https://github.com/ethyca/fides/compare/2.0.0...2.1.0)

### Added

- Classification flow for system data flows
- Classification is now triggered as part of data flow scanning
- Include `ingress` and `egress` fields on system export and `datamap/` endpoint [#1740](https://github.com/ethyca/fides/pull/1740)
- Repeatable unique identifier for dataset fides_keys and metadata [#1786](https://github.com/ethyca/fides/pull/1786)
- Adds SMS support for identity verification notifications [#1726](https://github.com/ethyca/fides/pull/1726)
- Added phone number validation in back-end and react phone number form in Privacy Center [#1745](https://github.com/ethyca/fides/pull/1745)
- Adds SMS message template for all subject notifications [#1743](https://github.com/ethyca/fides/pull/1743)
- Privacy-Center-Cypress workflow for CI checks of the Privacy Center. [#1722](https://github.com/ethyca/fides/pull/1722)
- Privacy Center `fides-consent.js` script for accessing consent on external pages. [Details](/clients/privacy-center/packages/fides-consent/README.md)
- Erasure support for Twilio Conversations API [#1673](https://github.com/ethyca/fides/pull/1673)
- Webserver port can now be configured via the CLI command [#1858](https://github.com/ethyca/fides/pull/1858)

### Changed

- Optional dependencies are no longer used for 3rd-party connectivity. Instead they are used to isolate dangerous dependencies. [#1679](https://github.com/ethyca/fides/pull/1679)
- All Next pages now automatically require login. [#1670](https://github.com/ethyca/fides/pull/1670)
- Running the `webserver` command no longer prompts the user to opt out/in to analytics[#1724](https://github.com/ethyca/fides/pull/1724)

### Developer Experience

- Admin-UI-Cypress tests that fail in CI will now upload screen recordings for debugging. [#1728](https://github.com/ethyca/fides/pull/1728/files/c23e62fea284f7910028c8483feff893903068b8#r1019491323)
- Enable remote debugging from VSCode of live dev app [#1780](https://github.com/ethyca/fides/pull/1780)

### Removed

- Removed the Privacy Center `cookieName` config introduced in 2.0.0. [#1756](https://github.com/ethyca/fides/pull/1756)

### Fixed

- Exceptions are no longer raised when sending analytics on Windows [#1666](https://github.com/ethyca/fides/pull/1666)
- Fixed wording on identity verification modal in the Privacy Center [#1674](https://github.com/ethyca/fides/pull/1674)
- Update system fides_key tooltip text [#1533](https://github.com/ethyca/fides/pull/1685)
- Removed local storage parsing that is redundant with redux-persist. [#1678](https://github.com/ethyca/fides/pull/1678)
- Show a helpful error message if Docker daemon is not running during "fides deploy" [#1694](https://github.com/ethyca/fides/pull/1694)
- Allow users to query their own permissions, including root user. [#1698](https://github.com/ethyca/fides/pull/1698)
- Single-select taxonomy fields legal basis and special category can be cleared. [#1712](https://github.com/ethyca/fides/pull/1712)
- Fixes the issue where the security config is not properly loading from environment variables. [#1718](https://github.com/ethyca/fides/pull/1718)
- Fixes the issue where the CLI can't run without the config values required by the webserver. [#1811](https://github.com/ethyca/fides/pull/1811)
- Correctly handle response from adobe jwt auth endpoint as milliseconds, rather than seconds. [#1754](https://github.com/ethyca/fides/pull/1754)
- Fixed styling issues with the `EditDrawer` component. [#1803](https://github.com/ethyca/fides/pull/1803)

### Security

- Bumped versions of packages that use OpenSSL [#1683](https://github.com/ethyca/fides/pull/1683)

## [2.0.0](https://github.com/ethyca/fides/compare/1.9.6...2.0.0)

### Added

- Allow delete-only SaaS connector endpoints [#1200](https://github.com/ethyca/fides/pull/1200)
- Privacy center consent choices store a browser cookie. [#1364](https://github.com/ethyca/fides/pull/1364)
  - The format is generic. A reasonable set of defaults will be added later: [#1444](https://github.com/ethyca/fides/issues/1444)
  - The cookie name defaults to `fides_consent` but can be configured under `config.json > consent > cookieName`.
  - Each consent option can provide an array of `cookieKeys`.
- Individually select and reprocess DSRs that have errored [#1203](https://github.com/ethyca/fides/pull/1489)
- Bulk select and reprocess DSRs that have errored [#1205](https://github.com/ethyca/fides/pull/1489)
- Config Wizard: AWS scan results populate in system review forms. [#1454](https://github.com/ethyca/fides/pull/1454)
- Integrate rate limiter with Saas Connectors. [#1433](https://github.com/ethyca/fides/pull/1433)
- Config Wizard: Added a column selector to the scan results page of the config wizard [#1590](https://github.com/ethyca/fides/pull/1590)
- Config Wizard: Flow for runtime scanner option [#1640](https://github.com/ethyca/fides/pull/1640)
- Access support for Twilio Conversations API [#1520](https://github.com/ethyca/fides/pull/1520)
- Message Config: Adds Twilio Email/SMS support [#1519](https://github.com/ethyca/fides/pull/1519)

### Changed

- Updated mypy to version 0.981 and Python to version 3.10.7 [#1448](https://github.com/ethyca/fides/pull/1448)

### Developer Experience

- Repository dispatch events are sent to fidesctl-plus and fidesops-plus [#1263](https://github.com/ethyca/fides/pull/1263)
- Only the `docs-authors` team members are specified as `CODEOWNERS` [#1446](https://github.com/ethyca/fides/pull/1446)
- Updates the default local configuration to not defer tasks to a worker node [#1552](https://github.com/ethyca/fides/pull/1552/)
- Updates the healthcheck to return health status of connected Celery workers [#1588](https://github.com/ethyca/fides/pull/1588)

### Docs

- Remove the tutorial to prepare for new update [#1543](https://github.com/ethyca/fides/pull/1543)
- Add system management via UI documentation [#1541](https://github.com/ethyca/fides/pull/1541)
- Added DSR quickstart docs, restructured docs navigation [#1651](https://github.com/ethyca/fides/pull/1651)
- Update privacy request execution overview docs [#1258](https://github.com/ethyca/fides/pull/1490)

### Fixed

- Fixed system dependencies appearing as "N/A" in the datamap endpoint when there are no privacy declarations [#1649](https://github.com/ethyca/fides/pull/1649)

## [1.9.6](https://github.com/ethyca/fides/compare/1.9.5...1.9.6)

### Fixed

- Include systems without a privacy declaration on data map [#1603](https://github.com/ethyca/fides/pull/1603)
- Handle malformed tokens [#1523](https://github.com/ethyca/fides/pull/1523)
- Remove thrown exception from getAllPrivacyRequests method [#1592](https://github.com/ethyca/fides/pull/1593)
- Include systems without a privacy declaration on data map [#1603](https://github.com/ethyca/fides/pull/1603)
- After editing a dataset, the table will stay on the previously selected collection instead of resetting to the first one. [#1511](https://github.com/ethyca/fides/pull/1511)
- Fix redis `db_index` config issue [#1647](https://github.com/ethyca/fides/pull/1647)

### Docs

- Add unlinked docs and fix any remaining broken links [#1266](https://github.com/ethyca/fides/pull/1266)
- Update privacy center docs to include consent information [#1537](https://github.com/ethyca/fides/pull/1537)
- Update UI docs to include DSR countdown information and additional descriptions/filtering [#1545](https://github.com/ethyca/fides/pull/1545)

### Changed

- Allow multiple masking strategies to be specified when using fides as a masking engine [#1647](https://github.com/ethyca/fides/pull/1647)

## [1.9.5](https://github.com/ethyca/fides/compare/1.9.4...1.9.5)

### Added

- The database includes a `plus_system_scans` relation, to track the status and results of System Scanner executions in fidesctl-plus [#1554](https://github.com/ethyca/fides/pull/1554)

## [1.9.4](https://github.com/ethyca/fides/compare/1.9.2...1.9.4)

### Fixed

- After editing a dataset, the table will stay on the previously selected collection instead of resetting to the first one. [#1511](https://github.com/ethyca/fides/pull/1511)

## [1.9.2](https://github.com/ethyca/fides/compare/1.9.1...1.9.2)

### Deprecated

- Added a deprecation warning for the entire package [#1244](https://github.com/ethyca/fides/pull/1244)

### Added

- Dataset generation enhancements using Fides Classify for Plus users:

  - Integrate Fides Plus API into placeholder features introduced in 1.9.0. [#1194](https://github.com/ethyca/fides/pull/1194)

- Fides Admin UI:

  - Configure Connector after creation [#1204](https://github.com/ethyca/fides/pull/1356)

### Fixed

- Privacy Center:
  - Handle error on startup if server isn't running [#1239](https://github.com/ethyca/fides/pull/1239)
  - Fix styling issue with cards [#1240](https://github.com/ethyca/fides/pull/1240)
  - Redirect to index on consent save [#1238](https://github.com/ethyca/fides/pull/1238)

## [1.9.1](https://github.com/ethyca/fides/compare/1.9.0...1.9.1)

### Changed

- Update fideslang to v1.3.1 [#1136](https://github.com/ethyca/fides/pull/1136)

### Changed

- Update fideslang to v1.3.1 [#1136](https://github.com/ethyca/fides/pull/1136)

## [1.9.0](https://github.com/ethyca/fides/compare/1.8.6...1.9.0) - 2022-09-29

### Added

- Dataset generation enhancements using Fides Classify for Plus users:
  - Added toggle for enabling classify during generation. [#1057](https://github.com/ethyca/fides/pull/1057)
  - Initial implementation of API request to kick off classify, with confirmation modal. [#1069](https://github.com/ethyca/fides/pull/1069)
  - Initial Classification & Review status for generated datasets. [#1074](https://github.com/ethyca/fides/pull/1074)
  - Component for choosing data categories based on classification results. [#1110](https://github.com/ethyca/fides/pull/1110)
  - The dataset fields table shows data categories from the classifier (if available). [#1088](https://github.com/ethyca/fides/pull/1088)
  - The "Approve" button can be used to update the dataset with the classifier's suggestions. [#1129](https://github.com/ethyca/fides/pull/1129)
- System management UI:
  - New page to add a system via yaml [#1062](https://github.com/ethyca/fides/pull/1062)
  - Skeleton of page to add a system manually [#1068](https://github.com/ethyca/fides/pull/1068)
  - Refactor config wizard system forms to be reused for system management [#1072](https://github.com/ethyca/fides/pull/1072)
  - Add additional optional fields to system management forms [#1082](https://github.com/ethyca/fides/pull/1082)
  - Delete a system through the UI [#1085](https://github.com/ethyca/fides/pull/1085)
  - Edit a system through the UI [#1096](https://github.com/ethyca/fides/pull/1096)
- Cypress component testing [#1106](https://github.com/ethyca/fides/pull/1106)

### Changed

- Changed behavior of `load_default_taxonomy` to append instead of upsert [#1040](https://github.com/ethyca/fides/pull/1040)
- Changed behavior of adding privacy declarations to decouple the actions of the "add" and "next" buttons [#1086](https://github.com/ethyca/fides/pull/1086)
- Moved system related UI components from the `config-wizard` directory to the `system` directory [#1097](https://github.com/ethyca/fides/pull/1097)
- Updated "type" on SaaS config to be a simple string type, not an enum [#1197](https://github.com/ethyca/fides/pull/1197)

### Developer Experience

- Optional dependencies may have their version defined only once, in `optional-requirements.txt` [#1171](https://github.com/ethyca/fides/pull/1171)

### Docs

- Updated the footer links [#1130](https://github.com/ethyca/fides/pull/1130)

### Fixed

- Fixed the "help" link in the UI header [#1078](https://github.com/ethyca/fides/pull/1078)
- Fixed a bug in Data Category Dropdowns where checking i.e. `user.biometric` would also check `user.biometric_health` [#1126](https://github.com/ethyca/fides/pull/1126)

### Security

- Upgraded pymysql to version `1.0.2` [#1094](https://github.com/ethyca/fides/pull/1094)

## [1.8.6](https://github.com/ethyca/fides/compare/1.8.5...1.8.6) - 2022-09-28

### Added

- Added classification tables for Plus users [#1060](https://github.com/ethyca/fides/pull/1060)

### Fixed

- Fixed a bug where rows were being excluded from a data map [#1124](https://github.com/ethyca/fides/pull/1124)

## [1.8.5](https://github.com/ethyca/fides/compare/1.8.4...1.8.5) - 2022-09-21

### Changed

- Update fideslang to v1.3.0 [#1103](https://github.com/ethyca/fides/pull/1103)

## [1.8.4](https://github.com/ethyca/fides/compare/1.8.3...1.8.4) - 2022-09-09

### Added

- Initial system management page [#1054](https://github.com/ethyca/fides/pull/1054)

### Changed

- Deleting a taxonomy field with children will now cascade delete all of its children as well. [#1042](https://github.com/ethyca/fides/pull/1042)

### Fixed

- Fixed navigating directly to frontend routes loading index page instead of the correct static page for the route.
- Fix truncated evaluation error messages [#1053](https://github.com/ethyca/fides/pull/1053)

## [1.8.3](https://github.com/ethyca/fides/compare/1.8.2...1.8.3) - 2022-09-06

### Added

- Added more taxonomy fields that can be edited via the UI [#1000](https://github.com/ethyca/fides/pull/1000) [#1028](https://github.com/ethyca/fides/pull/1028)
- Added the ability to add taxonomy fields via the UI [#1019](https://github.com/ethyca/fides/pull/1019)
- Added the ability to delete taxonomy fields via the UI [#1006](https://github.com/ethyca/fides/pull/1006)
  - Only non-default taxonomy entities can be deleted [#1023](https://github.com/ethyca/fides/pull/1023)
- Prevent deleting taxonomy `is_default` fields and from adding `is_default=True` fields via the API [#990](https://github.com/ethyca/fides/pull/990).
- Added a "Custom" tag to distinguish user defined taxonomy fields from default taxonomy fields in the UI [#1027](https://github.com/ethyca/fides/pull/1027)
- Added initial support for enabling Fides Plus [#1037](https://github.com/ethyca/fides/pull/1037)
  - The `useFeatures` hook can be used to check if `plus` is enabled.
  - Navigating to/from the Data Map page is gated behind this feature.
  - Plus endpoints are served from the private Plus image.

### Fixed

- Fixed failing mypy tests [#1030](https://github.com/ethyca/fides/pull/1030)
- Fixed an issue where `fides push --diff` would return a false positive diff [#1026](https://github.com/ethyca/fides/pull/1026)
- Pinned pydantic version to < 1.10.0 to fix an error in finding referenced fides keys [#1045](https://github.com/ethyca/fides/pull/1045)

### Fixed

- Fixed failing mypy tests [#1030](https://github.com/ethyca/fides/pull/1030)
- Fixed an issue where `fides push --diff` would return a false positive diff [#1026](https://github.com/ethyca/fides/pull/1026)

### Docs

- Minor formatting updates to [Policy Webhooks](https://ethyca.github.io/fidesops/guides/policy_webhooks/) documentation [#1114](https://github.com/ethyca/fidesops/pull/1114)

### Removed

- Removed create superuser [#1116](https://github.com/ethyca/fidesops/pull/1116)

## [1.8.2](https://github.com/ethyca/fides/compare/1.8.1...1.8.2) - 2022-08-18

### Added

- Added the ability to edit taxonomy fields via the UI [#977](https://github.com/ethyca/fides/pull/977) [#1028](https://github.com/ethyca/fides/pull/1028)
- New column `is_default` added to DataCategory, DataUse, DataSubject, and DataQualifier tables [#976](https://github.com/ethyca/fides/pull/976)
- Added the ability to add taxonomy fields via the UI [#1019](https://github.com/ethyca/fides/pull/1019)
- Added the ability to delete taxonomy fields via the UI [#1006](https://github.com/ethyca/fides/pull/1006)
  - Only non-default taxonomy entities can be deleted [#1023](https://github.com/ethyca/fides/pull/1023)
- Prevent deleting taxonomy `is_default` fields and from adding `is_default=True` fields via the API [#990](https://github.com/ethyca/fides/pull/990).
- Added a "Custom" tag to distinguish user defined taxonomy fields from default taxonomy fields in the UI [#1027](https://github.com/ethyca/fides/pull/1027)

### Changed

- Upgraded base Docker version to Python 3.9 and updated all other references from 3.8 -> 3.9 [#974](https://github.com/ethyca/fides/pull/974)
- Prepend all database tables with `ctl_` [#979](https://github.com/ethyca/fides/pull/979)
- Moved the `admin-ui` code down one level into a `ctl` subdir [#970](https://github.com/ethyca/fides/pull/970)
- Extended the `/datamap` endpoint to include extra metadata [#992](https://github.com/ethyca/fides/pull/992)

## [1.8.1](https://github.com/ethyca/fides/compare/1.8.0...1.8.1) - 2022-08-08

### Deprecated

- The following environment variables have been deprecated, and replaced with the new environment variable names indicated below. To avoid breaking existing workflows, the deprecated variables are still respected in v1.8.1. They will be removed in a future release.
  - `FIDESCTL__API__DATABASE_HOST` --> `FIDESCTL__DATABASE__SERVER`
  - `FIDESCTL__API__DATABASE_NAME` --> `FIDESCTL__DATABASE__DB`
  - `FIDESCTL__API__DATABASE_PASSWORD` --> `FIDESCTL__DATABASE__PASSWORD`
  - `FIDESCTL__API__DATABASE_PORT` --> `FIDESCTL__DATABASE__PORT`
  - `FIDESCTL__API__DATABASE_TEST_DATABASE_NAME` --> `FIDESCTL__DATABASE__TEST_DB`
  - `FIDESCTL__API__DATABASE_USER` --> `FIDESCTL__DATABASE__USER`

### Developer Experience

- The included `docker-compose.yml` no longer references outdated ENV variables [#964](https://github.com/ethyca/fides/pull/964)

### Docs

- Minor release documentation now reflects the desired patch release process [#955](https://github.com/ethyca/fides/pull/955)
- Updated references to ENV variables [#964](https://github.com/ethyca/fides/pull/964)

### Fixed

- Deprecated config options will continue to be respected when set via environment variables [#965](https://github.com/ethyca/fides/pull/965)
- The git cache is rebuilt within the Docker container [#962](https://github.com/ethyca/fides/pull/962)
- The `wheel` pypi build no longer has a dirty version tag [#962](https://github.com/ethyca/fides/pull/962)
- Add setuptools to dev-requirements to fix versioneer error [#983](https://github.com/ethyca/fides/pull/983)

## [1.8.0](https://github.com/ethyca/fides/compare/1.7.1...1.8.0) - 2022-08-04

### Added

- Initial configuration wizard UI view
  - System scanning step: AWS credentials form and initial `generate` API usage.
  - System scanning results: AWS systems are stored and can be selected for review
- CustomInput type "password" with show/hide icon.
- Pull CLI command now checks for untracked/unstaged files in the manifests dir [#869](https://github.com/ethyca/fides/pull/869)
- Pull CLI command has a flag to pull missing files from the server [#895](https://github.com/ethyca/fides/pull/895)
- Add BigQuery support for the `generate` command and `/generate` endpoint [#814](https://github.com/ethyca/fides/pull/814) & [#917](https://github.com/ethyca/fides/pull/917)
- Added user auth tables [915](https://github.com/ethyca/fides/pull/915)
- Standardized API error parsing under `~/types/errors`
- Added taxonomy page to UI [#902](https://github.com/ethyca/fides/pull/902)
  - Added a nested accordion component for displaying taxonomy data [#910](https://github.com/ethyca/fides/pull/910)
- Add lru cache to get_config [927](https://github.com/ethyca/fides/pull/927)
- Add support for deprecated API config values [#959](https://github.com/ethyca/fides/pull/959)
- `fides` is now an alias for `fidesctl` as a CLI entrypoint [#926](https://github.com/ethyca/fides/pull/926)
- Add user auth routes [929](https://github.com/ethyca/fides/pull/929)
- Bump fideslib to 3.0.1 and remove patch code[931](https://github.com/ethyca/fides/pull/931)
- Update the `fidesctl` python package to automatically serve the UI [#941](https://github.com/ethyca/fides/pull/941)
- Add `push` cli command alias for `apply` and deprecate `apply` [943](https://github.com/ethyca/fides/pull/943)
- Add resource groups tagging api as a source of system generation [939](https://github.com/ethyca/fides/pull/939)
- Add GitHub Action to publish the `fidesctl` package to testpypi on pushes to main [#951](https://github.com/ethyca/fides/pull/951)
- Added configWizardFlag to ui to hide the config wizard when false [[#1453](https://github.com/ethyca/fides/issues/1453)

### Changed

- Updated the `datamap` endpoint to return human-readable column names as the first response item [#779](https://github.com/ethyca/fides/pull/779)
- Remove the `obscure` requirement from the `generate` endpoint [#819](https://github.com/ethyca/fides/pull/819)
- Moved all files from `fidesapi` to `fidesctl/api` [#885](https://github.com/ethyca/fides/pull/885)
- Moved `scan` and `generate` to the list of commands that can be run in local mode [#841](https://github.com/ethyca/fides/pull/841)
- Upgraded the base docker images from Debian Buster to Bullseye [#958](https://github.com/ethyca/fides/pull/958)
- Removed `ipython` as a dev-requirement [#958](https://github.com/ethyca/fides/pull/958)
- Webserver dependencies now come as a standard part of the package [#881](https://github.com/ethyca/fides/pull/881)
- Initial configuration wizard UI view
  - Refactored step & form results management to use Redux Toolkit slice.
- Change `id` field in tables from an integer to a string [915](https://github.com/ethyca/fides/pull/915)
- Update `fideslang` to `1.1.0`, simplifying the default taxonomy and adding `tags` for resources [#865](https://github.com/ethyca/fides/pull/865)
- Merge existing configurations with `fideslib` library [#913](https://github.com/ethyca/fides/pull/913)
- Moved frontend static files to `src/fidesctl/ui-build/static` [#934](https://github.com/ethyca/fides/pull/934)
- Replicated the error response handling from the `/validate` endpoint to the `/generate` endpoint [#911](https://github.com/ethyca/fides/pull/911)

### Developer Experience

- Remove `API_PREFIX` from fidesctl/core/utils.py and change references to `API_PREFIX` in fidesctl/api/reoutes/util.py [922](https://github.com/ethyca/fides/pull/922)

### Fixed

- Dataset field columns show all columns by default in the UI [#898](https://github.com/ethyca/fides/pull/898)
- Fixed the missing `.fides./` directory when locating the default config [#933](https://github.com/ethyca/fides/pull/933)

## [1.7.1](https://github.com/ethyca/fides/compare/1.7.0...1.7.1) - 2022-07-28

### Added

- Add datasets via YAML in the UI [#813](https://github.com/ethyca/fides/pull/813)
- Add datasets via database connection [#834](https://github.com/ethyca/fides/pull/834) [#889](https://github.com/ethyca/fides/pull/889)
- Add delete confirmation when deleting a field or collection from a dataset [#809](https://github.com/ethyca/fides/pull/809)
- Add ability to delete datasets from the UI [#827](https://github.com/ethyca/fides/pull/827)
- Add Cypress for testing [713](https://github.com/ethyca/fides/pull/833)
- Add datasets via database connection (UI only) [#834](https://github.com/ethyca/fides/pull/834)
- Add Okta support to the `/generate` endpoint [#842](https://github.com/ethyca/fides/pull/842)
- Add db support to `/generate` endpoint [849](https://github.com/ethyca/fides/pull/849)
- Added OpenAPI TypeScript client generation for the UI app. See the [README](/clients/admin-ui/src/types/api/README.md) for more details.

### Changed

- Remove the `obscure` requirement from the `generate` endpoint [#819](https://github.com/ethyca/fides/pull/819)

### Developer Experience

- When releases are published, dispatch a repository webhook event to ethyca/fidesctl-plus [#938](https://github.com/ethyca/fides/pull/938)

### Docs

- recommend/replace pip installs with pipx [#874](https://github.com/ethyca/fides/pull/874)

### Fixed

- CustomSelect input tooltips appear next to selector instead of wrapping to a new row.
- Datasets without the `third_country_transfer` will not cause the editing dataset form to not render.
- Fixed a build issue causing an `unknown` version of `fidesctl` to be installed in published Docker images [#836](https://github.com/ethyca/fides/pull/836)
- Fixed an M1-related SQLAlchemy bug [#816](https://github.com/ethyca/fides/pull/891)
- Endpoints now work with or without a trailing slash. [#886](https://github.com/ethyca/fides/pull/886)
- Dataset field columns show all columns by default in the UI [#898](https://github.com/ethyca/fides/pull/898)
- Fixed the `tag` specific GitHub Action workflows for Docker and publishing docs. [#901](https://github.com/ethyca/fides/pull/901)

## [1.7.0](https://github.com/ethyca/fides/compare/1.6.1...1.7.0) - 2022-06-23

### Added

- Added dependabot to keep dependencies updated
- A warning now issues for any orphan datasets as part of the `apply` command [543](https://github.com/ethyca/fides/pull/543)
- Initial scaffolding of management UI [#561](https://github.com/ethyca/fides/pull/624)
- A new `audit` command for `system` and `organization` resources, checking data map attribute compliance [#548](https://github.com/ethyca/fides/pull/548)
- Static UI assets are now built with the docker container [#663](https://github.com/ethyca/fides/issues/663)
- Host static files via fidesapi [#621](https://github.com/ethyca/fides/pull/621)
- A new `generate` endpoint to enable capturing systems from infrastructure from the UI [#642](https://github.com/ethyca/fides/pull/642)
- A new `datamap` endpoint to enable visualizing a data map from the UI [#721](https://github.com/ethyca/fides/pull/721)
- Management UI navigation bar [#679](https://github.com/ethyca/fides/issues/679)
- Management UI integration [#736](https://github.com/ethyca/fides/pull/736)
  - Datasets
  - Systems
  - Taxonomy (data categories)
- Initial dataset UI view [#768](https://github.com/ethyca/fides/pull/768)
  - Add interaction for viewing a dataset collection
  - Add column picker
  - Add a data category checklist tree
  - Edit/delete dataset fields
  - Edit/delete dataset collections
  - Edit datasets
  - Add a component for Identifiability tags
  - Add tooltips for help on forms
  - Add geographic location (third_country_transfers) country selection. Supported by new dependency `i18n-iso-countries`.
- Okta, aws and database credentials can now come from `fidesctl.toml` config [#694](https://github.com/ethyca/fides/pull/694)
- New `validate` endpoint to test aws and okta credentials [#722](https://github.com/ethyca/fides/pull/722)
- Initial configuration wizard UI view
  - Manual entry steps added (name and describe organization, pick entry route, and describe system manually including privacy declarations)
- A new image tagged `ethyca/fidesctl:dev` is published on each push to `main` [781](https://github.com/ethyca/fides/pull/781)
- A new cli command (`fidesctl sync`) [#765](https://github.com/ethyca/fides/pull/765)

### Changed

- Comparing server and CLI versions ignores `.dirty` only differences, and is quiet on success when running general CLI commands [621](https://github.com/ethyca/fides/pull/621)
- All endpoints now prefixed by `/api/v1` [#623](https://github.com/ethyca/fides/issues/623)
- Allow AWS credentials to be passed to `generate system` via the API [#645](https://github.com/ethyca/fides/pull/645)
- Update the export of a datamap to load resources from the server instead of a manifest directory [#662](https://github.com/ethyca/fides/pull/662)
- Refactor `export` to remove CLI specific uses from the core modules and load resources[#725](https://github.com/ethyca/fides/pull/725)
- Bump version of FastAPI in `setup.py` to 0.77.1 to match `optional-requirements.txt` [#734](https://github.com/ethyca/fides/pull/734)
- Docker images are now only built and pushed on tags to match when released to pypi [#740](https://github.com/ethyca/fides/pull/740)
- Okta resource scanning and generation now works with systems instead of datasets [#751](https://github.com/ethyca/fides/pull/751)

### Developer Experience

- Replaced `make` with `nox` [#547](https://github.com/ethyca/fides/pull/547)
- Removed usage of `fideslang` module in favor of new [external package](https://github.com/ethyca/fideslang) shared across projects [#619](https://github.com/ethyca/fides/issues/619)
- Added a UI service to the docker-compose deployment [#757](https://github.com/ethyca/fides/pull/757)
- `TestClient` defined in and shared across test modules via `conftest.py` [#759](https://github.com/ethyca/fides/pull/759)

### Docs

- Replaced all references to `make` with `nox` [#547](https://github.com/ethyca/fides/pull/547)
- Removed config/schemas page [#613](https://github.com/ethyca/fides/issues/613)
- Dataset UI and config wizard docs added ([https://github.com/ethyca/fides/pull/697](https://github.com/ethyca/fides/pull/697))
- The fides README now walks through generating a datamap [#746](https://github.com/ethyca/fides/pull/746)

### Fixed

- Updated `fideslog` to v1.1.5, resolving an issue where some exceptions thrown by the SDK were not handled as expected [#609](https://github.com/ethyca/fides/issues/609)
- Updated the webserver so that it won't fail if the database is inaccessible [#649](https://github.com/ethyca/fides/pull/649)
- Updated external tests to handle complex characters [#661](https://github.com/ethyca/fides/pull/661)
- Evaluations now properly merge the default taxonomy into the user-defined taxonomy [#684](https://github.com/ethyca/fides/pull/684)
- The CLI can now be run without installing the webserver components [#715](https://github.com/ethyca/fides/pull/715)

## [1.6.1](https://github.com/ethyca/fides/compare/1.6.0...1.6.1) - 2022-06-15

### Docs

- Updated `Release Steps`

### Fixed

- Resolved a failure with populating applicable data subject rights to a data map
- Handle invalid characters when generating a `fides_key` [#761](https://github.com/ethyca/fides/pull/761)

## [1.6.0](https://github.com/ethyca/fides/compare/1.5.3...1.6.0) - 2022-05-02

### Added

- ESLint configuration changes [#514](https://github.com/ethyca/fidesops/pull/514)
- User creation, update and permissions in the Admin UI [#511](https://github.com/ethyca/fidesops/pull/511)
- Yaml support for dataset upload [#284](https://github.com/ethyca/fidesops/pull/284)

### Breaking Changes

- Update masking API to take multiple input values [#443](https://github.com/ethyca/fidesops/pull/443)

### Docs

- DRP feature documentation [#520](https://github.com/ethyca/fidesops/pull/520)

## [1.4.2](https://github.com/ethyca/fidesops/compare/1.4.1...1.4.2) - 2022-05-12

### Added

- GET routes for users [#405](https://github.com/ethyca/fidesops/pull/405)
- Username based search on GET route [#444](https://github.com/ethyca/fidesops/pull/444)
- FIDESOPS\_\_DEV_MODE for Easier SaaS Request Debugging [#363](https://github.com/ethyca/fidesops/pull/363)
- Track user privileges across sessions [#425](https://github.com/ethyca/fidesops/pull/425)
- Add first_name and last_name fields. Also add them along with created_at to FidesUser response [#465](https://github.com/ethyca/fidesops/pull/465)
- Denial reasons for DSR and user `AuditLog` [#463](https://github.com/ethyca/fidesops/pull/463)
- DRP action to Policy [#453](https://github.com/ethyca/fidesops/pull/453)
- `CHANGELOG.md` file[#484](https://github.com/ethyca/fidesops/pull/484)
- DRP status endpoint [#485](https://github.com/ethyca/fidesops/pull/485)
- DRP exerise endpoint [#496](https://github.com/ethyca/fidesops/pull/496)
- Frontend for privacy request denial reaons [#480](https://github.com/ethyca/fidesops/pull/480)
- Publish Fidesops to Pypi [#491](https://github.com/ethyca/fidesops/pull/491)
- DRP data rights endpoint [#526](https://github.com/ethyca/fidesops/pull/526)

### Changed

- Converted HTTP Status Codes to Starlette constant values [#438](https://github.com/ethyca/fidesops/pull/438)
- SaasConnector.send behavior on ignore_errors now returns raw response [#462](https://github.com/ethyca/fidesops/pull/462)
- Seed user permissions in `create_superuser.py` script [#468](https://github.com/ethyca/fidesops/pull/468)
- User API Endpoints (update fields and reset user passwords) [#471](https://github.com/ethyca/fidesops/pull/471)
- Format tests with `black` [#466](https://github.com/ethyca/fidesops/pull/466)
- Extract privacy request endpoint logic into separate service for DRP [#470](https://github.com/ethyca/fidesops/pull/470)
- Fixing inconsistent SaaS connector integration tests [#473](https://github.com/ethyca/fidesops/pull/473)
- Add user data to login response [#501](https://github.com/ethyca/fidesops/pull/501)

### Breaking Changes

- Update masking API to take multiple input values [#443](https://github.com/ethyca/fidesops/pull/443)

### Docs

- Added issue template for documentation updates [#442](https://github.com/ethyca/fidesops/pull/442)
- Clarify masking updates [#464](https://github.com/ethyca/fidesops/pull/464)
- Added dark mode [#476](https://github.com/ethyca/fidesops/pull/476)

### Fixed

- Removed miradb test warning [#436](https://github.com/ethyca/fidesops/pull/436)
- Added missing import [#448](https://github.com/ethyca/fidesops/pull/448)
- Removed pypi badge pointing to wrong package [#452](https://github.com/ethyca/fidesops/pull/452)
- Audit imports and references [#479](https://github.com/ethyca/fidesops/pull/479)
- Switch to using update method on PUT permission endpoint [#500](https://github.com/ethyca/fidesops/pull/500)

### Developer Experience

- added isort as a CI check
- Include `tests/` in all static code checks (e.g. `mypy`, `pylint`)

### Changed

- Published Docker image does a clean install of Fidesctl
- `with_analytics` is now a decorator

### Fixed

- Third-Country formatting on Data Map
- Potential Duplication on Data Map
- Exceptions are no longer raised when sending `AnalyticsEvent`s on Windows
- Running `fidesctl init` now generates a `server_host` and `server_protocol`
  rather than `server_url`<|MERGE_RESOLUTION|>--- conflicted
+++ resolved
@@ -17,10 +17,6 @@
 
 ## [Unreleased](https://github.com/ethyca/fides/compare/2.15.0...main)
 
-<<<<<<< HEAD
-### Changed
-- Update EU PrivacyNoticeRegion codes and allow experience filtering to drop back to country filtering if region not found [#3630](https://github.com/ethyca/fides/pull/3630)
-=======
 ### Added
 - Empty state for when there are no relevant privacy notices in the privacy center [#3640](https://github.com/ethyca/fides/pull/3640)
 - Set `sslmode` to `prefer` if connecting to Redshift via ssh [#3685](https://github.com/ethyca/fides/pull/3685)
@@ -33,8 +29,8 @@
 
 ### Changed
 - Moved GPC preferences slightly earlier in Fides.js lifecycle [#3561](https://github.com/ethyca/fides/pull/3561)
-
->>>>>>> 0337c662
+- Update EU PrivacyNoticeRegion codes and allow experience filtering to drop back to country filtering if region not found [#3630](https://github.com/ethyca/fides/pull/3630)
+
 
 ## [2.15.0](https://github.com/ethyca/fides/compare/2.14.1...2.15.0)
 
