# Changelog

All notable changes to this project will be documented in this file.

The format is based on [Keep a Changelog](https://keepachangelog.com/en/)

The types of changes are:

* `Added` for new features.
* `Changed` for changes in existing functionality.
* `Developer Experience` for changes in developer workflow or tooling.
* `Deprecated` for soon-to-be removed features.
* `Docs` for documentation only changes.
* `Removed` for now removed features.
* `Fixed` for any bug fixes.
* `Security` in case of vulnerabilities.

## [Unreleased](https://github.com/ethyca/fides/compare/1.6.0...main)

### Added

* Added dependabot to keep dependencies updated
* Include a warning for any orphan datasets as part of the `apply` command.
* Initial scaffolding of management UI [#561](https://github.com/ethyca/fides/pull/624)
* New `audit` command for `system` and `organization` resources, checking data map attribute compliance. [#548](https://github.com/ethyca/fides/pull/548)
* UI static assets are now built with the docker container [#663](https://github.com/ethyca/fides/issues/663)
* Host static files via fidesapi [#621](https://github.com/ethyca/fides/pull/621)
* New `generate` endpoint to enable capturing systems from infrastructure from the UI [#642](https://github.com/ethyca/fides/pull/642)
* Navigation bar for management UI
* Integration for management UI
  * Datasets
  * Systems
* Initial dataset collection UI view
  * Add interaction for viewing a dataset collection
  * Add column picker
  * Edit dataset fields
<<<<<<< HEAD
  * Add a component for Identifiability tags
=======
>>>>>>> 05b40f72
* Okta, aws and database credentials can now come from `fidesctl.toml` config [#694](https://github.com/ethyca/fides/pull/694)

### Changed

* Comparing server and CLI versions ignores `.dirty` only differences, and is quiet on success when running general CLI commands
* Migrate all endpoints to be prefixed by `/api/v1` [#623](https://github.com/ethyca/fides/issues/623)
* Allow credentials to be passed to the generate systems from aws functionality via the API [#645](https://github.com/ethyca/fides/pull/645)
* Update the export of a datamap to load resources from the server instead of a manifest directory[#662](https://github.com/ethyca/fides/pull/662)
* Refactor `export` to remove CLI specific uses from the core modules and load resources[#725](https://github.com/ethyca/fides/pull/725)
* Bump version of FastAPI in `setup.py` to 0.77.1 to match `optional-requirements.txt` [#734](https://github.com/ethyca/fides/pull/734)
* Docker images are now only built and pushed on tags to match when we release to pypi [#740](https://github.com/ethyca/fides/pull/740)

### Developer Experience

* Replaced `make` with `nox`
* Removed usage of `fideslang` module in favor of new [external package](https://github.com/ethyca/fideslang) shared across projects
* Added starting up the frontend server to `nox`

### Docs

* Updated `Release Steps`
* Replaced all references to `make` with `nox` [#547](https://github.com/ethyca/fides/pull/547)
* Removed config/schemas page [#613](https://github.com/ethyca/fides/issues/613)

### Fixed

* Resolved a failure with populating applicable data subject rights to a data map
* Updated `fideslog` to v1.1.5, resolving an issue where some exceptions thrown by the SDK were not handled as expected
* Updated the webserver so that it won't fail if the database is inaccessible [#649](https://github.com/ethyca/fides/pull/649)
* Handle complex characters in external tests  [#661](https://github.com/ethyca/fides/pull/661)
* Evaluations now properly merge the default taxonomy into the user-defined taxonomy [#684](https://github.com/ethyca/fides/pull/684)
* The CLI can be run without installing the webserver components [#715](https://github.com/ethyca/fides/pull/715)

## [1.6.0](https://github.com/ethyca/fides/compare/1.5.3...1.6.0) - 2022-05-02

### Added

* CHANGELOG.md file
* On API server startup, in-use config values are logged at the DEBUG level
* Send a usage analytics event upon execution of the `fidesctl init` command

### Developer Experience

* added isort as a CI check
* Include `tests/` in all static code checks (e.g. `mypy`, `pylint`)

### Changed

* Published Docker image does a clean install of Fidesctl
* `with_analytics` is now a decorator

### Fixed

* Third-Country formatting on Data Map
* Potential Duplication on Data Map
* Exceptions are no longer raised when sending `AnalyticsEvent`s on Windows
* Running `fidesctl init` now generates a `server_host` and `server_protocol`
  rather than `server_url`<|MERGE_RESOLUTION|>--- conflicted
+++ resolved
@@ -34,10 +34,7 @@
   * Add interaction for viewing a dataset collection
   * Add column picker
   * Edit dataset fields
-<<<<<<< HEAD
   * Add a component for Identifiability tags
-=======
->>>>>>> 05b40f72
 * Okta, aws and database credentials can now come from `fidesctl.toml` config [#694](https://github.com/ethyca/fides/pull/694)
 
 ### Changed
